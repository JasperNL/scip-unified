#* * * * * * * * * * * * * * * * * * * * * * * * * * * * * * * * * * * * * * *
#*                                                                           *
#*                  This file is part of the program and library             *
#*         SCIP --- Solving Constraint Integer Programs                      *
#*                                                                           *
#*    Copyright (C) 2002-2016 Konrad-Zuse-Zentrum                            *
#*                            fuer Informationstechnik Berlin                *
#*                                                                           *
#*  SCIP is distributed under the terms of the ZIB Academic Licence.         *
#*                                                                           *
#*  You should have received a copy of the ZIB Academic License              *
#*  along with SCIP; see the file COPYING. If not email to scip@zib.de.      *
#*                                                                           *
#* * * * * * * * * * * * * * * * * * * * * * * * * * * * * * * * * * * * * * *

#@file    Makefile
#@brief   SCIP Makefile
#@author  Thorsten Koch
#@author  Tobias Achterberg
#@author  Marc Pfetsch
#@author  Timo Berthold

#-----------------------------------------------------------------------------
# paths variables
#-----------------------------------------------------------------------------

# define to be able to locate library files
ifeq ($(OSTYPE),mingw)
SCIPDIR		=	./
else
SCIPDIR		=	$(realpath .)
endif

INSTALLDIR	=

# do not use other open source projects; needs to be set before including make.project
ifeq ($(OPENSOURCE),false)
	override EXPRINT	=	none
	override GMP	=	false
	override READLINE	=	false
	override ZLIB	=	false
	override ZIMPL	=	false
	override IPOPT	=	false
endif

#-----------------------------------------------------------------------------
# load default settings and detect host architecture
#-----------------------------------------------------------------------------
include $(SCIPDIR)/make/make.project

#-----------------------------------------------------------------------------
# define build flags
#-----------------------------------------------------------------------------
BUILDFLAGS=" ARCH=$(ARCH)\\n\
		COMP=$(COMP)\\n\
		EXPRINT=$(EXPRINT)\\n\
		GAMS=$(GAMS)\\n\
		GMP=$(GMP)\\n\
		IPOPT=$(IPOPT)\\n\
		IPOPTOPT=$(IPOPTOPT)\\n\
		LPS=$(LPS)\\n\
		LPSCHECK=$(LPSCHECK)\\n\
		LPSOPT=$(LPSOPT)\\n\
		NOBLKBUFMEM=$(NOBLKBUFMEM)\\n\
		NOBLKMEM=$(NOBLKMEM)\\n\
		NOBUFMEM=$(NOBUFMEM)\\n\
		OPT=$(OPT)\\n\
		OSTYPE=$(OSTYPE)\\n\
		PARASCIP=$(PARASCIP)\\n\
		READLINE=$(READLINE)\\n\
		SHARED=$(SHARED)\\n\
		USRARFLAGS=$(USRARFLAGS)\\n\
		USRCFLAGS=$(USRCFLAGS)\\n\
		USRCXXFLAGS=$(USRCXXFLAGS)\\n\
		USRDFLAGS=$(USRDFLAGS)\\n\
		USRFLAGS=$(USRFLAGS)\\n\
		USRLDFLAGS=$(USRLDFLAGS)\\n\
		USROFLAGS=$(USROFLAGS)\\n\
		VERSION=$(VERSION)\\n\
		ZIMPL=$(ZIMPL)\\n\
		ZIMPLOPT=$(ZIMPLOPT)\\n\
		ZLIB=$(ZLIB)"

#-----------------------------------------------------------------------------
# default settings
#-----------------------------------------------------------------------------

VERSION		=	3.2.1.2
SCIPGITHASH	=
SOFTLINKS	=
MAKESOFTLINKS	=	true
TOUCHLINKS	=	false

#-----------------------------------------------------------------------------
# LP Solver Interface
#-----------------------------------------------------------------------------

LPILIBSHORTNAME	=	lpi$(LPS)
LPILIBNAME	=	$(LPILIBSHORTNAME)-$(VERSION)
LPILIBOBJ	=
LPSOPTIONS	=
LPIINSTMSG	=

LPSCHECKDEP	:=	$(SRCDIR)/depend.lpscheck
LPSCHECKSRC	:=	$(shell cat $(LPSCHECKDEP))

LPSOPTIONS	+=	cpx
ifeq ($(LPS),cpx)
FLAGS		+=	-I$(LIBDIR)/cpxinc
LPILIBOBJ	=	lpi/lpi_cpx.o scip/bitencode.o blockmemshell/memory.o scip/message.o
LPILIBSRC  	=	$(addprefix $(SRCDIR)/,$(LPILIBOBJ:.o=.c))
SOFTLINKS	+=	$(LIBDIR)/cpxinc
SOFTLINKS	+=	$(LIBDIR)/libcplex.$(OSTYPE).$(ARCH).$(COMP).$(STATICLIBEXT)
SOFTLINKS	+=	$(LIBDIR)/libcplex.$(OSTYPE).$(ARCH).$(COMP).$(SHAREDLIBEXT)
LPIINSTMSG	=	"  -> \"cpxinc\" is the path to the CPLEX \"include\" directory, e.g., \"<CPLEX-path>/include/ilcplex\".\n"
LPIINSTMSG	+=	" -> \"libcplex.*\" is the path to the CPLEX library, e.g., \"<CPLEX-path>/lib/x86_rhel4.0_3.4/static_pic/libcplex.a\""
endif

LPSOPTIONS	+=	xprs
ifeq ($(LPS),xprs)
FLAGS		+=	-I$(LIBDIR)/xprsinc
LPILIBOBJ	=	lpi/lpi_xprs.o scip/bitencode.o blockmemshell/memory.o scip/message.o
LPILIBSRC  	=	$(addprefix $(SRCDIR)/,$(LPILIBOBJ:.o=.c))
SOFTLINKS	+=	$(LIBDIR)/xprsinc
SOFTLINKS	+=	$(LIBDIR)/libxpress.$(OSTYPE).$(ARCH).$(COMP).$(STATICLIBEXT)
SOFTLINKS	+=	$(LIBDIR)/libxpress.$(OSTYPE).$(ARCH).$(COMP).$(SHAREDLIBEXT)
LPIINSTMSG	=	"  -> \"xprsinc\" is the path to the XPRESS \"include\" directory, e.g., \"<XPRESS-path>/include\".\n"
LPIINSTMSG	+=	" -> \"libpress.*\" is the path to the XPRESS library, e.g., \"<XPRESS-path>/lib/libxpress.a\""
endif

LPSOPTIONS	+=	msk
ifeq ($(LPS),msk)
FLAGS		+=	-I$(LIBDIR)/mskinc
LPILIBOBJ	=	lpi/lpi_msk.o scip/bitencode.o blockmemshell/memory.o scip/message.o
LPILIBSRC  	=	$(addprefix $(SRCDIR)/,$(LPILIBOBJ:.o=.c))
SOFTLINKS	+=	$(LIBDIR)/mskinc
SOFTLINKS	+=	$(LIBDIR)/libmosek.$(OSTYPE).$(ARCH).$(COMP).$(STATICLIBEXT)
SOFTLINKS	+=	$(LIBDIR)/libmosek.$(OSTYPE).$(ARCH).$(COMP).$(SHAREDLIBEXT)
SOFTLINKS	+=	$(LIBDIR)/libiomp5.$(OSTYPE).$(ARCH).$(COMP).$(STATICLIBEXT)
SOFTLINKS	+=	$(LIBDIR)/libiomp5.$(OSTYPE).$(ARCH).$(COMP).$(SHAREDLIBEXT)
LPIINSTMSG	=	"  -> \"mskinc\" is the path to the Mosek \"include\" directory, e.g., \"<Mosek-path>/include\".\n"
LPIINSTMSG	+=	" -> \"libmosek.*\" is the path to the Mosek library, e.g., \"<Mosek-path>/lib/libmosek.a\".\n"
LPIINSTMSG	+=	" -> \"libiomp5.*\" is the path to the libiomp5, e.g., \"<Mosek-path>/lib/libiomp5.a\""
endif

LPSOPTIONS	+=	spx1
ifeq ($(LPS),spx1)
LINKER		=	CPP
FLAGS		+=	-I$(LIBDIR)/spxinc
ifeq ($(SPX_LEGACY),true)
CFLAGS		+= -DSOPLEX_LEGACY
CXXFLAGS		+= -DSOPLEX_LEGACY
endif
LPILIBOBJ	=	lpi/lpi_spx1.o scip/bitencode.o blockmemshell/memory.o scip/message.o
LPILIBSRC	=	$(SRCDIR)/lpi/lpi_spx1.cpp $(SRCDIR)/scip/bitencode.c $(SRCDIR)/blockmemshell/memory.c $(SRCDIR)/scip/message.c
SOFTLINKS	+=	$(LIBDIR)/spxinc
SOFTLINKS	+=	$(LIBDIR)/libsoplex.$(OSTYPE).$(ARCH).$(COMP).$(LPSOPT).$(STATICLIBEXT)
SOFTLINKS	+=	$(LIBDIR)/libsoplex.$(OSTYPE).$(ARCH).$(COMP).$(LPSOPT).$(SHAREDLIBEXT)
LPIINSTMSG	=	"  -> \"spxinc\" is the path to the SoPlex \"src\" directory, e.g., \"../../soplex/src\".\n"
LPIINSTMSG	+=	" -> \"libsoplex.*\" is the path to the SoPlex library, e.g., \"../../soplex/lib/libsoplex.$(OSTYPE).$(ARCH).$(COMP).$(LPSOPT).$(STATICLIBEXT)\""
ifeq ($(LPSCHECK),true)
FLAGS		+=	-DWITH_LPSCHECK -I$(LIBDIR)/cpxinc
SOFTLINKS	+=	$(LIBDIR)/cpxinc
SOFTLINKS	+=	$(LIBDIR)/libcplex.$(OSTYPE).$(ARCH).$(COMP).$(STATICLIBEXT)
SOFTLINKS	+=	$(LIBDIR)/libcplex.$(OSTYPE).$(ARCH).$(COMP).$(SHAREDLIBEXT)
LPIINSTMSG	+=	"  -> \"cpxinc\" is the path to the CPLEX \"include\" directory, e.g., \"<CPLEX-path>/include/ilcplex\".\n"
LPIINSTMSG	+=	" -> \"libcplex.*\" is the path to the CPLEX library, e.g., \"<CPLEX-path>/lib/x86_rhel4.0_3.4/static_pic/libcplex.a\""
endif
endif

LPSOPTIONS	+=	spx ( = spx2)
ifeq ($(LPS),spx2)
LINKER		=	CPP
FLAGS		+=	-I$(LIBDIR)/spxinc
LPILIBOBJ	=	lpi/lpi_spx2.o scip/bitencode.o blockmemshell/memory.o scip/message.o
LPILIBSRC	=	$(SRCDIR)/lpi/lpi_spx2.cpp $(SRCDIR)/scip/bitencode.c $(SRCDIR)/blockmemshell/memory.c $(SRCDIR)/scip/message.c
SOFTLINKS	+=	$(LIBDIR)/spxinc
SOFTLINKS	+=	$(LIBDIR)/libsoplex.$(OSTYPE).$(ARCH).$(COMP).$(LPSOPT).$(STATICLIBEXT)
SOFTLINKS	+=	$(LIBDIR)/libsoplex.$(OSTYPE).$(ARCH).$(COMP).$(LPSOPT).$(SHAREDLIBEXT)
LPIINSTMSG	=	"  -> \"spxinc\" is the path to the SoPlex \"src\" directory, e.g., \"../../soplex/src\".\n"
LPIINSTMSG	+=	" -> \"libsoplex.*\" is the path to the SoPlex library, e.g., \"../../soplex/lib/libsoplex.linux.x86.gnu.opt.a\""
ifeq ($(LPSCHECK),true)
FLAGS		+=	-DWITH_LPSCHECK -I$(LIBDIR)/cpxinc
SOFTLINKS	+=	$(LIBDIR)/cpxinc
SOFTLINKS	+=	$(LIBDIR)/libcplex.$(OSTYPE).$(ARCH).$(COMP).$(STATICLIBEXT)
SOFTLINKS	+=	$(LIBDIR)/libcplex.$(OSTYPE).$(ARCH).$(COMP).$(SHAREDLIBEXT)
LPIINSTMSG	+=	"  -> \"cpxinc\" is the path to the CPLEX \"include\" directory, e.g., \"<CPLEX-path>/include/ilcplex\".\n"
LPIINSTMSG	+=	" -> \"libcplex.*\" is the path to the CPLEX library, e.g., \"<CPLEX-path>/lib/x86_rhel4.0_3.4/static_pic/libcplex.a\""
endif
endif

LPSOPTIONS	+=	clp
ifeq ($(LPS),clp)
LINKER		=	CPP
FLAGS		+=	-I$(LIBDIR)/clp.$(OSTYPE).$(ARCH).$(COMP).$(LPSOPT)/include/coin
LPILIBOBJ	=	lpi/lpi_clp.o scip/bitencode.o blockmemshell/memory.o scip/message.o
LPILIBSRC	=	$(SRCDIR)/lpi/lpi_clp.cpp $(SRCDIR)/scip/bitencode.c $(SRCDIR)/blockmemshell/memory.c $(SRCDIR)/scip/message.c
SOFTLINKS	+=	$(LIBDIR)/clp.$(OSTYPE).$(ARCH).$(COMP).$(LPSOPT)
LPIINSTMSG	=	"  -> \"clp.$(OSTYPE).$(ARCH).$(COMP).$(LPSOPT)\" is the path to the Clp installation directory, i.e., \"<Clp-path>/include/coin/ClpModel.hpp\" should exist.\n"
endif

LPSOPTIONS	+=	qso
ifeq ($(LPS),qso)
FLAGS         	+=      -I$(LIBDIR)/qsinc
LPILIBOBJ     	= 	lpi/lpi_qso.o scip/bitencode.o blockmemshell/memory.o scip/message.o
LPILIBSRC     	=       $(addprefix $(SRCDIR)/,$(LPILIBOBJ:.o=.c))
SOFTLINKS     	+=      $(LIBDIR)/qsinc
SOFTLINKS     	+=      $(LIBDIR)/libqsopt.$(OSTYPE).$(ARCH).$(COMP).$(STATICLIBEXT)
LPIINSTMSG	=	"  -> \"qsinc\" is the path to the QSopt \"include\" directory, e.g., \"<QSopt-path>\".\n"
LPIINSTMSG	+=	" -> \"libqsopt.*\" is the path to the QSopt library, e.g., \"<QSopt-path>/libqsopt.a\""
endif

LPSOPTIONS	+=	grb
ifeq ($(LPS),grb)
FLAGS		+=	-I$(LIBDIR)/grbinc
LPILIBOBJ	=	lpi/lpi_grb.o blockmemshell/memory.o scip/message.o
LPILIBSRC  	=	$(addprefix $(SRCDIR)/,$(LPILIBOBJ:.o=.c))
SOFTLINKS	+=	$(LIBDIR)/grbinc
SOFTLINKS	+=	$(LIBDIR)/libgurobi.$(OSTYPE).$(ARCH).$(COMP).$(STATICLIBEXT)
SOFTLINKS	+=	$(LIBDIR)/libgurobi.$(OSTYPE).$(ARCH).$(COMP).$(SHAREDLIBEXT)
LPIINSTMSG	=	"  -> \"grbinc\" is the path to the Gurobi \"include\" directory, e.g., \"<Gurobi-path>/include\".\n"
LPIINSTMSG	+=	" -> \"libgurobi.*\" is the path to the Gurobi library, e.g., \"<Gurobi-path>/lib/libgurobi.so\""
endif

LPSOPTIONS	+=	none
ifeq ($(LPS),none)
LPILIBOBJ	=	lpi/lpi_none.o blockmemshell/memory.o scip/message.o
LPILIBSRC  	=	$(addprefix $(SRCDIR)/,$(LPILIBOBJ:.o=.c))
endif

LPILIB		=	$(LPILIBNAME).$(BASE)
LPILIBFILE	=	$(LIBDIR)/lib$(LPILIB).$(LIBEXT)
LPILIBOBJFILES	=	$(addprefix $(LIBOBJDIR)/,$(LPILIBOBJ))
LPILIBDEP	=	$(SRCDIR)/depend.lpilib.$(LPS).$(OPT)
LPILIBLINK	=	$(LIBDIR)/lib$(LPILIBSHORTNAME).$(BASE).$(LIBEXT)
LPILIBSHORTLINK = 	$(LIBDIR)/lib$(LPILIBSHORTNAME).$(LIBEXT)
ALLSRC		+=	$(LPILIBSRC)

ifeq ($(SHARED),true)
LPILIBEXTLIBS	=	$(LIBBUILD_L)$(LIBDIR) $(LPSLDFLAGS) $(LINKRPATH)$(realpath $(LIBDIR))
endif


#-----------------------------------------------------------------------------
# NLP Solver Interfaces and expression interpreter
#-----------------------------------------------------------------------------

NLPILIBCOBJ	= nlpi/nlpi.o \
		  nlpi/nlpioracle.o \
		  nlpi/expr.o

NLPILIBCXXOBJ	= nlpi/intervalarithext.o

NLPILIBSCIPOBJ	= blockmemshell/memory.o \
		  scip/misc.o \
		  scip/intervalarith.o \
		  scip/interrupt.o \
		  scip/message.o

ifeq ($(EXPRINT),none)
NLPILIBCOBJ += 	nlpi/exprinterpret_none.o
endif
ifeq ($(EXPRINT),cppad)
NLPILIBCXXOBJ += nlpi/exprinterpret_cppad.o
endif

ifeq ($(IPOPT),true)
NLPILIBSHORTNAME = $(NLPILIBSHORTNAME).ipopt
NLPILIBCXXOBJ	+= nlpi/nlpi_ipopt.o
else
NLPILIBCOBJ	+= nlpi/nlpi_ipopt_dummy.o
endif

NLPILIBSHORTNAME = nlpi$(NLPILIBSHORTNAMECPPAD)$(NLPILIBSHORTNAMEIPOPT)
NLPILIBNAME	=	$(NLPILIBSHORTNAME)-$(VERSION)
NLPILIB		=	$(NLPILIBNAME).$(BASE)
NLPILIBFILE	=	$(LIBDIR)/lib$(NLPILIB).$(LIBEXT)
NLPILIBOBJFILES =	$(addprefix $(LIBOBJDIR)/,$(NLPILIBCOBJ)) $(addprefix $(LIBOBJDIR)/,$(NLPILIBCXXOBJ))
NLPILIBSCIPOBJFILES =	$(addprefix $(LIBOBJDIR)/,$(NLPILIBSCIPOBJ))
NLPILIBSRC	=	$(addprefix $(SRCDIR)/,$(NLPILIBCOBJ:.o=.c)) $(addprefix $(SRCDIR)/,$(NLPILIBCXXOBJ:.o=.cpp))
NLPILIBDEP	=	$(SRCDIR)/depend.nlpilib$(NLPILIBSHORTNAMECPPAD)$(NLPILIBSHORTNAMEIPOPT).$(OPT)
NLPILIBLINK	=	$(LIBDIR)/lib$(NLPILIBSHORTNAME).$(BASE).$(LIBEXT)
NLPILIBSHORTLINK	=	$(LIBDIR)/lib$(NLPILIBSHORTNAME).$(LIBEXT)
ALLSRC		+=	$(NLPILIBSRC)

ifeq ($(SHARED),true)
NLPILIBEXTLIBS	=	$(LIBBUILD_L)$(LIBDIR) $(IPOPTLIBS) \
			$(LINKRPATH)$(realpath $(LIBDIR)/ipopt.$(OSTYPE).$(ARCH).$(COMP).$(IPOPTOPT)/lib)
endif


#-----------------------------------------------------------------------------
# External Libraries
#-----------------------------------------------------------------------------

ZLIBDEP		:=	$(SRCDIR)/depend.zlib
ZLIBSRC		:=	$(shell cat $(ZLIBDEP))

GMPDEP		:=	$(SRCDIR)/depend.gmp
GMPSRC		:=	$(shell cat $(GMPDEP))

READLINEDEP	:=	$(SRCDIR)/depend.readline
READLINESRC	:=	$(shell cat $(READLINEDEP))

ZIMPLDEP	:=	$(SRCDIR)/depend.zimpl
ZIMPLSRC	:=	$(shell cat $(ZIMPLDEP))

GAMSDEP		:=	$(SRCDIR)/depend.gams
GAMSSRC		:=	$(shell cat $(GAMSDEP))

PARASCIPDEP	:=	$(SRCDIR)/depend.parascip
PARASCIPSRC	:=	$(shell cat $(PARASCIPDEP))

ifeq ($(ZIMPL),true)
ifeq ($(GMP),false)
$(error ZIMPL requires the GMP to be linked. Use either ZIMPL=false or GMP=true)
endif
FLAGS		+=	-DWITH_ZIMPL -I$(LIBDIR)/zimplinc $(ZIMPL_FLAGS)
DIRECTORIES	+=	$(LIBDIR)/zimplinc
SOFTLINKS	+=	$(LIBDIR)/zimplinc/zimpl
SOFTLINKS	+=	$(LIBDIR)/libzimpl.$(OSTYPE).$(ARCH).$(COMP).$(ZIMPLOPT).$(STATICLIBEXT)
SOFTLINKS	+=	$(LIBDIR)/libzimpl.$(OSTYPE).$(ARCH).$(COMP).$(ZIMPLOPT).$(SHAREDLIBEXT)
LPIINSTMSG	+=	"\n  -> \"zimplinc\" is a directory containing the path to the ZIMPL \"src\" directory, e.g., \"../../../zimpl/src\".\n"
LPIINSTMSG	+=	" -> \"libzimpl.*\" is the path to the ZIMPL library, e.g., \"../../zimpl/lib/libzimpl.$(OSTYPE).$(ARCH).$(COMP).$(ZIMPLOPT).$(STATICLIBEXT)\""
endif

ifeq ($(GMP),true)
ifeq ($(COMP),msvc)
SOFTLINKS	+=	$(LIBDIR)/mpir.$(ARCH)
SOFTLINKS	+=	$(LIBDIR)/libmpir.$(ARCH).$(OPT).lib
SOFTLINKS	+=	$(LIBDIR)/libpcre.$(ARCH).$(OPT).lib
LPIINSTMSG	+=	"\n  -> \"mpir.$(ARCH)\" is a directory containing the mpir installation, i.e., \"mpir.$(ARCH)/gmp.h\" should exist.\n"
LPIINSTMSG	+=	" -> \"libmpir.*\" is the path to the MPIR library\n"
LPIINSTMSG	+=	" -> \"libpcre.*\" is the path to the PCRE library"
endif
endif

ifeq ($(IPOPT),true)
SOFTLINKS	+=	$(LIBDIR)/ipopt.$(OSTYPE).$(ARCH).$(COMP).$(IPOPTOPT)
LPIINSTMSG	+=	"\n  -> \"ipopt.$(OSTYPE).$(ARCH).$(COMP).$(IPOPTOPT)\" is a directory containing the ipopt installation, i.e., \"ipopt.$(OSTYPE).$(ARCH).$(COMP).$(IPOPTOPT)/include/coin/IpIpoptApplication.hpp\", \"ipopt.$(OSTYPE).$(ARCH).$(COMP).$(IPOPTOPT)/lib/libipopt*\", ... should exist.\n"
endif

ifeq ($(GAMS),true)
GAMSDIR		=	$(LIBDIR)/gams.$(OSTYPE).$(ARCH).$(COMP)
FLAGS		+=	-DWITH_GAMS=\"$(abspath $(GAMSDIR))\"
FLAGS		+=	-I$(SCIPDIR)/interfaces/gams/src -I$(GAMSDIR)/apifiles/C/api
SOFTLINKS	+=	$(GAMSDIR)
LPIINSTMSG	+=	"\n  -> \"$(GAMSDIR)\" is the path to the GAMS system directory"
endif

ifeq ($(SHARED),true)
SCIPLIBEXTLIBS	=	$(LIBBUILD_L)$(LIBDIR) $(ZLIB_LDFLAGS) $(GMP_LDFLAGS) $(READLINE_LDFLAGS) $(ZIMPLLIB) \
			$(LINKRPATH)$(realpath $(LIBDIR))
endif


#-----------------------------------------------------------------------------
# SCIP Library
#-----------------------------------------------------------------------------

SCIPLIBSHORTNAME=	scip
SCIPLIBNAME	=	$(SCIPLIBSHORTNAME)-$(VERSION)
SCIPPLUGINLIBOBJ=       scip/branch_allfullstrong.o \
			scip/branch_cloud.o \
			scip/branch_distribution.o \
			scip/branch_fullstrong.o \
			scip/branch_inference.o \
			scip/branch_leastinf.o \
			scip/branch_mostinf.o \
			scip/branch_multaggr.o \
			scip/branch_nodereopt.o \
			scip/branch_pscost.o \
			scip/branch_random.o \
			scip/branch_relpscost.o \
			scip/cons_abspower.o \
			scip/compr_largestrepr.o \
			scip/compr_weakcompr.o \
			scip/cons_and.o \
			scip/cons_bivariate.o \
			scip/cons_bounddisjunction.o \
			scip/cons_conjunction.o \
			scip/cons_countsols.o \
			scip/cons_cumulative.o \
			scip/cons_disjunction.o \
			scip/cons_indicator.o \
			scip/cons_integral.o \
			scip/cons_knapsack.o \
			scip/cons_linear.o \
			scip/cons_linking.o \
			scip/cons_logicor.o \
			scip/cons_nonlinear.o \
			scip/cons_or.o \
			scip/cons_orbitope.o \
			scip/cons_pseudoboolean.o \
			scip/cons_quadratic.o \
			scip/cons_setppc.o \
			scip/cons_soc.o \
			scip/cons_sos1.o \
			scip/cons_sos2.o \
			scip/cons_superindicator.o \
			scip/cons_varbound.o \
			scip/cons_xor.o \
			scip/dialog_default.o \
			scip/event_softtimelimit.o \
			scip/disp_default.o \
			scip/event_solvingphase.o \
			scip/heur_actconsdiving.o \
			scip/heur_bound.o \
			scip/heur_clique.o \
			scip/heur_coefdiving.o \
			scip/heur_completesol.o \
			scip/heur_crossover.o \
			scip/heur_dins.o \
			scip/heur_distributiondiving.o \
			scip/heur_dualval.o \
			scip/heur_feaspump.o \
			scip/heur_fixandinfer.o \
			scip/heur_fracdiving.o \
			scip/heur_guideddiving.o \
			scip/heur_indicator.o \
			scip/heur_intdiving.o \
			scip/heur_intshifting.o \
			scip/heur_linesearchdiving.o \
			scip/heur_localbranching.o \
			scip/heur_mutation.o \
			scip/heur_nlpdiving.o \
			scip/heur_objpscostdiving.o \
			scip/heur_octane.o \
			scip/heur_ofins.o \
			scip/heur_oneopt.o \
			scip/heur_proximity.o \
			scip/heur_pscostdiving.o \
			scip/heur_reoptsols.o \
			scip/heur_randrounding.o \
			scip/heur_rens.o \
			scip/heur_rins.o \
			scip/heur_rootsoldiving.o \
			scip/heur_rounding.o \
			scip/heur_shiftandpropagate.o \
			scip/heur_shifting.o \
			scip/heur_simplerounding.o \
			scip/heur_subnlp.o \
			scip/heur_trivial.o \
			scip/heur_trivialnegation.o \
			scip/heur_trysol.o \
			scip/heur_twoopt.o \
			scip/heur_undercover.o \
			scip/heur_vbounds.o \
			scip/heur_veclendiving.o \
			scip/heur_zeroobj.o \
			scip/heur_zirounding.o \
			scip/message_default.o \
			scip/nodesel_bfs.o \
			scip/nodesel_breadthfirst.o \
			scip/nodesel_dfs.o \
			scip/nodesel_estimate.o \
			scip/nodesel_hybridestim.o \
			scip/nodesel_restartdfs.o \
			scip/nodesel_uct.o \
			scip/presol_boundshift.o \
			scip/presol_components.o \
			scip/presol_convertinttobin.o \
			scip/presol_domcol.o\
			scip/presol_dualagg.o\
			scip/presol_dualcomp.o\
			scip/presol_dualinfer.o\
			scip/presol_gateextraction.o \
			scip/presol_implfree.o\
			scip/presol_implics.o \
			scip/presol_inttobinary.o \
			scip/presol_redvub.o \
			scip/presol_trivial.o \
			scip/presol_tworowbnd.o \
			scip/presol_stuffing.o \
			scip/prop_dualfix.o \
			scip/prop_genvbounds.o \
			scip/prop_obbt.o \
			scip/prop_probing.o \
			scip/prop_pseudoobj.o \
			scip/prop_redcost.o \
			scip/prop_rootredcost.o \
			scip/prop_vbounds.o \
			scip/reader_bnd.o \
			scip/reader_ccg.o \
			scip/reader_cip.o \
			scip/reader_cnf.o \
			scip/reader_diff.o \
			scip/reader_fix.o \
			scip/reader_fzn.o \
			scip/reader_gms.o \
			scip/reader_lp.o \
			scip/reader_mps.o \
			scip/reader_mst.o \
			scip/reader_opb.o \
			scip/reader_osil.o \
			scip/reader_pip.o \
			scip/reader_pbm.o \
			scip/reader_ppm.o \
			scip/reader_rlp.o \
			scip/reader_sol.o \
			scip/reader_wbo.o \
			scip/reader_zpl.o \
			scip/sepa_cgmip.o \
			scip/sepa_clique.o \
			scip/sepa_closecuts.o \
			scip/sepa_cmir.o \
			scip/sepa_disjunctive.o \
			scip/sepa_eccuts.o \
			scip/sepa_flowcover.o \
			scip/sepa_gomory.o \
			scip/sepa_impliedbounds.o \
			scip/sepa_intobj.o \
			scip/sepa_mcf.o \
			scip/sepa_oddcycle.o \
			scip/sepa_rapidlearning.o \
			scip/sepa_strongcg.o \
			scip/sepa_zerohalf.o

SCIPLIBOBJ	=	scip/branch.o \
			scip/clock.o \
			scip/conflict.o \
			scip/conflictstore.o \
			scip/cons.o \
			scip/cuts.o \
			scip/cutpool.o \
			scip/debug.o \
			scip/dialog.o \
			scip/disp.o \
			scip/event.o \
			scip/fileio.o \
			scip/heur.o \
			scip/heuristics.o \
			scip/compr.o \
			scip/history.o \
			scip/implics.o \
			scip/interrupt.o \
			scip/intervalarith.o \
			scip/lp.o \
			scip/matrix.o \
			scip/mem.o \
			scip/misc.o \
			scip/nlp.o \
			scip/nodesel.o \
			scip/paramset.o \
			scip/presol.o \
			scip/presolve.o \
			scip/pricestore.o \
			scip/pricer.o \
			scip/primal.o \
			scip/prob.o \
			scip/prop.o \
			scip/reader.o \
			scip/relax.o \
			scip/reopt.o \
			scip/retcode.o \
			scip/scip.o \
			scip/scipbuildflags.o \
			scip/scipdefplugins.o \
			scip/scipgithash.o \
			scip/scipshell.o \
			scip/sepa.o \
			scip/sepastore.o \
			scip/set.o \
			scip/sol.o \
			scip/solve.o \
			scip/stat.o \
			scip/tree.o \
			scip/var.o \
			scip/visual.o \
			tclique/tclique_branch.o \
			tclique/tclique_coloring.o \
			tclique/tclique_graph.o \
			dijkstra/dijkstra.o \
			xml/xmlparse.o

SCIPLIB		=	$(SCIPLIBNAME).$(BASE)
SCIPLIBFILE	=	$(LIBDIR)/lib$(SCIPLIB).$(LIBEXT)
SCIPLIBOBJFILES	=	$(addprefix $(LIBOBJDIR)/,$(SCIPPLUGINLIBOBJ))
SCIPLIBOBJFILES	+=	$(addprefix $(LIBOBJDIR)/,$(SCIPLIBOBJ))
SCIPLIBSRC	=	$(addprefix $(SRCDIR)/,$(SCIPPLUGINLIBOBJ:.o=.c))
SCIPLIBSRC	+=	$(addprefix $(SRCDIR)/,$(SCIPLIBOBJ:.o=.c))
SCIPPLUGININCSRC=	$(addprefix $(SRCDIR)/,$(SCIPPLUGINLIBOBJ:.o=.h))
SCIPLIBDEP	=	$(SRCDIR)/depend.sciplib.$(OPT)
SCIPLIBLINK	=	$(LIBDIR)/lib$(SCIPLIBSHORTNAME).$(BASE).$(LIBEXT)
SCIPLIBSHORTLINK = 	$(LIBDIR)/lib$(SCIPLIBSHORTNAME).$(LIBEXT)

ifeq ($(GAMS),true)
SCIPLIBOBJFILES += $(addprefix $(LIBOBJDIR)/scip/,gmomcc.o gevmcc.o reader_gmo.o)
endif

ALLSRC		+=	$(SCIPLIBSRC)

SCIPGITHASHFILE	= 	$(SRCDIR)/scip/githash.c
SCIPBUILDFLAGSFILE	= 	$(SRCDIR)/scip/buildflags.c

#-----------------------------------------------------------------------------
# Objective SCIP Library
#-----------------------------------------------------------------------------

OBJSCIPLIBSHORTNAME=	objscip
OBJSCIPLIBNAME	=	$(OBJSCIPLIBSHORTNAME)-$(VERSION)
OBJSCIPLIBOBJ	=	objscip/objbranchrule.o \
			objscip/objconshdlr.o \
			objscip/objdialog.o \
			objscip/objdisp.o \
			objscip/objeventhdlr.o \
			objscip/objheur.o \
			objscip/objmessagehdlr.o \
			objscip/objnodesel.o \
			objscip/objpresol.o \
			objscip/objpricer.o \
			objscip/objprobdata.o \
			objscip/objprop.o \
			objscip/objreader.o \
			objscip/objrelax.o \
			objscip/objsepa.o \
			objscip/objvardata.o

OBJSCIPLIB	=	$(OBJSCIPLIBNAME).$(BASE)
OBJSCIPLIBFILE	=	$(LIBDIR)/lib$(OBJSCIPLIB).$(LIBEXT)
OBJSCIPLIBOBJFILES=	$(addprefix $(LIBOBJDIR)/,$(OBJSCIPLIBOBJ))
OBJSCIPLIBSRC	=	$(addprefix $(SRCDIR)/,$(OBJSCIPLIBOBJ:.o=.cpp))
OBJSCIPINCSRC	=	$(addprefix $(SRCDIR)/,$(OBJSCIPLIBOBJ:.o=.h))
OBJSCIPLIBDEP	=	$(SRCDIR)/depend.objsciplib.$(OPT)
OBJSCIPLIBLINK	=	$(LIBDIR)/lib$(OBJSCIPLIBSHORTNAME).$(BASE).$(LIBEXT)
OBJSCIPLIBSHORTLINK=	$(LIBDIR)/lib$(OBJSCIPLIBSHORTNAME).$(LIBEXT)
ALLSRC		+=	$(OBJSCIPLIBSRC)


#-----------------------------------------------------------------------------
# Main Program
#-----------------------------------------------------------------------------

MAINSHORTNAME	=	scip
MAINNAME	=	$(MAINSHORTNAME)-$(VERSION)

MAINOBJ		=	main.o
MAINSRC		=	$(addprefix $(SRCDIR)/,$(MAINOBJ:.o=.c))
MAINDEP		=	$(SRCDIR)/depend.main.$(OPT)

MAINFILE	=	$(BINDIR)/$(MAINNAME).$(BASE).$(LPS)$(EXEEXTENSION)
MAINOBJFILES	=	$(addprefix $(BINOBJDIR)/,$(MAINOBJ))
MAINLINK	=	$(BINDIR)/$(MAINSHORTNAME).$(BASE).$(LPS)$(EXEEXTENSION)
MAINSHORTLINK	=	$(BINDIR)/$(MAINSHORTNAME)$(EXEEXTENSION)
ALLSRC		+=	$(MAINSRC)

DLLFILENAME	=	lib$(MAINNAME).$(BASE).$(LPS).dll

LINKSMARKERFILE	=	$(LIBDIR)/linkscreated.$(LPS)-$(LPSOPT).$(OSTYPE).$(ARCH).$(COMP)$(LINKLIBSUFFIX).$(ZIMPL)-$(ZIMPLOPT).$(IPOPT)-$(IPOPTOPT).$(GAMS)
LASTSETTINGS	=	$(OBJDIR)/make.lastsettings

#-----------------------------------------------------------------------------
# Rules
#-----------------------------------------------------------------------------

ifeq ($(VERBOSE),false)
.SILENT:	$(MAINFILE) $(SCIPLIBFILE) $(OBJSCIPLIBFILE) $(LPILIBFILE) $(NLPILIBFILE) \
		$(LPILIBLINK) $(LPILIBSHORTLINK) $(SCIPLIBLINK) $(SCIPLIBSHORTLINK) \
		$(OBJSCIPLIBLINK) $(OBJSCIPLIBSHORTLINK) $(NLPILIBLINK) $(NLPILIBSHORTLINK) \
		$(MAINLINK) $(MAINSHORTLINK) \
		$(LPILIBOBJFILES) $(NLPILIBOBJFILES) $(SCIPLIBOBJFILES) $(OBJSCIPLIBOBJFILES) $(MAINOBJFILES)
MAKE		+= -s
endif

.PHONY: all
all:		libs
		@$(MAKE) $(MAINFILE) $(MAINLINK) $(MAINSHORTLINK)

.PHONY: libs
libs:     	makesciplibfile
		@$(MAKE) $(OBJSCIPLIBFILE) $(LPILIBFILE) $(NLPILIBFILE) \
		$(LPILIBLINK) $(LPILIBSHORTLINK) $(NLPILIBLINK) $(NLPILIBSHORTLINK) \
		$(SCIPLIBLINK) $(SCIPLIBSHORTLINK) $(OBJSCIPLIBLINK) $(OBJSCIPLIBSHORTLINK)

.PHONY: preprocess
preprocess:     checkdefines
		@$(SHELL) -ec 'if test ! -e $(LINKSMARKERFILE) ; \
			then \
				echo "-> generating necessary links" ; \
				$(MAKE) -j1 $(LINKSMARKERFILE) ; \
			fi'
		@$(MAKE) touchexternal

.PHONY: lint
lint:		$(SCIPLIBSRC) $(OBJSCIPLIBSRC) $(LPILIBSRC) $(NLPILIBSRC) $(MAINSRC)
		-rm -f lint.out

		@$(SHELL) -ec 'if test -e lint/co-gcc.mak ; \
			then \
				echo "-> generating gcc-include-path lint-file" ; \
				cd lint; $(MAKE) -f co-gcc.mak ; \
			else \
				echo "-> lint Makefile not found"; \
			fi'
ifeq ($(FILES),)
		$(SHELL) -ec 'for i in $^; \
			do \
			echo $$i; \
			$(LINT) lint/main-gcc.lnt +os\(lint.out\) -u -zero \
			$(FLAGS) -I/usr/include -UNDEBUG -UWITH_READLINE -UROUNDING_FE -D_BSD_SOURCE $$i; \
			done'
else
		$(SHELL) -ec  'for i in $(FILES); \
			do \
			echo $$i; \
			$(LINT) lint/main-gcc.lnt +os\(lint.out\) -u -zero \
			$(FLAGS) -I/usr/include -UNDEBUG -UWITH_READLINE -UROUNDING_FE -D_BSD_SOURCE $$i; \
			done'
endif

.PHONY: splint
splint:		$(SCIPLIBSRC) $(LPILIBSRC)
		-rm -f splint.out
ifeq ($(FILES),)
		$(SHELL) -c '$(SPLINT) -I$(SRCDIR) -I/usr/include/linux $(FLAGS) $(SPLINTFLAGS) $(filter %.c %.h,$^) >> splint.out;'
else
		$(SHELL) -c '$(SPLINT) -I$(SRCDIR) -I/usr/include/linux $(FLAGS) $(SPLINTFLAGS) $(filter %.c %.h,$(FILES)) >> splint.out;'
endif

.PHONY: doc
doc:
		cd doc; $(DOXY) $(MAINSHORTNAME).dxy; $(DOXY) $(MAINSHORTNAME)devel.dxy

.PHONY: docpreview
docpreview:
# generates preview for a list of files
ifneq ($(FILES),)
		echo "generating doxygen preview for $(FILES)"
		cd doc; ( cat $(MAINSHORTNAME).dxy && echo 'FILE_PATTERNS = $(FILES)' ) | $(DOXY) -
else
		echo "please specify file(s) for which preview should be created"
endif
.PHONY: check
check:		test

.PHONY: test
test:
		cd check; \
		$(SHELL) ./check.sh $(TEST) $(MAINFILE) $(SETTINGS) $(notdir $(MAINFILE)) $(TIME) $(NODES) $(MEM) $(THREADS) $(FEASTOL) $(DISPFREQ) \
<<<<<<< HEAD
		$(CONTINUE) $(LOCK) $(VERSION) $(LPS) $(VALGRIND) $(CLIENTTMPDIR) $(REOPT) $(PERMUTE) $(OPTCOMMAND) $(SETCUTOFF) $(MAXJOBS) $(VISUALIZE);
=======
		$(CONTINUE) $(LOCK) $(VERSION) $(LPS) $(VALGRIND) $(CLIENTTMPDIR) $(REOPT) $(OPTCOMMAND) $(SETCUTOFF) $(MAXJOBS) $(VISUALIZE) $(PERMUTE) $(SEEDS);
>>>>>>> 03847e83

.PHONY: testcount
testcount:
		cd check; \
		$(SHELL) ./check_count.sh $(TEST) $(MAINFILE) $(SETTINGS) $(notdir $(MAINFILE)).$(HOSTNAME) $(TIME) $(NODES) $(MEM) $(FEASTOL) $(DISPFREQ) $(CONTINUE) $(LOCK) $(VERSION) $(LPS);

.PHONY: testcplex
testcplex:
		cd check; \
		$(SHELL) ./check.sh $(TEST) $(CPLEX) $(SETTINGS) $(notdir $(CPLEX)).$(OSTYPE).$(ARCH) $(TIME) $(NODES) $(MEM) $(THREADS) $(FEASTOL) $(DISPFREQ) \
		$(CONTINUE) $(LOCK) $(VERSION) $(LPS) $(VALGRIND) $(CLIENTTMPDIR) $(REOPT) $(OPTCOMMAND) $(SETCUTOFF) $(MAXJOBS) $(VISUALIZE);
.PHONY: testxpress
testxpress:
		cd check; \
		$(SHELL) ./check_xpress.sh $(TEST) $(XPRESS_BIN) $(SETTINGS) $(OSTYPE).$(ARCH).$(HOSTNAME) $(TIME) $(NODES) $(MEM) $(THREADS) $(FEASTOL) $(DISPFREQ) $(CONTINUE);

.PHONY: testmosek
testmosek:
		cd check; \
		$(SHELL) ./check_mosek.sh $(TEST) $(MOSEK) $(SETTINGS) $(OSTYPE).$(ARCH).$(HOSTNAME) $(TIME) $(NODES) $(MEM) $(THREADS) $(FEASTOL) $(DISPFREQ) $(CONTINUE);

.PHONY: testcbc
testcbc:
		cd check; \
		$(SHELL) ./check_cbc.sh $(TEST) $(CBC) $(SETTINGS) $(OSTYPE).$(ARCH).$(HOSTNAME) $(TIME) $(NODES) $(MEM) $(THREADS) $(FEASTOL) $(CONTINUE);

.PHONY: testcbcparallel
testcbcparallel:
		cd check; \
                $(SHELL) ./check_cbc.sh $(TEST) $(CBCPARALLEL) $(SETTINGS) $(OSTYPE).$(ARCH).$(HOSTNAME) $(TIME) $(NODES) $(MEM) $(THREADS) $(FEASTOL) $(CONTINUE);

.PHONY: testgurobi
testgurobi:
		cd check; \
		$(SHELL) ./check_gurobi.sh $(TEST) $(GUROBI) $(SETTINGS) $(OSTYPE).$(ARCH).$(HOSTNAME) $(TIME) $(NODES) $(MEM) $(THREADS) $(FEASTOL) $(DISPFREQ) $(CONTINUE);

.PHONY: testglpk
testglpk:
		cd check; \
		$(SHELL) ./check_glpk.sh $(TEST) $(GLPK) $(SETTINGS) $(OSTYPE).$(ARCH).$(HOSTNAME) $(TIME) $(NODES) $(MEM) $(THREADS) $(FEASTOL) $(DISPFREQ) $(CONTINUE);

.PHONY: testsymphony
testsymphony:
		cd check; \
		$(SHELL) ./check_symphony.sh $(TEST) $(SYMPHONY) $(SETTINGS) $(OSTYPE).$(ARCH).$(HOSTNAME) $(TIME) $(NODES) $(MEM) $(THREADS) $(FEASTOL) $(DISPFREQ) $(CONTINUE);

.PHONY: testblis
testblis:
		cd check; \
		$(SHELL) ./check_blis.sh $(TEST) $(BLIS) $(SETTINGS) $(OSTYPE).$(ARCH).$(HOSTNAME) $(TIME) $(NODES) $(MEM) $(THREADS) $(FEASTOL) $(DISPFREQ) $(CONTINUE);

.PHONY: tags
tags:
		rm -f TAGS; ctags -e -R -h ".c.cpp.h" --exclude=".*" src/; sed 's!\#undef .*!!g' TAGS > tags; mv tags TAGS

# include target to detect the current git hash
-include make/local/make.detectgithash

# this empty target is needed for the SCIP release versions
githash::      # do not remove the double-colon

# include local targets
-include make/local/make.targets

# include install/uninstall targets
-include make/make.install

# the testgams target need to come after make/local/make.targets has been included (if any), because the latter may assign a value to CLIENTTMPDIR
# if calling with GAMS=true, assume user wants the GAMS system that is linked in lib/gams.*
# if calling with GAMS=false (default), assume user has a GAMS system in the path (keeping original default behavior)
ifeq ($(GAMS),true)
	TESTGAMS = $(abspath $(GAMSDIR))/gams
else
ifeq ($(GAMS),false)
	TESTGAMS = gams
else
	TESTGAMS = $(GAMS)
endif
endif
.PHONY: testgams
testgams:
		cd check; \
		$(SHELL) ./check_gamscluster.sh $(TEST) $(TESTGAMS) "$(GAMSSOLVER)" $(SETTINGS) $(OSTYPE).$(ARCH) $(TIME) $(NODES) $(MEM) "$(GAP)" $(THREADS) $(CONTINUE) "$(CONVERTSCIP)" local dummy dummy "$(CLIENTTMPDIR)" 1 true $(SETCUTOFF);

$(LPILIBLINK):	$(LPILIBFILE)
		@rm -f $@
		cd $(dir $@) && $(LN_s) $(notdir $(LPILIBFILE)) $(notdir $@)

# the short link targets should be phony such that they are always updated and point to the files with last make options, even if nothing needed to be rebuilt
.PHONY: $(LPILIBSHORTLINK)
$(LPILIBSHORTLINK):	$(LPILIBFILE)
		@rm -f $@
		cd $(dir $@) && $(LN_s) $(notdir $(LPILIBFILE)) $(notdir $@)

$(NLPILIBLINK):	$(NLPILIBFILE)
		@rm -f $@
		cd $(dir $@) && $(LN_s) $(notdir $(NLPILIBFILE)) $(notdir $@)

# the short link targets should be phony such that they are always updated and point to the files with last make options, even if nothing needed to be rebuilt
.PHONY: $(NLPILIBSHORTLINK)
$(NLPILIBSHORTLINK):	$(NLPILIBFILE)
		@rm -f $@
		cd $(dir $@) && $(LN_s) $(notdir $(NLPILIBFILE)) $(notdir $@)

$(SCIPLIBLINK):	$(SCIPLIBFILE)
		@rm -f $@
		cd $(dir $@) && $(LN_s) $(notdir $(SCIPLIBFILE)) $(notdir $@)

# the short link targets should be phony such that they are always updated and point to the files with last make options, even if nothing needed to be rebuilt
.PHONY: $(SCIPLIBSHORTLINK)
$(SCIPLIBSHORTLINK):	$(SCIPLIBFILE)
		@rm -f $@
		cd $(dir $@) && $(LN_s) $(notdir $(SCIPLIBFILE)) $(notdir $@)

$(OBJSCIPLIBLINK):	$(OBJSCIPLIBFILE)
		@rm -f $@
		cd $(dir $@) && $(LN_s) $(notdir $(OBJSCIPLIBFILE)) $(notdir $@)

# the short link targets should be phony such that they are always updated and point to the files with last make options, even if nothing needed to be rebuilt
.PHONY: $(OBJSCIPLIBSHORTLINK)
$(OBJSCIPLIBSHORTLINK):	$(OBJSCIPLIBFILE)
		@rm -f $@
		cd $(dir $@) && $(LN_s) $(notdir $(OBJSCIPLIBFILE)) $(notdir $@)

# the short link targets should be phony such that they are always updated and point to the files with last make options, even if nothing needed to be rebuilt
.PHONY: $(MAINSHORTLINK)
$(MAINLINK) $(MAINSHORTLINK):	$(MAINFILE)
		@rm -f $@
		cd $(dir $@) && $(LN_s) $(notdir $(MAINFILE)) $(notdir $@)

$(OBJDIR):
		@-mkdir -p $(OBJDIR)

$(BINOBJDIR):	| $(OBJDIR)
		@-mkdir -p $(BINOBJDIR)

$(LIBOBJDIR):	| $(OBJDIR)
		@-mkdir -p $(LIBOBJDIR)

$(LIBOBJSUBDIRS):	| $(LIBOBJDIR)
		@-mkdir -p $(LIBOBJSUBDIRS)

$(LIBDIR):
		@-mkdir -p $(LIBDIR)

$(BINDIR):
		@-mkdir -p $(BINDIR)

.PHONY: clean
clean:          cleanlib cleanbin | $(LIBOBJSUBDIRS) $(LIBOBJDIR) $(BINOBJDIR) $(OBJDIR)
ifneq ($(LIBOBJDIR),)
		@-(cd $(LIBOBJDIR) && rm -f */*.o)
		@-rmdir $(LIBOBJSUBDIRS)
		@-rmdir $(LIBOBJDIR)
endif
ifneq ($(BINOBJDIR),)
		@-rm -f $(BINOBJDIR)/*.o && rmdir $(BINOBJDIR)
endif
ifneq ($(OBJDIR),)
		@-rm -f $(LASTSETTINGS)
		@-rmdir $(OBJDIR)
endif

.PHONY: cleanlib
cleanlib:       | $(LIBDIR)
		@echo "-> remove library $(SCIPLIBFILE)"
		@-rm -f $(SCIPLIBFILE) $(SCIPLIBLINK) $(SCIPLIBSHORTLINK)
		@echo "-> remove library $(OBJSCIPLIBFILE)"
		@-rm -f $(OBJSCIPLIBFILE) $(OBJSCIPLIBLINK) $(OBJSCIPLIBSHORTLINK)
		@echo "-> remove library $(LPILIBFILE)"
		@-rm -f $(LPILIBFILE) $(LPILIBLINK) $(LPILIBSHORTLINK)
		@echo "-> remove library $(NLPILIBFILE)"
		@-rm -f $(NLPILIBFILE) $(NLPILIBLINK) $(NLPILIBSHORTLINK)

.PHONY: cleanbin
cleanbin:       | $(BINDIR)
		@echo "-> remove binary $(MAINFILE)"
		@-rm -f $(MAINFILE) $(MAINLINK) $(MAINSHORTLINK)

.PHONY: lpidepend
lpidepend:
ifeq ($(LINKER),C)
		$(SHELL) -ec '$(DCC) $(FLAGS) $(DFLAGS) $(LPILIBSRC) \
		| sed '\''s|^\([0-9A-Za-z\_]\{1,\}\)\.o *: *$(SRCDIR)/\([0-9A-Za-z_/]*\).c|$$\(LIBOBJDIR\)/\2.o: $(SRCDIR)/\2.c|g'\'' \
		| sed '\''s|$(LIBDIR)/cpxinc/cpxconst.h||g'\'' \
		>$(LPILIBDEP)'
endif
ifeq ($(LINKER),CPP)
		$(SHELL) -ec '$(DCXX) $(FLAGS) $(DFLAGS) $(LPILIBSRC) \
		| sed '\''s|^\([0-9A-Za-z\_]\{1,\}\)\.o *: *$(SRCDIR)/\([0-9A-Za-z_/]*\).c|$$\(LIBOBJDIR\)/\2.o: $(SRCDIR)/\2.c|g'\'' \
		| sed '\''s|$(LIBDIR)/clp[^ ]*||g'\'' \
		| sed '\''s|$(LIBDIR)/cpxinc/cpxconst.h||g'\'' \
		| sed '\''s|$(LIBDIR)/spxinc[^ ]*||g'\'' \
		>$(LPILIBDEP)'
endif
		@#we explicitely add all lpi's here, since the content of depend.lpscheck should be independent of the currently selected LPI, but contain all LPI's that use the WITH_LPSCHECK define
		@echo `grep -l "WITH_LPSCHECK" $(SCIPLIBSRC) $(OBJSCIPLIBSRC) $(MAINSRC) $(NLPILIBSRC) src/lpi/lpi*.{c,cpp}` >$(LPSCHECKDEP)

.PHONY: nlpidepend
nlpidepend:
ifeq ($(LINKER),C)
		$(SHELL) -ec '$(DCC) $(FLAGS) $(DFLAGS) $(NLPILIBSRC) \
		| sed '\''s|^\([0-9A-Za-z\_]\{1,\}\)\.o *: *$(SRCDIR)/\([0-9A-Za-z_/]*\).c|$$\(LIBOBJDIR\)/\2.o: $(SRCDIR)/\2.c|g'\'' \
		>$(NLPILIBDEP)'
endif
ifeq ($(LINKER),CPP)
		$(SHELL) -ec '$(DCXX) $(FLAGS) $(DFLAGS) $(NLPILIBSRC) \
		| sed '\''s|^\([0-9A-Za-z\_]\{1,\}\)\.o *: *$(SRCDIR)/\([0-9A-Za-z_/]*\).c|$$\(LIBOBJDIR\)/\2.o: $(SRCDIR)/\2.c|g'\'' \
		| sed '\''s|$(LIBDIR)/ipopt[^ ]*||g'\'' \
		>$(NLPILIBDEP)'
endif

.PHONY: maindepend
maindepend:
		$(SHELL) -ec '$(DCC) $(FLAGS) $(DFLAGS) $(MAINSRC) \
		| sed '\''s|^\([0-9A-Za-z\_]\{1,\}\)\.o *: *$(SRCDIR)/\([0-9A-Za-z_/]*\).c|$$\(BINOBJDIR\)/\2.o: $(SRCDIR)/\2.c|g'\'' \
		>$(MAINDEP)'

.PHONY: scipdepend
scipdepend:
		$(SHELL) -ec '$(DCC) $(FLAGS) $(DFLAGS) $(SCIPLIBSRC) \
		| sed '\''s|^\([0-9A-Za-z\_]\{1,\}\)\.o *: *$(SRCDIR)/\([0-9A-Za-z_/]*\).c|$$\(LIBOBJDIR\)/\2.o: $(SRCDIR)/\2.c|g'\'' \
		>$(SCIPLIBDEP)'
		$(SHELL) -ec '$(DCXX) $(FLAGS) $(DFLAGS) $(OBJSCIPLIBSRC) \
		| sed '\''s|^\([0-9A-Za-z\_]\{1,\}\)\.o *: *$(SRCDIR)/\([0-9A-Za-z_/]*\).c|$$\(LIBOBJDIR\)/\2.o: $(SRCDIR)/\2.c|g'\'' \
		>$(OBJSCIPLIBDEP)'
		@echo `grep -l "WITH_ZLIB" $(ALLSRC)` >$(ZLIBDEP)
		@echo `grep -l "WITH_GMP" $(ALLSRC)` >$(GMPDEP)
		@echo `grep -l "WITH_READLINE" $(ALLSRC)` >$(READLINEDEP)
		@echo `grep -l "WITH_ZIMPL" $(ALLSRC)` >$(ZIMPLDEP)
		@echo `grep -l "WITH_GAMS" $(ALLSRC)` >$(GAMSDEP)
		@echo `grep -l "NPARASCIP" $(ALLSRC)` >$(PARASCIPDEP)

depend:		scipdepend lpidepend nlpidepend maindepend

-include	$(MAINDEP)
-include	$(SCIPLIBDEP)
-include	$(OBJSCIPLIBDEP)
-include	$(LPILIBDEP)
-include	$(NLPILIBDEP)

ifeq ($(SHARED),true)
$(MAINFILE):	$(MAINOBJFILES) $(SCIPLIBFILE) $(OBJSCIPLIBFILE) $(LPILIBFILE) $(NLPILIBFILE) | $(BINDIR) $(BINOBJDIR) $(LIBOBJSUBDIRS)
		@echo "-> linking $@"
ifeq ($(LINKER),C)
		-$(LINKCC) $(MAINOBJFILES) $(OFLAGS) \
		$(LINKCC_L)$(LIBDIR) $(LINKCXX_l)$(SCIPLIB) $(LINKCXX_l)$(OBJSCIPLIB) $(LINKCXX_l)$(LPILIB) $(LINKCXX_l)$(NLPILIB) \
		$(LINKRPATH)\$$ORIGIN/../$(LIBDIR) $(LINKCC_o)$@ \
		|| ($(MAKE) errorhints && false)
endif
ifeq ($(LINKER),CPP)
		-$(LINKCXX) $(MAINOBJFILES) $(OFLAGS) \
		$(LINKCXX_L)$(LIBDIR) $(LINKCXX_l)$(SCIPLIB) $(LINKCXX_l)$(OBJSCIPLIB) $(LINKCXX_l)$(LPILIB) $(LINKCXX_l)$(NLPILIB) \
		$(LINKRPATH)\$$ORIGIN/../$(LIBDIR) $(LINKCXX_o)$@ \
		|| ($(MAKE) errorhints && false)
endif
else
$(MAINFILE):	$(SCIPLIBOBJFILES) $(LPILIBOBJFILES) $(NLPILIBOBJFILES) $(MAINOBJFILES) | $(BINDIR) $(BINOBJDIR) $(LIBOBJSUBDIRS)
		@echo "-> linking $@"
ifeq ($(LINKER),C)
		-$(LINKCC) $(MAINOBJFILES) $(OFLAGS) \
		$(SCIPLIBOBJFILES) $(LPILIBOBJFILES) $(NLPILIBOBJFILES) \
		$(LINKCC_L)$(LIBDIR) $(LPSLDFLAGS) $(LDFLAGS) $(LINKCC_o)$@ \
		|| ($(MAKE) errorhints && false)
endif
ifeq ($(LINKER),CPP)
		-$(LINKCXX) $(MAINOBJFILES) $(OFLAGS) \
		$(SCIPLIBOBJFILES) $(LPILIBOBJFILES) $(NLPILIBOBJFILES) \
		$(LINKCXX_L)$(LIBDIR) $(LPSLDFLAGS) $(LDFLAGS) $(LINKCXX_o)$@ \
		|| ($(MAKE) errorhints && false)
endif
endif


.PHONY: makesciplibfile
makesciplibfile: preprocess
		@$(MAKE) $(SCIPLIBFILE)

$(SCIPLIBFILE):	$(SCIPLIBOBJFILES) | $(LIBDIR) $(LIBOBJSUBDIRS)
		@echo "-> generating library $@"
		-rm -f $@
		$(LIBBUILD) $(LIBBUILDFLAGS) $(LIBBUILD_o)$@ $(SCIPLIBOBJFILES) $(SCIPLIBEXTLIBS)
ifneq ($(RANLIB),)
		$(RANLIB) $@
endif



$(OBJSCIPLIBFILE):	$(OBJSCIPLIBOBJFILES) | $(LIBOBJSUBDIRS) $(LIBDIR)
		@echo "-> generating library $@"
		-rm -f $@
		$(LIBBUILD) $(LIBBUILDFLAGS) $(LIBBUILD_o)$@ $(OBJSCIPLIBOBJFILES)
ifneq ($(RANLIB),)
		$(RANLIB) $@
endif

$(LPILIBFILE):	$(LPILIBOBJFILES) | $(LIBOBJSUBDIRS) $(LIBDIR)
		@echo "-> generating library $@"
		-rm -f $@
		$(LIBBUILD) $(LIBBUILDFLAGS) $(LIBBUILD_o)$@ $(LPILIBOBJFILES) $(LPILIBEXTLIBS)
ifneq ($(RANLIB),)
		$(RANLIB) $@
endif

$(NLPILIBFILE):	$(NLPILIBOBJFILES) $(NLPILIBSCIPOBJFILES) | $(LIBOBJSUBDIRS) $(LIBDIR)
		@echo "-> generating library $@"
		-rm -f $@
		$(LIBBUILD) $(LIBBUILDFLAGS) $(LIBBUILD_o)$@ $(NLPILIBOBJFILES) $(NLPILIBSCIPOBJFILES) $(NLPILIBEXTLIBS)
ifneq ($(RANLIB),)
		$(RANLIB) $@
endif

$(BINOBJDIR)/%.o:	$(SRCDIR)/%.c | $(BINOBJDIR)
		@echo "-> compiling $@"
		$(CC) $(FLAGS) $(OFLAGS) $(BINOFLAGS) $(CFLAGS) $(CC_c)$< $(CC_o)$@

$(BINOBJDIR)/%.o:	$(SRCDIR)/%.cpp | $(BINOBJDIR)
		@echo "-> compiling $@"
		$(CXX) $(FLAGS) $(OFLAGS) $(BINOFLAGS) $(CXXFLAGS) $(CXX_c)$< $(CXX_o)$@

$(LIBOBJDIR)/%.o:	$(SRCDIR)/%.c | $(LIBOBJDIR) $(LIBOBJSUBDIRS)
		@echo "-> compiling $@"
		$(CC) $(FLAGS) $(OFLAGS) $(LIBOFLAGS) $(CFLAGS) $(CC_c)$< $(CC_o)$@

$(LIBOBJDIR)/%.o:	$(SRCDIR)/%.cpp | $(LIBOBJDIR) $(LIBOBJSUBDIRS)
		@echo "-> compiling $@"
		$(CXX) $(FLAGS) $(OFLAGS) $(LIBOFLAGS) $(CXXFLAGS) $(CXX_c)$< $(CXX_o)$@

ifeq ($(GAMS),true)
$(LIBOBJDIR)/scip/%.o:	$(GAMSDIR)/apifiles/C/api/%.c | $(LIBOBJDIR)
		@echo "-> compiling $@"
		$(CC) $(FLAGS) $(OFLAGS) $(LIBOFLAGS) $(CFLAGS) $(CC_c)$< $(CC_o)$@
$(LIBOBJDIR)/scip/%.o:	$(SRCDIR)/../interfaces/gams/src/%.c | $(LIBOBJDIR)
		@echo "-> compiling $@"
		$(CC) $(FLAGS) $(OFLAGS) $(LIBOFLAGS) $(CFLAGS) $(CC_c)$< $(CC_o)$@
endif

-include $(LASTSETTINGS)

.PHONY: dll
dll: $(SCIPLIBOBJFILES) $(MAINOBJFILES) $(LPILIBOBJFILES) $(NLPILIBOBJFILES) $(OBJSCIPLIBOBJFILES) | $(LIBOBJSUBDIRS) $(LIBDIR)
		@echo "-> generating library $@"
		$(LINKCC) $(LIBBUILDFLAGS) $(LINKCC_L)$(LIBDIR) -dll $(LIBBUILD_o)$(LIBDIR)/$(DLLFILENAME) \
			$(SCIPLIBOBJFILES) $(OBJSCIPLIBOBJFILES) $(NLPILIBOBJFILES) $(LPILIBOBJFILES) \
			$(LPSLDFLAGS) $(LDFLAGS)

.PHONY: touchexternal
touchexternal:	$(ZLIBDEP) $(GMPDEP) $(READLINEDEP) $(ZIMPLDEP) $(GAMSDEP) $(LPSCHECKDEP) $(PARASCIPDEP) | $(LIBOBJDIR)
ifeq ($(TOUCHLINKS),true)
		@-touch $(ZLIBSRC)
		@-touch $(GMPSRC)
		@-touch $(READLINESRC)
		@-touch $(ZIMPLSRC)
		@-touch $(GAMSSRC)
		@-touch $(LPSCHECKSRC)
		@-touch $(LPILIBSRC)
		@-touch $(NLPILIBSRC)
endif
ifneq ($(SCIPGITHASH),$(LAST_SCIPGITHASH))
		@$(MAKE) githash
endif
		@$(SHELL) -ec 'if test ! -e $(SCIPGITHASHFILE) ; \
			then \
				echo "-> generating $(SCIPGITHASHFILE)" ; \
				$(MAKE) githash ; \
			fi'
ifneq ($(subst \\n,\n,$(BUILDFLAGS)),$(LAST_BUILDFLAGS))
		@echo "#define SCIP_BUILDFLAGS \"$(BUILDFLAGS)\"" > $(SCIPBUILDFLAGSFILE)
endif
ifneq ($(ZLIB),$(LAST_ZLIB))
		@-touch $(ZLIBSRC)
endif
ifneq ($(GMP),$(LAST_GMP))
		@-touch $(GMPSRC)
endif
ifneq ($(READLINE),$(LAST_READLINE))
		@-touch $(READLINESRC)
endif
ifneq ($(ZIMPL),$(LAST_ZIMPL))
		@-touch $(ZIMPLSRC)
endif
ifneq ($(GAMS),$(LAST_GAMS))
		@-touch $(GAMSSRC)
endif
ifneq ($(LPSCHECK),$(LAST_LPSCHECK))
		@-touch $(LPSCHECKSRC)
endif
ifneq ($(PARASCIP),$(LAST_PARASCIP))
		@-touch $(PARASCIPSRC)
endif
ifneq ($(SHARED),$(LAST_SHARED))
		@-touch $(ALLSRC)
endif
ifneq ($(USRFLAGS),$(LAST_USRFLAGS))
		@-touch $(ALLSRC)
endif
ifneq ($(USROFLAGS),$(LAST_USROFLAGS))
		@-touch $(ALLSRC)
endif
ifneq ($(USRCFLAGS),$(LAST_USRCFLAGS))
		@-touch $(ALLSRC)
endif
ifneq ($(USRCXXFLAGS),$(LAST_USRCXXFLAGS))
		@-touch $(ALLSRC)
endif
ifneq ($(USRLDFLAGS),$(LAST_USRLDFLAGS))
		@-touch -c $(SCIPLIBOBJFILES) $(LPILIBOBJFILES) $(NLPILIBOBJFILES) $(MAINOBJFILES)
endif
ifneq ($(USRARFLAGS),$(LAST_USRARFLAGS))
		@-touch -c $(SCIPLIBOBJFILES) $(OBJSCIPLIBOBJFILES) $(LPILIBOBJFILES) $(NLPILIBOBJFILES) $(NLPILIBSCIPOBJFILES)
endif
ifneq ($(NOBLKMEM),$(LAST_NOBLKMEM))
		@-touch -c $(ALLSRC)
endif
ifneq ($(NOBUFMEM),$(LAST_NOBUFMEM))
		@-touch -c $(ALLSRC)
endif
ifneq ($(NOBLKBUFMEM),$(LAST_NOBLKBUFMEM))
		@-touch -c $(ALLSRC)
endif
ifneq ($(SANITIZE),$(LAST_SANITIZE))
		@-touch -c $(ALLSRC)
endif
		@-rm -f $(LASTSETTINGS)
		@echo "LAST_BUILDFLAGS=\"$(BUILDFLAGS)\"" >> $(LASTSETTINGS)
		@echo "LAST_SCIPGITHASH=$(SCIPGITHASH)" >> $(LASTSETTINGS)
		@echo "LAST_ZLIB=$(ZLIB)" >> $(LASTSETTINGS)
		@echo "LAST_GMP=$(GMP)" >> $(LASTSETTINGS)
		@echo "LAST_READLINE=$(READLINE)" >> $(LASTSETTINGS)
		@echo "LAST_ZIMPL=$(ZIMPL)" >> $(LASTSETTINGS)
		@echo "LAST_GAMS=$(GAMS)" >> $(LASTSETTINGS)
		@echo "LAST_PARASCIP=$(PARASCIP)" >> $(LASTSETTINGS)
		@echo "LAST_LPSCHECK=$(LPSCHECK)" >> $(LASTSETTINGS)
		@echo "LAST_SHARED=$(SHARED)" >> $(LASTSETTINGS)
		@echo "LAST_USRFLAGS=$(USRFLAGS)" >> $(LASTSETTINGS)
		@echo "LAST_USROFLAGS=$(USROFLAGS)" >> $(LASTSETTINGS)
		@echo "LAST_USRCFLAGS=$(USRCFLAGS)" >> $(LASTSETTINGS)
		@echo "LAST_USRCXXFLAGS=$(USRCXXFLAGS)" >> $(LASTSETTINGS)
		@echo "LAST_USRLDFLAGS=$(USRLDFLAGS)" >> $(LASTSETTINGS)
		@echo "LAST_USRARFLAGS=$(USRARFLAGS)" >> $(LASTSETTINGS)
		@echo "LAST_USRDFLAGS=$(USRDFLAGS)" >> $(LASTSETTINGS)
		@echo "LAST_NOBLKMEM=$(NOBLKMEM)" >> $(LASTSETTINGS)
		@echo "LAST_NOBUFMEM=$(NOBUFMEM)" >> $(LASTSETTINGS)
		@echo "LAST_NOBLKBUFMEM=$(NOBLKBUFMEM)" >> $(LASTSETTINGS)
		@echo "LAST_SANITIZE=$(SANITIZE)" >> $(LASTSETTINGS)

$(LINKSMARKERFILE):
		@$(MAKE) links

.PHONY: links
links:		| $(LIBDIR) $(DIRECTORIES) echosoftlinks $(SOFTLINKS)
		@rm -f $(LINKSMARKERFILE)
		@echo "this is only a marker" > $(LINKSMARKERFILE)

.PHONY: echosoftlinks
echosoftlinks:
		@echo
		@echo "- Current settings: LPS=$(LPS) OSTYPE=$(OSTYPE) ARCH=$(ARCH) COMP=$(COMP) SUFFIX=$(LINKLIBSUFFIX) ZIMPL=$(ZIMPL) ZIMPLOPT=$(ZIMPLOPT) IPOPT=$(IPOPT) IPOPTOPT=$(IPOPTOPT) EXPRINT=$(EXPRINT) GAMS=$(GAMS)"
		@echo
		@echo "* SCIP needs some softlinks to external programs, in particular, LP-solvers."
		@echo "* Please insert the paths to the corresponding directories/libraries below."
		@echo "* The links will be installed in the 'lib' directory."
		@echo "* For more information and if you experience problems see the INSTALL file."
		@echo
		@echo -e $(LPIINSTMSG)

$(DIRECTORIES):
		@echo
		@echo "- creating directory \"$@\""
		@-mkdir -p $@



.PHONY: $(SOFTLINKS)
$(SOFTLINKS):
ifeq ($(MAKESOFTLINKS), true)
		@$(SHELL) -ec 'if test ! -e $@ ; \
			then \
				DIRNAME=`dirname $@` ; \
				BASENAMEA=`basename $@ .$(STATICLIBEXT)` ; \
				BASENAMESO=`basename $@ .$(SHAREDLIBEXT)` ; \
				echo ; \
				echo "- preparing missing soft-link \"$@\":" ; \
				if test -e $$DIRNAME/$$BASENAMEA.$(SHAREDLIBEXT) ; \
				then \
					echo "* this soft-link is not necessarily needed since \"$$DIRNAME/$$BASENAMEA.$(SHAREDLIBEXT)\" already exists - press return to skip" ; \
				fi ; \
				if test -e $$DIRNAME/$$BASENAMESO.$(STATICLIBEXT) ; \
				then \
					echo "* this soft-link is not necessarily needed since \"$$DIRNAME/$$BASENAMESO.$(STATICLIBEXT)\" already exists - press return to skip" ; \
				fi ; \
				echo "> Enter soft-link target file or directory for \"$@\" (return if not needed): " ; \
				echo -n "> " ; \
				cd $$DIRNAME ; \
				eval $(READ) TARGET ; \
				cd $(SCIPDIR) ; \
				if test "$$TARGET" != "" ; \
				then \
					echo "-> creating softlink \"$@\" -> \"$$TARGET\"" ; \
					rm -f $@ ; \
					$(LN_s) $$TARGET $@ ; \
				else \
					echo "* skipped creation of softlink \"$@\". Call \"make links\" if needed later." ; \
				fi ; \
				echo ; \
			fi'
endif

.PHONY: checkdefines
checkdefines:
ifeq ($(LPILIBOBJ),)
		$(error invalid LP solver selected: LPS=$(LPS). Possible options are: $(LPSOPTIONS))
endif
ifneq ($(GMP),true)
ifneq ($(GMP),false)
		$(error invalid GMP flag selected: GMP=$(GMP). Possible options are: true false)
endif
endif
ifneq ($(ZIMPL),true)
ifneq ($(ZIMPL),false)
		$(error invalid ZIMPL flag selected: ZIMPL=$(ZIMPL). Possible options are: true false auto)
endif
endif
ifneq ($(GAMS),true)
ifneq ($(GAMS),false)
		$(error invalid GAMS flag selected: GAMS=$(GAMS). Possible options are: true false)
endif
endif
ifneq ($(IPOPT),true)
ifneq ($(IPOPT),false)
		$(error invalid IPOPT flag selected: IPOPT=$(IPOPT). Possible options are: true false)
endif
endif
ifneq ($(READLINE),true)
ifneq ($(READLINE),false)
		$(error invalid READLINE flag selected: READLINE=$(READLINE). Possible options are: true false)
endif
endif
ifneq ($(ZLIB),true)
ifneq ($(ZLIB),false)
		$(error invalid ZLIB flag selected: ZLIB=$(ZLIB). Possible options are: true false)
endif
endif
ifneq ($(PARASCIP),true)
ifneq ($(PARASCIP),false)
		$(error invalid PARASCIP flag selected: PARASCIP=$(PARASCIP). Possible options are: true false)
endif
endif
ifeq ($(SHARED),true)
ifeq ($(COMP),msvc)
		$(error invalid flags selected: SHARED=$(SHARED) and COMP=$(COMP). Please use 'make dll' to generate a dynamic library with MSVC)
endif
endif

.PHONY: errorhints
errorhints:
ifeq ($(READLINE),true)
		@echo "build failed with READLINE=true: if readline is not available, try building with READLINE=false"
endif
ifeq ($(ZLIB),true)
		@echo "build failed with ZLIB=true: if ZLIB is not available, try building with ZLIB=false"
endif
ifeq ($(GMP),true)
		@echo "build failed with GMP=true: if GMP is not available, try building with GMP=false (note that this will deactivate Zimpl support)"
endif
ifeq ($(GMP),false)
ifeq ($(LPS),spx1)
		@echo "build failed with GMP=false and LPS=spx1: use GMP=true or make sure that SoPlex is also built without GMP support (make GMP=false)"
endif
ifeq ($(LPS),spx2)
		@echo "build failed with GMP=false and LPS=spx2: use GMP=true or make sure that SoPlex is also built without GMP support (make GMP=false)"
endif
endif

# --- EOF ---------------------------------------------------------------------
# DO NOT DELETE<|MERGE_RESOLUTION|>--- conflicted
+++ resolved
@@ -737,11 +737,7 @@
 test:
 		cd check; \
 		$(SHELL) ./check.sh $(TEST) $(MAINFILE) $(SETTINGS) $(notdir $(MAINFILE)) $(TIME) $(NODES) $(MEM) $(THREADS) $(FEASTOL) $(DISPFREQ) \
-<<<<<<< HEAD
-		$(CONTINUE) $(LOCK) $(VERSION) $(LPS) $(VALGRIND) $(CLIENTTMPDIR) $(REOPT) $(PERMUTE) $(OPTCOMMAND) $(SETCUTOFF) $(MAXJOBS) $(VISUALIZE);
-=======
 		$(CONTINUE) $(LOCK) $(VERSION) $(LPS) $(VALGRIND) $(CLIENTTMPDIR) $(REOPT) $(OPTCOMMAND) $(SETCUTOFF) $(MAXJOBS) $(VISUALIZE) $(PERMUTE) $(SEEDS);
->>>>>>> 03847e83
 
 .PHONY: testcount
 testcount:
