#* * * * * * * * * * * * * * * * * * * * * * * * * * * * * * * * * * * * * * *
#*                                                                           *
#*                  This file is part of the program and library             *
#*         SCIP --- Solving Constraint Integer Programs                      *
#*                                                                           *
#*    Copyright (C) 2002-2021 Konrad-Zuse-Zentrum                            *
#*                            fuer Informationstechnik Berlin                *
#*                                                                           *
#*  SCIP is distributed under the terms of the ZIB Academic License.         *
#*                                                                           *
#*  You should have received a copy of the ZIB Academic License              *
#*  along with SCIP; see the file COPYING. If not email to scip@zib.de.      *
#*                                                                           *
#* * * * * * * * * * * * * * * * * * * * * * * * * * * * * * * * * * * * * * *

#@file    Makefile
#@brief   SCIP Makefile
#@author  Thorsten Koch
#@author  Tobias Achterberg
#@author  Marc Pfetsch
#@author  Timo Berthold

#-----------------------------------------------------------------------------
# paths variables
#-----------------------------------------------------------------------------

SCIPDIR		=	./

INSTALLDIR	=

#-----------------------------------------------------------------------------
# include make.project file
#-----------------------------------------------------------------------------

# do not use other open source projects; needs to be set before including make.project
ifeq ($(OPENSOURCE),false)
	override EXPRINT	=	none
	override GMP		=	false
	override READLINE	=	false
	override ZLIB		=	false
	override ZIMPL		=	false
	override IPOPT		=	false
endif

# mark that this is a SCIP internal makefile
SCIPINTERNAL	=	true

# use THREADSAFE=true if compiled with TPI not equal to none
ifeq ($(TPI),omp)
	override THREADSAFE      =       true
endif
ifeq ($(TPI),tny)
        override THREADSAFE      =       true
endif


# load default settings and detect host architecture
include $(SCIPDIR)/make/make.project

#-----------------------------------------------------------------------------
# default settings
#-----------------------------------------------------------------------------

VERSION		=	$(SCIP_VERSION)
SCIPGITHASH	=
SOFTLINKS	=
MAKESOFTLINKS	=	true
TOUCHLINKS	=	false

#-----------------------------------------------------------------------------
# define build flags
#-----------------------------------------------------------------------------
BUILDFLAGS =	" ARCH=$(ARCH)\\n\
		COMP=$(COMP)\\n\
		DEBUGSOL=$(DEBUGSOL)\\n\
		EXPRINT=$(EXPRINT)\\n\
		GMP=$(GMP)\\n\
		IPOPT=$(IPOPT)\\n\
		IPOPTOPT=$(IPOPTOPT)\\n\
		LPS=$(LPS)\\n\
		LPSCHECK=$(LPSCHECK)\\n\
		LPSOPT=$(LPSOPT)\\n\
		NOBLKBUFMEM=$(NOBLKBUFMEM)\\n\
		NOBLKMEM=$(NOBLKMEM)\\n\
		NOBUFMEM=$(NOBUFMEM)\\n\
		OPT=$(OPT)\\n\
		OSTYPE=$(OSTYPE)\\n\
		THREADSAFE=$(THREADSAFE)\\n\
		PAPILO=$(PAPILO)\\n\
		READLINE=$(READLINE)\\n\
		SANITIZE=$(SANITIZE)\\n\
		SHARED=$(SHARED)\\n\
		SYM=$(SYM)\\n\
		USRARFLAGS=$(USRARFLAGS)\\n\
		USRCFLAGS=$(USRCFLAGS)\\n\
		USRCXXFLAGS=$(USRCXXFLAGS)\\n\
		USRFLAGS=$(USRFLAGS)\\n\
		USRLDFLAGS=$(USRLDFLAGS)\\n\
		USROFLAGS=$(USROFLAGS)\\n\
		VERSION=$(VERSION)\\n\
		WORHP=$(WORHP)\\n\
		WORHPOPT=$(WORHPOPT)\\n\
		ZIMPL=$(ZIMPL)\\n\
		ZIMPLOPT=$(ZIMPLOPT)\\n\
		ZLIB=$(ZLIB)"

#-----------------------------------------------------------------------------
# LP Solver Interface
#-----------------------------------------------------------------------------

LPILIBSHORTNAME	=	lpi$(LPS)
LPILIBNAME	=	$(LPILIBSHORTNAME)-$(VERSION)
LPILIBOBJ	=
LPSOPTIONS	=
LPIINSTMSG	=

LPSCHECKDEP	:=	$(SRCDIR)/depend.lpscheck
LPSCHECKSRC	:=	$(shell cat $(LPSCHECKDEP))

LPSOPTIONS	+=	cpx
ifeq ($(LPS),cpx)
FLAGS		+=	-I$(LIBDIR)/include/cpxinc
LPILIBOBJ	=	lpi/lpi_cpx.o scip/bitencode.o blockmemshell/memory.o scip/rbtree.o scip/message.o
LPILIBSRC  	=	$(addprefix $(SRCDIR)/,$(LPILIBOBJ:.o=.c))
SOFTLINKS	+=	$(LIBDIR)/include/cpxinc
ifeq ($(SHARED),true)
SOFTLINKS	+=	$(LIBDIR)/shared/libcplex.$(OSTYPE).$(ARCH).$(COMP).$(SHAREDLIBEXT)
else
SOFTLINKS	+=	$(LIBDIR)/static/libcplex.$(OSTYPE).$(ARCH).$(COMP).$(STATICLIBEXT)
endif
LPIINSTMSG	=	"  -> \"cpxinc\" is the path to the CPLEX \"include\" directory, e.g., \"<CPLEX-path>/include/ilcplex\".\n"
LPIINSTMSG	+=	" -> \"libcplex.*.a\" is the path to the CPLEX library, e.g., \"<CPLEX-path>/lib/x86-64_linux/static_pic/libcplex.a\"\n"
LPIINSTMSG	+=	" -> \"libcplex.*.so\" is the path to the CPLEX library, e.g., \"<CPLEX-path>/bin/x86-64_linux/libcplex1263.so\""
endif

# XPRESS is only available as shared library
LPSOPTIONS	+=	xprs
ifeq ($(LPS),xprs)
FLAGS		+=	-I$(LIBDIR)/include/xprsinc
LPILIBOBJ	=	lpi/lpi_xprs.o scip/bitencode.o blockmemshell/memory.o scip/rbtree.o scip/message.o
LPILIBSRC  	=	$(addprefix $(SRCDIR)/,$(LPILIBOBJ:.o=.c))
SOFTLINKS	+=	$(LIBDIR)/include/xprsinc
SOFTLINKS	+=	$(LIBDIR)/shared/libxprs.$(OSTYPE).$(ARCH).$(COMP).$(SHAREDLIBEXT)
LPIINSTMSG	=	"  -> \"xprsinc\" is the path to the XPRESS \"include\" directory, e.g., \"<XPRESS-path>/include\".\n"
LPIINSTMSG	+=	" -> \"libxprs.*\" is the path to the XPRESS library, e.g., \"<XPRESS-path>/lib/libxprs.so\""
endif

# mosek only supports shared libraries
LPSOPTIONS	+=	msk
ifeq ($(LPS),msk)
FLAGS		+=	-I$(LIBDIR)/include/mskinc
LPILIBOBJ	=	lpi/lpi_msk.o scip/bitencode.o blockmemshell/memory.o scip/rbtree.o scip/message.o
LPILIBSRC  	=	$(addprefix $(SRCDIR)/,$(LPILIBOBJ:.o=.c))
SOFTLINKS	+=	$(LIBDIR)/include/mskinc
SOFTLINKS	+=	$(LIBDIR)/shared/libmosek.$(OSTYPE).$(ARCH).$(COMP).$(SHAREDLIBEXT)
SOFTLINKS	+=	$(LIBDIR)/shared/libiomp5.$(OSTYPE).$(ARCH).$(COMP).$(SHAREDLIBEXT)    # for Mosek < 9
SOFTLINKS	+=	$(LIBDIR)/shared/libcilkrts.$(OSTYPE).$(ARCH).$(COMP).$(SHAREDLIBEXT)
LPIINSTMSG	=	"  -> \"mskinc\" is the path to the Mosek \"include\" directory, e.g., \"<Mosek-path>/tools/platform/linux64x86/h\".\n"
LPIINSTMSG	+=	" -> \"libmosek.*\" is the path to the Mosek library, e.g., \"<Mosek-path>/tools/platform/linux64x86/bin/libmosek64.so\".\n"
LPIINSTMSG	+=	" -> \"libiomp5.*\" is the path to the Intel OpenMP library, e.g., \"<Mosek-path>/tools/platform/linux64x86/bin/libiomp5.so\" (required for Mosek < 9.0 only).\n"
LPIINSTMSG	+=	" -> \"libcilkrts.*\" is the path to the cilk library, e.g., \"<Mosek-path>/tools/platform/linux64x86/bin/libcilkrts.so.5\".\n"
endif

LPSOPTIONS	+=	spx1
ifeq ($(LPS),spx1)
LINKER		=	CPP
FLAGS		+=	-I$(LIBDIR)/include/spxinc
LPILIBOBJ	=	lpi/lpi_spx1.o scip/bitencode.o blockmemshell/memory.o scip/rbtree.o scip/message.o
LPILIBSRC	=	$(SRCDIR)/lpi/lpi_spx1.cpp $(SRCDIR)/scip/bitencode.c $(SRCDIR)/blockmemshell/memory.c $(SRCDIR)/scip/rbtree.c $(SRCDIR)/scip/message.c
SOFTLINKS	+=	$(LIBDIR)/include/spxinc
ifeq ($(SHARED),true)
SOFTLINKS	+=	$(LIBDIR)/shared/libsoplex.$(OSTYPE).$(ARCH).$(COMP).$(LPSOPT).$(SHAREDLIBEXT)
else
SOFTLINKS	+=	$(LIBDIR)/static/libsoplex.$(OSTYPE).$(ARCH).$(COMP).$(LPSOPT).$(STATICLIBEXT)
endif
LPIINSTMSG	=	"  -> \"spxinc\" is the path to the SoPlex \"src\" directory, e.g., \"<SoPlex-path>/src\".\n"
LPIINSTMSG	+=	" -> \"libsoplex.*\" is the path to the SoPlex library, e.g., \"<SoPlex-path>/lib/libsoplex.$(OSTYPE).$(ARCH).$(COMP).$(LPSOPT).$(STATICLIBEXT)\""
ifeq ($(LPSCHECK),true)
FLAGS		+=	-DSCIP_WITH_LPSCHECK -I$(LIBDIR)/include/cpxinc
SOFTLINKS	+=	$(LIBDIR)/include/cpxinc
ifeq ($(SHARED),true)
SOFTLINKS	+=	$(LIBDIR)/shared/libcplex.$(OSTYPE).$(ARCH).$(COMP).$(SHAREDLIBEXT)
else
SOFTLINKS	+=	$(LIBDIR)/static/libcplex.$(OSTYPE).$(ARCH).$(COMP).$(STATICLIBEXT)
endif
LPIINSTMSG	+=	"  -> \"cpxinc\" is the path to the CPLEX \"include\" directory, e.g., \"<CPLEX-path>/include/ilcplex\".\n"
LPIINSTMSG	+=	" -> \"libcplex.*.a\" is the path to the CPLEX library, e.g., \"<CPLEX-path>/lib/x86-64_linux/static_pic/libcplex.a\"\n"
LPIINSTMSG	+=	" -> \"libcplex.*.so\" is the path to the CPLEX library, e.g., \"<CPLEX-path>/bin/x86-64_linux/libcplex1263.so\""
endif
endif

LPSOPTIONS	+=	spx ( = spx2)
ifeq ($(LPS),spx2)
LINKER		=	CPP
FLAGS		+=	-I$(LIBDIR)/include/spxinc
LPILIBOBJ	=	lpi/lpi_spx2.o scip/bitencode.o blockmemshell/memory.o scip/rbtree.o scip/message.o
LPILIBSRC	=	$(SRCDIR)/lpi/lpi_spx2.cpp $(SRCDIR)/scip/bitencode.c $(SRCDIR)/blockmemshell/memory.c $(SRCDIR)/scip/rbtree.c $(SRCDIR)/scip/message.c
SOFTLINKS	+=	$(LIBDIR)/include/spxinc
ifeq ($(SHARED),true)
SOFTLINKS	+=	$(LIBDIR)/shared/libsoplex.$(OSTYPE).$(ARCH).$(COMP).$(LPSOPT).$(SHAREDLIBEXT)
else
SOFTLINKS	+=	$(LIBDIR)/static/libsoplex.$(OSTYPE).$(ARCH).$(COMP).$(LPSOPT).$(STATICLIBEXT)
endif
LPIINSTMSG	=	"  -> \"spxinc\" is the path to the SoPlex \"src\" directory, e.g., \"<SoPlex-path>/src\".\n"
LPIINSTMSG	+=	" -> \"libsoplex.*\" is the path to the SoPlex library, e.g., \"<SoPlex-path>/lib/libsoplex.linux.x86.gnu.opt.a\""
ifeq ($(LPSCHECK),true)
FLAGS		+=	-DSCIP_WITH_LPSCHECK -I$(LIBDIR)/include/cpxinc
SOFTLINKS	+=	$(LIBDIR)/include/cpxinc
ifeq ($(SHARED),true)
SOFTLINKS	+=	$(LIBDIR)/shared/libcplex.$(OSTYPE).$(ARCH).$(COMP).$(SHAREDLIBEXT)
else
SOFTLINKS	+=	$(LIBDIR)/static/libcplex.$(OSTYPE).$(ARCH).$(COMP).$(STATICLIBEXT)
endif
LPIINSTMSG	+=	"  -> \"cpxinc\" is the path to the CPLEX \"include\" directory, e.g., \"<CPLEX-path>/include/ilcplex\".\n"
LPIINSTMSG	+=	" -> \"libcplex.*.a\" is the path to the CPLEX library, e.g., \"<CPLEX-path>/lib/x86_rhel4.0_3.4/static_pic/libcplex.a\"\n"
LPIINSTMSG	+=	" -> \"libcplex.*.so\" is the path to the CPLEX library, e.g., \"<CPLEX-path>/bin/x86-64_linux/libcplex1263.so\""
endif
endif

ifeq ($(DEBUGSOL),true)
FLAGS		+=	-DWITH_DEBUG_SOLUTION
endif

LPSOPTIONS	+=	clp
ifeq ($(LPS),clp)
LINKER		=	CPP
FLAGS		+=	-I$(LIBDIR)/$(LIBTYPE)/clp.$(OSTYPE).$(ARCH).$(COMP).$(LPSOPT)/include/coin
LPILIBOBJ	=	lpi/lpi_clp.o scip/bitencode.o blockmemshell/memory.o scip/rbtree.o scip/message.o
LPILIBSRC	=	$(SRCDIR)/lpi/lpi_clp.cpp $(SRCDIR)/scip/bitencode.c $(SRCDIR)/blockmemshell/memory.c $(SRCDIR)/scip/rbtree.c $(SRCDIR)/scip/message.c
SOFTLINKS	+=	$(LIBDIR)/$(LIBTYPE)/clp.$(OSTYPE).$(ARCH).$(COMP).$(LPSOPT)
LPIINSTMSG	=	"  -> \"clp.$(OSTYPE).$(ARCH).$(COMP).$(LPSOPT)\" is the path to the Clp installation directory, i.e., \"<Clp-path>/include/coin/ClpModel.hpp\" should exist.\n"
endif

LPSOPTIONS	+=	qso
ifeq ($(LPS),qso)
FLAGS         	+=      -I$(LIBDIR)/include/qsinc
LPILIBOBJ     	= 	lpi/lpi_qso.o scip/bitencode.o blockmemshell/memory.o scip/rbtree.o scip/message.o
LPILIBSRC     	=       $(addprefix $(SRCDIR)/,$(LPILIBOBJ:.o=.c))
SOFTLINKS     	+=      $(LIBDIR)/include/qsinc
SOFTLINKS     	+=      $(LIBDIR)/static/libqsopt.$(OSTYPE).$(ARCH).$(COMP).$(STATICLIBEXT)
LPIINSTMSG	=	"  -> \"qsinc\" is the path to the QSopt \"include\" directory, e.g., \"<QSopt-path>\".\n"
LPIINSTMSG	+=	" -> \"libqsopt.*\" is the path to the QSopt library, e.g., \"<QSopt-path>/libqsopt.a\""
endif

# Gurobi only supports shared libraries
LPSOPTIONS	+=	grb
ifeq ($(LPS),grb)
FLAGS		+=	-I$(LIBDIR)/include/grbinc
LPILIBOBJ	=	lpi/lpi_grb.o blockmemshell/memory.o scip/rbtree.o scip/message.o
LPILIBSRC  	=	$(addprefix $(SRCDIR)/,$(LPILIBOBJ:.o=.c))
SOFTLINKS	+=	$(LIBDIR)/include/grbinc
SOFTLINKS	+=	$(LIBDIR)/shared/libgurobi.$(OSTYPE).$(ARCH).$(COMP).$(SHAREDLIBEXT)
LPIINSTMSG	=	"  -> \"grbinc\" is the path to the Gurobi \"include\" directory, e.g., \"<Gurobi-path>/include\".\n"
LPIINSTMSG	+=	" -> \"libgurobi.*\" is the path to the Gurobi library, e.g., \"<Gurobi-path>/lib/libgurobi.so\""
endif

# glop only supports shared libraries
LPSOPTIONS	+=	glop
ifeq ($(LPS),glop)
LPILIBOBJ	=	lpi/lpi_glop.o scip/bitencode.o scip/rbtree.o scip/message.o
LPILIBSRC  	=	$(SRCDIR)/lpi/lpi_glop.cpp $(SRCDIR)/scip/bitencode.c $(SRCDIR)/scip/rbtree.c $(SRCDIR)/scip/message.c
SOFTLINKS	+=	$(LIBDIR)/shared/ortools
LPIINSTMSG	=	"  -> \"ortools\" is the path to the OR-Tools directory.\n"
endif

LPSOPTIONS	+=	none
ifeq ($(LPS),none)
LPILIBOBJ	=	lpi/lpi_none.o blockmemshell/memory.o scip/rbtree.o scip/message.o
LPILIBSRC  	=	$(addprefix $(SRCDIR)/,$(LPILIBOBJ:.o=.c))
endif

LPILIB		=	$(LPILIBNAME).$(BASE)
LPILIBFILE	=	$(LIBDIR)/$(LIBTYPE)/lib$(LPILIB).$(LIBEXT)
LPILIBOBJFILES	=	$(addprefix $(LIBOBJDIR)/,$(LPILIBOBJ))
LPILIBLINK	=	$(LIBDIR)/$(LIBTYPE)/lib$(LPILIBSHORTNAME).$(BASE).$(LIBEXT)
LPILIBSHORTLINK = 	$(LIBDIR)/$(LIBTYPE)/lib$(LPILIBSHORTNAME).$(LIBEXT)
ALLSRC		+=	$(LPILIBSRC)

ifeq ($(SHARED),true)
LPILIBEXTLIBS	=	$(LIBBUILD_L)$(LIBDIR)/$(LIBTYPE) $(LPSLDFLAGS) $(LINKRPATH)$(realpath $(LIBDIR)/$(LIBTYPE))
endif

#-----------------------------------------------------------------------------
# Parallel Interface
#-----------------------------------------------------------------------------

TPILIBSHORTNAME	=	tpi$(TPI)
TPILIBNAME	=	$(TPILIBSHORTNAME)-$(VERSION)
TPILIBOBJ	=

TPIOPTIONS	+=	none
ifeq ($(TPI),none)
TPILIBOBJ	=	tpi/tpi_none.o
FLAGS		+=	-DTPI_NONE
endif

TPIOPTIONS	+=	omp
ifeq ($(TPI),omp)
TPILIBOBJ	=	tpi/tpi_openmp.o
FLAGS		+=	-DTPI_OMP
endif

TPIOPTIONS	+=	tny
ifeq ($(TPI),tny)
TPILIBOBJ	=	tpi/tpi_tnycthrd.o \
			tinycthread/tinycthread.o
FLAGS		+=	-DTPI_TNYC
endif

TPILIBSRC  	=	$(addprefix $(SRCDIR)/,$(TPILIBOBJ:.o=.c))
TPILIB		=	$(TPILIBNAME).$(BASE)
TPILIBFILE	=	$(LIBDIR)/$(LIBTYPE)/lib$(TPILIB).$(LIBEXT)
TPILIBOBJFILES	=	$(addprefix $(LIBOBJDIR)/,$(TPILIBOBJ))
TPILIBLINK	=	$(LIBDIR)/$(LIBTYPE)/lib$(TPILIBSHORTNAME).$(BASE).$(LIBEXT)
TPILIBSHORTLINK = 	$(LIBDIR)/$(LIBTYPE)/lib$(TPILIBSHORTNAME).$(LIBEXT)
ALLSRC		+=	$(TPILIBSRC)

#-----------------------------------------------------------------------------
# Symmetry Interface
#-----------------------------------------------------------------------------

SYMOPTIONS	+=	none
ifeq ($(SYM),none)
SYMOBJ		=	symmetry/compute_symmetry_none.o
SYMOBJFILES	=	$(addprefix $(LIBOBJDIR)/,$(SYMOBJ))
SYMSRC  	=	$(addprefix $(SRCDIR)/,$(SYMOBJ:.o=.cpp))
ALLSRC		+=	$(SYMSRC)
endif

SYMOPTIONS	+=	bliss
ifeq ($(SYM),bliss)
FLAGS		+=	-I$(LIBDIR)/include/
SYMOBJ		=	symmetry/compute_symmetry_bliss.o
SYMOBJFILES	=	$(addprefix $(LIBOBJDIR)/,$(SYMOBJ))
SYMSRC  	=	$(addprefix $(SRCDIR)/,$(SYMOBJ:.o=.cpp))
ALLSRC		+=	$(SYMSRC)
SOFTLINKS	+=	$(LIBDIR)/include/bliss
ifeq ($(SHARED),true)
SOFTLINKS	+=	$(LIBDIR)/shared/libbliss.$(OSTYPE).$(ARCH).$(COMP).$(SHAREDLIBEXT)
else
SOFTLINKS	+=	$(LIBDIR)/static/libbliss.$(OSTYPE).$(ARCH).$(COMP).$(STATICLIBEXT)
endif
LPIINSTMSG	+=	"\n  -> \"blissinc\" is the path to the BLISS directory, e.g., \"<BLISS-path>\".\n"
LPIINSTMSG	+=	" -> \"libbliss.*.a\" is the path to the BLISS library, e.g., \"<BLISS-path>/libbliss.a\"\n"
LPIINSTMSG	+=	" -> \"libbliss.*.so\" is the path to the BLISS library, e.g., \"<BLISS-path>/libbliss.so\""
endif

#-----------------------------------------------------------------------------
# PaPILO Library
#-----------------------------------------------------------------------------

ifeq ($(PAPILO),true)
FLAGS		+=	-DSCIP_WITH_PAPILO -DPAPILO_NO_CMAKE_CONFIG -isystem $(LIBDIR)/include/papilo/external/tbb/include -isystem $(LIBDIR)/include/papilo/external -isystem $(LIBDIR)/include/papilo/src
SOFTLINKS	+=	$(LIBDIR)/include/papilo
LPIINSTMSG	+=	"\n  -> \"papilo\" is the path to the PaPILO directory\n"
endif

#-----------------------------------------------------------------------------
# NLP Solver Interfaces and expression interpreter
#-----------------------------------------------------------------------------

NLPILIBCOBJ	= 	nlpi/expr_varidx.o nlpi/nlpioracle.o nlpi/nlpi_all.o

NLPILIBCXXOBJ =

NLPILIBSCIPOBJ	= 	blockmemshell/memory.o \
			scip/misc.o \
			scip/intervalarith.o \
			scip/interrupt.o \
			scip/message.o \
			scip/rbtree.o

ifeq ($(EXPRINT),none)
NLPILIBCOBJ 	+=	nlpi/exprinterpret_none.o
endif
ifeq ($(EXPRINT),cppad)
NLPILIBCXXOBJ 	+= 	nlpi/exprinterpret_cppad.o
endif

ifeq ($(IPOPT),true)
NLPILIBCXXOBJ	+= 	nlpi/nlpi_ipopt.o
else
NLPILIBCOBJ	+= 	nlpi/nlpi_ipopt_dummy.o
endif

ifeq ($(FILTERSQP),true)
NLPILIBCOBJ	+= nlpi/nlpi_filtersqp.o
else
NLPILIBCOBJ	+= nlpi/nlpi_filtersqp_dummy.o
endif

ifeq ($(WORHP),true)
NLPILIBCOBJ	+= 	nlpi/nlpi_worhp.o
else
NLPILIBCOBJ	+= 	nlpi/nlpi_worhp_dummy.o
endif

NLPILIBSHORTNAME = nlpi$(NLPILIBSHORTNAMECPPAD)$(NLPILIBSHORTNAMEIPOPT)$(NLPILIBSHORTNAMEFILTERSQP)

NLPILIBNAME	=	$(NLPILIBSHORTNAME)-$(VERSION)
NLPILIB		=	$(NLPILIBNAME).$(BASE)
NLPILIBFILE	=	$(LIBDIR)/$(LIBTYPE)/lib$(NLPILIB).$(LIBEXT)
NLPILIBOBJFILES =	$(addprefix $(LIBOBJDIR)/,$(NLPILIBCOBJ)) $(addprefix $(LIBOBJDIR)/,$(NLPILIBCXXOBJ))
NLPILIBSCIPOBJFILES =	$(addprefix $(LIBOBJDIR)/,$(NLPILIBSCIPOBJ))
NLPILIBSRC	=	$(addprefix $(SRCDIR)/,$(NLPILIBCOBJ:.o=.c)) $(addprefix $(SRCDIR)/,$(NLPILIBCXXOBJ:.o=.cpp))
NLPILIBLINK	=	$(LIBDIR)/$(LIBTYPE)/lib$(NLPILIBSHORTNAME).$(BASE).$(LIBEXT)
NLPILIBSHORTLINK	=	$(LIBDIR)/$(LIBTYPE)/lib$(NLPILIBSHORTNAME).$(LIBEXT)
ALLSRC		+=	$(NLPILIBSRC)

ifeq ($(SHARED),true)
NLPILIBEXTLIBS	=	$(LIBBUILD_L)$(LIBDIR)/$(LIBTYPE) $(IPOPTLIBS) $(FILTERSQPLIBS)
ifeq ($(IPOPT),true)
NLPILIBEXTLIBS	+=	 $(LINKRPATH)$(realpath $(LIBDIR)/$(LIBTYPE)/ipopt.$(OSTYPE).$(ARCH).$(COMP).$(IPOPTOPT)/lib)
endif
ifeq ($(WORHP),true)
NLPILIBEXTLIBS	+=	$(LINKRPATH)$(realpath $(LIBDIR)/$(LIBTYPE)/worhp.$(OSTYPE).$(ARCH).$(COMP).$(WORHPOPT)/lib)
endif
endif


#-----------------------------------------------------------------------------
# External Libraries
#-----------------------------------------------------------------------------

ZLIBDEP		:=	$(SRCDIR)/depend.zlib
ZLIBSRC		:=	$(shell cat $(ZLIBDEP))

GMPDEP		:=	$(SRCDIR)/depend.gmp
GMPSRC		:=	$(shell cat $(GMPDEP))

READLINEDEP	:=	$(SRCDIR)/depend.readline
READLINESRC	:=	$(shell cat $(READLINEDEP))

ZIMPLDEP	:=	$(SRCDIR)/depend.zimpl
ZIMPLSRC	:=	$(shell cat $(ZIMPLDEP))

THREADSAFEDEP	:=	$(SRCDIR)/depend.threadsafe
THREADSAFESRC	:=	$(shell cat $(THREADSAFEDEP))

ifeq ($(ZIMPL),true)
ifeq ($(GMP),false)
$(error ZIMPL requires the GMP to be linked. Use either ZIMPL=false or GMP=true.)
endif
FLAGS		+=	-DSCIP_WITH_ZIMPL -I$(LIBDIR)/include/zimplinc $(ZIMPL_FLAGS)
DIRECTORIES	+=	$(LIBDIR)/include/zimplinc
SOFTLINKS	+=	$(LIBDIR)/include/zimplinc/zimpl
SOFTLINKS	+=	$(LIBDIR)/$(LIBTYPE)/libzimpl.$(OSTYPE).$(ARCH).$(COMP).$(ZIMPLOPT).$(STATICLIBEXT)
LPIINSTMSG	+=	"\n  -> \"zimplinc\" is a directory containing the path to the ZIMPL \"src\" directory, e.g., \"<ZIMPL-path>/src\".\n"
LPIINSTMSG	+=	" -> \"libzimpl.*\" is the path to the ZIMPL library, e.g., \"<ZIMPL-path>/lib/libzimpl.$(OSTYPE).$(ARCH).$(COMP).$(ZIMPLOPT).$(STATICLIBEXT)\""
endif

ifeq ($(GMP),true)
ifeq ($(COMP),msvc)
SOFTLINKS	+=	$(LIBDIR)/mpir.$(ARCH)
SOFTLINKS	+=	$(LIBDIR)/$(LIBTYPE)/libmpir.$(ARCH).$(OPT).lib
SOFTLINKS	+=	$(LIBDIR)/$(LIBTYPE)/libpcre.$(ARCH).$(OPT).lib
LPIINSTMSG	+=	"\n  -> \"mpir.$(ARCH)\" is a directory containing the mpir installation, i.e., \"mpir.$(ARCH)/gmp.h\" should exist.\n"
LPIINSTMSG	+=	" -> \"libmpir.*\" is the path to the MPIR library\n"
LPIINSTMSG	+=	" -> \"libpcre.*\" is the path to the PCRE library"
endif
endif

ifeq ($(IPOPT),true)
SOFTLINKS	+=	$(LIBDIR)/$(LIBTYPE)/ipopt.$(OSTYPE).$(ARCH).$(COMP).$(IPOPTOPT)
LPIINSTMSG	+=	"\n  -> \"ipopt.$(OSTYPE).$(ARCH).$(COMP).$(IPOPTOPT)\" is a directory containing the ipopt installation, i.e., \"ipopt.$(OSTYPE).$(ARCH).$(COMP).$(IPOPTOPT)/include/coin/IpIpoptApplication.hpp\", \"ipopt.$(OSTYPE).$(ARCH).$(COMP).$(IPOPTOPT)/lib/libipopt*\", ... should exist.\n"
endif

ifeq ($(FILTERSQP),true)
SOFTLINKS	+=	$(LIBDIR)/$(LIBTYPE)/libfiltersqp.$(OSTYPE).$(ARCH).$(COMP).$(STATICLIBEXT)
#SOFTLINKS	+=	$(LIBDIR)/$(LIBTYPE)/libfiltersqp.$(OSTYPE).$(ARCH).$(COMP).$(SHAREDLIBEXT)
SOFTLINKS	+=	$(LIBDIR)/$(LIBTYPE)/libbqpd.$(OSTYPE).$(ARCH).$(COMP).$(STATICLIBEXT)
#SOFTLINKS	+=	$(LIBDIR)/$(LIBTYPE)/libbqpd.$(OSTYPE).$(ARCH).$(COMP).$(SHAREDLIBEXT)
LPIINSTMSG	+=	" -> \"libfiltersqp.$(OSTYPE).$(ARCH).$(COMP).*\" is the path to the filterSQP library.\n"
LPIINSTMSG	+=	" -> \"libbqpd.$(OSTYPE).$(ARCH).$(COMP).*\" is the path to the BQPD library.\n"
endif

# WORHP provides only shared libraries
ifeq ($(WORHP),true)
SOFTLINKS	+=	$(LIBDIR)/$(LIBTYPE)/worhp.$(OSTYPE).$(ARCH).$(COMP).$(WORHPOPT)
LPIINSTMSG	+=	"\n  -> \"worhp.$(OSTYPE).$(ARCH).$(COMP).$(WORHPOPT)\" is a directory containing the WORHP installation, i.e., \"worhp.$(OSTYPE).$(ARCH).$(COMP).$(WORHPOPT)/include/worhp/worhp.h\" should exist.\n"
endif

ifeq ($(SHARED),true)
SCIPLIBEXTLIBS	=	$(LIBBUILD_L)$(LIBDIR)/$(LIBTYPE)
ifeq ($(ZLIB),true)
SCIPLIBEXTLIBS	+=	$(ZLIB_LDFLAGS)
endif
ifeq ($(GMP),true)
SCIPLIBEXTLIBS	+=	$(GMP_LDFLAGS)
endif
ifeq ($(READLINE_LDFLAGS),true)
SCIPLIBEXTLIBS	+=	$(READLINE_LDFLAGS)
endif
SCIPLIBEXTLIBS	+=	$(ZIMPLLIB) $(LINKRPATH)$(realpath $(LIBDIR)/$(LIBTYPE))
endif


#-----------------------------------------------------------------------------
# SCIP Library
#-----------------------------------------------------------------------------

SCIPLIBSHORTNAME=	scip
SCIPLIBNAME	=	$(SCIPLIBSHORTNAME)-$(VERSION)
SCIPPLUGINLIBOBJ=	scip/benders_default.o \
			scip/benderscut_feas.o \
			scip/benderscut_feasalt.o \
			scip/benderscut_int.o \
			scip/benderscut_nogood.o \
			scip/benderscut_opt.o \
			scip/branch_allfullstrong.o \
			scip/branch_cloud.o \
			scip/branch_distribution.o \
			scip/branch_fullstrong.o \
			scip/branch_inference.o \
			scip/branch_leastinf.o \
			scip/branch_lookahead.o \
			scip/branch_mostinf.o \
			scip/branch_multaggr.o \
			scip/branch_nodereopt.o \
			scip/branch_pscost.o \
			scip/branch_random.o \
			scip/branch_relpscost.o \
			scip/branch_vanillafullstrong.o \
			scip/compr_largestrepr.o \
			scip/compr_weakcompr.o \
			scip/concsolver_scip.o \
			scip/cons_and.o \
			scip/cons_benders.o \
			scip/cons_benderslp.o \
			scip/cons_bounddisjunction.o \
			scip/cons_cardinality.o \
			scip/cons_conjunction.o \
			scip/cons_countsols.o \
			scip/cons_cumulative.o \
			scip/cons_disjunction.o \
			scip/cons_indicator.o \
			scip/cons_integral.o \
			scip/cons_knapsack.o \
			scip/cons_linear.o \
			scip/cons_linking.o \
			scip/cons_logicor.o \
			scip/cons_nonlinear.o \
			scip/cons_or.o \
			scip/cons_orbisack.o \
			scip/cons_orbitope.o \
			scip/cons_pseudoboolean.o \
			scip/cons_setppc.o \
			scip/cons_sos1.o \
			scip/cons_sos2.o \
			scip/cons_superindicator.o \
			scip/cons_symresack.o \
			scip/cons_varbound.o \
			scip/cons_xor.o \
			scip/cons_components.o \
			scip/dialog_default.o \
			scip/event_softtimelimit.o \
			scip/disp_default.o \
			scip/event_solvingphase.o \
			scip/prop_sync.o \
			scip/event_globalbnd.o \
			scip/event_estim.o \
			scip/expr_abs.o \
			scip/expr_cos.o \
			scip/expr_entropy.o \
			scip/expr_erf.o \
			scip/expr_exp.o \
			scip/expr_log.o \
			scip/expr_pow.o \
			scip/expr_product.o \
			scip/expr_sin.o \
			scip/expr_sum.o \
			scip/expr_value.o \
			scip/expr_var.o \
			scip/heur_sync.o \
			scip/heur_actconsdiving.o \
			scip/heur_adaptivediving.o \
			scip/heur_bound.o \
			scip/heur_clique.o \
			scip/heur_coefdiving.o \
			scip/heur_completesol.o \
			scip/heur_conflictdiving.o \
			scip/heur_crossover.o \
			scip/heur_dins.o \
			scip/heur_distributiondiving.o \
			scip/heur_dualval.o \
			scip/heur_farkasdiving.o \
			scip/heur_feaspump.o \
			scip/heur_fixandinfer.o \
			scip/heur_fracdiving.o \
			scip/heur_gins.o \
			scip/heur_guideddiving.o \
			scip/heur_indicator.o \
			scip/heur_intdiving.o \
			scip/heur_intshifting.o \
			scip/heur_linesearchdiving.o \
			scip/heur_localbranching.o \
			scip/heur_lpface.o \
			scip/heur_alns.o \
			scip/heur_locks.o \
			scip/heur_multistart.o \
			scip/heur_mutation.o \
			scip/heur_mpec.o \
			scip/heur_nlpdiving.o \
			scip/heur_objpscostdiving.o \
			scip/heur_octane.o \
			scip/heur_ofins.o \
			scip/heur_oneopt.o \
			scip/heur_padm.o \
			scip/heur_proximity.o \
			scip/heur_pscostdiving.o \
			scip/heur_reoptsols.o \
			scip/heur_repair.o \
			scip/heur_randrounding.o \
			scip/heur_rens.o \
			scip/heur_rins.o \
			scip/heur_rootsoldiving.o \
			scip/heur_rounding.o \
			scip/heur_shiftandpropagate.o \
			scip/heur_shifting.o \
			scip/heur_simplerounding.o \
			scip/heur_subnlp.o \
			scip/heur_trivial.o \
			scip/heur_trivialnegation.o \
			scip/heur_trustregion.o \
			scip/heur_trysol.o \
			scip/heur_twoopt.o \
			scip/heur_undercover.o \
			scip/heur_vbounds.o \
			scip/heur_veclendiving.o \
			scip/heur_zeroobj.o \
			scip/heur_zirounding.o \
			scip/message_default.o \
			scip/nlhdlr_bilinear.o \
			scip/nlhdlr_convex.o \
			scip/nlhdlr_default.o \
			scip/nlhdlr_perspective.o \
			scip/nlhdlr_quadratic.o \
			scip/nlhdlr_quotient.o \
			scip/nlhdlr_soc.o \
			scip/nodesel_bfs.o \
			scip/nodesel_breadthfirst.o \
			scip/nodesel_dfs.o \
			scip/nodesel_estimate.o \
			scip/nodesel_hybridestim.o \
			scip/nodesel_restartdfs.o \
			scip/nodesel_uct.o \
			scip/presol_boundshift.o \
			scip/presol_convertinttobin.o \
			scip/presol_domcol.o\
			scip/presol_dualagg.o\
			scip/presol_dualcomp.o\
			scip/presol_dualinfer.o\
			scip/presol_gateextraction.o \
			scip/presol_implics.o \
			scip/presol_inttobinary.o \
			scip/presol_qpkktref.o \
			scip/presol_redvub.o \
			scip/presol_trivial.o \
			scip/presol_tworowbnd.o \
			scip/presol_sparsify.o \
			scip/presol_dualsparsify.o \
			scip/presol_stuffing.o \
			scip/prop_dualfix.o \
			scip/prop_genvbounds.o \
			scip/prop_nlobbt.o \
			scip/prop_obbt.o \
			scip/prop_probing.o \
			scip/prop_pseudoobj.o \
			scip/prop_redcost.o \
			scip/prop_rootredcost.o \
			scip/prop_symmetry.o \
			scip/prop_vbounds.o \
			scip/reader_bnd.o \
			scip/reader_ccg.o \
			scip/reader_cip.o \
			scip/reader_cnf.o \
			scip/reader_cor.o \
			scip/reader_dec.o \
			scip/reader_diff.o \
			scip/reader_fix.o \
			scip/reader_fzn.o \
			scip/reader_gms.o \
			scip/reader_lp.o \
			scip/reader_mps.o \
			scip/reader_mst.o \
			scip/reader_opb.o \
			scip/reader_osil.o \
			scip/reader_pip.o \
			scip/reader_pbm.o \
			scip/reader_ppm.o \
			scip/reader_rlp.o \
			scip/reader_smps.o \
			scip/reader_sol.o \
			scip/reader_sto.o \
			scip/reader_tim.o \
			scip/reader_wbo.o \
			scip/reader_zpl.o \
			scip/sepa_aggregation.o \
			scip/sepa_cgmip.o \
			scip/sepa_clique.o \
			scip/sepa_closecuts.o \
			scip/sepa_convexproj.o \
			scip/sepa_disjunctive.o \
			scip/sepa_eccuts.o \
			scip/sepa_gauge.o \
			scip/sepa_gomory.o \
			scip/sepa_impliedbounds.o \
			scip/sepa_intobj.o \
			scip/sepa_mcf.o \
<<<<<<< HEAD
			scip/sepa_minor.o \
=======
			scip/sepa_mixing.o \
>>>>>>> e4d317fb
			scip/sepa_oddcycle.o \
			scip/sepa_rapidlearning.o \
			scip/sepa_rlt.o \
			scip/sepa_strongcg.o \
			scip/sepa_zerohalf.o \
			scip/table_default.o


SCIPPLUGINLIBCPPOBJ =	scip/presol_milp.o

SCIPLIBOBJ	=	scip/boundstore.o \
			scip/branch.o \
			scip/bandit.o \
			scip/bandit_epsgreedy.o \
			scip/bandit_exp3.o \
			scip/bandit_ucb.o \
			scip/benders.o \
			scip/benderscut.o \
			scip/bendersdefcuts.o \
			scip/clock.o \
			scip/concsolver.o \
			scip/concurrent.o \
			scip/conflict.o \
			scip/conflictstore.o \
			scip/cons.o \
			scip/cutpool.o \
			scip/cuts.o \
			scip/debug.o \
			scip/dcmp.o \
			scip/dialog.o \
			scip/disp.o \
			scip/event.o \
			scip/expr.o \
			scip/exprcurv.o \
			scip/expriter.o \
			scip/fileio.o \
			scip/heur.o \
			scip/heuristics.o \
			scip/compr.o \
			scip/history.o \
			scip/implics.o \
			scip/interrupt.o \
			scip/intervalarith.o \
			scip/lp.o \
			scip/matrix.o \
			scip/mem.o \
			scip/misc.o \
			scip/misc_linear.o \
			scip/misc_rowprep.o \
			scip/nlhdlr.o \
			scip/nlp.o \
			scip/nlpi.o \
			scip/nodesel.o \
			scip/paramset.o \
			scip/presol.o \
			scip/presolve.o \
			scip/pricestore.o \
			scip/pricer.o \
			scip/primal.o \
			scip/prob.o \
			scip/prop.o \
			scip/reader.o \
			scip/relax.o \
			scip/reopt.o \
			scip/retcode.o \
			scip/scip_benders.o \
			scip/scip_branch.o \
			scip/scip_compr.o \
			scip/scip_concurrent.o \
			scip/scip_conflict.o \
			scip/scip_cons.o \
			scip/scip_copy.o \
			scip/scip_cut.o \
			scip/scip_datastructures.o\
			scip/scip_debug.o \
			scip/scip_dcmp.o \
			scip/scip_dialog.o \
			scip/scip_disp.o \
			scip/scip_event.o \
			scip/scip_expr.o \
			scip/scip_general.o \
			scip/scip_heur.o \
			scip/scip_lp.o \
			scip/scip_mem.o \
			scip/scip_message.o \
			scip/scip_nlp.o \
			scip/scip_nlpi.o \
			scip/scip_nodesel.o \
			scip/scip_nonlinear.o \
			scip/scip_numerics.o \
			scip/scip_param.o \
			scip/scip_presol.o \
			scip/scip_pricer.o \
			scip/scip_prob.o \
			scip/scip_probing.o \
			scip/scip_prop.o \
			scip/scip_randnumgen.o \
			scip/scip_reader.o \
			scip/scip_relax.o \
			scip/scip_reopt.o \
			scip/scip_sepa.o \
			scip/scip_sol.o \
			scip/scip_solve.o \
			scip/scip_solvingstats.o \
			scip/scip_table.o \
			scip/scip_timing.o \
			scip/scip_tree.o \
			scip/scip_validation.o \
			scip/scip_var.o \
			scip/scip_bandit.o \
			scip/scipbuildflags.o \
			scip/scipcoreplugins.o \
			scip/scipdefplugins.o \
			scip/scipgithash.o \
			scip/scipshell.o \
			scip/sepa.o \
			scip/sepastore.o \
			scip/set.o \
			scip/sol.o \
			scip/solve.o \
			scip/stat.o \
			scip/symmetry.o \
			scip/syncstore.o \
			scip/table.o \
			scip/tree.o \
			scip/treemodel.o \
			scip/var.o \
			scip/visual.o \
			tclique/tclique_branch.o \
			tclique/tclique_coloring.o \
			tclique/tclique_graph.o \
			dijkstra/dijkstra.o \
			xml/xmlparse.o

SCIPLIB		=	$(SCIPLIBNAME).$(BASE)
SCIPLIBFILE	=	$(LIBDIR)/$(LIBTYPE)/lib$(SCIPLIB).$(LIBEXT)
SCIPLIBOBJFILES	=	$(addprefix $(LIBOBJDIR)/,$(SCIPPLUGINLIBOBJ))
SCIPLIBOBJFILES	+=	$(addprefix $(LIBOBJDIR)/,$(SCIPPLUGINLIBCPPOBJ))
SCIPLIBOBJFILES	+=	$(addprefix $(LIBOBJDIR)/,$(SCIPLIBOBJ))
SCIPLIBSRC	=	$(addprefix $(SRCDIR)/,$(SCIPPLUGINLIBOBJ:.o=.c))
SCIPLIBSRC	+=	$(addprefix $(SRCDIR)/,$(SCIPPLUGINLIBCPPOBJ:.o=.cpp))
SCIPLIBSRC	+=	$(addprefix $(SRCDIR)/,$(SCIPLIBOBJ:.o=.c))
SCIPPLUGININCSRC=	$(addprefix $(SRCDIR)/,$(SCIPPLUGINLIBOBJ:.o=.h))
SCIPPLUGININCSRC +=	$(addprefix $(SRCDIR)/,$(SCIPPLUGINLIBCPPOBJ:.o=.h))
SCIPLIBLINK	 =	$(LIBDIR)/$(LIBTYPE)/lib$(SCIPLIBSHORTNAME).$(BASE).$(LIBEXT)
SCIPLIBSHORTLINK = 	$(LIBDIR)/$(LIBTYPE)/lib$(SCIPLIBSHORTNAME).$(LIBEXT)

# define library that contains everything
SCIPLIBSOLVERSHORTNAME=	scipsolver
SCIPLIBSOLVERNAME =	$(SCIPLIBSOLVERSHORTNAME)-$(VERSION)
SCIPLIBSOLVER	=	$(SCIPLIBSOLVERNAME).$(BASE).$(LPS)
SCIPLIBSOLVERFILE =	$(LIBDIR)/$(LIBTYPE)/lib$(SCIPLIBSOLVER).$(LIBEXT)
SCIPLIBSOLVERLINK =	$(LIBDIR)/$(LIBTYPE)/lib$(SCIPLIBSOLVERSHORTNAME).$(BASE).$(LPS).$(LIBEXT)
SCIPLIBSOLVERSHORTLINK =$(LIBDIR)/$(LIBTYPE)/lib$(SCIPLIBSOLVERSHORTNAME).$(LIBEXT)

ALLSRC		+=	$(SCIPLIBSRC)

SCIPGITHASHFILE	= 	$(SRCDIR)/scip/githash.c
SCIPBUILDFLAGSFILE = 	$(SRCDIR)/scip/buildflags.c

#-----------------------------------------------------------------------------
# Objective SCIP Library
#-----------------------------------------------------------------------------

OBJSCIPLIBSHORTNAME=	objscip
OBJSCIPLIBNAME	=	$(OBJSCIPLIBSHORTNAME)-$(VERSION)
OBJSCIPLIBOBJ	=	objscip/objbenders.o \
			objscip/objbenderscut.o \
			objscip/objbranchrule.o \
			objscip/objconshdlr.o \
			objscip/objdialog.o \
			objscip/objdisp.o \
			objscip/objeventhdlr.o \
			objscip/objheur.o \
			objscip/objmessagehdlr.o \
			objscip/objnodesel.o \
			objscip/objpresol.o \
			objscip/objpricer.o \
			objscip/objprobdata.o \
			objscip/objprop.o \
			objscip/objreader.o \
			objscip/objrelax.o \
			objscip/objsepa.o \
			objscip/objtable.o \
			objscip/objvardata.o

OBJSCIPLIB	=	$(OBJSCIPLIBNAME).$(BASE)
OBJSCIPLIBFILE	=	$(LIBDIR)/$(LIBTYPE)/lib$(OBJSCIPLIB).$(LIBEXT)
OBJSCIPLIBOBJFILES=	$(addprefix $(LIBOBJDIR)/,$(OBJSCIPLIBOBJ))
OBJSCIPLIBSRC	=	$(addprefix $(SRCDIR)/,$(OBJSCIPLIBOBJ:.o=.cpp))
OBJSCIPINCSRC	=	$(addprefix $(SRCDIR)/,$(OBJSCIPLIBOBJ:.o=.h))
OBJSCIPLIBLINK	=	$(LIBDIR)/$(LIBTYPE)/lib$(OBJSCIPLIBSHORTNAME).$(BASE).$(LIBEXT)
OBJSCIPLIBSHORTLINK=	$(LIBDIR)/$(LIBTYPE)/lib$(OBJSCIPLIBSHORTNAME).$(LIBEXT)
ALLSRC		+=	$(OBJSCIPLIBSRC)


#-----------------------------------------------------------------------------
# Main Program
#-----------------------------------------------------------------------------

MAINSHORTNAME	=	scip
MAINNAME	=	$(MAINSHORTNAME)-$(VERSION)

MAINOBJ		=	main.o
MAINSRC		=	$(addprefix $(SRCDIR)/,$(MAINOBJ:.o=.c))

MAINFILE	=	$(BINDIR)/$(MAINNAME).$(BASE).$(LPS).$(TPI)$(EXEEXTENSION)
MAINOBJFILES	=	$(addprefix $(BINOBJDIR)/,$(MAINOBJ))
MAINLINK	=	$(BINDIR)/$(MAINSHORTNAME).$(BASE).$(LPS).$(TPI)$(EXEEXTENSION)
MAINSHORTLINK	=	$(BINDIR)/$(MAINSHORTNAME)$(EXEEXTENSION)
ALLSRC		+=	$(MAINSRC)

ifeq ($(SHARED),true)
WINLIBFILENAME	=	lib$(MAINNAME).$(BASE).$(LPS).dll
else
WINLIBFILENAME	=	lib$(MAINNAME).$(BASE).$(LPS).lib
endif

LINKSMARKERFILE	=	$(LIBDIR)/$(LIBTYPE)/linkscreated.$(LPS)-$(LPSOPT).$(OSTYPE).$(ARCH).$(COMP)$(LINKLIBSUFFIX).$(ZIMPL)-$(ZIMPLOPT).$(IPOPT)-$(IPOPTOPT).$(FILTERSQP).$(SYM).$(PAPILO)
LASTSETTINGS	=	$(OBJDIR)/make.lastsettings

#-----------------------------------------------------------------------------
# Rules
#-----------------------------------------------------------------------------

ifeq ($(VERBOSE),false)
.SILENT:	$(MAINFILE) $(SCIPLIBFILE) $(OBJSCIPLIBFILE) $(LPILIBFILE) $(TPILIBFILE) $(NLPILIBFILE) \
		$(LPILIBLINK) $(LPILIBSHORTLINK) $(TPILIBLINK) $(TPILIBSHORTLINK) $(SCIPLIBLINK) $(SCIPLIBSHORTLINK) \
		$(OBJSCIPLIBLINK) $(OBJSCIPLIBSHORTLINK) $(NLPILIBLINK) $(NLPILIBSHORTLINK) \
		$(MAINLINK) $(MAINSHORTLINK) \
		$(LPILIBOBJFILES) $(TPILIBOBJFILES) $(NLPILIBOBJFILES) $(SCIPLIBOBJFILES) $(OBJSCIPLIBOBJFILES) $(MAINOBJFILES) $(SYMOBJFILES) \
		$(SCIPLIBSOLVERFILE) $(SCIPLIBSOLVERLINK) $(SCIPLIBSOLVERSHORTLINK)
MAKE		+= -s
endif

.PHONY: all
all:		libs
		@$(MAKE) $(MAINFILE) $(MAINLINK) $(MAINSHORTLINK)

.PHONY: libs
libs:		libscip libobjscip liblpi libtpi libnlpi
ifeq ($(SHARED),true)
		@$(MAKE) libscipsolver
endif

.PHONY: preprocess
preprocess:     checkdefines
		@$(SHELL) -ec 'if test ! -e $(LINKSMARKERFILE) ; \
			then \
				echo "-> generating necessary links" ; \
				$(MAKE) -j1 $(LINKSMARKERFILE) ; \
			fi'
		@$(MAKE) touchexternal

.PHONY: lint
lint:		$(SCIPLIBSRC) $(OBJSCIPLIBSRC) $(LPILIBSRC) $(TPILIBSRC) $(NLPILIBSRC) $(MAINSRC) $(SYMSRC) githash
		-rm -f lint.out

		@$(SHELL) -ec 'if test -e lint/co-gcc.mak ; \
			then \
				echo "-> generating gcc-include-path lint-file" ; \
				cd lint; $(MAKE) -f co-gcc.mak ; \
			else \
				echo "-> lint Makefile not found"; \
			fi'
ifeq ($(FILES),)
		$(SHELL) -ec 'for i in $^; \
			do \
				echo $$i; \
				$(LINT) lint/main-gcc.lnt +os\(lint.out\) -u -zero \
				$(USRFLAGS) $(FLAGS) -I/usr/include -UNDEBUG -USCIP_WITH_READLINE -USCIP_ROUNDING_FE -D_BSD_SOURCE $$i; \
			done'
else
		$(SHELL) -ec  'for i in $(FILES); \
			do \
				echo $$i; \
				$(LINT) lint/main-gcc.lnt +os\(lint.out\) -u -zero \
				$(USRFLAGS) $(FLAGS) -I/usr/include -UNDEBUG -USCIP_WITH_READLINE -USCIP_ROUNDING_FE -D_BSD_SOURCE $$i; \
			done'
endif

.PHONY: pclint
pclint:		$(SCIPLIBSRC) $(OBJSCIPLIBSRC) $(LPILIBSRC) $(TPILIBSRC) $(NLPILIBSRC) $(MAINSRC) $(SYMSRC)
		-rm -f pclint.out

		@$(SHELL) -ec 'if ! test -e pclint/co-gcc.h ; \
			then \
				echo "-> running pclint configuration"; \
				CCPATH=`which $(CC)`; \
				echo "-> path to compiler: "$${CCPATH}; \
				cd pclint; \
				echo "-> running $(PCLINTCONFIG)"; \
				python $(PCLINTCONFIG) --compiler=$(CC) --compiler-bin=$${CCPATH} --config-output-lnt-file=co-gcc.lnt --config-output-header-file=co-gcc.h --generate-compiler-config ; \
			fi'
ifeq ($(FILES),)
		@$(SHELL) -ec 'echo "-> running pclint ..."; \
			for i in $^; \
			do \
				echo $$i; \
				$(PCLINT) pclint/main-gcc.lnt +os\(pclint.out\) -b -u -zero \
				$(USRFLAGS) $(FLAGS) -Ipclint -uNDEBUG -uSCIP_WITH_READLINE -uSCIP_ROUNDING_FE -D_BSD_SOURCE $$i; \
			done'
else
		@$(SHELL) -ec  'echo "-> running pclint on specified files ..."; \
			for i in $(FILES); \
			do \
				echo $$i; \
				$(PCLINT) pclint/main-gcc.lnt +os\(pclint.out\) -b -u -zero \
				$(USRFLAGS) $(FLAGS) -Ipclint -uNDEBUG -uSCIP_WITH_READLINE -uSCIP_ROUNDING_FE -D_BSD_SOURCE $$i; \
			done'
endif

.PHONY: splint
splint:		$(SCIPLIBSRC) $(OBJSCIPLIBSRC) $(LPILIBSRC) $(TPILIBSRC) $(NLPILIBSRC) $(MAINSRC) $(SYMSRC)
		-rm -f splint.out
ifeq ($(FILES),)
		$(SHELL) -c '$(SPLINT) -I$(SRCDIR) -I/usr/include/linux $(FLAGS) $(SPLINTFLAGS) $(filter %.c %.h,$^) >> splint.out;'
else
		$(SHELL) -c '$(SPLINT) -I$(SRCDIR) -I/usr/include/linux $(FLAGS) $(SPLINTFLAGS) $(filter %.c %.h,$(FILES)) >> splint.out;'
endif

.PHONY: doc
doc:
		cd doc; $(SHELL) builddoc.sh;

.PHONY: docpreview
docpreview:
# generates preview for a list of files
ifneq ($(FILES),)
		echo "generating doxygen preview for $(FILES)"
		cd doc; ( cat $(MAINSHORTNAME).dxy && echo 'FILE_PATTERNS = $(FILES)' ) | $(DOXY) -
else
		echo "please specify file(s) for which preview should be created"
endif
.PHONY: check
check:		test

.PHONY: test
test:
		cd check; \
		$(SHELL) ./check.sh $(TEST) $(EXECUTABLE) $(SETTINGS) $(BINID) $(OUTPUTDIR) $(TIME) $(NODES) $(MEM) $(THREADS) $(FEASTOL) $(DISPFREQ) \
		$(CONTINUE) $(LOCK) $(VERSION) $(LPS) $(DEBUGTOOL) $(CLIENTTMPDIR) $(REOPT) $(OPTCOMMAND) $(SETCUTOFF) $(MAXJOBS) $(VISUALIZE) $(PERMUTE) \
                $(SEEDS) $(GLBSEEDSHIFT) $(STARTPERM) $(PYTHON);

.PHONY: testcount
testcount:
		cd check; \
		$(SHELL) ./check_count.sh $(TEST) $(MAINFILE) $(SETTINGS) $(notdir $(MAINFILE)).$(HOSTNAME) $(TIME) $(NODES) $(MEM) $(FEASTOL) \
		$(DISPFREQ) $(CONTINUE) $(LOCK) $(VERSION) $(LPS);

.PHONY: tags
tags:
		rm -f TAGS; ctags -e -R -h ".c.cpp.h" --exclude=".*" src/; sed -i 's!\#undef .*!!g' TAGS

# include target to detect the current git hash
-include make/local/make.detectgithash

# this empty target is needed for the SCIP release versions
githash::      # do not remove the double-colon

# include local targets
-include make/local/make.targets

# include install/uninstall targets
-include make/make.install

# the testgams target need to come after make/local/make.targets has been included (if any), because the latter may assign a value to CLIENTTMPDIR
.PHONY: testgams
testgams:
		cd check; \
		$(SHELL) ./check_gamscluster.sh $(TEST) $(GAMS) "$(GAMSSOLVER)" $(SETTINGS) $(OSTYPE).$(ARCH) $(TIME) $(NODES) $(MEM) "$(GAP)" \
		$(THREADS) $(CONTINUE) "$(CONVERTSCIP)" local dummy dummy "$(CLIENTTMPDIR)" 1 true $(SETCUTOFF);

$(LPILIBLINK):	$(LPILIBFILE)
		@rm -f $@
		cd $(dir $@) && $(LN_s) $(notdir $(LPILIBFILE)) $(notdir $@)

# the short link targets should be phony such that they are always updated and point to the files with last make options, even if nothing needed to be rebuilt
.PHONY: $(LPILIBSHORTLINK)
$(LPILIBSHORTLINK):	$(LPILIBFILE)
		@rm -f $@
		cd $(dir $@) && $(LN_s) $(notdir $(LPILIBFILE)) $(notdir $@)

$(TPILIBLINK):	$(TPILIBFILE)
		@rm -f $@
		cd $(dir $@) && $(LN_s) $(notdir $(TPILIBFILE)) $(notdir $@)

# the short link targets should be phony such that they are always updated and point to the files with last make options, even if nothing needed to be rebuilt
.PHONY: $(TPILIBSHORTLINK)
$(TPILIBSHORTLINK):	$(TPILIBFILE)
		@rm -f $@
		cd $(dir $@) && $(LN_s) $(notdir $(TPILIBFILE)) $(notdir $@)

$(NLPILIBLINK):	$(NLPILIBFILE)
		@rm -f $@
		cd $(dir $@) && $(LN_s) $(notdir $(NLPILIBFILE)) $(notdir $@)

# the short link targets should be phony such that they are always updated and point to the files with last make options, even if nothing needed to be rebuilt
.PHONY: $(NLPILIBSHORTLINK)
$(NLPILIBSHORTLINK):	$(NLPILIBFILE)
		@rm -f $@
		cd $(dir $@) && $(LN_s) $(notdir $(NLPILIBFILE)) $(notdir $@)

$(SCIPLIBLINK):	$(SCIPLIBFILE)
		@rm -f $@
		cd $(dir $@) && $(LN_s) $(notdir $(SCIPLIBFILE)) $(notdir $@)

# the short link targets should be phony such that they are always updated and point to the files with last make options, even if nothing needed to be rebuilt
.PHONY: $(SCIPLIBSHORTLINK)
$(SCIPLIBSHORTLINK):	$(SCIPLIBFILE)
		@rm -f $@
		cd $(dir $@) && $(LN_s) $(notdir $(SCIPLIBFILE)) $(notdir $@)

$(OBJSCIPLIBLINK):	$(OBJSCIPLIBFILE)
		@rm -f $@
		cd $(dir $@) && $(LN_s) $(notdir $(OBJSCIPLIBFILE)) $(notdir $@)

# the short link targets should be phony such that they are always updated and point to the files with last make options, even if nothing needed to be rebuilt
.PHONY: $(OBJSCIPLIBSHORTLINK)
$(OBJSCIPLIBSHORTLINK):	$(OBJSCIPLIBFILE)
		@rm -f $@
		cd $(dir $@) && $(LN_s) $(notdir $(OBJSCIPLIBFILE)) $(notdir $@)

$(SCIPLIBSOLVERLINK): $(SCIPLIBSOLVERFILE)
		@rm -f $@
		cd $(dir $@) && $(LN_s) $(notdir $(SCIPLIBSOLVERFILE)) $(notdir $@)

# the short link targets should be phony such that they are always updated and point to the files with last make options, even if nothing needed to be rebuilt
.PHONY: $(SCIPLIBSOLVERSHORTLINK)
$(SCIPLIBSOLVERSHORTLINK): $(SCIPLIBSOLVERFILE)
		@rm -f $@
		cd $(dir $@) && $(LN_s) $(notdir $(SCIPLIBSOLVERFILE)) $(notdir $@)

# the short link targets should be phony such that they are always updated and point to the files with last make options, even if nothing needed to be rebuilt
.PHONY: $(MAINSHORTLINK)
$(MAINLINK) $(MAINSHORTLINK):	$(MAINFILE)
		@rm -f $@
		cd $(dir $@) && $(LN_s) $(notdir $(MAINFILE)) $(notdir $@)

$(OBJDIR):
		@-mkdir -p $(OBJDIR)

$(BINOBJDIR):	| $(OBJDIR)
		@-mkdir -p $(BINOBJDIR)

$(LIBOBJDIR):	| $(OBJDIR)
		@-mkdir -p $(LIBOBJDIR)

$(LIBOBJSUBDIRS):	| $(LIBOBJDIR)
		@-mkdir -p $(LIBOBJSUBDIRS)

$(LIBDIR):
		@-mkdir -p $(LIBDIR)

$(LIBDIR)/static: $(LIBDIR)
		@-mkdir -p $(LIBDIR)/static

$(LIBDIR)/shared: $(LIBDIR)
		@-mkdir -p $(LIBDIR)/shared

$(LIBDIR)/include: $(LIBDIR)
		@-mkdir -p $(LIBDIR)/include

$(LIBDIR)/src: $(LIBDIR)
		@-mkdir -p $(LIBDIR)/src

$(BINDIR):
		@-mkdir -p $(BINDIR)

.PHONY: clean
clean:          cleanlibs cleanbin | $(LIBOBJSUBDIRS) $(LIBOBJDIR) $(BINOBJDIR) $(OBJDIR)
ifneq ($(LIBOBJDIR),)
		@-(cd $(LIBOBJDIR) && rm -f */*.o */*.d)
		@-rmdir $(LIBOBJSUBDIRS)
		@-rmdir $(LIBOBJDIR)
endif
ifneq ($(BINOBJDIR),)
		@-rm -f $(BINOBJDIR)/*.o $(BINOBJDIR)/*.d && rmdir $(BINOBJDIR)
endif
ifneq ($(OBJDIR),)
		@-rm -f $(LASTSETTINGS)
		@-rmdir $(OBJDIR)
endif

.PHONY: cleanlibs
cleanlibs:      | $(LIBDIR)/$(LIBTYPE)
		@echo "-> remove library $(SCIPLIBFILE)"
		@-rm -f $(SCIPLIBFILE) $(SCIPLIBLINK) $(SCIPLIBSHORTLINK)
		@echo "-> remove library $(OBJSCIPLIBFILE)"
		@-rm -f $(OBJSCIPLIBFILE) $(OBJSCIPLIBLINK) $(OBJSCIPLIBSHORTLINK)
		@echo "-> remove library $(LPILIBFILE)"
		@-rm -f $(LPILIBFILE) $(LPILIBLINK) $(LPILIBSHORTLINK)
		@echo "-> remove library $(TPILIBFILE)"
		@-rm -f $(TPILIBFILE) $(TPILIBLINK) $(TPILIBSHORTLINK)
		@echo "-> remove library $(NLPILIBFILE)"
		@-rm -f $(NLPILIBFILE) $(NLPILIBLINK) $(NLPILIBSHORTLINK)
		@echo "-> remove library $(SCIPLIBSOLVERFILE)"
		@-rm -f $(SCIPLIBSOLVERFILE) $(SCIPLIBSOLVERLINK) $(SCIPLIBSOLVERSHORTLINK)

.PHONY: cleanbin
cleanbin:       | $(BINDIR)
		@echo "-> remove binary $(MAINFILE)"
		@-rm -f $(MAINFILE) $(MAINLINK) $(MAINSHORTLINK)

depend:
# We explicitely add all lpi's here, since the content of depend.lpscheck should be independent of the currently selected LPI,
# but contain all LPI's that use the SCIP_WITH_LPSCHECK define.
		@echo `grep -l "SCIP_WITH_LPSCHECK" $(SCIPLIBSRC) $(OBJSCIPLIBSRC) $(MAINSRC) $(NLPILIBSRC) src/lpi/lpi*.{c,cpp}` >$(LPSCHECKDEP)
		@echo `grep -l "SCIP_WITH_ZLIB" $(ALLSRC)` >$(ZLIBDEP)
		@echo `grep -l "SCIP_WITH_GMP" $(ALLSRC)` >$(GMPDEP)
		@echo `grep -l "SCIP_WITH_READLINE" $(ALLSRC)` >$(READLINEDEP)
		@echo `grep -l "SCIP_WITH_ZIMPL" $(ALLSRC)` >$(ZIMPLDEP)
		@echo `grep -l "SCIP_THREADSAFE" $(ALLSRC) src/lpi/lpi*.{c,cpp} src/nlpi/nlpi*.{c,cpp}` >$(THREADSAFEDEP)

# do not attempt to include .d files if there will definitely be any (empty DFLAGS), because it slows down the build on Windows considerably
ifneq ($(DFLAGS),)
-include $(MAINOBJFILES:.o=.d)
-include $(SCIPLIBOBJFILES:.o=.d)
-include $(OBJSCIPOBJFILES:.o=.d)
-include $(LPILIBOBJFILES:.o=.d)
-include $(TPILIBOBJFILES:.o=.d)
-include $(NLPILIBOBJFILES:.o=.d)
else
ifeq ($(VERBOSE),true)
$(info No compilation dependencies. If changing header files, do a make clean before building.)
endif
endif

# make binary
$(MAINFILE):	$(MAINOBJFILES) $(SCIPLIBFILE) $(OBJSCIPLIBFILE) $(LPILIBFILE) $(TPILIBFILE) $(NLPILIBFILE) | $(BINDIR) $(BINOBJDIR) $(LIBOBJSUBDIRS)
		@echo "-> linking $@"
ifeq ($(LINKER),C)
		$(LINKCC) $(MAINOBJFILES) $(LINKCCSCIPALL) $(LINKCC_o)$@ \
		|| ($(MAKE) errorhints && false)
endif
ifeq ($(LINKER),CPP)
		$(LINKCXX) $(MAINOBJFILES) $(LINKCCSCIPALL) $(LINKCXX_o)$@ \
		|| ($(MAKE) errorhints && false)
endif

.PHONY: libscip
libscip:	preprocess
		@$(MAKE) $(SCIPLIBFILE) $(SCIPLIBLINK) $(SCIPLIBSHORTLINK)

$(SCIPLIBFILE):	$(SCIPLIBOBJFILES) $(SYMOBJFILES) | $(LIBDIR)/$(LIBTYPE) $(LIBOBJSUBDIRS)
		@echo "-> generating library $@"
		-rm -f $@
		$(LIBBUILD) $(LIBBUILDFLAGS) $(LIBBUILD_o)$@ $(SCIPLIBOBJFILES) $(SYMOBJFILES) $(SCIPLIBEXTLIBS)
ifneq ($(RANLIB),)
		$(RANLIB) $@
endif

.PHONY: libobjscip
libobjscip:	preprocess
		@$(MAKE) $(OBJSCIPLIBFILE) $(OBJSCIPLIBLINK) $(OBJSCIPLIBSHORTLINK)

$(OBJSCIPLIBFILE):	$(OBJSCIPLIBOBJFILES) | $(LIBOBJSUBDIRS) $(LIBDIR)/$(LIBTYPE)
		@echo "-> generating library $@"
		-rm -f $@
		$(LIBBUILD) $(LIBBUILDFLAGS) $(LIBBUILD_o)$@ $(OBJSCIPLIBOBJFILES)
ifneq ($(RANLIB),)
		$(RANLIB) $@
endif

.PHONY: liblpi
liblpi:		preprocess
		@$(MAKE) $(LPILIBFILE) $(LPILIBLINK) $(LPILIBSHORTLINK)

$(LPILIBFILE):	$(LPILIBOBJFILES) | $(LIBOBJSUBDIRS) $(LIBDIR)/$(LIBTYPE)
		@echo "-> generating library $@"
		-rm -f $@
		$(LIBBUILD) $(LIBBUILDFLAGS) $(LIBBUILD_o)$@ $(LPILIBOBJFILES) $(LPILIBEXTLIBS)
ifneq ($(RANLIB),)
		$(RANLIB) $@
endif

.PHONY: libnlpi
libnlpi:	preprocess
		@$(MAKE) $(NLPILIBFILE) $(NLPILIBLINK) $(NLPILIBSHORTLINK)

$(NLPILIBFILE):	$(NLPILIBOBJFILES) $(NLPILIBSCIPOBJFILES) | $(LIBOBJSUBDIRS) $(LIBDIR)/$(LIBTYPE)
		@echo "-> generating library $@"
		-rm -f $@
		$(LIBBUILD) $(LIBBUILDFLAGS) $(LIBBUILD_o)$@ $(NLPILIBOBJFILES) $(NLPILIBSCIPOBJFILES) $(NLPILIBEXTLIBS)
ifneq ($(RANLIB),)
		$(RANLIB) $@
endif

.PHONY: libtpi
libtpi:		preprocess
		@$(MAKE) $(TPILIBFILE) $(TPILIBLINK) $(TPILIBSHORTLINK)

$(TPILIBFILE):	$(TPILIBOBJFILES) | $(LIBOBJSUBDIRS) $(LIBDIR)/$(LIBTYPE)
		@echo "-> generating library $@"
		-rm -f $@
		$(LIBBUILD) $(LIBBUILDFLAGS) $(LIBBUILD_o)$@ $(TPILIBOBJFILES)
ifneq ($(RANLIB),)
		$(RANLIB) $@
endif

.PHONY: libscipsolver
libscipsolver:	preprocess
		@$(MAKE) $(SCIPLIBSOLVERFILE) $(SCIPLIBSOLVERLINK) $(SCIPLIBSOLVERSHORTLINK)

$(SCIPLIBSOLVERFILE): $(SCIPLIBOBJFILES) $(NLPILIBOBJFILES) $(LPILIBOBJFILES) $(TPILIBOBJFILES) $(SYMOBJFILES) $(OBJSCIPLIBOBJFILES) | $(LIBDIR)/$(LIBTYPE) $(LIBOBJSUBDIRS)
		@echo "-> generating library $@"
		-rm -f $@
ifeq ($(SHARED),false)
		$(LIBBUILD) $(LIBBUILDFLAGS) $(LIBBUILD_o)$@ $(SCIPLIBOBJFILES) $(NLPILIBOBJFILES) $(LPILIBOBJFILES) $(TPILIBOBJFILES) $(SYMOBJFILES) $(OBJSCIPLIBOBJFILES)
ifneq ($(RANLIB),)
		$(RANLIB) $@
endif
else
		$(LIBBUILD) $(LIBBUILDFLAGS) $(LIBBUILD_o)$@ $(SCIPLIBOBJFILES) $(NLPILIBOBJFILES) $(LPILIBOBJFILES) $(LPILIBEXTLIBS) $(NLPILIBEXTLIBS) $(TPILIBOBJFILES) $(SYMOBJFILES) $(OBJSCIPLIBOBJFILES) $(SCIPLIBEXTLIBS) \
		$(LPSLDFLAGS) $(LDFLAGS) $(LINKRPATH)$(SCIPREALPATH)/$(LIBDIR)/shared
endif

$(BINOBJDIR)/%.o:	$(SRCDIR)/%.c | $(BINOBJDIR)
		@echo "-> compiling $@"
		$(CC) $(FLAGS) $(OFLAGS) $(BINOFLAGS) $(CFLAGS) $(DFLAGS) $(TPICFLAGS) $(CC_c)$< $(CC_o)$@

$(BINOBJDIR)/%.o:	$(SRCDIR)/%.cpp | $(BINOBJDIR)
		@echo "-> compiling $@"
		$(CXX) $(FLAGS) $(OFLAGS) $(BINOFLAGS) $(CXXFLAGS) $(DFLAGS) $(TPICFLAGS) $(CXX_c)$< $(CXX_o)$@

$(LIBOBJDIR)/%.o:	$(SRCDIR)/%.c | $(LIBOBJDIR) $(LIBOBJSUBDIRS)
		@echo "-> compiling $@"
		$(CC) $(FLAGS) $(OFLAGS) $(LIBOFLAGS) $(CFLAGS) $(DFLAGS) $(TPICFLAGS) $(CC_c)$< $(CC_o)$@

# add special target for papilo to avoid sanitizers (leading to false positives in TBB)
ifeq ($(SANITIZE),true)
$(LIBOBJDIR)/scip/presol_milp.o: $(SRCDIR)/scip/presol_milp.cpp | $(LIBOBJDIR) $(LIBOBJSUBDIRS)
		@echo "-> compiling $@"
		$(CXX) $(FLAGS) $(OFLAGS) $(LIBOFLAGS) $(CXXFLAGS) $(DFLAGS) $(TPICFLAGS) $(CXX_c)$< $(CXX_o)$@ -fno-sanitize=all
endif

$(LIBOBJDIR)/%.o:	$(SRCDIR)/%.cpp | $(LIBOBJDIR) $(LIBOBJSUBDIRS)
		@echo "-> compiling $@"
		$(CXX) $(FLAGS) $(OFLAGS) $(LIBOFLAGS) $(CXXFLAGS) $(DFLAGS) $(TPICFLAGS) $(CXX_c)$< $(CXX_o)$@

-include $(LASTSETTINGS)

.PHONY: windowslib
windowslib: $(SCIPLIBOBJFILES) $(MAINOBJFILES) $(LPILIBOBJFILES) $(NLPILIBOBJFILES) $(OBJSCIPLIBOBJFILES) $(TPILIBOBJFILES) | $(LIBOBJSUBDIRS) $(LIBDIR)/$(LIBTYPE)
		@echo "-> generating Windows library $@"
ifeq ($(SHARED),true)
		$(LINKCC) $(LIBBUILDFLAGS) $(LINKCC_L)$(LIBDIR)/$(LIBTYPE) $(LIBBUILD_o)$(LIBDIR)/$(LIBTYPE)/$(WINLIBFILENAME) \
			$(SCIPLIBOBJFILES) $(OBJSCIPLIBOBJFILES) $(NLPILIBOBJFILES) $(LPILIBOBJFILES) $(TPILIBOBJFILES) \
			$(LPSLDFLAGS) $(LDFLAGS)
else
		$(LIBBUILD) $(LIBBUILDFLAGS) $(LINKCC_L)$(LIBDIR)/$(LIBTYPE) $(LIBBUILD_o)$(LIBDIR)/$(LIBTYPE)/$(WINLIBFILENAME) \
			$(SCIPLIBOBJFILES) $(OBJSCIPLIBOBJFILES) $(NLPILIBOBJFILES) $(LPILIBOBJFILES) $(TPILIBOBJFILES) \
			$(LPSLDFLAGS) $(LDFLAGS)
endif

.PHONY: touchexternal
touchexternal:	$(ZLIBDEP) $(GMPDEP) $(READLINEDEP) $(ZIMPLDEP) $(LPSCHECKDEP) $(THREADSAFEDEP) | $(LIBOBJDIR)
ifeq ($(TOUCHLINKS),true)
		@-touch $(ZLIBSRC)
		@-touch $(GMPSRC)
		@-touch $(READLINESRC)
		@-touch $(ZIMPLSRC)
		@-touch $(LPSCHECKSRC)
		@-touch $(LPILIBSRC)
		@-touch $(NLPILIBSRC)
endif
ifneq ($(SCIPGITHASH),$(LAST_SCIPGITHASH))
		@$(MAKE) githash
endif
		@$(SHELL) -ec 'if test ! -e $(SCIPGITHASHFILE) ; \
			then \
				echo "-> generating $(SCIPGITHASHFILE)" ; \
				$(MAKE) githash ; \
			fi'
ifneq ($(subst \\n,\n,$(BUILDFLAGS)),$(LAST_BUILDFLAGS))
		@echo "#define SCIP_BUILDFLAGS \"$(BUILDFLAGS)\"" > $(SCIPBUILDFLAGSFILE)
endif
ifneq ($(ZLIB),$(LAST_ZLIB))
		@-touch $(ZLIBSRC)
endif
ifneq ($(GMP),$(LAST_GMP))
		@-touch $(GMPSRC)
endif
ifneq ($(READLINE),$(LAST_READLINE))
		@-touch $(READLINESRC)
endif
ifneq ($(ZIMPL),$(LAST_ZIMPL))
		@-touch $(ZIMPLSRC)
endif
ifneq ($(IPOPT),$(LAST_IPOPT))
		@-touch $(NLPILIBSRC)
endif
ifneq ($(WORHP),$(LAST_WORHP))
		@-touch $(NLPILIBSRC)
endif
ifneq ($(SYM),$(LAST_SYM))
		@-touch $(SYMSRC)
endif
ifneq ($(LPSCHECK),$(LAST_LPSCHECK))
		@-touch $(LPSCHECKSRC)
endif
ifneq ($(THREADSAFE),$(LAST_THREADSAFE))
		@-touch $(THREADSAFESRC)
endif
ifneq ($(USRFLAGS),$(LAST_USRFLAGS))
		@-touch $(ALLSRC)
endif
ifneq ($(USROFLAGS),$(LAST_USROFLAGS))
		@-touch $(ALLSRC)
endif
ifneq ($(USRCFLAGS),$(LAST_USRCFLAGS))
		@-touch $(ALLSRC)
endif
ifneq ($(USRCXXFLAGS),$(LAST_USRCXXFLAGS))
		@-touch $(ALLSRC)
endif
ifneq ($(USRLDFLAGS),$(LAST_USRLDFLAGS))
		@-touch -c $(SCIPLIBOBJFILES) $(LPILIBOBJFILES) $(TPILIBOBJFILES) $(NLPILIBOBJFILES) $(TPILIBOBJFILES) $(MAINOBJFILES)
endif
ifneq ($(USRARFLAGS),$(LAST_USRARFLAGS))
		@-touch -c $(SCIPLIBOBJFILES) $(OBJSCIPLIBOBJFILES) $(LPILIBOBJFILES) $(NLPILIBOBJFILES) $(TPILIBOBJFILES) $(NLPILIBSCIPOBJFILES)
endif
ifneq ($(NOBLKMEM),$(LAST_NOBLKMEM))
		@-touch -c $(ALLSRC)
endif
ifneq ($(NOBUFMEM),$(LAST_NOBUFMEM))
		@-touch -c $(ALLSRC)
endif
ifneq ($(NOBLKBUFMEM),$(LAST_NOBLKBUFMEM))
		@-touch -c $(ALLSRC)
endif
ifneq ($(SANITIZE),$(LAST_SANITIZE))
		@-touch -c $(ALLSRC)
endif
ifneq ($(TPI),$(LAST_TPI))
		@-touch -c $(ALLSRC)
endif
ifneq ($(DEBUGSOL),$(LAST_DEBUGSOL))
		@-touch -c $(ALLSRC)
endif
ifneq ($(PAPILO),$(LAST_PAPILO))
		@-touch -c $(ALLSRC)
endif
		@-rm -f $(LASTSETTINGS)
		@echo "LAST_BUILDFLAGS=\"$(BUILDFLAGS)\"" >> $(LASTSETTINGS)
		@echo "LAST_SCIPGITHASH=$(SCIPGITHASH)" >> $(LASTSETTINGS)
		@echo "LAST_ZLIB=$(ZLIB)" >> $(LASTSETTINGS)
		@echo "LAST_GMP=$(GMP)" >> $(LASTSETTINGS)
		@echo "LAST_READLINE=$(READLINE)" >> $(LASTSETTINGS)
		@echo "LAST_ZIMPL=$(ZIMPL)" >> $(LASTSETTINGS)
		@echo "LAST_IPOPT=$(IPOPT)" >> $(LASTSETTINGS)
		@echo "LAST_WORHP=$(WORHP)" >> $(LASTSETTINGS)
		@echo "LAST_SYM=$(SYM)" >> $(LASTSETTINGS)
		@echo "LAST_THREADSAFE=$(THREADSAFE)" >> $(LASTSETTINGS)
		@echo "LAST_LPSCHECK=$(LPSCHECK)" >> $(LASTSETTINGS)
		@echo "LAST_USRFLAGS=$(USRFLAGS)" >> $(LASTSETTINGS)
		@echo "LAST_USROFLAGS=$(USROFLAGS)" >> $(LASTSETTINGS)
		@echo "LAST_USRCFLAGS=$(USRCFLAGS)" >> $(LASTSETTINGS)
		@echo "LAST_USRCXXFLAGS=$(USRCXXFLAGS)" >> $(LASTSETTINGS)
		@echo "LAST_USRLDFLAGS=$(USRLDFLAGS)" >> $(LASTSETTINGS)
		@echo "LAST_USRARFLAGS=$(USRARFLAGS)" >> $(LASTSETTINGS)
		@echo "LAST_NOBLKMEM=$(NOBLKMEM)" >> $(LASTSETTINGS)
		@echo "LAST_NOBUFMEM=$(NOBUFMEM)" >> $(LASTSETTINGS)
		@echo "LAST_NOBLKBUFMEM=$(NOBLKBUFMEM)" >> $(LASTSETTINGS)
		@echo "LAST_SANITIZE=$(SANITIZE)" >> $(LASTSETTINGS)
		@echo "LAST_TPI=$(TPI)" >> $(LASTSETTINGS)
		@echo "LAST_DEBUGSOL=$(DEBUGSOL)" >> $(LASTSETTINGS)
		@echo "LAST_PAPILO=$(PAPILO)" >> $(LASTSETTINGS)

$(LINKSMARKERFILE):
		@$(MAKE) links

.PHONY: links
links:		| $(LIBDIR)/static $(LIBDIR)/shared $(LIBDIR)/include $(DIRECTORIES) echosoftlinks $(SOFTLINKS)
		@rm -f $(LINKSMARKERFILE)
		@echo "this is only a marker" > $(LINKSMARKERFILE)

.PHONY: echosoftlinks
echosoftlinks:
		@echo
		@echo "- Current settings: LPS=$(LPS) OSTYPE=$(OSTYPE) ARCH=$(ARCH) COMP=$(COMP) SHARED=$(SHARED) SUFFIX=$(LINKLIBSUFFIX) ZIMPL=$(ZIMPL) ZIMPLOPT=$(ZIMPLOPT) IPOPT=$(IPOPT) IPOPTOPT=$(IPOPTOPT) WORHP=$(WORHP) WORHPOPT=$(WORHPOPT) FILTERSQP=$(FILTERSQP) EXPRINT=$(EXPRINT) SYM=$(SYM)"
		@echo
		@echo "* SCIP needs some softlinks to external programs, in particular, LP-solvers."
		@echo "* Please insert the paths to the corresponding directories/libraries below."
		@echo "* The links will be installed in the 'lib/include' and 'lib/$(LIBTYPE)' directories."
		@echo "* For more information and if you experience problems see the INSTALL file."
		@echo
		@echo -e $(LPIINSTMSG)

$(DIRECTORIES):
		@echo
		@echo "- creating directory \"$@\""
		@-mkdir -p $@


# Create softlinks for external libraries. The user can enter the
# filename and the link is created in the corresponding directories
# (lib/include, lib/shared, lib/static).
#
# We also test whether older links in lib/ still exist. In later
# releases this feature can be removed.
.PHONY: $(SOFTLINKS)
$(SOFTLINKS):
ifeq ($(MAKESOFTLINKS), true)
		@$(SHELL) -ec 'if test ! -e $@ ; \
			then \
				DIRNAME=`dirname $@` ; \
				echo ; \
				echo "> Enter soft-link target file or directory for \"$@\" (return if not needed): " ; \
				echo -n "> " ; \
				cd $$DIRNAME ; \
				eval $(READ) TARGET ; \
				cd $(SCIPREALPATH) ; \
				if test "$$TARGET" != "" ; \
				then \
					echo "-> creating softlink \"$@\" -> \"$$TARGET\"" ; \
					rm -f $@ ; \
					$(LN_s) $$TARGET $@ ; \
				else \
					echo "* skipped creation of softlink \"$@\". Call \"make links\" if needed later." ; \
				fi ; \
				FILENAME=$@ ; \
				FNAME=$${FILENAME#lib/static} ; \
				FNAME=$${FNAME#lib/include} ; \
				FNAME="lib"$$FNAME ; \
				if test -e $$FNAME ; \
				then \
					echo ; \
					echo "The link "$$FNAME" still exists. Consider removing it." ; \
				fi ; \
				echo ; \
			fi'
endif

.PHONY: checkdefines
checkdefines:
ifeq ($(LPILIBOBJ),)
		$(error invalid LP solver selected: LPS=$(LPS). Possible options are: $(LPSOPTIONS))
endif
ifneq ($(TPI),none)
ifneq ($(TPI),omp)
ifneq ($(TPI),tny)
		$(error invalid TPI flag selected: TPI=$(TPI). Possible options are: $(TPIOPTIONS))
endif
endif
endif
ifneq ($(GMP),true)
ifneq ($(GMP),false)
		$(error invalid GMP flag selected: GMP=$(GMP). Possible options are: true false)
endif
endif
ifneq ($(ZIMPL),true)
ifneq ($(ZIMPL),false)
		$(error invalid ZIMPL flag selected: ZIMPL=$(ZIMPL). Possible options are: true false auto)
endif
endif
ifneq ($(IPOPT),true)
ifneq ($(IPOPT),false)
		$(error invalid IPOPT flag selected: IPOPT=$(IPOPT). Possible options are: true false)
endif
endif
ifneq ($(FILTERSQP),true)
ifneq ($(FILTERSQP),false)
		$(error invalid FILTERSQP flag selected: FILTERSQP=$(FILTERSQP). Possible options are: true false)
endif
endif
ifneq ($(WORHP),true)
ifneq ($(WORHP),false)
		$(error invalid WORHP flag selected: WORHP=$(WORHP). Possible options are: true false)
endif
endif
ifneq ($(READLINE),true)
ifneq ($(READLINE),false)
		$(error invalid READLINE flag selected: READLINE=$(READLINE). Possible options are: true false)
endif
endif
ifneq ($(ZLIB),true)
ifneq ($(ZLIB),false)
		$(error invalid ZLIB flag selected: ZLIB=$(ZLIB). Possible options are: true false)
endif
endif
ifneq ($(THREADSAFE),true)
ifneq ($(THREADSAFE),false)
		$(error invalid THREADSAFE flag selected: THREADSAFE=$(THREADSAFE). Possible options are: true false)
endif
endif
ifeq ($(SHARED),true)
ifeq ($(COMP),msvc)
		$(error invalid flags selected: SHARED=$(SHARED) and COMP=$(COMP). Please use 'make dll' to generate a dynamic library with MSVC)
endif
endif
ifneq ($(SYM),bliss)
ifneq ($(SYM),none)
		$(error invalid SYM flag selected: SYM=$(SYM). Possible options are: $(SYMOPTIONS))
endif
endif
ifneq ($(PAPILO),true)
ifneq ($(PAPILO),false)
		$(error invalid PAPILO flag selected: PAPILO=$(PAPILO). Possible options are: true false)
endif
endif

.PHONY: errorhints
errorhints:
ifeq ($(READLINE),true)
		@echo "build failed with READLINE=true: if readline is not available, try building with READLINE=false"
endif
ifeq ($(ZLIB),true)
		@echo "build failed with ZLIB=true: if ZLIB is not available, try building with ZLIB=false"
endif
ifeq ($(GMP),true)
		@echo "build failed with GMP=true: if GMP is not available, try building with GMP=false (note that this will deactivate Zimpl support)"
endif
ifeq ($(GMP),false)
ifeq ($(LPS),spx1)
		@echo "build failed with GMP=false and LPS=spx1: use GMP=true or make sure that SoPlex is also built without GMP support (make GMP=false)"
endif
ifeq ($(LPS),spx2)
		@echo "build failed with GMP=false and LPS=spx2: use GMP=true or make sure that SoPlex is also built without GMP support (make GMP=false)"
endif
endif

.PHONY: help
help:
		@echo "Use the SCIP makefile system."
		@echo
		@echo "  The main options for the SCIP makefile system are as follows:"
		@echo
		@echo "  General options:"
		@echo "  - OPT={dbg|opt}: Use debug or optimized (default) mode, respectively."
		@echo "  - LPS={clp|cpx|grb|glop|msk|qso|spx|xprs|none}: Determine LP-solver."
		@echo "      clp: COIN-OR Clp LP-solver"
		@echo "      cpx: CPLEX LP-solver"
		@echo "      glop: Glop LP-solver"
		@echo "      grb: Gurobi LP-solver"
		@echo "      msk: Mosek LP-solver"
		@echo "      qso: QSopt LP-solver"
		@echo "      spx: old SoPlex LP-solver (for versions < 2)"
		@echo "      spx2: new SoPlex LP-solver (default) (from version 2)"
		@echo "      xprs: XPress LP-solver"
		@echo "      none: no LP-solver"
		@echo "  - COMP={clang|gnu|intel}: Determine compiler."
		@echo "  - TPI={none|omp|tny}: Determine parallel interface for concurrent solve (default: none)."
		@echo "  - SHARED={true|false}: Build shared libraries or not (default)."
		@echo
		@echo "  More detailed options:"
		@echo "  - ZIMPL=<true|false>: Turn ZIMPL support on (default) or off."
		@echo "  - ZIMPLOPT=<dbg|opt>: Use debug or optimized (default) mode for ZIMPL."
		@echo "  - LPSOPT=<dbg|opt>: Use debug or optimized (default) mode for LP-solver (SoPlex and Clp only)."
		@echo "  - READLINE=<true|false>: Turns support via the readline library on (default) or off."
		@echo "  - IPOPT=<true|false>: Turns support of IPOPT on or off (default)."
		@echo "  - EXPRINT=<cppad|none>: Use CppAD as expressions interpreter (default) or no expressions interpreter."
		@echo "  - SYM=<none|bliss>: To choose type of symmetry handling."
		@echo "  - PARASCIP=<true|false>: Build for ParaSCIP (deprecated, use THREADSAFE)."
		@echo "  - THREADSAFE=<true|false>: Build thread safe."
		@echo "  - NOBLKMEM=<true|false>: Turn off block memory or on (default)."
		@echo "  - NOBUFMEM=<true|false>>: Turn off buffer memory or on (default)."
		@echo "  - NOBLKBUFMEM=<true|false>: Turn usage of internal memory functions off or on (default)."
		@echo "  - VERBOSE=<true|false>: Turn on verbose messages of makefile or off (default)."
		@echo
		@echo "  Main targets:"
		@echo "  - all (default): Build SCIP libraries and binary."
		@echo "  - libscipsolver: Build standalone SCIP library."
		@echo "  - libscip: Build library for the main part of SCIP."
		@echo "  - libobjscip: Build library for the C++-interface of SCIP."
		@echo "  - liblpi: Build library for the LP interface in SCIP."
		@echo "  - libnlpi: Build library for the NLP interface in SCIP."
		@echo "  - libtpi: Build library for the parallel task interface in SCIP."
		@echo "  - links: Reconfigures the links in the \"lib\" directory."
		@echo "  - doc: Creates documentation in the \"doc\" directory."
		@echo "  - libs: Create all SCIP libraries."
		@echo "  - lint: Run lint on all SCIP files. (Needs flexelint.)"
		@echo "  - pclint: Run pclint on all SCIP files. (Needs pclint.)"
		@echo "  - splint: Run splint on all C SCIP files. (Needs splint.)"
		@echo "  - clean: Removes all object files."
		@echo "  - cleanlibs: Remove all SCIP libraries."
		@echo "  - depend: Updates dependencies files. This is only needed if you modify SCIP source."
		@echo "  - tags: Creates TAGS file that can be used in (x)emacs."
		@echo "  - check or test: Runs the check/test script, see the online documentation."

# --- EOF ---------------------------------------------------------------------
# DO NOT DELETE<|MERGE_RESOLUTION|>--- conflicted
+++ resolved
@@ -707,11 +707,8 @@
 			scip/sepa_impliedbounds.o \
 			scip/sepa_intobj.o \
 			scip/sepa_mcf.o \
-<<<<<<< HEAD
 			scip/sepa_minor.o \
-=======
 			scip/sepa_mixing.o \
->>>>>>> e4d317fb
 			scip/sepa_oddcycle.o \
 			scip/sepa_rapidlearning.o \
 			scip/sepa_rlt.o \
