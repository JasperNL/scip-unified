--- conflicted
+++ resolved
@@ -568,11 +568,8 @@
 			scip/cons_expr_nlhdlr_default.o \
 			scip/cons_expr_nlhdlr_perspective.o \
 			scip/cons_expr_nlhdlr_quadratic.o \
-<<<<<<< HEAD
+			scip/cons_expr_nlhdlr_quotient.o \
 			scip/cons_expr_nlhdlr_soc.o \
-=======
-			scip/cons_expr_nlhdlr_quotient.o \
->>>>>>> 5c2731c4
 			scip/cons_indicator.o \
 			scip/cons_integral.o \
 			scip/cons_knapsack.o \
