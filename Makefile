--- conflicted
+++ resolved
@@ -43,11 +43,7 @@
 # default settings
 #-----------------------------------------------------------------------------
 
-<<<<<<< HEAD
 VERSION		=	3.1.1.1
-=======
-VERSION		=	3.1.2
->>>>>>> 1535e7dd
 SCIPGITHASH	=
 SOFTLINKS	=
 MAKESOFTLINKS	=	true
