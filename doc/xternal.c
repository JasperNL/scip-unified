/* * * * * * * * * * * * * * * * * * * * * * * * * * * * * * * * * * * * * * */
/*                                                                           */
/*                  This file is part of the program and library             */
/*         SCIP --- Solving Constraint Integer Programs                      */
/*                                                                           */
/*    Copyright (C) 2002-2018 Konrad-Zuse-Zentrum                            */
/*                            fuer Informationstechnik Berlin                */
/*                                                                           */
/*  SCIP is distributed under the terms of the ZIB Academic License.         */
/*                                                                           */
/*  You should have received a copy of the ZIB Academic License              */
/*  along with SCIP; see the file COPYING. If not email to scip@zib.de.      */
/*                                                                           */
/* * * * * * * * * * * * * * * * * * * * * * * * * * * * * * * * * * * * * * */

/**@file   xternal.c
 * @brief  main document page
 * @author Tobias Achterberg
 * @author Timo Berthold
 * @author Tristan Gally
 * @author Gerald Gamrath
 * @author Stefan Heinz
 * @author Gregor Hendel
 * @author Mathias Kinder
 * @author Marc Pfetsch
 * @author Stefan Vigerske
 * @author Robert Waniek
 * @author Kati Wolter
 * @author Michael Winkler
 */

/*--+----1----+----2----+----3----+----4----+----5----+----6----+----7----+----8----+----9----+----0----+----1----+----2*/

/**@mainpage Overview
 *
 *
 * @section WHATISSCIP What is SCIP?
 *
 * \SCIP is a framework to solve constraint integer programs (CIPs) and mixed-integer nonlinear programs. In particular,
 *
 * - \SCIP incorporates a mixed-integer programming (MIP) solver as well as
 * - an LP based mixed-integer nonlinear programming (MINLP) solver, and
 * - is a framework for branch-and-cut-and-price.
 *
 * \SCIP is developed together with
 * <a href="http://www3.mathematik.tu-darmstadt.de/ags/optimierung/research/discrete-optimization.html">TU Darmstadt</a> and
 * <a href="http://www.am.uni-erlangen.de/wima/">University of Erlangen-N&uuml;rnberg (Chair of EDOM)</a>
 * and has more than 500,000 lines of C code.
 *
 * See the web site of <a href="http://scip.zib.de">\SCIP</a> for more information about licensing and to download \SCIP.
 *
 * @section GETTINGSTARTED Getting started
 *
 * - \ref WHATPROBLEMS "What types of optimization problems does SCIP solve?"
 * - \ref CMAKE   "Installation information using CMake"
 * - \ref MAKE    "Installation information using Makefiles"
 * - \ref LICENSE "License"
 *
 * - \ref SHELL       "Tutorial: the interactive shell"
 * - \ref FILEREADERS "Readable file formats"
 * - \ref START       "How to start a new project"
 * - \ref EXAMPLES    "Examples"
 * - \ref APPLICATIONS "Extensions of SCIP for specific applications"
 * - \ref LPI         "Available LP solver interfaces"
 * - \ref NLPISOLVERS "Available implementations of the NLP solver interface"
 *
 * @section FURTHERINFORMATION References
 *
 * - \ref PUBLICAPI "List of callable functions"
 * - \ref PARAMETERS "List of all SCIP parameters"
 *
 * - \ref DOC     "How to search the documentation for interface methods"
 * - \ref FAQ     "Frequently asked questions (FAQ)"
 *
 *
 * @section PROGRAMMING Programming with SCIP
 *
 * @subsection CODINGBASICS Coding basics for SCIP
 *
 *   - \ref CODE    "Coding style guidelines"
 *   - \ref OBJ     "Creating, capturing, releasing, and adding data objects"
 *   - \ref MEMORY  "Using the memory functions of SCIP"
 *   - \ref DEBUG   "Debugging"
 *
 * @subsection HOWTOADD How to add ...
 *
 *    Below you find for most plugin types a detailed description of how to implement and add them to \SCIP.
 *
 *   - \ref CONS    "Constraint handlers"
 *   - \ref PRICER  "Variable pricers"
 *   - \ref PRESOL  "Presolvers"
 *   - \ref SEPA    "Separators"
 *   - \ref PROP    "Propagators"
 *   - \ref BRANCH  "Branching rules"
 *   - \ref NODESEL "Node selectors"
 *   - \ref HEUR    "Primal heuristics"
 *      + \ref DIVINGHEUR "Diving heuristics"
 *   - \ref RELAX   "Relaxation handlers"
 *   - \ref READER  "File readers"
 *   - \ref DIALOG  "Dialogs"
 *   - \ref DISP    "Display columns"
 *   - \ref EVENT   "Event handler"
 *   - \ref NLPI    "Interface to NLP solvers"
 *   - \ref EXPRINT "Interfaces to expression interpreters"
 *   - \ref PARAM   "additional user parameters"
 *   - \ref TABLE   "Statistics tables"
 *
 * @subsection HOWTOUSESECTION How to use ...
 *
 *   - \ref CONF    "Conflict analysis"
 *   - \ref TEST    "How to run automated tests with SCIP"
 *   - \ref COUNTER "How to use SCIP to count feasible solutions"
 *   - \ref REOPT   "How to use reoptimization in SCIP"
 *   - \ref CONCSCIP "How to use the concurrent solving mode in SCIP"
 *
 *
 * @section FURTHERINFO Further information
 *
 * @subsection CHG Changes between different versions of SCIP
 * - \ref CHANGELOG    "Change log"
 * - \ref RELEASENOTES "Release notes"
 * - \ref CHG10        "Interface changes between version 4.0 and 5.0"
 * - \ref CHG9         "Interface changes between version 3.2 and 4.0"
 * - \ref CHG8         "Interface changes between version 3.1 and 3.2"
 * - \ref CHG7         "Interface changes between version 3.0 and 3.1"
 * - \ref CHG6         "Interface changes between version 2.1 and 3.0"
 * - \ref CHG5         "Interface changes between version 2.0 and 2.1"
 * - \ref CHG4         "Interface changes between version 1.2 and 2.0"
 * - \ref CHG3         "Interface changes between version 1.1 and 1.2"
 * - \ref CHG2         "Interface changes between version 1.0 and 1.1"
 * - \ref CHG1         "Interface changes between version 0.9 and 1.0"
 *
 * @subsection AUTHORS SCIP Authors
 * - <a class="el" href="http://scip.zib.de/#developers">Developers</a>
 *
 * @version  5.0.0.2
 *
 * \image html scippy.png
 *
 */

/** @page EXAMPLES Example projects
 *
 *  \SCIP contains several examples that demonstrate its usage. They are contained in the &quot;examples&quot; directory
 *  in the source code distribution.
 *
 *  @section BRANCHANDPRICE Branch-and-price
 *
 *  <table>
 *  <tr>
 *  <td>
 *  \ref BINPACKING_MAIN "Binpacking"
 *  </td>
 *  <td>
 *  An implementation of the column generation approach for the binpacking problem. It includes a customized reader,
 *  Ryan/Foster branching rule, (global) problem data, variable data, and constraint handler.
 *  </td>
 *  </tr>
 *  <tr>
 *  <td>
 *  <a href="http://scip.zib.de/doc/examples/VRP"><b>VRP</b></a>
 *  </td>
 *  <td>
 *  A solver for a simple capacity-constrained vehicle routing problem, which is based on pricing tours via a dynamic
 *  programming algorithm.
 *  </td>
 *  </tr>
 *  </table>
 *
 *  @section BRANCHANDCUT Branch-and-cut
 *
 *  <table>
 *  <tr>
 *  <td>
 *  \ref LOP_MAIN "Linear Ordering"
 *  </td>
 *  <td>
 *  An example for implementing a constraint handler.
 *  </td>
 *  </tr>
 *  <tr>
 *  <td>
 *  \ref TSP_MAIN "The TSP example"
 *  </td>
 *  <td>
 *  A short implementations of a constraint handler, two easy combinatorial heuristics, a file reader, etc. which
 *  demonstrate the usage of \SCIP as a branch-and-cut-framework for solving traveling salesman problem instances.
 *  </td>
 *  </tr>
 *  </table>
 *
 *  @section CALLABLELIBRARY Callable library
 *
 *  <table>
 *  <tr>
 *  <td>
 *  \ref CALLABLELIBRARY_MAIN "Callable Library Example"
 *  </td>
 *  <td>
 *  An example showing how to setup constraints (esp. nonlinear ones) when using \SCIP as callable library.
 *  </td>
 *  </tr>
 *  <tr>
 *  <td>
 *  \ref MIPSOLVER_MAIN "MIP solver"
 *  </td>
 *  <td>
 *  A minimal implementation for using \SCIP included into another source code
 *  </td>
 *  </tr>
 *  <tr>
 *  <td>
 *  <a href="http://scip.zib.de/download/files/scip_intro_01.pdf"><b>Queens</b></a>
 *  </td>
 *  <td>
 *  An example showing the use of \SCIP as callable library.
 *  </td>
 *  </tr>
 *  </table>
 *
 *
 *  @section OTHERPLUGINS Other plugins
 *
 *  <table>
 *  <tr>
 *  <td>
 *  \ref EVENTHDLR_MAIN "Event handler"
 *  </td>
 *  <td>
 *  A small example illustrating the use of an event handler.
 *  </td>
 *  </tr>
 *  <tr>
 *  <td>
 *  \ref GMI_MAIN "Gomory mixed integer cut example"
 *  </td>
 *  <td>
 *  An example about Gomory mixed-integer cuts.
 *  </td>
 *  </tr>
 *  <tr>
 *  <td>
 *  \ref RELAXATOR_MAIN "Relaxator example"
 *  </td>
 *  <td>
 *  An example about using custom relaxators.
 *  </td>
 *  </tr>
 *  </table>
 *
 */

/** @page APPLICATIONS Application projects
 *
 *  There are several extensions of \SCIP for particular applications included in the release. They are contained in the &quot;applications&quot; directory
 *  in the source code distribution.
 *
 *  <table>
 *  <tr>
 *  <td>
 *  <a href="http://scip.zib.de/doc/applications/Coloring"><b>Coloring</b></a>
 *  </td>
 *  <td>
 *  An implementation of the column generation approach for graph coloring of Mehrotra and Trick.
 *  </td>
 *  </tr>
 *  <tr>
 *  <td>
 *  <a href="http://scip.zib.de/doc/applications/MinIISC"><b>MinIISC</b></a>
 *  </td>
 *  <td>
 *  A solver that computes irreducible infeasible subsystems using Benders decomposition
 *  </td>
 *  </tr>
 *  <tr>
 *  <td>
 *  <a href="http://scip.zib.de/doc/applications/Scheduler"><b>Scheduler</b></a>
 *  </td>
 *  <td>
 *  A solver for scheduling problems.
 *  </td>
 *  </tr>
 *  <tr>
 *  <td>
 *  <a href="http://scip.zib.de/doc/applications/STP"><b>Steiner Tree Problem</b></a>
 *  </td>
 *  <td>
 *  A solver for Steiner Tree Problems in graphs, based on a branch-and-cut approach.
 *  </td>
 *  </tr>
 *  <tr>
 *  <td>
 *  <a href="http://scip.zib.de/doc/applications/PolySCIP"><b>PolySCIP</b></a>
 *  </td>
 *  <td>
 *  A solver for multi-objective optimization problems.
 *  </td>
 *  </tr>
 *  <tr>
 *  <td>
 *  <a href="http://scip.zib.de/doc/applications/Cycleclustering"><b>Cycle Clustering</b></a>
 *  </td>
 *  <td>
 *  Branch-and-cut implementation of a graph partitioning problem used for Markov state models.
 *  </td>
 *  </tr>
 *  </table>
 *
 */

/*--+----1----+----2----+----3----+----4----+----5----+----6----+----7----+----8----+----9----+----0----+----1----+----2*/

/** @page LPI Available LP solver interfaces
 *
 * SCIP provides a range of different interfaces to LP solvers:
 *
 * LPI name | LP solver
 * ---------|----------
 * `spx`    | SoPlex
 * `cpx`    | IBM ILOG CPLEX
 * `xprs`   | FICO XPress
 * `grb`    | Gurobi (interface is in beta stage, version at least 7.0.2 required)
 * `clp`    | CoinOR CLP (interface currently sometimes produces wrong results)
 * `glop`   | Google Glop (experimental, LPI is contained in Glop package/Google OR tools)
 * `msk`    | Mosek (experimental)
 * `qsopt`  | QSopt (experimental)
 * `none`   | disables LP solving entirely (not recommended; only for technical reasons)
 *
 * There are two different interfaces for SoPlex. The default one (`spx`) uses an updated interface that is provided
 * by SoPlex itself (since version 2.0), resulting in a slimmer LPI that is similiar to those for CPLEX or XPRESS.
 * The other one - `spx1` - is the older LPI that directly interfaces the internal simplex solver of SoPlex and
 * therefore needs to duplicate some features in the LPI that are already available in SoPlex itself. It lacks some
 * features like persistent scaling which are only available in the modern interface. Upcoming features may not be
 * supported. Old compilers might have difficulties with the new interface because some C++11 features are required
 * that may not be supported.
 *
 * To use the old interface, set the Makefile option `LPS=spx1` or configure your CMake build with `LEGACY=ON`.
 *
 */

/*--+----1----+----2----+----3----+----4----+----5----+----6----+----7----+----8----+----9----+----0----+----1----+----2*/

/** @page NLPISOLVERS Available implementations of the NLP solver interface
 *
 * SCIP implements the NLP solver interface for the solvers <a href="https://projects.coin-or.org/Ipopt">IPOPT</a>, <a
 * href="https://worhp.de/">WORHP</a>, and <a href=" http://www.mcs.anl.gov/~leyffer/solvers.html">FilterSQP</a>. In
 * contrast to the implementations of the LP solver interface, SCIP can be compiled with multiple NLP solvers and selects
 * the solver with the highest priority at the beginning of the solving process.
 * Currently, the priorities are, in descending order: Ipopt, WORHP/IP, FilterSQP, WORHP/SQP.
 *
 * If more than one solver is available, then it is possible to solve all NLPs during the solving process with all
 * available NLP solvers by setting the parameter `nlpi/all/priority` to the highest value.
 * In this case, SCIP uses the solution from a solver that provides the best objective value. Other possible use
 * cases for the availability of multiple solvers have not been implemented yet.
 *
 * In the @ref MAKE "GNU make" based build system, building the implementations of the interface for FilterSQP, IPOPT, and
 * WORHP can be enabled by specifying `FILTERSQP=true`, `IPOPT=true`, and `WORHP=true`, respectively, as argument to the
 * `make` call.
 * In the @ref CMAKE "CMAKE" based build system, building the implementation of the interface for IPOPT and WORHP can be
 * enabled by specifying `IPOPT=on` and `WORHP=on`, respectively, as argument to the `cmake` call.
 *
 * @section NLPISOLVERS_IPOPT IPOPT
 *
 * <b>IPOPT</b> implements a primal-dual interior point method and uses line searches based on filter methods. It has
 * been developed by Andreas W&auml;chter and Carl Laird and is available under the Eclipse Public License on <a
 * href="https://www.coin-or.org/">COIN-OR</a>.
 *
 * @section NLPISOLVERS_WORHP WORHP
 *
 * <b>WORHP</b> implements a sequential quadratic programming method and a penalty-interior point algorithm.  It is
 * developed at the <a href="http://www.uni-bremen.de/en.html">University of Bremen</a> and is free for academic
 * purposes.
 *
 * @section NLPISOLVERS_FILTERSQP FilterSQP
 *
 * <b>FilterSQP</b> implements a sequential quadratic programming method. It has been developed by Roger Fletcher
 * and Sven Leyffer. It is not publicly available, but may be obtained from Sven Leyffer on request.
 */

/*--+----1----+----2----+----3----+----4----+----5----+----6----+----7----+----8----+----9----+----0----+----1----+----2*/

/**@page WHATPROBLEMS What types of optimization problems does SCIP solve?
 *
 * As a stand-alone solver, \SCIP can solve mixed-integer nonlinear programs \b (MINLPs), to which it applies
 * an LP based spatial branch-and-cut algorithm. This method is guaranteed to solve bounded MINLPs
 * within a given numerical tolerance in a finite amount of time. In particular, \SCIP is a stand-alone
 * solver for mixed-integer linear programs \b (MIPs).
 *
 * As a framework, \SCIP also provides the tools to solve constraint optimization problems defined over
 * integer and continuous variables. Therefore, the design of \SCIP
 * supports the easy integration of constraints of arbitrary type into the solver.
 * More precisely, \SCIP can handle the class of constraint integer programs \b (CIPs), which are constraint optimization problems
 * that become linear programs (LPs) after the integer variables are fixed.
 *
 * @section PROBLEMCLASSES Some important subclasses of CIP and MINLP
 *
 * The following table gives a non-exhaustive list of common types of mathematical optimization problems that can be solved
 * through \SCIP itself or one of its extensions. Some recommendations are given on how to compile \SCIP for a
 * certain problem class and how make best use of \SCIP. The file format column gives some common file
 * formats for every class. Note that since some of the mentioned problem classes are more general than others (like
 * every LP is a MIP is an MINLP), the formats for the superclass should always work just as fine, although they
 * may be less common for the class at hand.
 *
 * Please see also the pages on \ref EXAMPLES "SCIP Examples" and \ref APPLICATIONS "SCIP Applications" to learn more on how
 * to extend \SCIP for a particular MIP, MINLP, or CIP application.
 * All examples and applications use the C or C++ APIs of \SCIP. Please have a look at \ref INTERFACES "SCIP interfaces"
 * to see how to use \SCIP from within other programming languages.
 *
 * <table class="types">
 * <caption align="top">Some problem classes that can be solved by \SCIP</caption>
 *    <tr style="border-bottom: medium solid black;">
 *       <th>Problem class</th>
 *       <th>Mathematical problem description</th>
 *       <th>Supported file formats</th>
 *       <th>Recommendations</th>
 *    </tr>
 * <tr>
 *    <td>Mixed-integer linear program (MIP)</td>
 *    <td>\f{align*}{
 *            \text{min} \quad& c^T x \\
 *            \text{s.t.} \quad& Ax \geq b \\
 *            &l_{j} \leq x_{j} \leq u_{j} && \forall j \in \mathcal{N} \\
 *            &x_{j} \in \mathbb{Z} && \forall j \in \mathcal{I}
 *        \f}
 *    </td>
 *    <td>
 *       <ul>
 *          <li>\ref reader_cip.h "CIP"</li>
 *          <li>\ref reader_mps.h "MPS"</li>
 *          <li>\ref reader_lp.h "LP"</li>
 *          <li>\ref reader_zpl.h "ZPL"</li>
 *       </ul>
 *    </td>
 *    <td>
 *       <ul>
 *          <li>\SCIP requires an external LP solver to solve LP relaxations, which needs to be specified
 *          at compilation time. By default, it uses SoPlex (<code>LPS=spx</code>). See \ref MAKE for a
 *          list of available LP solver interfaces and how to use them inside \SCIP.</li>
 *          <li>Compile with Zimpl support (<code>ZIMPL=true</code>) to read in Zimpl models directly.</li>
 *          <li>\SCIP comes with many different parameters. Use the provided emphasis settings (see \ref SHELL "this tutorial")
 *          to change many parameters at once and boost the performance.</li>
 *          <li>Test instances are available at <code>check/instances/MIP/</code>.</li>
 *       </ul>
 *    </td>
 * </tr>
 * <tr>
 *    <td>Mixed-integer nonlinear program (MINLP)</td>
 *    <td>\f{align*}{
 *            \text{min} \quad& f(x) \\
 *            \text{s.t.} \quad& g_{i}(x) \leq 0 && \forall i \in \mathcal{M} \\
 *            &l_{j} \leq x_{j} \leq u_{j} && \forall j \in \mathcal{N} \\
 *            &x_{j} \in \mathbb{Z} && \forall j \in \mathcal{I}
 *        \f}
 *    </td>
 *    <td>
 *        <ul>
 *          <li>\ref reader_cip.h "CIP"</li>
 *          <li>\ref reader_gms.h "GMS"</li>
 *          <li>\ref reader_osil.h "OSiL"</li>
 *          <li>\ref reader_pip.h "PIP"</li>
 *          <li>\ref reader_zpl.h "ZPL"</li>
 *          <li>For MIQCPS:
 *             <ul>
 *                <li>\ref reader_lp.h "LP"</li>
 *                <li>\ref reader_mps.h "MPS"</li>
 *             </ul>
 *          </li>
 *        </ul>
 *    </td>
 *    <td>
 *       <ul>
 *          <li>Compile with <code>IPOPT=true</code> for better performance.</li>
 *          <li>Compile with <code>WORHP=true</code> for better performance.</li>
 *          <li>Compile with <code>FILTERSQP=true</code> for better performance.</li>
 *          <li>Compile with <code>GAMS=true</code> to read gms-files.</li>
 *          <li>See <a href="FAQ\FILEEXT#minlptypes"> Which kind of MINLPs are supported by \SCIP? </a> in the FAQ.</li>
 *          <li>There is an interface for the modelling language AMPL, see \ref INTERFACES.</li>
 *          <li>Mixed-integer quadratically constrained programs (MIQCP) can also be formulated in the file formats
 *             <ul>
 *                <li>\ref reader_lp.h "LP", and</li>
 *                <li>\ref reader_mps.h "MPS".</li>
 *             </ul>
 *          </li>
 *          <li>Test instances are available at <code>check/instances/MINLP/</code>.</li>
 *       </ul>
 *    </td>
 * </td>
 * <tr>
 *    <td>Constraint Integer Program (CIP)</td>
 *    <td>\f{align*}{
 *            \text{min} \quad& c^T x + d^T y \\
 *            \text{s.t.} \quad& C_i(x,y) = \text{true} && \forall i \in \mathcal{M} \\
 *            & x \in \mathbb{Z}^{p}, y  \in \mathbb{R}^{n - p}
 *        \f}
 *        where \f$\forall i \in\mathcal{M}, \forall x^* \in \mathbb{Z}^{p},\f$ \f$ \{ y : C_i(x^*, y) = \text{true} \} \f$ is a polyhedron.
 *    </td>
 *    <td>
 *       <ul>
 *          <li>\ref reader_cip.h "CIP"</li>
 *          <li>\ref reader_fzn.h "FlatZinc"</li>
 *       </ul>
 *    </td>
 *    <td>
 *       <ul>
 *          <li>\SCIP supports a limited number of general constraints; see \ref CONS "How to add constraint handlers"
 *          to learn how to extend the \SCIP framework to a given CIP.</li>
 *          <li>Use the emphasis setting <code>set emphasis cpsolver</code> to completely disable LP solves and
 *          use depth-first search with periodic restarts, see also
 *          <a href="FAQ\FILEEXT#scipascpsolver"> Can I use \SCIP as a pure CP solver? </a> in the FAQ.</li>
 *          <li>Test instances are available at <code>check/instances/CP</code>.</li>
 *       </ul>
 *    </td>
 * <tr>
 *    <td>Convex MINLP</td>
 *    <td>Like MINLP, \f$f\f$ and all \f$g_i\f$ are \b convex.</td>
 *    <td>see MINLP formats</td>
 *    <td>
 *       <ul>
 *          <li>See the comments for MINLP.</li>
 *          <li>In addition, use <code>constraints/nonlinear/assumeconvex = TRUE</code> to inform \SCIP about a convex
 *          problem in cases where the automated detection is not strong enough.</li>
 *          <li>Test instances are available at <code>check/instances/MINLP/circle.cip</code>.</li>
 *       </ul>
 *    </td>
 * </td>
 * <tr>
 *    <td>Linear program (LP)</td>
 *    <td>\f{align*}{
 *            \text{min} \quad& c^T x \\
 *            \text{s.t.} \quad& Ax \geq b \\
 *            & x_{j} \geq 0 && \forall j \in \mathcal{N}
 *        \f}
 *    </td>
 *    <td>see MIP formats</td>
 *    <td>See <a href="FAQ\FILEEXT#scipaslpsolver">Can I use \SCIP as a pure LP solver</a> in the FAQ.</td>
 * </td>
 * <tr>
 *    <td>Pseudoboolean optimization</td>
 *    <td>\f{align*}{
 *            \text{min} \quad& c^T x \\
 *            \text{s.t.} \quad& \sum_{k=0}^p a_{ik} \cdot \prod_{j \in \mathcal{N}_{ik}} x_j \leq b_i && \forall i \in \mathcal{M} \\
 *            &x_{j} \in \{0,1\} && \forall j \in \mathcal{N}
 *        \f}
 *    </td>
 *    <td>
 *       <ul>
 *          <li>\ref reader_wbo.h "WBO"</li>
 *          <li>\ref reader_opb.h "OPB"</li>
 *       </ul>
 *    </td>
 *    <td>
 *       <ul>
 *          <li>Test instances are available at <code>check/instances/PseudoBoolean/</code>.</li>
 *       </ul>
 *    </td>
 * </tr>
 * <tr>
 *    <td>Satisfiability (SAT) and variants</td>
 *    <td>\f{align*}{
 *            \text{min} \quad& 0 \\
 *            \text{s.t.} \quad&\bigvee\limits_{j \in B_i} x_j \vee \bigvee\limits_{j \in \bar{B}_i} \neg x_j = \text{true} && \forall i \in \mathcal{M}\\
 *            &x_{j} \in \{\text{false},\text{true}\} && \forall j \in \mathcal{N}
 *        \f}
 *    </td>
 *    <td>
 *        <ul>
 *          <li>\ref reader_cnf.h "CNF"</li>
 *       </ul>
 *    </td>
 *    <td>
 *       <ul>
 *         <li>Use the emphasis setting <code>set emphasis cpsolver</code> to completely disable LP solves and
 *          use depth-first search with periodic restarts, see also
 *          <a href="FAQ\FILEEXT#scipascpsolver"> Can I use \SCIP as a pure CP/SAT solver? </a> in the FAQ.</li>
 *         <li>Test instances are available at <code>check/instances/SAT/</code>.</li>
 *       </ul>
 *    </td>
 * </tr>
 * <tr>
 *    <td>Multicriteria optimization</td>
 *    <td>\f{align*}{
 *         \text{min} \quad &(c_1^T x,\ldots,c_k^T x) \\
 *         \text{s.t. } \quad& Ax \geq b \\
 *         &x \in \mathbb{K}^n
 *          \f}
 *          where \f$\mathbb{K}\f$ is either \f$\mathbb{Z}\f$ or \f$\mathbb{R}\f$.
 *    </td>
 *    <td colspan="3"> see the <a href="http://polyscip.zib.de/">PolySCIP web page</a></td>
 * </tr>
 * </table>
 *
 *
 */

/*--+----1----+----2----+----3----+----4----+----5----+----6----+----7----+----8----+----9----+----0----+----1----+----2*/

/**@page CODE Coding style guidelines
 *
 * We follow the following coding style guidelines and recommend them for all developers.
 *
 * - Indentation is 3 spaces. No tabs anywhere in the code.
 * - Always only one declaration in a line.
 * - Braces are on a new line and not indented.
 * - Spaces around all operators.
 * - No spaces between control structure keywords like "if", "for", "while", "switch" and the corresponding brackets.
 * - No spaces between a function name and the parenthesis in both the definition and function calls.
 * - Use assert() to show preconditions for the parameters, invariants and postconditions.
 * - All global functions start with "SCIP". In the usual naming scheme this is followed by the object and a method name
 *   like in SCIPlpAddRow(). Functions return TRUE or FALSE should be named like SCIPisFeasEQ().
 * - Make all functions that are not used outside the module 'static'. Naming should start with a lower case letter.
 * - Variable names should be all lower case.
 * - For each structure there is a typedef with the name in all upper case.
 * - Defines should be named all upper case.
 * - Document functions, parameters, and variables in a doxygen conformed way.
 *
 * As an example, have a look at tree.c and see the examples below. We also provide settings for
 * \ref XEMACS "(x)emacs" and \ref ECLIPSE "eclipse".
 *
 *
 * @section CODEEXAMPLES Examples
 *
 * In this section we state a few examples illustrating the \SCIP code style.
 *
 * @refsnippet{src/scip/type_set.h,SnippetCodeStyleExample}
 *
 *
 * @section XEMACS Customize (x)emacs
 *
 * If you are using (x)emacs, you can use the following customization for the c++-mode. These settings satisfy the
 * coding guidelines of \SCIP.
 *
 * \include codestyle/emacs_scip_codestyle.el
 *
 *
 * @section ECLIPSE Customize eclipse
 *
 * Eclipse user can use the profile below. This profile does not match the \SCIP coding guideline completely.
 *
 * \include codestyle/eclipse_scip_codestyle.xml
 */

/*--+----1----+----2----+----3----+----4----+----5----+----6----+----7----+----8----+----9----+----0----+----1----+----2*/

/**@page CMAKE Building SCIP with CMake
 *
 * <a href=https://cmake.org/>CMake</a> is a build system generator that can create, e.g., Makefiles for UNIX and Mac
 * or Visual Studio project files for Windows.
 *
 * CMake provides an <a href="https://cmake.org/cmake/help/latest/manual/cmake.1.html">extensive documentation</a>
 * explaining available features and use cases as well as an <a href="https://cmake.org/Wiki/CMake_FAQ">FAQ section</a>.
 * It's recommended to use the latest stable CMake version available. `cmake --help` is also a good first step to see
 * available options and usage information.
 *
 * ```
 * cd scip
 * mkdir build
 * cd build
 * cmake .. [-DSOPLEX_DIR=/path/to/soplex]
 * make
 *
 * # optional: run a quick check on some instances
 *
 * make check
 *
 * # optional: install scip executable, library, and headers
 *
 * make install
 *
 * ```
 *
 * CMake uses an out-of-source build, i.e., compiled binaries and object files are separated from the source tree and
 * located in another directory. Usually this directory is called `build` or `debug` or whatever you prefer. From within
 * this directory, run `cmake <path/to/SCIP>` to configure your build, followed by `make` to compile the code according
 * to the current configuration (this assumes that you chose Linux Makefiles as CMake Generator). By default, SCIP
 * searches for Soplex as LP solver. If SoPlex is not installed systemwide, the path to a CMake build directory
 * of SoPlex must be specified (ie one that contains "soplex-config.cmake"). Alternatively, a different LP solver
 * can be specified with the `LPS` variable, see \ref CMAKE_CONFIG and \ref LPI.
 *
 * Afterwards,
 * successive calls to `make` are going to recompile modified source code,
 * without requiring another call to `cmake`. The initial configuration step checks your environment for available
 * third-party libraries and packages and sets up the configuration accordingly, e.g., disabling support for GMP if not
 * installed.
 *
 * The generated executable and libraries are put in directories `bin` and `lib` respectively and will simply be named
 * `scip` or `libscip.so`. This is different from the naming convention of the previous Makefile setup that
 * appended the configuration details like OS and third party dependencies directly to the name of the binary or library.
 * The CMake setup tries to follow the established Linux/UNIX compilation conventions to facilitate the use of the
 * libraries in other applications. The previously generated sub-libraries like `liblpi.so` or `libobjscip.so` are not
 * created by default anymore. They can be built using the respective targets `liblpi`, `libobjscip`, etc. The main
 * library `libscip.so` will contain all SCIP sources and won't have dependencies to the other sub-libs.
 *
 * @section CMAKE_CONFIG Modifying a CMake configuration
 *
 * There are several options that can be passed to the `cmake <path/to/SCIP>` call to modify how the code is built.
 * For all of these options and parameters you have to use `-D<Parameter_name>=<value>`. Following a list of available
 * options, for the full list run
 *
 * ```
 * cmake <path/to/SCIP> -LH
 * ```
 *
 * CMake option         | Available values               | Makefile equivalent    | Remarks                                    |
 * ---------------------|--------------------------------|------------------------|--------------------------------------------|
 * CMAKE_BUILD_TYPE     | Release, Debug, ...            | OPT=[opt, dbg]         |                                            |
 * LPS                  | spx, cpx, grb, xprs, ...       | LPS=...                | See \ref LPI for a complete list           |
 * GMP                  | on, off                        | GMP=[true, false]      |                                            |
 * READLINE             | on, off                        | READLINE=[true, false] |                                            |
 * ZIMPL                | on, off                        | ZIMPL=[true, false]    |                                            |
 * SYM                  | bliss, none                    | --                     |                                            |
 * CMAKE_INSTALL_PREFIX | \<path\>                       | INSTALLDIR=\<path\>    |                                            |
 * SHARED               | on, off                        | SHARED=[true, false]   |                                            |
 * SOPLEX_DIR           | <path/to/SoPlex/installation>  | --                     |                                            |
 * GMP_DIR              | <path/to/GMP/installation>     | --                     |                                            |
 * ..._DIR              | <custom/path/to/.../package>   | --                     |                                            |
 * COVERAGE             | on, off                        | --                     | use with gcc, lcov, gcov in **debug** mode |
 * COVERAGE_CTEST_ARGS  | ctest argument string          | --                     | see `ctest --help` for arguments           |
 * DEBUGSOL             | on, off                        | DEBUGSOL=[true,false]  | specify a debugging solution by setting the "misc/debugsol" parameter of SCIP |
 * CXXONLY              | on, off                        | --                     | use a C++ compiler for all source files    |
 * IPOPT                | on, off                        | IPOPT=[true,false]     | requires IPOPT version >= 3.12.0           |
 * WORHP                | on, off                        | WORHP=[true,false]     | should worhp be linked                     |
 * LPSCHECK             | on, off                        | LPSCHECK=[true,false]  | double check SoPlex results with CPLEX     |
 * NOBLKMEM             | on, off                        | NOBLKMEM=[true,false]  |                                            |
 * NOBUFMEM             | on, off                        | NOBUFMEM=[true,false]  |                                            |
 * NOBLKBUFMEM          | on, off                        | NOBLKBUFMEM=[true,false] |                                          |
 * MT                   | on, off                        |                        | use static runtime libraries for Visual Studio compiler on Windows |
 * PARASCIP             | on, off                        | PARASCIP=[true,false]  | thread safe compilation                    |
 * SANITIZE_...         | on, off                        | --                     | enable sanitizer in debug mode if available |
 *
 * Parameters can be set all at once or in subsequent calls to `cmake` - extending or modifying the existing
 * configuration.
 *
 * @section CTEST Testing with CTest
 *
 * There is an extensive test suite written for <a href="https://cmake.org/cmake/help/latest/manual/ctest.1.html">CTest</a>,
 * that may take a while to complete. To perform a quick test to see whether the compilation was really successful you may
 * run `make check`. To see all available tests, run
 *
 * ```
 * ctest -N
 * ```
 *
 * and to perform a memory check, run
 *
 * ```
 * ctest -T MemCheck
 * ```
 *
 * If <a href="https://criterion.readthedocs.io/en/master/">Criterion</a> is installed (set
 * custom path with `-DCRITERION_DIR=<path>`) the target `unittests` can be used to compile and run the available unit tests.
 *
 * A coverage report for the entire test suite can be generated. This requires a modification of the
 * compilation process. Two variables govern the report generation, `COVERAGE` and `COVERAGE_CTEST_ARGS`.
 * It is recommended to use the Debug build type.
 *
 * ```
 * cmake .. -DCOVERAGE=on -DCOVERAGE_CTEST_ARGS="-R MIP -E stein -j4" -DCMAKE_BUILD_TYPE=Debug
 * ```
 *
 * In this example, coverage is enabled in combination with the build type Debug. In addition, only the coverage
 * for tests with "MIP" in the name are run, excluding those that have "stein" in the name.
 * The tests are performed in parallel using 4 cores.
 *
 * Use the `coverage` target, e.g., `make coverage`, to build the coverage report. The generated report can be found
 * under "coverage/index.html".
 *
 * @section CMAKE_INSTALL Installation
 *
 * CMake uses a default directory for installation, e.g., /usr/local on Linux. This can be modified by either changing
 * the configuration using `-DCMAKE_INSTALL_PREFIX` as explained in \ref CMAKE_CONFIG or by setting the environment
 * variable `DESTDIR` during or before the install command, e.g., `DESTDIR=<custom/install/dir> make install`.
 *
 * @section CMAKE_TARGETS Additional targets
 *
 * There are several further targets available, which can be listed using `make help`. For instance, there are some
 * examples that can be built with `make examples` or by specifying a certain one: `make <example-name>`.
 *
 * | CMake target    | Description                                           | Requirements                          |
 * |-----------------|-------------------------------------------------------|---------------------------------------|
 * | scip            | build SCIP executable                                 |                                       |
 * | applications    | build executables for all applications                |                                       |
 * | examples        | build executables for all examples                    |                                       |
 * | unittests       | build unit tests                                      | the Criterion package, see \ref CTEST |
 * | all_executables | build all of the above                                |                                       |
 * | libscip         | build the SCIP library                                |                                       |
 * | install         | install SCIP, see \ref CMAKE_INSTALL                  |                                       |
 * | coverage        | run the test suite and create a coverage report       | build flag `-DCOVERAGE=on`            |
 * | liblpi          | build the LPI library                                 |                                       |
 * | libnlpi         | build the NLPI library                                |                                       |
 * | libobjscip      | build the ObjSCIP library for the C++ wrapper classes |                                       |
 */

/*--+----1----+----2----+----3----+----4----+----5----+----6----+----7----+----8----+----9----+----0----+----1----+----2*/

/**@page MAKE Makefiles / Installation information
 *
 *
 * In most cases (LINUX and MAC) it is quite easy to compile and install \SCIP. Therefore, reading the section
 * \ref BRIEFINSTALL "Brief installation description" should usually be enough. If this is not the case you find
 * \ref DETAILEDINSTALL "Detailed installation description" below as well as \ref EXAMPLE1 "Examples".
*
 * @section BRIEFINSTALL Brief installation description
 *
 * The easiest way to install \SCIP is to use the \SCIP Optimization Suite which contains \SCIP, SoPlex, and ZIMPL. For
 * that we refer to the INSTALL file of the \SCIP Optimization Suite (main advantage: there is no need
 * to specify any directories, the compiling process is fully automated).
 *
 * Compiling \SCIP directly can be done as follows:
 *
 * -# unpack the tarball <code>tar xvf scip-x.y.z.tgz</code>
 * -# change to the directory <code>cd scip-x.y.z</code>
 * -# start compiling \SCIP by typing <code>make</code>
 * -# (optional) install the header, libraries, and binary <code>make install INSTALLDIR="/usr/local/</code>
 *
 * During your first compilation you will be asked for some soft-link targets,
 * depending on the LP solver you want to use. Usually, \SCIP needs the
 * following information
 * -# the directory where the include files of the LP solver lie
 * -# the library file(s) "lib*.a" or/and "lib*.so"
 *
 * Besides that, \SCIP needs some soft-link targets, for ZIMPL
 * -# the directory where the include files of ZIMPL lie
 * -# the library file(s) "lib*.a" or/and "lib*.so"
 *
 * You will need either the .a or the .so files and can skip the others by
 * just pressing return.
 *
 * The most common compiling issue is that some libraries are missing
 * on your system or that they are outdated. \SCIP per default requires
 * zlib, gmp and readline.  Try compiling with: <code> make ZLIB=false
 * READLINE=false ZIMPL=false</code> or, better, install them. Note
 * that under Linux-based systems, you need to install the
 * developer-versions of gmp/zlib/readline, in order to also have the
 * header-files available.
 *
 @section DETAILEDINSTALL Detailed installation description
 *
 * In this section we describe the use, and a few features, of the \SCIP Makefile. We also give two examples for how to install
 * \SCIP. The \ref EXAMPLE1 "first example" illustrates the default installation. This means, with SoPleX and ZIMPL. The
 * \ref EXAMPLE2 "second example" shows how to get CPLEX linked to \SCIP without ZIMPL. This is followed by a section which
 * gives some hints on what to do if the \ref COMPILERPROBLEMS "compilation throws an error". We give some comments on
 * how to install \SCIP under \ref WINDOWS "WINDOWS" and show \ref RUN "how to start \SCIP".
 *
 * If you experience any problems during the installation, you will find help in the \ref INSTALL "INSTALL" file.
 *
 * \SCIP contains a makefile system, which allows the individual setting of several parameters. A detailed list of parameter settings
 * obtained by <code>make help</code>. For instance, the following settings are supported:
 *
 * - <code>OPT=\<dbg|opt|opt-gccold\></code> Here <code>dbg</code> turns on the debug mode of \SCIP. This enables asserts
 *   and avoids macros for several function in order to ease debugging. The default is <code>opt</code>, which enables
 *   the optimized mode. The third option <code>opt-gccold</code> will work with older GCC compilers before version
 *   4.2. We recommend using newer GCC versions.
 *
 * - <code>LPS=\<clp|cpx|grb|msk|qso|spx|xprs|none\></code> This determines the LP-solver, which should be
 *   installed separately from \SCIP. The options are the following:
 *      - <code>clp</code>: COIN-OR Clp LP-solver
 *      - <code>cpx</code>: CPLEX LP-solver
 *      - <code>grb</code>: Gurobi LP-solver (interface is in beta stage)
 *      - <code>msk</code>: Mosek LP-solver
 *      - <code>qso</code>: QSopt LP-solver
 *      - <code>spx</code>: old SoPlex LP-solver (for versions < 2)
 *      - <code>spx2</code>: new SoPlex LP-solver (default) (from version 2)
 *      - <code>xprs</code>: XPress LP-solver
 *      - <code>none</code>: no LP-solver (you should set the parameter \<lp/solvefreq\> to \<-1\> to avoid solving LPs)
 *
 * - <code>LPSOPT=\<dbg|opt|opt-gccold\></code> Chooses the debug or optimized version (or old GCC optimized) version of
 *   the LP-solver (currently only available for SoPlex and CLP).
 *
 * - <code>ZIMPL=\<true|false\></code> Turns direct support of ZIMPL in \SCIP on (default) or off, respectively.\n
 *   If the ZIMPL-support is disabled, the GMP-library is no longer needed for \SCIP and therefore not linked to \SCIP.
 *
 * - <code>ZIMPLOPT=\<dbg|opt|opt-gccold\></code> Chooses the debug or optimized (default) (or old GCC optimized)
 *   version of ZIMPL, if ZIMPL support is enabled.
 *
 * - <code>READLINE=\<true|false\></code> Turns support via the readline library on (default) or off, respectively.
 *
 * - <code>FILTERSQP=\<true|false\></code> Enable or disable (default) FilterSQP interface.
 *
<<<<<<< HEAD
 * - <code>IPOPT=\<true|false\></code> Enable or disable (default) IPOPT interface (needs IPOPT >= 3.11).
=======
 * - <code>IPOPT=\<true|false\></code> Enable or disable (default) IPOPT interface (needs IPOPT >= 3.12).
>>>>>>> a3919014
 *
 * - <code>WORHP=\<true|false\></code> Enable or disable (default) WORHP interface (needs WORHP >= 2.0).
 *
 * - <code>EXPRINT=\<cppad|none\></code> Use CppAD as expressions interpreter (default) or no expressions interpreter.
 *
 * - <code>GAMS=\<true|false\></code> Enable or disable (default) reading functionality in GAMS reader (needs GAMS).
 *
 * - <code>NOBLKBUFMEM=\<true|false\></code> Turns the internal \SCIP block and buffer memory off or on (default).
 *   This way the code can be checked by valgrind or similar tools. (The individual options <code>NOBLKMEM=\<true|false\></code>
 *   and <code>NOBUFMEM=\<true|false\></code> to turn off the \SCIP block and buffer memory, respectively, exist as well).
 *
 * - <code>TPI=\<tny|omp|none\></code> This determines the threading library that is used for the concurrent solver.
 *   The options are the following:
 *      - <code>none</code>: use no threading library and therefore disable the concurrent solver feature
 *      - <code>tny</code>: use the tinycthread's library which is bundled with SCIP. This
 *                          is a wrapper around the plattform specific threading library ad should work
 *                          for Linux, Mac OS X and Windows.
 *      - <code>omp</code>: use the OpenMP. This will not work with microsoft compilers, since they do not support
 *                          the required OpenMP version.
 *
 * - <code>SYM=\<bliss|none\></code> This determines the graph automorphism code used to compute symmetries of mixed
 *   integer programs if symmetry handling is enabled. The options are the following:
 *      - <code>none</code>: do not use a graph automorphism code, i.e., symmetries cannot be handled
 *      - <code>bliss</code>: use bliss to compute symmetries.
 *
 * You can use other compilers - depending on the system:
 *
 * - <code>COMP=<clang|gnu|intel></code> Use Clang, Gnu (default) or Intel compiler.
 *
 * There are additional parameters for Linux/Gnu compilers:
 *
 * - <code>SHARED=\<true\></code> generates a shared object of the \SCIP libraries.  (The binary uses these shared
 *   libraries as well.)
 * - <code>OPT=prf</code> generates a profiling version of \SCIP providing a detailed statistic of the time usage of
 *   every method of \SCIP.
 *
 * There is the possibility to watch the compilation more precisely:
 *
 * - <code>VERBOSE=\<true|false\></code> Turns the extensive output on or off (default).
 *
 * The \SCIP makefile supports several targets (used via <code>make ... "target"</code>):
 *
 * - <code>all (or no target)</code> Build \SCIP library and binary.
 * - <code>links</code> Reconfigures the links in the "lib" directory.
 * - <code>doc</code> Creates documentation in the "doc" directory.
 * - <code>clean</code> Removes all object files.
 * - <code>depend</code> Creates dependencies files. This is only needed if you add files to \SCIP.
 * - <code>check or test</code> Runs the check script, see \ref TEST.
 *
 * The \SCIP makefiles are structured as follows.
 *
 * - <code>Makefile</code> This is the basic makefile in the \SCIP root directory. It loads
 *   additional makefile information depending on the parameters set.
 * - <code>make/make.project</code> This file contains definitions that are useful for all codes
 *   that use \SCIP, for instance, the examples.
 * - <code>make.\<sys\>.\<machine\>.\<compiler\>.\<dbg|opt|prf|opt-gccold\></code> These file contain system/compiler specific
 *   definitions. If you have an unsupported compiler, you can copy one of these and modify it
 *   accordingly.
 *
 * If your platform or compiler is not supported by \SCIP you might try and copy one of the existing
 * makefiles in the <code>make</code> directory and modify it. If you succeed, we are always
 * interested in including more Makefiles into the system.
 *
 *
 * @section EXAMPLE1 Example 1 (defaults: SoPlex, with ZIMPL support):
 *
 * Typing <code>make</code> uses SoPlex as LP solver and includes support for the modeling language ZIMPL. You will be asked the
 * following questions on the first call to "make" (example answers are already given):
 *
 * \verbinclude makeexamples/example1.txt
 *
 * @section EXAMPLE2 Example 2 (CPLEX, with no ZIMPL support):
 *
 * Typing <code>make LPS=cpx ZIMPL=false</code>  uses CPLEX as LP solver. You will be asked the following questions on
 * the first call to "make" (example answers are already given):
 *
 * \verbinclude makeexamples/example2.txt
 *
 *
 * @section COMPILERPROBLEMS Compilation problems:
 *
 * - If the soft-link query script does not work on your machine, read step 2 in the \ref INSTALL "INSTALL" file for
 * instructions on manually creating the soft-links.
 *
 * - If you get an error message of the type\n
 * <code>make: *** No rule to make target `lib/???', needed by `obj/O.linux.x86.gnu.opt/lib/scip/???.o'.  Stop.</code>\n
 * the corresponding soft-link was not created or points to a wrong location.  Check the soft-link targets in the "lib/"
 * subdirectory. Try to delete all soft-links from the "lib/" directory\n and call "make links" to generate them
 * again. If this still fails, read step 2 for instructions on manually\n creating the soft-links.
 *
 * - If you get an error message of the type\n
 * <code>make: *** No rule to make target `make/make.?.?.?.?.?'.  Stop.</code>,\n
 * the corresponding machine dependent makefile for your architecture and compiler is missing.\n Create one of the given
 * name in the "make/" subdirectory. You may take\n "make/make.linux.x86.gnu.opt" or any other file in the make
 * subdirectory as example.\n
 *
 * - The readline library seems to differ slightly on different OS distributions. Some versions do
 * not support the <code>remove_history()</code> call.  In this case, you have to either add
 * <code>-DNO_REMOVE_HISTORY</code> to the FLAGS in the appropriate "make/make.*" file, or to
 * compile with <code>make USRFLAGS=-DNO_REMOVE_HISTORY</code>.  Make sure, the file
 * "src/scip/dialog.c" is recompiled.  If this doesn't work either, disable the readline library
 * with <code>make READLINE=false</code>.
 *
 * - On some systems, the <code>sigaction()</code> method is not available. In this case, you have
 * to either add <code>-DNO_SIGACTION</code> to the FLAGS in the appropriate "make/make.*" file, or
 * to compile with <code>make USRFLAGS=-DNO_SIGACTION</code>.  Make sure, the file
 * "src/scip/interrupt.c" is recompiled.
 *
 * - On some systems, the <code>rand_r()</code> method is not available.  In this case, you have to either add
 * <code>-DNO_RAND_R</code> to the FLAGS in the appropriate "make/make.*" file, or to compile with
 * <code>make USRFLAGS=-DNO_RAND_R</code>.  Make sure, the file "src/scip/misc.c" is recompiled.
 *
 * - On some systems, the <code>strtok_r()</code> method is not available.  In this case, you have
 * to either add <code>-DNO_STRTOK_R</code> to the FLAGS in the appropriate make/make.* file, or to
 * compile with <code>make USRFLAGS=-DNO_STRTOK_R</code>.  Make sure, the file "src/scip/misc.c" is
 * recompiled.
 *
 * - On some systems, the <code>strerror_r()</code> method is not available.  In this case, you have
 * to either add <code>-DNO_STRERROR_R</code> to the FLAGS in the appropriate "make/make.*" file, or
 * to compile with <code>make USRFLAGS=-DNO_STRERROR_R</code>.  Make sure, the file
 * "src/scip/misc.c" is recompiled.
 *
 * - On some systems, the option [-e] is not available for the read command.  You have to compile with READ=read.
 *
 * - If you encounter other compiler or linker errors, you should recompile with <code>make
 * VERBOSE=true ...</code> in order to get the full compiler invocation. This might help to fix the
 * corresponding machine dependent makefile in the make subdirectory.
 *
 * @section WINDOWS Remarks on Installing under Windows using MinGW
 *
 * To build your own windows binaries under windows we recommend using the MinGW-Compiler with MSYS
 * from <a href="http://www.mingw.org">www.mingw.org</a> .
 *
 * First install MSYS, then MinGW to the mingw folder inside the msys folder.
 * Now you need to install the following packages to the mingw folder:
 * - zlib (or use ZLIB=false)
 * - pcre (here suffices the pcre7.0-lib.zip (or equivalent) to be extracted into the mingw-folder)
 *
 * After calling <code>make clean</code> in the ZIMPL folder you will also need flex and bison to
 * remake ZIMPL. We recommend NOT to use <code>"make clean"</code> inside the ZIMPL-folder if you do
 * not have these packages installed.
 *
 * You can download these additional packages from <a href="http://gnuwin32.sourceforge.net/packages.html">here</a>
 * or compile the source on your own from their homepages.
 *
 * Second you need to copy the file <code>sh.exe</code> to <code>bash.exe</code> otherwise various
 * scripts (including makefiles) will not work.  Normally <code>unistd.h</code> covers also the
 * getopt-options, but for mingw you need to add the entry <code>\#include <getopt.h></code> into
 * "/mingw/include/unistd.h" after the other include-entries (if not present).
 *
 * Finally, there is one package you need to compile if you want to use ZIMPL and ZIMPL-support in
 * \SCIP (otherwise use <code>ZIMPL=false</code> as parameter with the make-call): the
 * <code>gmplib</code> from <a href="http://www.gmplib.org">gmplib.org</a>. The command
 * <code>./configure --prefix=/mingw ; make ; make install</code> should succeed without problems
 * and installs the gmplib to the mingw folder.
 *
 * Now <code>make READLINE=false</code> should be compiling without errors.  Please note that we
 * do NOT support creating the doxygen documentation and readline-usage under windows.
 *
 *
 * @section RUN How to run SCIP after a successful compilation
 *
 * To run the program, enter <code>bin/scip</code> for the last compiled version. If you have more than one compiled
 * binary (i. e., one in debug and one in optimized mode) and wish to specify the binary, type
 * <code>bin/scip.\$(OSTYPE).\$(ARCH).\$(COMP).\$(OPT).\$(LPS)</code>
 * (e.g. <code>bin/scip.linux.x86_64.gnu.opt.spx</code>).
 *
 */

/*--+----1----+----2----+----3----+----4----+----5----+----6----+----7----+----8----+----9----+----0----+----1----+----2*/

/**@page START How to start a new project
 *
 * Once you succeeded installing \SCIP together with an LP-solver on your system,
 * you have a powerful tool for solving MIPs, MIQCPs,
 * MINLPs, etc... at hand. \SCIP can also be customized to the type of problems you
 * are working on by additional plugins.
 * Instructions on how to write a new plugin and include it in \SCIP can be found in the corresponding
 * \ref HOWTOADD "How to add ... pages".
 *
 * \SCIP can also be used for writing your own branch-and-cut or branch-and-cut-and-price code. \SCIP already
 * provides a number of existing code examples which we suggest as both reference and starting point
 * for these kinds of projects.
 * Below, you find some hints of how to start such a project.
 *
 * - The example should be chosen
 *   depending on the programming language (<b>C</b> or <b>C++</b>) and the purpose
 *   (<b>branch-and-cut</b> or <b>branch-and-cut-and-price</b>) of your project.
 *   <br>
 *   We suggest the use one of the following examples:
 *     - The <a href="http://scip.zib.de/doc/examples/VRP"><b>VRP</b></a>-example is a <b>branch-and-cut-and-price</b> (column generation)-code
 *       in <b>C++</b>.
 *     - The <a href="http://scip.zib.de/doc/examples/Binpacking"><b>Binpacking</b></a>-example
 *       and the <a href="http://scip.zib.de/doc/applications/Coloring"><b>Coloring</b></a> application are
 *       <b>branch-and-cut-and-price</b> (column generation)-codes in <b>C</b>.
 *     - The \ref TSP_MAIN "TSP example"
 *        is a <b>branch-and-cut</b>-code in <b>C++</b>.
 *     - The \ref LOP_MAIN LOP-example
 *       is a <b>branch-and-cut</b>-code in <b>C</b>.
 *     .
 * - Copy one of the examples in the <code>examples</code> directory (in the \SCIP root
 *   directory). For instance, type
 *   \verbatim
 > cp -r examples/Binpacking/ ../SCIPProject/ ; cd ../SCIPProject
     \endverbatim
 *   from the \SCIP root directory for copying the content of the <code>Binpacking</code>-example into a fresh
 *   directory named SCIPProject in the parent directory of the \SCIP root directory and jumping to
 *   the new SCIPProject directory rightafter.
 * - Open the <code>Makefile</code>  via
 *    \verbatim
 > kate Makefile
     \endverbatim
 *    and edit the following variables at the top to have a compilable code:
 *
 *    - specify a correct path to the \SCIP root (<code>SCIPDIR</code>)
 *    - rename the targets name (<code>MAINNAME</code>)
 *    - adjust the source file names (<code>MAINOBJ</code>).
 *    .
 * - Once you have edited the makefile, you can use all the flags that can be used in \SCIP to
 *   compile your code, see \ref MAKE.
 *   Note that you need to update the dependency files before compiling your project via <code>make depend</code>.
 *
 *
 *
 *
 */

/**@page SHELL Tutorial: the interactive shell
 *
 * If you are using \SCIP as a black box solver, here you will find some tips and tricks what you can do.
 *
 * @section TUTORIAL_OPTIMIZE Read and optimize a problem instance
 *
 * First of all, we need a \SCIP binary and an example problem file to work with. Therefore, you can either download the
 * \SCIP standard distribution (which includes problem files) and compile it on your own or you can download a
 * precompiled binary and an example problem separately. \SCIP can read files in LP, MPS, ZPL, WBO, FZN, PIP, OSiL, and
 * other formats (see \ref FILEREADERS).
 *
 * If you want to download the source code of the \SCIP standard distribution, we recommend to go to the <a
 * href="http://scip.zib.de/#download">SCIP download section</a>, download the latest release (version 4.0.0 as
 * of this writing), inflate the tarball (e.g., with "tar xzf scipoptsuite-[version].tgz"), and follow the instructions
 * in the INSTALL file. The instance stein27, which will serve as an example in this tutorial, can be found under
 * scipoptsuite-[version]/scip-[version]/check/instances/MIP/stein27.fzn.
 *
 * If you want to download a precompiled binary, go to the <a href="http://scip.zib.de/#download">SCIP download
 * section</a> and download an appropriate binary for your operating system. The \SCIP source code distribution already comes with
 * the example instance used throughout this tutorial. To follow this tutorial with a precompiled binary, we recommend downloading the instance
 * <a href="http://miplib.zib.de/miplib3/miplib3/stein27.mps.gz">stein27</a> from
 * the <a href="http://miplib.zib.de/miplib3/miplib.html">MIPLIB 3.0</a> homepage.
 *
 * Now start your binary, without any arguments. This opens the interactive shell, which should look somehow like this:
 *
 * @snippet shelltutorial/shelltutorialannotated.tmp SnippetVersion
 *
 * First of all "help" shows you a list of all available shell commands. Brackets indicate a submenu with further options.
 *
 * @snippet shelltutorial/shelltutorialannotated.tmp SnippetHelp
 *
 * Okay, let's solve the example instance... use "read check/instances/MIP/stein27.fzn" to parse the instance file, "optimize" to solve it and "display
 * solution" to show the nonzero variables of the best found solution.
 *
 * @snippet shelltutorial/shelltutorialannotated.tmp SnippetOpt1
 *
 * What do we see here? After "optimize", SCIP first goes into presolving. Not much is happening for this instance, just
 * the linear constraints get upgraded to more specific types. Each round of presolving will be displayed in a single
 * line, with a short summary at the end. Then, we see the actual solving process. The table output of the branch-and-cut
 * solving process is very detailed during the root node. Afterwards, a new line is displayed every 100th node.
 * Furthermore, every new incumbent solution triggers a new table row, starting with a character to indicate the
 * heuristic that found the solution. Which letter represents which heuristic can be seen with the
 * "display heuristics" command, see \ref TUTORIAL_STATISTICS for an example.
 *
 * After some lines the root node processing is finished. From now on, we will see an output line every hundredth node or
 * whenever a new incumbent is found. After some more nodes, the "dualbound" starts
 * moving, too. At one point, both will be the same, and the solving process terminates, showing us some wrap-up
 * information.
 *
 * The exact performance may of course vary among different architectures and operating systems. Do not be worried if
 * your installation needs more or less time or nodes to solve. Also, this instance has more than 2000 different optimal
 * solutions. The optimal objective value always has to be 18, but the solution vector may differ. If you are interested
 * in this behavior, which is called "performance variability", you may have a look at the MIPLIB2010 paper.
 *
 * @section TUTORIAL_FILEIO Writing problems and solutions to a file

 * \SCIP can also write information to files. E.g., we could store the incumbent solution to a file, or output the
 * problem instance in another file format (the LP format is much more human readable than the MPS format, for example).
 *
 * @snippet shelltutorial/shelltutorialannotated.tmp SnippetWriteSolutions
 *
 * Passing starting solutions can increase the solving performance so that \SCIP does not need to construct an initial feasible solution
 * by itself. After reading the problem instance, use the "read" command again, this time with a file containing solution information.
 * Solutions can be specified in a raw or xml-format and must have the file extension ".sol", see the documentation of the
 * <a href="http://scip.zib.de/doc/html/reader__sol_8h.php">solution reader of \SCIP</a> for further information.
 *
 * Customized settings are not written or read with the "write" and "read" commands, but with the three commands
 *
 * @snippet shelltutorial/shelltutorialannotated.tmp SnippetSaveSettingsOverview
 *
 * See the section on parameters \ref TUTORIAL_PARAMETERS for more information.
 *
 * @section TUTORIAL_STATISTICS Displaying detailed solving statistics
 *
 * We might want to have some more information now. Which of the heuristics found solutions? Which plugins
 * were called during the solutions process and how much time did they spend?
 * Information on certain plugin types (e.g., heuristics, branching rules, separators) is displayed via
 * "display <plugin-type>", information on the solution process via "display statistics", and "display problem"
 * shows the current instance.
 *
 * @snippet shelltutorial/shelltutorialannotated.tmp SnippetDisplayStatistics
 *
 * The statistics obtained via "display statistics" are quite comprehensive,
 * thus, we just explain a few lines here. Information is grouped by the plugin type. For the primal heuristics,
 * the execution time in seconds is shown as well as the number of calls to the heuristic, and its success regarding
 * the number of (best) solutions found by that heuristic. Appropriate statistics are also shown for presolvers, constraint handlers,
 * separators, propagators, the search tree, etc. User-written plugins will appear automatically in these statistics,
 * after they were included into \SCIP.
 *
 * @section TUTORIAL_PARAMETERS Changing parameters from the interactive shell
 *
 * Now, we can start playing around with parameters. The primal heuristics Rounding and shifting seem to be quite successful on this instance,
 * wondering what happens if we disable them? Or what happens, if we are even more rigorous and disable all heuristics?
 * Or if we do the opposite and use aggressive heuristics?
 *
 * @snippet shelltutorial/shelltutorialannotated.tmp SnippetSetSettings
 *
 * We can navigate through the menus step-by-step and get a list of available options and submenus. Therefore, we select
 * "set" to change settings, "heuristics" to change settings of primal heuristics, and "shifting" for that particular
 * heuristic. Then we see a list of parameters (and yet another submenu for advanced parameters), and disable this
 * heuristic by setting its calling frequency to -1. If we already know the path to a certain setting, we can directly
 * type it (as for the rounding heuristic in the above example). Note that we do not have to use the full names, but we
 * may use short versions, as long as they are unique.
 *
 * To solve a problem a second time, we have to read it in again before starting the optimization process.
 *
 * @snippet shelltutorial/shelltutorialannotated.tmp SnippetOpt2
 *
 * Okay, what happened here? First, we reset all parameters to their default values, using "set default". Next, we
 * loaded some meta-parameter settings (also see <a href="http://scip.zib.de/#faq">the FAQ</a>), to apply primal heuristics
 * more aggressively. \SCIP shows us, which single parameters it changed therefore. Additionally, for pedagogical purposes,
 * we set the node limit to 200. Now, the optimal solution is already found at the root node, by a heuristic which is
 * deactivated by default.  Then, after node 200, the user defined node limit is reached which interrupts the solving
 * process, We see that now in the short status report, primal and dual bound are different, thus, the problem is not solved
 * yet.  Nevertheless, we could access statistics, see the current incumbent solution, change parameters and so on.
 * Entering "optimize" we continue the solving process from the point on at which it has been interrupted.
 *
 * Once you found a non-default parameter setting that you wish to save and use in the future, use either the command
 *
 * @snippet shelltutorial/shelltutorialannotated.tmp SnippetSaveSettingsFull
 *
 * to save <b>all</b> parameter values to the specified file, or
 *
 * @snippet shelltutorial/shelltutorialannotated.tmp SnippetSaveSettingsDiff
 *
 * in order to save only the nondefault parameters. The latter has several advantages, you can, e.g., combine parameter
 * settings from multiple settings files stored by the latter command, as long as they only affect mutually exclusive
 * parameter values.
 *
 * For loading a previously stored settings file, use the "load" command:
 *
 * @snippet shelltutorial/shelltutorialannotated.tmp SnippetLoadSettings
 *
 * Special attention should be drawn to the reserved settings file name "scip.set"; whenever the \SCIP interactive shell
 * is started from a working directory that contains a settings file with the name "scip.set", it will be automatically
 * replace the default settings.
 *
 * For using special settings for automated tests as described in \ref TEST, save your custom settings in a subdirectory
 * "SCIP_HOME/settings".
 *
 *
 * We hope this tutorial gave you an overview of what is possible using the \SCIP interactive shell. Please also read our
 * \ref FAQ, in particular the section <a href="http://scip.zib.de/#faq">Using \SCIP as a standalone MIP/MINLP-Solver</a>.
 *
 */

/*--+----1----+----2----+----3----+----4----+----5----+----6----+----7----+----8----+----9----+----0----+----1----+----2*/

/**@page DOC How to search the documentation for interface methods
 *
 * If you are looking for a method in order to perform a specific task, there are usually two places to look at:
 * - The file "scip.h" in the file list.
 *   In this main header file, you find all methods that perform "complex" operations that affect or need data from
 *   different components of \SCIP.
 *   For these methods, you always have to provide the \SCIP pointer that is created by SCIPcreate().
 *   The documentation of "scip.h" is grouped into several blocks, each dealing with methods for a specific kind of
 *   object.
 *   For example, all methods operating on variables are grouped together.

 * - The files \ref PUBLICCOREAPI "pub_<...>.h" contain methods that perform "easy" operations that only
 *   affect the corresponding objects.
 *   Usually, with these methods you can access the data of the object.
 *   For example, in "pub_var.h" you find methods to get information about a variable.
 *
 * The file "pub_misc.h" contains methods for data structures like priority queues, hash tables, and hash maps,
 * as well as methods for sorting, numerics, random numbers, string operations, and file operations.
 *
 * If you are looking for a description of a callback method of a plugin that you want to implement, you have to
 * look at the corresponding \ref TYPEDEFINITIONS "type_<...>.h".
 */

/*--+----1----+----2----+----3----+----4----+----5----+----6----+----7----+----8----+----9----+----0----+----1----+----2*/

/**@page CONS How to add constraint handlers
 *
 * A constraint handler defines the semantics and the algorithms to process constraints of a certain class.  A single
 * constraint handler is responsible for all constraints belonging to its constraint class.  For example, there is
 * one \ref cons_knapsack.h "knapsack constraint handler" that ensures solutions are only accepted if they satisfy all
 * knapsack constraints in the model. \n A complete list of all constraint handlers contained in this release can be
 * found \ref CONSHDLRS "here".
 *
 * We now explain how users can add their own constraint handlers.
 * For an example, look into the subtour constraint handler (examples/TSP/src/ConshdlrSubtour.cpp) of the
 * \ref TSP_MAIN project.
 * The example is written in C++ and uses the C++ wrapper classes.
 * However, we will explain the implementation of a constraint handler using the C interface.
 * It is very easy to transfer the C explanation to C++; whenever a method should be implemented using the
 * SCIP_DECL_CONS... notion, reimplement the corresponding virtual member function of the abstract scip::ObjConshdlr
 * base class.
 *
 * Additional documentation for the callback methods of a constraint handler can be found in the file
 * type_cons.h.
 *
 * Here is what you have to do (assuming your constraint handler should be named "subtour"):
 * -# Copy the template files src/scip/cons_xyz.c and src/scip/cons_xyz.h into files "cons_subtour.c"
 *    and "cons_subtour.h".
 *     \n
 *    Make sure to <b>adjust your Makefile</b> such that these files are compiled and linked to your project.
 * -# Use SCIPincludeConsSubtour() in order to include the constraint handler into your SCIP instance,
 *    e.g., in the main file of your project (see, e.g., src/cppmain.cpp in the TSP example).
 * -# Open the new files with a text editor and replace all occurrences of "xyz" by "subtour".
 * -# Adjust the \ref CONS_PROPERTIES "properties of the constraint handler".
 * -# Define the \ref CONS_DATA "constraint data and the constraint handler data". This is optional.
 * -# Implement the \ref CONS_INTERFACE "interface methods".
 * -# Implement the \ref CONS_FUNDAMENTALCALLBACKS "fundamental callback methods".
 * -# Implement the \ref CONS_ADDITIONALCALLBACKS "additional callback methods". This is optional.
 *
 *
 * @section CONS_PROPERTIES Properties of a Constraint Handler
 *
 * At the top of the new file "cons_subtour.c" you can find the constraint handler properties.
 * These are given as compiler defines. Some of them are optional, as, e.g., separation-related properties,
 * which only have to be defined if the constraint handler supports the related callbacks.
 * In the C++ wrapper class, you have to provide the constraint handler properties by calling the constructor
 * of the abstract base class scip::ObjConshdlr from within your constructor (see the TSP example).
 * The properties you have to set have the following meaning:
 *
 * @subsection CONS_FUNDAMENTALPROPERTIES Fundamental Constraint Handler properties
 *
 * \par CONSHDLR_NAME: the name of the constraint handler.
 * This name is used in the interactive shell to address the constraint handler.
 * Additionally, if you are searching for a constraint handler with SCIPfindConshdlr(), this name is looked up.
 * Names have to be unique: no two constraint handlers may have the same name.
 *
 * \par CONSHDLR_DESC: the description of the constraint handler.
 * This string is printed as a description of the constraint handler in the interactive shell of SCIP.
 *
 * \par CONSHDLR_ENFOPRIORITY: the priority of the constraint handler for constraint enforcing.
 * Like the separation priority, the enforcement priorities define the order in which the different constraint handlers
 * are called in the constraint enforcement step of the subproblem processing.
 * The constraint enforcement is called after the price-and-cut loop is executed (in the case that the LP is solved
 * at the current subproblem).
 * \n
 * The integrality constraint handler has an enforcement priority of 0.
 * That means, if a constraint handler has negative enforcement priority, it only has to deal with integral solutions
 * in its enforcement methods, because for fractional solutions, the integrality constraint handler would have
 * created a branching, thereby aborting the enforcement step.
 * If you want to implement a constraint-depending branching rule (for example, SOS branching on special ordered
 * set constraints), you have to assign a positive enforcement priority to your constraint handler.
 * In this case, you have to be able to deal with fractional solutions.
 * \n
 * See \ref CONSENFOLP and \ref CONSENFOPS for further details of the separation callback.
 *
 * \par CONSHDLR_CHECKPRIORITY: the priority of the constraint handler for checking feasibility.
 * Like the separation priority, the checking priorities define the order in which the different constraint handlers
 * are called to check the feasibility of a given primal solution candidate.
 * The integrality constraint handler has a checking priority of 0.
 * That means, constraint handlers with negative checking priorities only have to deal with integral solutions.
 *
 * \par CONSHDLR_EAGERFREQ: the default frequency for using all instead of only the useful constraints in separation, propagation and enforcement.
 * If \em constraint \em aging is activated, some constraints that were not useful in the past for propagation or
 * separation are marked to be \em obsolete.
 * Usually, the obsolete constraints are not presented to the separation and propagation methods of the constraint
 * handlers, such that the constraint handlers only process the non-obsolete constraints.
 * However, every n'th call, with n being the EAGERFREQ of the constraint handler, all constraints are presented to the
 * separation and propagation methods of the constraint handler.
 * This gives obsolete constraints the chance of becoming non-obsolete again.
 * \n
 * If the eager evaluation frequency is set to -1, obsolete constraints are never presented to the separation and
 * propagation methods.
 * A frequency of 0 means, that obsolete constraints are only used in the first call of each method.
 *
 * \par CONSHDLR_NEEDSCONS: indicates whether the constraint handler should be skipped, if no constraints are available.
 * Usually, a constraint handler is only executed if there are constraints of its corresponding class in the model.
 * For those constraint handlers, the NEEDSCONS flag should be set to TRUE.
 * However, some constraint handlers must be called without having a constraint of the class in the model, because
 * the constraint is only implicitly available.
 * For example, the integrality constraint handler has the NEEDSCONS flag set to FALSE, because there is no explicit
 * integrality constraint in the model.
 * The integrality conditions are attached to the variables, and the integrality constraint handler has to check
 * all variables that are marked to be integer for integral values.
 *
 * @subsection CONS_ADDITIONALPROPERTIES Optional Constraint Handler properties
 *
 * The following properties are optional and only need to be defined if the constraint handlers support
 * separation, presolving, propagation, and/or upgrade functionality.
 *
 * \par LINCONSUPGD_PRIORITY: priority of the constraint handler for upgrading of linear constraints
 * This property is only needed if a certain linear constraint can be upgraded to a more specific one. In one of
 * the first presolving rounds SCIP tries to upgrade linear constraints to more specialized constraints, such as
 * knapsack constraints. The upgrading calls are processed in the order of decreasing priority.
 *
 * \par NONLINCONSUPGD_PRIORITY: priority of the constraint handler for upgrading of nonlinear constraints
 * This property has the same effect as the LINCONSUPGD_PRIORITY parameter, see above, and should be set whenever
 * an upgrade functionality from a general nonlinear constraint to the more specific one is defined.
 *
 * \par CONSHDLR_SEPAFREQ: the default frequency for separating cuts.
 * The separation frequency defines the depth levels at which the constraint handler's separation methods \ref CONSSEPALP
 * and \ref CONSSEPASOL are called.
 * For example, a separation frequency of 7 means, that the separation callback is executed for subproblems that are
 * in depth 0, 7, 14, ... of the branching tree.
 * A separation frequency of 0 means, that the separation method is only called at the root node.
 * A separation frequency of -1 disables the separation method of the constraint handler.
 * \n
 * The separation frequency can be adjusted by the user.
 * This property of the constraint handler only defines the default value of the frequency.
 * If you want to have a more flexible control of when to execute the separation algorithm, you have to assign
 * a separation frequency of 1 and implement a check at the beginning of your separation algorithm whether you really
 * want to execute the separator or not.
 * If you do not want to execute the method, set the result code to SCIP_DIDNOTRUN.
 *
 * \par CONSHDLR_SEPAPRIORITY: the priority of the constraint handler for separation. (optional: to be set only if the constraint handler supports separation)
 * In each separation round during the price-and-cut loop of the subproblem processing or during the separation loop
 * of the primal solution separation, the separators and separation methods of the constraint handlers are called in
 * a predefined order, which is given by the priorities of the separators and the separation priorities of the
 * constraint handlers.
 * First, the separators with non-negative priority are called in the order of decreasing priority.
 * Next, the separation methods of the different constraint handlers are called in the order of decreasing separation
 * priority.
 * Finally, the separators with negative priority are called in the order of decreasing priority.
 * \n
 * The separation priority of the constraint handler should be set according to the complexity of the cut separation
 * algorithm and the impact of the resulting cuts:
 * Constraint handlers that provide fast algorithms that usually have a high impact (i.e., cut off a large portion of
 * the LP relaxation) should have a high priority.
 * See \ref CONSSEPALP and \ref CONSSEPASOL for further details of the separation callbacks.
 *
 * \par CONSHDLR_DELAYSEPA: the default for whether the separation method should be delayed, if other separators found cuts.
 * If the constraint handler's separation method is marked to be delayed, it is only executed after no other separator
 * or constraint handler found a cut during the price-and-cut loop.
 * If the separation method of the constraint handler is very expensive, you may want to mark it to be delayed until all
 * cheap separation methods have been executed.
 *
 * \par CONSHDLR_PROPFREQ: the default frequency for propagating domains.
 * This default frequency has the same meaning as the CONSHDLR_SEPAFREQ with respect to the domain propagation
 * callback of the constraint handler.
 * A propagation frequency of 0 means that propagation is only applied in preprocessing and at the root node.
 * A propagation frequency of -1 disables the propagation method of the constraint handler.
 *
 * \par CONSHDLR_DELAYPROP: the default for whether the propagation method should be delayed, if other propagators found reductions.
 * This property is analogous to the DELAYSEPA flag, but deals with the propagation method of the constraint handler.
 *
 * \par CONSHDLR_PROP_TIMING: the propagation timing mask of the constraint handler.
 * SCIP calls the domain propagation routines at different places in the node processing loop.
 * This property indicates at which places the propagation routine of the constraint handler is called.
 * Possible values are defined in type_timing.h and can be concatenated, e.g., as in SCIP_PROPTIMING_ALWAYS.
 *
 * \par CONSHDLR_PRESOLTIMING: the timing of the constraint handler's presolving method (FAST, MEDIUM, or EXHAUSTIVE).
 * Every presolving round starts with the FAST presolving methods. MEDIUM presolvers are only called, if FAST presolvers did not find
 * enough reductions in this round so far, and EXHAUSTIVE presolving steps are only performed if all presolvers called before
 * in this round were unsuccessful.
 * Presolving methods should be assigned a timing based on how expensive they are, e.g., presolvers that provide fast algorithms that
 * usually have a high impact (i.e., remove lots of variables or tighten bounds of many variables) should have a timing FAST.
 * If a presolving method implements different algorithms of different complexity, it may also get multiple timings and check the timing
 * internally in the \ref CONSPRESOL callback to decide which algorithms to run.
 *
 * \par CONSHDLR_MAXPREROUNDS: the default maximal number of presolving rounds the constraint handler participates in.
 * The preprocessing is executed in rounds.
 * If enough changes have been applied to the model, an additional preprocessing round is performed.
 * The MAXPREROUNDS parameter of a constraint handler denotes the maximal number of preprocessing rounds the constraint
 * handler participates in.
 * A value of -1 means that there is no limit on the number of rounds.
 * A value of 0 means the preprocessing callback of the constraint handler is disabled.
 *
 *
 *
 * @section CONS_DATA Constraint Data and Constraint Handler Data
 *
 * Below the header "Data structures" you can find two structs called "struct SCIP_ConsData" and
 * "struct SCIP_ConshdlrData".
 * If you are using C++, you only need to define the "struct SCIP_ConsData".
 * The constraint handler data must be implemented as member variables of your constraint handler class.
 * \n
 * The constraint data are the information that is needed to define a single constraint of the constraint handler's
 * constraint class.
 * For example, the data of a knapsack constraint would consist of a list of variables, a list of weights, and
 * the capacity of the knapsack.
 * The data of a subtour constraint consists of the graph on which the problem is defined.
 * In the graph, each edge should be linked to the corresponding binary problem variable.
 * \n
 * The constraint handler data are additional variables, that belong to the constraint handler itself and which are
 * not specific to a single constraint.
 * For example, you can use these data to store parameters of the constraint handler or statistical information.
 * The constraint handler data are optional.
 * You can leave the struct empty.
 *
 *
 * @section CONS_INTERFACE Interface Methods
 *
 * At the bottom of "cons_subtour.c" you can find three interface methods, that also appear in "cons_subtour.h".
 * These are SCIPincludeConshdlrSubtour(), SCIPcreateConsSubtour(), and SCIPcreateConsSubtourBasic().
 * \n
 * The method SCIPincludeConshdlrSubtour() only has to be adjusted slightly.
 * It is responsible for notifying SCIP of the presence of the constraint handler by calling the method
 * SCIPincludeConshdlr().
 * It is called by the user, if (s)he wants to include the constraint handler, i.e., if (s)he wants to make
 * the constraint handler available to the model, and looks like this:
 * \dontinclude src/scip/cons_knapsack.c
 *  -# If you are using constraint handler data, you have to <b>allocate the memory for the data</b> at this point.
 *     You also have to initialize the fields in struct SCIP_ConshdlrData afterwards.
 *
 *     \skip SCIP_RETCODE SCIPincludeConshdlrKnapsack(
 *     \until SCIPallocBlockMemory
 *
 *  -# Now, <b>SCIP gets notified</b> of the presence of the constraint handler together with its \ref CONS_FUNDAMENTALCALLBACKS "basic callbacks".
 *
 *     \skip SCIPincludeConshdlrBasic
 *     \until assert
 *
 *  -# All \ref CONS_ADDITIONALCALLBACKS "additional callbacks" are added via their setter functions.
 *
 *     \skip SCIPsetConshdlrCopy
 *     \until SCIPsetConshdlrExit
 *
 *  -# If the constraint handler is a specialization of a general linear or nonlinear constraint, we want to include an
 *     <b>automatic upgrading mechanism</b> by calling the interface method
 *
 *     \skip SCIPfindConshdlr
 *     \until SCIPincludeLinconsUpgrade
 *     or
 *     \code
 *     SCIP_CALL( SCIPincludeNonlinconsUpgrade(scip, nonlinconsUpgdSubtour, NULL, NONLINCONSUPGD_PRIORITY, TRUE, CONSHDLR_NAME) );
 *     \endcode
 *
 *     in the nonlinear case. See also cons_nonlinear.h for further information about the general upgrade procedure in the nonlinear case.
 *  -# You may also add <b>user parameters</b> for your constraint handler.
 * Some parameters which are important to play with are added to every constraint automatically, as, e.g.,
 * propagation or separation frequency.
 *     \skip SCIPaddIntParam
 *     \until DEFAULT_SEPACARDFREQ
 *     \skip SCIP_OKAY
 *     \until }
 *
 *
 * The methods SCIPcreateConsSubtour() and SCIPcreateConsSubtourBasic() are called to create a single constraint of the constraint
 * handler's constraint class.
 * It should allocate and fill the constraint data, and call SCIPcreateCons().
 * Take a look at the following example from the \ref cons_knapsack.h "knapsack constraint handler":
 *
 * @refsnippet{src/scip/cons_knapsack.c,SnippetConsCreationKnapsack}
 *
 * In this example, consdataCreate() is a local method that allocates memory for the given consdata
 * and fills the data with the given <code>vars</code> array. For allocating memory for the constraint data, you
 * can use SCIP memory allocation:
 * \code
 * SCIP_CALL( SCIPallocBlockMemory(scip, consdata) );
 * \endcode
 *
 *
 * @section CONS_CALLBACKS Callback methods of Constraint handlers
 *
 * Besides the various functions which you will implement inside your constraint handler there exists a number
 * of <b> callback methods </b> associated with your constraint handler. Callback methods can be regarded as
 * tasks which your constraint handler is able to provide to the solver. They are grouped into two
 * categories:
 *
 * \ref CONS_FUNDAMENTALCALLBACKS "Fundamental Callback methods" are mandatory to implement
 * such that your code will work. For example, every constraint handler has to provide the
 * functionality to state whether all of its constraints are
 * fulfilled by a given variable assignment. Hence, the \ref CONSCHECK "CONSCHECK" callback is
 * one of the fundamental (or \a basic) callbacks of a constraint handler.
 *
 * Callbacks which are not necessarily implemented are grouped together as
 * \ref CONS_ADDITIONALCALLBACKS "additional callbacks". Such callbacks can be used to allocate and free memory
 * at different stages of the solving process. Although not mandatory, it might be useful to implement
 * some of these callbacks, e.g., to extend your constraint handler by a
 * \ref CONSSEPALP "separation" or \ref CONSPRESOL "presolving" functionality.
 *
 * All callbacks should be passed to SCIP during the SCIPinclude\<PLUGINTYPE\>\<PLUGINNAME\> method
 * (e.g., SCIPincludeConshdlrKnapsack() for the \ref cons_knapsack.h "knapsack constraint handler").
 * Since SCIP version 3.0, two ways of setting callbacks can be used, either via SCIPincludeConshdlr()
 * (all at once, as it always was), or via SCIPincludeConshdlrBasic() and setter functions for additional callbacks.
 * Since the basic inclusion methods are very unlikely to change and will thus
 * make your code more stable towards future versions of SCIP with more callbacks,
 * we recommend the latter choice, as explained in the \ref CONS_INTERFACE "interface" section.
 *
 * @section CONS_FUNDAMENTALCALLBACKS Fundamental Callback Methods
 *
 * By implementing the fundamental callbacks, you define the semantics of the constraint class the constraint handler
 * deals with.
 * If these methods are implemented, the resulting code is already correct and finds the optimal solution to the
 * given problem instance.
 * However, it might be very slow because the additional features, like cut separation and domain propagation, are
 * missing.
 * In the C++ wrapper class scip::ObjConshdlr, the fundamental callback methods are virtual abstract member functions.
 * You have to implement them in order to be able to construct an object of your constraint handler class.
 *
 * There are three fundamental callback methods that are all dealing with the feasibility of a given solution.
 * They are called at different places in the algorithm and have slightly different meaning.
 * However, it is usually reasonable to implement a single local method that is called by all of the three callback
 * methods with slightly modified parameters.
 * The fourth method provides dual information that is used for example in preprocessing.
 *
 * Additional documentation for the callback methods can be found in type_cons.h.
 *
 * @subsection CONSCHECK
 *
 * The CONSCHECK callback gets a primal solution candidate in a SCIP_SOL* data structure
 * and has to check this solution for global feasibility.
 * It has to return a result SCIP_FEASIBLE, if the solution satisfies all the constraints of the constraint handler,
 * and a result SCIP_INFEASIBLE if there is at least one constraint that is violated.
 *
 * If the solution is not NULL, SCIP should also be informed about the constraint violation with a call to
 * SCIPupdateSolConsViolation() and additionally SCIPupdateSolLPRowViolation() for every row of the constraint's current
 * representation in the LP relaxation, if any such rows exist.
 * As a convenience method, SCIPupdateSolLPConsViolation() can be used if the constraint
 * is represented completely by a set of LP rows, meaning that the current constraint violation is equal to the maximum
 * of the contraint violations of the corresponding LP rows.
 *
 * The callback is used by primal heuristics to check a constructed solution for feasibility.
 * That means, the constraint handler has to deal with arbitrary solutions that do not necessarily satisfy the bounds
 * and constraints of the local subproblem.
 *
 * The value of a variable \em var in the given solution \em sol can be accessed by calling
 * \code
 * SCIPgetSolVal(scip, sol, var)
 * \endcode
 *
 * For example, the \ref cons_knapsack.h "knapsack constraint handler" loops over its constraints and
 * calculates the scalar product \f$w^T x\f$ of weights \f$w\f$ with the solution vector \f$x\f$.
 * This scalar product is compared with the capacity of the knapsack constraint.
 * If it exceeds the capacity, the CONSCHECK method is immediately aborted with the result SCIP_INFEASIBLE.
 * If all knapsack constraints are satisfied, a result SCIP_FEASIBLE is returned.
 *
 * @subsection CONSENFOLP
 *
 * The CONSENFOLP method is called after the price-and-cut loop was finished and an LP solution is available.
 * Like the CHECK call, the ENFOLP method should return a result SCIP_FEASIBLE, if the solution satisfies all the
 * constraints.
 * However, the behavior should be different, if the solution violates some of the associated constraints.
 * The constraint handler may return a result SCIP_INFEASIBLE in this situation, but this is not the best what
 * one can do.
 * The ENFOLP method has the possibility of \em resolving the infeasibility by
 * - stating that the current subproblem is infeasible (result SCIP_CUTOFF),
 * - adding an additional constraint that resolves the infeasibility (result SCIP_CONSADDED),
 * - reducing the domain of a variable (result SCIP_REDUCEDDOM),
 * - adding a cutting plane (result SCIP_SEPARATED),
 * - performing a branching (result SCIP_BRANCHED).
 *
 * However, the solution is not given as a SCIP_SOL* data structure.
 *
 * The value of a variable <code>var</code> in the LP solution can be accessed by calling
 * \code
 * SCIPgetVarSol(scip, var)
 * \endcode
 * or by
 * \code
 * SCIPgetSolVal(scip, NULL, var)
 * \endcode
 * By using the latter method, you can have a single local method to check a solution for feasibility by passing
 * the given <code>sol</code> to the CONSCHECK call and by passing a NULL pointer as <code>sol</code> to
 * the CONSENFOLP and CONSENFOPS calls.
 *
 *
 * @subsection CONSENFOPS
 *
 * The CONSENFOPS callback is similar to the CONSENFOLP callback, but deals with \em pseudo \em solutions instead
 * of LP solutions.
 *
 * If the LP was not solved at the current subproblem (either because the user did not want to solve it, or because
 * numerical difficulties in the LP solving process were detected) no LP solution is available.
 * In this situation, the pseudo solution is used instead.
 * In this solution, the variables are set to the local bound which is best with respect to the objective function.
 * You can think of the pseudo solution as solution to the LP relaxation with all constraints except the bounds
 * being removed.
 *
 * Like the ENFOLP callback, the ENFOPS callback has to check whether the pseudo solution satisfies all the constraints
 * of the constraint handler.
 * The pseudo solution can be accessed by the same methods as the LP solution (SCIP knows, if the LP was solved at the
 * current subproblem, and returns either the LP solution or the pseudo solution).
 *
 * Unlike the ENFOLP callback, the ENFOPS callback must not add cuts and cannot return the result SCIP_SEPARATED.
 * It is, however, possible to force the solving of the LP by returning the result SCIP_SOLVELP.
 * For example, the infeasibility of a linear constraint that contains continuous variables cannot be resolved,
 * if all integer variables in the constraint are already fixed.
 * In this case, the LP has to be solved in order to get a solution that satisfies the linear constraint.
 *
 * @subsection CONSLOCK
 *
 * The CONSLOCK callback provides dual information for a single constraint.
 * It has to tell SCIP, which variables are existing in the given constraint, and in which way modifications of these
 * variables may affect the feasibility of the constraint.
 *
 * For each variable that is affected by the constraint, the callback should call SCIPaddVarLocks():
 *  - If the constraint may become violated by decreasing the value of a variable, it should call
 *    SCIPaddVarLocks(scip, var, nlockspos, nlocksneg), saying that rounding down is potentially rendering the
 *    (positive) constraint infeasible and rounding up is potentially rendering the negation of the constraint
 *    infeasible.
 *  - If the constraint may become violated by increasing the value of a variable, it should call
 *    SCIPaddVarLocks(scip, var, nlocksneg, nlockspos), saying that rounding up is potentially rendering the
 *    constraint's negation infeasible and rounding down is potentially rendering the constraint itself
 *    infeasible.
 *  - If the constraint may become violated by changing the variable in any direction, it should call
 *    SCIPaddVarLocks(scip, var, nlockspos + nlocksneg, nlockspos + nlocksneg).
 *
 *  <b>Note:</b> You do not have to worry about nlockspos and nlocksneg. These integer values are given as
 *  parameter of the CONSLOCK callback (see type_cons.h). Just use these variables in the above described
 *  fashion <b>without</b> adding or subtracting anything to them. In case of the knapsack constraints this
 *  method looks like this.
 *
 *  @refsnippet{src/scip/cons_knapsack.c,SnippetConsLockKnapsack}
 *
 *  To give same more intuition, consider the linear constraint \f$3x -5y +2z \leq 7\f$ as an example.
 *  The CONSLOCK callback method of the linear constraint handler should call
 *  SCIPaddVarLocks(scip, x, nlocksneg, nlockspos), SCIPaddVarLocks(scip, y, nlockspos, nlocksneg),
 *  and SCIPaddVarLocks(scip, z, nlocksneg, nlockspos) to tell SCIP,  that rounding up of \f$x\f$
 *  and \f$z\f$ and rounding down of \f$y\f$ can destroy the feasibility of the constraint, while rounding
 *  down of \f$x\f$ and \f$z\f$ and rounding up of \f$y\f$ can destroy the feasibility of the
 *  constraint's negation \f$3x -5y +2z > 7\f$.
 *  \n
 *  A linear constraint \f$2 \leq 3x -5y +2z \leq 7\f$ should call
 *  SCIPaddVarLocks(scip, ..., nlockspos + nlocksneg, nlockspos + nlocksneg) on all variables,
 *  since rounding in both directions of each variable can destroy both the feasibility of the
 *  constraint and it's negation \f$3x -5y +2z < 2\f$  or  \f$3x -5y +2z > 7\f$.
 *
 *
 * @section CONS_ADDITIONALCALLBACKS Additional Callback Methods
 *
 * The additional callback methods do not need to be implemented in every case, but provide useful functionality
 * for many applications. They can be added to your constraint handler via setter functions, see
 * \ref CONS_INTERFACE "here".
 *
 * @subsection CONSFREE
 *
 * If you are using constraint handler data, you have to implement this method in order to free the
 * constraint handler data. This can be done by the following procedure (which is taken from the
 * \ref cons_knapsack.h "knapsack constraint handler"):
 *
 * @refsnippet{src/scip/cons_knapsack.c,SnippetConsFreeKnapsack}
 *
 * If you have allocated memory for fields in your constraint handler data, remember to free this memory
 * before freeing the constraint handler data itself.
 * If you are using the C++ wrapper class, this method is not available.
 * Instead, just use the destructor of your class to free the member variables of your class.
 *
 * @subsection CONSHDLRCOPY
 *
 * The CONSHDLRCOPY callback is executed when the SCIP instance is copied, e.g. to solve a sub-SCIP. By defining this
 * callback as <code>NULL</code> the user disables the inclusion of the specified constraint handler into all copied SCIP
 * instances. This may deteriorate the performance of primal heuristics solving sub-SCIPs, since these constitute only
 * relaxations of the original problem if constraint handlers are missing.
 *
 * A usual implementation just
 * calls the interface method which includes the constraint handler to the model. For example, this callback is
 * implemented for the \ref cons_knapsack.c "knapsack constraint handler" as follows:
 *
 * @refsnippet{src/scip/cons_knapsack.c,SnippetConsCopyKnapsack}
 *
 * <b>Note:</b> If you implement this callback, take care when setting the valid pointer.
 *
 * A problem copy is called valid if it is valid in both the primal and the dual sense, i.e., if
 *
 *  -   it is a relaxation of the source problem
 *  -   it does not enlarge the feasible region.
 *
 * A constraint handler may choose to not copy a constraint and still declare the resulting copy as valid. It must ensure
 * the feasibility of any solution to the problem copy in the original (source) space.
 *
 * <b>Note:</b> If you implement this callback and the constraint handler needs constraints (see CONSHDLR_NEEDSCONS),
 * then you also need to implement the callback \ref CONSCOPY.
 *
 * @subsection CONSINIT
 *
 * The CONSINIT callback is executed after the problem is transformed.
 * The constraint handler may, e.g., use this call to replace the original variables in its constraints by transformed
 * variables, or to initialize its statistical constraint handler data.
 *
 * @subsection CONSEXIT
 *
 * The CONSEXIT callback is executed before the transformed problem is freed.
 * In this method, the constraint handler should free all resources that were allocated for the solving process.
 *
 * @subsection CONSINITPRE
 *
 * The CONSINITPRE callback is executed before the preprocessing is started, even if presolving is turned off.
 * The constraint handler may use this call to initialize its presolving data, or to modify its constraints
 * before the presolving process begins.
 * Necessary constraint modifications that have to be performed even if presolving is turned off should be done here
 * or in the presolving deinitialization call.
 *
 * @subsection CONSEXITPRE
 *
 * The CONSEXITPRE callback is executed after the preprocessing has been finished, even if presolving is turned off.
 * The constraint handler may use this call e.g. to clean up its presolving data, or to finally modify its constraints
 * before the branch-and-bound process begins.
 * Necessary constraint modifications that have to be performed even if presolving is turned off should be done here
 * or in the presolving initialization call.
 * Besides necessary modifications and clean up, no time consuming operations should be done.
 *
 * @subsection CONSINITSOL
 *
 * The CONSINITSOL callback is executed when the presolving is finished and the branch-and-bound process is about to
 * begin.
 * The constraint handler may use this call to initialize its branch-and-bound specific data.
 *
 * @subsection CONSEXITSOL
 *
 * The CONSEXITSOL callback is executed before the branch-and-bound process is freed.
 * The constraint handler should use this call to clean up its branch-and-bound data, in particular to release
 * all LP rows that it has created or captured.
 *
 * @subsection CONSDELETE
 *
 * The CONSDELETE callback is executed if a constraint should be freed.
 * You can think of it as the destructor of a single constraint.
 * In the callback, you have to free the given constraint data.
 * The CONSDELETE callback is therefore the counterpart of the SCIPcreateCons...() interface method and the CONSTRANS
 * method.
 *
 * @subsection CONSTRANS
 *
 * The CONSTRANS method is called for each constraint of the constraint handler, when the user starts the solving
 * process.
 * It has to copy the original constraint data of the constraint to the memory for the transformed problem.
 * You can think of it as a copy constructor for a single constraint.
 *
 * The original model is copied in order to protect it from transformations that are applied during the solving process,
 * in particular during preprocessing.
 * Preprocessing and solving always operates on the transformed problem.
 * If the solving process data are freed, the original data still exist and the user can, e.g., modify the problem and
 * restart the solving process.
 *
 * If you do not implement the CONSTRANS method, a transformed constraint is created with the same flags and the
 * same constraint data pointer.
 * That means, the transformed constraint points to the original constraint data.
 * This is okay, as long as the constraint data is not changed during the solving process.
 * If you want to implement preprocessing methods or other methods that modify the constraint data, you have to
 * implement the CONSTRANS method and create a copy of the constraint data.
 *
 * Here is an example, which is taken from the \ref cons_knapsack.h "knapsack constraint handler":
 *
 * @refsnippet{src/scip/cons_knapsack.c,SnippetConsTransKnapsack}
 *
 * @subsection CONSINITLP
 *
 * The CONSINITLP callback is executed before the first LP relaxation is solved.
 * It should add the LP relaxations of all "initial" constraints to the LP. The method should scan the constraints
 * array for constraints that are marked initial via calls to SCIPconsIsInitial() and put the LP relaxation
 * of all initial constraints to the LP with calls to SCIPaddCut().
 *
 * @subsection CONSSEPALP
 *
 * The CONSSEPALP callback is executed during the price-and-cut loop of the subproblem processing.
 * It should try to generate cutting planes for the constraints of the constraint handler in order to separate
 * the current LP solution.
 * The method is called in the LP solution loop, which means that a valid LP solution exists.
 *
 * Usually, a separation callback searches and produces cuts, that are added with a call to SCIPaddCut().
 * If the cut should be remembered in the global cut pool, it may also call SCIPaddPoolCut().
 * However, the callback may also produce domain reductions or add other constraints.
 *
 * The CONSSEPALP callback has the following options:
 *  - detecting that the node is infeasible in the variables' bounds and can be cut off (result SCIP_CUTOFF)
 *  - adding an additional constraint (result SCIP_CONSADDED)
 *  - reducing a variable's domain (result SCIP_REDUCEDDOM)
 *  - adding a cutting plane to the LP (result SCIP_SEPARATED)
 *  - stating that the separator searched, but did not find domain reductions, cutting planes, or cut constraints
 *    (result SCIP_DIDNOTFIND)
 *  - stating that the separator was skipped (result SCIP_DIDNOTRUN)
 *  - stating that the separator was skipped, but should be called again (result SCIP_DELAYED)
 *  - stating that a new separation round should be started without calling the remaining separator methods (result SCIP_NEWROUND)
 *
 * Please see also the @ref CONS_ADDITIONALPROPERTIES section to learn about the properties
 * CONSHDLR_SEPAFREQ, CONSHDLR_SEPAPRIORITY, and CONSHDLR_DELAYSEPA, which influence the behaviour of SCIP
 * calling CONSSEPALP.
 *
 * @subsection CONSSEPASOL
 *
 * The CONSSEPASOL callback is executed during separation loop on arbitrary primal solutions.
 * It should try to generate cutting planes for the constraints of the constraint handler in order to separate
 * the given primal solution.
 * The method is not called in the LP solution loop, which means that there is no valid LP solution.
 *
 * Usually, a separation callback searches and produces cuts, that are added with a call to SCIPaddCut().
 * If the cut should be remembered in the global cut pool, it may also call SCIPaddPoolCut().
 * However, the callback may also produce domain reductions or add other constraints.
 *
 * The CONSSEPASOL callback has the following options:
 *  - detecting that the node is infeasible in the variables' bounds and can be cut off (result SCIP_CUTOFF)
 *  - adding an additional constraint (result SCIP_CONSADDED)
 *  - reducing a variable's domain (result SCIP_REDUCEDDOM)
 *  - adding a cutting plane to the LP (result SCIP_SEPARATED)
 *  - stating that the separator searched, but did not find domain reductions, cutting planes, or cut constraints
 *    (result SCIP_DIDNOTFIND)
 *  - stating that the separator was skipped (result SCIP_DIDNOTRUN)
 *  - stating that the separator was skipped, but should be called again (result SCIP_DELAYED)
 *  - stating that a new separation round should be started without calling the remaining separator methods (result SCIP_NEWROUND)
 *
 * Please see also the @ref CONS_ADDITIONALPROPERTIES section to learn about the properties
 * CONSHDLR_SEPAFREQ, CONSHDLR_SEPAPRIORITY, and CONSHDLR_DELAYSEPA, which influence the behaviour of SCIP
 * calling CONSSEPASOL.
 *
 * @subsection CONSENFORELAX
 *
 * The CONSENFORELAX callback is similar to the CONSENFOLP and CONSENFOPS callbacks, but deals with relaxation solutions.
 *
 * If the best bound computed by a relaxator that includes the whole LP is strictly better than the bound of the LP itself,
 * the corresponding relaxation solution will get enforced. Therefore the CONSENFORELAX callback will only be called for
 * solutions that satisfy all active LP-constraints.
 *
 * Like the ENFOLP and ENFOPS callbacks, the ENFORELAX callback has to check whether the solution given in sol satisfies
 * all the constraints of the constraint handler. Since the callback is only called for relaxators including the whole LP,
 * cuts may be added with a result of SCIP_SEPARATED, like in the ENFOLP callback. It is also possible to return
 * SCIP_SOLVELP if the relaxation solution is invalid for some reason and the LP should be solved instead.
 *
 * Note that the CONSENFORELAX callback is only relevant if relaxators are used. Since the basic distribution of the
 * SCIP Optimization Suite does not contain any relaxators, this callback can be ignored unless any relaxators are added
 * via user-plugins.
 *
 * @subsection CONSPROP
 *
 * The CONSPROP callback is called during the subproblem processing.
 * It should propagate the constraints, which means that it should infer reductions in the variables' local bounds
 * from the current local bounds.
 * This technique, which is the main workhorse of constraint programming, is called "node preprocessing" in the
 * Integer Programming community.
 *
 * The CONSPROP callback has the following options:
 *  - detecting that the node is infeasible in the variables' bounds and can be cut off (result SCIP_CUTOFF)
 *  - reducing a variable's domain (result SCIP_REDUCEDDOM)
 *  - stating that the propagator searched, but did not find domain reductions, cutting planes, or cut constraints
 *    (result SCIP_DIDNOTFIND)
 *  - stating that the propagator was skipped (result SCIP_DIDNOTRUN)
 *  - stating that the propagator was skipped, but should be called again (result SCIP_DELAYED)
 *
 * Please see also the @ref CONS_ADDITIONALPROPERTIES section to learn about the properties
 * CONSHDLR_PROPFREQ, CONSHDLR_DELAYPROP, and CONSHDLR_PROP_TIMING, which influence the behaviour of SCIP
 * calling CONSPROP.
 *
 * @subsection CONSRESPROP
 *
 * If the constraint handler should support \ref CONF "conflict analysis", it has to supply a CONSRESPROP method.
 * It also should call SCIPinferVarLbCons() or SCIPinferVarUbCons() in domain propagation instead of SCIPchgVarLb() or
 * SCIPchgVarUb() in order to deduce bound changes on variables.
 * In the SCIPinferVarLbCons() and SCIPinferVarUbCons() calls, the handler provides the constraint that deduced the
 * variable's bound change, and an integer value <code>inferinfo</code> that can be arbitrarily chosen.
 *
 * The propagation conflict resolving method CONSRESPROP must then be implemented to provide the "reasons" for the bound
 * changes, i.e., the bounds of variables at the time of the propagation, which forced the constraint to set the
 * conflict variable's bound to its current value. It can use the <code>inferinfo</code> tag to identify its own propagation rule
 * and thus identify the "reason" bounds. The bounds that form the reason of the assignment must then be provided by
 * calls to SCIPaddConflictLb() and SCIPaddConflictUb() in the propagation conflict resolving method.
 *
 * <b>Note:</b> The fact that <code>inferinfo</code> is an integer, as opposed to an arbitrary data object, is a compromise between space and speed. Sometimes a propagator would
 * need more information to efficiently infer the original propagation steps that lead to the conflict. This would,
 * however, require too much space. In the extreme, the original propagation steps have to be repeated.
 *
 * For example, the \ref cons_logicor.h "logicor constraint" \f$c = x \vee y \vee z\f$ fixes variable \f$z\f$ to TRUE (i.e., changes the lower
 * bound of \f$z\f$ to 1.0), if both, \f$x\f$ and \f$y\f$, are assigned to FALSE (i.e., if the upper bounds of these
 * variables are 0.0). It uses <code>SCIPinferVarLbCons(scip, z, 1.0, c, 0)</code> to apply this assignment (an
 * inference information tag is not needed by the constraint handler and is set to 0).  In the conflict analysis, the
 * constraint handler may be asked to resolve the lower bound change on \f$z\f$ with constraint \f$c\f$, that was
 * applied at a time given by a bound change index "bdchgidx".  With a call to <code>SCIPvarGetLbAtIndex(z,
 * bdchgidx)</code>, the handler can find out, that the lower bound of variable \f$z\f$ was set to 1.0 at the given
 * point of time, and should call <code>SCIPaddConflictUb(scip, x, bdchgidx)</code> and <code>SCIPaddConflictUb(scip, y,
 * bdchgidx)</code> to tell SCIP, that the upper bounds of \f$x\f$ and \f$y\f$ at this point of time were the reason for
 * the deduction of the lower bound of \f$z\f$.
 *
 * If conflict analysis should not be supported, the method has to set the result code to SCIP_DIDNOTFIND.  Although
 * this is a viable approach to circumvent the implementation of the usually rather complex conflict resolving method, it
 * will make the conflict analysis less effective. We suggest to first omit the conflict resolving method and check how
 * effective the \ref CONSPROP "propagation method" is. If it produces a lot of propagations for your application, you definitely should
 * consider implementing the conflict resolving method.
 *
 * @subsection CONSPRESOL
 *
 * The CONSPRESOL callback is called during preprocessing.
 * It should try to tighten the domains of the variables, tighten the coefficients of the constraints of the constraint
 * handler, delete redundant constraints, aggregate and fix variables if possible, and upgrade constraints to more
 * specific types.
 *
 * If the CONSPRESOL callback applies changes to the constraint data, you also have to implement the \ref CONSTRANS callback
 * in order to copy the constraint data to the transformed problem space and protect the original problem from the
 * preprocessing changes.
 *
 * To inform SCIP that the presolving method found a reduction the result pointer has to be set in a proper way.
 * The following options are possible:
 *
 *  - SCIP_UNBOUNDED  : at least one variable is not bounded by any constraint in objective direction
 *  - SCIP_CUTOFF     : at least one constraint is infeasible in the variable's bounds
 *  - SCIP_SUCCESS    : the presolver found a reduction
 *  - SCIP_DIDNOTFIND : the presolver searched, but did not find a presolving change
 *  - SCIP_DIDNOTRUN  : the presolver was skipped
 *  - SCIP_DELAYED    : the presolver was skipped, but should be called again
 *
 * Please see also the @ref CONS_ADDITIONALPROPERTIES section to learn about the properties
 * CONSHDLR_PRESOLTIMING and CONSHDLR_MAXPREROUNDS, which influence the behaviour of SCIP
 * calling CONSPRESOL.
 *
 * @subsection CONSACTIVE
 *
 * The CONSACTIVE callback method is called each time a constraint of the constraint handler is activated.
 * For example, if a constraint is added locally to a subproblem, the CONSACTIVE callback is called whenever the
 * search enters the subtree where the constraint exists.
 *
 * @subsection CONSDEACTIVE
 *
 * The CONSDEACTIVE callback method is called each time a constraint of the constraint handler is deactivated.
 * For example, if a constraint is added locally to a subproblem, the CONSDEACTIVE callback is called whenever the
 * search leaves the subtree where the constraint exists.
 *
 * @subsection CONSENABLE
 *
 * The CONSENABLE callback method is called each time a constraint of the constraint handler is enabled.
 * Constraints might be active without being enabled. In this case, only the feasibility checks are executed,
 * but domain propagation and separation is skipped.
 *
 * @subsection CONSDISABLE
 *
 * The CONSDISABLE callback method is called each time a constraint of the constraint handler is disabled.
 *
 * @subsection CONSPRINT
 *
 * The CONSPRINT callback method is called, when the user asks SCIP to display the problem to the screen
 * or save the problem into a file. This is, however, only the case if the user requested the CIP format.
 * For more details about reading and writing with SCIP we refer to the \ref READER "file readers". In this
 * callback method the constraint handler should display the data of the constraint in an appropriate form.
 * The output format that is defined by the CONSPRINT callbacks is called CIP format.
 * In later versions of SCIP, the constraint handlers should also be able to parse (i.e., read) constraints
 * which are given in CIP format.
 *
 * @subsection CONSCOPY
 *
 * The CONSCOPY callback method is used whenever constraints should be copied from one SCIP instance into another SCIP
 * instance. This method comes with the necessary parameters to do so, most importantly with a mapping of the variables of the
 * source SCIP instance to the corresponding variables of the target SCIP instance, and a mapping for the constraints
 * in the same way. For a complete list of all arguments of this callback method see type_cons.h.
 *
 * To get the corresponding target variable of a given source variable, you can use the variable map directly:
 *
 * \code
 * targetvar = (SCIP_VAR*) SCIPhashmapGetImage(varmap, sourcevar);
 * \endcode
 *
 * We recommend, however, to use the method SCIPgetVarCopy() which gets besides others the variable map and the constraint map as input
 * and returns the requested target variable. The advantage of using SCIPgetVarCopy() is that in the case
 * the required variable does not yet exist, it is created and added to the copy automatically:
 *
 * \code
 * SCIP_CALL( SCIPgetVarCopy(sourcescip, scip, sourcevar, &targetvar, varmap, consmap, global) );
 * \endcode
 *
 * Finally, the result pointer <code>valid</code> has to be set to TRUE if (and only if!) the copy process was successful.
 *
 * <b>Note:</b> Be careful when setting the valid pointer.
 * A problem copy is called valid if it is valid in both the primal and the dual sense, i.e., if
 *
 *  -   it is a relaxation of the source problem
 *  -   it does not enlarge the feasible region.
 *
 * A constraint handler may choose to not copy a constraint and still declare the resulting copy as valid. Therefore, it must ensure
 * the feasibility of any solution to the problem copy in the original (source) space.
 *
 * For an example implementation we refer to cons_linear.h. Additional documentation and the complete list of all
 * parameters can be found in the file in type_cons.h.
 *
 * @subsection CONSPARSE
 *
 * This method is the counter part to CONSPRINT. The ideal idea is that a constraint handler is able to parse the output
 * which it generated via the CONSPRINT method and creates the corresponding constraint. If the parsing was successfully
 * the result pointer success should be set to TRUE. An example implementation can be found in the \ref cons_linear.h
 * "linear constraint handler".
 *
 * @subsection CONSDELVARS
 *
 * This method should iterate over the given constraints and delete all variables that were marked for deletion by SCIPdelVar().
 * Variable deletion is especially interesting for branch-cut-and-price applications. If your constraint handler allows
 * the addition of variables during the solving process (see "modifiable" attribute of constraints), then you might also want to
 * implement this callback. This would allow you to not only create variables during solving, but also remove them dynamically
 * from the problem to reduce memory consumption in case they are no longer necessary.
 * During presolving, SCIP may also find that some variables are not needed anymore and then try
 * to delete them. Thus, if you do not implement this callback, the constraint handler should capture its variables via
 * SCIPcaptureVar() to prevent SCIP from erroneously deleting them.
 *
 * Additional documentation and the complete list of all parameters can be found in the file type_cons.h.
 *
 * @subsection CONSGETVARS
 *
 * The CONSGETVARS callback of a constraint handler can be implemented to give access to the constraint variables
 * as array, independently from the internal data structure of the constraint. The buffer array
 * is already passed, together with its length. Consider implementing @ref CONSGETNVARS, too, to have
 * information about the number of variables in this constraint.
 *
 * @subsection CONSGETNVARS
 *
 * This callback can be implemented to return the number of variables involved into a particular constraint.
 * In order to have access to the variable pointers, consider implementing @ref CONSGETVARS.
 *
 * @refsnippet{src/scip/cons_linear.c,Callback for the number of variables}
 *
 * @subsection CONSGETDIVEBDCHGS
 *
 *  This callback is used inside the various diving heuristics of SCIP and does not affect the normal branching
 *  of the actual search.
 *  The constraint handler can provide this callback to render a current working solution (even more) infeasible by
 *  suggesting one or several variable bound changes.
 *
 * @section CONS_FURTHERINFO Further documentation
 *
 * Further documentation can be found in @ref type_cons.h for callback descriptions and a complete
 * list of all callback parameters, or in @ref scip.h
 * for globally available functions.
 */

/*--+----1----+----2----+----3----+----4----+----5----+----6----+----7----+----8----+----9----+----0----+----1----+----2*/

/**@page PRICER How to add variable pricers
 *
 * A pricer performs the dynamic generation of new variables in a column generation algorithm.
 * It is an algorithmic representation of a (usually exponential) number of variables.
 * The \ref PRICERREDCOST and \ref PRICERFARKAS methods are called after each LP solve to generate additional
 * variables which may improve the objective value or decrease the LP infeasibility, respectively.
 * \n
 * A complete list of all pricers contained in this release can be found \ref PRICERS "here".
 *
 * If the pricer finds one or more variables with negative reduced costs or negative Farkas value, it should
 * call SCIPcreateVar() and SCIPaddPricedVar() to create and add the variable to the problem. Additionally,
 * the pricer has to add the variable to all constraints in which it appears. Therefore, a pricer needs to
 * know the constraints of the model and their meaning. Note that all constraints for which additional variables
 * are generated by a pricer have to be flagged as "modifiable" in the SCIPcreateCons() call.
 *
 * We now explain how users can add their own pricers.
 * For example, look into the variable pricer for the binpacking problem (examples/Binpacking/src/pricer_binpacking.c) of the
 * Binpacking example project.
 * The example is written in C. C++ users can easily adapt the code by using the scip::scip::ObjPricer wrapper base class and
 * implement the scip_...() virtual methods instead of the SCIP_DECL_PRICER... callback methods.
 *
 * Additional documentation for the callback methods of a pricer can be found in the file
 * type_pricer.h.
 *
 * Notice that if your pricer cannot cope with variable bounds other than 0 and infinity, you have to mark
 * all constraints containing priced variables as modifiable, and you may have to disable reduced cost
 * strengthening by setting propagating/rootredcost/freq to -1.
 *
 * Here is what you have to do to implement a pricer:
 * -# Copy the template files src/scip/pricer_xyz.c and src/scip/pricer_xyz.h into files "pricer_mypricer.c"
 *    and "pricer_mypricer.h".
 *    \n
 *    Make sure to adjust your Makefile such that these files are compiled and linked to your project.
 * -# Use SCIPincludePricerMypricer() in order to include the pricer into your SCIP instance,
 *    e.g., in the main file of your project (see, e.g., src/cmain.c in the Binpacking example).
 * -# Open the new files with a text editor and replace all occurrences of "xyz" by "mypricer".
 * -# Adjust the properties of the pricer (see \ref PRICER_PROPERTIES).
 * -# Define the pricer data (see \ref PRICER_DATA). This is optional.
 * -# Implement the interface methods (see \ref PRICER_INTERFACE).
 * -# Implement the fundamental callback methods (see \ref PRICER_FUNDAMENTALCALLBACKS).
 * -# Implement the additional callback methods (see \ref PRICER_ADDITIONALCALLBACKS).  This is optional.
 *
 *
 * @section PRICER_PROPERTIES Properties of a Pricer
 *
 * At the top of the new file "pricer_mypricer.c" you can find the pricer properties.
 * These are given as compiler defines.
 * In the C++ wrapper class, you have to provide the pricer properties by calling the constructor
 * of the abstract base class scip::ObjPricer from within your constructor.
 * The properties you have to set have the following meaning:
 *
 * \par PRICER_NAME: the name of the pricer.
 * This name is used in the interactive shell to address the pricer.
 * Additionally, if you are searching for a pricer with SCIPfindPricer(), this name is looked up.
 * Names have to be unique: no two pricers may have the same name.
 *
 * \par PRICER_DESC: the description of the pricer.
 * This string is printed as a description of the pricer in the interactive shell.
 *
 * \par PRICER_PRIORITY: the priority of the pricer.
 * In each pricing round during the price-and-cut loop of the subproblem processing, the included pricers are
 * called in a predefined order, which is given by the priorities of the pricers.
 * The higher the priority, the earlier the pricer is called.
 * Usually, you will have only one pricer in your application and the priority is therefore irrelevant.
 *
 * \par PRICER_DELAY: the default for whether the pricer should be delayed, if other variables with negative reduced
 * costs have already been found in the current pricing round.
 * Variables may be declared to be "removable" in the SCIPcreateVar() call. This means that SCIP may remove the variable
 * from the LP if it was inactive (i.e., sitting at zero) for a number of LP solves. Nevertheless, after the removal of the
 * column from the LP, the variable still exists, and SCIP can calculate reduced costs and add it to the LP again if
 * necessary.
 * \n
 * If the PRICER_DELAY flag is set to TRUE (which is the common setting), all those existing variables with negative reduced costs
 * are added to the LP, and the LP is resolved before the pricer is called. Thus, the pricer can assume that all existing variables
 * have non-negative reduced costs if the \ref PRICERREDCOST method is called or non-positive Farkas value if the \ref PRICERFARKAS
 * method is called.
 * \n
 * In some applications, this inner pricing loop on the already existing variables can significantly slow down the solving process,
 * since it may lead to the addition of only very few variables in each pricing round. If this is an issue in your application,
 * you should consider setting the PRICER_DELAY flag to FALSE. You must, however, be aware of the fact that there may be already
 * existing variables with negative reduced costs. For example, this may lead to the issue that your pricer generates the same
 * variable twice. In some models, this is not critical because an optimal solution would choose only one of the two identical
 * variables anyway, but for other models this can lead to wrong results because the duplication of a variable essentially doubles
 * the upper bound of the variable.
 *
 *
 * @section PRICER_DATA Pricer Data
 *
 * Below the header "Data structures" you can find a struct which is called "struct SCIP_PricerData".
 * In this data structure, you can store the data of your pricer. For example, it may be convenient to store pointers to the
 * constraints of the problem instance here, because the pricer has to add variables to those constraints.
 * If you are using C++, you can add pricer data, as usual, as object variables to your class.
 * \n
 * Defining pricer data is optional. You can leave the struct empty.
 *
 *
 * @section PRICER_INTERFACE Interface Methods
 *
 * At the bottom of "pricer_mypricer.c" you can find the interface method SCIPincludePricerMypricer(), which also appears in "pricer_mypricer.h".
 * It is called by the user, if (s)he wants to include the pricer, i.e., if (s)he wants to solve a model for which variables should
 * be generated by this pricer.
 *
 * This method only has to be adjusted slightly.
 * It is responsible for notifying SCIP of the presence of the pricer. For this, you can either call SCIPincludePricer(),
 * or SCIPincludePricerBasic() since SCIP version 3.0. In the latter variant, \ref PRICER_ADDITIONALCALLBACKS "additional callbacks"
 * must be added via setter functions as, e.g., SCIPsetPricerCopy(). We recommend this latter variant because
 * it is more stable towards future SCIP versions which might have more callbacks, whereas source code using the first
 * variant must be manually adjusted with every SCIP release containing new callbacks for pricers in order to compile.
 *
 *
 * In addition, the pricer has to be activated before the solution process starts, like it is done
 * in the pricer of the Coloring application (applications/Coloring/src/reader_col.c) by calling
 * \code
 * SCIP_CALL( SCIPactivatePricer(scip, SCIPfindPricer(scip, "coloring")) );
 * \endcode
 *
 * If you are using pricer data, you have to allocate the memory for the data at this point.
 * You can do this by calling:
 * \code
 * SCIP_CALL( SCIPallocBlockMemory(scip, &pricerdata) );
 * \endcode
 * You also have to initialize the fields in struct SCIP_PricerData afterwards.
 *
 * You may also add user parameters for your pricer, see the method SCIPincludePricerColoring() in the pricer of the Coloring application
 * for an example of how to add user parameters.
 *
 *
 * @section PRICER_FUNDAMENTALCALLBACKS Fundamental Callback Methods of a Pricer
 *
 * The fundamental callback methods have to be implemented in order to obtain an operational algorithm.
 * They are passed together with the pricer itself to SCIP using SCIPincludePricer() or SCIPincludePricerBasic(),
 * see @ref PRICER_INTERFACE.
 *
 * In the case of a pricer, there are two fundamental callback methods, namely the @ref PRICERREDCOST and the
 * @ref PRICERFARKAS callbacks, which both search for new variables and add them to the problem.
 * These methods have to be implemented for every pricer; the other callback methods are optional.
 * In the C++ wrapper class scip::ObjPricer, the scip_redcost() method (which corresponds to the PRICERREDCOST callback)
 * is a virtual abstract member function. You have to implement it in order to be able to construct an object of your
 * pricer class.
 *
 * Additional documentation for the callback methods can be found in type_pricer.h.
 *
 * @subsection PRICERREDCOST
 *
 * The PRICERREDCOST callback is called inside the price-and-cut loop of the subproblem solving process if the current LP relaxation
 * is feasible.
 * It should search for additional variables that can contribute to improve the current LP's solution value.
 * In standard branch-and-price, these are variables with negative dual feasibility, that is negative
 * reduced costs for non-negative variables, positive reduced costs for non-positive variables,
 * and non-zero reduced costs for variables that can be negative and positive.
 *
 * Whenever the pricer finds a variable with negative dual feasibility, it should call SCIPcreateVar()
 * and SCIPaddPricedVar() to add the variable to the problem. Furthermore, it should call the appropriate
 * methods of the constraint handlers to add the necessary variable entries to the constraints, see pub_cons.h.
 *
 * In the usual case that the pricer either adds a new variable or ensures that there are no further variables with negative dual feasibility,
 * the result pointer should be set to SCIP_SUCCESS. Only if the pricer aborts pricing without creating a new variable, but
 * there might exist additional variables with negative dual feasibility, the result pointer should be set to SCIP_DIDNOTRUN.
 * In this case, which sometimes is referred to as "early branching", the LP solution will not be used as a lower bound.
 * The pricer can, however, store a valid lower bound in the <code>lowerbound</code> pointer.
 *
 * Pricers usually need the dual LP solution as input for the pricing algorithm.
 * Since SCIP does not know the semantics of the individual constraints in the problem, the dual solution
 * has to be provided by the constraint handlers.
 * For example, the \ref cons_setppc.h "setppc constraint handler", which deals with set partitioning, packing, and covering constraints, provides
 * the method SCIPgetDualsolSetppc() to access the dual solution value for a single constraint.
 * Similarly, the dual solution of a linear constraint can be queried with the method SCIPgetDualsolLinear() of cons_linear.h.
 * The reduced costs of the existing variables can be accessed with the method SCIPgetVarRedcost().
 *
 * @subsection PRICERFARKAS
 *
 * If the current LP relaxation is infeasible, it is the task of the pricer to generate additional variables that can
 * potentially render the LP feasible again. In standard branch-and-price, these are variables with positive Farkas values,
 * and the PRICERFARKAS method should identify those variables.
 *
 * If the LP was proven to be infeasible, we have an infeasibility proof by the dual Farkas multipliers \f$y\f$.
 * With the values of \f$y\f$, an implicit inequality \f$y^T A x \ge y^T b\f$ is associated, with \f$b\f$ given
 * by the sides of the LP rows and the sign of \f$y\f$:
 *  - if \f$y_i\f$ is positive, \f$b_i\f$ is the left hand side of the row,
 *  - if \f$y_i\f$ is negative, \f$b_i\f$ is the right hand side of the row.
 *
 * \f$y\f$ is chosen in a way, such that the valid inequality  \f$y^T A x \ge y^T b\f$  is violated by all \f$x\f$,
 * especially by the (for this inequality least infeasible solution) \f$x'\f$ defined by
 *  - \f$x'_i := ub_i\f$, if \f$y^T A_i \ge 0\f$
 *  - \f$x'_i := lb_i\f$, if \f$y^T A_i < 0\f$.
 * Pricing in this case means to add variables \f$i\f$ with positive Farkas value, i.e., \f$y^T A_i x'_i > 0\f$.
 *
 * To apply Farkas pricing, the pricer needs to know the Farkas values of the constraints. Like the dual solution values for
 * feasible LP solutions, the dual Farkas values for infeasible solutions can be obtained by constraint handler interface
 * methods such as the SCIPgetDualfarkasLinear() method of the linear constraint handler.
 * The Farkas values for the bounds of the variables are just the regular reduced costs and can be accessed with SCIPgetVarRedcost().
 *
 * It is useful to note that Farkas pricing is the same as the regular pricing with a zero objective function.
 * Therefore, a typical implementation of a pricer would consist of a generic pricing algorithm that gets a dual solution and an
 * objective function vector as input and generates variables by calling SCIPcreateVar() and SCIPaddPricedVar().
 * The PRICERREDCOST callback would call this function with the regular objective function and the regular dual solution vector,
 * while the PRICERFARKAS callback would call this function with a zero objective function and the Farkas vector.
 * From a practical point of view, it is usually the simplest approach to provide just one Boolean flag to the generic pricing
 * algorithm in order to identify whether it is reduced cost or Farkas pricing. Then, the algorithm would just call the appropriate
 * methods to access the dual solution or objective function, depending on the Boolean flag.
 *
 * @section PRICER_ADDITIONALCALLBACKS Additional Callback Methods of a Pricer
 *
 * The additional callback methods do not need to be implemented in every case.
 * However, some of them have to be implemented for most applications. They can either be passed directly with
 * SCIPincludePricer() to SCIP or via specific <b>setter functions</b> after a call of SCIPincludePricerBasic(),
 * see also @ref PRICER_INTERFACE.
 *
 * @subsection PRICERFREE
 *
 * If you are using pricer data, you have to implement this method in order to free the pricer data.
 * This can be done by the following procedure:
 *
 * @refsnippet{applications/STP/src/pricer_stp.c,SnippetPricerFreeSTP}
 *
 * If you have allocated memory for fields in your pricer data, remember to free this memory
 * before freeing the pricer data itself.
 * If you are using the C++ wrapper class, this method is not available.
 * Instead, just use the destructor of your class to free the member variables of your class.
 *
 * @subsection PRICERCOPY
 *
 * The PRICERCOPY callback is executed when the SCIP instance is copied, e.g. to solve a sub-SCIP. By defining this
 * callback as <code>NULL</code> the user disables the inclusion of the pricer into all copied SCIP
 * instances. This means that primal heuristics will work on a sub-SCIP that contains only a part of the variables
 * and no variables are priced in during the solving process of the sub-SCIP. Therefore, primal solutions found in the
 * copied problem are typically still valid for the original problem and used for its solving process,
 * but dual reductions cannot be transferred to the original problem.
 *
 * <b>Note:</b> If you implement this callback, be careful when setting the valid pointer. The valid pointer should be
 * set to TRUE if (and only if!) you can make sure that all necessary data of the pricer are copied
 * correctly. If the complete problem is validly copied, i.e. if the copy methods of all problem defining plugins
 * (constraint handlers and pricers) return <code>*valid = TRUE</code>, then dual reductions found for the copied problem can be
 * transferred to the original SCIP instance. Thus, if the valid pointer is wrongly set to TRUE, it might happen that
 * optimal solutions are cut off.
 *
 * @subsection PRICERINIT
 *
 * The PRICERINIT callback is executed after the problem is transformed.
 * The pricer may, e.g., use this call to replace the original constraints stored in its pricer data by transformed
 * constraints, or to initialize other elements of its pricer data.
 *
 * @subsection PRICEREXIT
 *
 * The PRICEREXIT callback is executed before the transformed problem is freed.
 * In this method, the pricer should free all resources that have been allocated for the solving process in PRICERINIT.
 *
 * @subsection PRICERINITSOL
 *
 * The PRICERINITSOL callback is executed when the presolving is finished and the branch-and-bound process is about to begin.
 * The pricer may use this call to initialize its branch-and-bound specific data.
 *
 * @subsection PRICEREXITSOL
 *
 * The PRICEREXITSOL callback is executed before the branch-and-bound process is freed.
 * The pricer should use this call to clean up its branch-and-bound data, which was allocated in PRICERINITSOL.
 *
 * @section PRICER_REMARKS Further remarks
 *
 * If you use your own branching rule (e.g., to branch on constraints), make sure that it is able to branch on \a "pseudo solutions".
 * Otherwise, SCIP will use its default branching rules, if necessary (which all branch on variables). This
 * could disturb the pricing problem or branching might not even be possible, e.g., if all variables created thus far have already been fixed.
 *
 * Note that if the original problem is a maximization problem, SCIP will transform the problem into a minimization
 * problem by multiplying the objective function by -1. The pricer has to take care of this by multiplying
 * the original objective function value of all variables created during the solving process by -1.
 *
 * In some cases, bounds on variables are implicitly enforced by constraints of the problem and the objective function.
 * Therefore, these bounds do not need to be added to the LP explicitly, which has the advantage that the pricing routine does not need to
 * care about the corresponding dual values.
 * We call these bounds lazy bounds, they may be set by SCIPchgVarLbLazy() and SCIPchgVarUbLazy() for upper or lower bounds, respectively.
 * If the lazy bound is tighter than the local bound, the corresponding bound is not put into the LP.
 * In diving mode, lazy bounds are explicitly put into the LP, because changing the objective (which is only possible in diving)
 * might reverse the implicitly given bounds. When diving is finished, the bounds are again removed from the LP.
 */

/*--+----1----+----2----+----3----+----4----+----5----+----6----+----7----+----8----+----9----+----0----+----1----+----2*/

/**@page PRESOL How to add presolvers
 *
 * Presolvers are used to reduce the size of the model by removing irrelevant information like redundant constraints,
 * to strengthen the LP relaxation by exploiting integrality information, and to extract useful information in the
 * presolving step.
 * Constraint based presolving is done in the CONSPRESOL callback methods of the constraint handlers, see \ref CONSPRESOL.
 * Some propagation steps can already be applied in presolving via the PROPRESOL callback methods of propagators, see \ref PROPPRESOL.
 * The presolver plugins complement these by additional, usually optimality based, presolving reductions.
 * \n
 * A complete list of all presolvers contained in this release can be found \ref PRESOLVERS "here".
 *
 * We now explain how users can add their own presolvers.
 * Take the trivial presolver (src/scip/presol_trivial.c) as an example.
 * As all other default plugins, it is written in C. C++ users can easily adapt the code by using the scip::ObjPresol wrapper
 * base class and implement the scip_...() virtual methods instead of the SCIP_DECL_PRESOL... callback methods.
 *
 * Additional documentation for the callback methods of a presolver, in particular for their input parameters,
 * can be found in the file type_presol.h.
 *
 * Here is what you have to do to implement a presolver:
 * -# Copy the template files src/scip/presol_xyz.c and src/scip/presol_xyz.h into files named "presol_mypresolver.c"
 *    and "presol_mypresolver.h".
 *    \n
 *    Make sure to adjust your Makefile such that these files are compiled and linked to your project.
 * -# Use SCIPincludePresolMypresolver() in order to include the presolver into your SCIP instance,
 *    e.g., in the main file of your project (see, e.g., src/cmain.c in the Binpacking example).
 * -# Open the new files with a text editor and replace all occurrences of "xyz" by "mypresolver".
 * -# Adjust the properties of the presolver (see \ref PRESOL_PROPERTIES).
 * -# Define the presolver data (see \ref PRESOL_DATA). This is optional.
 * -# Implement the interface methods (see \ref PRESOL_INTERFACE).
 * -# Implement the fundamental callback methods (see \ref PRESOL_FUNDAMENTALCALLBACKS).
 * -# Implement the additional callback methods (see \ref PRESOL_ADDITIONALCALLBACKS). This is optional.
 *
 *
 * @section PRESOL_PROPERTIES Properties of a Presolver
 *
 * At the top of the new file "presol_mypresolver.c", you can find the presolver properties.
 * These are given as compiler defines.
 * In the C++ wrapper class, you have to provide the presolver properties by calling the constructor
 * of the abstract base class scip::ObjPresol from within your constructor.
 * The properties you have to set have the following meaning:
 *
 * \par PRESOL_NAME: the name of the presolver.
 * This name is used in the interactive shell to address the presolver.
 * Additionally, if you are searching for a presolver with SCIPfindPresol(), this name is looked up.
 * Names have to be <b>unique</b>: no two presolvers may have the same name.
 *
 * \par PRESOL_DESC: the description of the presolver.
 * This string is printed as a description of the presolver in the interactive shell.
 *
 * \par PRESOL_TIMING: the default timing of the presolver.
 * There are three presolving timings: FAST, MEDIUM, and EXHAUSTIVE.
 * Every presolving round starts with the FAST presolvers. MEDIUM presolvers are only called, if FAST presolvers did not find
 * enough reductions in this round so far, and EXHAUSTIVE presolving steps are only performed if all presolvers called before
 * in this round were unsuccessful.
 * Presolvers should be assigned a timing based on how expensive they are, e.g., presolvers that provide fast algorithms that
 * usually have a high impact (i.e., remove lots of variables or tighten bounds of many variables) should have a timing FAST.
 * If a presolver implements different algorithms of different complexity, it may also get multiple timings and check the timing
 * internally in the \ref PRESOLEXEC callback to decide which algorithms to run.
 *
 * \par PRESOL_PRIORITY: the priority of the presolver.
 * Within a presolving round, when calling all presolvers and presolving methods of propagators and constraint handlers
 * with a given timing, those are called in
 * a predefined order, which is given by the priorities of the presolvers and the check priorities of the
 * constraint handlers, see \ref CONS_PROPERTIES.
 * First, the presolvers with non-negative priority are called in the order of decreasing priority.
 * Next, the presolving methods of the different constraint handlers are called in the order of decreasing check
 * priority.
 * Finally, the presolvers with negative priority are called in the order of decreasing priority.
 * \n
 * Again, presolvers that provide fast algorithms that  usually have a high impact (i.e., remove lots of variables or tighten
 * bounds of many variables) should have a high priority.
 * An easy way to list the timings and
 * priorities of all presolvers, propagators, and constraint handlers is to type "display presolvers", "display propagators",
 * and "display conshdlrs" in the interactive shell of SCIP.
 *
 * \par PRESOL_MAXROUNDS: the default maximal number of rounds the presolver participates in.
 * The presolving is conducted in rounds: the presolvers and presolving methods of the constraint handlers
 * are called iteratively until no more reductions have been found or some other abort criterion applies.
 * The "maxrounds" parameter of a presolver imposes a limit on the number of presolving rounds in which the
 * presolver is called. The PRESOL_MAXROUNDS property specifies the default value for this parameter.
 * A value of -1 represents an unlimited number of rounds.
 *
 *
 * @section PRESOL_DATA Presolver Data
 *
 * Below the header "Data structures" you can find a struct which is called "struct SCIP_PresolData".
 * In this data structure, you can store the data of your presolver. For example, you should store the adjustable parameters
 * of the presolver in this data structure.
 * If you are using C++, you can add presolver data as usual as object variables to your class.
 * \n
 * Defining presolver data is optional. You can leave this struct empty.
 *
 *
 * @section PRESOL_INTERFACE Interface Methods
 *
 * At the bottom of "presol_mypresolver.c", you can find the interface method SCIPincludePresolMypresolver(),
 * which also appears in "presol_mypresolver.h"
 * SCIPincludePresolMypresolver() is called by the user, if (s)he wants to include the presolver,
 * i.e., if (s)he wants to use the presolver in his/her application.
 *
 * This method only has to be adjusted slightly.
 * It is responsible for notifying SCIP of the presence of the presolver. For this, you can either call SCIPincludePresol(),
 * or SCIPincludePresolBasic() since SCIP version 3.0. In the latter variant, \ref PRESOL_ADDITIONALCALLBACKS "additional callbacks"
 * must be added via setter functions as, e.g., SCIPsetPresolCopy(). We recommend this latter variant because
 * it is more stable towards future SCIP versions which might have more callbacks, whereas source code using the first
 * variant must be manually adjusted with every SCIP release containing new callbacks for presolvers in order to compile.
 *
 * If you are using presolver data, you have to allocate the memory for the data at this point.
 * You can do this by calling:
 * \code
 * SCIP_CALL( SCIPallocBlockMemory(scip, &presoldata) );
 * \endcode
 * You also have to initialize the fields in struct SCIP_PresolData afterwards. For freeing the
 * presolver data, see \ref PRESOLFREE.
 *
 * You may also add user parameters for your presolver, see \ref PARAM for how to add user parameters and
 * the method SCIPincludePresolTrivial() in src/scip/presol_trivial.c for an example.
 *
 *
 * @section PRESOL_FUNDAMENTALCALLBACKS Fundamental Callback Methods of a Presolver
 *
 * The fundamental callback methods of the plugins are the ones that have to be implemented in order to obtain
 * an operational algorithm.
 * They are passed together with the presolver itself to SCIP using SCIPincludePresol() or SCIPincludePresolBasic(),
 * see @ref PRESOL_INTERFACE.
 *
 * Presolver plugins have only one fundamental callback method, namely the @ref PRESOLEXEC method.
 * This method has to be implemented for every presolver; the other callback methods are optional.
 * In the C++ wrapper class scip::ObjPresol, the scip_exec() method (which corresponds to the PRESOLEXEC callback) is a virtual
 * abstract member function.
 * You have to implement it in order to be able to construct an object of your presolver class.
 *
 * Additional documentation for the callback methods, in particular to their input parameters,
 * can be found in type_presol.h.
 *
 * @subsection PRESOLEXEC
 *
 * The PRESOLEXEC callback is called inside the presolving loop and should perform the actual presolving reductions.
 * It should inspect the problem instance at hand and simplify it by tightening bounds of variables, aggregating or fixing
 * variables, changing the type of variables, modifying the graph that represents the instance of your application, and
 * the like.
 *
 * Typical methods called by a presolver are, for example, SCIPchgVarType(), SCIPfixVar(), SCIPaggregateVars(), SCIPtightenVarLb(),
 * and SCIPtightenVarUb().
 *
 *
 * @section PRESOL_ADDITIONALCALLBACKS Additional Callback Methods of a Presolver
 *
 * The additional callback methods do not need to be implemented in every case. However, some of them have to be
 * implemented for most applications, they can be used, for example, to initialize and free private data.
 * Additional callbacks can either be passed directly with SCIPincludePresol() to SCIP or via specific
 * <b>setter functions</b> after a call of SCIPincludePresolBasic(), see also @ref PRESOL_INTERFACE.
 *
 * @subsection PRESOLFREE
 *
 * If you are using presolver data (see \ref PRESOL_DATA and \ref PRESOL_INTERFACE), you have to implement this method in order to free the presolver data.
 * This can be done by the following procedure:
 *
 * @refsnippet{src/scip/presol_boundshift.c,SnippetPresolFreeBoundshift}
 *
 * If you have allocated memory for fields in your presolver data, remember to free this memory
 * before freeing the presolver data itself.
 * If you are using the C++ wrapper class, this method is not available.
 * Instead, just use the destructor of your class to free the member variables of your class.
 *
 * @subsection PRESOLINIT
 *
 * The PRESOLINIT callback is executed after the problem is transformed.
 * The presolver may, e.g., use this call to initialize its presolver data.
 * The difference between the original and the transformed problem is explained in
 * "What is this thing with the original and the transformed problem about?" on \ref FAQ.
 *
 * @subsection PRESOLCOPY
 *
 * The PRESOLCOPY callback is executed when a SCIP instance is copied, e.g. to
 * solve a sub-SCIP. By
 * defining this callback as
 * <code>NULL</code> the user disables the execution of the specified
 * presolver for all copied SCIP instances. This may deteriorate the performance
 * of primal heuristics using sub-SCIPs.
 *
 * @subsection PRESOLEXIT
 *
 * The PRESOLEXIT callback is executed before the transformed problem is freed.
 * In this method, the presolver should free all resources that have been allocated for the solving process in PRESOLINIT.
 *
 * @subsection PRESOLINITPRE
 *
 * The PRESOLINITPRE callback is executed when the presolving is about to begin.
 * The presolver may use this call to initialize its presolving data which only need to exist during the presolving stage.
 *
 * @subsection PRESOLEXITPRE
 *
 * The PRESOLEXITPRE callback is executed after presolving finishes and before the branch-and-bound process begins.
 * The presolver should use this call to clean up its presolving data, which was allocated in PRESOLINITPRE.
 */

/*--+----1----+----2----+----3----+----4----+----5----+----6----+----7----+----8----+----9----+----0----+----1----+----2*/

/**@page SEPA How to add separators
 *
 * Separators are used to generate general purpose cutting planes.
 * Constraint based cutting planes, the second type of cutting planes in SCIP, are separated in the CONSSEPALP and
 * CONSSEPASOL callback methods of the constraint handlers, see \ref CONSSEPALP and \ref CONSSEPASOL. These cuts are
 * valid inequalities or even facets of the polyhedron described by a single constraint or a subset of the constraints of
 * a single constraint class. In contrast, general purpose cuts do not require or exploit any knowledge about the
 * underlying problem structure but use only the current LP relaxation and the integrality conditions. See also
 * "When should I implement a constraint handler, when should I implement a separator?" on \ref FAQ.
 * \n
 * A complete list of all separators contained in this release can be found \ref SEPARATORS "here".
 *
 * We now explain how users can add their own separators.
 * Take the separator for the class of Gomory mixed integer inequalities (src/scip/sepa_gomory.c) as an example.
 * As all other default plugins, it is written in C. C++ users can easily adapt the code by using the scip::ObjSepa wrapper
 * base class and implement the scip_...() virtual methods instead of the SCIP_DECL_SEPA... callback methods.
 *
 * Additional documentation for the callback methods of a separator, in particular for the input parameters,
 * can be found in the file type_sepa.h.
 *
 * Here is what you have to do to implement a separator:
 * -# Copy the template files src/scip/sepa_xyz.c and src/scip/sepa_xyz.h into files "sepa_myseparator.c"
 *    and "sepa_myseparator.h".
      \n
 *    Make sure to adjust your Makefile such that these files are compiled and linked to your project.
 * -# Use SCIPincludeSepaMyseparator() in order to include the separator into your SCIP instance,
 *    e.g., in the main file of your project (see, e.g., src/cmain.c in the Binpacking example).
 * -# Open the new files with a text editor and replace all occurrences of "xyz" by "myseparator".
 * -# Adjust the properties of the separator (see \ref SEPA_PROPERTIES).
 * -# Define the separator data (see \ref SEPA_DATA). This is optional.
 * -# Implement the interface methods (see \ref SEPA_INTERFACE).
 * -# Implement the fundamental callback methods (see \ref SEPA_FUNDAMENTALCALLBACKS).
 * -# Implement the additional callback methods (see \ref SEPA_ADDITIONALCALLBACKS).  This is optional.
 *
 *
 * @section SEPA_PROPERTIES Properties of a Separator
 *
 * At the top of the new file "sepa_myseparator.c", you can find the separator properties.
 * These are given as compiler defines.
 * In the C++ wrapper class, you have to provide the separator properties by calling the constructor
 * of the abstract base class scip::ObjSepa from within your constructor.
 * The properties you have to set have the following meaning:
 *
 * \par SEPA_NAME: the name of the separator.
 * This name is used in the interactive shell to address the separator.
 * Additionally, if you are searching for a separator with SCIPfindSepa(), this name is looked up.
 * Names have to be unique: no two separators may have the same name.
 *
 * \par SEPA_DESC: the description of the separator.
 * This string is printed as a description of the separator in the interactive shell.
 *
 * \par SEPA_PRIORITY: the priority of the separator.
 * In each separation round during the price-and-cut loop of the subproblem processing or the separation loop
 * of the primal solution separation, the separators and separation methods of the constraint handlers are called in
 * a predefined order, which is given by the priorities of the separators and the separation priorities
 * of the constraint handlers (see \ref CONS_PROPERTIES).
 * First, the separators with non-negative priority are called in the order of decreasing priority.
 * Next, the separation methods of the constraint handlers are called in the order of decreasing separation
 * priority.
 * Finally, the separators with negative priority are called in the order of decreasing priority. An easy way to list the
 * priorities of all separators and constraint handlers is to type "display separators" and "display conshdlrs" in
 * the interactive shell.
 * \n
 * The priority of the separator should be set according to the complexity of the cut separation algorithm and the
 * impact of the resulting cuts: separators that provide fast algorithms that usually have a high impact (i.e., cut off
 * a large portion of the LP relaxation) should have a high priority.
 * See \ref SEPAEXECLP and \ref SEPAEXECSOL for further details of the separation callbacks.
 *
 * \par SEPA_FREQ: the default frequency for separating cuts.
 * The frequency defines the depth levels at which the separation methods \ref SEPAEXECLP and \ref SEPAEXECSOL are called.
 * For example, a frequency of 7 means, that the separation callback is executed for subproblems that are in depth
 * 0, 7, 14, ... of the branching tree. A frequency of 0 means, that the separation method is only called at the root node.
 * A frequency of -1 disables the separator.
 * \n
 * The frequency can be adjusted by the user. This property of the separator only defines the default value of the frequency.
 * If you want to have a more flexible control of when to execute the separation algorithm, you have to assign
 * a frequency of 1 and implement a check at the beginning of your separation methods whether you really want to execute
 * the separation or not. If you do not want to execute it, set the result code of
 * \ref SEPAEXECLP and \ref SEPAEXECSOL to SCIP_DIDNOTRUN.
 *
 * \par SEPA_MAXBOUNDDIST: the default maximal relative distance from the current node's dual bound to primal bound compared to best node's dual bound for applying separation.
 * At the current branch-and-bound node, the relative distance from its dual bound (local dual bound)
 * to the primal bound compared to the best node's dual bound (global dual bound) is considered. The separation method
 * of the separator will only be applied at the current node if this relative distance does not exceed SEPA_MAXBOUNDDIST.
 * \n
 * For example, if the global dual bound is 50 and the primal bound is 60, SEPA_MAXBOUNDDIST = 0.25 means that separation
 * is only applied if the current node's dual bound is in the first quarter of the interval [50,60], i.e., if it is less
 * than or equal to 52.5.
 * \n
 * In particular, the values 0.0 and 1.0 mean that separation is applied at the current best node only or at all
 * nodes, respectively. Since separation seems to be most important to apply at nodes that define to the global
 * dual bound, 0.0 is probably a good choice for SEPA_MAXBOUNDDIST.
 * Note that separators with a frequency of SEPA_FREQ = 0 are only applied at the root node.
 * Obviously, at the root node the local dual bound is equal to the global dual bound and thus, the separator is called
 * for any value of SEPA_MAXBOUNDDIST.
 *
 * \par SEPA_USESSUBSCIP: Does the separator use a secondary SCIP instance?
 * Some heuristics and separators solve MIPs or SAT problems and use a secondary SCIP instance. Examples are
 * Large Neighborhood Search heuristics such as RINS and Local Branching or the CGMIP separator. To avoid recursion,
 * these plugins usually deactivate all other plugins that solve MIPs. If a separator uses a secondary SCIP instance,
 * this parameter has to be TRUE and it is recommended to call SCIPsetSubscipsOff() for the secondary SCIP instance.
 *
 * \par SEPA_DELAY: the default for whether the separation method should be delayed, if other separators or constraint handlers found cuts.
 * If the separator's separation method is marked to be delayed, it is only executed after no other separator
 * or constraint handler found a cut during the price-and-cut loop.
 * If the separation method of the separator is very expensive, you may want to mark it to be delayed until all cheap
 * separation methods have been executed.
 *
 * @section SEPA_DATA Separator Data
 *
 * Below the header "Data structures" you can find a struct which is called "struct SCIP_SepaData".
 * In this data structure, you can store the data of your separator. For example, you should store the adjustable
 * parameters of the separator in this data structure. In a separator, user parameters for the maximal number of
 * separation rounds per node and for the maximal number of cuts separated per separation round might be useful.
 * If you are using C++, you can add separator data as usual as object variables to your class.
 * \n
 * Defining separator data is optional. You can leave the struct empty.
 *
 * @section SEPA_INTERFACE Interface Methods
 *
 * At the bottom of "sepa_myseparator.c", you can find the interface method SCIPincludeSepaMyseparator(),
 * which also appears in "sepa_myseparator.h"
 * SCIPincludeSepaMyseparator() is called by the user, if (s)he wants to include the separator,
 * i.e., if (s)he wants to use the separator in his/her application.
 *
 * This method only has to be adjusted slightly.
 * It is responsible for notifying SCIP of the presence of the separator. For this, you can either call SCIPincludeSepa(),
 * or SCIPincludeSepaBasic() since SCIP version 3.0. In the latter variant, \ref SEPA_ADDITIONALCALLBACKS "additional callbacks"
 * must be added via setter functions as, e.g., SCIPsetSepaCopy(). We recommend this latter variant because
 * it is more stable towards future SCIP versions which might have more callbacks, whereas source code using the first
 * variant must be manually adjusted with every SCIP release containing new callbacks for separators in order to compile.
 *
 * If you are using separator data, you have to allocate the memory
 * for the data at this point. You can do this by calling:
 * \code
 * SCIP_CALL( SCIPallocBlockMemory(scip, &sepadata) );
 * \endcode
 * You also have to initialize the fields in "struct SCIP_SepaData" afterwards. For freeing the
 * separator data, see \ref SEPAFREE.
 *
 * You may also add user parameters for your separator, see \ref PARAM for how to add user parameters and
 * the method SCIPincludeSepaGomory() in src/scip/sepa_gomory.c for an example.
 *
 *
 * @section SEPA_FUNDAMENTALCALLBACKS Fundamental Callback Methods of a Separator
 *
 * The fundamental callback methods of the plugins are the ones that have to be implemented in order to obtain
 * an operational algorithm.
 * They are passed together with the separator itself to SCIP using SCIPincludeSepa() or SCIPincludeSepaBasic(),
 * see @ref SEPA_INTERFACE.
 *
 * Separator plugins have two callbacks, @ref SEPAEXECLP and @ref SEPAEXECSOL, of which at least one must be implemented.
 *
 * Additional documentation for the callback methods, in particular to their input parameters,
 * can be found in type_sepa.h.
 *
 * @subsection SEPAEXECLP
 *
 * The SEPAEXECLP callback is executed during the price-and-cut loop of the subproblem processing.
 * It should try to generate general purpose cutting planes in order to separate the current LP solution.
 * The method is called in the LP solution loop, which means that a valid LP solution exists.
 *
 * Usually, the callback searches and produces cuts, that are added with a call to SCIPaddCut().
 * If the cut should be added to the global cut pool, it calls SCIPaddPoolCut().
 * In addition to LP rows, the callback may also produce domain reductions or add additional constraints.
 *
 * Overall, the SEPAEXECLP callback has the following options, which is indicated by the possible return values of
 * the 'result' variable (see type_sepa.h):
 *  - detecting that the node is infeasible in the variable's bounds and can be cut off (result SCIP_CUTOFF)
 *  - adding an additional constraint (result SCIP_CONSADDED)
 *  - reducing a variable's domain (result SCIP_REDUCEDDOM)
 *  - adding a cutting plane to the LP (result SCIP_SEPARATED)
 *  - stating that the separator searched, but did not find domain reductions, cutting planes, or cut constraints
 *    (result SCIP_DIDNOTFIND)
 *  - stating that the separator was skipped (result SCIP_DIDNOTRUN)
 *  - stating that the separator was skipped, but should be called again (result SCIP_DELAYED)
 *  - stating that a new separation round should be started without calling the remaining separator methods (result SCIP_NEWROUND)
 *
 * @subsection SEPAEXECSOL
 *
 * The SEPAEXECSOL callback is executed during the separation loop on arbitrary primal solutions.
 * It should try to generate general purpose cutting planes in order to separate the given primal solution.
 * The method is not called in the LP solution loop, which means that there is no valid LP solution.
 *
 * In the standard SCIP environment, the SEPAEXECSOL callback is not used because only LP solutions are
 * separated. The SEPAEXECSOL callback provides means to support external relaxation handlers like semidefinite
 * relaxations that want to separate an intermediate primal solution vector. Thus, if you do not want to support
 * such external plugins, you do not need to implement this callback method.
 *
 * Usually, the callback searches and produces cuts, that are added with a call to SCIPaddCut().
 * If the cut should be added to the global cut pool, it calls SCIPaddPoolCut().
 * In addition to LP rows, the callback may also produce domain reductions or add other constraints.
 *
 * Overall, the SEPAEXECSOL callback has the following options, which is indicated by the possible return values of
 * the 'result' variable (see type_sepa.h):
 *  - detecting that the node is infeasible in the variable's bounds and can be cut off (result SCIP_CUTOFF)
 *  - adding an additional constraint (result SCIP_CONSADDED)
 *  - reducing a variable's domain (result SCIP_REDUCEDDOM)
 *  - adding a cutting plane to the LP (result SCIP_SEPARATED)
 *  - stating that the separator searched, but did not find domain reductions, cutting planes, or cut constraints
 *    (result SCIP_DIDNOTFIND)
 *  - stating that the separator was skipped (result SCIP_DIDNOTRUN)
 *  - stating that the separator was skipped, but should be called again (result SCIP_DELAYED)
 *  - stating that a new separation round should be started without calling the remaining separator methods (result SCIP_NEWROUND)
 *
 *
 * @section SEPA_ADDITIONALCALLBACKS Additional Callback Methods of a Separator
 *
 * The additional callback methods do not need to be implemented in every case. However, some of them have to be
 * implemented for most applications, they can be used, for example, to initialize and free private data.
 * Additional callbacks can either be passed directly with SCIPincludeSepa() to SCIP or via specific
 * <b>setter functions</b> after a call of SCIPincludeSepaBasic(), see also @ref SEPA_INTERFACE.
 *
 * @subsection SEPAFREE
 *
 * If you are using separator data (see \ref SEPA_DATA and \ref SEPA_INTERFACE), you have to implement this method
 * in order to free the separator data. This can be done by the following procedure:
 *
 * @refsnippet{src/scip/sepa_gomory.c,SnippetSepaFreeGomory}
 *
 * If you have allocated memory for fields in your separator data, remember to free this memory
 * before freeing the separator data itself.
 * If you are using the C++ wrapper class, this method is not available.
 * Instead, just use the destructor of your class to free the member variables of your class.
 *
 * @subsection SEPACOPY
 *
 * The SEPACOPY callback is executed when a SCIP instance is copied, e.g. to
 * solve a sub-SCIP. By
 * defining this callback as
 * <code>NULL</code> the user disables the execution of the specified
 * separator for all copied SCIP instances. This may deteriorate the performance
 * of primal heuristics using sub-SCIPs.
 *
 * @subsection SEPAINIT
 *
 * The SEPAINIT callback is executed after the problem is transformed.
 * The separator may, e.g., use this call to initialize its separator data.
 * The difference between the original and the transformed problem is explained in
 * "What is this thing with the original and the transformed problem about?" on \ref FAQ.
 *
 * @subsection SEPAEXIT
 *
 * The SEPAEXIT callback is executed before the transformed problem is freed.
 * In this method, the separator should free all resources that have been allocated for the solving process in SEPAINIT.
 *
 * @subsection SEPAINITSOL
 *
 * The SEPAINITSOL callback is executed when the presolving is finished and the branch-and-bound process is about to
 * begin. The separator may use this call to initialize its branch-and-bound specific data.
 *
 * @subsection SEPAEXITSOL
 *
 * The SEPAEXITSOL callback is executed before the branch-and-bound process is freed. The separator should use this call
 * to clean up its branch-and-bound data, in particular to release all LP rows that it has created or captured.
 */

/*--+----1----+----2----+----3----+----4----+----5----+----6----+----7----+----8----+----9----+----0----+----1----+----2*/

/**@page PROP How to add propagators
 *
 * Propagators are used to tighten the domains of the variables. Like for cutting planes, there are two different types
 * of domain propagations. Constraint based (primal) domain propagation algorithms are part of the corresponding
 * constraint handlers, see \ref CONSPROP. In contrast, domain propagators usually provide dual propagations, i.e.,
 * propagations that can be applied using the objective function and the current best known primal solution. This
 * section deals with such propagators.
 *
 * A complete list of all propagators contained in this release can be found \ref PROPAGATORS "here".
 *
 * We now explain how users can add their own propagators.  Take the pseudo objective function propagator
 * (src/scip/prop_pseudoobj.c) as an example.  As all other default plugins, it is written in C. C++ users can easily
 * adapt the code by using the scip::ObjProp wrapper base class and implement the @c scip_...() virtual methods instead
 * of the @c SCIP_DECL_PROP... callback methods.
 *
 * Additional documentation for the callback methods of a propagator can be found in the file type_prop.h.
 *
 * Here is what you have to do to implement a propagator:
 * -# Copy the template files src/scip/prop_xyz.c and src/scip/prop_xyz.h into files named "prop_mypropagator.c"
 *    and "prop_mypropagator.h".
 *    \n
 *    Make sure to adjust your Makefile such that these files are compiled and linked to your project.
 * -# Use SCIPincludePropMypropagator() in order to include the propagator into your SCIP instance,
 *    e.g., in the main file of your project (see, e.g., src/cmain.c in the Binpacking example).
 * -# Open the new files with a text editor and replace all occurrences of "xyz" by "mypropagator".
 * -# Adjust the properties of the propagator (see \ref PROP_PROPERTIES).
 * -# Define the propagator data (see \ref PROP_DATA). This is optional.
 * -# Implement the interface methods (see \ref PROP_INTERFACE).
 * -# Implement the fundamental callback methods (see \ref PROP_FUNDAMENTALCALLBACKS).
 * -# Implement the additional callback methods (see \ref PROP_ADDITIONALCALLBACKS). This is optional.
 *
 * @section PROP_PROPERTIES Properties of a Propagator
 *
 * At the top of the new file "prop_mypropagator.c" you can find the propagator properties. These are given as compiler
 * defines. The presolving-related properties are optional,
 * they only have to be defined if the propagator supports presolving routines.
 * In the C++ wrapper class, you have to provide the propagator properties by calling the constructor of the
 * abstract base class scip::ObjProp from within your constructor.  The properties you have the following meaning:
 *
 * @subsection PROP_FUNDAMENTALPROPERTIES Fundamental properties of a propagator
 *
 * \par PROP_NAME: the name of the propagator.
 * This name is used in the interactive shell to address the propagator.  Additionally, if you are searching for a
 * propagator with SCIPfindProp(), this name is searched for.  Names have to be unique: no two propagators may have the
 * same name.
 *
 * \par PROP_DESC: the description of the propagator.
 * This string is printed as a description of the propagator in the interactive shell.
 *
 * \par PROP_PRIORITY: the priority of the propagator.
 * In each propagation round, the propagators and propagation methods of the constraint handlers are called in a
 * predefined order, which is given by the priorities of the propagators and the check priorities of the constraint
 * handlers.  First, the propagators with non-negative priority are called in order of decreasing priority.  Next, the
 * propagation methods of the different constraint handlers are called in order of decreasing check priority.  Finally,
 * the propagators with negative priority are called in order of decreasing priority.  \n The priority of the
 * propagators should be set according to the complexity of the propagation algorithm and the impact of the domain
 * propagations: propagators providing fast algorithms that usually have a high impact (i.e., tighten many bounds)
 * should have a high priority.
 *
 * \par PROP_FREQ: the default frequency for propagating domains.
 * The frequency defines the depth levels at which the propagation method \ref PROPEXEC is called.  For example, a
 * frequency of 7 means, that the propagation callback is executed for subproblems that are in depth 0, 7, 14, ... of
 * the branching tree. A frequency of 0 means that propagation is only applied in preprocessing and at the root node. A
 * frequency of -1 disables the propagator.
 * \n
 * The frequency can be adjusted by the user. This property of the propagator only defines the default value of the
 * frequency.\n
 * <b>Note:</b> If you want to have a more flexible control of when to execute the propagation algorithm, you have to
 * assign a frequency of 1 and implement a check at the beginning of your propagation algorithm whether you really want
 * to execute the domain propagation or not. If you do not want to execute it, set the result code to SCIP_DIDNOTRUN.
 *
 * \par PROP_DELAY: the default for whether the propagation method should be delayed, if other propagators or constraint handlers found domain reductions.
 * If the propagator's propagation method is marked to be delayed, it is only executed after no other propagator or
 * constraint handler found a domain reduction in the current iteration of the domain propagation loop.  If the
 * propagation method of the propagator is very expensive, you may want to mark it to be delayed until all cheap
 * propagation methods have been executed.
 *
 * \par PROP_TIMING: the timing mask of the propagator.
 * SCIP calls the domain propagation routines at different places in the node processing loop.
 * This property indicates at which places the propagator is called.
 * Possible values are defined in type_timing.h and can be concatenated, e.g., as in SCIP_PROPTIMING_ALWAYS.
 *
 * @subsection PROP_ADDITIONALPROPERTIES Optional propagator properties
 *
 * The following properties are optional and only need to be defined if the propagator supports
 * presolving, that is, if the \ref PROPPRESOL "presolving callback" is implemented.

 * \par PROP_PRESOLTIMING: the timing of the presolving method (FAST, MEDIUM, or EXHAUSTIVE).
 * Every presolving round starts with the FAST presolving methods. MEDIUM presolvers are only called, if FAST presolvers did not find
 * enough reductions in this round so far, and EXHAUSTIVE presolving steps are only performed if all presolvers called before
 * in this round were unsuccessful.
 * Presolving methods should be assigned a timing based on how expensive they are, e.g., presolvers that provide fast algorithms that
 * usually have a high impact (i.e., remove lots of variables or tighten bounds of many variables) should have a timing FAST.
 * If a presolving method implements different algorithms of different complexity, it may also get multiple timings and check the timing
 * internally in the \ref PROPPRESOL callback to decide which algorithms to run.
 *
 * \par PROP_PRESOL_PRIORITY: the priority of the presolving method.
 * This attribute is analogous to the PROP_PRIORITY flag, but deals with the preprocessing method of the presolver.
 *
 * \par PROP_PRESOL_MAXROUNDS: the default maximal number of presolving rounds the propagator participates in.
 * The preprocessing is executed in rounds.
 * If enough changes have been applied to the model, an additional preprocessing round is performed.
 * The MAXROUNDS parameter of a propagator denotes the maximal number of preprocessing rounds, the propagator
 * participates in.
 * A value of -1 means, that there is no limit on the number of rounds.
 * A value of 0 means, the preprocessing callback of the propagator is disabled.
 *
 * @section PROP_DATA Propagator Data
 *
 * Below the title "Data structures" you can find a struct called <code>struct SCIP_PropData</code>.  In this data
 * structure, you can store the data of your propagator. For example, you should store the adjustable parameters of the
 * propagator in this data structure.  If you are using C++, you can add propagator data as object variables to your
 * class as usual .
 * \n
 * Defining propagator data is optional. You can leave the struct empty.
 *
 *
 * @section PROP_INTERFACE Interface Methods
 *
 * At the bottom of "prop_mypropagator.c", you can find the interface method SCIPincludeSepaMypropagator(),
 * which also appears in "prop_mypropagator.h"
 * SCIPincludePropMypropagator() is called by the user, if (s)he wants to include the propagator,
 * i.e., if (s)he wants to use the propagator in his/her application.
 *
 * This method only has to be adjusted slightly.
 * It is responsible for notifying SCIP of the presence of the propagator. For this, you can either call SCIPincludeProp(),
 * or SCIPincludePropBasic() since SCIP version 3.0. In the latter variant, \ref PROP_ADDITIONALCALLBACKS "additional callbacks"
 * must be added via setter functions as, e.g., SCIPsetPropCopy(). We recommend this latter variant because
 * it is more stable towards future SCIP versions which might have more callbacks, whereas source code using the first
 * variant must be manually adjusted with every SCIP release containing new callbacks for separators in order to compile.
 *
 *
 * If you are using propagator data, you have to allocate the memory for the data at this point.  You can do this by
 * calling
 * \code
 * SCIP_CALL( SCIPallocBlockMemory(scip, &propdata) );
 * \endcode
 * You also have to initialize the fields in <code>struct SCIP_PropData</code> afterwards.
 *
 * You may also add user parameters for your propagator, see the method SCIPincludePropPseudoobj() in
 * src/scip/prop_pseudoobj.c for an example.
 *
 *
 * @section PROP_FUNDAMENTALCALLBACKS Fundamental Callback Methods of a Propagator
 *
 * The fundamental callback methods of the plugins are the ones that have to be implemented in order to obtain
 * an operational algorithm.
 * They are passed together with the propagator itself to SCIP using SCIPincludeProp() or SCIPincludePropBasic(),
 * see @ref PROP_INTERFACE.
 *
 * Propagator plugins have one fundamental callback method, namely the \ref PROPEXEC method
 * method.  This method has to be implemented for every propagator; the other callback methods are optional.  In the
 * C++ wrapper class scip::ObjProp, the scip_exec() method (which corresponds to the \ref PROPEXEC
 * callback) is a virtual abstract member function. You have to
 * implement it in order to be able to construct an object of your propagator class.
 *
 * Additional documentation for the callback methods can be found in type_prop.h.
 *
 * @subsection PROPEXEC
 *
 * The PROPEXEC callback is called during presolving and during the subproblem processing. It should perform the actual
 * domain propagation, which means that it should tighten the variables' bounds.  The technique of domain propagation,
 * which is the main workhorse of constraint programming, is called "node preprocessing" in the Integer Programming
 * community.
 *
 * The PROPEXEC callback has the following options:
 *  - detecting that the node is infeasible in the variables' bounds and can be cut off (result SCIP_CUTOFF)
 *  - reducing (i.e, tightening) the domains of some variables (result SCIP_REDUCEDDOM)
 *  - stating that the propagator searched, but did not find domain reductions, cutting planes, or cut constraints
 *    (result SCIP_DIDNOTFIND)
 *  - stating that the propagator was skipped (result SCIP_DIDNOTRUN)
 *  - stating that the propagator was skipped, but should be called again (result SCIP_DELAYED)
 *
 *
 *
 * @section PROP_ADDITIONALCALLBACKS Additional Callback Methods of a Propagator
 *
 * The additional callback methods do not need to be implemented in every case. However, some of them have to be
 * implemented for most applications, they can be used, for example, to initialize and free private data.
 * Additional callbacks can either be passed directly with SCIPincludeProp() to SCIP or via specific
 * <b>setter functions</b> after a call of SCIPincludePropBasic(), see also @ref PROP_INTERFACE.
 *
 * @subsection PROPRESPROP
 *
 * If the propagator wants to support \ref CONF "conflict analysis", it has to supply the PROPRESPROP method.  It also should call
 * SCIPinferVarLbProp() or SCIPinferVarUbProp() in the domain propagation instead of SCIPchgVarLb() or SCIPchgVarUb() in
 * order to deduce bound changes on variables.  In the SCIPinferVarLbProp() and SCIPinferVarUbProp() calls, the
 * propagator provides a pointer to itself and an integer value "inferinfo" that can be arbitrarily chosen.
 *
 * The propagation conflict resolving method PROPRESPROP must then be implemented to provide the "reasons" for the bound
 * changes, i.e., the bounds of variables at the time of the propagation, which forced the propagator to set the
 * conflict variable's bound to its current value. It can use the "inferinfo" tag to identify its own propagation rule
 * and thus identify the "reason" bounds. The bounds that form the reason of the assignment must then be provided by
 * calls to SCIPaddConflictLb() and SCIPaddConflictUb() in the propagation conflict resolving method.
 *
 * See the description of the propagation conflict resolving method \ref CONSRESPROP of constraint handlers for
 * further details.
 *
 * Omitting the PROPRESPROP callback circumvents the implementation of the usually rather complex conflict resolving method.
 * Yet, it
 * will make the conflict analysis less effective. We suggest to first omit the conflict resolving method and check how
 * effective the propagation method is. If it produces a lot of propagations for your application, you definitely should
 * consider implementing the conflict resolving method.
 *
 *
 * @subsection PROPFREE
 *
 * If you are using propagator data, you have to implement this method in order to free the propagator data.
 * This can be done by the following procedure:
 *
 * @refsnippet{src/scip/prop_redcost.c,SnippetPropFreeRedcost}
 *
 * If you have allocated memory for fields in your propagator data, remember to free this memory
 * before freeing the propagator data itself.
 * If you are using the C++ wrapper class, this method is not available.
 * Instead, just use the destructor of your class to free the member variables of your class.
 *
 * @subsection PROPINIT
 *
 * The PROPINIT callback is executed after the problem is transformed.  The propagator may, e.g., use this call to
 * initialize its propagator data.
 *
 * @subsection PROPCOPY
 *
 * The PROPCOPY callback is executed when a SCIP instance is copied, e.g. to
 * solve a sub-SCIP. By
 * defining this callback as
 * <code>NULL</code> the user disables the execution of the specified
 * propagator for all copied SCIP instances. This may deteriorate the performance
 * of primal heuristics using sub-SCIPs.
 *
 * @subsection PROPEXIT
 *
 * The PROPEXIT callback is executed before the transformed problem is freed.
 * In this method, the propagator should free all resources that have been allocated for the solving process in PROPINIT.
 *
 * @subsection PROPINITPRE
 *
 * The PROPINITPRE callback is executed before the preprocessing is started, even if presolving is turned off.
 * The propagator may use this call to initialize its presolving data before the presolving process begins.
 *
 * @subsection PROPEXITPRE
 *
 * The PROPEXITPRE callback is executed after the preprocessing has been finished, even if presolving is turned off.
 * The propagator may use this call, e.g., to clean up its presolving data.
 * Besides clean up, no time consuming operations should be done.
 *
 * @subsection PROPINITSOL
 *
 * The PROPINITSOL callback is executed when the presolving is finished and the branch-and-bound process is about to
 * begin.
 * The propagator may use this call to initialize its branch-and-bound specific data.
 *
 * @subsection PROPEXITSOL
 *
 * The PROPEXITSOL callback is executed before the branch-and-bound process is freed.
 * The propagator should use this call to clean up its branch-and-bound data.
 *
 * @subsection PROPPRESOL
 *
 * Seaches for domain propagations, analogous to the \ref PROPEXEC callback.
 * However, this callback is called during preprocessing.
 *
 * To inform SCIP that the presolving method found a reduction the result pointer has to be set in a proper way.
 * The following options are possible:
 *
 *  - SCIP_UNBOUNDED  : at least one variable is not bounded by any constraint in objective direction
 *  - SCIP_CUTOFF     : at least one domain reduction that renders the problem infeasible has been found
 *  - SCIP_SUCCESS    : the presolver found a domain reduction
 *  - SCIP_DIDNOTFIND : the presolver searched, but did not find a presolving change
 *  - SCIP_DIDNOTRUN  : the presolver was skipped
 *  - SCIP_DELAYED    : the presolver was skipped, but should be called again
 *
 *
 * Please see also the @ref PROP_ADDITIONALPROPERTIES section to learn about the properties
 * PROP_PRESOLTIMING and PROP_PRESOL_MAXROUNDS, which influence the behaviour of SCIP
 * calling PROPPRESOL.
 *
 */

/*--+----1----+----2----+----3----+----4----+----5----+----6----+----7----+----8----+----9----+----0----+----1----+----2*/

/**@page BRANCH How to add branching rules
 *
 * Branching rules are used to split the problem at the current node into smaller subproblems. Branching rules can be called at three
 * different occasions, which is why they have three different execution methods (see \ref
 * BRANCHRULE_ADDITIONALCALLBACKS).  Branching is performed if:
 * - the LP solution of the current problem is fractional. In this case, the integrality constraint handler calls the
 *   \ref BRANCHEXECLP methods of the branching rules.
 * - the list of external branching candidates is not empty. This will only be the case if branching candidates were added
 *   by a user's \ref RELAX "relaxation handler" or \ref CONS "constraint handler" plugin, calling SCIPaddExternBranchCand().
 *   These branching candidates should be processed by the \ref BRANCHEXECEXT method.
 * - if an integral solution violates one or more constraints and this infeasibility could not be resolved in the callback methods
 *   \ref CONSENFOLP and \ref CONSENFOPS of the corresponding constraint handlers. In this case, the \ref BRANCHEXECPS method will be called. This is the
 *   standard case, if you use SCIP as a pure CP or SAT solver. If the LP or any other type of relaxation is used, then
 *   branching on pseudo solutions works as a last resort.
 *
 * The idea of branching rules is to take a global view on the problem. In contrast, branching paradigms which are
 * specific to one type of constraint are best implemented within the enforcement callbacks of your constraint handler.
 * See, e.g., the constraint specific branching rules provided by the constraint handlers for special ordered sets
 * (src/scip/cons_sos{1,2}.c)).
 * \n
 * All branching rules that come with the default distribution of SCIP create two subproblems by splitting a single
 * variable's domain.  It is, however, fully supported to implement much more general branching schemes, for example by
 * creating more than two subproblems, or by adding additional constraints to the subproblems instead of tightening the
 * domains of the variables.
 * \n
 * A complete list of all branching rules contained in this release can be found \ref BRANCHINGRULES "here".
 *
 * We now explain how users can add their own branching rules.  Take the most infeasible LP branching rule
 * (src/scip/branch_mostinf.c) as an example.  As all other default plugins, it is written in C. C++ users can easily
 * adapt the code by using the scip::ObjBranchrule wrapper base class and implement the scip_...() virtual methods instead of
 * the SCIP_DECL_BRANCH... callback methods.
 *
 * Additional documentation for the callback methods of a branching rule can be found in the file type_branch.h.
 *
 * Here is what you have to do to implement a branching rule:
 * -# Copy the template files src/scip/branch_xyz.c and src/scip/branch_xyz.h into files named
 *    "branch_mybranchingrule.c" and "branch_mybranchingrule.h".
 *    \n
 *    Make sure to adjust your Makefile such that these files are compiled and linked to your project.
 * -# Use SCIPincludeBranchruleMybranchingrule() in order to include the branching rule into your SCIP instance,
 *    e.g., in the main file of your project (see, e.g., src/cmain.c in the Binpacking example).
 * -# Open the new files with a text editor and replace all occurrences of "xyz" by "mybranchingrule".
 * -# Adjust the properties of the branching rule (see \ref BRANCHRULE_PROPERTIES).
 * -# Define the branching rule data (see \ref BRANCHRULE_DATA). This is optional.
 * -# Implement the interface methods (see \ref BRANCHRULE_INTERFACE).
 * -# Implement the fundamental callback methods (see \ref BRANCHRULE_FUNDAMENTALCALLBACKS).
 * -# Implement the additional callback methods (see \ref BRANCHRULE_ADDITIONALCALLBACKS). This is optional.
 *
 *
 * @section BRANCHRULE_PROPERTIES Properties of a Branching Rule
 *
 * At the top of the new file "branch_mybranchingrule.c" you can find the branching rule properties.
 * These are given as compiler defines.
 * In the C++ wrapper class, you have to provide the branching rule properties by calling the constructor
 * of the abstract base class scip::ObjBranchrule from within your constructor.
 * The properties you have to set have the following meaning:
 *
 * \par BRANCHRULE_NAME: the name of the branching rule.
 * This name is used in the interactive shell to address the branching rule.
 * Additionally, if you are searching for a branching rule with SCIPfindBranchrule(), this name is looked up.
 * Names have to be unique: no two branching rules may have the same name.
 *
 * \par BRANCHRULE_DESC: the description of the branching rule.
 * This string is printed as a description of the branching rule in the interactive shell.
 *
 * \par BRANCHRULE_PRIORITY: the default value for the priority of the branching rule.
 * In the subproblem processing, the branching rules are called in decreasing order of their priority until
 * one succeeded to branch. Since most branching rules are able to generate a branching in all situations,
 * only the rule of highest priority is used. In combination with the BRANCHRULE_MAXDEPTH and
 * BRANCHRULE_MAXBOUNDDIST settings, however, interesting strategies can be easily employed. For example,
 * the user can set the priority of the "full strong branching" strategy to the highest value and assign the
 * second highest value to the "reliable pseudo cost" rule. If (s)he also sets the maximal depth for the
 * "full strong branching" to 5, in the top 5 depth levels of the search tree the "full strong branching" is
 * applied, while in the deeper levels "reliable pseudo cost branching" is used.
 * \n
 * Note that the BRANCHRULE_PRIORITY property only specifies the default value of the priority. The user can
 * change this value arbitrarily.
 *
 * \par BRANCHRULE_MAXDEPTH: the default value for the maximal depth level of the branching rule.
 * This parameter denotes the maximal depth level in the branch-and-bound tree up to which the branching method of the
 * branching rule will be applied. Use -1 for no limit.
 * \n
 * Note that this property only specifies the default value. The user can change this value arbitrarily.
 *
 * \par BRANCHRULE_MAXBOUNDDIST: the default value for the maximal relative distance from current node's dual bound to primal bound compared to best node's dual bound for applying branching.
 * At the current branch-and-bound node, the relative distance from its dual bound (local dual bound)
 * to the primal bound compared to the best node's dual bound (global dual bound) is considered. The branching method of
 * the branching rule will only be applied at the node if this relative distance does not exceed BRANCHRULE_MAXBOUNDDIST.
 * \n
 * For example, if the global dual bound is 50 and the primal bound is 60, BRANCHRULE_MAXBOUNDDIST = 0.25 means that
 * branching is only applied if the current node's dual bound is in the first quarter of the interval [50,60], i.e., if it
 * is less than or equal to 52.5. In particular, the values 0.0 and 1.0 mean that the branching rule is applied at the
 * current best node only or at all nodes, respectively.
 * \n
 * Note that the BRANCHRULE_MAXBOUNDDIST property only specifies the default value of the maximal bound distance.
 * The user can change this value arbitrarily.
 *
 *
 * @section BRANCHRULE_DATA Branching Rule Data
 *
 * Below the header "Data structures" you can find a struct which is called "struct SCIP_BranchruleData".
 * In this data structure, you can store the data of your branching rule. For example, you should store the adjustable
 * parameters of the branching rule in this data structure.
 * If you are using C++, you can add branching rule data as usual as object variables to your class.
 * \n
 * Defining branching rule data is optional. You can leave the struct empty.
 *
 *
 * @section BRANCHRULE_INTERFACE Interface Methods
 *
 * At the bottom of "branch_mybranchingrule.c", you can find the interface method SCIPincludeBranchruleMybranchingrule(),
 * which also appears in "branch_mybranchingrule.h"
 * SCIPincludeBranchruleMybranchingrule() is called by the user, if (s)he wants to include the branching rule,
 * i.e., if (s)he wants to use the branching rule in his/her application.
 *
 * This method only has to be adjusted slightly.
 * It is responsible for notifying SCIP of the presence of the branching rule. For this, you can either call
 * SCIPincludeBranchrule(),
 * or SCIPincludeBranchruleBasic() since SCIP version 3.0. In the latter variant, \ref BRANCHRULE_ADDITIONALCALLBACKS "additional callbacks"
 * must be added via setter functions as, e.g., SCIPsetBranchruleCopy(). We recommend this latter variant because
 * it is more stable towards future SCIP versions which might have more callbacks, whereas source code using the first
 * variant must be manually adjusted with every SCIP release containing new callbacks for branchrule in order to compile.
 *
 *
 * If you are using branching rule data, you have to allocate the memory for the data at this point.
 * You can do this by calling:
 * \code
 * SCIP_CALL( SCIPallocBlockMemory(scip, &branchruledata) );
 * \endcode
 * You also have to initialize the fields in struct SCIP_BranchruleData afterwards.
 *
 * You may also add user parameters for your branching rule, see the method SCIPincludeBranchruleRelpscost() in
 * src/scip/branch_relpscost.c for an example.
 *
 *
 * @section BRANCHRULE_FUNDAMENTALCALLBACKS Fundamental Callback Methods of a Branching Rule
 *
 * Branching rules do not have any fundamental callback methods, i.e., all callback methods are optional.
 * In most cases, however, you want to implement the \ref BRANCHEXECLP method and sometimes the \ref BRANCHEXECPS method.
 *
 *
 * @section BRANCHRULE_ADDITIONALCALLBACKS Additional Callback Methods of a Branching Rule
 *
 * The additional callback methods do not need to be implemented in every case. However, some of them have to be
 * implemented for most applications, they can be used, for example, to initialize and free private data.
 * Additional callbacks can either be passed directly with SCIPincludeBranchrule() to SCIP or via specific
 * <b>setter functions</b> after a call of SCIPincludeBranchruleBasic(), see also @ref BRANCHRULE_INTERFACE.
 *
 * The most important callback methods are the \ref BRANCHEXECLP, \ref BRANCHEXECEXT,
 * and \ref BRANCHEXECPS methods, which perform the actual task of generating a branching.
 *
 * Additional documentation for the callback methods can be found in type_branch.h.
 *
 * @subsection BRANCHEXECLP
 *
 * The BRANCHEXECLP callback is executed during node processing if a fractional LP solution is available. It should
 * split the current problem into smaller subproblems. Usually, the branching is done in a way such that the current
 * fractional LP solution is no longer feasible in the relaxation of the subproblems.  It is, however, possible to
 * create a child node for which the fractional LP solution is still feasible in the relaxation, for example, by
 * branching on a variable with integral LP value.  In every case, you have to make sure that each subproblem is a
 * proper restriction of the current problem.  Otherwise, you risk to produce an infinite path in the search tree.
 *
 * The user gains access to the branching candidates, i.e., to the fractional variables, and their LP solution values by
 * calling the method SCIPgetLPBranchCands(). Furthermore, SCIP provides two methods for performing the actual
 * branching, namely SCIPbranchVar() and SCIPcreateChild().
 *
 * Given an integral variable \f$x\f$ with fractional LP solution value \f$x^*\f$, the method SCIPbranchVar() creates
 * two child nodes; one contains the bound \f$x \le \lfloor x^* \rfloor\f$ and the other one contains the bound \f$x \ge
 * \lceil x^* \rceil\f$, see the BRANCHEXECLP callback in src/scip/branch_mostinf.c for an example. In addition, if a
 * proven lower objective bound of a created child node is known, like after strong branching has been applied, the user
 * may call the method SCIPupdateNodeLowerbound() in order to update the child node's lower bound.
 *
 * Please also see the \ref BRANCHEXEC "further information for the three execution methods".
 *
 * @subsection BRANCHEXECEXT
 *
 * The BRANCHEXECEXT callback is executed during node processing if no LP solution is available and the list of
 * external branching candidates is not empty. It should split the current problem into smaller subproblems. If you
 * do not use relaxation handlers or constraints handlers that provide external branching candidates, you do not need to
 * implement this callback.
 *
 * In contrast to the LP branching candidates and the pseudo branching candidates, the list of external branching
 * candidates will not be generated automatically. The user has to add all variables to the list by calling
 * SCIPaddExternBranchCand() for each of them. Usually, this will happen in the execution method of a relaxation handler or in the
 * enforcement methods of a constraint handler.
 *
 * The user gains access to these branching candidates by calling the method SCIPgetExternBranchCands(). Furthermore,
 * SCIP provides two methods for performing the actual branching with a given solution value, namely SCIPbranchVarVal()
 * and SCIPcreateChild(). SCIPbranchVarVal() allows users to specify the branching point for a variable in contrast to
 * SCIPbranchVar(), which will always use the current LP or pseudo solution.
 *
 * This paragraph contains additional information regarding how the method SCIPbranchVarVal() works. For external branching candidates,
 * there are three principle possibilities:
 * - Given a continuous variable \f$x\f$ with solution value \f$x^*\f$, the method SCIPbranchVarVal() creates
 *   two child nodes; one contains the bound \f$x \le x^* \f$ and the other one contains the bound \f$x \ge x^* \f$.
 * - Given an integer variable \f$x\f$ with fractional solution value \f$x^*\f$, the method
 *   SCIPbranchVarVal() creates two child nodes; one contains the bound \f$x \le \lfloor x^* \rfloor\f$ and the other
 *   one contains the bound \f$x \ge \lceil x^* \rceil\f$.
 * - Given an integer variable \f$x\f$ with integral solution value \f$x^*\f$, the method SCIPbranchVarVal()
 *   creates three child nodes; one contains the bound \f$x \le x^* -1\f$, one contains the bound \f$x \ge x^* +1\f$,
 *   one contains the fixing \f$x = x^*\f$.
 *
 * See the BRANCHEXECEXT callback in src/scip/branch_random.c for an example. In addition, if a proven lower bound of a
 * created child node is known the user may call the method SCIPupdateNodeLowerbound() in order to update the child
 * node's lower bound.
 *
 * Please also see the \ref BRANCHEXEC "further information for the three execution methods".
 *
 * @subsection BRANCHEXECPS
 *
 * The BRANCHEXECPS callback is executed during node processing if no LP solution is available and at least one of the
 * integer variables is not yet fixed. It should split the current problem into smaller subproblems. PS stands for
 * pseudo solution which is the vector of all variables set to their locally best (w.r.t. the objective function)
 * bounds.
 *
 * The user gains access to the branching candidates, i.e., to the non-fixed integer variables, by calling the method
 * SCIPgetPseudoBranchCands(). Furthermore, SCIP provides two methods for performing the actual branching, namely
 * SCIPbranchVar() and SCIPcreateChild().
 *
 * Given an integer variable \f$x\f$ with bounds \f$[l,u]\f$ and not having solved the LP, the method SCIPbranchVar()
 * creates two child nodes:
 * - If both bounds are finite, then the two children will contain the domain reductions \f$x \le x^*\f$, and \f$x \ge
 *   x^*+1\f$ with \f$x^* = \lfloor \frac{l + u}{2}\rfloor\f$. The current pseudo solution will remain feasible in one
 *   of the branches, but the hope is that halving the domain's size leads to good propagations.
 * - If only one of the bounds is finite, the variable will be fixed to that bound in one of the child nodes. In the
 *   other child node, the bound will be shifted by one.
 * - If both bounds are infinite, three children will be created: \f$x \le 1\f$, \f$x \ge 1\f$, and \f$x = 0\f$.

 *
 * See the BRANCHEXECPS callback in src/scip/branch_random.c for an example. In addition, if a proven lower bound of a
 * created child node is known, the user may call the method SCIPupdateNodeLowerbound() in order to update the child
 * node's lower bound.
 *
 * Please also see the \ref BRANCHEXEC "further information for the three execution methods".
 *
 * @subsection BRANCHEXEC Further information for the three execution methods
 *
 * In order to apply more general branching schemes, one should use the method SCIPcreateChild().
 * After having created a child node, the additional restrictions of the child node have to be added with calls to
 * SCIPaddConsNode(), SCIPchgVarLbNode(), or SCIPchgVarUbNode().
 * \n
 * In the method SCIPcreateChild(), the branching rule has to assign two values to the new nodes: a node selection
 * priority for each node and an estimate for the objective value of the best feasible solution contained in the subtree
 * after applying the branching. If the method SCIPbranchVar() is used, these values are automatically assigned. For
 * variable based branching schemes, one might use the methods SCIPcalcNodeselPriority() and the method
 * SCIPcalcChildEstimate().
 *
 * In some cases, the branching rule can tighten the current subproblem instead of producing a branching. For example,
 * strong branching might have proven that rounding up a variable would lead to an infeasible LP relaxation and thus,
 * the variable must be rounded down. Therefore, the BRANCHEXECLP, BRANCHEXECPS and BRANCHEXECREL callbacks may also
 * produce domain reductions or add additional constraints to the current subproblem.
 *
 * The execution callbacks have the following options:
 *  - detecting that the node is infeasible and can be cut off (result SCIP_CUTOFF)
 *  - adding an additional constraint (e.g. a conflict constraint) (result SCIP_CONSADDED; note that this action
 *    must not be performed if the input "allowaddcons" is FALSE)
 *  - reducing the domain of a variable such that the current LP solution becomes infeasible (result SCIP_REDUCEDDOM)
 *  - applying a branching (result SCIP_BRANCHED)
 *  - stating that the branching rule was skipped (result SCIP_DIDNOTRUN).
 *
 * Only the BRANCHEXECLP callback has the possibility to add a cutting plane to the LP (result SCIP_SEPARATED).
 *
 * @subsection BRANCHFREE
 *
 * If you are using branching rule data, you have to implement this method in order to free the branching rule data.
 * This can be done by the following procedure:
 *
 * @refsnippet{src/scip/branch_random.c,SnippetBranchFreeRandom}
 *
 * If you have allocated memory for fields in your branching rule data, remember to free this memory
 * before freeing the branching rule data itself.
 * If you are using the C++ wrapper class, this method is not available.
 * Instead, just use the destructor of your class to free the member variables of your class.
 *
 * @subsection BRANCHINIT
 *
 * The BRANCHINIT callback is executed after the problem is transformed.
 * The branching rule may, e.g., use this call to initialize its branching rule data.
 *
 * @subsection BRANCHCOPY
 *
 * The BRANCHCOPY callback is executed when a SCIP instance is copied, e.g. to
 * solve a sub-SCIP. By
 * defining this callback as
 * <code>NULL</code> the user disables the execution of the specified
 * branching rule for all copied SCIP instances. This may deteriorate the performance
 * of primal heuristics using sub-SCIPs.
 *
 * @subsection BRANCHEXIT
 *
 * The BRANCHEXIT callback is executed before the transformed problem is freed.
 * In this method, the branching rule should free all resources that have been allocated for the solving process in
 * BRANCHINIT.
 *
 * @subsection BRANCHINITSOL
 *
 * The BRANCHINITSOL callback is executed when the presolving is finished and the branch-and-bound process is about to
 * begin.
 * The branching rule may use this call to initialize its branch-and-bound specific data.
 *
 * @subsection BRANCHEXITSOL
 *
 * The BRANCHEXITSOL callback is executed before the branch-and-bound process is freed.
 * The branching rule should use this call to clean up its branch-and-bound data.
 */

/*--+----1----+----2----+----3----+----4----+----5----+----6----+----7----+----8----+----9----+----0----+----1----+----2*/

/**@page NODESEL How to add node selectors
 *
 * Node selectors are used to decide which of the leaves in the current branching tree is selected as next subproblem
 * to be processed. The ordering relation of the tree's leaves for storing them in the leaf priority queue is also
 * defined by the node selectors.
 * \n
 * A complete list of all node selectors contained in this release can be found \ref NODESELECTORS "here".
 *
 * We now explain how users can add their own node selectors.
 * Take the node selector for depth first search (src/scip/nodesel_dfs.c) as an example.
 * As all other default plugins, it is written in C. C++ users can easily adapt the code by using the scip::ObjNodesel wrapper
 * base class and implement the scip_...() virtual methods instead of the SCIP_DECL_NODESEL... callback methods.
 *
 * Additional documentation for the callback methods of a node selector can be found in the file type_nodesel.h.
 *
 * Here is what you have to do to implement a node selector:
 * -# Copy the template files src/scip/nodesel_xyz.c and src/scip/nodesel_xyz.h into files named "nodesel_mynodeselector.c"
 *    and "nodesel_mynodeselector.h".
 *    \n
 *    Make sure to adjust your Makefile such that these files are compiled and linked to your project.
 * -# Use SCIPincludeNodeselMynodeselector() in oder to include the node selector into your SCIP instance,
 *    e.g., in the main file of your project (see, e.g., src/cmain.c in the Binpacking example).
 * -# Open the new files with a text editor and replace all occurrences of "xyz" by "mynodeselector".
 * -# Adjust the properties of the node selector (see \ref NODESEL_PROPERTIES).
 * -# Define the node selector data (see \ref NODESEL_DATA). This is optional.
 * -# Implement the interface methods (see \ref NODESEL_INTERFACE).
 * -# Implement the fundamental callback methods (see \ref NODESEL_FUNDAMENTALCALLBACKS).
 * -# Implement the additional callback methods (see \ref NODESEL_ADDITIONALCALLBACKS). This is optional.
 *
 *
 * @section NODESEL_PROPERTIES Properties of a Node Selector
 *
 * At the top of the new file "nodesel_mynodeselector.c" you can find the node selector properties.
 * These are given as compiler defines.
 * In the C++ wrapper class, you have to provide the node selector properties by calling the constructor
 * of the abstract base class scip::ObjNodesel from within your constructor.
 * The properties you have to set have the following meaning:
 *
 * \par NODESEL_NAME: the name of the node selector.
 * This name is used in the interactive shell to address the node selector.
 * Additionally, if you are searching for a node selector with SCIPfindNodesel(), this name is looked up.
 * Names have to be unique: no two node selectors may have the same name.
 *
 * \par NODESEL_DESC: the description of the node selector.
 * This string is printed as a description of the node selector in the interactive shell.
 *
 * \par NODESEL_STDPRIORITY: the default priority of the node selector in the standard mode.
 * The first step of each iteration of the main solving loop is the selection of the next subproblem to be processed.
 * The node selector of highest priority (the active node selector) is called to do this selection.
 * In particular, if you implemented your own node selector plugin which you want to be applied, you should choose a priority
 * which is greater then all priorities of the SCIP default node selectors.
 * Note that SCIP has two different operation modes: the standard mode and the memory saving mode. If the memory
 * limit - given as a parameter by the user - is almost reached, SCIP switches from the standard mode to the memory saving
 * mode in which different priorities for the node selectors are applied. NODESEL_STDPRIORITY is the priority of the
 * node selector used in the standard mode.
 * \n
 * Note that this property only defines the default value of the priority. The user may change this value arbitrarily by
 * adjusting the corresponding parameter setting.
 *
 * \par NODESEL_MEMSAVEPRIORITY: the default priority of the node selector in the memory saving mode.
 * The priority NODESEL_MEMSAVEPRIORITY of the node selector has the same meaning as the priority NODESEL_STDPRIORITY, but
 * is used in the memory saving mode.
 * Usually, you want the best performing node selector, for example best estimate search, to have maximal
 * standard priority, while you want a node selector which tends to keep the growth of the search tree limited, for example
 * depth first search, to have maximal memory saving priority.
 * \n
 * Note that this property only defines the default value of the priority. The user may change this value arbitrarily by
 * adjusting the corresponding parameter setting.
 *
 *
 * @section NODESEL_DATA Node Selector Data
 *
 * Below the header "Data structures" you can find a struct which is called "struct SCIP_NodeselData".
 * In this data structure, you can store the data of your node selector. For example, you should store the adjustable
 * parameters of the node selector in this data structure.
 * If you are using C++, you can add node selector data as usual as object variables to your class.
 * \n
 * Defining node selector data is optional. You can leave the struct empty.
 *
 *
 * @section NODESEL_INTERFACE Interface Methods
 *
 * At the bottom of "nodesel_mynodeselector.c", you can find the interface method SCIPincludeNodeselMynodeselector(),
 * which also appears in "nodesel_mynodeselector.h"
 * SCIPincludeNodeselMynodeselector() is called by the user, if (s)he wants to include the node selector,
 * i.e., if (s)he wants to use the node selector in his/her application.
 *
 * This method only has to be adjusted slightly.
 * It is responsible for notifying SCIP of the presence of the node selector. For this, you can either call
 * SCIPincludeNodesel(),
 * or SCIPincludeNodeselBasic() since SCIP version 3.0. In the latter variant, \ref NODESEL_ADDITIONALCALLBACKS "additional callbacks"
 * must be added via setter functions as, e.g., SCIPsetNodeselCopy(). We recommend this latter variant because
 * it is more stable towards future SCIP versions which might have more callbacks, whereas source code using the first
 * variant must be manually adjusted with every SCIP release containing new callbacks for node selectors in order to compile.
 *
 *
 * If you are using node selector data, you have to allocate the memory for the data at this point.
 * You can do this by calling:
 * \code
 * SCIP_CALL( SCIPallocBlockMemory(scip, &nodeseldata) );
 * \endcode
 * You also have to initialize the fields in struct SCIP_NodeselData afterwards.
 *
 * You may also add user parameters for your node selector, see the method SCIPincludeNodeselRestartdfs() in
 * src/scip/nodesel_restartdfs.c for an example.
 *
 *
 * @section NODESEL_FUNDAMENTALCALLBACKS Fundamental Callback Methods of a Node Selector
 *
 * The fundamental callback methods of the plugins are the ones that have to be implemented in order to obtain
 * an operational algorithm.
 * They are passed together with the node selector itself to SCIP using SCIPincludeNodesel() or SCIPincludeNodeselBasic(),
 * see @ref NODESEL_INTERFACE.
 *
 * Node selector plugins have two fundamental callback methods, namely the NODESELSELECT method and the NODESELCOMP method.
 * These methods have to be implemented for every node selector; the other callback methods are optional.
 * They implement the two requirements every node selector has to fulfill: Selecting a node from the queue to be processed
 * next and, given two nodes, deciding which of both is favored by the node selector's selection rule. The first
 * task is implemented in the NODESELSELECT callback, the second one in the NODESELCOMP callback.
 * In the C++ wrapper class scip::ObjNodesel, the scip_select() method and the scip_comp() method (which correspond to the
 * NODESELSELECT callback and the NODESELCOMP callback, respectively) are virtual abstract member functions.
 * You have to implement them in order to be able to construct an object of your node selector class.
 *
 * Additional documentation for the callback methods can be found in type_nodesel.h.
 *
 * @subsection NODESELSELECT
 *
 * The NODESELSELECT callback is the first method called in each iteration in the main solving loop. It should decide
 * which of the leaves in the current branching tree is selected as the next subproblem to be processed.
 * It can arbitrarily decide between all leaves stored in the tree, but for performance reasons,
 * the current node's children and siblings are often treated different from the remaining leaves.
 * This is mainly due to the warm start capabilities of the simplex algorithm and the expectation that the bases of
 * neighboring vertices in the branching tree very similar.
 * The node selector's choice of the next node to process can
 * have a large impact on the solver's performance, because it influences the finding of feasible solutions and the
 * development of the global dual bound.
 *
 * Besides the ranking of the node selector, every node gets assigned a node selection priority by the branching rule
 * that created the node. See the \ref BRANCHEXECLP and \ref BRANCHEXECPS callbacks of the branching rules for details.
 * For example, the node where the branching went in the same way as the deviation from the branching variable's
 * root solution could be assigned a higher priority than the node where the branching went in the opposite direction.
 *
 * The following methods provide access to the various types of leaf nodes:
 * - SCIPgetPrioChild() returns the child of the current node with the largest node selection priority, as assigned by the
 *   branching rule.
 *   If no child is available (for example, because the current node was pruned), a NULL pointer is returned.
 * - SCIPgetBestChild() returns the best child of the current node with respect to the node selector's ordering relation as
 *   defined by the \ref NODESELCOMP callback. If no child is available, a NULL pointer is returned.
 * - SCIPgetPrioSibling() returns the sibling of the current node with the largest node selection priority.
 *   If no sibling is available (for example, because all siblings of the current node have already been processed), a NULL
 *   pointer is returned.
 *   Note that in binary branching every node has at most one sibling, but since SCIP supports arbitrary branching rules,
 *   this might not always be the case.
 * - SCIPgetBestSibling() returns the best sibling of the current node with respect to the node selector's ordering relation
 *   as defined by the \ref NODESELCOMP callback. If no sibling is available, a NULL pointer is returned.
 * - SCIPgetBestNode() returns the best leaf from the tree (children, siblings, or other leaves) with respect to the node
 *   selector's ordering relation as defined by the \ref NODESELCOMP callback. If no open leaf exists, a NULL pointer is
 *   returned. In this case, the optimization is finished, and the node selector should return a NULL pointer as 'selnode'.
 * - SCIPgetBestboundNode() returns a leaf from the tree (children, siblings, or other leaves) with the smallest lower (dual)
 *   objective bound. If the queue is empty, a NULL pointer is returned. In this case, the optimization is finished, and the
 *   node selector should return a NULL pointer as 'selnode'.
 *
 *
 * @subsection NODESELCOMP
 *
 * The NODESELCOMP callback is called to compare two leaves of the current branching tree (say node 1 and node 2)
 * regarding their ordering relation.
 *
 * The NODESELCOMP should return the following values:
 *  - value < 0, if node 1 comes before (is better than) node 2
 *  - value = 0, if both nodes are equally good
 *  - value > 0, if node 1 comes after (is worse than) node 2.
 *
 * @section NODESEL_ADDITIONALCALLBACKS Additional Callback Methods of a Node Selector
 *
 * The additional callback methods do not need to be implemented in every case. However, some of them have to be
 * implemented for most applications, they can be used, for example, to initialize and free private data.
 * Additional callbacks can either be passed directly with SCIPincludeNodesel() to SCIP or via specific
 * <b>setter functions</b> after a call of SCIPincludeNodeselBasic(), see also @ref NODESEL_INTERFACE.
 *
 * @subsection NODESELFREE
 *
 * If you are using node selector data, you have to implement this method in order to free the node selector data.
 * This can be done by the following procedure:
 *
 * @refsnippet{src/scip/nodesel_bfs.c,SnippetNodeselFreeBfs}
 *
 * If you have allocated memory for fields in your node selector data, remember to free this memory
 * before freeing the node selector data itself.
 * If you are using the C++ wrapper class, this method is not available.
 * Instead, just use the destructor of your class to free the member variables of your class.
 *
 * @subsection NODESELINIT
 *
 * The NODESELINIT callback is executed after the problem is transformed.
 * The node selector may, e.g., use this call to initialize its node selector data.
 *
 * @subsection NODESELCOPY
 *
 * The NODESELCOPY callback is executed when a SCIP instance is copied, e.g. to
 * solve a sub-SCIP. By
 * defining this callback as
 * <code>NULL</code> the user disables the execution of the specified
 * node selector for all copied SCIP instances. This may deteriorate the performance
 * of primal heuristics using sub-SCIPs.
 *
 * @subsection NODESELEXIT
 *
 * The NODESELEXIT callback is executed before the transformed problem is freed.
 * In this method, the node selector should free all resources that have been allocated for the solving process
 * in NODESELINIT.
 *
 * @subsection NODESELINITSOL
 *
 * The NODESELINITSOL callback is executed when the presolving is finished and the branch-and-bound process is about to
 * begin.
 * The node selector may use this call to initialize its branch-and-bound specific data.
 *
 * @subsection NODESELEXITSOL
 *
 * The NODESELEXITSOL callback is executed before the branch-and-bound process is freed.
 * The node selector should use this call to clean up its branch-and-bound data.
 */


/*--+----1----+----2----+----3----+----4----+----5----+----6----+----7----+----8----+----9----+----0----+----1----+----2*/

/**@page HEUR How to add primal heuristics
 *
 * Feasible solutions can be found in two different ways during the traversal of the branch-and-bound tree. On one
 * hand, the solution of a node's relaxation may be feasible with respect to the constraints (including the integrality).
 * On the other hand, feasible solutions can be discovered by primal heuristics.
 * \n
 * A complete list of all primal heuristics contained in this release can be found \ref PRIMALHEURISTICS "here".
 * \n
 * Diving heuristics are primal heuristics that explore an auxiliary search tree in a depth-first manner. Since SCIP
 * version 3.2, it is easy to integrate further diving heuristics by using a special controller for the scoring,
 * see \ref DIVINGHEUR "here" for information on how to implement a diving heuristic.
 * \n
 * We now explain how users can add their own primal heuristics.
 * Take the simple and fast LP rounding heuristic (src/scip/heur_simplerounding.c) as an example.
 * The idea of simple rounding is to iterate over all fractional variables of an LP solution and round them down,
 * if the variables appears only with nonnegative coefficients in the system Ax <= b and round them up if
 * the variables appears only with nonpositive coefficients.
 * If one of both conditions applies for each of the fractional variables, this will give a feasible solution.
 * As all other default plugins, it is written in C. C++ users can easily adapt the code by using the scip::ObjHeur wrapper
 * base class and implement the scip_...() virtual methods instead of the SCIP_DECL_HEUR... callback methods.
 *
 * Additional documentation for the callback methods of a primal heuristic can be found in the file type_heur.h.
 *
 * Here is what you have to do to implement a primal heuristic:
 * -# Copy the template files src/scip/heur_xyz.c and src/scip/heur_xyz.h into files named "heur_myheuristic.c"
 *    and "heur_myheuristic.h".
 *    \n
 *    Make sure to adjust your Makefile such that these files are compiled and linked to your project.
 * -# Use SCIPincludeHeurMyheuristic() in order to include the heuristic into your SCIP instance,
 *    e.g., in the main file of your project (see, e.g., src/cmain.c in the Binpacking example).
 * -# Open the new files with a text editor and replace all occurrences of "xyz" by "myheuristic".
 * -# Adjust the properties of the primal heuristic (see \ref HEUR_PROPERTIES).
 * -# Define the primal heuristic data (see \ref HEUR_DATA). This is optional.
 * -# Implement the interface methods (see \ref HEUR_INTERFACE).
 * -# Implement the fundamental callback methods (see \ref HEUR_FUNDAMENTALCALLBACKS).
 * -# Implement the additional callback methods (see \ref HEUR_ADDITIONALCALLBACKS). This is optional.
 *
 *
 * @section HEUR_PROPERTIES Properties of a Primal Heuristic
 *
 * At the top of the new file "heur_myheuristic.c" you can find the primal heuristic properties.
 * These are given as compiler defines.
 * In the C++ wrapper class, you have to provide the primal heuristic properties by calling the constructor
 * of the abstract base class scip::ObjHeur from within your constructor.
 * Of course, all of them are of relevant, but the most important ones for controlling the performance
 * are usually HEUR_FREQ and HEUR_TIMING.
 * The properties you have to set have the following meaning:
 *
 * \par HEUR_NAME: the name of the primal heuristic.
 * This name is used in the interactive shell to address the primal heuristic.
 * Additionally, if you are searching for a primal heuristic with SCIPfindHeur(), this name is looked up.
 * Names have to be unique: no two primal heuristics may have the same name.
 *
 * \par HEUR_DESC: the description of the primal heuristic.
 * This string is printed as a description of the primal heuristic in the interactive shell when you call "display heuristics".
 *
 * \par HEUR_DISPCHAR: the display character of the primal heuristic.
 * In the interactive shell, this character is printed in the first column of a status information row, if the primal
 * heuristic found the feasible solution belonging to the primal bound. Note that a star '*' stands for an integral
 * LP-relaxation.
 * In order to avoid confusion, display characters should be unique: no two primal heuristics should have the same display character.
 * You can get a list of all primal heuristics along with their display characters by entering "display heuristics" in the
 * SCIP interactive shell.
 *
 * \par HEUR_PRIORITY: the priority of the primal heuristic.
 * At each of the different entry points of the primal heuristics during the solving process (see HEUR_TIMING), they are
 * called in decreasing order of their priority.
 * \n
 * The priority of a primal heuristic should be set according to the complexity of the heuristic and the likelihood to find
 * feasible solutions: primal heuristics that provide fast algorithms that often succeed in finding a feasible solution should have
 * a high priority (like simple rounding). In addition, the interaction between different types of primal heuristics should be taken into account.
 * For example, improvement heuristics, which try to generate improved solutions by inspecting one or more of the feasible
 * solutions that have already been found, should have a low priority (like Crossover which by default needs at least 3 feasible solutions).
 *
 * \par HEUR_FREQ: the default frequency for executing the primal heuristic.
 * The frequency together with the frequency offset (see HEUR_FREQOFS) defines the depth levels at which the execution
 * method of the primal heuristic \ref HEUREXEC is called. For example, a frequency of 7 together with a frequency offset
 * of 5 means, that the \ref HEUREXEC callback is executed for subproblems that are in depth 5, 12, 19, ... of the branching tree. A
 * frequency of 0 together with a frequency offset of 3 means, that the execution method is only called at those nodes that are in
 * depth level 3 (i.e., at most for \f$2^3 = 8\f$ nodes if binary branching is applied).
 * Typical cases are: A frequency of 0 and an offset of 0 which means that
 * the heuristic is only called at the root node and a frequency of -1 which disables the heuristic.
 * \n
 * The frequency can be adjusted by the user. This property of the primal heuristic only defines the default value of the
 * frequency. If you want to have a more flexible control of when to execute the primal heuristic, you have to assign
 * a frequency of 1 and implement a check at the beginning of your execution method whether you really want to search for feasible
 * solutions or not. If you do not want to execute the method, set the result code to SCIP_DIDNOTRUN.
 *
 * \par HEUR_FREQOFS: the frequency offset for executing the primal heuristic.
 * The frequency offset defines the depth of the branching tree at which the primal heuristic is executed for the first
 * time. For example, a frequency of 7 (see HEUR_FREQ) together with a frequency offset of 10 means, that the
 * callback is executed for subproblems that are in depth 10, 17, 24, ... of the branching tree. In particular, assigning
 * different offset values to heuristics of the same type, like diving heuristics, can be useful for evenly spreading the
 * application of these heuristics across the branch-and-bound tree.
 * Note that if the frequency is equal to 1, the heuristic is applied for all nodes with depth level larger or equal to
 * the frequency offset.
 *
 * \par HEUR_MAXDEPTH: the maximal depth level for executing the primal heuristic.
 * This parameter denotes the maximal depth level in the branching tree up to which the execution method of the primal
 * heuristic is called. Use -1 for no limit (a usual case).
 *
 * \par HEUR_TIMING: the execution timing of the primal heuristic.
 * Primal heuristics have different entry points during the solving process and the execution timing parameter defines the
 * entry point at which the primal heuristic is executed first.
 * \n
 * The primal heuristic can be called first:
 * - before the processing of the node starts (SCIP_HEURTIMING_BEFORENODE)
 * - after each LP solve during the cut-and-price loop (SCIP_HEURTIMING_DURINGLPLOOP)
 * - after the cut-and-price loop was finished (SCIP_HEURTIMING_AFTERLPLOOP)
 * - after the processing of a node <em>with solved LP</em>  was finished (SCIP_HEURTIMING_AFTERLPNODE)
 * - after the processing of a node <em>without solved LP</em> was finished (SCIP_HEURTIMING_AFTERPSEUDONODE)
 * - after the processing of the last node in the current plunge was finished, <em>and only if the LP was solved for
 *   this node</em> (SCIP_HEURTIMING_AFTERLPPLUNGE)
 * - after the processing of the last node in the current plunge was finished, <em>and only if the LP was not solved
 *   for this node</em> (SCIP_HEURTIMING_AFTERPSEUDOPLUNGE).
 * \par
 * A plunge is the successive solving of child and sibling nodes in the search tree.
 * The flags listed above can be combined to call the heuristic at multiple times by concatenating them with a bitwise OR.
 * Two useful combinations are already predefined:
 * - after the processing of a node was finished (SCIP_HEURTIMING_AFTERNODE; combines SCIP_HEURTIMING_AFTERLPNODE and
 *   SCIP_HEURTIMING_AFTERPSEUDONODE)
 * - after the processing of the last node in the current plunge was finished (SCIP_HEURTIMING_AFTERPLUNGE; combines
 *   SCIP_HEURTIMING_AFTERLPPLUNGE and SCIP_HEURTIMING_AFTERPSEUDOPLUNGE)
 * \par
 * Calling a primal heuristic "before the processing of the node starts" is particularly useful for heuristics
 * that do not need to access the LP solution of the current node. If such a heuristic finds a feasible solution, the
 * leaves of the branching tree exceeding the new primal bound are pruned. It may happen that even the current node can
 * be cut off without solving the LP relaxation. Combinatorial heuristics, like the farthest insert heuristic for the TSP
 * (see examples/TSP/src/HeurFarthestInsert.cpp), are often applicable at this point.
 * \n
 * Very fast primal heuristics that require an LP solution can also be called "after each LP solve during the
 * cut-and-price loop". Rounding heuristics, like the simple and fast LP rounding heuristic
 * (src/scip/heur_simplerounding.c), belong to this group of primal heuristics.
 * \n
 * Most heuristics, however, are called either after a node was completely processed
 * (e.g. expensive rounding heuristics like RENS), or even only after a full plunge was finished (e.g., diving heuristics).
 *
 * \par HEUR_USESSUBSCIP: Does the heuristic use a secondary SCIP instance?
 * Some heuristics and separators solve MIPs or SAT problems using a secondary SCIP instance. Examples are
 * Large Neighborhood Search heuristics such as RINS and Local Branching or the CGMIP separator. To avoid recursion,
 * these plugins usually deactivate all other plugins that solve MIPs. If a heuristic uses a secondary SCIP instance,
 * this parameter has to be TRUE and it is recommended to call SCIPsetSubscipsOff() for the secondary SCIP instance.
 *
 * Computational experiments indicate that for the overall performance of a MIP solver, it is important to evenly
 * spread the application of the heuristics across the branch-and-bound tree. Thus, the assignment of the parameters
 * HEUR_FREQ, HEUR_FREQOFS, and HEUR_TIMING should contribute to this aim.
 *
 * Note that all diving heuristics in the SCIP distribution (see, e.g., src/scip/heur_guideddiving.c) check whether other diving
 * heuristics have already been called at the current node. This can be done by comparing SCIPgetLastDivenode(scip) and
 * SCIPgetNNodes(scip). If the two are equal, and if the current node is not the root node (SCIPgetDepth(scip) > 0), diving
 * heuristics should be delayed by returning the result code 'SCIP_DELAYED'. This is an additional contribution to the goal of
 * not calling multiple similar heuristics at the same node.
 *
 *
 * @section HEUR_DATA Primal Heuristic Data
 *
 * Below the header "Data structures" you can find a struct which is called "struct SCIP_HeurData".
 * In this data structure, you can store the data of your primal heuristic. For example, you should store the adjustable
 * parameters of the primal heuristic or a working solution in this data structure.
 * If you are using C++, you can add primal heuristic data as usual as object variables to your class.
 * \n
 * Defining primal heuristic data is optional. You can leave the struct empty.
 *
 *
 * @section HEUR_INTERFACE Interface Methods
 *
 * At the bottom of "heur_myheuristic.c", you can find the interface method SCIPincludeHeurMyheuristic(),
 * which also appears in "heur_myheuristic.h"
 * SCIPincludeHeurMyheuristic() is called by the user, if (s)he wants to include the heuristic,
 * i.e., if (s)he wants to use the heuristic in his/her application.
 *
 * This method only has to be adjusted slightly.
 * It is responsible for notifying SCIP of the presence of the heuristic. For this, you can either call
 * SCIPincludeHeur(),
 * or SCIPincludeHeurBasic() since SCIP version 3.0. In the latter variant, \ref HEUR_ADDITIONALCALLBACKS "additional callbacks"
 * must be added via setter functions as, e.g., SCIPsetHeurCopy(). We recommend this latter variant because
 * it is more stable towards future SCIP versions which might have more callbacks, whereas source code using the first
 * variant must be manually adjusted with every SCIP release containing new callbacks for heuristics in order to compile.
 *
 * If you are using primal heuristic data, you have to allocate the memory for the data at this point.
 * You can do this by calling:
 * \code
 * SCIP_CALL( SCIPallocBlockMemory(scip, &heurdata) );
 * \endcode
 * You also have to initialize the fields in struct SCIP_HeurData afterwards.
 *
 * You may also add user parameters for your primal heuristic, see the method SCIPincludeHeurFeaspump() in
 * src/scip/heur_oneopt.c for an example where a single Boolean parameter is added.
 *
 *
 * @section HEUR_FUNDAMENTALCALLBACKS Fundamental Callback Methods of a Primal Heuristic
 *
 * The fundamental callback methods of the plugins are the ones that have to be implemented in order to obtain
 * an operational algorithm.
 * They are passed together with the primal heuristic itself to SCIP using SCIPincludeHeur() or SCIPincludeHeurBasic(),
 * see @ref HEUR_INTERFACE.
 *
 *
 * Primal heuristic plugins have only one fundamental callback method, namely the HEUREXEC method.
 * This method has to be implemented for every primal heuristic; the other callback methods are optional.
 * In the C++ wrapper class scip::ObjHeur, the scip_exec() method (which corresponds to the HEUREXEC callback) is a virtual
 * abstract member function. You have to implement it in order to be able to construct an object of your primal heuristic
 * class.
 *
 * Additional documentation for the callback methods can be found in type_heur.h.
 *
 * @subsection HEUREXEC
 *
 * The HEUREXEC callback is called at different positions during the node processing loop, see HEUR_TIMING. It should
 * search for feasible solutions and add them to the solution pool. For creating a new feasible solution, the
 * methods SCIPcreateSol() and SCIPsetSolVal() can be used. Afterwards, the solution can be added to the storage by
 * calling the method SCIPtrySolFree() (or SCIPtrySol() and SCIPfreeSol()).
 *
 * The HEUREXEC callback gets a SCIP pointer, a pointer to the heuristic itself, the current point in the
 * solve loop and a result pointer as input (see type_heur.h).
 *
 * The heuristic has to set the result pointer appropriately!
 * Therefore it has the following options:
 *  - finding at least one feasible solution (result SCIP_FOUNDSOL)
 *  - stating that the primal heuristic searched, but did not find a feasible solution (result SCIP_DIDNOTFIND)
 *  - stating that the primal heuristic was skipped (result SCIP_DIDNOTRUN)
 *  - stating that the primal heuristic was skipped, but should be called again (result SCIP_DELAYED).
 *
 *
 * @section HEUR_ADDITIONALCALLBACKS Additional Callback Methods of a Primal Heuristic
 *
 * The additional callback methods do not need to be implemented in every case. However, some of them have to be
 * implemented for most applications, they can be used, for example, to initialize and free private data.
 * Additional callbacks can either be passed directly with SCIPincludeHeur() to SCIP or via specific
 * <b>setter functions</b> after a call of SCIPincludeHeurBasic(), see also @ref HEUR_INTERFACE.
 *
 * @subsection HEURFREE
 *
 * If you are using primal heuristic data, you have to implement this method in order to free the primal heuristic data.
 * This can be done by the following procedure:
 *
 * @refsnippet{applications/Coloring/src/heur_init.c,SnippetHeurFreeInit}
 *
 * If you have allocated memory for fields in your primal heuristic data, remember to free this memory
 * before freeing the primal heuristic data itself.
 * If you are using the C++ wrapper class, this method is not available.
 * Instead, just use the destructor of your class to free the member variables of your class.
 *
 * @subsection HEURINIT
 *
 * The HEURINIT callback is executed after the problem is transformed.
 * The primal heuristic may, e.g., use this call to initialize its primal heuristic data.
 *
 * @subsection HEURCOPY
 *
 * The HEURCOPY callback is executed when a SCIP instance is copied, e.g. to
 * solve a sub-SCIP. By
 * defining this callback as
 * <code>NULL</code> the user disables the execution of the specified
 * heuristic for all copied SCIP instances. This may deteriorate the performance
 * of primal heuristics using sub-SCIPs.
 *
 * @subsection HEUREXIT
 *
 * The HEUREXIT callback is executed before the tDIVINGHEURransformed problem is freed.
 * In this method, the primal heuristic should free all resources that have been allocated for the solving process in
 * HEURINIT.
 *
 * @subsection HEURINITSOL
 *
 * The HEURINITSOL callback is executed when the presolving is finished and the branch-and-bound process is about to
 * begin. The primal heuristic may use this call to initialize its branch-and-bound specific data.
 *
 * @subsection HEUREXITSOL
 *
 * The HEUREXITSOL callback is executed before the branch-and-bound process is freed. The primal heuristic should use this
 * call to clean up its branch-and-bound data, which was allocated in HEURINITSOL.
 */

/*--+----1----+----2----+----3----+----4----+----5----+----6----+----7----+----8----+----9----+----0----+----1----+----2*/

/**@page DIVINGHEUR How to implement a diving heuristic
 *
 * Diving heuristics are an important addon to the branch-and-cut search. A diving heuristic explores a single probing
 * path down the search tree. In contrast to the regular search guided by branching rule(s) and the selected
 * node selector, the diving is performed in an auxiliary tree originating from the focus node of the main
 * search tree where the heuristic was called. The advantage of this approach is that many different scoring mechanisms
 * can be safely tried as diving heuristic and may probably lead to better solutions. SCIP has a lot of diving heuristics
 * included in its default plugin set.
 * \n
 *
 * Since SCIP version 3.2, the diving heuristics have been redesigned to contain mainly the scoring function used by the
 * heuristic. In order to implement a user-defined diving heuristic, it is possible to create one (or several)
 * divesets that control the scoring mechanism and add them to the primal heuristic. This has the advantage that
 * less code is necessary to create a working diving heuristic. The SCIP statistics now also display some interesting statistics
 * about every diveset together in the section 'Diving Statistics'.
 * \n
 *
 * This page contains the necessary steps to understand and include a diveset into ones primal diving heuristic plugin. As
 * a prerequisite, you should understand the basic implementation steps for a primal heuristic, see \ref HEUR.
 * In order to make use of divesets, they must be included _after_ the primal heuristic to which they should belong
 * has been included, by using SCIPincludeDiveset(). This will create the data structure for the diveset and
 * append it to the list of divesets belonging to the heuristic, which can be retrieved later together with their number
 * by using SCIPheurGetDivesets() and SCIPheurGetNDivesets(), respectively. No further memory allocation or deletion is needed;
 * As a member of the heuristic, SCIP automatically takes care of freeing the diveset when it is exiting.
 * \n
 *
 * Before the inclusion, one may think of adjusting the various properties that a diveset offers to control
 * the behavior of the algorithm. These are subject to the following section.
 * \n
 *
 * It is mandatory to implement the fundamental scoring callback of the diveset, which is explained in more detail
 * in Section \ref DIVING_FUNDAMENTALCALLBACKS.
 * \n
 *
 * Once the properties have been carefully adjusted and the scoring
 * has been defined, use the method SCIPperformGenericDivingAlgorithm() inside the execution callback (\ref HEUREXEC) of the primal
 * heuristic to which the diveset belongs, after checking possible preliminaries that may not be met at all times of the search.
 * \n
 *
 * For a code example, we refer to \ref heur_guideddiving.h, which guides the diving into the direction of the current incumbent solution.
 * Before it calls SCIPperformGenericDivingAlgorithm(), it checks whether an incumbent is available, and returns if there is none.
 *
 *
 * @section DIVING_PARAMETERS User parameters and properties for every diveset
 *
 * Every diveset controls the diving behavior through a set of user-defined parameters, which are explained in the following:
 *
 * \par MINRELDEPTH
 * the minimal relative depth (to the maximum depth explored during regular search) of the current focus node to start diving
 *
 * \par MAXRELDEPTH
 * the maximal relative depth (to the maximum depth explored during regular search) of the current focus node to start diving
 *
 * \par MAXLPITERQUOT
 * maximal fraction of diving LP iterations compared to node LP iterations that this dive controller may consume
 *
 * \par MAXLPITEROFS
 * an additional number of allowed LP iterations
 *
 * \par MAXDIVEUBQUOT
 * maximal quotient (curlowerbound - lowerbound)/(cutoffbound - lowerbound)
 *   where diving is performed (0.0: no limit)
 *
 * \par MAXDIVEAVGQUOT
 * maximal quotient (curlowerbound - lowerbound)/(avglowerbound - lowerbound)
 * where diving is performed (0.0: no limit)
 *
 * \par MAXDIVEUBQUOTNOSOL
 * maximal UBQUOT when no solution was found yet (0.0: no limit)
 *
 * \par MAXDIVEAVGQUOTNOSOL
 * maximal AVGQUOT when no solution was found yet (0.0: no limit)
 *
 * \par BACKTRACK
 * use one level of backtracking if infeasibility is encountered?
 *
 * \par LPRESOLVEDOMCHGQUOT
 * parameter to control LP resolve dynamically based on this percentage of observed bound changes relative to all variables or
 * the LP branching candidates (integer variables with fractional solution values) from the last node where an LP has been solved.
 * This property has no effect when the LPSOLVEFREQ is set to 1.
 *
 * \par LPSOLVEFREQ
 * LP solve frequency for diveset, use a positive integer k to solve an LP at every k'th depth of the diving search (ie. 1 causes the
 * diveset to solve _all_ intermediate LPs) or 0 to only resolve the LP relaxation after propagation found at least a certain percentage
 * domain changes, see also the previous LPRESOLVEDOMCHGQUOT parameter.
 *
 * \par ONLYLPBRANCHCANDS
 * Set this property to TRUE if only LP branching candidates be considered for the execution of the diving algorithm instead of the slower but
 * more general constraint handler diving variable selection.
 *
 * \par DIVETYPES
 * bit mask that represents all supported dive types. Irrelevant if only LP branching candidates should be scored, otherwise, different
 * constraint handlers may ask the diveset if it supports their preferred divetype. See \ref type_heur.h for a list of
 * available dive types.
 *
 * @section DIVING_FUNDAMENTALCALLBACKS Fundamental callbacks of a diveset
 *
 * Only one callback is necessary to complete a diveset to guide the diving search performed:
 *
 * @subsection DIVESETGETSCORE
 *
 * The scoring callback expects a candidate variable and calculates a score value and a preferred direction. The selected
 * variable for diving will be one that _maximizes_ the score function provided by the diveset.
 * If the diveset should support more than one possible type of diving, it may use the divetype argument as a hint how
 * the caller of the score function (could be the diving algorithm itself or one of the constraint handlers that
 * implement diving variable selection) intends to perform the search.
 *
 * @section DIVING_FURTHERINFO Further information
 *
 * This is all there is to extend the SCIP set of diving heuristics by a new one. For further information, please see
 * diveset related methods in \ref type_heur.h, \ref pub_heur.h, \ref heuristics.h, and \ref heur_guideddiving.h or
 * other diving heuristics that implement diving through a diveset.
 */

/*--+----1----+----2----+----3----+----4----+----5----+----6----+----7----+----8----+----9----+----0----+----1----+----2*/

/**@page RELAX How to add relaxation handlers
 *
 * SCIP provides specific support for LP relaxations of constraint integer programs. In addition, relaxation handlers,
 * also called relaxators, can be used to include other relaxations, e.g. Lagrange relaxations or semidefinite
 * relaxations. The relaxation handler manages the necessary data structures and calls the relaxation solver to generate dual
 * bounds and primal solution candidates.
 * \n
 * However, the data to define a single relaxation must either be extracted by the relaxation handler itself (e.g., from
 * the user defined problem data, the LP information, or the integrality conditions), or be provided by the constraint
 * handlers. In the latter case, the constraint handlers have to be extended to support this specific relaxation.
 * \n
 *
 * We now explain how users can add their own relaxation handlers using the C interface. As an example, look into the NLP
 * relaxation handler of the \ref RELAXATOR_MAIN "Relaxator example" (examples/Relaxator/src/relax_nlp.c). It is very easy to
 * transfer the C explanation to C++: whenever a method should be implemented using the SCIP_DECL_RELAX... notion,
 * reimplement the corresponding virtual member function of the abstract scip::ObjRelax wrapper base class.
 *
 * Additional documentation for the callback methods of a relaxation handler can be found in the file type_relax.h.
 *
 * Here is what you have to do to implement a relaxation handler:
 * -# Copy the template files src/scip/relax_xyz.c and src/scip/relax_xyz.h into files named "relax_myrelaxator.c"
 *    and "relax_myrelaxator.h".
 *    \n
 *    Make sure to adjust your Makefile such that these files are compiled and linked to your project.
 * -# Use SCIPincludeRelaxMyrelaxator() in order to include the relaxation handler into your SCIP instance,
 *    e.g, in the main file of your project (see, e.g., src/cmain.c in the Binpacking example).
 * -# Open the new files with a text editor and replace all occurrences of "xyz" by "myrelaxator".
 * -# Adjust the properties of the relaxation handler (see \ref RELAX_PROPERTIES).
 * -# Define the relaxation handler data (see \ref RELAX_DATA). This is optional.
 * -# Implement the interface methods (see \ref RELAX_INTERFACE).
 * -# Implement the fundamental callback methods (see \ref RELAX_FUNDAMENTALCALLBACKS).
 * -# Implement the additional callback methods (see \ref RELAX_ADDITIONALCALLBACKS). This is optional.
 *
 *
 * @section RELAX_PROPERTIES Properties of a Relaxation Handler
 *
 * At the top of the new file "relax_myrelaxator.c" you can find the relaxation handler properties.
 * These are given as compiler defines.
 * In the C++ wrapper class, you have to provide the relaxation handler properties by calling the constructor
 * of the abstract base class scip::ObjRelax from within your constructor.
 * The properties you have to set have the following meaning:
 *
 * \par RELAX_NAME: the name of the relaxation handler.
 * This name is used in the interactive shell to address the relaxation handler.
 * Additionally, if you are searching for a relaxation handler with SCIPfindRelax(), this name is looked up.
 * Names have to be unique: no two relaxation handlers may have the same name.
 *
 * \par RELAX_DESC: the description of the relaxation handler.
 * This string is printed as a description of the relaxation handler in the interactive shell.
 *
 * \par RELAX_PRIORITY: the priority of the relaxation handler.
 * During each relaxation solving round, the included relaxation handlers and the
 * price-and-cut loop for solving the LP relaxation are called in a predefined order, which is given by the priorities
 * of the relaxation handlers.
 * First, the relaxation handlers with non-negative priority are called in the order of decreasing priority.
 * Next, the price-and-cut loop for solving the LP relaxation is executed.
 * Finally, the relaxation handlers with negative priority are called in the order of decreasing priority.
 * \n
 * Usually, you will have only one relaxation handler in your application and thus only have to decide whether it should
 * be called before or after solving the LP relaxation. For this decision you should consider the complexity of
 * the relaxation solving algorithm and the impact of the resulting solution: if your relaxation handler provides a fast
 * algorithm that usually has a high impact (i.e. the relaxation is a good approximation of the
 * feasible region of the subproblem and the solution severely improves the dual bound), it should have a non-negative
 * priority.
 * \n
 * Note that for certain applications, it is useful to disable the LP relaxation and only use your custom relaxation.
 * This can easily be achieved by setting the "lp/solvefreq" parameter to -1.
 *
 * \par RELAX_FREQ: the default frequency for solving the relaxation.
 * The frequency defines the depth levels at which the relaxation solving method \ref RELAXEXEC is called.
 * For example, a frequency of 7 means, that the relaxation solving callback is executed for subproblems that are in depth
 * 0, 7, 14, ... of the branching tree. A frequency of 0 means that the callback is only executed at the root node, i.e.,
 * only the relaxation of the root problem is solved. A frequency of -1 disables the relaxation handler.
 *
 *
 *
 * @section RELAX_DATA Relaxation Handler Data
 *
 * Below the header "Data structures" you can find a struct which is called "struct SCIP_RelaxData".
 * In this data structure, you can store the data of your relaxation handler. For example, you should store the adjustable
 * parameters of the relaxation handler in this data structure.
 * If you are using C++, you can add relaxation handler data as usual as object variables to your class.
 * \n
 * Defining relaxation handler data is optional. You can leave the struct empty.
 *
 *
 * @section RELAX_INTERFACE Interface Methods
 *
 * At the bottom of "relax_myrelaxator.c", you can find the interface method SCIPincludeRelaxMyrelaxator(),
 * which also appears in "relax_myrelaxator.h".
 * SCIPincludeRelaxMyrelaxator() is called by the user, if (s)he wants to include the relaxation handler,
 * i.e., if (s)he wants to use the relaxation handler in his/her application.
 *
 * This method only has to be adjusted slightly.
 * It is responsible for notifying SCIP of the presence of the relaxation handler. For this, you can either call
 * SCIPincludeRelax(),
 * or SCIPincludeRelaxBasic() since SCIP version 3.0. In the latter variant, \ref RELAX_ADDITIONALCALLBACKS "additional callbacks"
 * must be added via setter functions as, e.g., SCIPsetRelaxCopy(). We recommend this latter variant because
 * it is more stable towards future SCIP versions which might have more callbacks, whereas source code using the first
 * variant must be manually adjusted with every SCIP release containing new callbacks for relaxation handlers in order to compile.
 *
 * If you are using relaxation handler data, you have to allocate the memory for the data at this point.
 * You can do this by calling:
 * \code
 * SCIP_CALL( SCIPallocBlockMemory(scip, &relaxdata) );
 * \endcode
 * You also have to initialize the fields in struct SCIP_RelaxData afterwards.
 *
 * You may also add user parameters for your relaxation handler, see the method SCIPincludeConshdlrKnapsack() in
 * the \ref cons_knapsack.h "knapsack constraint handler" for an example of how to add user parameters.
 *
 *
 * @section RELAX_FUNDAMENTALCALLBACKS Fundamental Callback Methods of a Relaxation Handler
 *
 * The fundamental callback methods of the plugins are the ones that have to be implemented in order to obtain
 * an operational algorithm.
 * They are passed together with the relaxation handler itself to SCIP using SCIPincludeRelax() or SCIPincludeRelaxBasic(),
 * see @ref RELAX_INTERFACE.
 *
 *
 * Relaxation handler plugins have only one fundamental callback method, namely the \ref RELAXEXEC method.
 * This method has to be implemented for every relaxation handler; the other callback methods are optional.
 * In the C++ wrapper class scip::ObjRelax, the scip_exec() method (which corresponds to the \ref RELAXEXEC callback) is a virtual
 * abstract member function.
 * You have to implement it in order to be able to construct an object of your relaxation handler class.
 *
 * Additional documentation for the callback methods can be found in type_relax.h.
 *
 * @subsection RELAXEXEC
 * The RELAXEXEC is called in each relaxation solving round. It should solve the current
 * subproblem's relaxation.
 *
 * Note that, like the LP relaxation, the relaxation handler should only operate on variables for which the corresponding
 * column exists in the transformed problem. Typical methods called by a relaxation handler are SCIPconstructLP() and SCIPflushLP() to
 * make sure that the LP of the current node is constructed and its data can be accessed via calls to SCIPgetLPRowsData()
 * and SCIPgetLPColsData(), and SCIPseparateSol() to call the cutting plane separators for a given primal solution.
 *
 * The lowerbound computed by the relaxation should be returned in the lowerbound pointer. If the relaxation improves on the best
 * relaxation already computed (either <code>SCIPisRelaxSolValid()</code> returns FALSE, meaning that no relaxation solution
 * is available so far, or the lowerbound is larger than the value returned by <code>SCIPgetRelaxSolObj()</code>), then the primal
 * solution of the relaxation should be stored inside the data structures of SCIP with <code>SCIPsetRelaxSolVal()</code>,
 * <code>SCIPsetRelaxSolVals()</code> or <code>SCIPsetRelaxSolValsSol()</code>. If you set the values one by one, you will need to call
 * <code>SCIPmarkRelaxSolValid()</code> to inform SCIP that the solution is complete and valid. With the "includeslp" argument of
 * <code>SCIPsetRelaxSolVals()</code>, <code>SCIPsetRelaxSolValsSol()</code> and <code>SCIPmarkRelaxSolValid()</code> you need to tell SCIP
 * whether the relaxation included all lp rows. In this case, the solution will be enforced and, if feasible, added to the solution storage if the
 * lowerbound of this relaxator is larger than the LP's. You may also call SCIPtrySolFree() directly from the
 * relaxation handler to make sure that a solution is added to the solution storage if it is feasible, even if the relaxator does not
 * include the LP or another relaxator produced a stronger bound. Also note that when setting the values of the relaxation solution one by one,
 * the objective value of the relaxation solution will be updated incrementally. If the whole solution should be updated, using SCIPsetRelaxSolVals()
 * instead or calling SCIPclearRelaxSolVals() before setting the first value to reset the solution and the objective value to 0 may help the numerics.
 * Furthermore, there is a list of external branching candidates, that can be filled by relaxation handlers and constraint handlers,
 * allowing branching rules to take these candidates as a guide on how to split the problem into subproblems. If the relaxation
 * solution is enforced, the integrality constraint handler will add external branching candidates for the relaxation solution
 * automatically, but the relaxation handler can also directly call <code>SCIPaddExternBranchCand()</code>.
 *
 * Usually, the RELAXEXEC callback only solves the relaxation and provides a lower (dual) bound through the corresponding pointer and
 * possibly a solution through <code>SCIPsetRelaxSolVal()</code> calls.
 * However, it may also produce domain reductions, add additional constraints or generate cutting planes. It has the
 * following options:
 *  - detecting that the node is infeasible in the variable's bounds and can be cut off (result SCIP_CUTOFF)
 *  - adding an additional constraint and stating that the relaxation handler should not be called again on the same
 *    relaxation (result SCIP_CONSADDED)
 *  - reducing a variable's domain and stating that the relaxation handler should not be called again on the same
 *    relaxation (result SCIP_REDUCEDDOM)
 *  - adding a cutting plane to the LP and stating that the relaxation handler should not be called again on the same
 *    relaxation (result SCIP_SEPARATED)
 *  - stating that the relaxation handler solved the relaxation and should not be called again on the same relaxation
 *    (result SCIP_SUCCESS)
 *  - interrupting the solving process to wait for additional input, e.g., cutting planes (result SCIP_SUSPENDED)
 *  - stating that the separator was skipped (result SCIP_DIDNOTRUN).
 *
 * In the above criteria, "the same relaxation" means that the LP relaxation stayed unmodified. This means in particular
 * that no row has been added and no bounds have been modified. For example, changing the bounds of a variable will, as
 * long as it was a COLUMN variable, lead to a modification in the LP such that the relaxation handler is called again
 * after it returned with the result code SCIP_REDUCEDDOM. If the relaxation solution should be enforced, the relaxation
 * handler has to produce a new solution in this case which satisfies the updated LP. If a relaxation handler should only run
 * once per node to compute a lower bound, it should store the node of the last relaxation call itself and return
 * SCIP_DIDNOTRUN for subsequent calls in the same node.
 *
 *
 * @section RELAX_ADDITIONALCALLBACKS Additional Callback Methods of a Relaxation Handler
 *
 * The additional callback methods do not need to be implemented in every case. However, some of them have to be
 * implemented for most applications, they can be used, for example, to initialize and free private data.
 * Additional callbacks can either be passed directly with SCIPincludeRelax() to SCIP or via specific
 * <b>setter functions</b> after a call of SCIPincludeRelaxBasic(), see also @ref RELAX_INTERFACE.
 *
 * @subsection RELAXFREE
 *
 * If you are using relaxation handler data, you have to implement this method in order to free the relaxation handler
 * data. This can be done by the following procedure:
 *
 * @refsnippet{tests/src/relax/relax.c,SnippetRelaxFreeUnittest}
 *
 * If you have allocated memory for fields in your relaxation handler data, remember to free this memory
 * before freeing the relaxation handler data itself.
 * If you are using the C++ wrapper class, this method is not available.
 * Instead, just use the destructor of your class to free the member variables of your class.
 *
 * @subsection RELAXINIT
 *
 * The RELAXINIT callback is executed after the problem is transformed.
 * The relaxation handler may, e.g., use this call to initialize its relaxation handler data.
 *
 * @subsection RELAXCOPY
 *
 * The RELAXCOPY callback is executed when a SCIP instance is copied, e.g. to
 * solve a sub-SCIP. By
 * defining this callback as
 * <code>NULL</code> the user disables the execution of the specified
 * relaxation handler for all copied SCIP instances. This may deteriorate the performance
 * of primal heuristics using sub-SCIPs.
 *
 * @subsection RELAXEXIT
 *
 * The RELAXEXIT callback is executed before the transformed problem is freed.
 * In this method, the relaxation handler should free all resources that have been allocated for the solving process in
 * RELAXINIT.
 *
 * @subsection RELAXINITSOL
 *
 * The RELAXINITSOL callback is executed when the presolving is finished and the branch-and-bound process is about to
 * begin. The relaxation handler may use this call to initialize its branch-and-bound specific data.
 *
 * @subsection REALXEXITSOL
 *
 * The RELAXEXITSOL callback is executed before the branch-and-bound process is freed.
 * The relaxation handler should use this call to clean up its branch-and-bound data.
 */

/*--+----1----+----2----+----3----+----4----+----5----+----6----+----7----+----8----+----9----+----0----+----1----+----2*/

/**@page READER How to add file readers
 *
 * Mainly, file readers are called to parse an input file and generate a constraint integer programming model. They
 * create constraints and variables and activate variable pricers if necessary. However, they can also be called, for
 * example, to parse an input file containing information about a primal solution or fixing of variables. Besides that
 * it is possible to use some of them for writing (exporting) the problem in a specific format.  \n A complete list of
 * all file readers contained in this release can be found \ref FILEREADERS "here".
 *
 * Since a file reader is also responsible for writing a file, the user may
 * ask why the readers have not the name "filehandler". This name would
 * represent this plugin much better than the used one.
 * \n
 * The used name "readers" is historically grown. In the beginning of SCIP
 * there was no need to write/export problems. Therefore, the the plugin
 * name "readers" was best fitting for this plugin since only reading was essential.
 * It turned out, however, that it is quite nice to write/export certain subproblem during
 * the solving process mainly for debugging. Therefore, a writing callback
 * was added to the "readers" plugin.
 *
 * We now explain how users can add their own file readers.
 * Take the file reader for MIPs in IBM's Mathematical Programming System format (src/scip/reader_mps.c) as an example.
 * As all other default plugins, it is written in C. C++ users can easily adapt the code by using the scip::ObjReader wrapper
 * base class and implement the scip_...() virtual methods instead of the SCIP_DECL_READER... callback methods.
 *
 * Additional documentation for the callback methods of a file reader can be found in the file type_reader.h.
 *
 * Here is what you have to do to implement a file reader named "myreader" in C:
 * -# Copy the template files src/scip/reader_xyz.c and src/scip/reader_xyz.h into files named
 *    "reader_myreader.c" and "reader_myreader.h".
 *    \n
 *    Make sure to adjust your Makefile such that these files are compiled and linked to your project.
 * -# Use SCIPincludeReaderMyreader() in order to include the file reader into your SCIP instance,
 *    e.g., in the main file of your project (see, e.g., src/cmain.c in the Binpacking example).
 * -# Open the new files with a text editor and replace all occurrences of "xyz" by "myreader".
 * -# Adjust the \ref READER_PROPERTIES "properties of the file reader".
 * -# Define the \ref READER_DATA "file reader data". This is optional.
 * -# Implement the \ref READER_INTERFACE "interface methods".
 * -# Implement the \ref READER_FUNDAMENTALCALLBACKS "fundamental callback methods".
 * -# Implement the \ref READER_ADDITIONALCALLBACKS "additional callback methods". This is optional.
 *
 *
 * @section READER_PROPERTIES Properties of a File Reader
 *
 * At the top of the new file "reader_myreader.c" you can find the file reader properties.
 * These are given as compiler defines.
 * In the C++ wrapper class, you have to provide the file reader properties by calling the constructor
 * of the abstract base class scip::ObjReader from within your constructor.
 * The properties you have to set have the following meaning:
 *
 * \par READER_NAME: the name of the file reader.
 * This name is used in the interactive shell to address the file reader.
 * Additionally, if you are searching for a file reader with SCIPfindReader(), this name is looked up.
 * Names have to be unique: no two file readers may have the same name.
 *
 * \par READER_DESC: the description of the file reader.
 * This string is printed as a description of the file reader in the interactive shell.
 *
 * \par READER_EXTENSION: the file name extension of the file reader.
 * Each file reader is hooked to a single file name extension. It is automatically called if the user wants to read in a
 * file of corresponding name. The extensions of the different file readers have to be unique.
 * Note that the additional extension '.gz', '.z', or '.Z' (indicating a gzip compressed file) are ignored for assigning
 * an input file to a reader.
 * \n
 * It is not possible to hook up a (single) file reader with more than one file extension.
 * It is, however, not necessary to implement the same (parsing/writing) methods more than once, if you want to
 * support several file extension with the same parser. To do so look at the files reader_lp.c
 * and reader_rlp.c. Both support the LP format.
 *
 *
 * @section READER_DATA File Reader Data
 *
 * Below the header "Data structures" you can find a struct which is called "struct SCIP_ReaderData".
 * In this data structure, you can store the data of your file reader. For example, you should store the adjustable
 * parameters of the file reader in this data structure.
 * If you are using C++, you can add file reader data as usual as object variables to your class.
 * \n
 * Defining file reader data is optional. You can leave the struct empty.
 *
 *
 * @section READER_INTERFACE Interface Methods
 *
 * At the bottom of "reader_myreader.c", you can find the interface method SCIPincludeReaderMyreader(),
 * which also appears in "reader_myreader.h".
 * SCIPincludeReaderMyreader() is called by the user, if (s)he wants to include the reader,
 * i.e., if (s)he wants to use the reader in his/her application.
 *
 * This method only has to be adjusted slightly.
 * It is responsible for notifying SCIP of the presence of the reader. For this, you can either call
 * SCIPincludeReader(),
 * or SCIPincludeReaderBasic() since SCIP version 3.0. In the latter variant, \ref READER_ADDITIONALCALLBACKS "additional callbacks"
 * must be added via setter functions as, e.g., SCIPsetReaderCopy(). We recommend this latter variant because
 * it is more stable towards future SCIP versions which might have more callbacks, whereas source code using the first
 * variant must be manually adjusted with every SCIP release containing new callbacks for readers in order to compile.
 *
 * If you are using file reader data, you have to allocate the memory for the data at this point.
 * You can do this by calling:
 * \code
 * SCIP_CALL( SCIPallocBlockMemory(scip, &readerdata) );
 * \endcode
 * You also have to initialize the fields in struct SCIP_ReaderData afterwards.
 *
 * You may also add user parameters for your file reader, see the method SCIPincludeReaderLp() in
 * src/scip/reader_lp.c for an example.
 *
 *
 * @section READER_FUNDAMENTALCALLBACKS Fundamental Callback Methods of a File Reader
 *
 * File reader plugins have no fundamental callback methods. This is due to
 * the fact that a file reader can be used for reading and/or writing a
 * file. A file reader is only useful if the reader method \ref READERREAD
 * and/or the writing method \ref READERWRITE is implemented.  One of these
 * methods should be implemented for every file reader; the other callback
 * methods \ref READERCOPY and \ref READERFREE are optional.  In the C++ wrapper class scip::ObjReader, the
 * scip_read() and scip_write() methods (which corresponds to the \ref
 * READERREAD and \ref READERWRITE callback) are virtual member
 * functions. At least one of them should be implemented.
 *
 * Additional documentation for the callback methods can be found in type_reader.h.
 *
 *
 * @section READER_ADDITIONALCALLBACKS Additional Callback Methods of a File Reader
 *
 * Additional callbacks can either be passed directly with SCIPincludeReader() to SCIP or via specific
 * <b>setter functions</b> after a call of SCIPincludeReaderBasic(), see also @ref READER_INTERFACE.
 *
 *
 * File reader plugins contain only additional callback methods, namely the methods \ref READERREAD,
 * \ref READERWRITE, \ref READERFREE, and \ref READERCOPY. Therefore, these are not needed to be implemented. However,
 * at least \ref READERREAD and/or \ref READERWRITE should be implemented (see notes
 * \ref READER_FUNDAMENTALCALLBACKS "above").
 *
 *
 * @subsection READERREAD
 *
 * The READERREAD callback is called when the user invokes SCIP to read in a file with file name extension
 * corresponding to the READER_EXTENSION property of the file reader. This is usually triggered by a call to the method
 * SCIPreadProb() or by an interactive shell command.
 * The READERREAD callback should parse the input file and perform the desired action, which usually means
 * generating a constraint integer programming model, adding a primal solution, fixing variables
 * in an existing model.
 * \n
 * Typical methods called by a file reader that is used to read/generate constraint
 * integer programming models are, for example,
 *
 * - creating an empty problem: SCIPcreateProb()
 * - creating the variables: SCIPcreateVar(), SCIPchgVarType(), SCIPchgVarLb(), SCIPchgVarUb(), SCIPaddVar(), and
 *   SCIPreleaseVar()
 * - modifying the objective function: SCIPchgVarObj() and SCIPsetObjsense().
 * - creating the constraints: SCIPcreateConsLinear(), SCIPaddCoefLinear(), SCIPchgLhsLinear(), SCIPchgRhsLinear(),
 *   SCIPaddCons(), and SCIPreleaseCons()
 *
 * Primal solutions can only be created for the transformed problem. Therefore, the user has to call SCIPtransformProb()
 * before (s)he reads in the file containing the solution and adds it to the solution pool via the method SCIPreadSol().
 *
 *
 * @subsection READERWRITE
 *
 * The READERWRITE callback is called when the user invokes SCIP to write a problem (original or transformed)
 * in the format the reader supports. This is only possible if this callback is implemented. To write the problem
 * all necessary information is given through the parameters of this callback method (see type_reader.h). This
 * information should be used to output the problem in the requested format. This callback method is usually
 * triggered by the call of the methods SCIPwriteOrigProblem(), SCIPwriteTransProblem(), SCIPprintOrigProblem(),
 * or SCIPprintTransProblem().
 * \n
 * A typical method called by a file reader which is used to write/export a constraint
 * integer programming model is SCIPinfoMessage(). This method outputs a given string into a file
 * or into stdout.
 * \n
 * For an example we refer to the writing method of the MPS reader (see reader_mps.c).
 *
 *
 * @subsection READERCOPY
 *
 * The READERCOPY callback is executed when a SCIP instance is copied, e.g. to solve a sub-SCIP. By defining this
 * callback as <code>NULL</code> the user disables the execution of the specified reader for all copied SCIP
 * instances. The question might arise why to copy that plugin. In case of debugging it is nice to be able to
 * write/display the copied instances. Since the reader is in charge of that, you might want to copy the plugin. Below
 * you see a standard implementation.
 *
 * @refsnippet{src/scip/reader_mps.c,SnippetReaderCopyMps}
 *
 * @subsection READERFREE
 *
 * If you are using file reader data, you have to implement this method in order to free the file reader data.
 * This can be done by the following procedure:
 *
 * @refsnippet{src/scip/reader_mps.c,SnippetReaderFreeMps}
 *
 * If you have allocated memory for fields in your file reader data, remember to free this memory
 * before freeing the file reader data itself.
 * If you are using the C++ wrapper class, this method is not available.
 * Instead, just use the destructor of your class to free the member variables of your class.
 *
 */

/*--+----1----+----2----+----3----+----4----+----5----+----6----+----7----+----8----+----9----+----0----+----1----+----2*/

/**@page DIALOG How to add dialogs
 *
 * SCIP comes with a command line shell which allows the user to read in problem instances, modify the solver's
 * parameters, initiate the optimization and display certain statistics and solution information. This shell consists
 * of dialogs, which are organized as a tree in SCIP. A node of this tree which is not a leaf represents a menu in
 * the shell and the children of this node correspond to the entries of this menu (which can again be menus). All
 * different dialogs are managed by a dialog handler, which, in particular, is responsible for executing the dialog
 * corresponding to the user's command in the shell. The concept of a dialog handler is different to that
 * of a constraint handler, which is used to manage objects of the same structure, see \ref CONS. In particular, SCIP
 * features only one dialog handler (dialog_default.h), whereas there may exist different constraint handlers.
 * \n
 * A complete list of all dialogs contained in this release can be found \ref DIALOGS "here".
 *
 * We now explain how users can extend the interactive shell by adding their own dialog.
 * We give the explanation for creating your own source file for each additional dialog. Of course, you can collect
 * different dialogs in one source file. Take src/scip/dialog_default.c, where all default dialog plugins are collected, as an
 * example.
 * As all other default plugins, the default dialog plugin and the template dialog are written in C. C++ users can easily
 * adapt the code by using the scip::ObjDialog wrapper base class and implement the scip_...() virtual methods instead of the
 * SCIP_DECL_DIALOG... callback methods.
 *
 * Additional documentation for the callback methods of a dialog can be found in the file type_dialog.h.
 *
 * Here is what you have to do to add a dialog (assuming your dialog is named "mydialog"):
 * -# Copy the template files src/scip/dialog_xyz.c and src/scip/dialog_xyz.h into files named "dialog_mydialog.c"
 *    and "dialog_mydialog.h".
 *    \n
 *    Make sure to adjust your Makefile such that these files are compiled and linked to your project.
 * -# Use SCIPincludeDialogMydialog() in order to include the dialog handler into your SCIP instance,
 *    e.g., in the main file of your project (see, e.g., src/cmain.c in the Binpacking example).
 * -# Open the new files with a text editor and replace all occurrences of "xyz" by "mydialog".
 * -# Adjust the \ref DIALOG_PROPERTIES "properties of the dialog".
 * -# Define the \ref DIALOG_DATA "dialog data". This is optional.
 * -# Implement the \ref DIALOG_INTERFACE "interface methods".
 * -# Implement the \ref DIALOG_FUNDAMENTALCALLBACKS "fundamental callback methods".
 * -# Implement the \ref DIALOG_ADDITIONALCALLBACKS "additional callback methods". This is optional.
 *
 *
 * @section DIALOG_PROPERTIES Properties of a Dialog
 *
 * At the top of the new file "dialog_mydialog.c" you can find the dialog properties.
 * These are given as compiler defines.
 * In the C++ wrapper class, you have to provide the dialog properties by calling the constructor
 * of the abstract base class scip::ObjDialog from within your constructor.
 * The properties you have to set have the following meaning:
 *
 * \par DIALOG_NAME: the name of the dialog.
 * In the interactive shell, this name appears as the command name of the dialog in the parent dialog.
 * Additionally, if you are searching an entry in a menu with SCIPdialogFindEntry(), this name is looked up.
 * Names within one menu have to be unique: no two dialogs in the same menu may have the same name.
 *
 * \par DIALOG_DESC: the description of the dialog.
 * This string is printed as a description of the dialog in the interactive shell if the additional
 * callback method \ref DIALOGDESC is not implemented.
 *
 * \par DIALOG_ISSUBMENU: whether the dialog is a (sub)menu.
 * This parameter states whether the dialog is a menu in the interactive shell, i.e., is the parent of further
 * dialogs.
 *
 *
 * @section DIALOG_DATA Dialog Data
 *
 * Below the header "Data structures" you can find a struct which is called "struct SCIP_DialogData".
 * In this data structure, you can store the data of your dialog.
 * If you are using C++, you can add dialog data as usual as object variables to your class.
 * \n
 * Defining dialog data is optional. You can leave the struct empty.
 *
 *
 * @section DIALOG_INTERFACE Interface Methods
 *
 * At the bottom of "dialog_mydialog.c" you can find the interface method SCIPincludeDialogMydialog(), which also appears
 * in "dialog_mydialog.h".
 * \n
 * This method only has to be adjusted slightly.
 * It is responsible for notifying SCIP of the presence of the dialog, which can be done by the following lines of code:
 *
 * @refsnippet{src/scip/dialog_xyz.c,SnippetDialogAddXyz}
 *
 * Here "parentdialog" has to be an existing dialog which is defined to be a menu (see DIALOG_ISSUBMENU), e.g.,
 * the default root dialog. The method SCIPgetRootDialog() returns the root dialog.
 *
 * The interface method is called by the user, if (s)he wants to include the dialog, i.e., if (s)he wants to use the dialog in
 * his/her application.
 * Note that in order to be able to link the new dialog to an existing default dialog
 * (except the root dialog) it has to be included <b>after the
 * default dialogs plugin</b>, i.e., the SCIPincludeDialogMydialog() call has to occur after the
 * SCIPincludeDialogDefault() call. The SCIPincludeDialogDefault() method is called from within the SCIPincludeDefaultPlugins()
 * method. Therefore, it suffices to include your dialog plugins after you have called SCIPincludeDefaultPlugins().
 * In case you want to add a dialog to the <b>root dialog</b>, you just use the following
 * lines of code to get/create the root dialog.
 *
 * \code
 * SCIP_DIALOG* root;
 *
 * root = SCIPgetRootDialog(scip);
 * if( root == NULL )
 * {
 *    SCIP_CALL( SCIPcreateRootDialog(scip, &root) );
 * }
 * assert( root != NULL );
 * \endcode
 *
 * Therefore, in this case you do not have to worry about the calls of
 * SCIPincludeDialogDefault() and SCIPincludeDefaultPlugins() .
 *
 * If you are using dialog data, you have to allocate the memory for the data at this point.
 * You can do this by calling:
 * \code
 * SCIP_CALL( SCIPallocBlockMemory(scip, &dialogdata) );
 * \endcode
 * You also have to initialize the fields in struct SCIP_DialogData afterwards.
 *
 * Consider the following example. The user wants to add a "drawgraph" command to the root menu of SCIP.
 * (S)he copies the "dialog_xyz.c" and "dialog_xyz.h" files into files "dialog_drawgraph.c" and "dialog_drawgraph.h", respectively.
 * Then, (s)he puts the following code into the SCIPincludeDialogDrawgraph() method, compare SCIPincludeDialogDefault() in
 * src/scip/dialog_default.c:
 * \code
 * SCIP_RETCODE SCIPincludeDialogDrawgraph(
 *    SCIP*                 scip
 *    )
 * {
 *    SCIP_DIALOG* root;
 *    SCIP_DIALOG* dialog;
 *
 *    root = SCIPgetRootDialog(scip);
 *    if( root == NULL )
 *    {
 *       SCIP_CALL( SCIPcreateRootDialog(scip, &root) );
 *    }
 *    assert( root != NULL );
 *
 *    if( !SCIPdialogHasEntry(root, "drawgraph") )
 *    {
 *       SCIP_CALL( SCIPcreateDialog(scip, &dialog, SCIPdialogExecDrawgraph, NULL, NULL,
 *             "drawgraph", "draws the graph for the current problem instance", FALSE, NULL) );
 *       SCIP_CALL( SCIPaddDialogEntry(scip, root, dialog) );
 *       SCIP_CALL( SCIPreleaseDialog(scip, &dialog) );
 *    }
 *
 *    return SCIP_OKAY;
 * }
 * \endcode
 *
 * Using this code, it is even possible to call SCIPincludeDialogDrawgraph() before including the default dialog plugins,
 * and you can also call it multiple times without causing inconsistencies in the dialog structure.
 *
 *
 * @section DIALOG_FUNDAMENTALCALLBACKS Fundamental Callback Methods of a Dialog
 *
 * Dialogs have only one fundamental callback method, namely the \ref DIALOGEXEC method.
 * This method has to be implemented for every dialog; the other callback methods are optional.
 * In the C++ wrapper class scip::ObjDialog, the scip_exec() method (which corresponds to the \ref DIALOGEXEC callback) is a virtual
 * abstract member function.
 * You have to implement it in order to be able to construct an object of your dialog class.
 *
 * Additional documentation for the callback methods can be found in type_dialog.h.
 *
 * @subsection DIALOGEXEC
 *
 * The DIALOGEXEC method is invoked, if the user selected the dialog's command name in the parent's menu. It should
 * execute what is stated in DIALOG_DESC, e.g., the display constraint handlers dialog should display information about
 * the constraint handlers included in SCIP, see src/scip/dialog_default.c.
 *
 * For typical methods called by the execution method, have a look at src/scip/dialog_default.c.
 *
 * The callback has to return which dialog should be processed next. This can be, for example, the root dialog
 * (SCIPdialoghdlrGetRoot()), the parent dialog (SCIPdialogGetParent()) or NULL, which stands for closing the interactive
 * shell.
 *
 *
 * @section DIALOG_ADDITIONALCALLBACKS Additional Callback Methods of a Dialog
 *
 * The additional callback methods do not need to be implemented in every case.
 * They can be used, for example, to free private data.
 *
 * @subsection DIALOGFREE
 *
 * If you are using dialog data, you have to implement this method in order to free the dialog data.
 * This can be done by the following procedure:
 * \code
 * static
 * SCIP_DECL_DIALOGFREE(dialogFreeMydialog)
 * {
 *    SCIP_DIALOGDATA* dialogdata;
 *
 *    dialogdata = SCIPdialogGetData(dialog);
 *    assert(dialogdata != NULL);
 *
 *    SCIPfreeMemory(scip, &dialogdata);
 *
 *    SCIPdialogSetData(dialog, NULL);
 *
 *    return SCIP_OKAY;
 * }
 * \endcode
 * If you have allocated memory for fields in your dialog data, remember to free this memory
 * before freeing the dialog data itself.
 * If you are using the C++ wrapper class, this method is not available.
 * Instead, just use the destructor of your class to free the member variables of your class.
 *
 * @subsection DIALOGDESC
 *
 * This method is called when the help menu of the parent is displayed. It should output (usually a single line of)
 * information describing the meaning of the dialog.
 * \n
 * If this callback is not implemented, the description string of the dialog (DIALOG_DESC) is displayed instead.
 *
 * @subsection DIALOGCOPY
 *
 * The DIALOGCOPY callback is executed when a SCIP instance is copied, e.g. to solve a sub-SCIP. By defining this
 * callback as <code>NULL</code> the user disables the execution of this dialog for all copied SCIP instances. In
 * general there is no need to copy any dialog since it is most unlikely to start the interactive shell of the copied
 * instances.
 *
 */

/*--+----1----+----2----+----3----+----4----+----5----+----6----+----7----+----8----+----9----+----0----+----1----+----2*/

/**@page DISP How to add display columns
 *
 * While solving a constraint integer program, SCIP displays status information in a column-like fashion. The current
 * number of processed branching tree nodes, the solving time, and the relative gap between primal and dual bound are
 * examples of such display columns. There already exists a wide variety of display columns which can be activated or
 * deactivated on demand, see src/scip/disp_default.c. Additionally, the user can implement his/her own display columns
 * in order to track problem or algorithm specific values.
 * \n
 * A complete list of all displays contained in this release can be found \ref DISPLAYS "here".
 *
 * We now explain how users can add their own display columns.
 * We give the explanation for creating your own source file for each additional display column. Of course, you can collect
 * different additional display columns in one source file.
 * Take src/scip/disp_default.c, where all default display columns are collected, as an example.
 * As all other default plugins, the default display column plugins and the display column template are written in C.
 * C++ users can easily adapt the code by using the scip::ObjDisp wrapper base class and implement the scip_...() virtual methods
 * instead of the SCIP_DECL_DISP... callback methods.
 *
 *
 * Additional documentation for the callback methods of a display column can be found in the file type_disp.h.
 *
 * Here is what you have to do to implement a display column (assuming your display column is named "mydisplaycolumn"):
 * -# Copy the template files src/scip/disp_xyz.c and src/scip/disp_xyz.h into files named "disp_mydisplaycolumn.c"
 *    and "disp_mydisplaycolumn.h".
      \n
 *    Make sure to adjust your Makefile such that these files are compiled and linked to your project.
 * -# Use SCIPincludeDispMydisplaycolumn() in order to include the display column into your SCIP instance,
 *    e.g., in the main file of your project (see, e.g., src/cmain.c in the Binpacking example).
 * -# Open the new files with a text editor and replace all occurrences of "xyz" by "mydisplaycolumn".
 * -# Adjust the \ref DISP_PROPERTIES "properties of the display column".
 * -# Define the  \ref DISP_DATA "display column data". This is optional.
 * -# Implement the \ref DISP_INTERFACE "interface methods".
 * -# Implement the \ref DISP_FUNDAMENTALCALLBACKS "fundamental callback methods".
 * -# Implement the \ref DISP_ADDITIONALCALLBACKS "additional callback methods". This is optional.
 *
 *
 * @section DISP_PROPERTIES Properties of a Display Column
 *
 * At the top of the new file "disp_mydisplaycolumn.c" you can find the display column properties.
 * These are given as compiler defines.
 * In the C++ wrapper class, you have to provide the display column properties by calling the constructor
 * of the abstract base class scip::ObjDisp from within your constructor.
 * The properties you have to set have the following meaning:
 *
 * \par DISP_NAME: the name of the display column.
 * This name is used in the interactive shell to address the display column.
 * Additionally, if you are searching for a display column with SCIPfindDisp(), this name is looked up.
 * Names have to be unique: no two display columns may have the same name.
 *
 * \par DISP_DESC: the description of the display column.
 * This string is printed as a description of the display column in the interactive shell.
 *
 * \par DISP_HEADER: the header of the display column.
 * This string is printed as the header of the display column in the status information display.
 *
 * \par DISP_WIDTH: the width of the display column.
 * This parameter defines the width (number of characters) of the display column. The value of the parameter has to be
 * greater than or equal to the number of characters in the header string.
 *
 * \par DISP_PRIORITY: the priority of the display column.
 * The total width of status information lines is bounded by the parameter "display width". The display columns actually contained
 * in the status information display are selected in decreasing order of their priority. Furthermore, the user can force
 * columns to be displayed or not to be displayed in the status information display. For that, (s)he has to switch the value
 * of the display column's parameter "active" from "auto" (its default value) to "on" or "off", respectively.
 *
 * \par DISP_POSITION: the relative position of the display column.
 * In the status information display, the display columns are arranged from left to right in increasing order of their
 * relative position.
 *
 * \par DISP_STRIPLINE: the default for whether the display column should be separated with a line from its right neighbor.
 * This parameter states whether the display column should be separated with the string "|" from its right neighbor. In so
 * doing, the clearness of the status information display may improve.
 *
 * @section DISP_DATA Display Column Data
 *
 * Below the header "Data structures" you can find a struct which is called "struct SCIP_DispData".
 * In this data structure, you can store the data of your display column. For example, you should store the adjustable
 * parameters of the display column in this data structure.
 * If you are using C++, you can add display column data as usual as object variables to your class.
 * \n
 * Defining display column data is optional. You can leave the struct empty.
 *
 *
 * @section DISP_INTERFACE Interface Methods
 *
 * At the bottom of "disp_mydisplaycolumn.c" you can find the interface method SCIPincludeDispMydisplaycolumn(), which also
 * appears in "disp_mydisplaycolumn.h".
 * \n
 * This method only has to be adjusted slightly.
 * It is responsible for notifying SCIP of the presence of the display column by calling the method
 * SCIPincludeDisp().
 *
 * The interface method is called by the user, if (s)he wants to include the display column, i.e., if (s)he wants to use the display column in his
 * application.
 *
 * If you are using display column data, you have to allocate the memory for the data at this point.
 * You can do this by calling:
 * \code
 * SCIP_CALL( SCIPallocBlockMemory(scip, &dispdata) );
 * \endcode
 * You also have to initialize the fields in struct SCIP_DispData afterwards.
 *
 * Although this is very uncommon, you may also add user parameters for your display column, see the method
 * SCIPincludeConshdlrKnapsack() in the \ref cons_knapsack.h "knapsack constraint handler" for an example.
 *
 *
 * @section DISP_FUNDAMENTALCALLBACKS Fundamental Callback Methods of a Display Column
 *
 * Display column plugins have only one fundamental callback method, namely the \ref DISPOUTPUT method.
 * This method has to be implemented for every display column; the other callback methods are optional.
 * In the C++ wrapper class scip::ObjDisp, the scip_output() method (which corresponds to the \ref DISPOUTPUT callback) is a virtual
 * abstract member function.
 * You have to implement it in order to be able to construct an object of your display column class.
 *
 * Additional documentation for the callback methods can be found in type_disp.h.
 *
 * @subsection DISPOUTPUT
 *
 * The DISPOUTPUT callback is called after each pricing loop during node processing and after a node has been processed.
 * In addition, at the root node, the callback is executed after each iteration of the price-and-cut loop.
 * It should write the display column information for the current node to a given output file stream.
 *
 * Typical methods called by a display column are, for example, SCIPdispLongint(), SCIPdispInt(), SCIPdispTime(), and
 * SCIPinfoMessage().
 *
 *
 * @section DISP_ADDITIONALCALLBACKS Additional Callback Methods of a Display Column
 *
 * The additional callback methods do not need to be implemented in every case.
 * They can be used, for example, to initialize and free private data.
 *
 * @subsection DISPCOPY
 *
 * The DISPCOPY callback is executed when a SCIP instance is copied, e.g. to solve a sub-SCIP. By defining this callback
 * as <code>NULL</code> the user disables the execution of the specified column. In general it is probably not needed to
 * implement that callback since the output of the copied instance is usually suppressed. In the other case or for
 * debugging the callback should be implement.
 *
 *
 * @subsection DISPFREE
 *
 * If you are using display column data, you have to implement this method in order to free the display column data.
 * This can be done by the following procedure:
 * \code
 * static
 * SCIP_DECL_DISPFREE(dispFreeMydisplaycolumn)
 * {
 *    SCIP_DISPDATA* dispdata;
 *
 *    dispdata = SCIPdispGetData(disp);
 *    assert(dispdata != NULL);
 *
 *    SCIPfreeMemory(scip, &dispdata);
 *
 *    SCIPdispSetData(disp, NULL);
 *
 *    return SCIP_OKAY;
 * }
 * \endcode
 * If you have allocated memory for fields in your display column data, remember to free this memory
 * before freeing the display column data itself.
 * If you are using the C++ wrapper class, this method is not available.
 * Instead, just use the destructor of your class to free the member variables of your class.
 *
 * @subsection DISPINIT
 *
 * The DISPINIT callback is executed after the problem is transformed.
 * The display column may, e.g., use this call to initialize its display column data.
 *
 * @subsection DISPEXIT
 *
 * The DISPEXIT callback is executed before the transformed problem is freed.
 * In this method, the display column should free all resources that have been allocated for the solving process in
 * \ref DISPINIT.
 *
 * @subsection DISPINITSOL
 *
 * The DISPINITSOL callback is executed when the presolving is finished and the branch-and-bound process is about to
 * begin. The display column may use this call to initialize its branch-and-bound specific data.
 *
 * @subsection DISPEXITSOL
 *
 * The DISPEXITSOL callback is executed before the branch-and-bound process is freed. The display column should use this
 * call to clean up its branch-and-bound specific data.
 */

/*--+----1----+----2----+----3----+----4----+----5----+----6----+----7----+----8----+----9----+----0----+----1----+----2*/

/**@page EVENT How to add event handler
 *
 * While solving a constraint integer program, SCIP drops thousands of events such as SCIP_EVENTTYPE_VARFIXED (a
 * complete list of all events is given in type_event.h). These events can be caught and used to do something after a
 * certain event happens. Events can be used to speed up the solution process. For example, the set partitioning
 * constraint is only worth propagating if one of the involved variables is fixed. This can be detected by
 * catching the event SCIP_EVENTTYPE_VARFIXED. To be able to catch an event it is necessary to write an event handler
 * which defines what to do after a certain event was caught.
 *
 * We now explain how users can add their own event handlers. We give the explanation for creating your own
 * source file for each additional event handler. Of course, you can collect different event handlers in one source file
 * or you can put the event handler directly into the constraint handler.  In a \ref EVENTUSAGE "second step" we discuss
 * the usage of an event handler. This means how to catch and drop events. \ref EVENTTYPES "Finally", we give some notes on the existing
 * types of events.
 *
 * Take src/scip/cons_logior.c, where the event handler is directly included into the constraint handler. As all other
 * default plugins, the event handlers are written in C. C++ users can easily adapt the code by using the scip::ObjEventhdlr
 * wrapper base class and implement the scip_...() virtual methods instead of the SCIP_DECL_EVENT... callback methods.
 *
 * Additional documentation for the callback methods of an event handler can be found in the file type_event.h. There is
 * also an example written in C which deals with an event handler. You find this example in the directory
 * "examples/Eventhdlr/". An C++ example can be found within the TSP project (examples/TSP/src/EventhdlrNewSol.cpp).
 *
 * Here is what you have to do to implement an event handler (assuming your event handler is named "bestsol"):
 * -# Copy the template files src/scip/event_xyz.c and src/scip/event_xyz.h into files named "event_bestsol.c"
 *    and "event_bestsol.h".
      \n
 *    Make sure to adjust your Makefile such that these files are compiled and linked to your project.
 * -# Use SCIPincludeEventBestsol() in order to include the event handler into your SCIP instance,
 *    e.g., in the main file of your project (see, e.g., src/cmain.c in the Eventhdlr example).
 * -# Open the new files with a text editor and replace all occurrences of "xyz" by "bestsol".
 * -# Adjust the \ref EVENTHDLR_PROPERTIES "properties of the event handler".
 * -# Implement the \ref EVENT_INTERFACE "interface methods".
 * -# Implement the \ref EVENT_FUNDAMENTALCALLBACKS "fundamental callback methods".
 * -# Implement the \ref EVENT_ADDITIONALCALLBACKS "additional callback methods". This is optional.
 *
 *
 * @section EVENTHDLR_PROPERTIES Properties of a Event Handler
 *
 * At the top of the new file "event_bestsol.c" you can find the event handler properties.
 * These are given as compiler defines.
 * In the C++ wrapper class, you have to provide the event handler properties by calling the constructor
 * of the abstract base class scip::ObjEventhdlr from within your constructor.
 * The properties you have to set have the following meaning:
 *
 * \par EVENT_NAME: the name of the event handler.
 * This name has to be unique with respect to all other event handlers. If you are searching for an event handler with
 * SCIPfindEventhdlr(), this name is looked up.
 *
 * \par EVENT_DESC: the description of the event handler.
 * This string is printed as a description of the event handler.
 *
 * @section EVENTHDLR_DATA Event Handler Data
 *
 * Below the header "Data structures" you can find a struct which is called "struct SCIP_EventhdlrData".
 * In this data structure, you can store the data of your event handler. For example, you should store the adjustable
 * parameters of the event handler in this data structure.
 * If you are using C++, you can add event handler data as usual as object variables to your class.
 * \n
 * Defining event handler data is optional. You can leave the struct empty.
 *
 *
 * @section EVENT_INTERFACE Interface Methods
 *
 * At the bottom of "event_bestsol.c", you can find the interface method SCIPincludeEventBestsol(),
 * which also appears in "event_bestsol.h".
 * SCIPincludeEventBestsol() is called by the user, if (s)he wants to include the event handler,
 * i.e., if (s)he wants to use the event handler in his/her application.
 *
 * This method only has to be adjusted slightly.
 * It is responsible for notifying SCIP of the presence of the event handler. For this, you can either call
 * SCIPincludeEventhdlr(),
 * or SCIPincludeEventhdlrBasic() since SCIP version 3.0. In the latter variant, \ref EVENT_ADDITIONALCALLBACKS "additional callbacks"
 * must be added via setter functions as, e.g., SCIPsetReaderCopy(). We recommend this latter variant because
 * it is more stable towards future SCIP versions which might have more callbacks, whereas source code using the first
 * variant must be manually adjusted with every SCIP release containing new callbacks for event handlers in order to compile.
 *
 * If you are using event handler data, you have to allocate the memory for the data at this point.
 * You can do this by calling:
 * \code
 * SCIP_CALL( SCIPallocBlockMemory(scip, &eventhdlrdata) );
 * \endcode
 * You also have to initialize the fields in struct SCIP_EventhdlrData afterwards.
 *
 * Although this is very uncommon, you may also add user parameters for your event handler, see the method
 * SCIPincludeConshdlrKnapsack() in the \ref cons_knapsack.h "knapsack constraint handler" for an example.
 *
 *
 * @section EVENT_FUNDAMENTALCALLBACKS Fundamental Callback Methods of a Event Handler
 *
 * The fundamental callback methods of the plugins are the ones that have to be implemented in order to obtain
 * an operational algorithm.
 * They are passed together with the event handler itself to SCIP using SCIPincludeEventhdlr() or SCIPincludeEventhdlrBasic(),
 * see @ref EVENT_INTERFACE.
 *
 *
 * Event handler plugins have only one fundamental callback method, namely the \ref EVENTEXEC method.  This method has
 * to be implemented for every event handler; the other callback methods are optional.  In the C++ wrapper class
 * scip::ObjEventhdlr, the scip_exec() method (which corresponds to the \ref EVENTEXEC callback) is a virtual abstract member
 * function.  You have to implement it in order to be able to construct an object of your event handler class.
 *
 * Additional documentation for the callback methods can be found in type_event.h.
 *
 * @subsection EVENTEXEC
 *
 * The EVENTEXEC callback is called after the requested event happened. Then the event handler can do some action in
 * reaction to the event.
 *
 * Typical the execution method sets a parameter to TRUE to indicate later in solving process that something happened
 * which should be analyzed further. In the \ref cons_knapsack.h "knapsack constraint handler" you find such a typical
 * example.
 *
 * @section EVENT_ADDITIONALCALLBACKS Additional Callback Methods of a Event Handler
 *
 * The additional callback methods do not need to be implemented in every case. However, some of them have to be
 * implemented for most applications, they can be used, for example, to initialize and free private data.
 * Additional callbacks can either be passed directly with SCIPincludeEventhdlr() to SCIP or via specific
 * <b>setter functions</b> after a call of SCIPincludeEventhdlrBasic(), see also @ref EVENT_INTERFACE.
 *
 * @subsection EVENTCOPY
 *
 * The EVENTCOPY callback is executed when a SCIP instance is copied, e.g. to solve a sub-SCIP. By defining this
 * callback as <code>NULL</code> the user disables the execution of the specified event handler for all copied SCIP
 * instances. Note that in most cases the event handler in the copied instance will be initialize by those objects (such
 * as constraint handlers or propagators) which need this event handler (see \ref cons_knapsack.h). In these cases the copy
 * callback can be ignored. In case of general events, such as a new best solution being found
 * (SCIP_EVENTTYPE_BESTSOLFOUND), you might want to implement that callback. The event handler example which you find
 * in the directory "examples/Eventhdlr/" uses that callback.
 *
 * @refsnippet{src/scip/event_softtimelimit.c,SnippetEventCopySofttimelimit}
 *
 * @subsection EVENTFREE
 *
 * If you are using event handler data, you have to implement this method in order to free the event handler data.
 * This can be done by the following procedure:
 *
 * @refsnippet{src/scip/event_softtimelimit.c,SnippetEventFreeSofttimelimit}
 *
 * If you have allocated memory for fields in your event handler data, remember to free this memory
 * before freeing the event handler data itself.
 * If you are using the C++ wrapper class, this method is not available.
 * Instead, just use the destructor of your class to free the member variables of your class.
 *
 *
 * @subsection EVENTINIT
 *
 * The EVENTINIT callback is executed after the problem is transformed.
 * The event handler may, e.g., use this call to initialize its event handler data.
 *
 * @subsection EVENTEXIT
 *
 * The EVENTEXIT callback is executed before the transformed problem is freed.
 * In this method, the event handler should free all resources that have been allocated for the solving process in
 * \ref EVENTINIT.
 *
 * @subsection EVENTINITSOL
 *
 * The EVENTINITSOL callback is executed when the presolving is finished and the branch-and-bound process is about to
 * begin. The event handler may use this call to initialize its branch-and-bound specific data.
 *
 * @subsection EVENTEXITSOL
 *
 * The EVENTEXITSOL callback is executed before the branch-and-bound process is freed. The event handler should use this
 * call to clean up its branch-and-bound specific data.
 *
 * @section EVENTUSAGE Catching and Dropping Events
 *
 * After you have implemented the event handler, you have to tell SCIP for which events this event handler should be
 * used. This can be a general events, such as <code>SCIP_EVENTTYPE_BESTSOLFOUND</code>, or a variable event which is the most common
 * way.
 *
 * In case of a general (not variable) event you use the function SCIPcatchEvent() to attach to an event and
 * SCIPdropEvent() to release this event later.
 *
 * \code
 * SCIP_CALL( SCIPcatchEvent( scip, SCIP_EVENTTYPE_BESTSOLFOUND, eventhdlr, NULL, NULL) );
 * \endcode
 *
 * \code
 * SCIP_CALL( SCIPdropEvent( scip, SCIP_EVENTTYPE_BESTSOLFOUND, eventhdlr, NULL, NULL) );
 * \endcode
 *
 * If you want trigger some variable event, you use the method SCIPcatchVarEvent() to attach the variable event and
 * SCIPdropVarEvent() to drop it later.
 *
 * \code
 * SCIP_CALL( SCIPcatchVarEvent( scip, var, SCIP_EVENTTYPE_VARFIXED, eventhdlr, NULL, NULL) );
 * \endcode
 *
 * \code
 * SCIP_CALL( SCIPdropVarEvent( scip, var, SCIP_EVENTTYPE_VARFIXED, eventhdlr, NULL, NULL) );
 * \endcode
 *
 * @section EVENTTYPES Event types
 *
 * All available events are listed in type_event.h. There are atomic events such as <code>SCIP_EVENTTYPE_VARFIXED</code>
 * and combined events such as <code>SCIP_EVENTTYPE_VARCHANGED</code>. The events are encoded via bit masks. Each atomic
 * event has a unique power of two. This enables combination of the atomic events.
 *
 * SCIP only throws atomic events. However, an event handler might be interested in bunch of events. Through the
 * underlying bit masks it is possible to combine the atomic events. For example, <code>SCIP_EVENTTYPE_VARCHANGED</code>
 * is an event which combines the events <code>SCIP_EVENTTYPE_VARFIXED</code>, <code>SCIP_EVENTTYPE_VARUNLOCKED</code>,
 * <code>SCIP_EVENTTYPE_OBJCHANGED</code>, <code>SCIP_EVENTTYPE_GBDCHANGED</code>,
 * <code>SCIP_EVENTTYPE_DOMCHANGED</code>, and <code>SCIP_EVENTTYPE_IMPLADDED</code>.
 *
 * \code
 * #define SCIP_EVENTTYPE_VARCHANGED     (SCIP_EVENTTYPE_VARFIXED | SCIP_EVENTTYPE_VARUNLOCKED | SCIP_EVENTTYPE_OBJCHANGED
 *                                    | SCIP_EVENTTYPE_GBDCHANGED | SCIP_EVENTTYPE_DOMCHANGED | SCIP_EVENTTYPE_IMPLADDED)
 * \endcode
 *
 * Depending on the event type, the event offers different information. The methods which can be used to gain
 * access to this information are given in pub_event.h.
 *
 */

/*--+----1----+----2----+----3----+----4----+----5----+----6----+----7----+----8----+----9----+----0----+----1----+----2*/

/**@page NLPI How to add interfaces to nonlinear programming solvers
 *
 * NLPIs are used to interface a solver for nonlinear programs (NLP).
 * It is used, e.g., to solve convex relaxations of the problem or to find locally optimal solutions of
 * nonlinear relaxations or subproblems.
 * The NLPI has been designed such that it can be used independently from SCIP.
 *
 * While the NLPI itself corresponds to the solver interface, the NLPIPROBLEM corresponds to the
 * (solver specific) representation of a concrete nonlinear program.
 * An NLP is specified as a set of indexed variables with variable bounds, an objective function,
 * and a set of constraints, where each constraint is specified as a function which is restricted to lie
 * between given left and right hand sides (possibly infinite).
 * A function consists of a linear, quadratic, and general nonlinear part.
 * The linear and quadratic parts are specified via variable indices and coefficients, while the
 * general nonlinear part is specified via an expression tree.
 * That is, the user of the NLPI does not provide function evaluation callbacks but an algebraic representation of the NLP.
 * Interfaces for solvers that require function evaluations can make use of the NLPIORACLE, which
 * provides a set of methods to compute functions values, gradients, Jacobians, and Hessians for a given NLP.
 * See the interface to Ipopt for an example on how to use the NLPIORACLE.
 *
 * A complete list of all NLPIs contained in this release can be found \ref NLPIS "here".
 *
 * We now explain how users can add their own NLP solver interface.
 * Take the interface to Ipopt (src/nlpi/nlpi_ipopt.cpp) as an example.
 * Unlike most other plugins, it is written in C++.
 * Additional documentation for the callback methods of an NLPI, in particular for their input parameters,
 * can be found in the file type_nlpi.h.
 *
 * Here is what you have to do to implement an NLPI:
 * -# Copy the template files src/nlpi/nlpi_xyz.c and src/nlpi/nlpi_xyz.h into files named "nlpi_mynlpi.c"
 *    and "nlpi_mynlpi.h".
 *    \n
 *    Make sure to adjust your Makefile such that these files are compiled and linked to your project.
 * -# Use SCIPcreateNlpSolverMynlpi() in order to include the NLPI into your SCIP instance,
 *    e.g., in the main file of your project (see, e.g., src/cmain.c in the Binpacking example).
 * -# Open the new files with a text editor and replace all occurrences of "xyz" by "mynlpi".
 * -# Adjust the properties of the nlpi (see \ref NLPI_PROPERTIES).
 * -# Define the NLPI and NLPIPROBLEM data (see \ref NLPI_DATA).
 * -# Implement the interface methods (see \ref NLPI_INTERFACE).
 * -# Implement the fundamental callback methods (see \ref NLPI_FUNDAMENTALCALLBACKS).
 *
 *
 * @section NLPI_PROPERTIES Properties of an NLPI
 *
 * At the top of the new file "nlpi_mynlpi.c", you can find the NLPI properties.
 * These are given as compiler defines.
 * The properties you have to set have the following meaning:
 *
 * \par NLPI_NAME: the name of the NLP solver interface.
 * This name is used in the interactive shell to address the NLPI.
 * Additionally, if you are searching for an NLPI with SCIPfindNLPI(), this name is looked up.
 * Names have to be unique: no two NLPIs may have the same name.
 *
 * \par NLPI_DESC: the description of the NLPI.
 * This string is printed as a description of the NLPI in the interactive shell.
 *
 * \par NLPI_PRIORITY: the priority of the NLPI.
 * If an NLP has to be solved, an NLP solver has to be selected.
 * By default, the solver with the NLPI with highest priority is selected.
 * The priority of an NLPI should be set according to performance of the solver:
 * solvers that provide fast algorithms that are usually successful on a wide range of problems should have a high priority.
 * An easy way to list the priorities of all NLPIs is to type "display nlpis" in the interactive shell of SCIP.
 *
 * @section NLPI_DATA NLPI Data
 *
 * Below the header "Data structures" you can find structs which are called "struct SCIP_NlpiData" and "struct SCIP_NlpiProblem".
 * In this data structure, you can store the data of your solver interface and of a specific NLP problem.
 * For example, you could store a pointer to the block memory data structure in the SCIP_NlpiData data structure
 * and store a pointer to an NLPIoracle in the SCIP_NlpiProblem data structure.
 *
 * @section NLPI_INTERFACE Interface Methods
 *
 * At the bottom of "nlpi_mynlpi.c", you can find the interface method SCIPcreateNlpSolverXyz(),
 * which also appears in "nlpi_mynlpi.h".
 * \n
 * This method only has to be adjusted slightly.
 * It is responsible for creating an NLPI that contains all properties and callback methods of your
 * solver interface by calling the method SCIPnlpiCreate().
 * SCIPcreateNlpSolverXyz() is called by the user (e.g., SCIP), if (s)he wants to use this solver interface in his/her application.
 *
 * If you are using NLPI data, you have to allocate the memory for the data at this point.
 * You can do this by calling:
 * \code
 * SCIP_CALL( SCIPallocBlockMemory(scip, &nlpidata) );
 * \endcode
 * You also have to initialize the fields in struct SCIP_NlpiData afterwards. For freeing the
 * NLPI data, see \ref NLPIFREE.
 *
 *
 * @section NLPI_FUNDAMENTALCALLBACKS Fundamental Callback Methods of an NLPI
 *
 * The fundamental callback methods of the plugins are the ones that have to be implemented in order to obtain
 * an operational algorithm. Currently, all NLPI callbacks are fundamental.
 *
 * Additional documentation of the callback methods, in particular to their input parameters,
 * can be found in type_nlpi.h.
 *
 * @subsection NLPICOPY
 *
 * The NLPICOPY callback is executed if the plugin should be copied, e.g., when a SCIP instance is copied.
 *
 * @subsection NLPIFREE
 *
 * The NLPIFREE callback is executed if the NLP solver interface data structure should be freed, e.g., when a SCIP instance is freed.
 *
 * @subsection NLPIGETSOLVERPOINTER
 *
 * The NLPIGETSOLVERPOINTER callback can be used to pass a pointer to a solver specific data structure to the user.
 *
 * @subsection NLPICREATEPROBLEM
 *
 * The NLPICREATEPROBLEM callback is executed if a particular NLP problem is to be created.
 * The callback method should initialize a SCIP_NlpiProblem struct here that corresponds to an empty NLP.
 *
 * @subsection NLPIFREEPROBLEM
 *
 * The NLPIFREEPROBLEMPOINTER callback is executed if a particular NLP problem is to be freed.
 * The callback method should free a SCIP_NlpiProblem struct here.
 *
 * @subsection NLPIGETPROBLEMPOINTER
 *
 * The NLPIGETPROBLEMPOINTER callback can be used to pass a pointer to a solver specific data structure of the NLP to the user.
 *
 * @subsection NLPIADDVARS
 *
 * The NLPIADDVARS callback is executed if a set of variables with lower and upper bounds and names should be added to a particular NLP.
 * The callback method must add the new variables behind the previously added variables, if any.
 * If NULL is given for the lower bounds arguments, -infinity is assumed as lower bound for each new variable.
 * If NULL is given for the upper bounds arguments, +infinity is assumed as upper bound for each new variable.
 * It is also permitted to use NULL for the names argument.
 *
 * @subsection NLPIADDCONSTRAINTS
 *
 * The NLPIADDCONSTRAINTS callback is executed if a set of constraints should be added to a particular NLP.
 * Constraints are specified by providing left and right hand sides, linear and quadratic coefficients, expression trees, and constraint names.
 * All of these arguments are optional, giving NULL for left hand sides corresponds to -infinity, giving NULL for right hand sides corresponds to +infinity.
 *
 * @subsection NLPISETOBJECTIVE
 *
 * The NLPISETOBJECTIVE callback is executed to set the objective function of a particular NLP.
 *
 * @subsection NLPICHGVARBOUNDS
 *
 * The NLPICHGVARBOUNDS callback is executed to change the bounds on a set of variables of an NLP.
 *
 * @subsection NLPICHGCONSSIDES
 *
 * The NLPICHGCONSSIDES callback is executed to change the sides on a set of constraints of an NLP.
 *
 * @subsection NLPIDELVARSET
 *
 * The NLPIDELVARSET callback is executed to delete a set of variables from an NLP.
 * The caller provides an array in which for each variable it is marked whether it should be deleted.
 * In the same array, the method should return the new position of each variable in the NLP, or -1 if it was deleted.
 *
 * @subsection NLPIDELCONSSET
 *
 * The NLPIDELCONSSET callback is executed to delete a set of constraints from an NLP.
 * The caller provides an array in which for each constraint it is marked whether it should be deleted.
 * In the same array, the method should return the new position of each constraint in the NLP, or -1 if it was deleted.
 *
 * @subsection NLPICHGLINEARCOEFS
 *
 * The NLPICHGLINEARCOEFS callback is executed to change the coefficients in the linear part of the objective function or a constraint of an NLP.
 *
 * @subsection NLPICHGQUADCOEFS
 *
 * The NLPICHGQUADCOEFS callback is executed to change the coefficients in the quadratic part of the objective function or a constraint of an NLP.
 *
 * @subsection NLPICHGEXPRTREE
 *
 * The NLPICHGEXPRTREE callback is executed to replace the expression tree of the objective function or a constraint of an NLP.
 *
 * @subsection NLPICHGNONLINCOEF
 *
 * The NLPICHGNONLINCOEF callback is executed to change a single parameter in the (parametrized) expression tree of the objective function or a constraint of an NLP.
 *
 * @subsection NLPICHGOBJCONSTANT
 *
 * The NLPICHGOBJCONSTANT callback is executed to change the constant offset of the objective function of an NLP.
 *
 * @subsection NLPISETINITIALGUESS
 *
 * The NLPISETINITIALGUESS callback is executed to provide primal and dual initial values for the variables and constraints of an NLP.
 * For a local solver, these values can be used as a starting point for the search.
 * It is possible to pass a NULL pointer for any of the arguments (primal values of variables, dual values of variable bounds, dual values of constraints).
 * In this case, the solver should clear previously set starting values and setup its own starting point.
 *
 * @subsection NLPISOLVE
 *
 * The NLPISOLVE callback is executed when an NLP should be solved.
 * The solver may use the initial guess provided by \ref NLPISETINITIALGUESS as starting point.
 * The status of the solving process and solution can be requested by
 * \ref NLPIGETSOLSTAT, \ref NLPIGETTERMSTAT, \ref NLPIGETSOLUTION, and \ref NLPIGETSTATISTICS.
 *
 * @subsection NLPIGETSOLSTAT
 *
 * The NLPIGETSOLSTAT callback can be used to request the solution status (solved, infeasible, ...) after an NLP has been solved.
 *
 * @subsection NLPIGETTERMSTAT
 *
 * The NLPIGETTERMSTAT callback can be used to request the termination reason (normal, iteration limit, ...) after an NLP has been solved.
 *
 * @subsection NLPIGETSOLUTION
 *
 * The NLPIGETSOLUTION callback can be used to request the primal and dual solution values after an NLP solve.
 * The method should pass pointers to arrays of variable values to the caller.
 * It is possible to return only primal values for the variables, but no values for the dual variables, e.g., if a solver does not compute such values.
 *
 * @subsection NLPIGETSTATISTICS
 *
 * The NLPIGETSTATISTICS callback can be used to request the statistical values (number of iterations, time, ...) after an NLP solve.
 * The method should fill the provided NLPSTATISTICS data structure.
 *
 * <!-- NLPIGETWARMSTARTSIZE, NLPIGETWARMSTARTMEMO, NLPISETWARMSTARTMEMO are not documented,
      since they are currently not used, not implemented, and likely to change with a next version. -->
 *
 * @subsection NLPIGETINTPAR
 *
 * The NLPIGETINTPAR callback can be used to request the value of an integer valued NLP parameter.
 *
 * @subsection NLPISETINTPAR
 *
 * The NLPISETINTPAR callback is executed to set the value of an integer valued NLP parameter.
 *
 * @subsection NLPIGETREALPAR
 *
 * The NLPIGETREALPAR callback can be used to request the value of a real valued NLP parameter.
 *
 * @subsection NLPISETREALPAR
 *
 * The NLPISETREALPAR callback is executed to set the value of a real valued NLP parameter.
 *
 * @subsection NLPIGETSTRINGPAR
 *
 * The NLPIGETSTRINGPAR callback can be used to request the value of a string valued NLP parameter.
 *
 * @subsection NLPISETSTRINGPAR
 *
 * The NLPISETSTRINGPAR callback is executed to set the value of a string valued NLP parameter.
 */

/*--+----1----+----2----+----3----+----4----+----5----+----6----+----7----+----8----+----9----+----0----+----1----+----2*/

/**@page EXPRINT How to add interfaces to expression interpreters
 *
 * An expression interpreter is a tool to compute point-wise and interval-wise the function values, gradients, and
 * derivatives of algebraic expressions which are given in the form of an expression tree.
 * It is used, e.g., by an NLP solver interface to compute Jacobians and Hessians for the solver.
 *
 * The expression interpreter interface in SCIP has been implemented similar to those of the LP solver interface (LPI).
 * For one binary, exactly one expression interpreter has to be linked.
 * The expression interpreter API has been designed such that it can be used independently from SCIP.
 *
 * A complete list of all expression interpreters contained in this release can be found \ref EXPRINTS "here".
 *
 * We now explain how users can add their own expression interpreters.
 * Take the interface to CppAD (\ref exprinterpret_cppad.cpp) as an example.
 * Unlike most other plugins, it is written in C++.
 *
 * Additional documentation for the callback methods of an expression interpreter, in particular for their input parameters,
 * can be found in the file \ref exprinterpret.h
 *
 * Here is what you have to do to implement an expression interpreter:
 * -# Copy the file \ref exprinterpret_none.c into a file named "exprinterpreti_myexprinterpret.c".
 *    \n
 *    Make sure to adjust your Makefile such that these files are compiled and linked to your project.
 * -# Open the new files with a text editor.
 * -# Define the expression interpreter data (see \ref EXPRINT_DATA).
 * -# Implement the interface methods (see \ref EXPRINT_INTERFACE).
 *
 *
 * @section EXPRINT_DATA Expression Interpreter Data
 *
 * In "struct SCIP_ExprInt", you can store the general data of your expression interpreter.
 * For example, you could store a pointer to the block memory data structure.
 *
 * @section EXPRINT_INTERFACE Interface Methods
 *
 * The expression interpreter has to implement a set of interface method.
 * In your "exprinterpret_myexprinterpret.c", these methods are mostly dummy methods that return error codes.
 *
 * @subsection SCIPexprintGetName
 *
 * The SCIPexprintGetName method should return the name of the expression interpreter.
 *
 * @subsection SCIPexprintGetDesc
 *
 * The SCIPexprintGetDesc method should return a short description of the expression interpreter, e.g., the name of the developer of the code.
 *
 * @subsection SCIPexprintGetCapability
 *
 * The SCIPexprintGetCapability method should return a bitmask that indicates the capabilities of the expression interpreter,
 * i.e., whether it can evaluate gradients, Hessians, or do interval arithmetic.
 *
 * @subsection SCIPexprintCreate
 *
 * The SCIPexprintCreate method is called to create an expression interpreter data structure.
 * The method should initialize a "struct SCIP_ExprInt" here.
 *
 * @subsection SCIPexprintFree
 *
 * The SCIPexprintFree method is called to free an expression interpreter data structure.
 * The method should free a "struct SCIP_ExprInt" here.
 *
 * @subsection SCIPexprintCompile
 *
 * The SCIPexprintCompile method is called to initialize the data structures that are required to evaluate
 * a particular expression tree.
 * The expression interpreter can store data that is particular to a given expression tree in the tree by using
 * SCIPexprtreeSetInterpreterData().
 *
 * @subsection SCIPexprintFreeData
 *
 * The SCIPexprintFreeData method is called when an expression tree is freed.
 * The expression interpreter should free the given data structure.
 *
 * @subsection SCIPexprintNewParametrization
 *
 * The SCIPexprintNewParametrization method is called when the values of the parameters in a parametrized expression tree have changed.
 *
 * @subsection SCIPexprintEval
 *
 * The SCIPexprintEval method is called when the value of an expression represented by an expression tree should be computed for a point.
 *
 * @subsection SCIPexprintEvalInt
 *
 * The SCIPexprintEvalInt method is called when an interval that contains the range of an expression represented by an expression tree with respect to intervals for the variables should be computed.
 *
 * @subsection SCIPexprintGrad
 *
 * The SCIPexprintGrad method is called when the gradient of an expression represented by an expression tree should be computed for a point.
 *
 * @subsection SCIPexprintGradInt
 *
 * The SCIPexprintGradInt method is called when an interval vector that contains the range of the gradients of an expression represented by an expression tree with respect to intervals for the variables should be computed.
 *
 * @subsection SCIPexprintHessianSparsityDense
 *
 * The SCIPexprintHessianSparsityDense method is called when the sparsity structure of the Hessian matrix should be computed and returned in dense form.
 *
 * @subsection SCIPexprintHessianDense
 *
 * The SCIPexprintHessianDense method is called when the Hessian of an expression represented by an expression tree should be computed for a point.
 */

/*--+----1----+----2----+----3----+----4----+----5----+----6----+----7----+----8----+----9----+----0----+----1----+----2*/

/**@page TABLE How to add statistics tables
 *
 * After solving a constraint integer program, SCIP can display statistics tables with information about, e.g., the solving time,
 * number of nodes, LP iterations or the number of calls and successes of different plugins via "display statistics" in the shell
 * or via SCIPprintStatistics() in the C-interface. There already exists a wide variety of statistics tables which can be activated
 * or deactivated on demand, see src/scip/table_default.c. Additionally, the user can implement his/her own statistics tables
 * in order to display problem or algorithm specific values.
 * \n
 * A complete list of all statistics tables contained in this release can be found \ref TABLES "here".
 *
 * We now explain how users can add their own statistics tables.
 * We give the explanation for creating your own source file for each additional statistics table. Of course, you can collect
 * different additional statistics tables in one source file.
 * Take src/scip/table_default.c, where all default statistics tables are collected, as an example.
 * As all other default plugins, the default statistics table plugins and the statistics table template are written in C.
 * C++ users can easily adapt the code by using the scip::ObjTable wrapper base class and implement the scip_...() virtual methods
 * instead of the SCIP_DECL_TABLE... callback methods.
 *
 *
 * Additional documentation for the callback methods of a statistics table can be found in the file type_table.h.
 *
 * Here is what you have to do to implement a statistics table (assuming your statistics table is named "mystatisticstable"):
 * -# Copy the template files src/scip/table_xyz.c and src/scip/table_xyz.h into files named "table_mystatisticstable.c"
 *    and "table_mystatisticstable.h".
 *    \n
 *    Make sure to adjust your Makefile such that these files are compiled and linked to your project.
 * -# Use SCIPincludeTableMystatisticstable() in order to include the statistics table into your SCIP instance,
 *    e.g., in the main file of your project (see, e.g., src/cmain.c in the Binpacking example).
 * -# Open the new files with a text editor and replace all occurrences of "xyz" by "mystatisticstable".
 * -# Adjust the \ref TABLE_PROPERTIES "properties of the statistics table".
 * -# Define the  \ref TABLE_DATA "statistics table data". This is optional.
 * -# Implement the \ref TABLE_INTERFACE "interface methods".
 * -# Implement the \ref TABLE_FUNDAMENTALCALLBACKS "fundamental callback methods".
 * -# Implement the \ref TABLE_ADDITIONALCALLBACKS "additional callback methods". This is optional.
 *
 *
 * @section TABLE_PROPERTIES Properties of a Statistics Table
 *
 * At the top of the new file "table_mystatisticstable.c" you can find the statistics table properties.
 * These are given as compiler defines.
 * In the C++ wrapper class, you have to provide the statistics table properties by calling the constructor
 * of the abstract base class scip::ObjTable from within your constructor.
 * The properties you have to set have the following meaning:
 *
 * \par TABLE_NAME: the name of the statistics table.
 * This name is used in the interactive shell to address the statistics table.
 * Additionally, if you are searching for a statistics table with SCIPfindTable(), this name is looked up.
 * Names have to be unique: no two statistic tables may have the same name.
 *
 * \par TABLE_DESC: the description of the statistics table.
 * This string is printed as a description of the statistics table in the interactive shell.
 *
 * \par TABLE_POSITION: the position of the statistics table.
 * In the statistics output, the statistics tables will be ordered by increasing position. Compare with the
 * default statistics tables in "table_default.c" to find a value which will give you the desired position
 * between the default statistics tables. If you give your table a negative position value, it will appear
 * before all SCIP statistcs, with a value larger than 20000 it will appear after all default statistics.
 *
 * \par TABLE_EARLIEST_STAGE: output of the statistics table is only printed from this stage onwards
 * The output routine of your statistics table will only be called if SCIP has reached this stage. For
 * example, the default table "tree" will only output information starting from SCIP_STAGE_SOLVING, because
 * there is no meaningful information available before, while the "presolver" table can already be called
 * in SCIP_STAGE_TRANSFORMED.
 *
 * @section TABLE_DATA Statistics Table Data
 *
 * Below the header "Data structures" you can find a struct which is called "struct SCIP_TableData".
 * In this data structure, you can store the data of your statistics table. For example, you should store the adjustable
 * parameters of the statistics table in this data structure.
 * If you are using C++, you can add statistics table data as usual as object variables to your class.
 * \n
 * Defining statistics table data is optional. You can leave the struct empty.
 *
 *
 * @section TABLE_INTERFACE Interface Methods
 *
 * At the bottom of "table_mystatisticstable.c" you can find the interface method SCIPincludeTableMystatisticstable(), which also
 * appears in "table_mystatisticstable.h".
 * \n
 * This method only has to be adjusted slightly.
 * It is responsible for notifying SCIP of the presence of the statistics table by calling the method
 * SCIPincludeTable().
 *
 * The interface method is called by the user, if (s)he wants to include the statistics table, i.e., if (s)he wants to use the statistics table in an
 * application.
 *
 * If you are using statistics table data, you have to allocate the memory for the data at this point.
 * You can do this by calling:
 * \code
 * SCIP_CALL( SCIPallocBlockMemory(scip, &tabledata) );
 * \endcode
 * You also have to initialize the fields in struct SCIP_TableData afterwards.
 *
 * Although this is very uncommon, you may also add user parameters for your statistics table, see the method
 * SCIPincludeConshdlrKnapsack() in the \ref cons_knapsack.h "knapsack constraint handler" for an example.
 *
 *
 * @section TABLE_FUNDAMENTALCALLBACKS Fundamental Callback Methods of a Statistics Table
 *
 * Statistics table plugins have only one fundamental callback method, namely the \ref TABLEOUTPUT method.
 * This method has to be implemented for every display column; the other callback methods are optional.
 * In the C++ wrapper class scip::ObjTable, the scip_output() method (which corresponds to the \ref TABLEOUTPUT callback) is a virtual
 * abstract member function.
 * You have to implement it in order to be able to construct an object of your statistics table class.
 *
 * Additional documentation for the callback methods can be found in type_table.h.
 *
 * @subsection TABLEOUTPUT
 *
 * The TABLEOUTPUT callback is called whenever SCIP is asked to print statistics (because the user typed "display statistics"
 * in the shell or called SCIPprintStatistics()). In this callback, the table should print all of its information to the given file
 * (which may be NULL if the output should be printed to the console).
 *
 * Typical methods called by a statistics table are, for example, SCIPdispLongint(), SCIPdispInt(), SCIPdispTime(), and
 * SCIPinfoMessage().
 *
 *
 * @section TABLE_ADDITIONALCALLBACKS Additional Callback Methods of a Statistics Table
 *
 * The additional callback methods do not need to be implemented in every case.
 * They can be used, for example, to initialize and free private data.
 *
 * @subsection TABLECOPY
 *
 * The TABLECOPY callback is executed when a SCIP instance is copied, e.g. to solve a sub-SCIP. By defining this callback
 * as <code>NULL</code> the user disables the execution of the specified column. In general it is probably not needed to
 * implement that callback since the output of the copied instance is usually suppressed. In the other case or for
 * debugging the callback should be implement.
 *
 *
 * @subsection TABLEFREE
 *
 * If you are using statistics table data, you have to implement this method in order to free the statistics table data.
 * This can be done by the following procedure:
 * \code
 * static
 * SCIP_DECL_TABLEFREE(tableFreeMystatisticstable)
 * {
 *    SCIP_TABLEDATA* tabledata;
 *
 *    tabledata = SCIPtableGetData(table);
 *    assert(tabledata != NULL);
 *
 *    SCIPfreeMemory(scip, &tabledata);
 *
 *    SCIPtableSetData(disp, NULL);
 *
 *    return SCIP_OKAY;
 * }
 * \endcode
 * If you have allocated memory for fields in your statistics table data, remember to free this memory
 * before freeing the statistics table data itself.
 * If you are using the C++ wrapper class, this method is not available.
 * Instead, just use the destructor of your class to free the member variables of your class.
 *
 * @subsection TABLEINIT
 *
 * The TABLEINIT callback is executed after the problem is transformed.
 * The statistics table may, e.g., use this call to initialize its statistics table data.
 *
 * @subsection TABLEEXIT
 *
 * The TABLEEXIT callback is executed before the transformed problem is freed.
 * In this method, the statistics table should free all resources that have been allocated for the solving process in
 * \ref TABLEINIT.
 *
 * @subsection TABLEINITSOL
 *
 * The TABLEINITSOL callback is executed when the presolving is finished and the branch-and-bound process is about to
 * begin. The statistics table may use this call to initialize its branch-and-bound specific data.
 *
 * @subsection TABLEEXITSOL
 *
 * The TABLEEXITSOL callback is executed before the branch-and-bound process is freed. The statistics table should use this
 * call to clean up its branch-and-bound specific data.
 */

/*--+----1----+----2----+----3----+----4----+----5----+----6----+----7----+----8----+----9----+----0----+----1----+----2*/

/**@page CONF How to use conflict analysis
 *
 * Conflict analysis is a way to automatically use the information obtained from infeasible nodes
 * in the branch-and-bound tree.
 *
 * Once a node is declared infeasible, SCIP automatically tries to infer a constraint that explains the reason for the
 * infeasibility, in order to avoid similar situations later in the search.  This explanation essentially consists of a
 * constraint stating that at least one of its variables should have a bound different from the current infeasible node,
 * because the current setting led to infeasibility. Clearly, all variables that are fixed in the current infeasible
 * node would yield such a constraint (since this leads to infeasibility). The key point rather is to infer a "small"
 * constraint that does the same job. SCIP handles this by several heuristics. For this, SCIP sets up a
 * so-called (directed) conflict graph. The nodes in this graph correspond to bound changes of variables and an arc (@a
 * u, @a v) means that the bound change corresponding to @a v is based on the bound change of @a u. In general, a node
 * will have several ingoing arcs which represent all bound changes that have been used to infer (propagate) the bound
 * change in question. The graph also contains source nodes for each bound that has been changed during branching and an
 * artificial target node representing the conflict, i.e., the infeasibility. Essentially, SCIP heuristically constructs
 * a cut in this graph that involves few "branching nodes". For details on the techniques that SCIP uses,
 * we refer to the paper @par
 * Tobias Achterberg, Conflict Analysis in Mixed Integer Programming@n
 * Discrete Optimization, 4, 4-20 (2007)
 *
 * For conflict analysis to work well, the author of a \ref CONS "Constraint Handler" or a
 * \ref PROP "Propagator" has to implement three kinds of functionality:
 *
 * -# If one detects infeasibility, one should initiate conflict analysis, see \ref INITCONFS "below".
 * -# During propagation, one should call the right functions to fix variables.
 * -# One should implement the <em>so-called reverse propagation</em>.
 *
 * If this functionality is not implemented, SCIP will still work correctly, but cannot use the information of the constraint
 * handler or the propagator for conflict analysis. In this case, each bound reduction performed by the constraint
 * handler/propagator will be treated as if it had been a branching decision.
 *
 * @section INITCONFS Initiating Conflict Analysis
 *
 * If one detects infeasibility within propagation, one should do the following:
 * -# Call SCIPinitConflictAnalysis().
 * -# Inform SCIP about the variable bounds that are the reason for the detection of infeasibility
 * via the functions SCIPaddConflictLb(), SCIPaddConflictUb(), SCIPaddConflictBd(), or
 * SCIPaddConflictBinvar(). If there is more than one valid explanation of infeasibility, either one can be used.
 * Typically, smaller explanations tend to be better.
 * -# Call SCIPanalyzeConflict() from a propagator or SCIPanalyzeConflictCons() from a constraint
 * handler.
 *
 * This functionality allows SCIP to set up the conflict graph and perform a conflict analysis.
 *
 * @section Propagation
 *
 * When propagating variable domains, SCIP needs to be informed that the deduced variable bounds should be
 * used in conflict analysis. This can be done by the functions SCIPinferVarLbCons(),
 * SCIPinferVarUbCons(), and SCIPinferBinvarCons() for constraint handlers and SCIPinferVarLbProp(),
 * SCIPinferVarUbProp(), and SCIPinferBinvarProp() for propagators. You can pass one integer of
 * information that should indicate the reason of the propagation and can be used in reverse
 * propagation, see the next section.
 *
 * @section RESPROP Reverse Propagation
 *
 * Reverse Propagation is used to build up the conflict graph. Essentially, it provides an algorithm to detect the arcs
 * leading to a node in the conflict graph, i.e., the bound changes responsible for the new bound change deduced during
 * propagation. Reverse Propagation needs to be implemented in the RESPROP callback functions of
 * \ref CONSRESPROP "constraint handlers" or \ref PROPRESPROP "propagators".
 * These callbacks receive the following information: the variable which is under investigation (@p
 * infervar), the corresponding bound change (@p bdchgidx, @p boundtype), and the integer (@p inferinfo) that has been
 * supplied during propagation.
 *
 * One can use SCIPvarGetUbAtIndex() or SCIPvarGetLbAtIndex() to detect the bounds before or after the propagation that
 * should be investigated. Then the bounds that were involved should be passed to SCIP via SCIPaddConflictLb() and
 * SCIPaddConflictUb().  If there is more than one valid explanation of infeasibility, either one can be used.
 * Typically, smaller explanations tend to be better.
 *
 * Details and (more) examples are given in Sections @ref CONSRESPROP and @ref PROPRESPROP.
 *
 *
 * @section Example
 *
 * Consider the constraint handler @p cons_linearordering.c in the
 * \ref LOP_MAIN "linear ordering example"
 * (see @p example/LOP directory). This constraint handler propagates the equations \f$x_{ij} + x_{ji} =
 * 1\f$ and triangle inequalities \f$x_{ij} + x_{jk} + x_{ki} \leq 2\f$.
 *
 * When propagating the equation and <code>vars[i][j]</code> is fixed to 1, the constraint handler uses
 * \code
 *    SCIP_CALL( SCIPinferBinvarCons(scip, vars[j][i], FALSE, cons, i*n + j, &infeasible, &tightened) );
 * \endcode
 * Thus, variable <code>vars[j][i]</code> is fixed to 0 (@p FALSE), and it passes <code>i*n + j </code> as @p inferinfo.
 *
 * When it propagates the triangle inequality and both <code>vars[i][j]</code> and <code>vars[j][k]</code>
 * are fixed to 1, the constraint handler uses
 * \code
 *    SCIP_CALL( SCIPinferBinvarCons(scip, vars[k][i], FALSE, cons, n*n + i*n*n + j*n + k, &infeasible, &tightened) );
 * \endcode
 * Thus, in this case, variable  <code>vars[k][i]</code> is fixed to 0 and  <code>n*n + i*n*n +  j*n + k</code> is
 * passed as <code>inferinfo</code>.
 *
 * In reverse propagation, the two cases can be distinguished by @p inferinfo: if it is less than @p n*n,
 * we deal with an equation, otherwise with a triangle inequality. The constraint handler can then extract the
 * indices @p i, @p j (and @p k in the second case) from inferinfo.
 *
 * In the first case, it has to distinguish whether <code>vars[i][j]</code> is fixed to 0 or 1 &ndash;
 * by calling SCIPaddConflictLb()
 * or SCIPaddConflictUb(), respectively, with variable <code>vars[j][i]</code>. In the second case, it is clear that the only
 * possible propagation is to fix <code>vars[i][j]</code> to 0 when both <code>vars[k][i]</code> and <code>vars[j][k]</code>
 * are fixed to 1. It then calls
 * SCIPaddConflictLb() for both <code>vars[k][i]</code> and <code>vars[j][k]</code>.
 */

/*--+----1----+----2----+----3----+----4----+----5----+----6----+----7----+----8----+----9----+----0----+----1----+----2*/

/**@page REOPT How to use reoptimization
 *
 * The reoptimization feature of SCIP can be used to solve a sequence of optimization problems \f$(P_{i})_{i \in I}\f$ with
 * \f[
 *    (P_i) \quad \min \{ c_i^T x \;|\; A^ix \geq b^i,\; x_{j} \in \mathbb{Z}\;\forall j \in \mathcal{I} \}
 * \f]
 * such that between two problems \f$P_i\f$ and \f$P_{i+1}\f$ the space of solutions gets restricted and/or the objective
 * fuction changes. To use reoptimization the user has to change the parameter <code>reoptimization/enable</code> to
 * <code>TRUE</code> before the solving process of the first problem of the sequence starts, i.e., in stage
 * <code>SCIP_STAGE_INIT</code> or <code>SCIP_STAGE_PROBLEM</code>. This can be done via the interactive shell or by
 * calling SCIPenableReoptimization(). In both cases SCIP changes some parameters and fixes them:
 * -# disable conflict analysis based on dual information
 * -# set the limit <code>maxorigsol</code> of stored solutions to zero because this is handled by a special solution tree provided
 *    by the reoptimization feature itself
 * -# disable restarts (<code>presolving/maxrestarts = 0</code>)
 * -# disable multi-aggegations (<code>presolving/donotmultaggr = TRUE</code>)
 * -# disable dual reductions within presolvers and propagators (<code>misc/allowdualreds = FALSE</code>)
 * -# disable propagation with current cutoff bound (<code>misc/allowobjprop = FALSE</code>)
 *
 * In contrast to the presolving and propagating methods that are using dual information, performing strong branching is
 * allowed. The bound tightenings resulting from strong branching are handeled in a special way. After changing the objective
 * function and solving the modified problem the feasible region that was pruned by strong branching will be reconstructed
 * within the tree.
 *
 * If the reoptimization feature is enabled SCIP tries to reuse the search tree, especially the search frontier at the end
 * of the solving process, to speed up the solving process of the following problems. Therefore, the current release
 * provides the branching rule <code>branch_nodereopt</code> to reconstruct the tree. SCIP triggers a restart of the
 * reoptimization, i.e., solving the problem from scratch, if
 *
 * -# the stored search tree is too large,
 * -# the objective functions changed too much, or
 * -# the last \f$n\f$ optimal solution are updated solution of previous runs.
 *
 * The thresholds to trigger a restart can be set by the user:
 *
 * -# <code>reoptimization/maxsavednodes</code>
 * -# <code>reoptimization/delay</code>
 * -# <code>reoptimization/forceheurrestart</code>
 *
 * Before SCIP discards all the stored information and solves the problem from scratch it tries to compress the search
 * tree. Therefore, the current release provides compression heuristics that try to find a good and much smaller
 * representation of the current search tree.
 *
 * After a problem in the sequence of optimization problems was solved, the objective function can be changed in two ways:
 * -# Using the provided reader <code>reader_diff</code> the objective function can be changed via using the interactive
 *    shell
 *    \code
 *    SCIP> read new_obj.diff
 *    \endcode
 *    or by calling SCIPreadDiff().
 * -# The objective function can be changed within the code. Therefore, the transformed problem needs to be freed by
 *    calling SCIPfreeReoptSolve(). Afterwards, the new objective function can be installed by calling
 *    SCIPchgReoptObjective().
 *
 * After changing the objective function the modified problem can be solved as usal.
 *
 * \note Currently, the compression heuristics used between two successive reoptimization runs only support pure binary
 * and mixed binary programs.
 *
 * For more information on reoptimization we refer to@par
 * Jakob Witzig@n
 * Reoptimization Techniques in MIP Solvers@n
 * Master's Thesis, Technical University of Berlin, 2014.
 */

/*--+----1----+----2----+----3----+----4----+----5----+----6----+----7----+----8----+----9----+----0----+----1----+----2*/

/**@page CONCSCIP How to use the concurrent solving mode
 *
 * @section Overview
 *
 * In \SCIP 4.0 a new feature has been added that allows to run multiple \SCIP instances with different settings
 * on one problem in parallel. To use this feature \SCIP has to be compiled with an additional make option to
 * enable the threading functionality (e.g. TPI=tny, see \ref MAKE).
 * Then, a concurrent solve can be started by using the <code>concurrentopt</code> command instead of the <code>optimize</code> command
 * in the \SCIP shell, or by calling the interface function SCIPsolveParallel().
 * To configure the behavior of the concurrent solving mode there are new parameters in the category <code>concurrent/</code>
 * and <code>parallel/</code> which will be explained here shortly.
 *
 * @section CONTROLNTHREADS Controlling the number of threads
 *
 * The parameters <code>parallel/maxnthreads</code> and <code>parallel/minnthreads</code> can be used to configure the number of threads
 * that sould be used for solving. \SCIP will try to use the configured maximum number of threads. If the
 * problem that is currently read is too large \SCIP will automatically use fewer threads, but never
 * go below the configured minimum number of threads.
 *
 * @section USEEMPHSETTINGS Using emphasis settings
 *
 * The parameters <code>concurrent/scip.../prefprio</code> configure which concurrent solvers should be used.
 * The concurrent solver <code>scip</code> will use the same settings as the \SCIP instance configured by the user.
 * The other concurrent solvers, e.g. <code>scip-feas</code>, will load the corresponding emphasis setting.
 * The behavior of the prefprio parameter is as follows: If it is set to 1.0 for <code>scip-feas</code> and
 * <code>scip-opti</code>, and to 0.0 for every other concurrent solver, then the threads will be evenly
 * distributed between the two types <code>scip-feas</code> and <code>scip-opti</code>. An example: if 4 threads are used each of these concurrent
 * solvers will use 2 threads. If the <code>prefprio</code> for one solver is set to 0.33 and the other is set to 1.0, then the former will use 1 thread
 * and the latter will use 3 threads of the 4 available threads.
 *
 * @section CUSTOMCONCSOLVERS Running custom solvers
 *
 * To use custom settings for the concurrent solvers there is the parameter <code>concurrent/paramsetprefix</code>. If custom parameters
 * should be loaded by the concurrent solvers, then it must point to the folder where they are located (including a path separator at the end).
 * The parameter settings must be named after the concurrent solvers, e.g. if only the concurrent solver <code>scip</code> is used
 * they should be named <code>scip-1</code>, <code>scip-2</code>, <code>scip-3</code>. When different types of concurrent solvers are used the counter
 * starts at one for each of them, e.g. <code>scip-1</code> and <code>scip-feas-1</code>.
 */

/*--+----1----+----2----+----3----+----4----+----5----+----6----+----7----+----8----+----9----+----0----+----1----+----2*/

/**@page OBJ Creating, capturing, releasing, and adding data objects
 *
 *  Data objects (variables, constraints, rows, ... ) are subject to reference counting
 *  to avoid expensive copying operations. This concept is similar to smart pointers.
 *  Creating such an object (e.g., by calling SCIPcreateVar()) will set the
 *  reference counter to one. Capturing an object (e.g., by calling SCIPcaptureVar()) increases the reference counter,
 *  releasing it (e.g., by calling SCIPreleaseVar()) decreases the counter. If the reference counter gets zero, the
 *  object will be destroyed automatically.
 *
 *  Remember that a created data object is automatically captured. If the user
 *  doesn't need the object anymore, (s)he has to call the object's release method.
 *
 *  When a data object is added to SCIP (e.g., by calling SCIPaddVar()) , it is captured again, such that a
 *  release call does not destroy the object. If SCIP doesn't need the object
 *  anymore, it is automatically released.
 *
 *  E.g., if the user calls
 * \code
 *  SCIPcreateVar(); // reference counter 1
 *  SCIPaddVar(); // reference counter 2
 *  SCIPreleaseVar(); // reference counter 1
 * \endcode
 *  the reference counter will be 1 afterwards, and the variable will be destroyed, if SCIP frees the problem.
 *  If the user wants to use this variable, e.g. for extracting statistics after SCIP was finished, the user must not call
 *  SCIPreleaseVar() right after adding the variable, but before terminating the program.
 */

/*--+----1----+----2----+----3----+----4----+----5----+----6----+----7----+----8----+----9----+----0----+----1----+----2*/

/**@page PARAM How to add additional user parameters
 *
 *  Users may add their own parameters to SCIP by calling SCIPaddXyzParam(). Using
 *  this method, there are two possibilities for where to store the actual parameter value:
 *   - If the given valueptr is NULL, SCIP stores the parameter value internally, and
 *     the user can only access the value with the SCIPgetXyzParam() and
 *     SCIPsetXyzParam() calls.
 *   - If the given valueptr is not NULL, SCIP stores the parameter value at the given
 *     address, and the user can directly manipulate the value at this address.
 *     (S)he has to be careful with memory management in string parameters: when the
 *     SCIPaddStringParam() method is called, the given address must hold a char*
 *     pointer with value NULL. The default value is then copied into this pointer,
 *     allocating memory with BMSallocMemoryArray(). If the parameter is changed, the
 *     old string is freed with BMSfreeMemoryArray() and the new one is copied to a new
 *     memory area allocated with BMSallocMemoryArray(). When the parameter is freed,
 *     the memory is freed with BMSfreeMemoryArray().
 *     The user should not interfere with this internal memory management. Accessing
 *     the string parameter through the given valueptr is okay as long as it does not
 *     involve reallocating memory for the string.
 *
 *  In some cases, it is necessary to keep track of changes in a parameter.
 *  If this is the case, the user can define a method by the PARAMCHGD callback and use this method as
 *  the @c paramchgd parameter of the @c SCIPaddXyzParam() method, also giving a pointer to the data, which is
 *  needed in this method, as @c paramdata. If this method is not NULL, it is called every time
 *  the value of the parameter is changed.
 */

/*--+----1----+----2----+----3----+----4----+----5----+----6----+----7----+----8----+----9----+----0----+----1----+----2*/

/**@page MEMORY Using the memory functions of SCIP
 *
 *  SCIP provides three ways for allocating memory:
 *  -# <b>block memory:</b> efficient handling of memory blocks of similar small sizes
 *  -# <b>buffer memory:</b> efficient handling of memory that needs to locally be allocated and freed
 *  -# <b>standard memory:</b> access to standard malloc/free
 *
 *  <em>Whenever possible, the first two should be used, because of reasons detailed below.</em>
 *
 *  In the following, we provide a brief description of these methods. We refer the reader to the dissertation of Tobias
 *  Achterberg for more details. We also present best practice models.
 *
 *  @section MEMBACK Background
 *
 *  The main goals for providing such particular methods are:
 * - <em>Accounting:</em> Using its own functions, SCIP knows the total size of memory allocated internally and can change its
 *   behavior: for instance, it can change to "memory saving mode" (using depth first search (DFS) and possibly do a garbage
 *   collection). It also allows for keeping a memory limit.
 * - <em>Speed:</em> SCIP often needs to allocate a very large number of small blocks of similar sizes (often powers of
 *   two). Depending on the operating system and compiler, the methods implemented in SCIP can be faster, since blocks
 *   of the same size are grouped together. Especially at the end of the 1990ies the standard malloc/free methods were
 *   quite ineffective. The experiments of Tobias Achterberg in 2007 show a speed improvement of 11 % when using block
 *   memory.
 * - <em>Efficiency:</em> Since blocks are groups in sizes, the blocks do not need to store their sizes within each
 *   block. In comparison, standard malloc/free stores the size using one word for each memory chunk. The price to pay
 *   is that one needs to pass the size to the methods that free a block. In any case, the methods in SCIP can save
 *   memory. Moreover, buffer memory is stored in similar places and not spread out, which also might help cache.
 * - <em>Debugging:</em> All of the possibilities provide methods to detect memory leaks. Together with tools like
 *   valgrind, this can be quite effective in avoiding such problems.
 *
 *  @n
 *  @section BLKMEM Block memory
 *
 *  SCIP offers its own block memory handling, which allows efficient handling of smaller blocks of memory in cases in
 *  which many blocks of the same (small) size appear. This is adequate for branch-and-cut codes in which small blocks
 *  of the same size are allocated and freed very often (for data structures used to store rows or branch-and-bound
 *  nodes). Actually, most blocks allocated within SCIP have small sizes like 8, 16, 30, 32, 64.  The idea is simple:
 *  There is a separate list of memory blocks for each interesting small size. When allocating memory, the list is
 *  checked for a free spot in the list; if no such spot exists, the list is enlarged. Freeing just sets the block to be
 *  available. Very large blocks are handled separately. See the dissertation of Tobias Achterberg for more details.
 *
 *  One important comment is that freeing block memory requires the size of the block in order to find the right list.
 *
 *  The most important functions are
 *  - SCIPallocBlockMemory(), SCIPallocBlockMemoryArray() to allocate memory
 *  - SCIPfreeBlockMemory(), SCIPfreeBlockMemoryArray() to free memory
 *
 *  An example code is:
 *  \code
 *  SCIP_RETCODE dosomething(
 *     SCIP*                 scip
 *     )
 *  {
 *     int nvars;
 *     int* array;
 *
 *     nvars = SCIPgetNVars(scip);
 *     SCIP_CALL( SCIPallocBlockMemoryArray(scip, &array, nvars) );
 *
 *     do something ...
 *
 *     SCIPfreeBlockMemoryArray(scip, &array, nvars);
 *  }
 *  \endcode
 *  @n
 *
 *  @section BUFMEM Buffer memory
 *
 *  @subsection BUFMEMSTD Standard Buffer Memory
 *
 *  In addition to block memory, SCIP offers buffer memory. This should be used if memory is locally used within a
 *  function and freed within the same function. For this purpose, SCIP has a list of memory buffers that are reused for
 *  this purpose. In this way, a very efficient allocation/freeing is possible.
 *
 *  Note that the buffers are organized in a stack, i.e., freeing buffers in reverse order of allocation is faster.
 *
 *  The most important functions are
 *  - SCIPallocBuffer(), SCIPallocBufferArray() to allocate memory,
 *  - SCIPfreeBuffer(), SCIPfreeBufferArray() to free memory.
 *
 *  @subsection BUFMEMCLEAN Clean Buffer Memory
 *
 *  SCIP 3.2 introduced a new type of buffer memory, the <em>clean buffer</em>. It provides memory which is initialized to zero
 *  and requires the user to reset the memory to zero before freeing it. This can be used at performance-critical
 *  places where only few nonzeros are added to a dense array and removing these nonzeros individually is much faster
 *  than clearing the whole array. Similar to the normal buffer array, the clean buffer should be used for temporary memory
 *  allocated and freed within the same function.
 *
 *  The most important functions are
 *  - SCIPallocCleanBufferArray() to allocate memory,
 *  - SCIPfreeCleanBufferArray() to free memory.
 *
 *  @n
 *  @section STDMEM Standard memory
 *
 *  SCIP provides an access to the standard C functions @c malloc and @c free with the additional feature of tracking
 *  memory in debug mode. In this way, memory leaks can be easily detected. This feature is automatically activated in
 *  debug mode.
 *
 *  The most important functions are
 *  - SCIPallocMemory(), SCIPallocMemoryArray() to allocate memory,
 *  - SCIPfreeMemory(), SCIPfreeMemoryArray() to free memory.
 *
 *  @n
 *  @section MEMBESTPRACTICE Best Practice of Using Memory Functions
 *
 *  Since allocating and freeing memory is very crucial for the speed and memory consumption of a program, it is
 *  important to keep the following notes and recommendations in mind.
 *
 *  @subsection GEN General Notes
 *
 *  The following holds for all three types of memory functions:
 *  - In debug mode, the arguments are checked for overly large allocations (usually arising from a bug). Note that all
 *    arguments are converted to unsigned values of type @c size_t, such that negative sizes are converted into very
 *    large values.
 *  - The functions always allocate at least one byte and return non-NULL pointers if memory is available. In particular,
 *    freeing is always possible.
 *  - The freeing methods set the pointer to the memory to NULL.
 *  - Debugging can be supported by using the compiler flags @p NOBLKMEM=true, @p NOBUFMEM=true, @p NOBLKBUFMEM=true
 *    that turn off the usage of block memory, buffer memory, as well as block and buffer memory, respectively. Since,
 *    the internal block and buffer memory is freed at the end (leaving no memory leaks), turning them off allows tools
 *    like valgrind to find memory leaks.
 *  - Moreover, additional checks can be turned on by defining @p CHECKMEM in memory.c.
 *
 *  @n
 *  @subsection DOS Things to do ...
 *
 *  - Use buffer memory if your memory chunk can be allocated and freed within the same function.
 *  - Use buffer and block memory wherever possible, because of the reasons explained above.
 *  - Free memory in the reverse order in which it was allocated! For block and buffer memory this @b significantly
 *    speeds up the code.
 *  - Use as few memory allocations/freeing operations as possible, since these functions take a significant amount of time.
 *
 *  @n
 *  @subsection DONTS Things to avoid ...
 *
 *  - Avoid the usage of standard memory, since SCIP is unaware of the size used in such blocks.
 *  - Avoid reallocation with only slightly increased size, rather use a geometrically growing
 *    size allocation. SCIPcalcMemGrowSize() is one way to calculate new sizes.
 *  - Be careful with buffer memory reallocation: For single buffers, the memory is reallocated (using malloc); since
 *    the actual space might be larger than what was needed at allocation time, reallocation sometimes comes without
 *    extra cost. Note that reallocating block memory in most cases implies moving memory arround.
 */

/*--+----1----+----2----+----3----+----4----+----5----+----6----+----7----+----8----+----9----+----0----+----1----+----2*/

/**@page DEBUG Debugging
 *
 *  If you need to debug your own code that uses SCIP, here are some tips and tricks:
 *
 *  - Use <b>asserts</b> in your code to show preconditions for the parameters, invariants and postconditions.
 *    Assertions are boolean expressions which inevitably have to evaluate to <code>TRUE</code>. Consider the
 *    following example:
 *
 *    @refsnippet{src/scip/cons_linear.c,SnippetDebugAssertions}
 *
 *    As you can see, both pointers and integers are checked for valid values at the beginning of the
 *    function <code>consdataCatchEvent()</code>. This is particularly important for, e.g., array indices like
 *    the variable <code>pos</code> in this example, where using the <code>consdata->nvars[pos]</code>
 *    pointer could result in unexspected behaviour
 *    if the asserted precondition on <code>pos</code> were not matched and \<pos\> were an arbitrary index
 *    outside the array range.
 *
 *  - In order to activate assertions, use the <b>Debug mode</b> by compiling SCIP via
 *   \code
 *    make OPT=dbg
 *   \endcode and run the code. See \ref MAKE for further information about compiler options for SCIP.
 *
 *  - Spending only little extra time on
 *    asserting preconditions saves most of the time spent on debugging!
 *
 *  - Turn on <b>additional debug output</b> by adding the line
 *    \code
 *    #define SCIP_DEBUG
 *    \endcode
 *    at the top of SCIP files you want to analyze. This will output messages included in the code using
 *    <code>SCIPdebugMsg(scip, ...)</code> (or <code>SCIPdebugMessage()</code>), see \ref EXAMPLE_1.
 *    We recommend to also use <code>SCIPdebugMsg(scip, ...)</code> in your own code for being able to activate
 *    debug output in the same way.
 *  - If available on your system, we recommend to use a debugger like <code>gdb</code>
 *    to trace all function calls on the stack,
 *    display values of certain expressions, manually break the running code, and so forth.
 *  - If available on your system, you can use software like <a href="http://valgrind.org">valgrind</a> to check for uninitialized
 *    values or segmentation faults.
 *  - For checking the usage of SCIP memory, you can use
 *    <code>SCIPprintMemoryDiagnostic()</code>. This outputs memory that is currently in use,
 *    which can be useful after a <code>SCIPfree()</code> call.
 *  - If there are memory leaks for which you cannot detect the origin, you can remake your code with the option NOBLKBUFMEM=true
 *    (do not forget to clean your code before with <code>make OPT=... LPS=... clean</code>). After that valgrind (or similar) helps
 *    to detect leaked memory.
 *  - If your code cuts off a feasible solution, but you do not know which component is responsible,
 *    you can use the debugging mechanism (see \ref EXAMPLE_2). Therefore, a given solution is read and it
 *    is checked for every reduction, whether the solution will be pruned globally.
 *
 * @section EXAMPLE_1 How to activate debug messages
 * For example, if we include a <code>\#define SCIP_DEBUG</code> at the top of \ref heur_oneopt.h, recompile SCIP
 * in DBG mode, and run the SCIP interactive shell to solve p0033.mps from the
 * <a href="http://miplib.zib.de/miplib3/miplib.html">MIPLIB 3.0</a> , we get some output like:
 *
 * \include debugexamples/example1.txt
 *
 * @section EXAMPLE_2 How to add a debug solution
 *
 * Continuing the example above, we finish the solving process.
 * The optimal solution can now be written to a file:
 * \include debugexamples/example2_1.txt
 *
 * If we afterwards recompile SCIP with the additional compiler flag <code>DEBUGSOL=true</code>,
 * set the parameter <code>misc/debugsol = check/p0033.sol</code>, and run SCIP again it will output:
 * \include debugexamples/example2_2.txt
 * Further debug output would only appear, if the solution was cut off in the solving process.
 */

/*--+----1----+----2----+----3----+----4----+----5----+----6----+----7----+----8----+----9----+----0----+----1----+----2*/

/**@page TEST How to run automated tests with SCIP
 *
 *  SCIP comes along with a set of useful tools that allow to perform automated tests. The
 *  following is a step-by-step guide from setting up the test environment for evaluation and
 *  customization of test runs.
 *
 *
 *  @section SETUP Setting up the test environment
 *
 *  At first you should create a file listing all problem instances that should be part of the test.
 *  This file has to be located in the the directory <code>scip/check/testset/</code>
 *  and has to have the file extension <code>.test</code>, e.g., <code>testrun.test</code>,
 *  in order to be found by the <code>scip/check/check.sh</code> script.
 *  \n
 *  All test problems can be listed in the <code>test</code>-file by a relative path,
 *  e.g., <code>../../problems/instance1.lp</code> or absolute path, e.g., <code>/home/problems/instance2.mps</code>
 *  in this file. Only one problem should be listed on every line (since the command <code>cat</code> is used to parse this file).
 *  Note that these problems have to be readable for SCIP in order to solve them.
 *  However, you can use different file formats.
 *
 *  Optionally, you can provide a solution file in the <code>scip/check/testset/</code> directory containing
 *  known information about the feasibility and the best known objective values for the test instances.
 *  SCIP can use these values to verify the results. The file has to have the same basename as the
 *  <code>.test</code>-file, i.e., in our case <code>testrun.solu</code>. One line can only contain
 *  information about one test instance. A line has to start with the type of information given:
 *
 *  - <code>=opt=</code> stating that a problem name with an optimal objective value follows
 *  - <code>=best=</code> stating that a problem name with a best know objective value follows
 *  - <code>=inf=</code> stating that a problem name follows which is infeasible
 *
 *  With these information types you can encode for an instance named <code>instance1.lp</code> the following
 *  information:
 *  - The instance has a known optimal (objective) value of 10.
 *   \code
 *   =opt=  instance1 10
 *   \endcode
 *  - The instance has a best known solution with objective value 15.
 *   \code
 *   =best=  instance1 15
 *   \endcode
 *  - The instance is feasible (but has no objective function or we don't know a solution value)
 *   \code
 *   =feas=  instance1
 *   \endcode
 *  - The instance is infeasible.
 *   \code
 *   =inf=  instance1
 *   \endcode
 *
 *  If you don't know whether the instance is feasible or not (so the status is unknown),
 *  you can omit the instance in the <code>solu</code>-file or write
 *   \code
 *   =unkn=  instance1
 *   \endcode
 *
 * <b>Note that in all lines the file extension of the file name is omitted.</b>
 *  \n
 *  See the files <code>scip/check/testset/short.test</code> and <code>scip/check/testset/short.solu</code>
 *  for an example of a <code>test</code>-file and its corresponding <code>solu</code>-file.
 *
 *
 *
 *  @section STARTING Starting a test run
 *
 *
 *  \code
 *  make TEST=testrun test
 *  \endcode
 *
 *  in the SCIP root directory. Note that <code>testrun</code> is exactly the basename of our
 *  <code>test</code>-file (<code>testrun.test</code>). This will cause SCIP to solve our test instances
 *  one after another and to create various output files (see \ref EVAL).
 *
 *
 *  @section EVAL Evaluating a test run
 *
 *  During computation, SCIP automatically creates the directory <code>scip/check/results/</code>
 *  (if it does not already exist) and stores the following output files there.
 *
 *  \arg <code>*.out</code> - output of <code>stdout</code>
 *  \arg <code>*.err</code> - output of <code>stderr</code>
 *  \arg <code>*.set</code> - copy of the used settings file
 *
 *  \arg <code>*.res</code> - ASCII table containing a summary of the computational results
 *  \arg <code>*.tex</code> - TeX table containing a summary of the computational results
 *  \arg <code>*.pav</code> - <a href="http://www.gamsworld.org/performance/paver/">PAVER</a> output
 *
 *  The last three files in the above list, i.e., the files containing a summary of the computational results,
 *  can also be generated manually. Therefore the user has to call the <code>evalcheck.sh</code> script in the
 *  @c check directory with the corresponding @c out file as argument. For example, this may be useful if the user stopped the
 *  test before it was finished, in which case the last three files will not be automatically generated by SCIP.
 *
 *  The last column of the ASCII summary table contains the solver status. We distinguish the following statuses: (in order of priority)
 *
 *  \arg abort: solver broke before returning solution
 *  \arg fail: solver cut off a known feasible solution (value of the <code>solu</code>-file is beyond the dual bound;
 *  especially if problem is claimed to be solved but solution is not the optimal solution)
 *   <b>or</b> if a final solution check revealed a violation of one of the original constraints.
 *  \arg ok: solver solved problem with the value in solu-file
 *  \arg solved: solver solved problem which has no (optimal) value in solu-file (since we here cannot detect the direction
 *  of optimization, it is possible that a solver claims an optimal solution which contradicts a known feasible solution)
 *  \arg better: solver found solution better than known best solution (or no solution was noted in the <code>solu</code>-file so far)
 *  \arg gaplimit, sollimit: solver reached gaplimit or limit of number of solutions (at present: only in SCIP)
 *  \arg timeout: solver reached any other limit (like time or nodes)
 *  \arg unknown: otherwise
 *
 *  Additionally the <code>evalcheck.sh</code> script can generate a <code>solu</code>-file by calling
 *  \code
 *  ./evalcheck.sh writesolufile=1 NEWSOLUFILE=<solu-file> <out-file>
 *  \endcode
 *  where <code><solu-file></code> denotes the filename of the new file where the solutions shall be
 *  (and <code><out-file></code> denotes the output (<code>.out</code>) files to evaluate).
 *
 *  Another feature can be enabled by calling:
 *  \code
 *  ./evalcheck.sh printsoltimes=1 ...
 *  \endcode
 *  The output has two additional columns containing the solving time until the first and the best solution was found.
 *
 *
 *  @b Note: The @em basename of all these files is the same and has the following structure
 *  which allows us to reconstruct the test run:
 *
 *  \code
 *  check.<test name>.<binary>.<machine name>.<setting name>
 *  \endcode
 *
 *  \arg <<code>test name</code>> indicates the name of the the test file, e.g., <code>testrun</code>
 *  \arg <<code>binary</code>> defines the used binary, e.g., <code>scip-3.2.0.linux.x86_64.gnu.opt.spx</code>
 *  \arg <<code>machine name</code>> tells the name of the machine, e.g., <code>mycomputer</code>
 *  \arg <<code>setting name</code>> denotes the name of the used settings, e.g., <code>default</code>
 *    means the (SCIP) default settings were used
 *
 *  Using the examples out of the previous listing the six file names would have the name:
 *
 *  \code
 *  check.testrun.scip-1.1.0.linux.x86.gnu.opt.spx.mycomputer.default.<out,err,set,res,tex,pav>
 *  \endcode
 *
 *
 *  @section USING Using customized setting files
 *
 *  It is possible to use customized settings files for the test run instead of testing SCIP with default settings.
 *  These have to be placed in the directory <code>scip/settings/</code>.
 *
 *  @b Note: Several common user parameters such as, e.g., the time limit and node limit parameters,
 *           <b>cannot</b> be controlled by the settings file, whose specifications would be overwritten
 *           by optional command line arguments to the <code>make test</code> command, see @ref ADVANCED
 *           for a list of available advanced testing options that have to be specified from the command line.
 *
 *  @b Note: Accessing settings files in subfolders of the @c settings directory is currently not supported.
 *
 *  To run SCIP with a custom settings file, say for example <code>fast.set</code>, we call
 *
 *  \code
 *  make TEST=testrun SETTINGS=fast test
 *  \endcode
 *
 *  in the SCIP root directory. It is possible to enter a list of settings files as a double-quoted,
 *  comma-separated list of settings names as <code>fast</code> above, i.e. <code>SETTINGS="fast,medium,slow"</code>
 *  will invoke the solution process for every instance with the three settings <code>fast.set, medium.set, slow.set</code>
 *  before continuing with the next instance from the <code>.test</code>-file. This may come in handy if the
 *  whole test runs for a longer time and partial results are already available.
 *
 *
 *  @section ADVANCED Advanced options
 *
 *  We can further customize the test run by specifying the following options in the <code>make</code> call:
 *
 *  \arg <code>CONTINUE</code> - continue the test run if it was previously aborted [default: "false"]
 *  \arg <code>DISPFREQ</code> - display frequency of the output [default: 10000]
 *  \arg <code>FEASTOL</code> - LP feasibility tolerance for constraints [default: "default"]
 *  \arg <code>LOCK</code> - should the test run be locked to prevent other machines from performing the same test run [default: "false"]
 *  \arg <code>MAXJOBS=n</code> - run tests on 'n' cores in parallel. Note that several instances are solved in parallel, but
 *                                    only one thread is used per job (parallelization is not that easy) [default: 1]
 *  \arg <code>MEM</code>   -  memory limit in MB [default: 6144]
 *  \arg <code>NODES</code> - node limit [default: 2100000000]
 *  \arg <code>TIME</code>  - time limit for each test instance in seconds [default: 3600]
 *  \arg <code>SETCUTOFF</code> - if set to '1', an optimal solution value (from the <code>.solu</code>-file) is used as objective limit [default: 0]
 *  \arg <code>THREADS</code> - the number of threads used for solving LPs, if the linked LP solver supports multithreading [default: 1]
 *  \arg <code>VALGRIND</code> - run valgrind on the SCIP binary; errors and memory leaks found by valgrind are reported as fails [default: "false"]
 *
 *
 *  @section COMPARE Comparing test runs for different settings
 *
 *  Often test runs are performed on the basis of different settings. In this case, it is useful to
 *  have a performance comparison. For this purpose, we can use the <code>allcmpres.sh</code> script in
 *  the @c check directory.
 *
 *  Suppose, we performed our test run with two different settings, say <code>fast.set</code> and
 *  <code>slow.set</code>. Assuming that all other parameters (including the SCIP binary), were the same,
 *  we may have the following <code>res</code>-files in the directory <code>scip/check/results/</code>
 *
 *  \code
 *  check.testrun.scip-3.2.0.linux.x86_64.gnu.opt.spx.mycomputer.fast.res
 *  check.testrun.scip-3.2.0.linux.x86_64.gnu.opt.spx.mycomputer.slow.res
 *  \endcode
 *
 *  For a comparison of both computations, we simply call
 *
 *  \code
 *  allcmpres.sh results/check.testrun.scip-3.2.0.linux.x86_64.gnu.opt.spx.mycomputer.fast.res \
 *               results/check.testrun.scip-3.2.0.linux.x86_64.gnu.opt.spx.mycomputer.slow.res
 *  \endcode
 *
 *  in the @c check directory. This produces an ASCII table on the console that provide a detailed
 *  performance comparison of both test runs. Note that the first <code>res</code>-file serves as reference
 *  computation. The following list explains the output.
 *  (The term "solver" can be considered as the combination of SCIP with a specific setting file.)
 *
 *  \arg <code>Nodes</code> - Number of processed branch-and-bound nodes.
 *  \arg <code>Time</code>  - Computation time in seconds.
 *  \arg <code>F</code>     - If no feasible solution was found, then '#', empty otherwise.
 *  \arg <code>NodQ</code>  - Equals Nodes(i) / Nodes(0), where 'i' denotes the current solver and '0' stands for the reference solver.
 *  \arg <code>TimQ</code>  - Equals Time(i) / Time(0).
 *  \arg <code>bounds check</code> - Status of the primal and dual bound check.
 *
 *  \arg <code>proc</code> - Number of instances processed.
 *  \arg <code>eval</code> - Number of instances evaluated (bounds check = "ok", i.e., solved to optimality
 *      within the time and memory limit and result is correct). Only these instances are used in the calculation
 *      of the mean values.
 *  \arg <code>fail</code> - Number of instances with bounds check = "fail".
 *  \arg <code>time</code> - Number of instances with timeout.
 *  \arg <code>solv</code> - Number of instances correctly solved within the time limit.
 *  \arg <code>wins</code> - Number of instances on which the solver won (i.e., the
 *      solver was at most 10% slower than the fastest solver OR had the best
 * 	primal bound in case the instance was not solved by any solver within
 *	the time limit).
 *  \arg <code>bett</code>    - Number of instances on which the solver was better than the
 *	reference solver (i.e., more than 10% faster).
 *  \arg <code>wors</code>    - Number of instances on which the solver was worse than the
 *	reference solver (i.e., more than 10% slower).
 *  \arg <code>bobj</code>    - Number of instances on which the solver had a better primal
 *	bound than the reference solver (i.e., a difference larger than 10%).
 *  \arg <code>wobj</code>    - Number of instances on which the solver had a worse primal
 *	bound than the reference solver (i.e., a difference larger than 10%).
 *  \arg <code>feas</code>    - Number of instances for which a feasible solution was found.
 *  \arg <code>gnodes</code>   - Geometric mean of the processed nodes over all evaluated instances.
 *  \arg <code>shnodes</code> - Shifted geometric mean of the processed nodes over all evaluated instances.
 *  \arg <code>gnodesQ</code>  - Equals nodes(i) / nodes(0), where 'i' denotes the current
 *	solver and '0' stands for the reference solver.
 *  \arg <code>shnodesQ</code> - Equals shnodes(i) / shnodes(0).
 *  \arg <code>gtime</code>    - Geometric mean of the computation time over all evaluated instances.
 *  \arg <code>shtime</code>  - Shifted geometric mean of the computation time over all evaluated instances.
 *  \arg <code>gtimeQ</code>   - Equals time(i) / time(0).
 *  \arg <code>shtimeQ</code> - Equals shtime(i) / shtime(0).
 *  \arg <code>score</code>   - N/A
 *
 *  \arg <code>all</code>   - All solvers.
 *  \arg <code>optimal auto settings</code> - Theoretical result for a solver that performed 'best of all' for every instance.
 *  \arg <code>diff</code>  - Solvers with instances that differ from the reference solver in the number of
 *       processed nodes or in the total number of simplex iterations.
 *  \arg <code>equal</code> - Solvers with instances whose number of processed nodes and total number of
 *       simplex iterations is equal to the reference solver (including a 10% tolerance) and where no timeout
 *       occured.
 *  \arg <code>all optimal</code> - Solvers with instances that could be solved to optimality by
 *       <em>all</em> solvers; in particular, no timeout occurred.
 *
 *  Since this large amount of information is not always needed, one can generate a narrower table by calling:
 *  \code
 *  allcmpres.sh short=1 ...
 *  \endcode
 *  where <code>NodQ</code>, <code>TimQ</code> and the additional comparison tables are omitted.
 *
 *  If the <code>res</code>-files were generated with the parameter <code>printsoltimes=1</code>
 *  we can enable the same feature here as well by calling:
 *  \code
 *  allcmpres.sh printsoltimes=1 ...
 *  \endcode
 *  As in the evaluation, the output contains the two additional columns of the solving time until the first and the best solution was found.
 *
 *  @section STATISTICS Statistical tests
 *
 *  The \c allcmpres script also performs two statistical tests for comparing different settings: For deciding whether
 *  more feasible solutions have been found or more instances have been solved to optimality or not, we use a McNemar
 *  test. For comparing the running time and number of nodes, we use a variant of the Wilcoxon signed rank test. A
 *  detailed explanation can be found in the PhD thesis of Timo Berthold (Heuristic algorithms in global MINLP solvers).
 *
 *  @subsection McNemar McNemar test
 *
 *  Assume that we compare two settings \c S1 and \c S2 with respect to the number of instances solved to optimality
 *  within the timelimit. The null hypothesis would be "Both settings lead to an equal number of instances being solved
 *  to optimality", which we would like to disprove. Let \f$n_1\f$ be the number of instances solved by setting \c S1
 *  but not by \c S2, and let \f$n_2\f$ be the number of instances solved by setting \c S2 but not by \c S1.  The
 *  McNemar test statistic is
 *  \f[
 *    \chi^2 = \frac{(n_1 - n_2)^2}{n_1 + n_2}.
 *  \f]
 *  Under the null hypothesis, \f$\chi^2\f$ is chi-squared distributed with one degree of freedom. This allows to compute
 *  a \f$p\f$-value as the probability for obtaining a similar or even more extreme result under the null hypothesis.
 *  More explicitly, \c allcmpres uses the following evaluation:
 *  - \f$0.05 < p\f$: The null hypothesis is accepted (marked by "X").
 *  - \f$0.005 < p \leq 0.05\f$: The null hypothesis might be false (marked by "!").
 *  - \f$0.0005 < p \leq 0.005\f$: The null hypothesis can be false (marked by "!!").
 *  - \f$p \leq 0.0005\f$: The null hypothesis is very likely false (marked by "!!!").
 *
 *  As an example consider the following output:
 *  \code
 *    McNemar (feas)                              x2  0.0000, 0.05 < p           X
 *    McNemar (opt)                               x2  6.0000, p ~ (0.005, 0.05]  !
 *  \endcode
 *  Here, \c x2 represents \f$\chi^2\f$.
 *
 *  In this case, the test with respect to the number of found feasible solutions is irrelevant, since their number is
 *  equal. In particular, the null hypothesis gets accepted (i.e., there is no difference in the settings - this is
 *  marked by "X").
 *
 *  With respect to the number of instances solved to optimality within the timelimit, we have that \f$0.005 < p <=
 *  0.05\f$ (marked by <tt>p ~ (0.005, 0.05)</tt>). Thus, there is some evidence that the null hypothesis is false, i.e., the
 *  settings perform differently; this is marked by "!". In the concrete case, we have 230 instances, all of which are
 *  solved by setting \c S2, but only 224 by setting \c S1.
 *
 *  @subsection Wilcoxon Wilcoxon signed rank test
 *
 *  Assume that we compare two settings \c S1 and \c S2 with respect to their solution times (within the time limit). We
 *  generate a sorted list of the ratios of the run times, where ratios that are (absolutely or relatively) within 1\%
 *  of 1.0 are discarded, and ratios between 0.0 and 0.99 are replaced with their negative inverse in order to
 *  obtain a symmetric distribution for the ratios around the origin.
 *  We then assign ranks 1 to \c N to the remaining \c N data points in nondecreasing
 *  order of their absolute ratio. This yields two groups \c G1
 *  and \c G2 depending on whether the ratios are smaller than -1.0 or larger than 1.0 (\c G1 contains the instances for which
 *  setting \c S1 is faster). Then the sums of the ranks in groups \c G1 and \c G2 are computed, yielding values \c R1
 *  and \c R2, respectively.
 *
 *  The Wilcoxon test statistic is then
 *  \f[
 *     z = \frac{\min(R1, R2) - \frac{N(N+1)}{4}}{\sqrt{\frac{N(N+1)(2N+1)}{24}}},
 *  \f]
 *  which we assume to be (approximately) normally distributed (with zero mean) and allows to compute the probability
 *  \f$p\f$ that one setting is faster than the other. (Note that for \f$N \leq 60\f$, we apply a correction by
 *  subtracting 0.5 from the numerator).
 *
 *  As an example consider the following output:
 *  \code
 *    Wilcoxon (time)                             z  -0.1285, 0.05 <= p          X
 *    Wilcoxon (nodes)                            z -11.9154, p < 0.0005       !!!
 *  \endcode
 *  While the \f$z\f$-value is close to zero for the run time, it is extremely negative regarding the solving nodes. This latter
 *  tendency for the number of nodes is significant on a 0.05 % level, i.e., the probability \f$p\f$ that setting \c S1 uses more
 *  nodes than setting \c S2 is negligible (this null hypothesis is rejected - marked by "!!!").
 *
 *  However, the null hypothesis is not rejected with respect to the run time. In the concrete case, setting \c S1 has a
 *  shifted geometric mean of its run times (over 230 instances) of 248.5, for \c S2 it is 217.6. This makes a ratio of
 *  0.88. Still - the null hypothesis is not rejected.
 *
 *  @section SOLVER Testing and Evaluating using GAMS
 *
 *  Analogously to the target <code>test</code> there is another target to run automated tests with <a href="http://www.gams.com/">gams</a>
 *  \code
 *  make testgams GAMSSOLVER=xyz
 *  \endcode
 *  For this target, the option GAMSSOLVER has to be given to specify the name of a GAMS solver to run, e.g. GAMSSOLVER=SCIP.
 *  Additional advanced options specific to this target are:
 *    GAMS to specify the GAMS executable (default: gams),
 *    GAP to specify a gap limit (default: 0.0),
 *    CLIENTTMPDIR to specify a directory where GAMS should put its scratch files (default: /tmp),
 *    CONVERTSCIP to specify a SCIP which can be used to convert non-gams files into gams format (default: bin/scip, if existing; set to "no" to disable conversion).
 *  The following options are NOT supported (and ignored): DISPFREQ, FEASTOL, LOCK.
 *  A memory limit (MEM option) is only passed as workspace option to GAMS, but not enforced via ulimit (it's up to the solver to regard and obey the limit).
 *
 *  Note: This works only if the referred programs are installed globally on your machine.
 *
 *  The above options like <code>TIME</code> are also available for gams.
 *
 *  After the testrun there should be an <code>.out</code>, an <code>.err</code> and a <code>.res</code> file
 *  with the same basename as described above.
 *
 *  Furthermore you can also use the script <code>allcmpres.sh</code> for comparing results.
 *
 */

/*--+----1----+----2----+----3----+----4----+----5----+----6----+----7----+----8----+----9----+----0----+----1----+----2*/

/**@page CHG1 Interface changes between SCIP 0.9 and SCIP 1.0
 *
 *  @section CHGPARAM New parameters
 *
 * - All functions SCIP<datatype>Param() got a new parameter "isadvanced".
 *   \n
 *   This does not influence the performance of SCIP, but the position of the parameter in the settings menu.
 *   Hence, if you do not care about this, you can assign any value to it.
 *   You should add the corresponding flag to the SCIP<datatype>Param() calls in your own source code.
 *
 */

/*--+----1----+----2----+----3----+----4----+----5----+----6----+----7----+----8----+----9----+----0----+----1----+----2*/

/**@page CHG2 Interface changes between SCIP 1.0 and SCIP 1.1
 *
 * - SCIPcreateChild() has a new last parameter giving an estimate for value of best feasible solution in the subtree to
 *   be created. One possibility is to use SCIPgetLocalOrigEstimate() for this value.
 *
 * - The callback \ref CONSCHECK in the constraint handlers now has a new parameter <code>printreason</code> that tells
 *   a constraint handler to output the reason for a possible infeasibility of the solution to be checked using
 *   SCIPinfoMessage(). Have a look at one of the constraint handlers implemented in SCIP to see how it works. This
 *   methodology makes it possible to output the reason of a violation in human readable form, for instance, for the check
 *   at the end of a SCIP run, where the obtained best solution is checked against the original formulation.\n This change
 *   often has little effect on C-implementations, since this parameter can be safely ignored with respect to the
 *   correctness of the code. The corresponding C++ method scip::ObjConshdlr::scip_check(), however, has to be extended
 *   and will not compile otherwise.
 *
 * - SCIPcheckSolOrig() is restructured. The last two parameters have changed. They are now bools indicating
 *   whether the reason for the violation should be printed to the standard output and whether all violations should be
 *   printed. This reflects the changes in the constraint handlers above, which allow the automation of the feasibility
 *   test. The pointers to store the constraint handler or constraint are not needed anymore.
 *
 * - New parameters "extension" and "genericnames" in SCIPprintTransProblem(), SCIPprintOrigProblem(),
 *   SCIPwriteOrigProblem(), and SCIPwriteTransProblem() defining the requested format or NULL for default CIP format
 *   and using generic names for the variables and constraints. Examples are
 *   - <code>SCIPprintTransProblem(scip, NULL, NULL, TRUE)</code> displays the transformed problem in CIP format with
 *     generic variables and constraint names
 *   - <code>SCIPprintOrigProblem(scip, NULL, "lp", FALSE)</code> displays the original problem in LP format with
 *     original variables and constraint names.
 *
 * - New callback method SCIP_DECL_READERWRITE(x) in type_reader.h; this method is called to write a problem to file
 *   stream in the format the reader stands for; useful for writing the transformed problem in LP or MPS format. Hence,
 *   also SCIPincludeReader() has changed.
 *
 * - New parameter "conshdlrname" in SCIPincludeLinconsUpgrade().
 *
 * - Added user pointer to callback methods of hash table, see pub_misc.h.
 *
 * - New parameter "extension" in SCIPreadProb(),    defining a desired file format or NULL if file extension should be used.
 */

/*--+----1----+----2----+----3----+----4----+----5----+----6----+----7----+----8----+----9----+----0----+----1----+----2*/

/**@page CHG3 Interface changes between SCIP 1.1 and SCIP 1.2
 *
 *
 * @section CHGCALLBACKS New and changed callbacks
 *
 * - The callback SCIP_DECL_PRICERREDCOST(x) in the \ref PRICER "pricers" has two new parameters:
 *    - A <code>result</code> pointer determines whether the pricer guarantees that there exist no more variables. This allows for early branching.
 *    - A pointer for providing a lower bound.
 *
 * - The \ref CONS "constraint handlers" have two new callback methods (see type_cons.h for more details).
 *    - SCIP_DECL_CONSCOPY(x) - this method can be used to copy a constraint.
 *    - SCIP_DECL_CONSPARSE(x) - this method can be used to parse a constraint in CIP format.
 *
 *  @section CHGINTERFUNC New parameters in interface methods
 *
 * - SCIPcalcMIR() in scip.h has two new parameter "mksetcoefsvalid" and "sol". The parameter "mksetcoefsvalid" stores
 *   whether the coefficients of the mixed knapsack set ("mksetcoefs") computed in SCIPlpCalcMIR() are valid. If the mixed knapsack constraint obtained after aggregating LP rows
 *   is empty or contains too many nonzero elements the generation of the <b>c-MIR cut</b> is aborted in SCIPlpCalcMIR() and "mksetcoefs" is not valid.
 *   The input parameter "sol" can be used to separate a solution different from the LP solution.
 *
 * - SCIPgetVarClosestVlb() and SCIPgetVarClosestVub() in scip.h have a new parameter "sol". It can be used to obtain the <b>closest variable bound</b> w.r.t. a solution different from the LP solution.
 *
 *  @section MISCELLANEOUS Miscellaneous
 *
 * - A significant change for <b>C++ users</b> is that all include files of SCIP
 *   automatically detect C++ mode, i.e., no <code>extern "C"</code> is needed anymore.
 *
 * For further release notes we refer to the \ref RELEASENOTES "Release notes".
 */

/*--+----1----+----2----+----3----+----4----+----5----+----6----+----7----+----8----+----9----+----0----+----1----+----2*/

/**@page CHG4 Interface changes between SCIP 1.2 and SCIP 2.0
 *
 *
 * @section CHGCALLBACKS4 New and changed callbacks
 *
 *
 * - <b>Copying a SCIP instance</b>:
 *      <br>
 *      <br>
 *    - All plugins, like \ref BRANCH "branching rules" and \ref HEUR "primal heuristics", have a new callback method (see, e.g.,
 *      type_branch.h and type_heur.h for more details):
 *       - SCIP_DECL_BRANCHCOPY(x), SCIP_DECL_HEURCOPY(x) etc.
 *       - When copying a SCIP instance, these methods are called to copy the plugins.
 *      <br>
 *      <br>
 *    - Constraint handlers have two new callback methods. One for copying the constraint handler plugins
 *      SCIP_DECL_CONSHDLRCOPY() and the other for copying a constraint itself, SCIP_DECL_CONSCOPY().
 *      <br>
 *      <br>
 *    - Variables have a new callback method (see type_var.h for more details):
 *       - SCIP_DECL_VARCOPY(x) - When copying a SCIP instance, this method is called to copy the variables' data.
 *      <br>
 *      <br>
 *    - The main problem has a new callback method (see type_prob.h for more details):
 *       - SCIP_DECL_PROBCOPY(x) - When copying a SCIP instance, this method is called to copy the problem's data.
 *      <br>
 *      <br>
 *    - The argument success in SCIP_DECL_CONSCOPY has been renamed to valid.
 *
 * - <b>Branching on externally given candidates</b>:
 *      <br>
 *      <br>
 *    - The \ref BRANCH "branching rules" have a second new callback method (see type_branch.h for more details):
 *       - SCIP_DECL_BRANCHEXECEXT(x) - This method can be used to branch on external branching candidates,
 *         which can be added by a user's "relaxation handler" or "constraint handler" plugin, calling <code>SCIPaddExternBranchCand()</code>.
 *
 * - <b>Restarts</b>:
 *      <br>
 *      <br>
 *    - The callback SCIP_DECL_PROBEXITSOL(x) in the main problem has one new parameter (see type_prob.h for more details):
 *       - The parameter <code>restart</code> is <code>TRUE</code> if the callback method was triggered by a restart.
 *
 *
 * <br>
 * @section CHGINTERFUNC4 Changed interface methods
 *
 * - <b>Copying a SCIP instance</b>:
 *      <br>
 *      <br>
 *    - Every new callback method resulted in a new parameter of the include function for the corresponding plugin,
 *      e.g., SCIPincludeBranchrule() has two new parameters <code>SCIP_DECL_BRANCHCOPY((*branchcopy))</code> and
 *      <code>SCIP_DECL_BRANCHEXECREL((*branchexecrel))</code>.  In the same fashion, the new callbacks
 *      SCIP_DECL_VARCOPY and SCIP_DECL_PROBCOPY led to new parameters in SCIPcreateVar() and SCIPcreateProb() in
 *      scip.c, respectively.
 *      <br><br>
 *    - SCIPincludeHeur() and SCIPincludeSepa() in \ref scip.h, as well as scip::ObjSepa() and scip::ObjHeur(), have a new parameter:
 *       - <code>usessubscip</code> - It can be used to inform SCIP that the heuristic/separator to be included uses a secondary SCIP instance.
 *      <br><br>
 *    - SCIPapplyRens() in \ref heur_rens.h has a new parameter <code>uselprows</code>. It can be used to switch from LP rows
 *      to constraints as basis of the sub-SCIP constructed in the RENS heuristic.
 *      <br>
 *      <br>
 *    - W.r.t. to copy and the C++ wrapper classes there are two new classes. These are <code>ObjCloneable</code> and
 *      <code>ObjProbCloneable</code>. The constraint handlers and variables pricers are derived from
 *      <code>ObjProbCloneable</code> and all other plugin are derived from <code>ObjCloneable</code>. Both
 *      classes implement the function <code>iscloneable()</code> which return whether a plugin is clone
 *      able or not. Besides that
 *      each class has a function named <code>clone()</code> which differ in their signature.
 *      See objcloneable.h, objprobcloneable.h, and the TSP example for more details.
 *
 * - <b>Branching</b>:
 *      <br><br>
 *    - The method SCIPgetVarStrongbranch() has been replaced by two methods SCIPgetVarStrongbranchFrac() and
 *      SCIPgetVarStrongbranchInt().
 *      <br><br>
 *    - The methods SCIPgetVarPseudocost() and SCIPgetVarPseudocostCurrentRun() in \ref scip.h now return the pseudocost value of
 *      one branching direction, scaled to a unit interval. The former versions of SCIPgetVarPseudocost() and
 *      SCIPgetVarPseudocostCurrentRun() are now called SCIPgetVarPseudocostVal() and SCIPgetVarPseudocostValCurrentRun(), respectively.
 *      <br>
 *      <br>
 *    - The methods SCIPgetVarConflictScore() and SCIPgetVarConflictScoreCurrentRun() in \ref scip.h are now called
 *      SCIPgetVarVSIDS() and SCIPgetVarVSIDSCurrentRun(), respectively.
 *      <br><br>
 *    - The methods SCIPvarGetNInferences(), SCIPvarGetNInferencesCurrentRun(), SCIPvarGetNCutoffs(), and
 *      SCIPvarGetNCutoffsCurrentRun() are now called SCIPvarGetInferenceSum(), SCIPvarGetInferenceSumCurrentRun(),
 *      SCIPvarGetCutoffSum(), and SCIPvarGetCutoffSumCurrentRun(), respectively. Furthermore, they now return
 *      <code>SCIP_Real</code> instead of <code>SCIP_Longint</code> values.
 *
 * - <b>Others</b>:
 *      <br><br>
 *    - SCIPcutGenerationHeuristicCmir() in sepa_cmir.h has three new parameters:
 *        - <code>maxmksetcoefs</code> - If the mixed knapsack constraint obtained after aggregating LP rows contains more
 *          than <code>maxmksetcoefs</code> nonzero coefficients the generation of the <b>c-MIR cut</b> is aborted.
 *        - <code>delta</code> - It can be used to obtain the scaling factor which leads to the best c-MIR cut found within
 *          the cut generation heuristic. If a <code>NULL</code> pointer is passed, the corresponding c-MIR cut will already be
 *          added to SCIP by SCIPcutGenerationHeuristicCmir(). Otherwise, the user can generate the cut and add it to SCIP
 *          on demand afterwards.
 *        - <code>deltavalid</code> - In case, the user wants to know the best scaling factor, i.e., <code>delta</code> passed is not <code>NULL</code>,
 *          <code>deltavalid</code> will be <code>TRUE</code> if the stored scaling factor <code>delta</code> will lead to a violated c-MIR cut.
 *      <br>
 *      <br>
 *    - All functions for setting <b>user parameters</b> of different types like SCIPparamSetBool(), SCIPparamSetChar(),
 *      SCIPparamSetInt(), SCIPparamSetLongint(), and SCIPparamSetString() in pub_paramset.h have a new parameter:
 *        - <code>quiet</code> - It prevents any output during the assign to a new value.
 *
 * <br>
 * @section MISCELLANEOUS4 Miscellaneous
 *
 * - The NLPI library is now a separate library that is required when linking against the SCIP library.
 *   This requires changes to Makefiles that use SCIP, see the \ref RELEASENOTES "Release notes" for more details.
 *
 * - We do not distinguish between <b>block memory</b> for the original and the transformed problem anymore. The same
 *   block memory is now used in both problem stages.
 *
 * - The usage of <b>strong branching</b> changed. Now, SCIPstartStrongbranch() and SCIPendStrongbranch() must be
 *   called before and after strong branching, respectively.
 *
 * - All <b>C++</b> objects and constructors have a SCIP pointer, now.
 *
 * - The <b>predefined setting files</b> like "settings/cuts/off.set,aggressive.set,fast.set" have been replaced by
 *   interface methods like SCIPsetHeuristics(), SCIPsetPresolving(), SCIPsetSeparating(), and SCIPsetEmphasis() in
 *   \ref scip.h and by user dialogs in the interactive shell like
 *   <br>
 *   <br>
 *   <code>SCIP&gt; set {heuristics|presolving|separating} emphasis {aggressive|fast|off}</code>
 *   <br>
 *   <br>
 *   or
 *   <br>
 *   <br>
 *   <code>SCIP&gt; set emphasis {counter|cpsolver|easycip|feasibility|hardlp|optimality}</code>
 *
 *
 * <br>
 * For further release notes we refer to the \ref RELEASENOTES "Release notes".
 */

/* - SCIP now has "lazy bounds", which are useful for column generation - see @ref PRICER_REMARKS "pricer remarks" for an explanation.
 *
 * - SCIP has rudimentary support to solve quadratic nonlinear integer programs - see \ref cons_quadratic.h.
 *
 * - There are LP-interfaces to QSopt and Gurobi (rudimentary).
 *
 * - SCIP can now handle indicator constraints (reading (from LP, ZIMPL), writing, solving, ...) - see \ref cons_indicator.h.
 *
 * - One can now do "early branching" useful for column generation.
 *
 * - Can now run a black-box lexicographic dual simplex algorithm.
 */

 /*--+----1----+----2----+----3----+----4----+----5----+----6----+----7----+----8----+----9----+----0----+----1----+----2*/
 /**@page CHG5 Interface changes between SCIP 2.0 and SCIP 2.1
  *
  *
  * @section CHGCALLBACKS5 New and changed callbacks
  *
  * - <b>Presolving</b>:
  *      <br>
  *      <br>
  *    - The new parameters "nnewaddconss" and "naddconss" were added to the constraint handler callback method SCIP_DECL_CONSPRESOL()
  *      and the presolver callback method SCIP_DECL_PRESOLEXEC(). These parameters were also added to corresponding C++ wrapper class methods.
  *    - Propagators are now also called in during presolving, this is supported by the new callback methods SCIP_DECL_PROPINITPRE(),
  *      SCIP_DECL_PROPEXITPRE(), and SCIP_DECL_PROPPRESOL().
  *    - New parameters "isunbounded" and "isinfeasible" for presolving initialization (SCIP_DECL_CONSINITPRE(),
  *      SCIP_DECL_PRESOLINITPRE(), SCIP_DECL_PROPINITPRE()) and presolving deinitialization (SCIP_DECL_CONSEXITPRE(),
  *      SCIP_DECL_PRESOLEXITPRE(), SCIP_DECL_PROPEXITPRE()) callbacks of presolvers,
  *      constraint handlers and propagators, telling the callback whether the problem was already declared to be
  *      unbounded or infeasible.  This allows to avoid expensive steps in these methods in case the problem is already
  *      solved, anyway.
  *      <br>
  *      <br>
  *      <DIV class="note">
  *      Note, that the C++ methods
  *      - scip::ObjConshdlr::scip_presol() corresponding to SCIP_DECL_CONSPRESOL()
  *      - scip::ObjConshdlr::scip_initpre() corresponding to  SCIP_DECL_CONSINITPRE()
  *      - scip::ObjPresol::scip_initpre() corresponding to SCIP_DECL_PRESOLINITPRE()
  *      - scip::ObjProp::scip_initpre() corresponding to SCIP_DECL_PROPINITPRE()
  *      - scip::ObjConshdlr::scip_exitpre() corresponding to SCIP_DECL_CONSEXITPRE()
  *      - scip::ObjPresol::scip_exitpre() corresponding to SCIP_DECL_PRESOLEXITPRE()
  *      -  scip::ObjProp::scip_exitpre() corresponding to  and SCIP_DECL_PROPEXITPRE()
  *      .
  *      are virtual functions. That means, if you are not adding the new parameters, your code will still compile, but these methods are not executed.
  *      </DIV>
  *
  * - <b>Constraint Handler</b>:
  *     <br>
  *     <br>
  *   - The new constraint handler callback SCIP_DECL_CONSDELVARS() is called after variables were marked for deletion.
  *     This method is optional and only of interest if you are using SCIP as a branch-and-price framework. That means,
  *     you are generating new variables during the search. If you are not doing that just define the function pointer
  *     to be NULL.
  *     <br>
  *     If this method gets implemented you should iterate over all constraints of the constraint handler and delete all
  *     variables that were marked for deletion by SCIPdelVar().
  *
  * - <b>Problem Data</b>:
  *     <br>
  *     <br>
  *   - The method SCIPcopyProb() and the callback SCIP_DECL_PROBCOPY() got a new parameter "global" to indicate whether the global problem or a local version is copied.
  *
  * - <b>Conflict Analysis</b>:
  *     <br>
  *     <br>
  *   - Added parameter "separate" to conflict handler callback method SCIP_DECL_CONFLICTEXEC() that defines whether the conflict constraint should be separated or not.
  *
  * - <b>NLP Solver Interface</b>:
  *     <br>
  *     <br>
  *   - The callbacks SCIP_DECL_NLPIGETSOLUTION() and SCIP_DECL_NLPISETINITIALGUESS() got new parameters to get/set values of dual variables.
  *   - The callback SCIP_DECL_NLPICOPY() now passes the block memory of the target SCIP as an additional parameter.
  *
  * <br>
  * @section CHGINTERFUNC5 Changed interface methods
  *
  * - <b>Writing and Parsing constraints</b>:
  *      <br>
  *      <br>
  *    - The methods SCIPwriteVarName(), SCIPwriteVarsList(), and SCIPwriteVarsLinearsum() got a new boolean parameter "type"
  *      that indicates whether the variable type should be written or not.
  *    - The method SCIPwriteVarsList() got additionally a new parameter "delimiter" that defines the character which is used for delimitation.
  *    - The methods SCIPparseVarName() and SCIPparseVarsList() got a new output parameter "endptr" that is filled with the position where the parsing stopped.
  *
  * - <b>Plugin management</b>:
  *      <br>
  *      <br>
  *    - SCIPincludeProp() got additional parameters to set the timing mask of the propagator and the new callbacks and parameters related to calling the propagator in presolving.
  *    - SCIPincludeConshdlr() got additional parameters to set the variable deletion callback function and the timing mask for propagation.
  *
  * - <b>Constraint Handlers</b>:
  *      <br>
  *      <br>
  *    - Method SCIPseparateRelaxedKnapsack() in knapsack constraint handler got new parameter "cutoff", which is a pointer to store whether a cutoff was found.
  *    - Method SCIPincludeQuadconsUpgrade() of quadratic constraint handler got new parameter "active" to indicate whether the upgrading method is active by default.
  *
  * - <b>Nonlinear expressions, relaxation, and solver interface</b>:
  *      <br>
  *      <br>
  *    - The methods SCIPexprtreeEvalSol(), SCIPexprtreeEvalIntLocalBounds(), and SCIPexprtreeEvalIntGlobalBounds() have been renamed to SCIPevalExprtreeSol(),
  *      SCIPevalExprtreeLocalBounds(), and SCIPevalExprtreeGlobalBounds() and are now located in scip.h.
  *    - Various types and functions dealing with polynomial expressions have been renamed to use the proper terms "monomial" and "polynomial".
  *    - The methods SCIPnlpGetObjective(), SCIPnlpGetSolVals(), and SCIPnlpGetVarSolVal() have been removed, use SCIPgetNLPObjval(), SCIPvarGetNLPSol()
  *      and SCIPcreateNLPSol() to retrieve NLP solution values instead.
  *    - Removed methods SCIPmarkRequireNLP() and SCIPisNLPRequired(), because the NLP is now always constructed if nonlinearities are present.
  *    - SCIPgetNLP() has been removed and NLP-methods from pub_nlp.h have been moved to scip.h, which resulted in some renamings, too.
  *    - The functions SCIPnlpiGetSolution() and SCIPnlpiSetInitialGuess() got additional arguments to get/set dual values.
  *    - The method SCIPgetNLPI() got a new parameter "nlpiproblem", which is a pointer to store the NLP solver interface problem.
  *
  * - <b>Others</b>:
  *      <br>
  *      <br>
  *    - SCIPgetVarCopy() got a new parameter "success" that will be FALSE if method is called after problem creation stage and no hash map is given or no image for
  *      the given variable is contained in the given hash map.
  *    - Removed method SCIPreadSol(); call solution reading via SCIPreadProb() which calls the solution reader for .sol files.
  *    - SCIPchgVarType() got an extra boolean parameter to store if infeasibility is recognized while upgrading a variable from continuous type to an integer type.
  *    - SCIPdelVar() got a new parameter "deleted", which stores whether the variable was successfully marked to be deleted.
  *    - SCIPcalcNodeselPriority() got a new parameter "branchdir", which defines the type of branching that was performed: upwards, downwards, or fixed.
  *    - The parameters "timelimit" and "memorylimit" were removed from SCIPapplyRens().
  *
  * <br>
  * @section MISCELLANEOUS5 Miscellaneous
  *
  *  - The result value SCIP_NEWROUND has been added, it allows a separator/constraint handler to start a new separation round
  *    (without previous calls to other separators/conshdlrs).
  *  - All timing flags are now defined type_timing.h.
  *  - The variable deletion event is now a variable specific event and not global, anymore.
  *  - The emphasis setting types now distinguish between plugin-type specific parameter settings (default, aggressive, fast, off), which are changed by
  *    SCIPsetHeuristics/Presolving/Separating(), and global emphasis settings (default, cpsolver, easycip, feasibility, hardlp, optimality, counter),
  *    which can be set using SCIPsetEmphasis().
  *
  * <br>
  * For further release notes we refer to the \ref RELEASENOTES "Release notes".
  */

 /*--+----1----+----2----+----3----+----4----+----5----+----6----+----7----+----8----+----9----+----0----+----1----+----2*/
 /**@page CHG6 Interface changes between SCIP 2.1 and SCIP 3.0
  *
  *
  * @section CHGCALLBACKS6 New and changed callbacks
  *
  * - <b>Conflict Analysis</b>:
  *     <br>
  *     <br>
  *   - Added parameter "relaxedbds" to conflict handler callback method SCIP_DECL_CONFLICTEXEC(). This array contains
  *     bounds which are sufficient to create a valid conflict
  *
  * - <b>Constraint Handler</b>:
  *     <br>
  *     <br>
  *   - New optional callback methods in constraint handlers: SCIP_DECL_CONSGETVARS and SCIP_DECL_CONSGETNVARS.
  *     These callbacks, if implemented, should return an array of all variables and the number of all variables used
  *     by the given constraint, respectively. (This method might, e.g., be called by a presolver)
  *   - Added a propagation timing parameter "proptiming" to SCIP_DECL_CONSPROP(), giving the current timing at which
  *     this method is called
  *   - Added a parameter 'restart' to the SCIP_DECL_CONSEXITSOL() callback method, indicating whether this call was
  *     triggered by a restart.
  *   - Added a parameter 'relaxedbd' to SCIP_DECL_CONSRESPROP() callback method. If explaining a given bound change
  *     (index), it is sufficient to explain the reason for reaching the 'relaxedbd' value, see above
  *   - Removed parameters "isunbounded", "isinfeasible" and "result" from SCIP_DECL_CONSINITPRE() and
  *     SCIP_DECL_CONSEXITPRE() callback methods. It is not allowed to determine unboundedness or infeasibility in
  *     these callbacks, anymore.
  *
  * - <b>Message Handler</b>:
  *      <br>
  *      <br>
  *   - New callback method SCIP_DECL_MESSAGEHDLRFREE() which is called when the message handler is freed.
  *   - The old callback method SCIP_DECL_MESSAGEERROR() was replaced by the callback method SCIP_DECL_ERRORPRINTING().
  *
  * - <b>Presolving</b>:
  *      <br>
  *      <br>
  *   - Removed parameters "isunbounded", "isinfeasible" and "result" from SCIP_DECL_PRESOLINITPRE() and
  *     SCIP_DECL_PRESOLSEXITPRE(). It is not allowed to determine unboundedness or infeasibility in these
  *     callbacks, anymore.
  *
  * - <b>Propagator</b>:
  *     <br>
  *     <br>
  *   - Added a propagation timing parameter "proptiming" to SCIP_DECL_PROPEXEC(), giving the
  *     current timing at which this method is called.
  *   - Added a parameter 'restart' to SCIP_DECL_PROPEXITSOL() callback method, indicating whether this call was
  *     triggered by a restart.
  *   - Added a parameter 'relaxedbd' to SCIP_DECL_PROPRESPROP() callback method. If explaining a given bound change
  *     (index), it is sufficient to explain the reason for reaching the 'relaxedbd' value.
  *   - Removed parameters "isunbounded", "isinfeasible" and "result" from SCIP_DECL_PROPINITPRE() and
  *     SCIP_DECL_PROPEXITPRE() callback methods. It is not allowed to determined unboundedness or infeasibility in
  *     these callbacks, anymore.
  *
  * - <b>NLP Solver Interface</b>:
  *     <br>
  *     <br>
  *   - New NLPI callback SCIP_DECL_NLPISETMESSAGEHDLR() to set message handler in NLP solver interfaces.
  *
  * <br>
  * @section CHGINTERFUNC6 Changed interface methods
  *
  * - <b>Plugin management</b>:
  *      <br>
  *      <br>
  *   - Added basic include methods for almost all plugin types, e.g., SCIPincludeConshdlrBasic();
  *     these methods should make the usage easier, sparing out optional callbacks and parameters.
  *   - To extend the basic functionalities, there are setter method to add
  *     optional callbacks. For example SCIPsetConshdlrParse(), SCIPsetPropCopy() or SCIPsetHeurInitsol().
  *
  * - <b>Constraint Handlers</b>:
  *      <br>
  *      <br>
  *   - Added basic creation methods for all constraints types, e.g., SCIPcreateConsBasicLinear(); these methods should make the usage easier,
  *      sparing out optional callbacks and parameters.
  *   - New methods SCIPgetConsVars() and SCIPgetConsNVars() (corresponding callbacks need to be implemented, see above)
  *
  * - <b>Problem</b>:
  *      <br>
  *      <br>
  *   - Added basic creation methods SCIPcreateVarBasic() and SCIPcreateProbBasic() and setter functions
  *   - Added method SCIPisPresolveFinished() which returns whether the presolving process would be stopped after the
  *     current presolving round, given no further reductions will be found.
  *   - Forbid problem modifications in SCIP_STAGE_{INIT,EXIT}PRESOLVE (see pre-conditions for corresponding methods in scip.h).
  *
  * - <b>Variable usage</b>:
  *      <br>
  *      <br>
  *   - Renamed SCIPvarGetBestBound() to SCIPvarGetBestBoundLocal(), SCIPvarGetWorstBound() to
  *     SCIPvarGetWorstBoundLocal() and added new methods SCIPvarGetBestBoundGlobal() and SCIPvarGetWorstBoundGlobal().
  *   - Method SCIPvarGetProbvarSum() is not public anymore, use SCIPgetProbvarSum() instead.
  *   - Replaced method SCIPvarGetRootRedcost() by SCIPvarGetBestRootRedcost().
  *
  * - <b>Message Handler</b>:
  *      <br>
  *      <br>
  *   - Changed the message handler system within SCIP heavily such that it is thread-safe. SCIPcreateMessagehdlr() in
  *     scip.{c,h} was replaced by SCIPmessagehdlrCreate() in pub_message.h/message.c with a changed parameter list.
  *   - Error messages (SCIPerrorMessage()) are not handled via the message handler anymore; per default the error
  *     message is written to stderr.
  *
  * - <b>Separation</b>:
  *      <br>
  *      <br>
  *   - New functions SCIPcreateEmptyRowCons(), SCIPcreateEmptyRowSepa(), SCIPcreateRowCons(), and SCIPcreateRowSepa()
  *     that allow to set the originating constraint handler or separator of a row respectively; this is, for instance,
  *     needed for statistics on the number of applied cuts. If rows are created outside a constraint handler or separator
  *     use SCIPcreateRowUnspec() and SCIPcreateEmptyRowUnspec(). The use of SCIPcreateEmptyRow() and SCIPcreateRow() is
  *     deprecated.
  *   - New functions SCIProwGetOrigintype(), SCIProwGetOriginCons(), and SCIProwGetOriginSepa() to obtain the originator
  *     that created a row.
  *
  * - <b>LP interface</b>:
  *      <br>
  *      <br>
  *   - SCIPlpiCreate() got a new parameter 'messagehdlr'.
  *   - SoPlex LPI supports setting of SCIP_LPPAR_DUALFEASTOL when using SoPlex version 1.6.0.5 and higher.
  *
  * - <b>Nonlinear expressions, relaxation, and solver interface</b>:
  *      <br>
  *      <br>
  *   - Renamed SCIPmarkNonlinearitiesPresent() to SCIPenableNLP() and SCIPhasNonlinearitiesPresent() to
  *     SCIPisNLPEnabled().
  *   - Method SCIPexprtreeRemoveFixedVars() is not public anymore.
  *
  * - <b>Counting</b>:
  *      <br>
  *      <br>
  *   - Changed the counting system within SCIP heavily. SPARSESOLUTION was renamed to SCIP_SPARSESOL. New method for
  *     SCIP_SPARSESOL usage, SCIPsparseSolCreate(), SCIPsparseSolFree(), SCIPsparseSolGetVars(),
  *     SCIPsparseSolGetNVars(), SCIPsparseSolGetLbs(), SCIPsparseSolGetUbs() in (pub_)misc.{c,h}.
  *   - Renamed SCIPgetCountedSparseSolutions() to SCIPgetCountedSparseSols() in cons_countsols.{c,h}.
  *
  * <br>
  * @section MISCELLANEOUS6 Miscellaneous
  *
  *   - Replaced SCIPparamSet*() by SCIPchg*Param() (where * is either Bool, Int, Longint, Real, Char, or String).
  *   - New parameter in SCIPcopy() and SCIPcopyPlugins() to indicate whether the message handler from the source SCIP
  *     should be passed to the target SCIP (only the pointer is copied and the usage counter of the message handler is
  *     increased).
  *   - SCIPprintCons() does not print termination symbol ";\n" anymore; if wanted, use SCIPinfoMessage() to print
  *     ";\n" manually
  *   - All objscip *.h file now use the default SCIP interface macros.
  *   - The methods SCIPsortedvecInsert*() have an additional parameter which can be used to receive the position where
  *     the new element was inserted.
  *   - New macro SCIPdebugPrintCons() to print constraint only if SCIP_DEBUG flag is set.
  *
  * <br>
  * For further information we refer to the \ref RELEASENOTES "Release notes" and the \ref CHANGELOG "Changelog".
  */

 /*--+----1----+----2----+----3----+----4----+----5----+----6----+----7----+----8----+----9----+----0----+----1----+----2*/
 /**@page CHG7 Interface changes between SCIP 3.0 and SCIP 3.1
  *
  *
  * @section CHGCALLBACKS7 New and changed callbacks
  *
  * - <b>Branching Rules</b>:
  *     <br>
  *     <br>
  *   - new possible return value "SCIP_DIDNOTFIND" for SCIP_DECL_BRANCHEXECLP(), SCIP_DECL_BRANCHEXECPS(), and
  *     SCIP_DECL_BRANCHEXECEXT() callbacks to state that the branching rule searched, but did not find a branching.
  *
  * - <b>Domain Propagation</b>:
  *     <br>
  *     <br>
  *   - added parameter "nmarkedconss" to SCIP_DECL_CONSPROP() callback which gives the number of constraints marked
  *     for propagation (these constraints are listed first in the conss array given as parameter).
  *
  * - <b>Message Handler</b>:
  *      <br>
  *      <br>
  *   - New generic messagehandler output callback method SCIP_DECL_MESSAGEOUTPUTFUNC().
  *   - Removed parameter "msglength" from callback method SCIP_DECL_ERRORPRINTING().
  *
  * - <b>Variable Pricers</b>:
  *      <br>
  *      <br>
  *   - Added parameter "stopearly" to callback method SCIP_DECL_PRICERREDCOST(). This boolean pointer should be used
  *     by the pricer to state whether early branching should be performed, even if new variables were added in the
  *     current pricing round.
  *
  * - <b>Primal Heuristics</b>:
  *     <br>
  *     <br>
  *   - Added parameter "nodeinfeasible" to SCIP_DECL_HEUREXEC() callback which states whether the current subproblem
  *     was already detected to be infeasible. In this case, the current LP solution might not respect local bounds,
  *     and the heuristic must not assume that it does.
  *
  *
  * <br>
  * @section CHGINTERFUNC7 Changed interface methods
  *
  * - <b>Branching Rules</b>:
  *      <br>
  *      <br>
  *   - Added parameter "nfracimplvars" to SCIPgetLPBranchCands()
  *
  * - <b>Constraint Handlers</b>:
  *      <br>
  *      <br>
  *   - New method SCIPconshdlrGetStrongBranchPropTime() which returns the time used for domain propagation methods
  *     of the constraint handler during strong branching.
  *   - New method SCIPconsIsMarkedPropagate() which returns whether a constraint is marked for propagation.
  *   - New methods SCIPconsAddUpgradeLocks() and SCIPconsGetNUpgradeLocks() to increase or get the number of upgrade
  *     locks of a constraint.
  *
  * - <b>Domain Propagation</b>:
  *      <br>
  *      <br>
  *   - New method SCIPpropGetStrongBranchPropTime() which returns the time spent by a domain propagator during strong
  *     branching.
  *   - New methods SCIPmarkConsPropagate() and SCIPunmarkConsPropagate to (un)mark a constraint for propagation.
  *
  * - <b>LP and Cutting Planes</b>:
  *      <br>
  *      <br>
  *   - New methods SCIProwChgRank() and SCIProwGetRank() to change and get the rank of a cutting plane, respectively.
  *   - Added parameter "sidetypes" to SCIPcalcMIR() to specify the specify row side type to be used.
  *   - Added parameter "cutrank" to SCIPcalcMIR() and SCIPcalcStrongCG() which stores the rank of the returned cut.
  *   - New method SCIPisCutApplicable() which returns whether a cut is good enough to be applied.
  *   - Added parameter "infeasible" to SCIPaddCut() which is a pointer to store whether the cut is infeasible for the
  *     local bounds.
  *   - delayed cutpool
  *   - New methods SCIPchgRowLhsDive() and SCIPchgRowRhsDive() to change left and right hand side of a row during diving.
  *   - Added parameter "cutoff" to SCIPsolveDiveLP(), SCIPsolveProbingLP(), and SCIPsolveProbingLPWithPricing()
  *     which is a pointer to store whether the diving/probing LP was infeasible or the objective limit was reached.
  *
  * - <b>Message Handler</b>:
  *      <br>
  *      <br>
  *   - New method SCIPmessageVPrintError() to print an error message.
  *   - Removed method SCIPmessagePrintWarningHeader().
  *
  * - <b>Parameters</b>:
  *      <br>
  *      <br>
  *   - New method SCIPparamGetCharAllowedValues() to get the allowed values for a char parameter.
  *
  * - <b>Variables</b>:
  *      <br>
  *      <br>
  *   - New structure to store value-based branching and inference history (see pub_history.h).
  *   - New method SCIPvarGetValuehistory() to get the value-based history of a variable.
  *
  * - <b>Data structures</b>:
  *      <br>
  *      <br>
  *   - New method SCIPgmlWriteNodeWeight() to write a node section including weight to a .gml graph file.
  *   - New methods SCIPsparseSolGetFirstSol() and SCIPsparseSolGetNextSol() to get the first sparse solution
  *     or iterate over the sparse solutions, respectively.
  *   - New methods in pub_misc.h to handle a (circular) queue, e.g., SCIPqueueCreate(), SCIPqueueFree(),
  *     SCIPqueueInsert(), ...
  *   - New methods for hash tables: SCIPhashtableRemoveAll(), SCIPhashtableGetNElements(), SCIPhashtableGetLoad()
  *   - New methods in pub_misc.h to handle a resource activity, e.g., SCIPactivityCreate(), SCIPactivityFree(),
  *     SCIPactivityGetVar(), SCIPactivityGetDemand() ...
  *   - New methods for digraphs: SCIPdigraphResize() to resize the graph and SCIPdigraphSetNodeDatas() and
  *     SCIPdigraphGetNodeDatas() to set and get the data attached to the nodes.
  *
  * - <b>Misc</b>:
  *      <br>
  *      <br>
  *   - New method SCIPcopyOrig() to copy the original problem. Analoguosly, use SCIPcopyOrigProb(), SCIPcopyOrigVars(),
  *     and SCIPcopyOrigConss() to copy original problem data, variables, or constraints, respectively.
  *   - New method SCIPcopyImplicationsCliques() to copy implications and cliques to a copied SCIP instance.
  *   - New method SCIPgetParam() to get the parameter with a given name.
  *   - New method SCIPaddOrigObjoffset() to add an offset to the objective function.
  *   - New method SCIPgetNCheckConss() which returns the number of checked constraints.
  *   - Added parameter "endptr" to SCIPparseVar() which stores the final string position after parsing.
  *   - Added parameter "enablepropagation" to SCIPstartStrongbranch(), which can be used to enable strong branching
  *     with domain propagation.
  *   - New method SCIPgetVarStrongbranchWithPropagation() which performs strong branching with propagation on a variable.
  *   - New method SCIPwriteCliqueGraph() to write the clique graph.
  *   - New method SCIPdoNotMultaggr() which returns whether multi-aggregation was disabled.
  *   - Added parameter "lazyconss" to SCIPwriteMIP() to swith writing removable rows as lazy constraints.
  *   - New method SCIPcreateFiniteSolCopy() to create a copy of a solution with infinite fixings removed.
  *   - New method SCIPadjustImplicitSolVals() which sets implicit integer variables to an integer value in the given
  *     solution without deteriorating its objective value.
  *   - New method SCIPprintDualSol() which prints the dual solution for a pure LP (works only with preprocessing disabled).
  *   - New method SCIPgetOpenNodesData() which returns all unprocessed nodes.
  *   - New method SCIPgetFirstLPTime() and SCIPgetNRootFirstLPIterations() to return time and iterations for the first
  *     LP solve and SCIPgetFirstLPDualboundRoot() and SCIPgetFirstLPLowerboundRoot() to return the first root LP dual and
  *     lower bound.
  *   - New method SCIPgetNLimSolsFound() returning the number of feasible primal solution respecting the objective limit.
  *   - Added parameter "endline" to SCIPprintDisplayLine() to switch printing a newline symbol at the end of the line.
  *
  * <br>
  * @section MISCELLANEOUS7 Miscellaneous
  *
  *   - Moved LP solver interfaces to subdirectory src/lpi.
  *
  * <br>
  * For further information we refer to the \ref RELEASENOTES "Release notes" and the \ref CHANGELOG "Changelog".
  */


 /*--+----1----+----2----+----3----+----4----+----5----+----6----+----7----+----8----+----9----+----0----+----1----+----2*/
 /**@page CHG8 Interface changes between SCIP 3.1 and SCIP 3.2
  *
  *
  * @section CHGCALLBACKS8 New and changed callbacks
  *
  * - <b>Branching Rules</b>:
  *   - Added parameter "forcestrongbranch" to SCIPselectVarStrongBranching()
  *   - Added parameter "executebranching" SCIPexecRelpscostBranching()
  *   - Added parameter "presoltiming" to SCIPpropCumulativeCondition()
  *
  *   <br>
  * - <b>Domain Propagation</b>:
  *
  *   <br>
  * - <b>Message Handler</b>:
  *
  *   <br>
  * - <b>Variable Pricers</b>:
  *
  *   <br>
  * - <b>Primal Heuristics</b>:
  *   - Added parameter "freesubscip" to SCIPapplyProximity()
  *
  * <br>
  * @section CHGINTERFUNC8 Changed interface methods
  *
  *   <br>
  * - <b>Branching Rules</b>:
  *
  *   <br>
  * - <b>Constraint Handlers</b>:
  *   - Removed method SCIPconshdlrIsPresolvingDelayed()
  *   - Removed method SCIPconshdlrWasPresolvingDelayed()
  *   - Renamed method SCIPconshdlrGetPropTimingmask() to SCIPconshdlrGetPropTiming()
  *
  *   <br>
  * - <b>Domain Propagation</b>:
  *
  *   <br>
  * - <b>LP and Cutting Planes</b>:
  *   - Added parameter "inds" to SCIPgetLPBInvRow()
  *   - Added parameter "ninds" to SCIPgetLPBInvRow()
  *   - Added parameter "inds" to SCIPgetLPBInvCol()
  *   - Added parameter "ninds" to SCIPgetLPBInvCol()
  *   - Added parameter "inds" to SCIPgetLPBInvARow()
  *   - Added parameter "ninds" to SCIPgetLPBInvARow()
  *   - Added parameter "inds" to SCIPgetLPBInvACol()
  *   - Added parameter "ninds" to SCIPgetLPBInvACol()
  *   - Added parameter "maxweight" to SCIPcalcMIR()
  *   - Added parameter "weightinds" to SCIPcalcMIR()
  *   - Added parameter "nweightinds" to SCIPcalcMIR()
  *   - Added parameter "rowlensum" to SCIPcalcMIR()
  *   - Added parameter "inds" to SCIPcalcStrongCG()
  *   - Added parameter "ninds" to SCIPcalcStrongCG()
  *
  *   <br>
  * - <b>Message Handler</b>:
  *
  *   <br>
  * - <b>Parameters</b>:
  *
  *   <br>
  * - <b>Variables</b>:
  *   - Removed method SCIPvarGetNBinImpls()
  *
  *   <br>
  * - <b>Data structures</b>:
  *   - Renamed method SCIPdigraphGetNodeDatas() to SCIPdigraphGetNodeData()
  *   - Renamed method SCIPdigraphSetNodeDatas() to SCIPdigraphSetNodeData()
  *   - Renamed method SCIPdigraphGetSuccessorsDatas() to SCIPdigraphGetSuccessorsData()
  *
  *   <br>
  * - <b>Misc</b>:
  *   - Removed parameter "delaypos" from SCIPincludeConshdlr()
  *   - Added parameter "presoltiming" to SCIPincludeConshdlr()
  *   - Added parameter "consgetdivebdchgs" to SCIPincludeConshdlr()
  *   - Removed parameter "delaypos" from SCIPsetConshdlrPresol()
  *   - Added parameter "presoltiming" to SCIPsetConshdlrPresol()
  *   - Removed parameter "delaypos" from SCIPincludePresol()
  *   - Added parameter "presoltiming" to SCIPincludePresol()
  *   - Removed parameter "delaypos" from SCIPincludePresolBasic()
  *   - Added parameter "presoltiming" to SCIPincludePresolBasic()
  *   - Removed parameter "presoldelay" from SCIPincludePresol()
  *   - Removed parameter "presoltiming" from SCIPincludePresol()
  *   - Removed parameter "presoldelay" from SCIPsetPropPresol()
  *   - Removed parameter "presoltiming" from SCIPsetPropPresol()
  *   - Added parameter "ndomredsdown" to SCIPgetVarStrongbranchWithPropagation()
  *   - Added parameter "ndomredsup" to SCIPgetVarStrongbranchWithPropagation()
  *   - Added parameter "isequation" to SCIPaddClique()
  *   - Removed parameter "writeimplications" from SCIPwriteCliqueGraph()
  *   - Removed method SCIPallocBufferSize()
  *   - Removed method SCIPduplicateBufferSize()
  *   - Removed method SCIPreallocBufferSize()
  *   - Removed method SCIPfreeBufferSize()
  *   - Removed method callback SCIPdialogExecConflictgraph()
  * <br>
  * For further information we refer to the \ref RELEASENOTES "Release notes" and the \ref CHANGELOG "Changelog".
  */


/*--+----1----+----2----+----3----+----4----+----5----+----6----+----7----+----8----+----9----+----0----+----1----+----2*/
 /**@page CHG9 Interface changes between SCIP 3.2 and SCIP 4.0
  *
  *
  * @section CHGCALLBACKS9 New and changed callbacks
  *
  * - <b>Constraint Handlers</b>:
  *    - new optional callback CONSENFORELAX to enforce a relaxation solution, see \ref CONS
  *    - added argument "infeasible" to CONSINITLP
  *
  *   <br>
  * - <b>Concurrent SCIP</b>:
  *    - extended interface to support concurrent solving mode
  *
  *   <br>
  * - <b>Message Handler</b>:
  *
  *   <br>
  * - <b>Variable Pricers</b>:
  *
  *   <br>
  * - <b>Primal Heuristics</b>:
  *
  * <br>
  * @section CHGINTERFUNC9 Changed interface methods
  *
  *   <br>
  * - <b>Copying</b>:
  *   - added arguments "fixedvars", "fixedvals", "nfixedvars" to SCIPcopyVars()
  *   - added arguments "fixedvars", "fixedvals", "nfixedvars" to SCIPcopyOrigVars()
  *   - renamed argument "success" to valid in SCIPgetConsCopy()
  *
  *   <br>
  * - <b>Parameters</b>:
  *   - renamed method SCIPcheckBoolParam() to SCIPisBoolParamValid()
  *   - renamed method SCIPcheckLongintParam() to SCIPisLongintParamValid()
  *   - renamed method SCIPcheckRealParam() to SCIPisRealParamValid()
  *   - renamed method SCIPcheckCharParam() to SCIPisCharParamValid()
  *   - renamed method SCIPcheckStringParam() to SCIPisStringParamValid()
  *
  *   <br>
  * - <b>Relaxators</b>:
  *   - added argument "includeslp" to SCIPincludeRelax() and SCIPincludeRelaxBasic()
  *
  *   <br>
  * - <b>Primal Heuristics</b>:
  *   - introduced new type SCIP_HEURTIMING for primal heuristic timing masks
  *   - changed type of argument "timingmask" from unsigned int to SCIP_HEURTIMING in SCIPincludeHeur(), SCIPincludeHeurBasic()
  *   - added argument "initialseed" to SCIPcreateDiveset()
  *   <br>
  * - <b>Reoptimization</b>:
  *   - renamed function SCIPgetReopSolsRun() to SCIPgetReoptSolsRun()
  *
  *   <br>
  * - <b>Variables</b>:
  *   - Removed method SCIPvarGetNBinImpls()
  *
  *   <br>
  * - <b>Conflict Analysis</b>:
  *   - added arguments "conftype" and "iscutoffinvolved" to SCIPinitConflictAnalysis()
  *
  *   <br>
  * - <b>Constraint Handlers</b>:
  *   - added argument "infeasible" to SCIPinitlpCons()
  *
  *   <br>
  * - <b>Nonlinear Relaxation</b>:
  *   - added argument "curvature" to SCIPcreateNlRow()
  *
  *   <br>
  * - <b>Solutions</b>:
  *   - added argument "completely" to SCIPtrySol(), SCIPtrySolFree(), SCIPcheckSol()
  *
  * - <b>Hashmap and Hashtable</b>:
  *   - removed function SCIPcalcHashtableSize() since not required anymore for SCIP_HASHTABLE and SCIP_HASHMAP
  *   - based on the initial size SCIP_HASHTABLE and SCIP_HASHMAP choose an appropriate size internally to allow insertion of that many elements without resizing
  *   - SCIP_MULTIHASH behaves like the old SCIP_HASHTABLE and SCIPcalcMultihashSize() should be used as replacement for SCIPcalcHashtableSize()
  *
  * <br>
  * For further information we refer to the \ref RELEASENOTES "Release notes" and the \ref CHANGELOG "Changelog".
  */

 /*--+----1----+----2----+----3----+----4----+----5----+----6----+----7----+----8----+----9----+----0----+----1----+----2*/
 /**@page CHG10 Interface changes between SCIP 4.0 and SCIP 5.0
  *
  *
  * @section CHGCALLBACKS10 New and changed callbacks
  *
  * - <b>New types</b>:
  *   - added new abstract selection algorithm SCIP_BANDIT together with callbacks
  *   - added new type SCIP_TABLE together with callbacks to output SCIP statistics
  *   - added new types for symmetry handling
  *
  * - <b>Separation callbacks</b>:
  *   - added parameter "allowlocal" to SCIP_DECL_SEPAEXECLP and SCIP_DECL_SEPAEXECSOL
  *
  * - <b>NLP callbacks</b>
  *   - added parameter "dstatssize" to SCIP_DECL_NLPIDELVARSET and SCIP_DECL_NLPIDELCONSSET
  *   - added parameter "objval" to SCIP_DECL_NLPIGETSOLUTION
  *
  *
  * <br>
  * @section CHGINTERFUNC10 Changed interface methods
  *
  * <br>
  * - <b>Cutting plane separation methods</b>:
  *   - changed function signature of SCIPcalcMIR()
  *   - changed function signature of SCIPcalcStrongCG()
  *   - added parameter "allowlocal" to SCIPseparateSol()
  *   - new method SCIPaddRow() to replace deprecated SCIPaddCut()
  *   - removed parameter "scaling" from SCIPgetRowprepViolation()
  *
  * <br>
  * - <b>Relaxator methods</b>:
  *   - removed parameter "includeslp" from SCIPincludeRelax()
  *   - added parameter "includeslp" to SCIPmarkRelaxSolValid(), SCIPsetRelaxSolVals(), and SCIPsetRelaxSolValsSol()
  *   - removed functions SCIPrelaxIncludesLp() and SCIPrelaxSetIncludesLp()
  *   - replaced method SCIPgetRelaxFeastolFactor() by SCIPrelaxfeastol() and added SCIPchgRelaxfeastol()
  *
  * <br>
  * - <b>LP interface</b>:
  *   - replaced LP parameters SCIP_LPPARAM_LOBJLIM and SCIP_LPPARAM_UOBJLIM by SCIP_LPPARAM_OBJLIM
  *
  * <br>
  * - <b>Branching rules</b>:
  *   - removed parameter "allowaddcons" from SCIPselectVarPseudoStrongBranching(), SCIPselectVarStrongBranching(), and
  *     SCIPincludeBranchruleRelpscost()
  *
  * <br>
  * - <b>Primal heuristics</b>:
  *   - SCIPheurPassIndicator() has a new parameter which allows to pass the objective of the solution
  *
  * <br>
  * - <b>Constraint Handlers</b>:
  *   - generalized SCIPcreateConsOrbitope() and SCIPcreateConsBasicOrbitope() method to three orbitope types (full, partitioning, packing)
  *
  * <br>
  * - <b>NLP interface</b>:
  *   - added argument "dstatssize" to SCIPnlpiDelVarSet() and SCIPnlpiDelConsSet()
  *   - added modifier const to "exprtree" argument of SCIPnlpiChgExprtree()
  *   - added parameter "objval" to SCIPnlpiGetSolution()
  *   - added argument "varnameslength" to SCIPexprParse()
  *   - dropped NLP termination status "SCIP_NLPTERMSTAT_UOBJLIM"
  *   - SCIPnlpStatisticsCreate() and SCIPnlpStatisticsFree() now require a pointer to the block memory as argument
  *
  * <br>
  * - <b>Data structures</b>:
  *   - methods SCIPrandomCreate() and SCIPrandomFree() are no longer public and should be replaced
  *     by SCIPcreateRandom() and SCIPfreeRandom(), respectively (the new methods respect
  *     the global parameter "randomization/randomseedshift" automatically)
  *   - methods SCIPdigraphCreate() and SCIPdigraphCopy() are no longer public and should be replaced
  *     by SCIPcreateDigraph() and SCIPcopyDigraph(), respectively, which receive a \SCIP argument
  *     and are more robust towards future interface changes
  *
  * <br>
  * - <b>Misc</b>:
  *   - added parameter "copytables" to SCIPcopyPlugins()
  *   - allowed SCIPgetNConss() in stage SCIP_STAGE_INITSOLVE
  *   - SCIPsolveParallel() is deprecated; use SCIPsolveConcurrent() instead
  *   - changed return type of SCIPcliqueGetId() from "int" to "unsigned int"
  *   - removed SCIPvarGetCliqueComponentIdx(); the connectedness information
  *     of the clique table is now stored as a SCIP_DISJOINTSET member of the clique table
  *     and cannot be publicly accessed
  *
  * <br>
  * @section CHGPARAMS10 Changed parameters
  *
  * - fixed typo: "heuristics/completesol/maxunkownrate" has changed to "heuristics/completesol/maxunknownrate"
  * - removed parameters "constraints/{abspower,bivariate,nonlinear,quadratic,soc}/scaling"
  * - replaced "constraints/quadratic/disaggregate" by "constraints/quadratic/maxdisaggrsize" to bound
  *   the total number of created constraints when disaggregating a quadratic constraint
  * - removed parameters "constraints/{abspower,bivariate,quadratic,nonlinear}/mincutefficacysepa",
  *   "constraints/{abspower,bivariate,quadratic,nonlinear}/mincutefficacyenfofac", and "constraints/soc/minefficacy"
  * - removed parameters "conflict/usemir" and "conflict/prefermir"
  * - removed parameter "separating/feastolfac"
  * - removed parameter "separating/orthofac"
  * - parameter "separating/maxstallrounds" only applies to nodes in the tree (not the root node, anymore); use the new
  *   parameter "separating/maxstallroundsroot" for the root node
  * - removed parameters "heuristics/clique/{multiplier,initseed}"
  * - replaced parameter "heuristics/{clique,vbounds}/minfixingrate" by "heuristics/{clique,vbounds}/minintfixingrate" and
  *   "heuristics/{clique,vbounds}/minmipfixingrate", which check the fixing rate before LP solving and after sub-MIP presolve
  * - removed parameter "separating/cgmip/allowlocal" (use parameter passed to separation callback instead)
  * - removed parameter "separating/{gomory,strongcg}/maxweightrange"
  * - changed and removed several parameters for zerohalf separator
  * - moved parameters for flowcover and cmir separators to "separating/aggregation"
  *
  *
  * <br>
  * For further information we refer to the \ref RELEASENOTES "Release notes" and the \ref CHANGELOG "Changelog".
  */

 /*--+----1----+----2----+----3----+----4----+----5----+----6----+----7----+----8----+----9----+----0----+----1----+----2*/

/**@page COUNTER How to use SCIP to count/enumerate feasible solutions
 *
 * SCIP is capable of computing (count or enumerate) the number of feasible solutions of a given constraint integer
 * program. In case continuous variables are present, the number of feasible solutions for the projection to the
 * integral variables is counted/enumerated. This means, an assignment to the integer variables is counted if the
 * remaining problem (this is the one after fixing the integer variables w.r.t. to this assignment) is feasible.
 *
 * As a first step you have to load or create your problem in the usual way. In case of using the
 * interactive shell, you use the <code>read</code> command:
 *
 * <code>SCIP&gt; read &lt;file name&gt;</code>
 *
 * Afterwards you can count the number of feasible solution with the command <code>count</code>.
 *
 * <code>SCIP&gt; count</code>
 *
 * That means SCIP will count the number of solution but does not store (enumerate) them. If you are interested in that see
 * \ref COLLECTALLFEASEBLES.
 *
 * @note Since SCIP version 2.0.0 you do not have to worry about <tt>dual</tt> reductions anymore. These are
 * automatically turned off. The only thing you should switch off are restarts. These restarts can lead to a wrong
 * counting process. We recommend using the counting settings which can be set in the interactive shell as follows:
 *
 * <code>SCIP&gt; set emphasis counter</code>
 *
 * The SCIP callable library provides an interface method SCIPcount() which allows users to count the number of feasible
 * solutions to their problem. The method SCIPsetParamsCountsols(), which is also located in cons_countsols.h, loads the
 * predefined counting settings to ensure a safe count. The complete list of all methods that can be used for counting
 * via the callable library can be found in cons_countsols.h.
 *
 *
 * @section COUNTLIMIT Limit the number of solutions which should be counted
 *
 * It is possible to give a (soft) upper bound on the number solutions that should be counted. If this upper bound is
 * exceeded, SCIP will be stopped. The name of this parameter is <code>constraints/countsols/sollimit</code>. In
 * the interactive shell this parameter can be set as follows:
 *
 * <code>SCIP&gt; set constraints countsols sollimit 1000</code>
 *
 * In case you are using the callable library, this upper bound can be assigned by calling SCIPsetLongintParam() as follows:
 *
 * \code
 * SCIP_CALL( SCIPsetLongintParam( scip, "constraints/countsols/sollimit", 1000) );
 * \endcode
 *
 *
 * The reason why this upper bound is soft comes from the fact that, by default, SCIP uses a technique called unrestricted
 * subtree detection. Using this technique it is possible to detect several solutions at once. Therefore, it can happen
 * that the solution limit is exceeded before SCIP is stopped.
 *
 * @section COLLECTALLFEASEBLES Collect all feasible solution
 *
 * Per default SCIP only counts all feasible solutions. This means, these solutions are not stored. If you switch the
 * parameter <code>constraints/countsols/collect</code> to TRUE (the default value is FALSE) the detected solutions are
 * stored. Changing this parameter can be done in the interactive shell
 *
 * <code>SCIP&gt; set constraints countsols collect TRUE</code>
 *
 * as well as via the callable library
 *
 * \code
 * SCIP_CALL( SCIPsetBoolParam( scip, "constraints/countsols/collect", TRUE) );
 * \endcode
 *
 * @note The solution which are collected are stored w.r.t. the active variables. These are the variables which got not
 *       removed during presolving.
 *
 * In case you are using the interactive shell you can write all collected solutions to a file as follows
 *
 * <code>SCIP&gt; write allsolutions &lt;file name&gt;</code>
 *
 * In that case the sparse solutions are unrolled and lifted back into the original variable space.
 *
 * The callable library provides a method which gives access to all collected sparse solutions. That is,
 * SCIPgetCountedSparseSolutions(). The sparse solutions you get are defined w.r.t. active variables. To get solutions
 * w.r.t. to the original variables. You have to do two things:
 *
 * -# unroll each sparse solution
 * -# lift each solution into original variable space by extending the solution by those variable which got removed
 *    during presolving
 *
 * The get the variables which got removed during presolving, you can use the methods SCIPgetFixedVars() and
 * SCIPgetNFixedVars(). The method SCIPgetProbvarLinearSum() transforms given variables, scalars and constant to the
 * corresponding active variables, scalars and constant. Using this method for a single variable gives a representation
 * for that variable w.r.t. the active variables which can be used to compute the value for the considered solution (which
 * is defined w.r.t. active variables).
 *
 * For that complete procedure you can also check the source code of
 * \ref SCIP_DECL_DIALOGEXEC(SCIPdialogExecWriteAllsolutions) "SCIPdialogExecWriteAllsolutions()" cons_countsols.c which
 * does exactly that.
 *
 *
 * @section COUNTOPTIMAL Count number of optimal solutions
 *
 * If you are interested in counting the number of optimal solutions, this can be done with SCIP using the
 * <code>count</code> command by applying the following steps:
 *
 *  -# Solve the original problem to optimality and let \f$c^*\f$ be the optimal value
 *  -# Added the objective function as constraint with left and right hand side equal to \f$c^*\f$
 *  -# load the adjusted problem into SCIP
 *  -# use the predefined counting settings
 *  -# start counting the number of feasible solutions
 *
 * If you do this, SCIP will collect all optimal solutions of the original problem.
 *
 */

/**@page LICENSE License
 *
 * \verbinclude COPYING
 */

/**@page FAQ Frequently Asked Questions (FAQ)
 * \htmlinclude faq.inc
 */

/**@page INSTALL Installation information
 * \verbinclude INSTALL
 */

/**@page INSTALL_CMAKE Installation information (CMake)
 * \verbinclude INSTALL_CMAKE
 */


/**@page RELEASENOTES Release notes
 *
 * A release report with an in-depth description of many of the new features in version 4.0 is available on <a href="http://www.optimization-online.org/DB_HTML/2017/03/5895.html">Optimization Online</a>.
 *
 * \verbinclude SCIP-release-notes-4.0.1
 *
 * \verbinclude SCIP-release-notes-4.0
 *
 * Please consult the <a href="http://nbn-resolving.de/urn:nbn:de:0297-zib-57675">release report</a> for version 3.2 that explains many of the new features in detail.
 *
 * \verbinclude SCIP-release-notes-3.2.1
 *
 * \verbinclude SCIP-release-notes-3.2
 *
 * \verbinclude SCIP-release-notes-3.1
 *
 * \verbinclude SCIP-release-notes-3.0.2
 *
 * \verbinclude SCIP-release-notes-3.0.1
 *
 * \verbinclude SCIP-release-notes-3.0
 *
 * \verbinclude SCIP-release-notes-2.1.1
 *
 * \verbinclude SCIP-release-notes-2.1
 *
 * \verbinclude SCIP-release-notes-2.0.2
 *
 * \verbinclude SCIP-release-notes-2.0.1
 *
 * \verbinclude SCIP-release-notes-2.0
 *
 * \verbinclude SCIP-release-notes-1.2
 *
 * \verbinclude SCIP-release-notes-1.1
 */

/**@page CHANGELOG CHANGELOG
 *
 * \verbinclude CHANGELOG
 *
 */



/**@page PARAMETERS List of all SCIP parameters
 *
 * This page list all parameters of the current SCIP version. This list can
 * easily be generated by SCIP via the interactive shell using the following command:
 *
 * <code>SCIP&gt; set save &lt;file name&gt;</code>
 *
 * or via the function call:
 *
 * <code>SCIP_CALL( SCIPwriteParams(scip, &lt;file name&gt;, TRUE, FALSE) );</code>
 *
 * \verbinclude parameters.set
 */

/**@page INTERFACES Interfaces
  *
  * There are several ways of accessing the \SCIP Optimization Suite from other software packages or programming
  * platforms.
  *
  *
  * @section FILEFORMATS File formats
  *
  *  The easiest way to load a problem into SCIP is via an input file, given in a format that SCIP can parse directly,
  *  see \ref SHELL "the tutorial on how to use the interactive shell".
  *  \SCIP is capable of reading more than ten different file formats, including formats for nonlinear
  *  problems and constraint programs. This gives researchers from different communities an easy, first access to the
  *  \SCIP Optimization Suite. See also the \ref AVAILABLEFORMATS "list of readable file formats".
  *
  * @section MODELLING Modeling languages and Matlab interface
  *
  * A natural way of formulating an optimization problem is to use a modeling language. Besides ZIMPL there are several
  * other modeling tools with a direct interface to \SCIP. These include <a href="http://dynadec.com/">Comet</a>, a
  * modeling language for constraint programming, <a href="http://www.ampl.com/">AMPL</a> and <a
  * href="http://www.gams.com/">GAMS</a>, which are well-suited for modeling mixed-integer linear and nonlinear
  * optimization problems, and <a href="https://projects.coin-or.org/Cmpl">CMPL</a> for mixed-integer linear problems.
  * The AMPL, GAMS, and ZIMPL interfaces are included in the \SCIP distribution, the GAMS interface originated <a
  * href="https://projects.coin-or.org/GAMSlinks">here</a>.
  *
  * With \SCIP 3.0, a first beta version of a functional MATLAB interface has been released.  It supports solving MIPs
  * and LPs defined by Matlab's matrix and vector types. The <a href="http://www.i2c2.aut.ac.nz/Wiki/OPTI/index.php">OPTI
  * project</a> by Jonathan Currie provides an external MATLAB interface for the \SCIP Optimization Suite. On top of this,
  * <a href="http://users.isy.liu.se/johanl/yalmip/pmwiki.php?n=Main.HomePage">YALMIP</a> by Johan L&ouml;fberg provides a
  * free modeling language.
  *
  *
  * @section CPLUSPLUS C++ wrapper classes
  *
  * Since \SCIP is written in C, its callable library can be directly accessed from C++. If a user wants to program own
  * plugins in C++, there are wrapper classes for all different types of plugins available in the <code>src/objscip</code>
  * directory of the \SCIP standard distribution. SCIP provides several examples that were written in C++, see
  * \ref EXAMPLES "Examples" and select an example written in C++.
  *
  *
  * @section OTHER Interfaces for other programming languages
  *
  * Interfaces for other programming languages are developed and maintained independently from the SCIP Optimization Suite
  * on <a href="https://github.com/SCIP-Interfaces">GitHub</a> in order to provide extensions and patches faster
  * and to collaborate on them more easily. Besides the popular interfaces for Python and Java, there is also an interface
  * for Julia available. Contributions to these projects are very welcome.
  *
  * There are also several third-party python interfaces to the \SCIP Optimization Suite, e.g., <a
  * href="http://numberjack.ucc.ie/">NUMBERJACK</a> and <a
  * href="http://code.google.com/p/python-zibopt/">python-zibopt</a>. <a href="http://numberjack.ucc.ie/">NUMBERJACK</a>
  * is a constraint programming platform implemented in python. It supports a variety of different solvers, one of them
  * being the \SCIP Optimization Suite. <a href="http://code.google.com/p/python-zibopt/">python-zibopt</a> was developed
  * by Ryan J. O'Neil and is a python extension of the \SCIP Optimization Suite. <a
  * href="http://picos.zib.de/">PICOS</a> is a python interface for conic optimization, provided by Guillaume Sagnol.
  *
  *
  */

 /**@defgroup PUBLICAPI Public API of SCIP
  * @brief methods and headers of the public C-API of \SCIP
  *
  * \PUBLICAPIDESCRIPTION
  *
  *
  */

/**@defgroup PUBLICCOREAPI Core API
 * @ingroup PUBLICAPI
 * @brief methods and headers of the plugin-independent C-API provided by the \SCIP header file scip.h.
 *
 * This module comprises methods provided by the header file scip.h. Including this header into a user-written extension
 * suffices to have all plugin-independent functionality of \SCIP available. Plugin-independent
 * user functionality includes the
 *
 * - creation of problems that \SCIP should solve
 * - fine-grained access to initiate the solving process of \SCIP
 * - access to all sorts of solving process statistics
 * - commonly used data structures and algorithms
 * - the management of plugins
 * - ...
 *
 * In order facilitate the navigation through the core API of \SCIP, it is structured into different modules.
 */

/**@defgroup TYPEDEFINITIONS Type Definitions
 * @ingroup PUBLICCOREAPI
 * @brief type definitions and callback declarations
 *
 * This page lists headers which contain type definitions of callback methods.
 *
 * All headers below include the descriptions of callback methods of
 * certain plugins. For more detail see the corresponding header.
 */

/**@defgroup PublicProblemMethods Problem Creation
 * @ingroup PUBLICCOREAPI
 * @brief methods to create a problem that \SCIP should solve
 *
 * This module summarizes the main methods needed to create a problem for \SCIP, and access its most important members:
 * - Declaring, adding, acessing, and changing variables of the problem
 * - Declaring, adding, acessing, and changing constraints of the problem
 * - Creating, adding, acessing, changing, and checking of solutions to the problem
 *
 * @note These core methods are not sufficient to create constraints of a certain type that is provided by the default plugins of \SCIP.
 *  An example would be the creation of a linear constraint for which the methods provided by the
 *  \ref cons_linear.h "linear constraint handler" must be used. Such methods are provided by the default plugins of \SCIP
 *  and can be found in the \ref PUBLICPLUGINAPI.
 */

/**@defgroup GeneralSCIPMethods SCIP
 * @ingroup PublicProblemMethods
 * @brief methods to manipulate a SCIP object
 */

/**@defgroup GlobalProblemMethods Global Problem
 * @ingroup PublicProblemMethods
 * @brief methods to create, read and modify a global problem together with its callbacks
 */

/**@defgroup PublicVariableMethods Problem Variables
 * @ingroup PublicProblemMethods
 * @brief public methods for problem variables
 */

/**@defgroup PublicConstraintMethods Problem Constraints
 * @ingroup PublicProblemMethods
 * @brief Public methods for constraints
 */

/**@defgroup PublicSolutionMethods Primal Solution
 * @ingroup PublicProblemMethods
 * @brief  methods to create and change primal solutions of \SCIP
 */

/**@defgroup CopyMethods Problem Copies
 * @ingroup PublicProblemMethods
 * @brief methods to copy problems between a source and a target \SCIP
 */


 /**@defgroup PublicSolveMethods Solving Process
 * @ingroup PUBLICCOREAPI
 * @brief  methods to control the solving process of \SCIP
 *
 * This large group of methods and modules comprises the solving process related API of \SCIP. This includes
 *
 * -# changing parameters to control the solver behavior
 * -# access search tree related information
 * -# access relaxation information
 * -# access various solving process statistics
 * -# solve auxiliary relaxations and subproblems using LP/NLP diving or probing mode
 */

/**@defgroup PublicSolvingStatsMethods Solving Statistics
 * @ingroup PublicSolveMethods
 * @brief methods to query statistics about the solving process
 */

/**@defgroup ParameterMethods Parameter
 * @ingroup PublicSolveMethods
 * @brief methods to create, query, and print user parameters
 */

/**@defgroup PublicEventMethods Event Handling
 * @ingroup PublicSolveMethods
 * @brief  methods to create, catch, process, and drop events during the solving process of \SCIP
 *
 * Events can only be caught during the operation on the transformed problem.
 * Events on variables can only be caught for transformed variables.
 * If you want to catch an event for an original variable, you have to get the corresponding transformed variable
 * with a call to SCIPgetTransformedVar() and catch the event on the transformed variable.
 */

/**@defgroup PublicLPMethods LP Relaxation
 * @ingroup PublicSolveMethods
 * @brief methods to build and access LP relaxation information
 * @see methods to interact with \ref PublicColumnMethods "LP columns" and \ref PublicRowMethods "LP rows"
 */

/**@defgroup PublicColumnMethods LP Column
 * @ingroup PublicLPMethods
 * @brief public methods for LP columns
 */

/**@defgroup PublicRowMethods LP Row
 * @ingroup PublicLPMethods
 * @brief methods for LP rows
 */

/**@defgroup PublicCutMethods Cuts and Cutpools
 * @ingroup PublicLPMethods
 * @brief common methods used to manipulate, generate, and strengthen cuts and to organize the cutpool
 */

/**@defgroup PublicLPDivingMethods LP Diving
 * @ingroup PublicLPMethods
 * @brief methods to initiate and conduct LP diving
 */

/**@defgroup PublicNLPMethods NLP Relaxation
 * @ingroup PublicSolveMethods
 * @brief methods for the nonlinear relaxation
 */

/**@defgroup PublicExpressionTreeMethods Expression (Tree)
 * @ingroup PublicNLPMethods
 * @brief methods for expressions and expression trees
 */

/**@defgroup PublicNLRowMethods Nonlinear Rows
 * @ingroup PublicNLPMethods
 * @brief methods for the creation and interaction with rows of the NLP relaxation
 */

/**@defgroup PublicNLPDiveMethods NLP Diving
 * @ingroup PublicNLPMethods
 * @brief methods to initiate and conduct NLP Diving
 */

/**@defgroup PublicBranchingMethods Branching
 * @ingroup PublicSolveMethods
 * @brief methods for branching on LP solutions, relaxation solutions, and pseudo solutions
 *
 * @see \ref PublicVariableMethods "Public Variable methods" contains some typical variable branching score functions
 */

/**@defgroup LocalSubproblemMethods Local Subproblem
 * @ingroup PublicSolveMethods
 * @brief methods to query information about or strengthen the problem at the current local search node
 */

/**@defgroup PublicTreeMethods Search Tree
 * @ingroup PublicSolveMethods
 * @brief  methods to query search tree related information
 * @see \ref PublicNodeMethods "Public methods for nodes"
 */

/**@defgroup PublicNodeMethods Nodes
 * @ingroup PublicTreeMethods
 * @brief  methods for nodes of the search tree of \SCIP
 */

/**@defgroup PublicProbingMethods Probing
 * @ingroup PublicSolveMethods
 * @brief methods to initiate and control the probing mode of \SCIP
 */

/**@defgroup PublicReoptimizationMethods Reoptimization
 * @ingroup PublicSolveMethods
 * @brief methods for reoptimization related tasks
 */


/** @defgroup DataStructures Data Structures
 *  @ingroup PUBLICCOREAPI
 *  @brief commonly used data structures
 *
 *  Below you find a list of available data structures
 */

/** @defgroup DisjointSet Disjoint Set (Union Find)
 *  @ingroup DataStructures
 *  @brief weighted disjoint set (union find) data structure with path compression
 *
 *  Weighted Disjoint Set is a data structure to quickly update and query connectedness information
 *  between nodes of a graph. Disjoint Set is also known as Union Find.
 */

/**@defgroup DirectedGraph Directed Graph
 * @ingroup DataStructures
 * @brief graph structure with common algorithms for directed and undirected graphs
 */

/**@defgroup MiscellaneousMethods Miscellaneous Methods
 * @ingroup PUBLICCOREAPI
 * @brief commonly used methods from different categories
 *
 * Below you find a list of miscellaneous methods grouped by different categories
 */

/**@defgroup PublicMemoryMethods Memory Management
 * @ingroup MiscellaneousMethods
 * @brief  methods and macros to use the \SCIP memory management
 *
 * @see \ref MEMORY  "Using the memory functions of SCIP" for more information
 */

/**@defgroup PublicNonlinearMethods Nonlinear Data
 * @ingroup MiscellaneousMethods
 * @brief methods for nonlinear data
 */

/**@defgroup PublicTimingMethods Timing
 * @ingroup MiscellaneousMethods
 * @brief  methods for timing
 */

/**@defgroup PublicBanditMethods Bandit Algorithms
 * @ingroup MiscellaneousMethods
 * @brief  methods for bandit algorithms
 */



/**@defgroup DebugSolutionMethods Debug Solution
 * @ingroup PUBLICCOREAPI
 * @brief methods to control the SCIP debug solution mechanism, see also \ref DEBUG
 */

/**@defgroup MessageOutputMethods Messaging
 * @ingroup PUBLICCOREAPI
 * @brief message output methods
 */

/**@defgroup PluginManagementMethods Methods for managing plugins
 * @ingroup PUBLICCOREAPI
 * @brief Methods for the inclusion and management of SCIP plugins and callback functions
 *
 */

/**@defgroup PublicBranchRuleMethods Branching Rules
 * @ingroup PluginManagementMethods
 * @brief  methods for branching rule plugins
 */

/**@defgroup PublicCompressionMethods Tree Compression
 * @ingroup PluginManagementMethods
 * @brief  public methods for tree compressions
 */

/**@defgroup PublicConflictMethods Conflict Analysis
 * @ingroup PluginManagementMethods
 * @brief public methods related to conflict analysis
 */

/**@defgroup PublicConshdlrMethods Constraint handlers
 * @ingroup PluginManagementMethods
 * @brief methods for constraint handlers
 */

/**@defgroup PublicDialogMethods Dialogs
 * @ingroup PluginManagementMethods
 * @brief public methods for user interface dialogs
 */

/**@defgroup PublicDisplayMethods Displays
 * @ingroup PluginManagementMethods
 * @brief  methods for the inclusion and access of display plugins
 */

/**@defgroup PublicEventHandlerMethods Event Handler
 * @ingroup PluginManagementMethods
 * @brief  methods for event handlers
 */

/**@defgroup PublicHeuristicMethods Primal Heuristics
 * @ingroup PluginManagementMethods
 * @brief  methods for primal heuristic plugins
 */

/**@defgroup PublicDivesetMethods Dive sets
 * @ingroup PublicSpecialHeuristicMethods
 * @brief methods for dive sets to control the generic diving algorithm
 */

/**@defgroup PublicNodeSelectorMethods Node Selector
 * @ingroup PluginManagementMethods
 * @brief  methods for node selector plugin management
 */

/**@defgroup PublicPresolverMethods Presolver
 * @ingroup PluginManagementMethods
 * @brief methods for presolver plugins
 */

/**@defgroup PublicPricerMethods Pricer
 * @ingroup PluginManagementMethods
 * @brief  methods to include and access pricer plugins of \SCIP
 */

/**@defgroup PublicPropagatorMethods Propagators
 * @ingroup PluginManagementMethods
 * @brief  methods for propagator plugins
 */

/**@defgroup PublicReaderMethods Reader
 * @ingroup PluginManagementMethods
 * @brief methods for the inclusion and access to reader plugins of \SCIP
 */

/**@defgroup PublicRelaxatorMethods Relaxation Handlers
 * @ingroup PluginManagementMethods
 * @brief public methods for relaxation handlers
 */

/**@defgroup PublicSeparatorMethods Separators
 * @ingroup PluginManagementMethods
 * @brief methods for separator plugins
 */

/**@defgroup PublicTableMethods Tables
 * @ingroup PluginManagementMethods
 * @brief  methods for the inclusion and access of statistics tables
 */

/**@defgroup PublicConcsolverTypeMethods Concurrent Solver Types
 * @ingroup PluginManagementMethods
 * @brief methods for concurrent solver type plugins
 */

/**@defgroup PublicNLPInterfaceMethods NLP interfaces
 * @ingroup PluginManagementMethods
 * @brief  methods for the management of NLP interfaces
 */

/**@defgroup PublicExternalCodeMethods External Codes
 * @ingroup PluginManagementMethods
 * @brief methods to access information about external codes used by \SCIP
 */

/**@defgroup PublicParallelMethods Parallel Interface
 * @ingroup PUBLICCOREAPI
 * @brief methods to construct the parallel interface of \SCIP
 */

 /**@defgroup PUBLICPLUGINAPI Plugin API of SCIP
  * @ingroup PUBLICAPI
  * @brief core API extensions provided by the default plugins of \SCIP, includable via scipdefplugins.h.
  *
  * All default plugins of \SCIP, especially the default \ref CONSHDLRS "constraint handlers", provide
  * valuable extensions to the \ref PUBLICCOREAPI "core API" of \SCIP. These methods are made available
  * by including scipdefplugins.h to user-written extensions.
  *
  * For a better overview, this page lists all default plugin headers structured into modules based on their individual
  * topic.
  *
  * All of the modules listed below provide functions that are allowed to be used by user-written extensions of \SCIP.
  */
 /**@defgroup INTERNALAPI Internal API of SCIP
  * @brief internal API methods that should only be used by the core of \SCIP
  *
  * This page lists the header files of internal API methods. In contrast to the public API, these internal methods
  * should not be used by user plugins and extensions of SCIP. Please consult
  * \ref PUBLICCOREAPI "the Core API" and \ref PUBLICPLUGINAPI "Plugin API" for the complete API available to user plugins.
  *
  */

/**@defgroup BRANCHINGRULES Branching Rules
 * @ingroup PUBLICPLUGINAPI
 * @brief methods and files provided by the default branching rules of \SCIP
 *
 * A detailed description what a branching rule does and how to add a branching rule to SCIP can be found
 * \ref BRANCH "here".
 */

/**@defgroup BranchingRuleIncludes Inclusion methods
 * @ingroup BRANCHINGRULES
 * @brief methods to include specific branching rules into \SCIP
 *
 * This module contains methods to include specific branching rules into \SCIP.
 *
 * @note All default plugins can be included at once (including all branching rules) using SCIPincludeDefaultPlugins()
 *
 */

/**@defgroup CONSHDLRS  Constraint Handler
 * @ingroup PUBLICPLUGINAPI
 * @brief methods and files provided by the default constraint handlers of \SCIP
 *
 * A detailed description what a constraint handler does and how to add a constraint handler to SCIP can be found
 * \ref CONS "here".
 */

/**@defgroup ConshdlrIncludes Inclusion methods
 * @ingroup CONSHDLRS
 * @brief methods to include specific constraint handlers into \SCIP
 *
 * This module contains methods to include specific constraint handlers into \SCIP.
 *
 * @note All default plugins can be included at once (including all default constraint handlers) using SCIPincludeDefaultPlugins()
 *
 */

/**@defgroup DIALOGS Dialogs
 * @ingroup PUBLICPLUGINAPI
 * @brief methods and files provided by the default dialogs of \SCIP
 *
 * A detailed description what a dialog does and how to add a dialog to SCIP can be found
 * \ref DIALOG "here".
 */

/**@defgroup DialogIncludes Inclusion methods
 * @ingroup DIALOGS
 * @brief methods to include specific dialogs into \SCIP
 *
 * This module contains methods to include specific dialogs into \SCIP.
 *
 * @note All default plugins can be included at once (including all default dialogs) using SCIPincludeDefaultPlugins()
 *
 */

/**@defgroup DISPLAYS Displays
 * @ingroup PUBLICPLUGINAPI
 * @brief methods and files provided by the default displays (output columns)  of \SCIP
 *
 * A detailed description what a display does and how to add a display to SCIP can be found
 * \ref DISP "here".
 *
 */

/**@defgroup DisplayIncludes Inclusion methods
 * @ingroup DISPLAYS
 * @brief methods to include specific displays into \SCIP
 *
 * This module contains methods to include specific displays into \SCIP.
 *
 * @note All default plugins can be included at once (including all default displays) using SCIPincludeDefaultPlugins()
 *
 */

/**@defgroup FILEREADERS File Readers
 * @ingroup PUBLICPLUGINAPI
 * @brief This page contains a list of all file readers which are currently available.
 *
 * @section AVAILABLEFORMATS List of readable file formats
 *
 * The \ref SHELL "interactive shell" and the callable library are capable of reading/parsing several different file
 * formats.
 *
 * <table>
 * <tr><td>\ref reader_cip.h "CIP format"</td> <td>for SCIP's constraint integer programming format</td></tr>
 * <tr><td>\ref reader_cnf.h "CNF format"</td> <td>DIMACS CNF (conjunctive normal form) file format used for example for SAT problems</td></tr>
 * <tr><td>\ref reader_diff.h "DIFF format"</td> <td>for reading a new objective function for mixed-integer programs</td></tr>
 * <tr><td>\ref reader_fzn.h "FZN format"</td> <td>FlatZinc is a low-level solver input language that is the target language for MiniZinc</td></tr>
 * <tr><td>\ref reader_gms.h "GMS format"</td> <td>for mixed-integer nonlinear programs (<a href="http://www.gams.com/docs/document.htm">GAMS</a>) [reading requires compilation with GAMS=true and a working GAMS system]</td></tr>
 * <tr><td>\ref reader_lp.h  "LP format"</td>  <td>for mixed-integer (quadratically constrained quadratic) programs (CPLEX)</td></tr>
 * <tr><td>\ref reader_mps.h "MPS format"</td> <td>for mixed-integer (quadratically constrained quadratic) programs</td></tr>
 * <tr><td>\ref reader_opb.h "OPB format"</td> <td>for pseudo-Boolean optimization instances</td></tr>
 * <tr><td>\ref reader_osil.h "OSiL format"</td> <td>for mixed-integer nonlinear programs</td></tr>
 * <tr><td>\ref reader_pip.h "PIP format"</td> <td>for <a href="http://polip.zib.de/pipformat.php">mixed-integer polynomial programming problems</a></td></tr>
 * <tr><td>\ref reader_sol.h "SOL format"</td> <td>for solutions; XML-format (read-only) or raw SCIP format</td></tr>
 * <tr><td>\ref reader_wbo.h "WBO format"</td> <td>for weighted pseudo-Boolean optimization instances</td></tr>
 * <tr><td>\ref reader_zpl.h "ZPL format"</td> <td>for <a href="http://zimpl.zib.de">ZIMPL</a> models, i.e., mixed-integer linear and nonlinear
 *                                                 programming problems [read only]</td></tr>
 * </table>
 *
 * @section ADDREADER How to add a file reader
 *
 * A detailed description what a file reader does and how to add a file reader to SCIP can be found
 * \ref READER "here".
 *
 */

/**@defgroup FileReaderIncludes Inclusion methods
 * @ingroup FILEREADERS
 * @brief methods to include specific file readers into \SCIP
 *
 * This module contains methods to include specific file readers into \SCIP.
 *
 * @note All default plugins can be included at once (including all default file readers) using SCIPincludeDefaultPlugins()
 *
 */

/**@defgroup PARALLEL Parallel interface methods
 * @ingroup INTERNALAPI
 * @brief headers and methods for the parallel interface of \SCIP
 *
 */

/**@defgroup EXPRINTS Expression Interpreter
 * @ingroup PUBLICPLUGINAPI
 * @brief methods and files provided by the default expression interpreters of \SCIP
 *
 * A detailed description what a expression interpreter does and how to add a expression interpreter to SCIP can be found
 * \ref EXPRINT "here".
 */

/**@defgroup ExprintIncludes Inclusion methods
 * @ingroup EXPRINTS
 * @brief methods to include specific expression interpreters into \SCIP
 *
 * This module contains methods to include specific expression interpreters into \SCIP.
 *
 * @note All default plugins can be included at once (including all default expression interpreters) using SCIPincludeDefaultPlugins()
 *
 */

/**@defgroup FileReaderIncludes Inclusion methods
 * @ingroup FILEREADERS
 * @brief methods to include specific file readers into \SCIP
 *
 * This module contains methods to include specific file readers into \SCIP.
 *
 * @note All default plugins can be included at once (including all default file readers) using SCIPincludeDefaultPlugins()
 *
 */

/**@defgroup LPIS LP Solver Interface
 * @ingroup PUBLICPLUGINLPI
 * @brief methods and files provided by the LP solver interface of \SCIP
 *
 * \SCIP uses external tools to solve LP relaxations. The communication
 * is realized through an LP interface.
 *
 * This page lists public interface methods that every LP interface provides.
 * Find the concrete implementation for your LP solver
 * under "src/lpi/".
 *
 * @see \ref LPI for a list of available LP solver interfaces
 */

/**@defgroup NODESELECTORS Node Selectors
 * @ingroup PUBLICPLUGINAPI
 * @brief methods and files provided by the default node selectors of \SCIP
 *
 * A detailed description what a node selector does and how to add a node selector to SCIP can be found
 * \ref NODESEL "here".
 */

/**@defgroup NodeSelectorIncludes Inclusion methods
 * @ingroup NODESELECTORS
 * @brief methods to include specific node selectors into \SCIP
 *
 * This module contains methods to include specific node selectors into \SCIP.
 *
 * @note All default plugins can be included at once (including all default node selectors) using SCIPincludeDefaultPlugins()
 *
 */

/**@defgroup NLPIS NLP Solver Interfaces
 * @ingroup PUBLICPLUGINAPI
 * @brief methods and files provided by the default NLP solver interfaces of \SCIP
 *
 * A detailed description what a NLP solver interface does and how to add a NLP solver interface to SCIP can be found
 * \ref NLPI "here".
 */

/**@defgroup NLPIIncludes Inclusion methods
 * @ingroup NLPIS
 * @brief methods to include specific NLP solver interfaces into \SCIP
 *
 * This module contains methods to include specific NLP solver interfaces into \SCIP.
 *
 * @note All default plugins can be included at once (including all default NLP solver interfaces) using SCIPincludeDefaultPlugins()
 *
 */

/**@defgroup PRESOLVERS Presolvers
 * @ingroup PUBLICPLUGINAPI
 * @brief methods and files provided by the default presolvers of \SCIP
 *
 * A detailed description what a presolver does and how to add a presolver to SCIP can be found
 * \ref PRESOL "here".
 */

/**@defgroup PresolverIncludes Inclusion methods
 * @ingroup PRESOLVERS
 * @brief methods to include specific presolvers into \SCIP
 *
 * This module contains methods to include specific presolvers into \SCIP.
 *
 * @note All default plugins can be included at once (including all default presolvers) using SCIPincludeDefaultPlugins()
 *
 */

/**@defgroup PRICERS Pricers
 * @ingroup PUBLICPLUGINAPI
 * @brief methods and files provided by the default pricers of \SCIP
 *
 * Per default there exist no variable pricer. A detailed description what a variable pricer does and how to add a
 * variable pricer to SCIP can be found \ref PRICER "here".
 */

/**@defgroup PricerIncludes Inclusion methods
* @ingroup PUBLICPLUGINAPI
* @brief methods to include specific pricers into \SCIP
*
* This module contains methods to include specific pricers into \SCIP.
*
* @note All default plugins can be included at once using SCIPincludeDefaultPlugins(). There exists no pricer per default.
*       In order to see examples of variable pricers, please consult the \ref EXAMPLES "Coding Examples" of \SCIP.
*
*/

/**@defgroup PRIMALHEURISTICS Primal Heuristics
 * @ingroup PUBLICPLUGINAPI
 * @brief methods and files provided by the default primal heuristics of \SCIP
 *
 * A detailed description what a primal heuristic does and how to add a primal heuristic to SCIP can be found
 * \ref HEUR "here".
 */

/**@defgroup PrimalHeuristicIncludes Inclusion methods
 * @ingroup PRIMALHEURISTICS
 * @brief methods to include specific primal heuristics into \SCIP
 *
 * This module contains methods to include specific primal heuristics into \SCIP.
 *
 * @note All default plugins can be included at once (including all default primal heuristics) using SCIPincludeDefaultPlugins()
 *
 */

/**@defgroup PROPAGATORS Propagators
 * @ingroup PUBLICPLUGINAPI
 * @brief methods and files provided by the default propagators of \SCIP
 *
 * A detailed description what a propagator does and how to add a propagator to SCIP can be found
 * \ref PROP "here".
 */

/**@defgroup PropagatorIncludes Inclusion methods
 * @ingroup PROPAGATORS
 * @brief methods to include specific propagators into \SCIP
 *
 * This module contains methods to include specific propagators into \SCIP.
 *
 * @note All default plugins can be included at once (including all default propagators) using SCIPincludeDefaultPlugins()
 *
 */

/**@defgroup RELAXATORS Relaxation Handlers
 * @ingroup PUBLICPLUGINAPI
 * @brief methods and files provided by the default relaxation handlers of \SCIP
 *
 * A detailed description what a relaxation handler does and how to add a relaxation handler to SCIP can be found
 * \ref RELAX "here". Note that the linear programming relaxation is not implemented via the relaxation handler plugin.
 * Per default no relaxation handler exists in SCIP. However, there are two relaxation handlers in the
 * \ref RELAXATOR_MAIN "Relaxator example".
 */

/**@defgroup SEPARATORS Separators
 * @ingroup PUBLICPLUGINAPI
 * @brief methods and files provided by the default separators  of \SCIP
 *
 * A detailed description what a separator does and how to add a separator to SCIP can be found
 * \ref SEPA "here".
 */

/**@defgroup SeparatorIncludes Inclusion methods
 * @ingroup SEPARATORS
 * @brief methods to include specific separators into \SCIP
 *
 * This module contains methods to include specific separators into \SCIP.
 *
 * @note All default plugins can be included at once (including all default separators) using SCIPincludeDefaultPlugins()
 *
 */

/**@defgroup TABLES Tables
 * @ingroup PUBLICPLUGINAPI
 * @brief methods and files provided by the default statistics tables of \SCIP
 *
 * A detailed description what a table does and how to add a table to SCIP can be found
 * \ref TABLE "here".
 *
 */

/**@defgroup TableIncludes Inclusion methods
 * @ingroup TABLES
 * @brief methods to include specific tables into \SCIP
 *
 * This module contains methods to include specific statistics tables into \SCIP.
 *
 * @note All default plugins can be included at once (including all default statisticstables) using SCIPincludeDefaultPlugins()
 *
 */

/**@defgroup PublicToleranceMethods Computations With Tolerances
 * @ingroup NumericalMethods
 * @brief  methods used by the majority of operations involving floating-point computations in \SCIP
 *
 * - query the numerical tolerances of \SCIP, as well as special values such as infinity.
 * - change tolerances inside relaxations
 * - epsilon-comparison methods for floating point numbers
 */<|MERGE_RESOLUTION|>--- conflicted
+++ resolved
@@ -876,11 +876,7 @@
  *
  * - <code>FILTERSQP=\<true|false\></code> Enable or disable (default) FilterSQP interface.
  *
-<<<<<<< HEAD
- * - <code>IPOPT=\<true|false\></code> Enable or disable (default) IPOPT interface (needs IPOPT >= 3.11).
-=======
  * - <code>IPOPT=\<true|false\></code> Enable or disable (default) IPOPT interface (needs IPOPT >= 3.12).
->>>>>>> a3919014
  *
  * - <code>WORHP=\<true|false\></code> Enable or disable (default) WORHP interface (needs WORHP >= 2.0).
  *
