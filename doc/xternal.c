--- conflicted
+++ resolved
@@ -131,11 +131,7 @@
  * @subsection AUTHORS SCIP Authors
  * - <a class="el" href="http://scip.zib.de/#developers">Developers</a>
  *
-<<<<<<< HEAD
- * @version  4.0.0.2
-=======
  * @version  4.0.1.3
->>>>>>> b61e68c1
  *
  * \image html scippy.png
  *
@@ -815,13 +811,7 @@
  *
  * - <code>FILTERSQP=\<true|false\></code> Enable or disable (default) FilterSQP interface.
  *
-<<<<<<< HEAD
- * - <code>IPOPT=\<true|false\></code> Enable or disable (default) IPOPT interface (needs IPOPT >= 3.11).
-=======
  * - <code>IPOPT=\<true|false\></code> Enable or disable (default) IPOPT interface (needs IPOPT >= 3.12).
- *
- * - <code>WORHP=\<true|false\></code> Enable or disable (default) WORHP interface (needs WORHP >= 2.0).
->>>>>>> b61e68c1
  *
  * - <code>WORHP=\<true|false\></code> Enable or disable (default) WORHP interface (needs WORHP >= 2.0).
  *
