/* * * * * * * * * * * * * * * * * * * * * * * * * * * * * * * * * * * * * * */
/*                                                                           */
/*                  This file is part of the program and library             */
/*         SCIP --- Solving Constraint Integer Programs                      */
/*                                                                           */
/*    Copyright (C) 2002-2018 Konrad-Zuse-Zentrum                            */
/*                            fuer Informationstechnik Berlin                */
/*                                                                           */
/*  SCIP is distributed under the terms of the ZIB Academic License.         */
/*                                                                           */
/*  You should have received a copy of the ZIB Academic License              */
/*  along with SCIP; see the file COPYING. If not email to scip@zib.de.      */
/*                                                                           */
/* * * * * * * * * * * * * * * * * * * * * * * * * * * * * * * * * * * * * * */

/**@file   xternal.c
 * @brief  main document page
 * @author Tobias Achterberg
 * @author Timo Berthold
 * @author Tristan Gally
 * @author Gerald Gamrath
 * @author Stefan Heinz
 * @author Gregor Hendel
 * @author Mathias Kinder
 * @author Marc Pfetsch
 * @author Stefan Vigerske
 * @author Robert Waniek
 * @author Kati Wolter
 * @author Michael Winkler
 */

/*--+----1----+----2----+----3----+----4----+----5----+----6----+----7----+----8----+----9----+----0----+----1----+----2*/

/** @mainpage Overview
 *
 * @section WHATISSCIP What is SCIP?
 *
 * \SCIP is a framework to solve constraint integer programs (CIPs) and mixed-integer nonlinear programs. In particular,
 *
 * - \SCIP incorporates a mixed-integer programming (MIP) solver as well as
 * - an LP based mixed-integer nonlinear programming (MINLP) solver, and
 * - is a framework for branch-and-cut-and-price.
 *
 * See the web site of <a href="http://scip.zib.de">\SCIP</a> for more information about licensing and to download \SCIP.
 *
 * @section QUICKSTART Quickstart
 *
 *  Let's consider the following minimal example in LP format. A 4-variable problem with a single, general integer
 *  variable and three linear constraints
 *
 *  \verbinclude simple.lp
 *
 *  Saving this file as "simple.lp" allows to read it into SCIP and solve it.
 *
 * ```
 * scip -c "read simple.lp optimize quit"
 * ```
 * reads and optimizes this model in no time:
 *
 * \verbinclude output.log
 *
 *
 *
 *
 *
 *
 *
 *  - @subpage GETTINGSTARTED
 *  - @subpage FURTHERINFORMATION
 *  - @subpage PROGRAMMING
 *  - @subpage HOWTOADD
 *  - @subpage HOWTOUSESECTION
 *  - @subpage FURTHERINFO
 */

<<<<<<< HEAD
=======
/** @page APPLICATIONS Application projects
 *
 *  There are several extensions of \SCIP for particular applications included in the release. They are contained in the &quot;applications&quot; directory
 *  in the source code distribution.
 *
 *  <table>
 *  <tr>
 *  <td>
 *  <a href="http://scip.zib.de/doc/applications/Coloring"><b>Coloring</b></a>
 *  </td>
 *  <td>
 *  An implementation of the column generation approach for graph coloring of Mehrotra and Trick.
 *  </td>
 *  </tr>
 *  <tr>
 *  <td>
 *  <a href="http://scip.zib.de/doc/applications/MinIISC"><b>MinIISC</b></a>
 *  </td>
 *  <td>
 *  A solver that computes irreducible infeasible subsystems using Benders decomposition
 *  </td>
 *  </tr>
 *  <tr>
 *  <td>
 *  \ref RINGPACKING_MAIN "Ringpacking"
 *  </td>
 *  <td>
 *  An implementation of the column generation approach for the Ringpacking Problem. It includes a customized reader,
 *  (global) problem data, variable data, and constraint handler.
 *  </td>
 *  </tr>
 *  <tr>
 *  <td>
 *  <a href="http://scip.zib.de/doc/applications/Scheduler"><b>Scheduler</b></a>
 *  </td>
 *  <td>
 *  A solver for scheduling problems.
 *  </td>
 *  </tr>
 *  <tr>
 *  <td>
 *  <a href="http://scip.zib.de/doc/applications/STP"><b>Steiner Tree Problem</b></a>
 *  </td>
 *  <td>
 *  A solver for Steiner Tree Problems in graphs, based on a branch-and-cut approach.
 *  </td>
 *  </tr>
 *  <tr>
 *  <td>
 *  <a href="http://scip.zib.de/doc/applications/PolySCIP"><b>PolySCIP</b></a>
 *  </td>
 *  <td>
 *  A solver for multi-objective optimization problems.
 *  </td>
 *  </tr>
 *  <tr>
 *  <td>
 *  <a href="http://scip.zib.de/doc/applications/Cycleclustering"><b>Cycle Clustering</b></a>
 *  </td>
 *  <td>
 *  Branch-and-cut implementation of a graph partitioning problem used for Markov state models.
 *  </td>
 *  </tr>
 *  </table>
 *
 */
>>>>>>> da55482c

/*--+----1----+----2----+----3----+----4----+----5----+----6----+----7----+----8----+----9----+----0----+----1----+----2*/

/** @page LPI Available implementations of the LP solver interface
 *
 * SCIP provides a range of different interfaces to LP solvers:
 *
 * LPI name | LP solver
 * ---------|----------
 * `spx`    | SoPlex
 * `cpx`    | IBM ILOG CPLEX
 * `xprs`   | FICO XPress
 * `grb`    | Gurobi (version at least 7.0.2 required)
 * `clp`    | CoinOR CLP (interface currently sometimes produces wrong results)
 * `glop`   | Google Glop (experimental, LPI is contained in Glop package/Google OR tools)
 * `msk`    | Mosek
 * `qsopt`  | QSopt (experimental)
 * `none`   | disables LP solving entirely (not recommended; only for technical reasons)
 *
 * There are two different interfaces for SoPlex. The default one (`spx`) uses an updated interface that is provided
 * by SoPlex itself (since version 2.0), resulting in a slimmer LPI that is similiar to those for CPLEX or XPRESS.
 * The other one - `spx1` - is the older LPI that directly interfaces the internal simplex solver of SoPlex and
 * therefore needs to duplicate some features in the LPI that are already available in SoPlex itself. It lacks some
 * features like persistent scaling which are only available in the modern interface. Upcoming features may not be
 * supported. Old compilers might have difficulties with the new interface because some C++11 features are required
 * that may not be supported.
 *
 * To use the old interface, set the Makefile option `LPS=spx1` or configure your CMake build with `LEGACY=ON`.
 *
 */

/*--+----1----+----2----+----3----+----4----+----5----+----6----+----7----+----8----+----9----+----0----+----1----+----2*/

/** @page NLPISOLVERS Available implementations of the NLP solver interface
 *
 * SCIP implements the NLP solver interface for the solvers <a href="https://projects.coin-or.org/Ipopt">IPOPT</a>, <a
 * href="https://worhp.de/">WORHP</a>, and <a href=" http://www.mcs.anl.gov/~leyffer/solvers.html">FilterSQP</a>. In
 * contrast to the implementations of the LP solver interface, SCIP can be compiled with multiple NLP solvers and selects
 * the solver with the highest priority at the beginning of the solving process.
 * Currently, the priorities are, in descending order: Ipopt, WORHP/IP, FilterSQP, WORHP/SQP.
 *
 * If more than one solver is available, then it is possible to solve all NLPs during the solving process with all
 * available NLP solvers by setting the parameter `nlpi/all/priority` to the highest value.
 * In this case, SCIP uses the solution from a solver that provides the best objective value. Other possible use
 * cases for the availability of multiple solvers have not been implemented yet.
 *
 * In the @ref MAKE "GNU make" based build system, building the implementations of the interface for FilterSQP, IPOPT, and
 * WORHP can be enabled by specifying `FILTERSQP=true`, `IPOPT=true`, and `WORHP=true`, respectively, as argument to the
 * `make` call.
 * In the @ref CMAKE "CMAKE" based build system, building the implementation of the interface for IPOPT and WORHP can be
 * enabled by specifying `IPOPT=on` and `WORHP=on`, respectively, as argument to the `cmake` call.
 *
 * @section NLPISOLVERS_IPOPT IPOPT
 *
 * <b>IPOPT</b> implements a primal-dual interior point method and uses line searches based on filter methods. It has
 * been developed by Andreas W&auml;chter and Carl Laird and is available under the Eclipse Public License on <a
 * href="https://www.coin-or.org/">COIN-OR</a>.
 *
 * @section NLPISOLVERS_WORHP WORHP
 *
 * <b>WORHP</b> implements a sequential quadratic programming method and a penalty-interior point algorithm.  It is
 * developed at the <a href="http://www.uni-bremen.de/en.html">University of Bremen</a> and is free for academic
 * purposes.
 *
 * @section NLPISOLVERS_FILTERSQP FilterSQP
 *
 * <b>FilterSQP</b> implements a sequential quadratic programming method. It has been developed by Roger Fletcher
 * and Sven Leyffer. It is not publicly available, but may be obtained from Sven Leyffer on request.
 */

/*--+----1----+----2----+----3----+----4----+----5----+----6----+----7----+----8----+----9----+----0----+----1----+----2*/

/**@page GETTINGSTARTED Getting started
 * 
 * - @subpage WHATPROBLEMS "What types of optimization problems does SCIP solve?"
 * 
 * - @subpage CMAKE   "Installation information using CMake"
 * - @subpage MAKE    "Installation information using Makefiles"
 * - @subpage LICENSE "License"
 *
 * - @subpage SHELL       "Tutorial: the interactive shell"
 * - @subpage FILEREADERS "Readable file formats"
 * - @subpage INTERFACES "Interfaces"
 * - @subpage START       "How to start a new project"
 * - @subpage EXAMPLES    "Examples"
 * - @subpage APPLICATIONS "Extensions of SCIP for specific applications"
 * - @subpage LPI         "Available LP solver interfaces"
 * - @subpage NLPISOLVERS "Available implementations of the NLP solver interface"
 */

/**@page FURTHERINFORMATION References
 *
 * - @subpage PUBLICAPI "List of callable functions"
 * - @subpage PARAMETERS "List of all SCIP parameters"
 *
 * - @subpage DOC     "How to search the documentation for interface methods"
 * - @subpage FAQ     "Frequently asked questions (FAQ)"
 */
 /**@page PROGRAMMING Programming with SCIP
 *
 * - @subpage CODE    "Coding style guidelines"
 * - @subpage OBJ     "Creating, capturing, releasing, and adding data objects"
 * - @subpage MEMORY  "Using the memory functions of SCIP"
 * - @subpage DEBUG   "Debugging"
 */
/**@page HOWTOADD How to add ...
 *
 * Below you find for most plugin types a detailed description of how to implement and add them to \SCIP.
 *
 * - @subpage CONS    "Constraint handlers"
 * - @subpage PRICER  "Variable pricers"
 * - @subpage PRESOL  "Presolvers"
 * - @subpage SEPA    "Separators"
 * - @subpage PROP    "Propagators"
 * - @subpage BRANCH  "Branching rules"
 * - @subpage NODESEL "Node selectors"
 * - @subpage HEUR    "Primal heuristics"
 * - @subpage DIVINGHEUR "Diving heuristics"
 * - @subpage RELAX   "Relaxation handlers"
 * - @subpage READER  "File readers"
 * - @subpage DIALOG  "Dialogs"
 * - @subpage DISP    "Display columns"
 * - @subpage EVENT   "Event handler"
 * - @subpage NLPI    "Interface to NLP solvers"
 * - @subpage EXPRINT "Interfaces to expression interpreters"
 * - @subpage PARAM   "additional user parameters"
 * - @subpage TABLE   "Statistics tables"
 */
/**@page HOWTOUSESECTION How to use ...
 *
 * - @subpage CONF    "Conflict analysis"
 * - @subpage TEST    "How to run automated tests with SCIP"
 * - @subpage COUNTER "How to use SCIP to count feasible solutions"
 * - @subpage REOPT   "How to use reoptimization in SCIP"
 * - @subpage CONCSCIP "How to use the concurrent solving mode in SCIP"
 */

/**@page FURTHERINFO Further information
 *
 * - @subpage CHG Changes between different versions of SCIP
 * - @subpage AUTHORS SCIP Authors
 *
 */

/**@page AUTHORS SCIP Authors
 * <a class="el" href="http://scip.zib.de/#developers">Developers</a>
 *
 * @version  5.0.1.4
 *
 * \image html scippy.png
 * 
 */

/**@page CHG Changes between different versions of SCIP
 * - \subpage CHANGELOG    "Change log"
 * - \subpage RELEASENOTES "Release notes"
 * - \subpage CHG11        "Interface changes between version 5.0 and 5.1"
 * - \subpage CHG10        "Interface changes between version 4.0 and 5.0"
 * - \subpage CHG9         "Interface changes between version 3.2 and 4.0"
 * - \subpage CHG8         "Interface changes between version 3.1 and 3.2"
 * - \subpage CHG7         "Interface changes between version 3.0 and 3.1"
 * - \subpage CHG6         "Interface changes between version 2.1 and 3.0"
 * - \subpage CHG5         "Interface changes between version 2.0 and 2.1"
 * - \subpage CHG4         "Interface changes between version 1.2 and 2.0"
 * - \subpage CHG3         "Interface changes between version 1.1 and 1.2"
 * - \subpage CHG2         "Interface changes between version 1.0 and 1.1"
 * - \subpage CHG1         "Interface changes between version 0.9 and 1.0"
 */

/**@page WHATPROBLEMS What types of optimization problems does SCIP solve?
 *
 * As a stand-alone solver, \SCIP can solve mixed-integer nonlinear programs \b (MINLPs), to which it applies
 * an LP based spatial branch-and-cut algorithm. This method is guaranteed to solve bounded MINLPs
 * within a given numerical tolerance in a finite amount of time. In particular, \SCIP is a stand-alone
 * solver for mixed-integer linear programs \b (MIPs).
 *
 * As a framework, \SCIP also provides the tools to solve constraint optimization problems defined over
 * integer and continuous variables. Therefore, the design of \SCIP
 * supports the easy integration of constraints of arbitrary type into the solver.
 * More precisely, \SCIP can handle the class of constraint integer programs \b (CIPs), which are constraint optimization problems
 * that become linear programs (LPs) after the integer variables are fixed.
 *
 * @section PROBLEMCLASSES Some important subclasses of CIP and MINLP
 *
 * The following table gives a non-exhaustive list of common types of mathematical optimization problems that can be solved
 * through \SCIP itself or one of its extensions. Some recommendations are given on how to compile \SCIP for a
 * certain problem class and how make best use of \SCIP. The file format column gives some common file
 * formats for every class. Note that since some of the mentioned problem classes are more general than others (like
 * every LP is a MIP is an MINLP), the formats for the superclass should always work just as fine, although they
 * may be less common for the class at hand.
 *
 * Please see also the pages on \ref EXAMPLES "SCIP Examples" and \ref APPLICATIONS "SCIP Applications" to learn more on how
 * to extend \SCIP for a particular MIP, MINLP, or CIP application.
 * All examples and applications use the C or C++ APIs of \SCIP. Please have a look at \ref INTERFACES "SCIP interfaces"
 * to see how to use \SCIP from within other programming languages.
 *
 * <table class="types">
 * <caption align="top">Some problem classes that can be solved by \SCIP</caption>
 *    <tr style="border-bottom: medium solid black;">
 *       <th>Problem class</th>
 *       <th>Mathematical problem description</th>
 *       <th>Supported file formats</th>
 *       <th>Recommendations</th>
 *    </tr>
 * <tr>
 *    <td>Mixed-integer linear program (MIP)</td>
 *    <td>\f{align*}{
 *            \text{min} \quad& c^T x \\
 *            \text{s.t.} \quad& Ax \geq b \\
 *            &l_{j} \leq x_{j} \leq u_{j} && \forall j \in \mathcal{N} \\
 *            &x_{j} \in \mathbb{Z} && \forall j \in \mathcal{I}
 *        \f}
 *    </td>
 *    <td>
 *       <ul>
 *          <li>\ref reader_cip.h "CIP"</li>
 *          <li>\ref reader_mps.h "MPS"</li>
 *          <li>\ref reader_lp.h "LP"</li>
 *          <li>\ref reader_zpl.h "ZPL"</li>
 *       </ul>
 *    </td>
 *    <td>
 *       <ul>
 *          <li>\SCIP requires an external LP solver to solve LP relaxations, which needs to be specified
 *          at compilation time. By default, it uses SoPlex (<code>LPS=spx</code>). See \ref MAKE for a
 *          list of available LP solver interfaces and how to use them inside \SCIP.</li>
 *          <li>Compile with Zimpl support (<code>ZIMPL=true</code>) to read in Zimpl models directly.</li>
 *          <li>\SCIP comes with many different parameters. Use the provided emphasis settings (see \ref SHELL "this tutorial")
 *          to change many parameters at once and boost the performance.</li>
 *          <li>Test instances are available at <code>check/instances/MIP/</code>.</li>
 *       </ul>
 *    </td>
 * </tr>
 * <tr>
 *    <td>Mixed-integer nonlinear program (MINLP)</td>
 *    <td>\f{align*}{
 *            \text{min} \quad& f(x) \\
 *            \text{s.t.} \quad& g_{i}(x) \leq 0 && \forall i \in \mathcal{M} \\
 *            &l_{j} \leq x_{j} \leq u_{j} && \forall j \in \mathcal{N} \\
 *            &x_{j} \in \mathbb{Z} && \forall j \in \mathcal{I}
 *        \f}
 *    </td>
 *    <td>
 *        <ul>
 *          <li>\ref reader_cip.h "CIP"</li>
 *          <li>\ref reader_gms.h "GMS"</li>
 *          <li>\ref reader_osil.h "OSiL"</li>
 *          <li>\ref reader_pip.h "PIP"</li>
 *          <li>\ref reader_zpl.h "ZPL"</li>
 *          <li>For MIQCPS:
 *             <ul>
 *                <li>\ref reader_lp.h "LP"</li>
 *                <li>\ref reader_mps.h "MPS"</li>
 *             </ul>
 *          </li>
 *        </ul>
 *    </td>
 *    <td>
 *       <ul>
 *          <li>Compile with <code>IPOPT=true</code> for better performance.</li>
 *          <li>Compile with <code>WORHP=true</code> for better performance.</li>
 *          <li>Compile with <code>FILTERSQP=true</code> for better performance.</li>
 *          <li>Compile with <code>GAMS=true</code> to read gms-files.</li>
 *          <li>See <a href="FAQ\FILEEXT#minlptypes"> Which kind of MINLPs are supported by \SCIP? </a> in the FAQ.</li>
 *          <li>There is an interface for the modelling language AMPL, see \ref INTERFACES.</li>
 *          <li>Mixed-integer quadratically constrained programs (MIQCP) can also be formulated in the file formats
 *             <ul>
 *                <li>\ref reader_lp.h "LP", and</li>
 *                <li>\ref reader_mps.h "MPS".</li>
 *             </ul>
 *          </li>
 *          <li>Test instances are available at <code>check/instances/MINLP/</code>.</li>
 *       </ul>
 *    </td>
 * </td>
 * <tr>
 *    <td>Constraint Integer Program (CIP)</td>
 *    <td>\f{align*}{
 *            \text{min} \quad& c^T x + d^T y \\
 *            \text{s.t.} \quad& C_i(x,y) = \text{true} && \forall i \in \mathcal{M} \\
 *            & x \in \mathbb{Z}^{p}, y  \in \mathbb{R}^{n - p}
 *        \f}
 *        where \f$\forall i \in\mathcal{M}, \forall x^* \in \mathbb{Z}^{p},\f$ \f$ \{ y : C_i(x^*, y) = \text{true} \} \f$ is a polyhedron.
 *    </td>
 *    <td>
 *       <ul>
 *          <li>\ref reader_cip.h "CIP"</li>
 *          <li>\ref reader_fzn.h "FlatZinc"</li>
 *       </ul>
 *    </td>
 *    <td>
 *       <ul>
 *          <li>\SCIP supports a limited number of general constraints; see \ref CONS "How to add constraint handlers"
 *          to learn how to extend the \SCIP framework to a given CIP.</li>
 *          <li>Use the emphasis setting <code>set emphasis cpsolver</code> to completely disable LP solves and
 *          use depth-first search with periodic restarts, see also
 *          <a href="FAQ\FILEEXT#scipascpsolver"> Can I use \SCIP as a pure CP solver? </a> in the FAQ.</li>
 *          <li>Test instances are available at <code>check/instances/CP</code>.</li>
 *       </ul>
 *    </td>
 * <tr>
 *    <td>Convex MINLP</td>
 *    <td>Like MINLP, \f$f\f$ and all \f$g_i\f$ are \b convex.</td>
 *    <td>see MINLP formats</td>
 *    <td>
 *       <ul>
 *          <li>See the comments for MINLP.</li>
 *          <li>In addition, use <code>constraints/nonlinear/assumeconvex = TRUE</code> to inform \SCIP about a convex
 *          problem in cases where the automated detection is not strong enough.</li>
 *          <li>Test instances are available at <code>check/instances/MINLP/circle.cip</code>.</li>
 *       </ul>
 *    </td>
 * </td>
 * <tr>
 *    <td>Linear program (LP)</td>
 *    <td>\f{align*}{
 *            \text{min} \quad& c^T x \\
 *            \text{s.t.} \quad& Ax \geq b \\
 *            & x_{j} \geq 0 && \forall j \in \mathcal{N}
 *        \f}
 *    </td>
 *    <td>see MIP formats</td>
 *    <td>See <a href="FAQ\FILEEXT#scipaslpsolver">Can I use \SCIP as a pure LP solver</a> in the FAQ.</td>
 * </td>
 * <tr>
 *    <td>Pseudoboolean optimization</td>
 *    <td>\f{align*}{
 *            \text{min} \quad& c^T x \\
 *            \text{s.t.} \quad& \sum_{k=0}^p a_{ik} \cdot \prod_{j \in \mathcal{N}_{ik}} x_j \leq b_i && \forall i \in \mathcal{M} \\
 *            &x_{j} \in \{0,1\} && \forall j \in \mathcal{N}
 *        \f}
 *    </td>
 *    <td>
 *       <ul>
 *          <li>\ref reader_wbo.h "WBO"</li>
 *          <li>\ref reader_opb.h "OPB"</li>
 *       </ul>
 *    </td>
 *    <td>
 *       <ul>
 *          <li>Test instances are available at <code>check/instances/PseudoBoolean/</code>.</li>
 *       </ul>
 *    </td>
 * </tr>
 * <tr>
 *    <td>Satisfiability (SAT) and variants</td>
 *    <td>\f{align*}{
 *            \text{min} \quad& 0 \\
 *            \text{s.t.} \quad&\bigvee\limits_{j \in B_i} x_j \vee \bigvee\limits_{j \in \bar{B}_i} \neg x_j = \text{true} && \forall i \in \mathcal{M}\\
 *            &x_{j} \in \{\text{false},\text{true}\} && \forall j \in \mathcal{N}
 *        \f}
 *    </td>
 *    <td>
 *        <ul>
 *          <li>\ref reader_cnf.h "CNF"</li>
 *       </ul>
 *    </td>
 *    <td>
 *       <ul>
 *         <li>Use the emphasis setting <code>set emphasis cpsolver</code> to completely disable LP solves and
 *          use depth-first search with periodic restarts, see also
 *          <a href="FAQ\FILEEXT#scipascpsolver"> Can I use \SCIP as a pure CP/SAT solver? </a> in the FAQ.</li>
 *         <li>Test instances are available at <code>check/instances/SAT/</code>.</li>
 *       </ul>
 *    </td>
 * </tr>
 * <tr>
 *    <td>Multicriteria optimization</td>
 *    <td>\f{align*}{
 *         \text{min} \quad &(c_1^T x,\ldots,c_k^T x) \\
 *         \text{s.t. } \quad& Ax \geq b \\
 *         &x \in \mathbb{K}^n
 *          \f}
 *          where \f$\mathbb{K}\f$ is either \f$\mathbb{Z}\f$ or \f$\mathbb{R}\f$.
 *    </td>
 *    <td colspan="3"> see the <a href="http://polyscip.zib.de/">PolySCIP web page</a></td>
 * </tr>
 * </table>
 *
 *
 */

/*--+----1----+----2----+----3----+----4----+----5----+----6----+----7----+----8----+----9----+----0----+----1----+----2*/

/**@page CODE Coding style guidelines
 *
 * We follow the following coding style guidelines and recommend them for all developers.
 *
 * - Indentation is 3 spaces. No tabs anywhere in the code.
 * - Always only one declaration in a line.
 * - Braces are on a new line and not indented.
 * - Spaces around all operators.
 * - No spaces between control structure keywords like "if", "for", "while", "switch" and the corresponding brackets.
 * - No spaces between a function name and the parenthesis in both the definition and function calls.
 * - Use assert() to show preconditions for the parameters, invariants and postconditions.
 * - All global functions start with "SCIP". In the usual naming scheme this is followed by the object and a method name
 *   like in SCIPlpAddRow(). Functions return TRUE or FALSE should be named like SCIPisFeasEQ().
 * - Make all functions that are not used outside the module 'static'. Naming should start with a lower case letter.
 * - Variable names should be all lower case.
 * - For each structure there is a typedef with the name in all upper case.
 * - Defines should be named all upper case.
 * - Document functions, parameters, and variables in a doxygen conformed way.
 *
 * As an example, have a look at tree.c and see the examples below. We also provide settings for
 * \ref XEMACS "(x)emacs" and \ref ECLIPSE "eclipse".
 *
 *
 * @section CODEEXAMPLES Examples
 *
 * In this section we state a few examples illustrating the \SCIP code style.
 *
 * @refsnippet{src/scip/type_set.h,SnippetCodeStyleExample}
 *
 *
 * @section XEMACS Customize (x)emacs
 *
 * If you are using (x)emacs, you can use the following customization for the c++-mode. These settings satisfy the
 * coding guidelines of \SCIP.
 *
 * \include codestyle/emacs_scip_codestyle.el
 *
 *
 * @section ECLIPSE Customize eclipse
 *
 * Eclipse user can use the profile below. This profile does not match the \SCIP coding guideline completely.
 *
 * \include codestyle/eclipse_scip_codestyle.xml
 */

/*--+----1----+----2----+----3----+----4----+----5----+----6----+----7----+----8----+----9----+----0----+----1----+----2*/

/**@page CMAKE Building SCIP with CMake
 *
 * <a href=https://cmake.org/>CMake</a> is a build system generator that can create, e.g., Makefiles for UNIX and Mac
 * or Visual Studio project files for Windows.
 *
 * CMake provides an <a href="https://cmake.org/cmake/help/latest/manual/cmake.1.html">extensive documentation</a>
 * explaining available features and use cases as well as an <a href="https://cmake.org/Wiki/CMake_FAQ">FAQ section</a>.
 * It's recommended to use the latest stable CMake version available. `cmake --help` is also a good first step to see
 * available options and usage information.
 *
 * ```
 * cd scip
 * mkdir build
 * cd build
 * cmake .. [-DSOPLEX_DIR=/path/to/soplex]
 * make
 *
 * # optional: run a quick check on some instances
 *
 * make check
 *
 * # optional: install scip executable, library, and headers
 *
 * make install
 *
 * ```
 *
 * CMake uses an out-of-source build, i.e., compiled binaries and object files are separated from the source tree and
 * located in another directory. Usually this directory is called `build` or `debug` or whatever you prefer. From within
 * this directory, run `cmake <path/to/SCIP>` to configure your build, followed by `make` to compile the code according
 * to the current configuration (this assumes that you chose Linux Makefiles as CMake Generator). By default, SCIP
 * searches for Soplex as LP solver. If SoPlex is not installed systemwide, the path to a CMake build directory
 * of SoPlex must be specified (ie one that contains "soplex-config.cmake"). Alternatively, a different LP solver
 * can be specified with the `LPS` variable, see \ref CMAKE_CONFIG and \ref LPI.
 *
 * Afterwards,
 * successive calls to `make` are going to recompile modified source code,
 * without requiring another call to `cmake`. The initial configuration step checks your environment for available
 * third-party libraries and packages and sets up the configuration accordingly, e.g., disabling support for GMP if not
 * installed.
 *
 * The generated executable and libraries are put in directories `bin` and `lib` respectively and will simply be named
 * `scip` or `libscip.so`. This is different from the naming convention of the previous Makefile setup that
 * appended the configuration details like OS and third party dependencies directly to the name of the binary or library.
 * The CMake setup tries to follow the established Linux/UNIX compilation conventions to facilitate the use of the
 * libraries in other applications. The previously generated sub-libraries like `liblpi.so` or `libobjscip.so` are not
 * created by default anymore. They can be built using the respective targets `liblpi`, `libobjscip`, etc. The main
 * library `libscip.so` will contain all SCIP sources and won't have dependencies to the other sub-libs.
 *
 * @section CMAKE_CONFIG Modifying a CMake configuration
 *
 * There are several options that can be passed to the `cmake <path/to/SCIP>` call to modify how the code is built.
 * For all of these options and parameters you have to use `-D<Parameter_name>=<value>`. Following a list of available
 * options, for the full list run
 *
 * ```
 * cmake <path/to/SCIP> -LH
 * ```
 *
 * CMake option         | Available values               | Makefile equivalent    | Remarks                                    |
 * ---------------------|--------------------------------|------------------------|--------------------------------------------|
 * CMAKE_BUILD_TYPE     | Release, Debug, ...            | OPT=[opt, dbg]         |                                            |
 * LPS                  | spx, cpx, grb, xprs, ...       | LPS=...                | See \ref LPI for a complete list           |
 * GMP                  | on, off                        | GMP=[true, false]      |                                            |
 * READLINE             | on, off                        | READLINE=[true, false] |                                            |
 * ZIMPL                | on, off                        | ZIMPL=[true, false]    |                                            |
 * SYM                  | bliss, none                    | --                     |                                            |
 * CMAKE_INSTALL_PREFIX | \<path\>                       | INSTALLDIR=\<path\>    |                                            |
 * SHARED               | on, off                        | SHARED=[true, false]   |                                            |
 * SOPLEX_DIR           | <path/to/SoPlex/installation>  | --                     |                                            |
 * GMP_DIR              | <path/to/GMP/installation>     | --                     |                                            |
 * ..._DIR              | <custom/path/to/.../package>   | --                     |                                            |
 * COVERAGE             | on, off                        | --                     | use with gcc, lcov, gcov in **debug** mode |
 * COVERAGE_CTEST_ARGS  | ctest argument string          | --                     | see `ctest --help` for arguments           |
 * DEBUGSOL             | on, off                        | DEBUGSOL=[true,false]  | specify a debugging solution by setting the "misc/debugsol" parameter of SCIP |
 * CXXONLY              | on, off                        | --                     | use a C++ compiler for all source files    |
 * IPOPT                | on, off                        | IPOPT=[true,false]     | requires IPOPT version >= 3.12.0           |
 * WORHP                | on, off                        | WORHP=[true,false]     | should worhp be linked                     |
 * LPSCHECK             | on, off                        | LPSCHECK=[true,false]  | double check SoPlex results with CPLEX     |
 * NOBLKMEM             | on, off                        | NOBLKMEM=[true,false]  |                                            |
 * NOBUFMEM             | on, off                        | NOBUFMEM=[true,false]  |                                            |
 * NOBLKBUFMEM          | on, off                        | NOBLKBUFMEM=[true,false] |                                          |
 * MT                   | on, off                        |                        | use static runtime libraries for Visual Studio compiler on Windows |
 * PARASCIP             | on, off                        | PARASCIP=[true,false]  | thread safe compilation                    |
 * SANITIZE_...         | on, off                        | --                     | enable sanitizer in debug mode if available |
 *
 * Parameters can be set all at once or in subsequent calls to `cmake` - extending or modifying the existing
 * configuration.
 *
 * @section CTEST Testing with CTest
 *
 * There is an extensive test suite written for <a href="https://cmake.org/cmake/help/latest/manual/ctest.1.html">CTest</a>,
 * that may take a while to complete. To perform a quick test to see whether the compilation was really successful you may
 * run `make check`. To see all available tests, run
 *
 * ```
 * ctest -N
 * ```
 *
 * and to perform a memory check, run
 *
 * ```
 * ctest -T MemCheck
 * ```
 *
 * If <a href="https://criterion.readthedocs.io/en/master/">Criterion</a> is installed (set
 * custom path with `-DCRITERION_DIR=<path>`) the target `unittests` can be used to compile and run the available unit tests.
 *
 * A coverage report for the entire test suite can be generated. This requires a modification of the
 * compilation process. Two variables govern the report generation, `COVERAGE` and `COVERAGE_CTEST_ARGS`.
 * It is recommended to use the Debug build type.
 *
 * ```
 * cmake .. -DCOVERAGE=on -DCOVERAGE_CTEST_ARGS="-R MIP -E stein -j4" -DCMAKE_BUILD_TYPE=Debug
 * ```
 *
 * In this example, coverage is enabled in combination with the build type Debug. In addition, only the coverage
 * for tests with "MIP" in the name are run, excluding those that have "stein" in the name.
 * The tests are performed in parallel using 4 cores.
 *
 * Use the `coverage` target, e.g., `make coverage`, to build the coverage report. The generated report can be found
 * under "coverage/index.html".
 *
 * @section CMAKE_INSTALL Installation
 *
 * CMake uses a default directory for installation, e.g., /usr/local on Linux. This can be modified by either changing
 * the configuration using `-DCMAKE_INSTALL_PREFIX` as explained in \ref CMAKE_CONFIG or by setting the environment
 * variable `DESTDIR` during or before the install command, e.g., `DESTDIR=<custom/install/dir> make install`.
 *
 * @section CMAKE_TARGETS Additional targets
 *
 * There are several further targets available, which can be listed using `make help`. For instance, there are some
 * examples that can be built with `make examples` or by specifying a certain one: `make <example-name>`.
 *
 * | CMake target    | Description                                           | Requirements                          |
 * |-----------------|-------------------------------------------------------|---------------------------------------|
 * | scip            | build SCIP executable                                 |                                       |
 * | applications    | build executables for all applications                |                                       |
 * | examples        | build executables for all examples                    |                                       |
 * | unittests       | build unit tests                                      | the Criterion package, see \ref CTEST |
 * | all_executables | build all of the above                                |                                       |
 * | libscip         | build the SCIP library                                |                                       |
 * | install         | install SCIP, see \ref CMAKE_INSTALL                  |                                       |
 * | coverage        | run the test suite and create a coverage report       | build flag `-DCOVERAGE=on`            |
 * | liblpi          | build the LPI library                                 |                                       |
 * | libnlpi         | build the NLPI library                                |                                       |
 * | libobjscip      | build the ObjSCIP library for the C++ wrapper classes |                                       |
 */

/*--+----1----+----2----+----3----+----4----+----5----+----6----+----7----+----8----+----9----+----0----+----1----+----2*/

/**@page MAKE Makefiles / Installation information
 *
 *
 * In most cases (LINUX and MAC) it is quite easy to compile and install \SCIP. Therefore, reading the section
 * \ref BRIEFINSTALL "Brief installation description" should usually be enough. If this is not the case you find
 * \ref DETAILEDINSTALL "Detailed installation description" below as well as \ref EXAMPLE1 "Examples".
*
 * @section BRIEFINSTALL Brief installation description
 *
 * The easiest way to install \SCIP is to use the \SCIP Optimization Suite which contains \SCIP, SoPlex, and ZIMPL. For
 * that we refer to the INSTALL file of the \SCIP Optimization Suite (main advantage: there is no need
 * to specify any directories, the compiling process is fully automated).
 *
 * Compiling \SCIP directly can be done as follows:
 *
 * -# unpack the tarball <code>tar xvf scip-x.y.z.tgz</code>
 * -# change to the directory <code>cd scip-x.y.z</code>
 * -# start compiling \SCIP by typing <code>make</code>
 * -# (optional) install the header, libraries, and binary <code>make install INSTALLDIR="/usr/local/</code>
 *
 * During your first compilation you will be asked for some soft-link targets,
 * depending on the LP solver you want to use. Usually, \SCIP needs the
 * following information
 * -# the directory where the include files of the LP solver lie
 * -# the library file(s) "lib*.a" or/and "lib*.so"
 *
 * Besides that, \SCIP needs some soft-link targets, for ZIMPL
 * -# the directory where the include files of ZIMPL lie
 * -# the library file(s) "lib*.a" or/and "lib*.so"
 *
 * You will need either the .a or the .so files and can skip the others by
 * just pressing return.
 *
 * The most common compiling issue is that some libraries are missing
 * on your system or that they are outdated. \SCIP per default requires
 * zlib, gmp and readline.  Try compiling with: <code> make ZLIB=false
 * READLINE=false ZIMPL=false</code> or, better, install them. Note
 * that under Linux-based systems, you need to install the
 * developer-versions of gmp/zlib/readline, in order to also have the
 * header-files available.
 *
 @section DETAILEDINSTALL Detailed installation description
 *
 * In this section we describe the use, and a few features, of the \SCIP Makefile. We also give two examples for how to install
 * \SCIP. The \ref EXAMPLE1 "first example" illustrates the default installation. This means, with SoPleX and ZIMPL. The
 * \ref EXAMPLE2 "second example" shows how to get CPLEX linked to \SCIP without ZIMPL. This is followed by a section which
 * gives some hints on what to do if the \ref COMPILERPROBLEMS "compilation throws an error". We give some comments on
 * how to install \SCIP under \ref WINDOWS "WINDOWS" and show \ref RUN "how to start \SCIP".
 *
 * If you experience any problems during the installation, you will find help in the \ref INSTALL "INSTALL" file.
 *
 * \SCIP contains a makefile system, which allows the individual setting of several parameters. A detailed list of parameter settings
 * obtained by <code>make help</code>. For instance, the following settings are supported:
 *
 * - <code>OPT=\<dbg|opt|opt-gccold\></code> Here <code>dbg</code> turns on the debug mode of \SCIP. This enables asserts
 *   and avoids macros for several function in order to ease debugging. The default is <code>opt</code>, which enables
 *   the optimized mode. The third option <code>opt-gccold</code> will work with older GCC compilers before version
 *   4.2. We recommend using newer GCC versions.
 *
 * - <code>LPS=\<clp|cpx|grb|msk|qso|spx|xprs|none\></code> This determines the LP-solver, which should be
 *   installed separately from \SCIP. The options are the following:
 *      - <code>clp</code>: COIN-OR Clp LP-solver
 *      - <code>cpx</code>: CPLEX LP-solver
 *      - <code>grb</code>: Gurobi LP-solver (interface is in beta stage)
 *      - <code>msk</code>: Mosek LP-solver
 *      - <code>qso</code>: QSopt LP-solver
 *      - <code>spx</code>: old SoPlex LP-solver (for versions < 2)
 *      - <code>spx2</code>: new SoPlex LP-solver (default) (from version 2)
 *      - <code>xprs</code>: XPress LP-solver
 *      - <code>none</code>: no LP-solver (you should set the parameter \<lp/solvefreq\> to \<-1\> to avoid solving LPs)
 *
 * - <code>LPSOPT=\<dbg|opt|opt-gccold\></code> Chooses the debug or optimized version (or old GCC optimized) version of
 *   the LP-solver (currently only available for SoPlex and CLP).
 *
 * - <code>ZIMPL=\<true|false\></code> Turns direct support of ZIMPL in \SCIP on (default) or off, respectively.\n
 *   If the ZIMPL-support is disabled, the GMP-library is no longer needed for \SCIP and therefore not linked to \SCIP.
 *
 * - <code>ZIMPLOPT=\<dbg|opt|opt-gccold\></code> Chooses the debug or optimized (default) (or old GCC optimized)
 *   version of ZIMPL, if ZIMPL support is enabled.
 *
 * - <code>READLINE=\<true|false\></code> Turns support via the readline library on (default) or off, respectively.
 *
 * - <code>FILTERSQP=\<true|false\></code> Enable or disable (default) FilterSQP interface.
 *
 * - <code>IPOPT=\<true|false\></code> Enable or disable (default) IPOPT interface (needs IPOPT >= 3.12).
 *
 * - <code>WORHP=\<true|false\></code> Enable or disable (default) WORHP interface (needs WORHP >= 2.0).
 *
 * - <code>EXPRINT=\<cppad|none\></code> Use CppAD as expressions interpreter (default) or no expressions interpreter.
 *
 * - <code>GAMS=\<true|false\></code> Enable or disable (default) reading functionality in GAMS reader (needs GAMS).
 *
 * - <code>NOBLKBUFMEM=\<true|false\></code> Turns the internal \SCIP block and buffer memory off or on (default).
 *   This way the code can be checked by valgrind or similar tools. (The individual options <code>NOBLKMEM=\<true|false\></code>
 *   and <code>NOBUFMEM=\<true|false\></code> to turn off the \SCIP block and buffer memory, respectively, exist as well).
 *
 * - <code>TPI=\<tny|omp|none\></code> This determines the threading library that is used for the concurrent solver.
 *   The options are the following:
 *      - <code>none</code>: use no threading library and therefore disable the concurrent solver feature
 *      - <code>tny</code>: use the tinycthread's library which is bundled with SCIP. This
 *                          is a wrapper around the plattform specific threading library ad should work
 *                          for Linux, Mac OS X and Windows.
 *      - <code>omp</code>: use the OpenMP. This will not work with microsoft compilers, since they do not support
 *                          the required OpenMP version.
 *
 * - <code>SYM=\<bliss|none\></code> This determines the graph automorphism code used to compute symmetries of mixed
 *   integer programs if symmetry handling is enabled. The options are the following:
 *      - <code>none</code>: do not use a graph automorphism code, i.e., symmetries cannot be handled
 *      - <code>bliss</code>: use bliss to compute symmetries.
 *
 * You can use other compilers - depending on the system:
 *
 * - <code>COMP=<clang|gnu|intel></code> Use Clang, Gnu (default) or Intel compiler.
 *
 * There are additional parameters for Linux/Gnu compilers:
 *
 * - <code>SHARED=\<true\></code> generates a shared object of the \SCIP libraries.  (The binary uses these shared
 *   libraries as well.)
 * - <code>OPT=prf</code> generates a profiling version of \SCIP providing a detailed statistic of the time usage of
 *   every method of \SCIP.
 *
 * There is the possibility to watch the compilation more precisely:
 *
 * - <code>VERBOSE=\<true|false\></code> Turns the extensive output on or off (default).
 *
 * The \SCIP makefile supports several targets (used via <code>make ... "target"</code>):
 *
 * - <code>all (or no target)</code> Build \SCIP library and binary.
 * - <code>links</code> Reconfigures the links in the "lib" directory.
 * - <code>doc</code> Creates documentation in the "doc" directory.
 * - <code>clean</code> Removes all object files.
 * - <code>depend</code> Creates dependencies files. This is only needed if you add files to \SCIP.
 * - <code>check or test</code> Runs the check script, see \ref TEST.
 *
 * The \SCIP makefiles are structured as follows.
 *
 * - <code>Makefile</code> This is the basic makefile in the \SCIP root directory. It loads
 *   additional makefile information depending on the parameters set.
 * - <code>make/make.project</code> This file contains definitions that are useful for all codes
 *   that use \SCIP, for instance, the examples.
 * - <code>make.\<sys\>.\<machine\>.\<compiler\>.\<dbg|opt|prf|opt-gccold\></code> These file contain system/compiler specific
 *   definitions. If you have an unsupported compiler, you can copy one of these and modify it
 *   accordingly.
 *
 * If your platform or compiler is not supported by \SCIP you might try and copy one of the existing
 * makefiles in the <code>make</code> directory and modify it. If you succeed, we are always
 * interested in including more Makefiles into the system.
 *
 *
 * @section EXAMPLE1 Example 1 (defaults: SoPlex, with ZIMPL support):
 *
 * Typing <code>make</code> uses SoPlex as LP solver and includes support for the modeling language ZIMPL. You will be asked the
 * following questions on the first call to "make" (example answers are already given):
 *
 * \verbinclude makeexamples/example1.txt
 *
 * @section EXAMPLE2 Example 2 (CPLEX, with no ZIMPL support):
 *
 * Typing <code>make LPS=cpx ZIMPL=false</code>  uses CPLEX as LP solver. You will be asked the following questions on
 * the first call to "make" (example answers are already given):
 *
 * \verbinclude makeexamples/example2.txt
 *
 *
 * @section COMPILERPROBLEMS Compilation problems:
 *
 * - If the soft-link query script does not work on your machine, read step 2 in the \ref INSTALL "INSTALL" file for
 * instructions on manually creating the soft-links.
 *
 * - If you get an error message of the type\n
 * <code>make: *** No rule to make target `lib/???', needed by `obj/O.linux.x86.gnu.opt/lib/scip/???.o'.  Stop.</code>\n
 * the corresponding soft-link was not created or points to a wrong location.  Check the soft-link targets in the "lib/"
 * subdirectory. Try to delete all soft-links from the "lib/" directory\n and call "make links" to generate them
 * again. If this still fails, read step 2 for instructions on manually\n creating the soft-links.
 *
 * - If you get an error message of the type\n
 * <code>make: *** No rule to make target `make/make.?.?.?.?.?'.  Stop.</code>,\n
 * the corresponding machine dependent makefile for your architecture and compiler is missing.\n Create one of the given
 * name in the "make/" subdirectory. You may take\n "make/make.linux.x86.gnu.opt" or any other file in the make
 * subdirectory as example.\n
 *
 * - The readline library seems to differ slightly on different OS distributions. Some versions do
 * not support the <code>remove_history()</code> call.  In this case, you have to either add
 * <code>-DNO_REMOVE_HISTORY</code> to the FLAGS in the appropriate "make/make.*" file, or to
 * compile with <code>make USRFLAGS=-DNO_REMOVE_HISTORY</code>.  Make sure, the file
 * "src/scip/dialog.c" is recompiled.  If this doesn't work either, disable the readline library
 * with <code>make READLINE=false</code>.
 *
 * - On some systems, the <code>sigaction()</code> method is not available. In this case, you have
 * to either add <code>-DNO_SIGACTION</code> to the FLAGS in the appropriate "make/make.*" file, or
 * to compile with <code>make USRFLAGS=-DNO_SIGACTION</code>.  Make sure, the file
 * "src/scip/interrupt.c" is recompiled.
 *
 * - On some systems, the <code>rand_r()</code> method is not available.  In this case, you have to either add
 * <code>-DNO_RAND_R</code> to the FLAGS in the appropriate "make/make.*" file, or to compile with
 * <code>make USRFLAGS=-DNO_RAND_R</code>.  Make sure, the file "src/scip/misc.c" is recompiled.
 *
 * - On some systems, the <code>strtok_r()</code> method is not available.  In this case, you have
 * to either add <code>-DNO_STRTOK_R</code> to the FLAGS in the appropriate make/make.* file, or to
 * compile with <code>make USRFLAGS=-DNO_STRTOK_R</code>.  Make sure, the file "src/scip/misc.c" is
 * recompiled.
 *
 * - On some systems, the <code>strerror_r()</code> method is not available.  In this case, you have
 * to either add <code>-DNO_STRERROR_R</code> to the FLAGS in the appropriate "make/make.*" file, or
 * to compile with <code>make USRFLAGS=-DNO_STRERROR_R</code>.  Make sure, the file
 * "src/scip/misc.c" is recompiled.
 *
 * - On some systems, the option [-e] is not available for the read command.  You have to compile with READ=read.
 *
 * - If you encounter other compiler or linker errors, you should recompile with <code>make
 * VERBOSE=true ...</code> in order to get the full compiler invocation. This might help to fix the
 * corresponding machine dependent makefile in the make subdirectory.
 *
 * @section WINDOWS Remarks on Installing under Windows using MinGW
 *
 * To build your own windows binaries under windows we recommend using the MinGW-Compiler with MSYS
 * from <a href="http://www.mingw.org">www.mingw.org</a> .
 *
 * First install MSYS, then MinGW to the mingw folder inside the msys folder.
 * Now you need to install the following packages to the mingw folder:
 * - zlib (or use ZLIB=false)
 * - pcre (here suffices the pcre7.0-lib.zip (or equivalent) to be extracted into the mingw-folder)
 *
 * After calling <code>make clean</code> in the ZIMPL folder you will also need flex and bison to
 * remake ZIMPL. We recommend NOT to use <code>"make clean"</code> inside the ZIMPL-folder if you do
 * not have these packages installed.
 *
 * You can download these additional packages from <a href="http://gnuwin32.sourceforge.net/packages.html">here</a>
 * or compile the source on your own from their homepages.
 *
 * Second you need to copy the file <code>sh.exe</code> to <code>bash.exe</code> otherwise various
 * scripts (including makefiles) will not work.  Normally <code>unistd.h</code> covers also the
 * getopt-options, but for mingw you need to add the entry <code>\#include <getopt.h></code> into
 * "/mingw/include/unistd.h" after the other include-entries (if not present).
 *
 * Finally, there is one package you need to compile if you want to use ZIMPL and ZIMPL-support in
 * \SCIP (otherwise use <code>ZIMPL=false</code> as parameter with the make-call): the
 * <code>gmplib</code> from <a href="http://www.gmplib.org">gmplib.org</a>. The command
 * <code>./configure --prefix=/mingw ; make ; make install</code> should succeed without problems
 * and installs the gmplib to the mingw folder.
 *
 * Now <code>make READLINE=false</code> should be compiling without errors.  Please note that we
 * do NOT support creating the doxygen documentation and readline-usage under windows.
 *
 *
 * @section RUN How to run SCIP after a successful compilation
 *
 * To run the program, enter <code>bin/scip</code> for the last compiled version. If you have more than one compiled
 * binary (i. e., one in debug and one in optimized mode) and wish to specify the binary, type
 * <code>bin/scip.\$(OSTYPE).\$(ARCH).\$(COMP).\$(OPT).\$(LPS)</code>
 * (e.g. <code>bin/scip.linux.x86_64.gnu.opt.spx</code>).
 *
 */

/*--+----1----+----2----+----3----+----4----+----5----+----6----+----7----+----8----+----9----+----0----+----1----+----2*/

/**@page START How to start a new project
 *
 * Once you succeeded installing \SCIP together with an LP-solver on your system,
 * you have a powerful tool for solving MIPs, MIQCPs,
 * MINLPs, etc... at hand. \SCIP can also be customized to the type of problems you
 * are working on by additional plugins.
 * Instructions on how to write a new plugin and include it in \SCIP can be found in the corresponding
 * \ref HOWTOADD "How to add ... pages".
 *
 * \SCIP can also be used for writing your own branch-and-cut or branch-and-cut-and-price code. \SCIP already
 * provides a number of existing code examples which we suggest as both reference and starting point
 * for these kinds of projects.
 * Below, you find some hints of how to start such a project.
 *
 * - The example should be chosen
 *   depending on the programming language (<b>C</b> or <b>C++</b>) and the purpose
 *   (<b>branch-and-cut</b> or <b>branch-and-cut-and-price</b>) of your project.
 *   <br>
 *   We suggest the use one of the following examples:
 *     - The @ref VRP_MAIN "VRP example" is a <b>branch-and-cut-and-price</b> (column generation)-code
 *       in <b>C++</b>.
 *     - The @ref BINPACKING_MAIN "Binpacking example"
 *       and the <a href="http://scip.zib.de/doc/applications/Coloring"><b>Coloring</b></a> application are
 *       <b>branch-and-cut-and-price</b> (column generation)-codes in <b>C</b>.
 *     - The @ref TSP_MAIN "TSP example"
 *        is a <b>branch-and-cut</b>-code in <b>C++</b>.
 *     - The @ref LOP_MAIN "LOP example"
 *       is a <b>branch-and-cut</b>-code in <b>C</b>.
 *     .
 * - Copy one of the examples in the <code>examples</code> directory (in the \SCIP root
 *   directory). For instance, type
 *   \verbatim
 > cp -r examples/Binpacking/ ../SCIPProject/ ; cd ../SCIPProject
     \endverbatim
 *   from the \SCIP root directory for copying the content of the <code>Binpacking</code>-example into a fresh
 *   directory named SCIPProject in the parent directory of the \SCIP root directory and jumping to
 *   the new SCIPProject directory rightafter.
 * - Open the <code>Makefile</code>  via
 *    \verbatim
 > kate Makefile
     \endverbatim
 *    and edit the following variables at the top to have a compilable code:
 *
 *    - specify a correct path to the \SCIP root (<code>SCIPDIR</code>)
 *    - rename the targets name (<code>MAINNAME</code>)
 *    - adjust the source file names (<code>MAINOBJ</code>).
 *    .
 * - Once you have edited the makefile, you can use all the flags that can be used in \SCIP to
 *   compile your code, see \ref MAKE.
 *   Note that you need to update the dependency files before compiling your project via <code>make depend</code>.
 *
 *
 *
 *
 */

/**@page EXAMPLES Example projects
 *
 *  \SCIP contains several examples that demonstrate its usage. They are contained in the &quot;examples&quot; directory
 *  in the source code distribution.
 *
 *  - @subpage OTHERPLUGINS Extending SCIP by custom plugins
 *  - @subpage BRANCHANDPRICE Branch-and-price
 *  - @subpage BRANCHANDCUT Branch-and-cut
 *  - @subpage CALLABLELIBRARY Callable library
 */

/**@page BRANCHANDPRICE Branch-and-price
 * 
 * <table>
 *  <tr>
 *  <td>
 *  @subpage BINPACKING_MAIN "Binpacking"
 *  </td>
 *  <td>
 *  An implementation of the column generation approach for the binpacking problem. It includes a customized reader,
 *  Ryan/Foster branching rule, (global) problem data, variable data, and constraint handler.
 *  </td>
 *  </tr>
 *  <tr>
 *  <td>
 *  @subpage VRP_MAIN Vehicle Routing
 *  </td>
 *  <td>
 *  A solver for a simple capacity-constrained vehicle routing problem, which is based on pricing tours via a dynamic
 *  programming algorithm.
 *  </td>
 *  </tr>
 *  </table>
 * 
 */

/**@page BRANCHANDCUT Branch-and-cut
 *
 *  <table>
 *  <tr>
 *  <td>
 *  @subpage LOP_MAIN "Linear Ordering"
 *  </td>
 *  <td>
 *  An example for implementing a constraint handler.
 *  </td>
 *  </tr>
 *  <tr>
 *  <td>
 *  @subpage TSP_MAIN "The TSP example"
 *  </td>
 *  <td>
 *  A short implementations of a constraint handler, two easy combinatorial heuristics, a file reader, etc. which
 *  demonstrate the usage of \SCIP as a branch-and-cut-framework for solving traveling salesman problem instances.
 *  </td>
 *  </tr>
 *  </table>
 * 
 */

/**@page CALLABLELIBRARY Callable library
 *
 *  <table>
 *  <tr>
 *  <td>
 *  @subpage CALLABLELIBRARY_MAIN "Callable Library Example"
 *  </td>
 *  <td>
 *  An example showing how to setup constraints (esp. nonlinear ones) when using \SCIP as callable library.
 *  </td>
 *  </tr>
 *  <tr>
 *  <td>
 *  @subpage MIPSOLVER_MAIN "MIP solver"
 *  </td>
 *  <td>
 *  A minimal implementation for using \SCIP included into another source code
 *  </td>
 *  </tr>
 *  <tr>
 *  <td>
 *  <a href="http://scip.zib.de/download/files/scip_intro_01.pdf"><b>Queens</b></a>
 *  </td>
 *  <td>
 *  An example showing the use of \SCIP as callable library.
 *  </td>
 *  </tr>
 *  </table>
 */

 /**@page OTHERPLUGINS Extending SCIP by custom plugins
 *
 *  <table>
 *  <tr>
 *  <td>
 *  @subpage EVENTHDLR_MAIN "Event handler"
 *  </td>
 *  <td>
 *  A small example illustrating the use of an event handler.
 *  </td>
 *  </tr>
 *  <tr>
 *  <td>
 *  @subpage GMI_MAIN "Gomory mixed integer cut example"
 *  </td>
 *  <td>
 *  An example about Gomory mixed-integer cuts.
 *  </td>
 *  </tr>
 *  <tr>
 *  <td>
 *  @subpage RELAXATOR_MAIN "Relaxator example"
 *  </td>
 *  <td>
 *  An example about using custom relaxators.
 *  </td>
 *  </tr>
 *  </table>
 */

/** @page APPLICATIONS Application projects
 *
 *  There are several extensions of \SCIP for particular applications included in the release. They are contained in the &quot;applications&quot; directory
 *  in the source code distribution.
 *
 *  <table>
 *  <tr>
 *  <td>
 *  <a href="http://scip.zib.de/doc/applications/Coloring"><b>Coloring</b></a>
 *  </td>
 *  <td>
 *  An implementation of the column generation approach for graph coloring of Mehrotra and Trick.
 *  </td>
 *  </tr>
 *  <tr>
 *  <td>
 *  <a href="http://scip.zib.de/doc/applications/MinIISC"><b>MinIISC</b></a>
 *  </td>
 *  <td>
 *  A solver that computes irreducible infeasible subsystems using Benders decomposition
 *  </td>
 *  </tr>
 *  <tr>
 *  <td>
 *  <a href="http://scip.zib.de/doc/applications/Scheduler"><b>Scheduler</b></a>
 *  </td>
 *  <td>
 *  A solver for scheduling problems.
 *  </td>
 *  </tr>
 *  <tr>
 *  <td>
 *  <a href="http://scip.zib.de/doc/applications/STP"><b>Steiner Tree Problem</b></a>
 *  </td>
 *  <td>
 *  A solver for Steiner Tree Problems in graphs, based on a branch-and-cut approach.
 *  </td>
 *  </tr>
 *  <tr>
 *  <td>
 *  <a href="http://scip.zib.de/doc/applications/PolySCIP"><b>PolySCIP</b></a>
 *  </td>
 *  <td>
 *  A solver for multi-objective optimization problems.
 *  </td>
 *  </tr>
 *  <tr>
 *  <td>
 *  <a href="http://scip.zib.de/doc/applications/Cycleclustering"><b>Cycle Clustering</b></a>
 *  </td>
 *  <td>
 *  Branch-and-cut implementation of a graph partitioning problem used for Markov state models.
 *  </td>
 *  </tr>
 *  </table>
 *
 */


/**@page SHELL Tutorial: the interactive shell
 *
 * If you are using \SCIP as a black box solver, here you will find some tips and tricks what you can do.
 *
 * @section TUTORIAL_OPTIMIZE Read and optimize a problem instance
 *
 * First of all, we need a \SCIP binary and an example problem file to work with. Therefore, you can either download the
 * \SCIP standard distribution (which includes problem files) and compile it on your own or you can download a
 * precompiled binary and an example problem separately. \SCIP can read files in LP, MPS, ZPL, WBO, FZN, PIP, OSiL, and
 * other formats (see \ref FILEREADERS).
 *
 * If you want to download the source code of the \SCIP standard distribution, we recommend to go to the <a
 * href="http://scip.zib.de/#download">SCIP download section</a>, download the latest release (version 4.0.0 as
 * of this writing), inflate the tarball (e.g., with "tar xzf scipoptsuite-[version].tgz"), and follow the instructions
 * in the INSTALL file. The instance stein27, which will serve as an example in this tutorial, can be found under
 * scipoptsuite-[version]/scip-[version]/check/instances/MIP/stein27.fzn.
 *
 * If you want to download a precompiled binary, go to the <a href="http://scip.zib.de/#download">SCIP download
 * section</a> and download an appropriate binary for your operating system. The \SCIP source code distribution already comes with
 * the example instance used throughout this tutorial. To follow this tutorial with a precompiled binary, we recommend downloading the instance
 * <a href="http://miplib.zib.de/miplib3/miplib3/stein27.mps.gz">stein27</a> from
 * the <a href="http://miplib.zib.de/miplib3/miplib.html">MIPLIB 3.0</a> homepage.
 *
 * Now start your binary, without any arguments. This opens the interactive shell, which should look somehow like this:
 *
 * @snippet shelltutorial/shelltutorialannotated.tmp SnippetVersion
 *
 * First of all "help" shows you a list of all available shell commands. Brackets indicate a submenu with further options.
 *
 * @snippet shelltutorial/shelltutorialannotated.tmp SnippetHelp
 *
 * Okay, let's solve the example instance... use "read check/instances/MIP/stein27.fzn" to parse the instance file, "optimize" to solve it and "display
 * solution" to show the nonzero variables of the best found solution.
 *
 * @snippet shelltutorial/shelltutorialannotated.tmp SnippetOpt1
 *
 * What do we see here? After "optimize", SCIP first goes into presolving. Not much is happening for this instance, just
 * the linear constraints get upgraded to more specific types. Each round of presolving will be displayed in a single
 * line, with a short summary at the end. Then, we see the actual solving process. The table output of the branch-and-cut
 * solving process is very detailed during the root node. Afterwards, a new line is displayed every 100th node.
 * Furthermore, every new incumbent solution triggers a new table row, starting with a character to indicate the
 * heuristic that found the solution. Which letter represents which heuristic can be seen with the
 * "display heuristics" command, see \ref TUTORIAL_STATISTICS for an example.
 *
 * After some lines the root node processing is finished. From now on, we will see an output line every hundredth node or
 * whenever a new incumbent is found. After some more nodes, the "dualbound" starts
 * moving, too. At one point, both will be the same, and the solving process terminates, showing us some wrap-up
 * information.
 *
 * The exact performance may of course vary among different architectures and operating systems. Do not be worried if
 * your installation needs more or less time or nodes to solve. Also, this instance has more than 2000 different optimal
 * solutions. The optimal objective value always has to be 18, but the solution vector may differ. If you are interested
 * in this behavior, which is called "performance variability", you may have a look at the MIPLIB2010 paper.
 *
 * @section TUTORIAL_FILEIO Writing problems and solutions to a file

 * \SCIP can also write information to files. E.g., we could store the incumbent solution to a file, or output the
 * problem instance in another file format (the LP format is much more human readable than the MPS format, for example).
 *
 * @snippet shelltutorial/shelltutorialannotated.tmp SnippetWriteSolutions
 *
 * Passing starting solutions can increase the solving performance so that \SCIP does not need to construct an initial feasible solution
 * by itself. After reading the problem instance, use the "read" command again, this time with a file containing solution information.
 * Solutions can be specified in a raw or xml-format and must have the file extension ".sol", see the documentation of the
 * <a href="http://scip.zib.de/doc/html/reader__sol_8h.php">solution reader of \SCIP</a> for further information.
 *
 * Customized settings are not written or read with the "write" and "read" commands, but with the three commands
 *
 * @snippet shelltutorial/shelltutorialannotated.tmp SnippetSaveSettingsOverview
 *
 * See the section on parameters \ref TUTORIAL_PARAMETERS for more information.
 *
 * @section TUTORIAL_STATISTICS Displaying detailed solving statistics
 *
 * We might want to have some more information now. Which of the heuristics found solutions? Which plugins
 * were called during the solutions process and how much time did they spend?
 * Information on certain plugin types (e.g., heuristics, branching rules, separators) is displayed via
 * "display <plugin-type>", information on the solution process via "display statistics", and "display problem"
 * shows the current instance.
 *
 * @snippet shelltutorial/shelltutorialannotated.tmp SnippetDisplayStatistics
 *
 * The statistics obtained via "display statistics" are quite comprehensive,
 * thus, we just explain a few lines here. Information is grouped by the plugin type. For the primal heuristics,
 * the execution time in seconds is shown as well as the number of calls to the heuristic, and its success regarding
 * the number of (best) solutions found by that heuristic. Appropriate statistics are also shown for presolvers, constraint handlers,
 * separators, propagators, the search tree, etc. User-written plugins will appear automatically in these statistics,
 * after they were included into \SCIP.
 *
 * @section TUTORIAL_PARAMETERS Changing parameters from the interactive shell
 *
 * Now, we can start playing around with parameters. The primal heuristics Rounding and shifting seem to be quite successful on this instance,
 * wondering what happens if we disable them? Or what happens, if we are even more rigorous and disable all heuristics?
 * Or if we do the opposite and use aggressive heuristics?
 *
 * @snippet shelltutorial/shelltutorialannotated.tmp SnippetSetSettings
 *
 * We can navigate through the menus step-by-step and get a list of available options and submenus. Therefore, we select
 * "set" to change settings, "heuristics" to change settings of primal heuristics, and "shifting" for that particular
 * heuristic. Then we see a list of parameters (and yet another submenu for advanced parameters), and disable this
 * heuristic by setting its calling frequency to -1. If we already know the path to a certain setting, we can directly
 * type it (as for the rounding heuristic in the above example). Note that we do not have to use the full names, but we
 * may use short versions, as long as they are unique.
 *
 * To solve a problem a second time, we have to read it in again before starting the optimization process.
 *
 * @snippet shelltutorial/shelltutorialannotated.tmp SnippetOpt2
 *
 * Okay, what happened here? First, we reset all parameters to their default values, using "set default". Next, we
 * loaded some meta-parameter settings (also see <a href="http://scip.zib.de/#faq">the FAQ</a>), to apply primal heuristics
 * more aggressively. \SCIP shows us, which single parameters it changed therefore. Additionally, for pedagogical purposes,
 * we set the node limit to 200. Now, the optimal solution is already found at the root node, by a heuristic which is
 * deactivated by default.  Then, after node 200, the user defined node limit is reached which interrupts the solving
 * process, We see that now in the short status report, primal and dual bound are different, thus, the problem is not solved
 * yet.  Nevertheless, we could access statistics, see the current incumbent solution, change parameters and so on.
 * Entering "optimize" we continue the solving process from the point on at which it has been interrupted.
 *
 * Once you found a non-default parameter setting that you wish to save and use in the future, use either the command
 *
 * @snippet shelltutorial/shelltutorialannotated.tmp SnippetSaveSettingsFull
 *
 * to save <b>all</b> parameter values to the specified file, or
 *
 * @snippet shelltutorial/shelltutorialannotated.tmp SnippetSaveSettingsDiff
 *
 * in order to save only the nondefault parameters. The latter has several advantages, you can, e.g., combine parameter
 * settings from multiple settings files stored by the latter command, as long as they only affect mutually exclusive
 * parameter values.
 *
 * For loading a previously stored settings file, use the "load" command:
 *
 * @snippet shelltutorial/shelltutorialannotated.tmp SnippetLoadSettings
 *
 * Special attention should be drawn to the reserved settings file name "scip.set"; whenever the \SCIP interactive shell
 * is started from a working directory that contains a settings file with the name "scip.set", it will be automatically
 * replace the default settings.
 *
 * For using special settings for automated tests as described in \ref TEST, save your custom settings in a subdirectory
 * "SCIP_HOME/settings".
 *
 *
 * We hope this tutorial gave you an overview of what is possible using the \SCIP interactive shell. Please also read our
 * \ref FAQ, in particular the section <a href="http://scip.zib.de/#faq">Using \SCIP as a standalone MIP/MINLP-Solver</a>.
 *
 */

/*--+----1----+----2----+----3----+----4----+----5----+----6----+----7----+----8----+----9----+----0----+----1----+----2*/

/**@page DOC How to search the documentation for interface methods
 *
 * If you are looking for a method in order to perform a specific task, there are usually two places to look at:
 * - The file "scip.h" in the file list.
 *   In this main header file, you find all methods that perform "complex" operations that affect or need data from
 *   different components of \SCIP.
 *   For these methods, you always have to provide the \SCIP pointer that is created by SCIPcreate().
 *   The documentation of "scip.h" is grouped into several blocks, each dealing with methods for a specific kind of
 *   object.
 *   For example, all methods operating on variables are grouped together.

 * - The files \ref PUBLICCOREAPI "pub_<...>.h" contain methods that perform "easy" operations that only
 *   affect the corresponding objects.
 *   Usually, with these methods you can access the data of the object.
 *   For example, in "pub_var.h" you find methods to get information about a variable.
 *
 * The file "pub_misc.h" contains methods for data structures like priority queues, hash tables, and hash maps,
 * as well as methods for sorting, numerics, random numbers, string operations, and file operations.
 *
 * If you are looking for a description of a callback method of a plugin that you want to implement, you have to
 * look at the corresponding \ref TYPEDEFINITIONS "type_<...>.h".
 */

/*--+----1----+----2----+----3----+----4----+----5----+----6----+----7----+----8----+----9----+----0----+----1----+----2*/

/**@page CONS How to add constraint handlers
 *
 * A constraint handler defines the semantics and the algorithms to process constraints of a certain class.  A single
 * constraint handler is responsible for all constraints belonging to its constraint class.  For example, there is
 * one \ref cons_knapsack.h "knapsack constraint handler" that ensures solutions are only accepted if they satisfy all
 * knapsack constraints in the model. \n A complete list of all constraint handlers contained in this release can be
 * found \ref CONSHDLRS "here".
 *
 * We now explain how users can add their own constraint handlers.
 * For an example, look into the subtour constraint handler (examples/TSP/src/ConshdlrSubtour.cpp) of the
 * \ref TSP_MAIN project.
 * The example is written in C++ and uses the C++ wrapper classes.
 * However, we will explain the implementation of a constraint handler using the C interface.
 * It is very easy to transfer the C explanation to C++; whenever a method should be implemented using the
 * SCIP_DECL_CONS... notion, reimplement the corresponding virtual member function of the abstract scip::ObjConshdlr
 * base class.
 *
 * Additional documentation for the callback methods of a constraint handler can be found in the file
 * type_cons.h.
 *
 * Here is what you have to do (assuming your constraint handler should be named "subtour"):
 * -# Copy the template files src/scip/cons_xyz.c and src/scip/cons_xyz.h into files "cons_subtour.c"
 *    and "cons_subtour.h".
 *     \n
 *    Make sure to <b>adjust your Makefile</b> such that these files are compiled and linked to your project.
 * -# Use SCIPincludeConsSubtour() in order to include the constraint handler into your SCIP instance,
 *    e.g., in the main file of your project (see, e.g., src/cppmain.cpp in the TSP example).
 * -# Open the new files with a text editor and replace all occurrences of "xyz" by "subtour".
 * -# Adjust the \ref CONS_PROPERTIES "properties of the constraint handler".
 * -# Define the \ref CONS_DATA "constraint data and the constraint handler data". This is optional.
 * -# Implement the \ref CONS_INTERFACE "interface methods".
 * -# Implement the \ref CONS_FUNDAMENTALCALLBACKS "fundamental callback methods".
 * -# Implement the \ref CONS_ADDITIONALCALLBACKS "additional callback methods". This is optional.
 *
 *
 * @section CONS_PROPERTIES Properties of a Constraint Handler
 *
 * At the top of the new file "cons_subtour.c" you can find the constraint handler properties.
 * These are given as compiler defines. Some of them are optional, as, e.g., separation-related properties,
 * which only have to be defined if the constraint handler supports the related callbacks.
 * In the C++ wrapper class, you have to provide the constraint handler properties by calling the constructor
 * of the abstract base class scip::ObjConshdlr from within your constructor (see the TSP example).
 * The properties you have to set have the following meaning:
 *
 * @subsection CONS_FUNDAMENTALPROPERTIES Fundamental Constraint Handler properties
 *
 * \par CONSHDLR_NAME: the name of the constraint handler.
 * This name is used in the interactive shell to address the constraint handler.
 * Additionally, if you are searching for a constraint handler with SCIPfindConshdlr(), this name is looked up.
 * Names have to be unique: no two constraint handlers may have the same name.
 *
 * \par CONSHDLR_DESC: the description of the constraint handler.
 * This string is printed as a description of the constraint handler in the interactive shell of SCIP.
 *
 * \par CONSHDLR_ENFOPRIORITY: the priority of the constraint handler for constraint enforcing.
 * Like the separation priority, the enforcement priorities define the order in which the different constraint handlers
 * are called in the constraint enforcement step of the subproblem processing.
 * The constraint enforcement is called after the price-and-cut loop is executed (in the case that the LP is solved
 * at the current subproblem).
 * \n
 * The integrality constraint handler has an enforcement priority of 0.
 * That means, if a constraint handler has negative enforcement priority, it only has to deal with integral solutions
 * in its enforcement methods, because for fractional solutions, the integrality constraint handler would have
 * created a branching, thereby aborting the enforcement step.
 * If you want to implement a constraint-depending branching rule (for example, SOS branching on special ordered
 * set constraints), you have to assign a positive enforcement priority to your constraint handler.
 * In this case, you have to be able to deal with fractional solutions.
 * \n
 * See \ref CONSENFOLP and \ref CONSENFOPS for further details of the separation callback.
 *
 * \par CONSHDLR_CHECKPRIORITY: the priority of the constraint handler for checking feasibility.
 * Like the separation priority, the checking priorities define the order in which the different constraint handlers
 * are called to check the feasibility of a given primal solution candidate.
 * The integrality constraint handler has a checking priority of 0.
 * That means, constraint handlers with negative checking priorities only have to deal with integral solutions.
 *
 * \par CONSHDLR_EAGERFREQ: the default frequency for using all instead of only the useful constraints in separation, propagation and enforcement.
 * If \em constraint \em aging is activated, some constraints that were not useful in the past for propagation or
 * separation are marked to be \em obsolete.
 * Usually, the obsolete constraints are not presented to the separation and propagation methods of the constraint
 * handlers, such that the constraint handlers only process the non-obsolete constraints.
 * However, every n'th call, with n being the EAGERFREQ of the constraint handler, all constraints are presented to the
 * separation and propagation methods of the constraint handler.
 * This gives obsolete constraints the chance of becoming non-obsolete again.
 * \n
 * If the eager evaluation frequency is set to -1, obsolete constraints are never presented to the separation and
 * propagation methods.
 * A frequency of 0 means, that obsolete constraints are only used in the first call of each method.
 *
 * \par CONSHDLR_NEEDSCONS: indicates whether the constraint handler should be skipped, if no constraints are available.
 * Usually, a constraint handler is only executed if there are constraints of its corresponding class in the model.
 * For those constraint handlers, the NEEDSCONS flag should be set to TRUE.
 * However, some constraint handlers must be called without having a constraint of the class in the model, because
 * the constraint is only implicitly available.
 * For example, the integrality constraint handler has the NEEDSCONS flag set to FALSE, because there is no explicit
 * integrality constraint in the model.
 * The integrality conditions are attached to the variables, and the integrality constraint handler has to check
 * all variables that are marked to be integer for integral values.
 *
 * @subsection CONS_ADDITIONALPROPERTIES Optional Constraint Handler properties
 *
 * The following properties are optional and only need to be defined if the constraint handlers support
 * separation, presolving, propagation, and/or upgrade functionality.
 *
 * \par LINCONSUPGD_PRIORITY: priority of the constraint handler for upgrading of linear constraints
 * This property is only needed if a certain linear constraint can be upgraded to a more specific one. In one of
 * the first presolving rounds SCIP tries to upgrade linear constraints to more specialized constraints, such as
 * knapsack constraints. The upgrading calls are processed in the order of decreasing priority.
 *
 * \par NONLINCONSUPGD_PRIORITY: priority of the constraint handler for upgrading of nonlinear constraints
 * This property has the same effect as the LINCONSUPGD_PRIORITY parameter, see above, and should be set whenever
 * an upgrade functionality from a general nonlinear constraint to the more specific one is defined.
 *
 * \par CONSHDLR_SEPAFREQ: the default frequency for separating cuts.
 * The separation frequency defines the depth levels at which the constraint handler's separation methods \ref CONSSEPALP
 * and \ref CONSSEPASOL are called.
 * For example, a separation frequency of 7 means, that the separation callback is executed for subproblems that are
 * in depth 0, 7, 14, ... of the branching tree.
 * A separation frequency of 0 means, that the separation method is only called at the root node.
 * A separation frequency of -1 disables the separation method of the constraint handler.
 * \n
 * The separation frequency can be adjusted by the user.
 * This property of the constraint handler only defines the default value of the frequency.
 * If you want to have a more flexible control of when to execute the separation algorithm, you have to assign
 * a separation frequency of 1 and implement a check at the beginning of your separation algorithm whether you really
 * want to execute the separator or not.
 * If you do not want to execute the method, set the result code to SCIP_DIDNOTRUN.
 *
 * \par CONSHDLR_SEPAPRIORITY: the priority of the constraint handler for separation. (optional: to be set only if the constraint handler supports separation)
 * In each separation round during the price-and-cut loop of the subproblem processing or during the separation loop
 * of the primal solution separation, the separators and separation methods of the constraint handlers are called in
 * a predefined order, which is given by the priorities of the separators and the separation priorities of the
 * constraint handlers.
 * First, the separators with non-negative priority are called in the order of decreasing priority.
 * Next, the separation methods of the different constraint handlers are called in the order of decreasing separation
 * priority.
 * Finally, the separators with negative priority are called in the order of decreasing priority.
 * \n
 * The separation priority of the constraint handler should be set according to the complexity of the cut separation
 * algorithm and the impact of the resulting cuts:
 * Constraint handlers that provide fast algorithms that usually have a high impact (i.e., cut off a large portion of
 * the LP relaxation) should have a high priority.
 * See \ref CONSSEPALP and \ref CONSSEPASOL for further details of the separation callbacks.
 *
 * \par CONSHDLR_DELAYSEPA: the default for whether the separation method should be delayed, if other separators found cuts.
 * If the constraint handler's separation method is marked to be delayed, it is only executed after no other separator
 * or constraint handler found a cut during the price-and-cut loop.
 * If the separation method of the constraint handler is very expensive, you may want to mark it to be delayed until all
 * cheap separation methods have been executed.
 *
 * \par CONSHDLR_PROPFREQ: the default frequency for propagating domains.
 * This default frequency has the same meaning as the CONSHDLR_SEPAFREQ with respect to the domain propagation
 * callback of the constraint handler.
 * A propagation frequency of 0 means that propagation is only applied in preprocessing and at the root node.
 * A propagation frequency of -1 disables the propagation method of the constraint handler.
 *
 * \par CONSHDLR_DELAYPROP: the default for whether the propagation method should be delayed, if other propagators found reductions.
 * This property is analogous to the DELAYSEPA flag, but deals with the propagation method of the constraint handler.
 *
 * \par CONSHDLR_PROP_TIMING: the propagation timing mask of the constraint handler.
 * SCIP calls the domain propagation routines at different places in the node processing loop.
 * This property indicates at which places the propagation routine of the constraint handler is called.
 * Possible values are defined in type_timing.h and can be concatenated, e.g., as in SCIP_PROPTIMING_ALWAYS.
 *
 * \par CONSHDLR_PRESOLTIMING: the timing of the constraint handler's presolving method (FAST, MEDIUM, or EXHAUSTIVE).
 * Every presolving round starts with the FAST presolving methods. MEDIUM presolvers are only called, if FAST presolvers did not find
 * enough reductions in this round so far, and EXHAUSTIVE presolving steps are only performed if all presolvers called before
 * in this round were unsuccessful.
 * Presolving methods should be assigned a timing based on how expensive they are, e.g., presolvers that provide fast algorithms that
 * usually have a high impact (i.e., remove lots of variables or tighten bounds of many variables) should have a timing FAST.
 * If a presolving method implements different algorithms of different complexity, it may also get multiple timings and check the timing
 * internally in the \ref CONSPRESOL callback to decide which algorithms to run.
 *
 * \par CONSHDLR_MAXPREROUNDS: the default maximal number of presolving rounds the constraint handler participates in.
 * The preprocessing is executed in rounds.
 * If enough changes have been applied to the model, an additional preprocessing round is performed.
 * The MAXPREROUNDS parameter of a constraint handler denotes the maximal number of preprocessing rounds the constraint
 * handler participates in.
 * A value of -1 means that there is no limit on the number of rounds.
 * A value of 0 means the preprocessing callback of the constraint handler is disabled.
 *
 *
 *
 * @section CONS_DATA Constraint Data and Constraint Handler Data
 *
 * Below the header "Data structures" you can find two structs called "struct SCIP_ConsData" and
 * "struct SCIP_ConshdlrData".
 * If you are using C++, you only need to define the "struct SCIP_ConsData".
 * The constraint handler data must be implemented as member variables of your constraint handler class.
 * \n
 * The constraint data are the information that is needed to define a single constraint of the constraint handler's
 * constraint class.
 * For example, the data of a knapsack constraint would consist of a list of variables, a list of weights, and
 * the capacity of the knapsack.
 * The data of a subtour constraint consists of the graph on which the problem is defined.
 * In the graph, each edge should be linked to the corresponding binary problem variable.
 * \n
 * The constraint handler data are additional variables, that belong to the constraint handler itself and which are
 * not specific to a single constraint.
 * For example, you can use these data to store parameters of the constraint handler or statistical information.
 * The constraint handler data are optional.
 * You can leave the struct empty.
 *
 *
 * @section CONS_INTERFACE Interface Methods
 *
 * At the bottom of "cons_subtour.c" you can find three interface methods, that also appear in "cons_subtour.h".
 * These are SCIPincludeConshdlrSubtour(), SCIPcreateConsSubtour(), and SCIPcreateConsSubtourBasic().
 * \n
 * The method SCIPincludeConshdlrSubtour() only has to be adjusted slightly.
 * It is responsible for notifying SCIP of the presence of the constraint handler by calling the method
 * SCIPincludeConshdlr().
 * It is called by the user, if (s)he wants to include the constraint handler, i.e., if (s)he wants to make
 * the constraint handler available to the model, and looks like this:
 * \dontinclude src/scip/cons_knapsack.c
 *  -# If you are using constraint handler data, you have to <b>allocate the memory for the data</b> at this point.
 *     You also have to initialize the fields in struct SCIP_ConshdlrData afterwards.
 *
 *     \skip SCIP_RETCODE SCIPincludeConshdlrKnapsack(
 *     \until SCIPallocBlockMemory
 *
 *  -# Now, <b>SCIP gets notified</b> of the presence of the constraint handler together with its \ref CONS_FUNDAMENTALCALLBACKS "basic callbacks".
 *
 *     \skip SCIPincludeConshdlrBasic
 *     \until assert
 *
 *  -# All \ref CONS_ADDITIONALCALLBACKS "additional callbacks" are added via their setter functions.
 *
 *     \skip SCIPsetConshdlrCopy
 *     \until SCIPsetConshdlrExit
 *
 *  -# If the constraint handler is a specialization of a general linear or nonlinear constraint, we want to include an
 *     <b>automatic upgrading mechanism</b> by calling the interface method
 *
 *     \skip SCIPfindConshdlr
 *     \until SCIPincludeLinconsUpgrade
 *     or
 *     \code
 *     SCIP_CALL( SCIPincludeNonlinconsUpgrade(scip, nonlinconsUpgdSubtour, NULL, NONLINCONSUPGD_PRIORITY, TRUE, CONSHDLR_NAME) );
 *     \endcode
 *
 *     in the nonlinear case. See also cons_nonlinear.h for further information about the general upgrade procedure in the nonlinear case.
 *  -# You may also add <b>user parameters</b> for your constraint handler.
 * Some parameters which are important to play with are added to every constraint automatically, as, e.g.,
 * propagation or separation frequency.
 *     \skip SCIPaddIntParam
 *     \until DEFAULT_SEPACARDFREQ
 *     \skip SCIP_OKAY
 *     \until }
 *
 *
 * The methods SCIPcreateConsSubtour() and SCIPcreateConsSubtourBasic() are called to create a single constraint of the constraint
 * handler's constraint class.
 * It should allocate and fill the constraint data, and call SCIPcreateCons().
 * Take a look at the following example from the \ref cons_knapsack.h "knapsack constraint handler":
 *
 * @refsnippet{src/scip/cons_knapsack.c,SnippetConsCreationKnapsack}
 *
 * In this example, consdataCreate() is a local method that allocates memory for the given consdata
 * and fills the data with the given <code>vars</code> array. For allocating memory for the constraint data, you
 * can use SCIP memory allocation:
 * \code
 * SCIP_CALL( SCIPallocBlockMemory(scip, consdata) );
 * \endcode
 *
 *
 * @section CONS_CALLBACKS Callback methods of Constraint handlers
 *
 * Besides the various functions which you will implement inside your constraint handler there exists a number
 * of <b> callback methods </b> associated with your constraint handler. Callback methods can be regarded as
 * tasks which your constraint handler is able to provide to the solver. They are grouped into two
 * categories:
 *
 * \ref CONS_FUNDAMENTALCALLBACKS "Fundamental Callback methods" are mandatory to implement
 * such that your code will work. For example, every constraint handler has to provide the
 * functionality to state whether all of its constraints are
 * fulfilled by a given variable assignment. Hence, the \ref CONSCHECK "CONSCHECK" callback is
 * one of the fundamental (or \a basic) callbacks of a constraint handler.
 *
 * Callbacks which are not necessarily implemented are grouped together as
 * \ref CONS_ADDITIONALCALLBACKS "additional callbacks". Such callbacks can be used to allocate and free memory
 * at different stages of the solving process. Although not mandatory, it might be useful to implement
 * some of these callbacks, e.g., to extend your constraint handler by a
 * \ref CONSSEPALP "separation" or \ref CONSPRESOL "presolving" functionality.
 *
 * All callbacks should be passed to SCIP during the SCIPinclude\<PLUGINTYPE\>\<PLUGINNAME\> method
 * (e.g., SCIPincludeConshdlrKnapsack() for the \ref cons_knapsack.h "knapsack constraint handler").
 * Since SCIP version 3.0, two ways of setting callbacks can be used, either via SCIPincludeConshdlr()
 * (all at once, as it always was), or via SCIPincludeConshdlrBasic() and setter functions for additional callbacks.
 * Since the basic inclusion methods are very unlikely to change and will thus
 * make your code more stable towards future versions of SCIP with more callbacks,
 * we recommend the latter choice, as explained in the \ref CONS_INTERFACE "interface" section.
 *
 * @section CONS_FUNDAMENTALCALLBACKS Fundamental Callback Methods
 *
 * By implementing the fundamental callbacks, you define the semantics of the constraint class the constraint handler
 * deals with.
 * If these methods are implemented, the resulting code is already correct and finds the optimal solution to the
 * given problem instance.
 * However, it might be very slow because the additional features, like cut separation and domain propagation, are
 * missing.
 * In the C++ wrapper class scip::ObjConshdlr, the fundamental callback methods are virtual abstract member functions.
 * You have to implement them in order to be able to construct an object of your constraint handler class.
 *
 * There are three fundamental callback methods that are all dealing with the feasibility of a given solution.
 * They are called at different places in the algorithm and have slightly different meaning.
 * However, it is usually reasonable to implement a single local method that is called by all of the three callback
 * methods with slightly modified parameters.
 * The fourth method provides dual information that is used for example in preprocessing.
 *
 * Additional documentation for the callback methods can be found in type_cons.h.
 *
 * @subsection CONSCHECK
 *
 * The CONSCHECK callback gets a primal solution candidate in a SCIP_SOL* data structure
 * and has to check this solution for global feasibility.
 * It has to return a result SCIP_FEASIBLE, if the solution satisfies all the constraints of the constraint handler,
 * and a result SCIP_INFEASIBLE if there is at least one constraint that is violated.
 *
 * If the solution is not NULL, SCIP should also be informed about the constraint violation with a call to
 * SCIPupdateSolConsViolation() and additionally SCIPupdateSolLPRowViolation() for every row of the constraint's current
 * representation in the LP relaxation, if any such rows exist.
 * As a convenience method, SCIPupdateSolLPConsViolation() can be used if the constraint
 * is represented completely by a set of LP rows, meaning that the current constraint violation is equal to the maximum
 * of the contraint violations of the corresponding LP rows.
 *
 * The callback is used by primal heuristics to check a constructed solution for feasibility.
 * That means, the constraint handler has to deal with arbitrary solutions that do not necessarily satisfy the bounds
 * and constraints of the local subproblem.
 *
 * The value of a variable \em var in the given solution \em sol can be accessed by calling
 * \code
 * SCIPgetSolVal(scip, sol, var)
 * \endcode
 *
 * For example, the \ref cons_knapsack.h "knapsack constraint handler" loops over its constraints and
 * calculates the scalar product \f$w^T x\f$ of weights \f$w\f$ with the solution vector \f$x\f$.
 * This scalar product is compared with the capacity of the knapsack constraint.
 * If it exceeds the capacity, the CONSCHECK method is immediately aborted with the result SCIP_INFEASIBLE.
 * If all knapsack constraints are satisfied, a result SCIP_FEASIBLE is returned.
 *
 * @subsection CONSENFOLP
 *
 * The CONSENFOLP method is called after the price-and-cut loop was finished and an LP solution is available.
 * Like the CHECK call, the ENFOLP method should return a result SCIP_FEASIBLE, if the solution satisfies all the
 * constraints.
 * However, the behavior should be different, if the solution violates some of the associated constraints.
 * The constraint handler may return a result SCIP_INFEASIBLE in this situation, but this is not the best what
 * one can do.
 * The ENFOLP method has the possibility of \em resolving the infeasibility by
 * - stating that the current subproblem is infeasible (result SCIP_CUTOFF),
 * - adding an additional constraint that resolves the infeasibility (result SCIP_CONSADDED),
 * - reducing the domain of a variable (result SCIP_REDUCEDDOM),
 * - adding a cutting plane (result SCIP_SEPARATED),
 * - performing a branching (result SCIP_BRANCHED).
 *
 * However, the solution is not given as a SCIP_SOL* data structure.
 *
 * The value of a variable <code>var</code> in the LP solution can be accessed by calling
 * \code
 * SCIPgetVarSol(scip, var)
 * \endcode
 * or by
 * \code
 * SCIPgetSolVal(scip, NULL, var)
 * \endcode
 * By using the latter method, you can have a single local method to check a solution for feasibility by passing
 * the given <code>sol</code> to the CONSCHECK call and by passing a NULL pointer as <code>sol</code> to
 * the CONSENFOLP and CONSENFOPS calls.
 *
 *
 * @subsection CONSENFOPS
 *
 * The CONSENFOPS callback is similar to the CONSENFOLP callback, but deals with \em pseudo \em solutions instead
 * of LP solutions.
 *
 * If the LP was not solved at the current subproblem (either because the user did not want to solve it, or because
 * numerical difficulties in the LP solving process were detected) no LP solution is available.
 * In this situation, the pseudo solution is used instead.
 * In this solution, the variables are set to the local bound which is best with respect to the objective function.
 * You can think of the pseudo solution as solution to the LP relaxation with all constraints except the bounds
 * being removed.
 *
 * Like the ENFOLP callback, the ENFOPS callback has to check whether the pseudo solution satisfies all the constraints
 * of the constraint handler.
 * The pseudo solution can be accessed by the same methods as the LP solution (SCIP knows, if the LP was solved at the
 * current subproblem, and returns either the LP solution or the pseudo solution).
 *
 * Unlike the ENFOLP callback, the ENFOPS callback must not add cuts and cannot return the result SCIP_SEPARATED.
 * It is, however, possible to force the solving of the LP by returning the result SCIP_SOLVELP.
 * For example, the infeasibility of a linear constraint that contains continuous variables cannot be resolved,
 * if all integer variables in the constraint are already fixed.
 * In this case, the LP has to be solved in order to get a solution that satisfies the linear constraint.
 *
 * @subsection CONSLOCK
 *
 * The CONSLOCK callback provides dual information for a single constraint.
 * It has to tell SCIP, which variables are existing in the given constraint, and in which way modifications of these
 * variables may affect the feasibility of the constraint.
 *
 * For each variable that is affected by the constraint, the callback should call SCIPaddVarLocks():
 *  - If the constraint may become violated by decreasing the value of a variable, it should call
 *    SCIPaddVarLocks(scip, var, nlockspos, nlocksneg), saying that rounding down is potentially rendering the
 *    (positive) constraint infeasible and rounding up is potentially rendering the negation of the constraint
 *    infeasible.
 *  - If the constraint may become violated by increasing the value of a variable, it should call
 *    SCIPaddVarLocks(scip, var, nlocksneg, nlockspos), saying that rounding up is potentially rendering the
 *    constraint's negation infeasible and rounding down is potentially rendering the constraint itself
 *    infeasible.
 *  - If the constraint may become violated by changing the variable in any direction, it should call
 *    SCIPaddVarLocks(scip, var, nlockspos + nlocksneg, nlockspos + nlocksneg).
 *
 *  <b>Note:</b> You do not have to worry about nlockspos and nlocksneg. These integer values are given as
 *  parameter of the CONSLOCK callback (see type_cons.h). Just use these variables in the above described
 *  fashion <b>without</b> adding or subtracting anything to them. In case of the knapsack constraints this
 *  method looks like this.
 *
 *  @refsnippet{src/scip/cons_knapsack.c,SnippetConsLockKnapsack}
 *
 *  To give same more intuition, consider the linear constraint \f$3x -5y +2z \leq 7\f$ as an example.
 *  The CONSLOCK callback method of the linear constraint handler should call
 *  SCIPaddVarLocks(scip, x, nlocksneg, nlockspos), SCIPaddVarLocks(scip, y, nlockspos, nlocksneg),
 *  and SCIPaddVarLocks(scip, z, nlocksneg, nlockspos) to tell SCIP,  that rounding up of \f$x\f$
 *  and \f$z\f$ and rounding down of \f$y\f$ can destroy the feasibility of the constraint, while rounding
 *  down of \f$x\f$ and \f$z\f$ and rounding up of \f$y\f$ can destroy the feasibility of the
 *  constraint's negation \f$3x -5y +2z > 7\f$.
 *  \n
 *  A linear constraint \f$2 \leq 3x -5y +2z \leq 7\f$ should call
 *  SCIPaddVarLocks(scip, ..., nlockspos + nlocksneg, nlockspos + nlocksneg) on all variables,
 *  since rounding in both directions of each variable can destroy both the feasibility of the
 *  constraint and it's negation \f$3x -5y +2z < 2\f$  or  \f$3x -5y +2z > 7\f$.
 *
 *
 * @section CONS_ADDITIONALCALLBACKS Additional Callback Methods
 *
 * The additional callback methods do not need to be implemented in every case, but provide useful functionality
 * for many applications. They can be added to your constraint handler via setter functions, see
 * \ref CONS_INTERFACE "here".
 *
 * @subsection CONSFREE
 *
 * If you are using constraint handler data, you have to implement this method in order to free the
 * constraint handler data. This can be done by the following procedure (which is taken from the
 * \ref cons_knapsack.h "knapsack constraint handler"):
 *
 * @refsnippet{src/scip/cons_knapsack.c,SnippetConsFreeKnapsack}
 *
 * If you have allocated memory for fields in your constraint handler data, remember to free this memory
 * before freeing the constraint handler data itself.
 * If you are using the C++ wrapper class, this method is not available.
 * Instead, just use the destructor of your class to free the member variables of your class.
 *
 * @subsection CONSHDLRCOPY
 *
 * The CONSHDLRCOPY callback is executed when the SCIP instance is copied, e.g. to solve a sub-SCIP. By defining this
 * callback as <code>NULL</code> the user disables the inclusion of the specified constraint handler into all copied SCIP
 * instances. This may deteriorate the performance of primal heuristics solving sub-SCIPs, since these constitute only
 * relaxations of the original problem if constraint handlers are missing.
 *
 * A usual implementation just
 * calls the interface method which includes the constraint handler to the model. For example, this callback is
 * implemented for the \ref cons_knapsack.c "knapsack constraint handler" as follows:
 *
 * @refsnippet{src/scip/cons_knapsack.c,SnippetConsCopyKnapsack}
 *
 * <b>Note:</b> If you implement this callback, take care when setting the valid pointer.
 *
 * A problem copy is called valid if it is valid in both the primal and the dual sense, i.e., if
 *
 *  -   it is a relaxation of the source problem
 *  -   it does not enlarge the feasible region.
 *
 * A constraint handler may choose to not copy a constraint and still declare the resulting copy as valid. It must ensure
 * the feasibility of any solution to the problem copy in the original (source) space.
 *
 * <b>Note:</b> If you implement this callback and the constraint handler needs constraints (see CONSHDLR_NEEDSCONS),
 * then you also need to implement the callback \ref CONSCOPY.
 *
 * @subsection CONSINIT
 *
 * The CONSINIT callback is executed after the problem is transformed.
 * The constraint handler may, e.g., use this call to replace the original variables in its constraints by transformed
 * variables, or to initialize its statistical constraint handler data.
 *
 * @subsection CONSEXIT
 *
 * The CONSEXIT callback is executed before the transformed problem is freed.
 * In this method, the constraint handler should free all resources that were allocated for the solving process.
 *
 * @subsection CONSINITPRE
 *
 * The CONSINITPRE callback is executed before the preprocessing is started, even if presolving is turned off.
 * The constraint handler may use this call to initialize its presolving data, or to modify its constraints
 * before the presolving process begins.
 * Necessary constraint modifications that have to be performed even if presolving is turned off should be done here
 * or in the presolving deinitialization call.
 *
 * @subsection CONSEXITPRE
 *
 * The CONSEXITPRE callback is executed after the preprocessing has been finished, even if presolving is turned off.
 * The constraint handler may use this call e.g. to clean up its presolving data, or to finally modify its constraints
 * before the branch-and-bound process begins.
 * Necessary constraint modifications that have to be performed even if presolving is turned off should be done here
 * or in the presolving initialization call.
 * Besides necessary modifications and clean up, no time consuming operations should be done.
 *
 * @subsection CONSINITSOL
 *
 * The CONSINITSOL callback is executed when the presolving is finished and the branch-and-bound process is about to
 * begin.
 * The constraint handler may use this call to initialize its branch-and-bound specific data.
 *
 * @subsection CONSEXITSOL
 *
 * The CONSEXITSOL callback is executed before the branch-and-bound process is freed.
 * The constraint handler should use this call to clean up its branch-and-bound data, in particular to release
 * all LP rows that it has created or captured.
 *
 * @subsection CONSDELETE
 *
 * The CONSDELETE callback is executed if a constraint should be freed.
 * You can think of it as the destructor of a single constraint.
 * In the callback, you have to free the given constraint data.
 * The CONSDELETE callback is therefore the counterpart of the SCIPcreateCons...() interface method and the CONSTRANS
 * method.
 *
 * @subsection CONSTRANS
 *
 * The CONSTRANS method is called for each constraint of the constraint handler, when the user starts the solving
 * process.
 * It has to copy the original constraint data of the constraint to the memory for the transformed problem.
 * You can think of it as a copy constructor for a single constraint.
 *
 * The original model is copied in order to protect it from transformations that are applied during the solving process,
 * in particular during preprocessing.
 * Preprocessing and solving always operates on the transformed problem.
 * If the solving process data are freed, the original data still exist and the user can, e.g., modify the problem and
 * restart the solving process.
 *
 * If you do not implement the CONSTRANS method, a transformed constraint is created with the same flags and the
 * same constraint data pointer.
 * That means, the transformed constraint points to the original constraint data.
 * This is okay, as long as the constraint data is not changed during the solving process.
 * If you want to implement preprocessing methods or other methods that modify the constraint data, you have to
 * implement the CONSTRANS method and create a copy of the constraint data.
 *
 * Here is an example, which is taken from the \ref cons_knapsack.h "knapsack constraint handler":
 *
 * @refsnippet{src/scip/cons_knapsack.c,SnippetConsTransKnapsack}
 *
 * @subsection CONSINITLP
 *
 * The CONSINITLP callback is executed before the first LP relaxation is solved.
 * It should add the LP relaxations of all "initial" constraints to the LP. The method should scan the constraints
 * array for constraints that are marked initial via calls to SCIPconsIsInitial() and put the LP relaxation
 * of all initial constraints to the LP with calls to SCIPaddCut().
 *
 * @subsection CONSSEPALP
 *
 * The CONSSEPALP callback is executed during the price-and-cut loop of the subproblem processing.
 * It should try to generate cutting planes for the constraints of the constraint handler in order to separate
 * the current LP solution.
 * The method is called in the LP solution loop, which means that a valid LP solution exists.
 *
 * Usually, a separation callback searches and produces cuts, that are added with a call to SCIPaddCut().
 * If the cut should be remembered in the global cut pool, it may also call SCIPaddPoolCut().
 * However, the callback may also produce domain reductions or add other constraints.
 *
 * The CONSSEPALP callback has the following options:
 *  - detecting that the node is infeasible in the variables' bounds and can be cut off (result SCIP_CUTOFF)
 *  - adding an additional constraint (result SCIP_CONSADDED)
 *  - reducing a variable's domain (result SCIP_REDUCEDDOM)
 *  - adding a cutting plane to the LP (result SCIP_SEPARATED)
 *  - stating that the separator searched, but did not find domain reductions, cutting planes, or cut constraints
 *    (result SCIP_DIDNOTFIND)
 *  - stating that the separator was skipped (result SCIP_DIDNOTRUN)
 *  - stating that the separator was skipped, but should be called again (result SCIP_DELAYED)
 *  - stating that a new separation round should be started without calling the remaining separator methods (result SCIP_NEWROUND)
 *
 * Please see also the @ref CONS_ADDITIONALPROPERTIES section to learn about the properties
 * CONSHDLR_SEPAFREQ, CONSHDLR_SEPAPRIORITY, and CONSHDLR_DELAYSEPA, which influence the behaviour of SCIP
 * calling CONSSEPALP.
 *
 * @subsection CONSSEPASOL
 *
 * The CONSSEPASOL callback is executed during separation loop on arbitrary primal solutions.
 * It should try to generate cutting planes for the constraints of the constraint handler in order to separate
 * the given primal solution.
 * The method is not called in the LP solution loop, which means that there is no valid LP solution.
 *
 * Usually, a separation callback searches and produces cuts, that are added with a call to SCIPaddCut().
 * If the cut should be remembered in the global cut pool, it may also call SCIPaddPoolCut().
 * However, the callback may also produce domain reductions or add other constraints.
 *
 * The CONSSEPASOL callback has the following options:
 *  - detecting that the node is infeasible in the variables' bounds and can be cut off (result SCIP_CUTOFF)
 *  - adding an additional constraint (result SCIP_CONSADDED)
 *  - reducing a variable's domain (result SCIP_REDUCEDDOM)
 *  - adding a cutting plane to the LP (result SCIP_SEPARATED)
 *  - stating that the separator searched, but did not find domain reductions, cutting planes, or cut constraints
 *    (result SCIP_DIDNOTFIND)
 *  - stating that the separator was skipped (result SCIP_DIDNOTRUN)
 *  - stating that the separator was skipped, but should be called again (result SCIP_DELAYED)
 *  - stating that a new separation round should be started without calling the remaining separator methods (result SCIP_NEWROUND)
 *
 * Please see also the @ref CONS_ADDITIONALPROPERTIES section to learn about the properties
 * CONSHDLR_SEPAFREQ, CONSHDLR_SEPAPRIORITY, and CONSHDLR_DELAYSEPA, which influence the behaviour of SCIP
 * calling CONSSEPASOL.
 *
 * @subsection CONSENFORELAX
 *
 * The CONSENFORELAX callback is similar to the CONSENFOLP and CONSENFOPS callbacks, but deals with relaxation solutions.
 *
 * If the best bound computed by a relaxator that includes the whole LP is strictly better than the bound of the LP itself,
 * the corresponding relaxation solution will get enforced. Therefore the CONSENFORELAX callback will only be called for
 * solutions that satisfy all active LP-constraints.
 *
 * Like the ENFOLP and ENFOPS callbacks, the ENFORELAX callback has to check whether the solution given in sol satisfies
 * all the constraints of the constraint handler. Since the callback is only called for relaxators including the whole LP,
 * cuts may be added with a result of SCIP_SEPARATED, like in the ENFOLP callback. It is also possible to return
 * SCIP_SOLVELP if the relaxation solution is invalid for some reason and the LP should be solved instead.
 *
 * Note that the CONSENFORELAX callback is only relevant if relaxators are used. Since the basic distribution of the
 * SCIP Optimization Suite does not contain any relaxators, this callback can be ignored unless any relaxators are added
 * via user-plugins.
 *
 * @subsection CONSPROP
 *
 * The CONSPROP callback is called during the subproblem processing.
 * It should propagate the constraints, which means that it should infer reductions in the variables' local bounds
 * from the current local bounds.
 * This technique, which is the main workhorse of constraint programming, is called "node preprocessing" in the
 * Integer Programming community.
 *
 * The CONSPROP callback has the following options:
 *  - detecting that the node is infeasible in the variables' bounds and can be cut off (result SCIP_CUTOFF)
 *  - reducing a variable's domain (result SCIP_REDUCEDDOM)
 *  - stating that the propagator searched, but did not find domain reductions, cutting planes, or cut constraints
 *    (result SCIP_DIDNOTFIND)
 *  - stating that the propagator was skipped (result SCIP_DIDNOTRUN)
 *  - stating that the propagator was skipped, but should be called again (result SCIP_DELAYED)
 *
 * Please see also the @ref CONS_ADDITIONALPROPERTIES section to learn about the properties
 * CONSHDLR_PROPFREQ, CONSHDLR_DELAYPROP, and CONSHDLR_PROP_TIMING, which influence the behaviour of SCIP
 * calling CONSPROP.
 *
 * @subsection CONSRESPROP
 *
 * If the constraint handler should support \ref CONF "conflict analysis", it has to supply a CONSRESPROP method.
 * It also should call SCIPinferVarLbCons() or SCIPinferVarUbCons() in domain propagation instead of SCIPchgVarLb() or
 * SCIPchgVarUb() in order to deduce bound changes on variables.
 * In the SCIPinferVarLbCons() and SCIPinferVarUbCons() calls, the handler provides the constraint that deduced the
 * variable's bound change, and an integer value <code>inferinfo</code> that can be arbitrarily chosen.
 *
 * The propagation conflict resolving method CONSRESPROP must then be implemented to provide the "reasons" for the bound
 * changes, i.e., the bounds of variables at the time of the propagation, which forced the constraint to set the
 * conflict variable's bound to its current value. It can use the <code>inferinfo</code> tag to identify its own propagation rule
 * and thus identify the "reason" bounds. The bounds that form the reason of the assignment must then be provided by
 * calls to SCIPaddConflictLb() and SCIPaddConflictUb() in the propagation conflict resolving method.
 *
 * <b>Note:</b> The fact that <code>inferinfo</code> is an integer, as opposed to an arbitrary data object, is a compromise between space and speed. Sometimes a propagator would
 * need more information to efficiently infer the original propagation steps that lead to the conflict. This would,
 * however, require too much space. In the extreme, the original propagation steps have to be repeated.
 *
 * For example, the \ref cons_logicor.h "logicor constraint" \f$c = x \vee y \vee z\f$ fixes variable \f$z\f$ to TRUE (i.e., changes the lower
 * bound of \f$z\f$ to 1.0), if both, \f$x\f$ and \f$y\f$, are assigned to FALSE (i.e., if the upper bounds of these
 * variables are 0.0). It uses <code>SCIPinferVarLbCons(scip, z, 1.0, c, 0)</code> to apply this assignment (an
 * inference information tag is not needed by the constraint handler and is set to 0).  In the conflict analysis, the
 * constraint handler may be asked to resolve the lower bound change on \f$z\f$ with constraint \f$c\f$, that was
 * applied at a time given by a bound change index "bdchgidx".  With a call to <code>SCIPvarGetLbAtIndex(z,
 * bdchgidx)</code>, the handler can find out, that the lower bound of variable \f$z\f$ was set to 1.0 at the given
 * point of time, and should call <code>SCIPaddConflictUb(scip, x, bdchgidx)</code> and <code>SCIPaddConflictUb(scip, y,
 * bdchgidx)</code> to tell SCIP, that the upper bounds of \f$x\f$ and \f$y\f$ at this point of time were the reason for
 * the deduction of the lower bound of \f$z\f$.
 *
 * If conflict analysis should not be supported, the method has to set the result code to SCIP_DIDNOTFIND.  Although
 * this is a viable approach to circumvent the implementation of the usually rather complex conflict resolving method, it
 * will make the conflict analysis less effective. We suggest to first omit the conflict resolving method and check how
 * effective the \ref CONSPROP "propagation method" is. If it produces a lot of propagations for your application, you definitely should
 * consider implementing the conflict resolving method.
 *
 * @subsection CONSPRESOL
 *
 * The CONSPRESOL callback is called during preprocessing.
 * It should try to tighten the domains of the variables, tighten the coefficients of the constraints of the constraint
 * handler, delete redundant constraints, aggregate and fix variables if possible, and upgrade constraints to more
 * specific types.
 *
 * If the CONSPRESOL callback applies changes to the constraint data, you also have to implement the \ref CONSTRANS callback
 * in order to copy the constraint data to the transformed problem space and protect the original problem from the
 * preprocessing changes.
 *
 * To inform SCIP that the presolving method found a reduction the result pointer has to be set in a proper way.
 * The following options are possible:
 *
 *  - SCIP_UNBOUNDED  : at least one variable is not bounded by any constraint in objective direction
 *  - SCIP_CUTOFF     : at least one constraint is infeasible in the variable's bounds
 *  - SCIP_SUCCESS    : the presolver found a reduction
 *  - SCIP_DIDNOTFIND : the presolver searched, but did not find a presolving change
 *  - SCIP_DIDNOTRUN  : the presolver was skipped
 *  - SCIP_DELAYED    : the presolver was skipped, but should be called again
 *
 * Please see also the @ref CONS_ADDITIONALPROPERTIES section to learn about the properties
 * CONSHDLR_PRESOLTIMING and CONSHDLR_MAXPREROUNDS, which influence the behaviour of SCIP
 * calling CONSPRESOL.
 *
 * @subsection CONSACTIVE
 *
 * The CONSACTIVE callback method is called each time a constraint of the constraint handler is activated.
 * For example, if a constraint is added locally to a subproblem, the CONSACTIVE callback is called whenever the
 * search enters the subtree where the constraint exists.
 *
 * @subsection CONSDEACTIVE
 *
 * The CONSDEACTIVE callback method is called each time a constraint of the constraint handler is deactivated.
 * For example, if a constraint is added locally to a subproblem, the CONSDEACTIVE callback is called whenever the
 * search leaves the subtree where the constraint exists.
 *
 * @subsection CONSENABLE
 *
 * The CONSENABLE callback method is called each time a constraint of the constraint handler is enabled.
 * Constraints might be active without being enabled. In this case, only the feasibility checks are executed,
 * but domain propagation and separation is skipped.
 *
 * @subsection CONSDISABLE
 *
 * The CONSDISABLE callback method is called each time a constraint of the constraint handler is disabled.
 *
 * @subsection CONSPRINT
 *
 * The CONSPRINT callback method is called, when the user asks SCIP to display the problem to the screen
 * or save the problem into a file. This is, however, only the case if the user requested the CIP format.
 * For more details about reading and writing with SCIP we refer to the \ref READER "file readers". In this
 * callback method the constraint handler should display the data of the constraint in an appropriate form.
 * The output format that is defined by the CONSPRINT callbacks is called CIP format.
 * In later versions of SCIP, the constraint handlers should also be able to parse (i.e., read) constraints
 * which are given in CIP format.
 *
 * @subsection CONSCOPY
 *
 * The CONSCOPY callback method is used whenever constraints should be copied from one SCIP instance into another SCIP
 * instance. This method comes with the necessary parameters to do so, most importantly with a mapping of the variables of the
 * source SCIP instance to the corresponding variables of the target SCIP instance, and a mapping for the constraints
 * in the same way. For a complete list of all arguments of this callback method see type_cons.h.
 *
 * To get the corresponding target variable of a given source variable, you can use the variable map directly:
 *
 * \code
 * targetvar = (SCIP_VAR*) SCIPhashmapGetImage(varmap, sourcevar);
 * \endcode
 *
 * We recommend, however, to use the method SCIPgetVarCopy() which gets besides others the variable map and the constraint map as input
 * and returns the requested target variable. The advantage of using SCIPgetVarCopy() is that in the case
 * the required variable does not yet exist, it is created and added to the copy automatically:
 *
 * \code
 * SCIP_CALL( SCIPgetVarCopy(sourcescip, scip, sourcevar, &targetvar, varmap, consmap, global) );
 * \endcode
 *
 * Finally, the result pointer <code>valid</code> has to be set to TRUE if (and only if!) the copy process was successful.
 *
 * <b>Note:</b> Be careful when setting the valid pointer.
 * A problem copy is called valid if it is valid in both the primal and the dual sense, i.e., if
 *
 *  -   it is a relaxation of the source problem
 *  -   it does not enlarge the feasible region.
 *
 * A constraint handler may choose to not copy a constraint and still declare the resulting copy as valid. Therefore, it must ensure
 * the feasibility of any solution to the problem copy in the original (source) space.
 *
 * For an example implementation we refer to cons_linear.h. Additional documentation and the complete list of all
 * parameters can be found in the file in type_cons.h.
 *
 * @subsection CONSPARSE
 *
 * This method is the counter part to CONSPRINT. The ideal idea is that a constraint handler is able to parse the output
 * which it generated via the CONSPRINT method and creates the corresponding constraint. If the parsing was successfully
 * the result pointer success should be set to TRUE. An example implementation can be found in the \ref cons_linear.h
 * "linear constraint handler".
 *
 * @subsection CONSDELVARS
 *
 * This method should iterate over the given constraints and delete all variables that were marked for deletion by SCIPdelVar().
 * Variable deletion is especially interesting for branch-cut-and-price applications. If your constraint handler allows
 * the addition of variables during the solving process (see "modifiable" attribute of constraints), then you might also want to
 * implement this callback. This would allow you to not only create variables during solving, but also remove them dynamically
 * from the problem to reduce memory consumption in case they are no longer necessary.
 * During presolving, SCIP may also find that some variables are not needed anymore and then try
 * to delete them. Thus, if you do not implement this callback, the constraint handler should capture its variables via
 * SCIPcaptureVar() to prevent SCIP from erroneously deleting them.
 *
 * Additional documentation and the complete list of all parameters can be found in the file type_cons.h.
 *
 * @subsection CONSGETVARS
 *
 * The CONSGETVARS callback of a constraint handler can be implemented to give access to the constraint variables
 * as array, independently from the internal data structure of the constraint. The buffer array
 * is already passed, together with its length. Consider implementing @ref CONSGETNVARS, too, to have
 * information about the number of variables in this constraint.
 *
 * @subsection CONSGETNVARS
 *
 * This callback can be implemented to return the number of variables involved into a particular constraint.
 * In order to have access to the variable pointers, consider implementing @ref CONSGETVARS.
 *
 * @refsnippet{src/scip/cons_linear.c,Callback for the number of variables}
 *
 * @subsection CONSGETDIVEBDCHGS
 *
 *  This callback is used inside the various diving heuristics of SCIP and does not affect the normal branching
 *  of the actual search.
 *  The constraint handler can provide this callback to render a current working solution (even more) infeasible by
 *  suggesting one or several variable bound changes.
 *
 * @section CONS_FURTHERINFO Further documentation
 *
 * Further documentation can be found in @ref type_cons.h for callback descriptions and a complete
 * list of all callback parameters, or in @ref scip.h
 * for globally available functions.
 */

/*--+----1----+----2----+----3----+----4----+----5----+----6----+----7----+----8----+----9----+----0----+----1----+----2*/

/**@page PRICER How to add variable pricers
 *
 * A pricer performs the dynamic generation of new variables in a column generation algorithm.
 * It is an algorithmic representation of a (usually exponential) number of variables.
 * The \ref PRICERREDCOST and \ref PRICERFARKAS methods are called after each LP solve to generate additional
 * variables which may improve the objective value or decrease the LP infeasibility, respectively.
 * \n
 * A complete list of all pricers contained in this release can be found \ref PRICERS "here".
 *
 * If the pricer finds one or more variables with negative reduced costs or negative Farkas value, it should
 * call SCIPcreateVar() and SCIPaddPricedVar() to create and add the variable to the problem. Additionally,
 * the pricer has to add the variable to all constraints in which it appears. Therefore, a pricer needs to
 * know the constraints of the model and their meaning. Note that all constraints for which additional variables
 * are generated by a pricer have to be flagged as "modifiable" in the SCIPcreateCons() call.
 *
 * We now explain how users can add their own pricers.
 * For example, look into the variable pricer for the binpacking problem (examples/Binpacking/src/pricer_binpacking.c) of the
 * Binpacking example project.
 * The example is written in C. C++ users can easily adapt the code by using the scip::scip::ObjPricer wrapper base class and
 * implement the scip_...() virtual methods instead of the SCIP_DECL_PRICER... callback methods.
 *
 * Additional documentation for the callback methods of a pricer can be found in the file
 * type_pricer.h.
 *
 * Notice that if your pricer cannot cope with variable bounds other than 0 and infinity, you have to mark
 * all constraints containing priced variables as modifiable, and you may have to disable reduced cost
 * strengthening by setting propagating/rootredcost/freq to -1.
 *
 * Here is what you have to do to implement a pricer:
 * -# Copy the template files src/scip/pricer_xyz.c and src/scip/pricer_xyz.h into files "pricer_mypricer.c"
 *    and "pricer_mypricer.h".
 *    \n
 *    Make sure to adjust your Makefile such that these files are compiled and linked to your project.
 * -# Use SCIPincludePricerMypricer() in order to include the pricer into your SCIP instance,
 *    e.g., in the main file of your project (see, e.g., src/cmain.c in the Binpacking example).
 * -# Open the new files with a text editor and replace all occurrences of "xyz" by "mypricer".
 * -# Adjust the properties of the pricer (see \ref PRICER_PROPERTIES).
 * -# Define the pricer data (see \ref PRICER_DATA). This is optional.
 * -# Implement the interface methods (see \ref PRICER_INTERFACE).
 * -# Implement the fundamental callback methods (see \ref PRICER_FUNDAMENTALCALLBACKS).
 * -# Implement the additional callback methods (see \ref PRICER_ADDITIONALCALLBACKS).  This is optional.
 *
 *
 * @section PRICER_PROPERTIES Properties of a Pricer
 *
 * At the top of the new file "pricer_mypricer.c" you can find the pricer properties.
 * These are given as compiler defines.
 * In the C++ wrapper class, you have to provide the pricer properties by calling the constructor
 * of the abstract base class scip::ObjPricer from within your constructor.
 * The properties you have to set have the following meaning:
 *
 * \par PRICER_NAME: the name of the pricer.
 * This name is used in the interactive shell to address the pricer.
 * Additionally, if you are searching for a pricer with SCIPfindPricer(), this name is looked up.
 * Names have to be unique: no two pricers may have the same name.
 *
 * \par PRICER_DESC: the description of the pricer.
 * This string is printed as a description of the pricer in the interactive shell.
 *
 * \par PRICER_PRIORITY: the priority of the pricer.
 * In each pricing round during the price-and-cut loop of the subproblem processing, the included pricers are
 * called in a predefined order, which is given by the priorities of the pricers.
 * The higher the priority, the earlier the pricer is called.
 * Usually, you will have only one pricer in your application and the priority is therefore irrelevant.
 *
 * \par PRICER_DELAY: the default for whether the pricer should be delayed, if other variables with negative reduced
 * costs have already been found in the current pricing round.
 * Variables may be declared to be "removable" in the SCIPcreateVar() call. This means that SCIP may remove the variable
 * from the LP if it was inactive (i.e., sitting at zero) for a number of LP solves. Nevertheless, after the removal of the
 * column from the LP, the variable still exists, and SCIP can calculate reduced costs and add it to the LP again if
 * necessary.
 * \n
 * If the PRICER_DELAY flag is set to TRUE (which is the common setting), all those existing variables with negative reduced costs
 * are added to the LP, and the LP is resolved before the pricer is called. Thus, the pricer can assume that all existing variables
 * have non-negative reduced costs if the \ref PRICERREDCOST method is called or non-positive Farkas value if the \ref PRICERFARKAS
 * method is called.
 * \n
 * In some applications, this inner pricing loop on the already existing variables can significantly slow down the solving process,
 * since it may lead to the addition of only very few variables in each pricing round. If this is an issue in your application,
 * you should consider setting the PRICER_DELAY flag to FALSE. You must, however, be aware of the fact that there may be already
 * existing variables with negative reduced costs. For example, this may lead to the issue that your pricer generates the same
 * variable twice. In some models, this is not critical because an optimal solution would choose only one of the two identical
 * variables anyway, but for other models this can lead to wrong results because the duplication of a variable essentially doubles
 * the upper bound of the variable.
 *
 *
 * @section PRICER_DATA Pricer Data
 *
 * Below the header "Data structures" you can find a struct which is called "struct SCIP_PricerData".
 * In this data structure, you can store the data of your pricer. For example, it may be convenient to store pointers to the
 * constraints of the problem instance here, because the pricer has to add variables to those constraints.
 * If you are using C++, you can add pricer data, as usual, as object variables to your class.
 * \n
 * Defining pricer data is optional. You can leave the struct empty.
 *
 *
 * @section PRICER_INTERFACE Interface Methods
 *
 * At the bottom of "pricer_mypricer.c" you can find the interface method SCIPincludePricerMypricer(), which also appears in "pricer_mypricer.h".
 * It is called by the user, if (s)he wants to include the pricer, i.e., if (s)he wants to solve a model for which variables should
 * be generated by this pricer.
 *
 * This method only has to be adjusted slightly.
 * It is responsible for notifying SCIP of the presence of the pricer. For this, you can either call SCIPincludePricer(),
 * or SCIPincludePricerBasic() since SCIP version 3.0. In the latter variant, \ref PRICER_ADDITIONALCALLBACKS "additional callbacks"
 * must be added via setter functions as, e.g., SCIPsetPricerCopy(). We recommend this latter variant because
 * it is more stable towards future SCIP versions which might have more callbacks, whereas source code using the first
 * variant must be manually adjusted with every SCIP release containing new callbacks for pricers in order to compile.
 *
 *
 * In addition, the pricer has to be activated before the solution process starts, like it is done
 * in the pricer of the Coloring application (applications/Coloring/src/reader_col.c) by calling
 * \code
 * SCIP_CALL( SCIPactivatePricer(scip, SCIPfindPricer(scip, "coloring")) );
 * \endcode
 *
 * If you are using pricer data, you have to allocate the memory for the data at this point.
 * You can do this by calling:
 * \code
 * SCIP_CALL( SCIPallocBlockMemory(scip, &pricerdata) );
 * \endcode
 * You also have to initialize the fields in struct SCIP_PricerData afterwards.
 *
 * You may also add user parameters for your pricer, see the method SCIPincludePricerColoring() in the pricer of the Coloring application
 * for an example of how to add user parameters.
 *
 *
 * @section PRICER_FUNDAMENTALCALLBACKS Fundamental Callback Methods of a Pricer
 *
 * The fundamental callback methods have to be implemented in order to obtain an operational algorithm.
 * They are passed together with the pricer itself to SCIP using SCIPincludePricer() or SCIPincludePricerBasic(),
 * see @ref PRICER_INTERFACE.
 *
 * In the case of a pricer, there are two fundamental callback methods, namely the @ref PRICERREDCOST and the
 * @ref PRICERFARKAS callbacks, which both search for new variables and add them to the problem.
 * These methods have to be implemented for every pricer; the other callback methods are optional.
 * In the C++ wrapper class scip::ObjPricer, the scip_redcost() method (which corresponds to the PRICERREDCOST callback)
 * is a virtual abstract member function. You have to implement it in order to be able to construct an object of your
 * pricer class.
 *
 * Additional documentation for the callback methods can be found in type_pricer.h.
 *
 * @subsection PRICERREDCOST
 *
 * The PRICERREDCOST callback is called inside the price-and-cut loop of the subproblem solving process if the current LP relaxation
 * is feasible.
 * It should search for additional variables that can contribute to improve the current LP's solution value.
 * In standard branch-and-price, these are variables with negative dual feasibility, that is negative
 * reduced costs for non-negative variables, positive reduced costs for non-positive variables,
 * and non-zero reduced costs for variables that can be negative and positive.
 *
 * Whenever the pricer finds a variable with negative dual feasibility, it should call SCIPcreateVar()
 * and SCIPaddPricedVar() to add the variable to the problem. Furthermore, it should call the appropriate
 * methods of the constraint handlers to add the necessary variable entries to the constraints, see pub_cons.h.
 *
 * In the usual case that the pricer either adds a new variable or ensures that there are no further variables with negative dual feasibility,
 * the result pointer should be set to SCIP_SUCCESS. Only if the pricer aborts pricing without creating a new variable, but
 * there might exist additional variables with negative dual feasibility, the result pointer should be set to SCIP_DIDNOTRUN.
 * In this case, which sometimes is referred to as "early branching", the LP solution will not be used as a lower bound.
 * The pricer can, however, store a valid lower bound in the <code>lowerbound</code> pointer.
 *
 * Pricers usually need the dual LP solution as input for the pricing algorithm.
 * Since SCIP does not know the semantics of the individual constraints in the problem, the dual solution
 * has to be provided by the constraint handlers.
 * For example, the \ref cons_setppc.h "setppc constraint handler", which deals with set partitioning, packing, and covering constraints, provides
 * the method SCIPgetDualsolSetppc() to access the dual solution value for a single constraint.
 * Similarly, the dual solution of a linear constraint can be queried with the method SCIPgetDualsolLinear() of cons_linear.h.
 * The reduced costs of the existing variables can be accessed with the method SCIPgetVarRedcost().
 *
 * @subsection PRICERFARKAS
 *
 * If the current LP relaxation is infeasible, it is the task of the pricer to generate additional variables that can
 * potentially render the LP feasible again. In standard branch-and-price, these are variables with positive Farkas values,
 * and the PRICERFARKAS method should identify those variables.
 *
 * If the LP was proven to be infeasible, we have an infeasibility proof by the dual Farkas multipliers \f$y\f$.
 * With the values of \f$y\f$, an implicit inequality \f$y^T A x \ge y^T b\f$ is associated, with \f$b\f$ given
 * by the sides of the LP rows and the sign of \f$y\f$:
 *  - if \f$y_i\f$ is positive, \f$b_i\f$ is the left hand side of the row,
 *  - if \f$y_i\f$ is negative, \f$b_i\f$ is the right hand side of the row.
 *
 * \f$y\f$ is chosen in a way, such that the valid inequality  \f$y^T A x \ge y^T b\f$  is violated by all \f$x\f$,
 * especially by the (for this inequality least infeasible solution) \f$x'\f$ defined by
 *  - \f$x'_i := ub_i\f$, if \f$y^T A_i \ge 0\f$
 *  - \f$x'_i := lb_i\f$, if \f$y^T A_i < 0\f$.
 * Pricing in this case means to add variables \f$i\f$ with positive Farkas value, i.e., \f$y^T A_i x'_i > 0\f$.
 *
 * To apply Farkas pricing, the pricer needs to know the Farkas values of the constraints. Like the dual solution values for
 * feasible LP solutions, the dual Farkas values for infeasible solutions can be obtained by constraint handler interface
 * methods such as the SCIPgetDualfarkasLinear() method of the linear constraint handler.
 * The Farkas values for the bounds of the variables are just the regular reduced costs and can be accessed with SCIPgetVarRedcost().
 *
 * It is useful to note that Farkas pricing is the same as the regular pricing with a zero objective function.
 * Therefore, a typical implementation of a pricer would consist of a generic pricing algorithm that gets a dual solution and an
 * objective function vector as input and generates variables by calling SCIPcreateVar() and SCIPaddPricedVar().
 * The PRICERREDCOST callback would call this function with the regular objective function and the regular dual solution vector,
 * while the PRICERFARKAS callback would call this function with a zero objective function and the Farkas vector.
 * From a practical point of view, it is usually the simplest approach to provide just one Boolean flag to the generic pricing
 * algorithm in order to identify whether it is reduced cost or Farkas pricing. Then, the algorithm would just call the appropriate
 * methods to access the dual solution or objective function, depending on the Boolean flag.
 *
 * @section PRICER_ADDITIONALCALLBACKS Additional Callback Methods of a Pricer
 *
 * The additional callback methods do not need to be implemented in every case.
 * However, some of them have to be implemented for most applications. They can either be passed directly with
 * SCIPincludePricer() to SCIP or via specific <b>setter functions</b> after a call of SCIPincludePricerBasic(),
 * see also @ref PRICER_INTERFACE.
 *
 * @subsection PRICERFREE
 *
 * If you are using pricer data, you have to implement this method in order to free the pricer data.
 * This can be done by the following procedure:
 *
 * @refsnippet{applications/STP/src/pricer_stp.c,SnippetPricerFreeSTP}
 *
 * If you have allocated memory for fields in your pricer data, remember to free this memory
 * before freeing the pricer data itself.
 * If you are using the C++ wrapper class, this method is not available.
 * Instead, just use the destructor of your class to free the member variables of your class.
 *
 * @subsection PRICERCOPY
 *
 * The PRICERCOPY callback is executed when the SCIP instance is copied, e.g. to solve a sub-SCIP. By defining this
 * callback as <code>NULL</code> the user disables the inclusion of the pricer into all copied SCIP
 * instances. This means that primal heuristics will work on a sub-SCIP that contains only a part of the variables
 * and no variables are priced in during the solving process of the sub-SCIP. Therefore, primal solutions found in the
 * copied problem are typically still valid for the original problem and used for its solving process,
 * but dual reductions cannot be transferred to the original problem.
 *
 * <b>Note:</b> If you implement this callback, be careful when setting the valid pointer. The valid pointer should be
 * set to TRUE if (and only if!) you can make sure that all necessary data of the pricer are copied
 * correctly. If the complete problem is validly copied, i.e. if the copy methods of all problem defining plugins
 * (constraint handlers and pricers) return <code>*valid = TRUE</code>, then dual reductions found for the copied problem can be
 * transferred to the original SCIP instance. Thus, if the valid pointer is wrongly set to TRUE, it might happen that
 * optimal solutions are cut off.
 *
 * @subsection PRICERINIT
 *
 * The PRICERINIT callback is executed after the problem is transformed.
 * The pricer may, e.g., use this call to replace the original constraints stored in its pricer data by transformed
 * constraints, or to initialize other elements of its pricer data.
 *
 * @subsection PRICEREXIT
 *
 * The PRICEREXIT callback is executed before the transformed problem is freed.
 * In this method, the pricer should free all resources that have been allocated for the solving process in PRICERINIT.
 *
 * @subsection PRICERINITSOL
 *
 * The PRICERINITSOL callback is executed when the presolving is finished and the branch-and-bound process is about to begin.
 * The pricer may use this call to initialize its branch-and-bound specific data.
 *
 * @subsection PRICEREXITSOL
 *
 * The PRICEREXITSOL callback is executed before the branch-and-bound process is freed.
 * The pricer should use this call to clean up its branch-and-bound data, which was allocated in PRICERINITSOL.
 *
 * @section PRICER_REMARKS Further remarks
 *
 * If you use your own branching rule (e.g., to branch on constraints), make sure that it is able to branch on \a "pseudo solutions".
 * Otherwise, SCIP will use its default branching rules, if necessary (which all branch on variables). This
 * could disturb the pricing problem or branching might not even be possible, e.g., if all variables created thus far have already been fixed.
 *
 * Note that if the original problem is a maximization problem, SCIP will transform the problem into a minimization
 * problem by multiplying the objective function by -1. The pricer has to take care of this by multiplying
 * the original objective function value of all variables created during the solving process by -1.
 *
 * In some cases, bounds on variables are implicitly enforced by constraints of the problem and the objective function.
 * Therefore, these bounds do not need to be added to the LP explicitly, which has the advantage that the pricing routine does not need to
 * care about the corresponding dual values.
 * We call these bounds lazy bounds, they may be set by SCIPchgVarLbLazy() and SCIPchgVarUbLazy() for upper or lower bounds, respectively.
 * If the lazy bound is tighter than the local bound, the corresponding bound is not put into the LP.
 * In diving mode, lazy bounds are explicitly put into the LP, because changing the objective (which is only possible in diving)
 * might reverse the implicitly given bounds. When diving is finished, the bounds are again removed from the LP.
 */

/*--+----1----+----2----+----3----+----4----+----5----+----6----+----7----+----8----+----9----+----0----+----1----+----2*/

/**@page PRESOL How to add presolvers
 *
 * Presolvers are used to reduce the size of the model by removing irrelevant information like redundant constraints,
 * to strengthen the LP relaxation by exploiting integrality information, and to extract useful information in the
 * presolving step.
 * Constraint based presolving is done in the CONSPRESOL callback methods of the constraint handlers, see \ref CONSPRESOL.
 * Some propagation steps can already be applied in presolving via the PROPRESOL callback methods of propagators, see \ref PROPPRESOL.
 * The presolver plugins complement these by additional, usually optimality based, presolving reductions.
 * \n
 * A complete list of all presolvers contained in this release can be found \ref PRESOLVERS "here".
 *
 * We now explain how users can add their own presolvers.
 * Take the trivial presolver (src/scip/presol_trivial.c) as an example.
 * As all other default plugins, it is written in C. C++ users can easily adapt the code by using the scip::ObjPresol wrapper
 * base class and implement the scip_...() virtual methods instead of the SCIP_DECL_PRESOL... callback methods.
 *
 * Additional documentation for the callback methods of a presolver, in particular for their input parameters,
 * can be found in the file type_presol.h.
 *
 * Here is what you have to do to implement a presolver:
 * -# Copy the template files src/scip/presol_xyz.c and src/scip/presol_xyz.h into files named "presol_mypresolver.c"
 *    and "presol_mypresolver.h".
 *    \n
 *    Make sure to adjust your Makefile such that these files are compiled and linked to your project.
 * -# Use SCIPincludePresolMypresolver() in order to include the presolver into your SCIP instance,
 *    e.g., in the main file of your project (see, e.g., src/cmain.c in the Binpacking example).
 * -# Open the new files with a text editor and replace all occurrences of "xyz" by "mypresolver".
 * -# Adjust the properties of the presolver (see \ref PRESOL_PROPERTIES).
 * -# Define the presolver data (see \ref PRESOL_DATA). This is optional.
 * -# Implement the interface methods (see \ref PRESOL_INTERFACE).
 * -# Implement the fundamental callback methods (see \ref PRESOL_FUNDAMENTALCALLBACKS).
 * -# Implement the additional callback methods (see \ref PRESOL_ADDITIONALCALLBACKS). This is optional.
 *
 *
 * @section PRESOL_PROPERTIES Properties of a Presolver
 *
 * At the top of the new file "presol_mypresolver.c", you can find the presolver properties.
 * These are given as compiler defines.
 * In the C++ wrapper class, you have to provide the presolver properties by calling the constructor
 * of the abstract base class scip::ObjPresol from within your constructor.
 * The properties you have to set have the following meaning:
 *
 * \par PRESOL_NAME: the name of the presolver.
 * This name is used in the interactive shell to address the presolver.
 * Additionally, if you are searching for a presolver with SCIPfindPresol(), this name is looked up.
 * Names have to be <b>unique</b>: no two presolvers may have the same name.
 *
 * \par PRESOL_DESC: the description of the presolver.
 * This string is printed as a description of the presolver in the interactive shell.
 *
 * \par PRESOL_TIMING: the default timing of the presolver.
 * There are three presolving timings: FAST, MEDIUM, and EXHAUSTIVE.
 * Every presolving round starts with the FAST presolvers. MEDIUM presolvers are only called, if FAST presolvers did not find
 * enough reductions in this round so far, and EXHAUSTIVE presolving steps are only performed if all presolvers called before
 * in this round were unsuccessful.
 * Presolvers should be assigned a timing based on how expensive they are, e.g., presolvers that provide fast algorithms that
 * usually have a high impact (i.e., remove lots of variables or tighten bounds of many variables) should have a timing FAST.
 * If a presolver implements different algorithms of different complexity, it may also get multiple timings and check the timing
 * internally in the \ref PRESOLEXEC callback to decide which algorithms to run.
 *
 * \par PRESOL_PRIORITY: the priority of the presolver.
 * Within a presolving round, when calling all presolvers and presolving methods of propagators and constraint handlers
 * with a given timing, those are called in
 * a predefined order, which is given by the priorities of the presolvers and the check priorities of the
 * constraint handlers, see \ref CONS_PROPERTIES.
 * First, the presolvers with non-negative priority are called in the order of decreasing priority.
 * Next, the presolving methods of the different constraint handlers are called in the order of decreasing check
 * priority.
 * Finally, the presolvers with negative priority are called in the order of decreasing priority.
 * \n
 * Again, presolvers that provide fast algorithms that  usually have a high impact (i.e., remove lots of variables or tighten
 * bounds of many variables) should have a high priority.
 * An easy way to list the timings and
 * priorities of all presolvers, propagators, and constraint handlers is to type "display presolvers", "display propagators",
 * and "display conshdlrs" in the interactive shell of SCIP.
 *
 * \par PRESOL_MAXROUNDS: the default maximal number of rounds the presolver participates in.
 * The presolving is conducted in rounds: the presolvers and presolving methods of the constraint handlers
 * are called iteratively until no more reductions have been found or some other abort criterion applies.
 * The "maxrounds" parameter of a presolver imposes a limit on the number of presolving rounds in which the
 * presolver is called. The PRESOL_MAXROUNDS property specifies the default value for this parameter.
 * A value of -1 represents an unlimited number of rounds.
 *
 *
 * @section PRESOL_DATA Presolver Data
 *
 * Below the header "Data structures" you can find a struct which is called "struct SCIP_PresolData".
 * In this data structure, you can store the data of your presolver. For example, you should store the adjustable parameters
 * of the presolver in this data structure.
 * If you are using C++, you can add presolver data as usual as object variables to your class.
 * \n
 * Defining presolver data is optional. You can leave this struct empty.
 *
 *
 * @section PRESOL_INTERFACE Interface Methods
 *
 * At the bottom of "presol_mypresolver.c", you can find the interface method SCIPincludePresolMypresolver(),
 * which also appears in "presol_mypresolver.h"
 * SCIPincludePresolMypresolver() is called by the user, if (s)he wants to include the presolver,
 * i.e., if (s)he wants to use the presolver in his/her application.
 *
 * This method only has to be adjusted slightly.
 * It is responsible for notifying SCIP of the presence of the presolver. For this, you can either call SCIPincludePresol(),
 * or SCIPincludePresolBasic() since SCIP version 3.0. In the latter variant, \ref PRESOL_ADDITIONALCALLBACKS "additional callbacks"
 * must be added via setter functions as, e.g., SCIPsetPresolCopy(). We recommend this latter variant because
 * it is more stable towards future SCIP versions which might have more callbacks, whereas source code using the first
 * variant must be manually adjusted with every SCIP release containing new callbacks for presolvers in order to compile.
 *
 * If you are using presolver data, you have to allocate the memory for the data at this point.
 * You can do this by calling:
 * \code
 * SCIP_CALL( SCIPallocBlockMemory(scip, &presoldata) );
 * \endcode
 * You also have to initialize the fields in struct SCIP_PresolData afterwards. For freeing the
 * presolver data, see \ref PRESOLFREE.
 *
 * You may also add user parameters for your presolver, see \ref PARAM for how to add user parameters and
 * the method SCIPincludePresolTrivial() in src/scip/presol_trivial.c for an example.
 *
 *
 * @section PRESOL_FUNDAMENTALCALLBACKS Fundamental Callback Methods of a Presolver
 *
 * The fundamental callback methods of the plugins are the ones that have to be implemented in order to obtain
 * an operational algorithm.
 * They are passed together with the presolver itself to SCIP using SCIPincludePresol() or SCIPincludePresolBasic(),
 * see @ref PRESOL_INTERFACE.
 *
 * Presolver plugins have only one fundamental callback method, namely the @ref PRESOLEXEC method.
 * This method has to be implemented for every presolver; the other callback methods are optional.
 * In the C++ wrapper class scip::ObjPresol, the scip_exec() method (which corresponds to the PRESOLEXEC callback) is a virtual
 * abstract member function.
 * You have to implement it in order to be able to construct an object of your presolver class.
 *
 * Additional documentation for the callback methods, in particular to their input parameters,
 * can be found in type_presol.h.
 *
 * @subsection PRESOLEXEC
 *
 * The PRESOLEXEC callback is called inside the presolving loop and should perform the actual presolving reductions.
 * It should inspect the problem instance at hand and simplify it by tightening bounds of variables, aggregating or fixing
 * variables, changing the type of variables, modifying the graph that represents the instance of your application, and
 * the like.
 *
 * Typical methods called by a presolver are, for example, SCIPchgVarType(), SCIPfixVar(), SCIPaggregateVars(), SCIPtightenVarLb(),
 * and SCIPtightenVarUb().
 *
 *
 * @section PRESOL_ADDITIONALCALLBACKS Additional Callback Methods of a Presolver
 *
 * The additional callback methods do not need to be implemented in every case. However, some of them have to be
 * implemented for most applications, they can be used, for example, to initialize and free private data.
 * Additional callbacks can either be passed directly with SCIPincludePresol() to SCIP or via specific
 * <b>setter functions</b> after a call of SCIPincludePresolBasic(), see also @ref PRESOL_INTERFACE.
 *
 * @subsection PRESOLFREE
 *
 * If you are using presolver data (see \ref PRESOL_DATA and \ref PRESOL_INTERFACE), you have to implement this method in order to free the presolver data.
 * This can be done by the following procedure:
 *
 * @refsnippet{src/scip/presol_boundshift.c,SnippetPresolFreeBoundshift}
 *
 * If you have allocated memory for fields in your presolver data, remember to free this memory
 * before freeing the presolver data itself.
 * If you are using the C++ wrapper class, this method is not available.
 * Instead, just use the destructor of your class to free the member variables of your class.
 *
 * @subsection PRESOLINIT
 *
 * The PRESOLINIT callback is executed after the problem is transformed.
 * The presolver may, e.g., use this call to initialize its presolver data.
 * The difference between the original and the transformed problem is explained in
 * "What is this thing with the original and the transformed problem about?" on \ref FAQ.
 *
 * @subsection PRESOLCOPY
 *
 * The PRESOLCOPY callback is executed when a SCIP instance is copied, e.g. to
 * solve a sub-SCIP. By
 * defining this callback as
 * <code>NULL</code> the user disables the execution of the specified
 * presolver for all copied SCIP instances. This may deteriorate the performance
 * of primal heuristics using sub-SCIPs.
 *
 * @subsection PRESOLEXIT
 *
 * The PRESOLEXIT callback is executed before the transformed problem is freed.
 * In this method, the presolver should free all resources that have been allocated for the solving process in PRESOLINIT.
 *
 * @subsection PRESOLINITPRE
 *
 * The PRESOLINITPRE callback is executed when the presolving is about to begin.
 * The presolver may use this call to initialize its presolving data which only need to exist during the presolving stage.
 *
 * @subsection PRESOLEXITPRE
 *
 * The PRESOLEXITPRE callback is executed after presolving finishes and before the branch-and-bound process begins.
 * The presolver should use this call to clean up its presolving data, which was allocated in PRESOLINITPRE.
 */

/*--+----1----+----2----+----3----+----4----+----5----+----6----+----7----+----8----+----9----+----0----+----1----+----2*/

/**@page SEPA How to add separators
 *
 * Separators are used to generate general purpose cutting planes.
 * Constraint based cutting planes, the second type of cutting planes in SCIP, are separated in the CONSSEPALP and
 * CONSSEPASOL callback methods of the constraint handlers, see \ref CONSSEPALP and \ref CONSSEPASOL. These cuts are
 * valid inequalities or even facets of the polyhedron described by a single constraint or a subset of the constraints of
 * a single constraint class. In contrast, general purpose cuts do not require or exploit any knowledge about the
 * underlying problem structure but use only the current LP relaxation and the integrality conditions. See also
 * "When should I implement a constraint handler, when should I implement a separator?" on \ref FAQ.
 * \n
 * A complete list of all separators contained in this release can be found \ref SEPARATORS "here".
 *
 * We now explain how users can add their own separators.
 * Take the separator for the class of Gomory mixed integer inequalities (src/scip/sepa_gomory.c) as an example.
 * As all other default plugins, it is written in C. C++ users can easily adapt the code by using the scip::ObjSepa wrapper
 * base class and implement the scip_...() virtual methods instead of the SCIP_DECL_SEPA... callback methods.
 *
 * Additional documentation for the callback methods of a separator, in particular for the input parameters,
 * can be found in the file type_sepa.h.
 *
 * Here is what you have to do to implement a separator:
 * -# Copy the template files src/scip/sepa_xyz.c and src/scip/sepa_xyz.h into files "sepa_myseparator.c"
 *    and "sepa_myseparator.h".
      \n
 *    Make sure to adjust your Makefile such that these files are compiled and linked to your project.
 * -# Use SCIPincludeSepaMyseparator() in order to include the separator into your SCIP instance,
 *    e.g., in the main file of your project (see, e.g., src/cmain.c in the Binpacking example).
 * -# Open the new files with a text editor and replace all occurrences of "xyz" by "myseparator".
 * -# Adjust the properties of the separator (see \ref SEPA_PROPERTIES).
 * -# Define the separator data (see \ref SEPA_DATA). This is optional.
 * -# Implement the interface methods (see \ref SEPA_INTERFACE).
 * -# Implement the fundamental callback methods (see \ref SEPA_FUNDAMENTALCALLBACKS).
 * -# Implement the additional callback methods (see \ref SEPA_ADDITIONALCALLBACKS).  This is optional.
 *
 *
 * @section SEPA_PROPERTIES Properties of a Separator
 *
 * At the top of the new file "sepa_myseparator.c", you can find the separator properties.
 * These are given as compiler defines.
 * In the C++ wrapper class, you have to provide the separator properties by calling the constructor
 * of the abstract base class scip::ObjSepa from within your constructor.
 * The properties you have to set have the following meaning:
 *
 * \par SEPA_NAME: the name of the separator.
 * This name is used in the interactive shell to address the separator.
 * Additionally, if you are searching for a separator with SCIPfindSepa(), this name is looked up.
 * Names have to be unique: no two separators may have the same name.
 *
 * \par SEPA_DESC: the description of the separator.
 * This string is printed as a description of the separator in the interactive shell.
 *
 * \par SEPA_PRIORITY: the priority of the separator.
 * In each separation round during the price-and-cut loop of the subproblem processing or the separation loop
 * of the primal solution separation, the separators and separation methods of the constraint handlers are called in
 * a predefined order, which is given by the priorities of the separators and the separation priorities
 * of the constraint handlers (see \ref CONS_PROPERTIES).
 * First, the separators with non-negative priority are called in the order of decreasing priority.
 * Next, the separation methods of the constraint handlers are called in the order of decreasing separation
 * priority.
 * Finally, the separators with negative priority are called in the order of decreasing priority. An easy way to list the
 * priorities of all separators and constraint handlers is to type "display separators" and "display conshdlrs" in
 * the interactive shell.
 * \n
 * The priority of the separator should be set according to the complexity of the cut separation algorithm and the
 * impact of the resulting cuts: separators that provide fast algorithms that usually have a high impact (i.e., cut off
 * a large portion of the LP relaxation) should have a high priority.
 * See \ref SEPAEXECLP and \ref SEPAEXECSOL for further details of the separation callbacks.
 *
 * \par SEPA_FREQ: the default frequency for separating cuts.
 * The frequency defines the depth levels at which the separation methods \ref SEPAEXECLP and \ref SEPAEXECSOL are called.
 * For example, a frequency of 7 means, that the separation callback is executed for subproblems that are in depth
 * 0, 7, 14, ... of the branching tree. A frequency of 0 means, that the separation method is only called at the root node.
 * A frequency of -1 disables the separator.
 * \n
 * The frequency can be adjusted by the user. This property of the separator only defines the default value of the frequency.
 * If you want to have a more flexible control of when to execute the separation algorithm, you have to assign
 * a frequency of 1 and implement a check at the beginning of your separation methods whether you really want to execute
 * the separation or not. If you do not want to execute it, set the result code of
 * \ref SEPAEXECLP and \ref SEPAEXECSOL to SCIP_DIDNOTRUN.
 *
 * \par SEPA_MAXBOUNDDIST: the default maximal relative distance from the current node's dual bound to primal bound compared to best node's dual bound for applying separation.
 * At the current branch-and-bound node, the relative distance from its dual bound (local dual bound)
 * to the primal bound compared to the best node's dual bound (global dual bound) is considered. The separation method
 * of the separator will only be applied at the current node if this relative distance does not exceed SEPA_MAXBOUNDDIST.
 * \n
 * For example, if the global dual bound is 50 and the primal bound is 60, SEPA_MAXBOUNDDIST = 0.25 means that separation
 * is only applied if the current node's dual bound is in the first quarter of the interval [50,60], i.e., if it is less
 * than or equal to 52.5.
 * \n
 * In particular, the values 0.0 and 1.0 mean that separation is applied at the current best node only or at all
 * nodes, respectively. Since separation seems to be most important to apply at nodes that define to the global
 * dual bound, 0.0 is probably a good choice for SEPA_MAXBOUNDDIST.
 * Note that separators with a frequency of SEPA_FREQ = 0 are only applied at the root node.
 * Obviously, at the root node the local dual bound is equal to the global dual bound and thus, the separator is called
 * for any value of SEPA_MAXBOUNDDIST.
 *
 * \par SEPA_USESSUBSCIP: Does the separator use a secondary SCIP instance?
 * Some heuristics and separators solve MIPs or SAT problems and use a secondary SCIP instance. Examples are
 * Large Neighborhood Search heuristics such as RINS and Local Branching or the CGMIP separator. To avoid recursion,
 * these plugins usually deactivate all other plugins that solve MIPs. If a separator uses a secondary SCIP instance,
 * this parameter has to be TRUE and it is recommended to call SCIPsetSubscipsOff() for the secondary SCIP instance.
 *
 * \par SEPA_DELAY: the default for whether the separation method should be delayed, if other separators or constraint handlers found cuts.
 * If the separator's separation method is marked to be delayed, it is only executed after no other separator
 * or constraint handler found a cut during the price-and-cut loop.
 * If the separation method of the separator is very expensive, you may want to mark it to be delayed until all cheap
 * separation methods have been executed.
 *
 * @section SEPA_DATA Separator Data
 *
 * Below the header "Data structures" you can find a struct which is called "struct SCIP_SepaData".
 * In this data structure, you can store the data of your separator. For example, you should store the adjustable
 * parameters of the separator in this data structure. In a separator, user parameters for the maximal number of
 * separation rounds per node and for the maximal number of cuts separated per separation round might be useful.
 * If you are using C++, you can add separator data as usual as object variables to your class.
 * \n
 * Defining separator data is optional. You can leave the struct empty.
 *
 * @section SEPA_INTERFACE Interface Methods
 *
 * At the bottom of "sepa_myseparator.c", you can find the interface method SCIPincludeSepaMyseparator(),
 * which also appears in "sepa_myseparator.h"
 * SCIPincludeSepaMyseparator() is called by the user, if (s)he wants to include the separator,
 * i.e., if (s)he wants to use the separator in his/her application.
 *
 * This method only has to be adjusted slightly.
 * It is responsible for notifying SCIP of the presence of the separator. For this, you can either call SCIPincludeSepa(),
 * or SCIPincludeSepaBasic() since SCIP version 3.0. In the latter variant, \ref SEPA_ADDITIONALCALLBACKS "additional callbacks"
 * must be added via setter functions as, e.g., SCIPsetSepaCopy(). We recommend this latter variant because
 * it is more stable towards future SCIP versions which might have more callbacks, whereas source code using the first
 * variant must be manually adjusted with every SCIP release containing new callbacks for separators in order to compile.
 *
 * If you are using separator data, you have to allocate the memory
 * for the data at this point. You can do this by calling:
 * \code
 * SCIP_CALL( SCIPallocBlockMemory(scip, &sepadata) );
 * \endcode
 * You also have to initialize the fields in "struct SCIP_SepaData" afterwards. For freeing the
 * separator data, see \ref SEPAFREE.
 *
 * You may also add user parameters for your separator, see \ref PARAM for how to add user parameters and
 * the method SCIPincludeSepaGomory() in src/scip/sepa_gomory.c for an example.
 *
 *
 * @section SEPA_FUNDAMENTALCALLBACKS Fundamental Callback Methods of a Separator
 *
 * The fundamental callback methods of the plugins are the ones that have to be implemented in order to obtain
 * an operational algorithm.
 * They are passed together with the separator itself to SCIP using SCIPincludeSepa() or SCIPincludeSepaBasic(),
 * see @ref SEPA_INTERFACE.
 *
 * Separator plugins have two callbacks, @ref SEPAEXECLP and @ref SEPAEXECSOL, of which at least one must be implemented.
 *
 * Additional documentation for the callback methods, in particular to their input parameters,
 * can be found in type_sepa.h.
 *
 * @subsection SEPAEXECLP
 *
 * The SEPAEXECLP callback is executed during the price-and-cut loop of the subproblem processing.
 * It should try to generate general purpose cutting planes in order to separate the current LP solution.
 * The method is called in the LP solution loop, which means that a valid LP solution exists.
 *
 * Usually, the callback searches and produces cuts, that are added with a call to SCIPaddCut().
 * If the cut should be added to the global cut pool, it calls SCIPaddPoolCut().
 * In addition to LP rows, the callback may also produce domain reductions or add additional constraints.
 *
 * Overall, the SEPAEXECLP callback has the following options, which is indicated by the possible return values of
 * the 'result' variable (see type_sepa.h):
 *  - detecting that the node is infeasible in the variable's bounds and can be cut off (result SCIP_CUTOFF)
 *  - adding an additional constraint (result SCIP_CONSADDED)
 *  - reducing a variable's domain (result SCIP_REDUCEDDOM)
 *  - adding a cutting plane to the LP (result SCIP_SEPARATED)
 *  - stating that the separator searched, but did not find domain reductions, cutting planes, or cut constraints
 *    (result SCIP_DIDNOTFIND)
 *  - stating that the separator was skipped (result SCIP_DIDNOTRUN)
 *  - stating that the separator was skipped, but should be called again (result SCIP_DELAYED)
 *  - stating that a new separation round should be started without calling the remaining separator methods (result SCIP_NEWROUND)
 *
 * @subsection SEPAEXECSOL
 *
 * The SEPAEXECSOL callback is executed during the separation loop on arbitrary primal solutions.
 * It should try to generate general purpose cutting planes in order to separate the given primal solution.
 * The method is not called in the LP solution loop, which means that there is no valid LP solution.
 *
 * In the standard SCIP environment, the SEPAEXECSOL callback is not used because only LP solutions are
 * separated. The SEPAEXECSOL callback provides means to support external relaxation handlers like semidefinite
 * relaxations that want to separate an intermediate primal solution vector. Thus, if you do not want to support
 * such external plugins, you do not need to implement this callback method.
 *
 * Usually, the callback searches and produces cuts, that are added with a call to SCIPaddCut().
 * If the cut should be added to the global cut pool, it calls SCIPaddPoolCut().
 * In addition to LP rows, the callback may also produce domain reductions or add other constraints.
 *
 * Overall, the SEPAEXECSOL callback has the following options, which is indicated by the possible return values of
 * the 'result' variable (see type_sepa.h):
 *  - detecting that the node is infeasible in the variable's bounds and can be cut off (result SCIP_CUTOFF)
 *  - adding an additional constraint (result SCIP_CONSADDED)
 *  - reducing a variable's domain (result SCIP_REDUCEDDOM)
 *  - adding a cutting plane to the LP (result SCIP_SEPARATED)
 *  - stating that the separator searched, but did not find domain reductions, cutting planes, or cut constraints
 *    (result SCIP_DIDNOTFIND)
 *  - stating that the separator was skipped (result SCIP_DIDNOTRUN)
 *  - stating that the separator was skipped, but should be called again (result SCIP_DELAYED)
 *  - stating that a new separation round should be started without calling the remaining separator methods (result SCIP_NEWROUND)
 *
 *
 * @section SEPA_ADDITIONALCALLBACKS Additional Callback Methods of a Separator
 *
 * The additional callback methods do not need to be implemented in every case. However, some of them have to be
 * implemented for most applications, they can be used, for example, to initialize and free private data.
 * Additional callbacks can either be passed directly with SCIPincludeSepa() to SCIP or via specific
 * <b>setter functions</b> after a call of SCIPincludeSepaBasic(), see also @ref SEPA_INTERFACE.
 *
 * @subsection SEPAFREE
 *
 * If you are using separator data (see \ref SEPA_DATA and \ref SEPA_INTERFACE), you have to implement this method
 * in order to free the separator data. This can be done by the following procedure:
 *
 * @refsnippet{src/scip/sepa_gomory.c,SnippetSepaFreeGomory}
 *
 * If you have allocated memory for fields in your separator data, remember to free this memory
 * before freeing the separator data itself.
 * If you are using the C++ wrapper class, this method is not available.
 * Instead, just use the destructor of your class to free the member variables of your class.
 *
 * @subsection SEPACOPY
 *
 * The SEPACOPY callback is executed when a SCIP instance is copied, e.g. to
 * solve a sub-SCIP. By
 * defining this callback as
 * <code>NULL</code> the user disables the execution of the specified
 * separator for all copied SCIP instances. This may deteriorate the performance
 * of primal heuristics using sub-SCIPs.
 *
 * @subsection SEPAINIT
 *
 * The SEPAINIT callback is executed after the problem is transformed.
 * The separator may, e.g., use this call to initialize its separator data.
 * The difference between the original and the transformed problem is explained in
 * "What is this thing with the original and the transformed problem about?" on \ref FAQ.
 *
 * @subsection SEPAEXIT
 *
 * The SEPAEXIT callback is executed before the transformed problem is freed.
 * In this method, the separator should free all resources that have been allocated for the solving process in SEPAINIT.
 *
 * @subsection SEPAINITSOL
 *
 * The SEPAINITSOL callback is executed when the presolving is finished and the branch-and-bound process is about to
 * begin. The separator may use this call to initialize its branch-and-bound specific data.
 *
 * @subsection SEPAEXITSOL
 *
 * The SEPAEXITSOL callback is executed before the branch-and-bound process is freed. The separator should use this call
 * to clean up its branch-and-bound data, in particular to release all LP rows that it has created or captured.
 */

/*--+----1----+----2----+----3----+----4----+----5----+----6----+----7----+----8----+----9----+----0----+----1----+----2*/

/**@page PROP How to add propagators
 *
 * Propagators are used to tighten the domains of the variables. Like for cutting planes, there are two different types
 * of domain propagations. Constraint based (primal) domain propagation algorithms are part of the corresponding
 * constraint handlers, see \ref CONSPROP. In contrast, domain propagators usually provide dual propagations, i.e.,
 * propagations that can be applied using the objective function and the current best known primal solution. This
 * section deals with such propagators.
 *
 * A complete list of all propagators contained in this release can be found \ref PROPAGATORS "here".
 *
 * We now explain how users can add their own propagators.  Take the pseudo objective function propagator
 * (src/scip/prop_pseudoobj.c) as an example.  As all other default plugins, it is written in C. C++ users can easily
 * adapt the code by using the scip::ObjProp wrapper base class and implement the @c scip_...() virtual methods instead
 * of the @c SCIP_DECL_PROP... callback methods.
 *
 * Additional documentation for the callback methods of a propagator can be found in the file type_prop.h.
 *
 * Here is what you have to do to implement a propagator:
 * -# Copy the template files src/scip/prop_xyz.c and src/scip/prop_xyz.h into files named "prop_mypropagator.c"
 *    and "prop_mypropagator.h".
 *    \n
 *    Make sure to adjust your Makefile such that these files are compiled and linked to your project.
 * -# Use SCIPincludePropMypropagator() in order to include the propagator into your SCIP instance,
 *    e.g., in the main file of your project (see, e.g., src/cmain.c in the Binpacking example).
 * -# Open the new files with a text editor and replace all occurrences of "xyz" by "mypropagator".
 * -# Adjust the properties of the propagator (see \ref PROP_PROPERTIES).
 * -# Define the propagator data (see \ref PROP_DATA). This is optional.
 * -# Implement the interface methods (see \ref PROP_INTERFACE).
 * -# Implement the fundamental callback methods (see \ref PROP_FUNDAMENTALCALLBACKS).
 * -# Implement the additional callback methods (see \ref PROP_ADDITIONALCALLBACKS). This is optional.
 *
 * @section PROP_PROPERTIES Properties of a Propagator
 *
 * At the top of the new file "prop_mypropagator.c" you can find the propagator properties. These are given as compiler
 * defines. The presolving-related properties are optional,
 * they only have to be defined if the propagator supports presolving routines.
 * In the C++ wrapper class, you have to provide the propagator properties by calling the constructor of the
 * abstract base class scip::ObjProp from within your constructor.  The properties you have the following meaning:
 *
 * @subsection PROP_FUNDAMENTALPROPERTIES Fundamental properties of a propagator
 *
 * \par PROP_NAME: the name of the propagator.
 * This name is used in the interactive shell to address the propagator.  Additionally, if you are searching for a
 * propagator with SCIPfindProp(), this name is searched for.  Names have to be unique: no two propagators may have the
 * same name.
 *
 * \par PROP_DESC: the description of the propagator.
 * This string is printed as a description of the propagator in the interactive shell.
 *
 * \par PROP_PRIORITY: the priority of the propagator.
 * In each propagation round, the propagators and propagation methods of the constraint handlers are called in a
 * predefined order, which is given by the priorities of the propagators and the check priorities of the constraint
 * handlers.  First, the propagators with non-negative priority are called in order of decreasing priority.  Next, the
 * propagation methods of the different constraint handlers are called in order of decreasing check priority.  Finally,
 * the propagators with negative priority are called in order of decreasing priority.  \n The priority of the
 * propagators should be set according to the complexity of the propagation algorithm and the impact of the domain
 * propagations: propagators providing fast algorithms that usually have a high impact (i.e., tighten many bounds)
 * should have a high priority.
 *
 * \par PROP_FREQ: the default frequency for propagating domains.
 * The frequency defines the depth levels at which the propagation method \ref PROPEXEC is called.  For example, a
 * frequency of 7 means, that the propagation callback is executed for subproblems that are in depth 0, 7, 14, ... of
 * the branching tree. A frequency of 0 means that propagation is only applied in preprocessing and at the root node. A
 * frequency of -1 disables the propagator.
 * \n
 * The frequency can be adjusted by the user. This property of the propagator only defines the default value of the
 * frequency.\n
 * <b>Note:</b> If you want to have a more flexible control of when to execute the propagation algorithm, you have to
 * assign a frequency of 1 and implement a check at the beginning of your propagation algorithm whether you really want
 * to execute the domain propagation or not. If you do not want to execute it, set the result code to SCIP_DIDNOTRUN.
 *
 * \par PROP_DELAY: the default for whether the propagation method should be delayed, if other propagators or constraint handlers found domain reductions.
 * If the propagator's propagation method is marked to be delayed, it is only executed after no other propagator or
 * constraint handler found a domain reduction in the current iteration of the domain propagation loop.  If the
 * propagation method of the propagator is very expensive, you may want to mark it to be delayed until all cheap
 * propagation methods have been executed.
 *
 * \par PROP_TIMING: the timing mask of the propagator.
 * SCIP calls the domain propagation routines at different places in the node processing loop.
 * This property indicates at which places the propagator is called.
 * Possible values are defined in type_timing.h and can be concatenated, e.g., as in SCIP_PROPTIMING_ALWAYS.
 *
 * @subsection PROP_ADDITIONALPROPERTIES Optional propagator properties
 *
 * The following properties are optional and only need to be defined if the propagator supports
 * presolving, that is, if the \ref PROPPRESOL "presolving callback" is implemented.

 * \par PROP_PRESOLTIMING: the timing of the presolving method (FAST, MEDIUM, or EXHAUSTIVE).
 * Every presolving round starts with the FAST presolving methods. MEDIUM presolvers are only called, if FAST presolvers did not find
 * enough reductions in this round so far, and EXHAUSTIVE presolving steps are only performed if all presolvers called before
 * in this round were unsuccessful.
 * Presolving methods should be assigned a timing based on how expensive they are, e.g., presolvers that provide fast algorithms that
 * usually have a high impact (i.e., remove lots of variables or tighten bounds of many variables) should have a timing FAST.
 * If a presolving method implements different algorithms of different complexity, it may also get multiple timings and check the timing
 * internally in the \ref PROPPRESOL callback to decide which algorithms to run.
 *
 * \par PROP_PRESOL_PRIORITY: the priority of the presolving method.
 * This attribute is analogous to the PROP_PRIORITY flag, but deals with the preprocessing method of the presolver.
 *
 * \par PROP_PRESOL_MAXROUNDS: the default maximal number of presolving rounds the propagator participates in.
 * The preprocessing is executed in rounds.
 * If enough changes have been applied to the model, an additional preprocessing round is performed.
 * The MAXROUNDS parameter of a propagator denotes the maximal number of preprocessing rounds, the propagator
 * participates in.
 * A value of -1 means, that there is no limit on the number of rounds.
 * A value of 0 means, the preprocessing callback of the propagator is disabled.
 *
 * @section PROP_DATA Propagator Data
 *
 * Below the title "Data structures" you can find a struct called <code>struct SCIP_PropData</code>.  In this data
 * structure, you can store the data of your propagator. For example, you should store the adjustable parameters of the
 * propagator in this data structure.  If you are using C++, you can add propagator data as object variables to your
 * class as usual .
 * \n
 * Defining propagator data is optional. You can leave the struct empty.
 *
 *
 * @section PROP_INTERFACE Interface Methods
 *
 * At the bottom of "prop_mypropagator.c", you can find the interface method SCIPincludeSepaMypropagator(),
 * which also appears in "prop_mypropagator.h"
 * SCIPincludePropMypropagator() is called by the user, if (s)he wants to include the propagator,
 * i.e., if (s)he wants to use the propagator in his/her application.
 *
 * This method only has to be adjusted slightly.
 * It is responsible for notifying SCIP of the presence of the propagator. For this, you can either call SCIPincludeProp(),
 * or SCIPincludePropBasic() since SCIP version 3.0. In the latter variant, \ref PROP_ADDITIONALCALLBACKS "additional callbacks"
 * must be added via setter functions as, e.g., SCIPsetPropCopy(). We recommend this latter variant because
 * it is more stable towards future SCIP versions which might have more callbacks, whereas source code using the first
 * variant must be manually adjusted with every SCIP release containing new callbacks for separators in order to compile.
 *
 *
 * If you are using propagator data, you have to allocate the memory for the data at this point.  You can do this by
 * calling
 * \code
 * SCIP_CALL( SCIPallocBlockMemory(scip, &propdata) );
 * \endcode
 * You also have to initialize the fields in <code>struct SCIP_PropData</code> afterwards.
 *
 * You may also add user parameters for your propagator, see the method SCIPincludePropPseudoobj() in
 * src/scip/prop_pseudoobj.c for an example.
 *
 *
 * @section PROP_FUNDAMENTALCALLBACKS Fundamental Callback Methods of a Propagator
 *
 * The fundamental callback methods of the plugins are the ones that have to be implemented in order to obtain
 * an operational algorithm.
 * They are passed together with the propagator itself to SCIP using SCIPincludeProp() or SCIPincludePropBasic(),
 * see @ref PROP_INTERFACE.
 *
 * Propagator plugins have one fundamental callback method, namely the \ref PROPEXEC method
 * method.  This method has to be implemented for every propagator; the other callback methods are optional.  In the
 * C++ wrapper class scip::ObjProp, the scip_exec() method (which corresponds to the \ref PROPEXEC
 * callback) is a virtual abstract member function. You have to
 * implement it in order to be able to construct an object of your propagator class.
 *
 * Additional documentation for the callback methods can be found in type_prop.h.
 *
 * @subsection PROPEXEC
 *
 * The PROPEXEC callback is called during presolving and during the subproblem processing. It should perform the actual
 * domain propagation, which means that it should tighten the variables' bounds.  The technique of domain propagation,
 * which is the main workhorse of constraint programming, is called "node preprocessing" in the Integer Programming
 * community.
 *
 * The PROPEXEC callback has the following options:
 *  - detecting that the node is infeasible in the variables' bounds and can be cut off (result SCIP_CUTOFF)
 *  - reducing (i.e, tightening) the domains of some variables (result SCIP_REDUCEDDOM)
 *  - stating that the propagator searched, but did not find domain reductions, cutting planes, or cut constraints
 *    (result SCIP_DIDNOTFIND)
 *  - stating that the propagator was skipped (result SCIP_DIDNOTRUN)
 *  - stating that the propagator was skipped, but should be called again (result SCIP_DELAYED)
 *
 *
 *
 * @section PROP_ADDITIONALCALLBACKS Additional Callback Methods of a Propagator
 *
 * The additional callback methods do not need to be implemented in every case. However, some of them have to be
 * implemented for most applications, they can be used, for example, to initialize and free private data.
 * Additional callbacks can either be passed directly with SCIPincludeProp() to SCIP or via specific
 * <b>setter functions</b> after a call of SCIPincludePropBasic(), see also @ref PROP_INTERFACE.
 *
 * @subsection PROPRESPROP
 *
 * If the propagator wants to support \ref CONF "conflict analysis", it has to supply the PROPRESPROP method.  It also should call
 * SCIPinferVarLbProp() or SCIPinferVarUbProp() in the domain propagation instead of SCIPchgVarLb() or SCIPchgVarUb() in
 * order to deduce bound changes on variables.  In the SCIPinferVarLbProp() and SCIPinferVarUbProp() calls, the
 * propagator provides a pointer to itself and an integer value "inferinfo" that can be arbitrarily chosen.
 *
 * The propagation conflict resolving method PROPRESPROP must then be implemented to provide the "reasons" for the bound
 * changes, i.e., the bounds of variables at the time of the propagation, which forced the propagator to set the
 * conflict variable's bound to its current value. It can use the "inferinfo" tag to identify its own propagation rule
 * and thus identify the "reason" bounds. The bounds that form the reason of the assignment must then be provided by
 * calls to SCIPaddConflictLb() and SCIPaddConflictUb() in the propagation conflict resolving method.
 *
 * See the description of the propagation conflict resolving method \ref CONSRESPROP of constraint handlers for
 * further details.
 *
 * Omitting the PROPRESPROP callback circumvents the implementation of the usually rather complex conflict resolving method.
 * Yet, it
 * will make the conflict analysis less effective. We suggest to first omit the conflict resolving method and check how
 * effective the propagation method is. If it produces a lot of propagations for your application, you definitely should
 * consider implementing the conflict resolving method.
 *
 *
 * @subsection PROPFREE
 *
 * If you are using propagator data, you have to implement this method in order to free the propagator data.
 * This can be done by the following procedure:
 *
 * @refsnippet{src/scip/prop_redcost.c,SnippetPropFreeRedcost}
 *
 * If you have allocated memory for fields in your propagator data, remember to free this memory
 * before freeing the propagator data itself.
 * If you are using the C++ wrapper class, this method is not available.
 * Instead, just use the destructor of your class to free the member variables of your class.
 *
 * @subsection PROPINIT
 *
 * The PROPINIT callback is executed after the problem is transformed.  The propagator may, e.g., use this call to
 * initialize its propagator data.
 *
 * @subsection PROPCOPY
 *
 * The PROPCOPY callback is executed when a SCIP instance is copied, e.g. to
 * solve a sub-SCIP. By
 * defining this callback as
 * <code>NULL</code> the user disables the execution of the specified
 * propagator for all copied SCIP instances. This may deteriorate the performance
 * of primal heuristics using sub-SCIPs.
 *
 * @subsection PROPEXIT
 *
 * The PROPEXIT callback is executed before the transformed problem is freed.
 * In this method, the propagator should free all resources that have been allocated for the solving process in PROPINIT.
 *
 * @subsection PROPINITPRE
 *
 * The PROPINITPRE callback is executed before the preprocessing is started, even if presolving is turned off.
 * The propagator may use this call to initialize its presolving data before the presolving process begins.
 *
 * @subsection PROPEXITPRE
 *
 * The PROPEXITPRE callback is executed after the preprocessing has been finished, even if presolving is turned off.
 * The propagator may use this call, e.g., to clean up its presolving data.
 * Besides clean up, no time consuming operations should be done.
 *
 * @subsection PROPINITSOL
 *
 * The PROPINITSOL callback is executed when the presolving is finished and the branch-and-bound process is about to
 * begin.
 * The propagator may use this call to initialize its branch-and-bound specific data.
 *
 * @subsection PROPEXITSOL
 *
 * The PROPEXITSOL callback is executed before the branch-and-bound process is freed.
 * The propagator should use this call to clean up its branch-and-bound data.
 *
 * @subsection PROPPRESOL
 *
 * Seaches for domain propagations, analogous to the \ref PROPEXEC callback.
 * However, this callback is called during preprocessing.
 *
 * To inform SCIP that the presolving method found a reduction the result pointer has to be set in a proper way.
 * The following options are possible:
 *
 *  - SCIP_UNBOUNDED  : at least one variable is not bounded by any constraint in objective direction
 *  - SCIP_CUTOFF     : at least one domain reduction that renders the problem infeasible has been found
 *  - SCIP_SUCCESS    : the presolver found a domain reduction
 *  - SCIP_DIDNOTFIND : the presolver searched, but did not find a presolving change
 *  - SCIP_DIDNOTRUN  : the presolver was skipped
 *  - SCIP_DELAYED    : the presolver was skipped, but should be called again
 *
 *
 * Please see also the @ref PROP_ADDITIONALPROPERTIES section to learn about the properties
 * PROP_PRESOLTIMING and PROP_PRESOL_MAXROUNDS, which influence the behaviour of SCIP
 * calling PROPPRESOL.
 *
 */

/*--+----1----+----2----+----3----+----4----+----5----+----6----+----7----+----8----+----9----+----0----+----1----+----2*/

/**@page BRANCH How to add branching rules
 *
 * Branching rules are used to split the problem at the current node into smaller subproblems. Branching rules can be called at three
 * different occasions, which is why they have three different execution methods (see \ref
 * BRANCHRULE_ADDITIONALCALLBACKS).  Branching is performed if:
 * - the LP solution of the current problem is fractional. In this case, the integrality constraint handler calls the
 *   \ref BRANCHEXECLP methods of the branching rules.
 * - the list of external branching candidates is not empty. This will only be the case if branching candidates were added
 *   by a user's \ref RELAX "relaxation handler" or \ref CONS "constraint handler" plugin, calling SCIPaddExternBranchCand().
 *   These branching candidates should be processed by the \ref BRANCHEXECEXT method.
 * - if an integral solution violates one or more constraints and this infeasibility could not be resolved in the callback methods
 *   \ref CONSENFOLP and \ref CONSENFOPS of the corresponding constraint handlers. In this case, the \ref BRANCHEXECPS method will be called. This is the
 *   standard case, if you use SCIP as a pure CP or SAT solver. If the LP or any other type of relaxation is used, then
 *   branching on pseudo solutions works as a last resort.
 *
 * The idea of branching rules is to take a global view on the problem. In contrast, branching paradigms which are
 * specific to one type of constraint are best implemented within the enforcement callbacks of your constraint handler.
 * See, e.g., the constraint specific branching rules provided by the constraint handlers for special ordered sets
 * (src/scip/cons_sos{1,2}.c)).
 * \n
 * All branching rules that come with the default distribution of SCIP create two subproblems by splitting a single
 * variable's domain.  It is, however, fully supported to implement much more general branching schemes, for example by
 * creating more than two subproblems, or by adding additional constraints to the subproblems instead of tightening the
 * domains of the variables.
 * \n
 * A complete list of all branching rules contained in this release can be found \ref BRANCHINGRULES "here".
 *
 * We now explain how users can add their own branching rules.  Take the most infeasible LP branching rule
 * (src/scip/branch_mostinf.c) as an example.  As all other default plugins, it is written in C. C++ users can easily
 * adapt the code by using the scip::ObjBranchrule wrapper base class and implement the scip_...() virtual methods instead of
 * the SCIP_DECL_BRANCH... callback methods.
 *
 * Additional documentation for the callback methods of a branching rule can be found in the file type_branch.h.
 *
 * Here is what you have to do to implement a branching rule:
 * -# Copy the template files src/scip/branch_xyz.c and src/scip/branch_xyz.h into files named
 *    "branch_mybranchingrule.c" and "branch_mybranchingrule.h".
 *    \n
 *    Make sure to adjust your Makefile such that these files are compiled and linked to your project.
 * -# Use SCIPincludeBranchruleMybranchingrule() in order to include the branching rule into your SCIP instance,
 *    e.g., in the main file of your project (see, e.g., src/cmain.c in the Binpacking example).
 * -# Open the new files with a text editor and replace all occurrences of "xyz" by "mybranchingrule".
 * -# Adjust the properties of the branching rule (see \ref BRANCHRULE_PROPERTIES).
 * -# Define the branching rule data (see \ref BRANCHRULE_DATA). This is optional.
 * -# Implement the interface methods (see \ref BRANCHRULE_INTERFACE).
 * -# Implement the fundamental callback methods (see \ref BRANCHRULE_FUNDAMENTALCALLBACKS).
 * -# Implement the additional callback methods (see \ref BRANCHRULE_ADDITIONALCALLBACKS). This is optional.
 *
 *
 * @section BRANCHRULE_PROPERTIES Properties of a Branching Rule
 *
 * At the top of the new file "branch_mybranchingrule.c" you can find the branching rule properties.
 * These are given as compiler defines.
 * In the C++ wrapper class, you have to provide the branching rule properties by calling the constructor
 * of the abstract base class scip::ObjBranchrule from within your constructor.
 * The properties you have to set have the following meaning:
 *
 * \par BRANCHRULE_NAME: the name of the branching rule.
 * This name is used in the interactive shell to address the branching rule.
 * Additionally, if you are searching for a branching rule with SCIPfindBranchrule(), this name is looked up.
 * Names have to be unique: no two branching rules may have the same name.
 *
 * \par BRANCHRULE_DESC: the description of the branching rule.
 * This string is printed as a description of the branching rule in the interactive shell.
 *
 * \par BRANCHRULE_PRIORITY: the default value for the priority of the branching rule.
 * In the subproblem processing, the branching rules are called in decreasing order of their priority until
 * one succeeded to branch. Since most branching rules are able to generate a branching in all situations,
 * only the rule of highest priority is used. In combination with the BRANCHRULE_MAXDEPTH and
 * BRANCHRULE_MAXBOUNDDIST settings, however, interesting strategies can be easily employed. For example,
 * the user can set the priority of the "full strong branching" strategy to the highest value and assign the
 * second highest value to the "reliable pseudo cost" rule. If (s)he also sets the maximal depth for the
 * "full strong branching" to 5, in the top 5 depth levels of the search tree the "full strong branching" is
 * applied, while in the deeper levels "reliable pseudo cost branching" is used.
 * \n
 * Note that the BRANCHRULE_PRIORITY property only specifies the default value of the priority. The user can
 * change this value arbitrarily.
 *
 * \par BRANCHRULE_MAXDEPTH: the default value for the maximal depth level of the branching rule.
 * This parameter denotes the maximal depth level in the branch-and-bound tree up to which the branching method of the
 * branching rule will be applied. Use -1 for no limit.
 * \n
 * Note that this property only specifies the default value. The user can change this value arbitrarily.
 *
 * \par BRANCHRULE_MAXBOUNDDIST: the default value for the maximal relative distance from current node's dual bound to primal bound compared to best node's dual bound for applying branching.
 * At the current branch-and-bound node, the relative distance from its dual bound (local dual bound)
 * to the primal bound compared to the best node's dual bound (global dual bound) is considered. The branching method of
 * the branching rule will only be applied at the node if this relative distance does not exceed BRANCHRULE_MAXBOUNDDIST.
 * \n
 * For example, if the global dual bound is 50 and the primal bound is 60, BRANCHRULE_MAXBOUNDDIST = 0.25 means that
 * branching is only applied if the current node's dual bound is in the first quarter of the interval [50,60], i.e., if it
 * is less than or equal to 52.5. In particular, the values 0.0 and 1.0 mean that the branching rule is applied at the
 * current best node only or at all nodes, respectively.
 * \n
 * Note that the BRANCHRULE_MAXBOUNDDIST property only specifies the default value of the maximal bound distance.
 * The user can change this value arbitrarily.
 *
 *
 * @section BRANCHRULE_DATA Branching Rule Data
 *
 * Below the header "Data structures" you can find a struct which is called "struct SCIP_BranchruleData".
 * In this data structure, you can store the data of your branching rule. For example, you should store the adjustable
 * parameters of the branching rule in this data structure.
 * If you are using C++, you can add branching rule data as usual as object variables to your class.
 * \n
 * Defining branching rule data is optional. You can leave the struct empty.
 *
 *
 * @section BRANCHRULE_INTERFACE Interface Methods
 *
 * At the bottom of "branch_mybranchingrule.c", you can find the interface method SCIPincludeBranchruleMybranchingrule(),
 * which also appears in "branch_mybranchingrule.h"
 * SCIPincludeBranchruleMybranchingrule() is called by the user, if (s)he wants to include the branching rule,
 * i.e., if (s)he wants to use the branching rule in his/her application.
 *
 * This method only has to be adjusted slightly.
 * It is responsible for notifying SCIP of the presence of the branching rule. For this, you can either call
 * SCIPincludeBranchrule(),
 * or SCIPincludeBranchruleBasic() since SCIP version 3.0. In the latter variant, \ref BRANCHRULE_ADDITIONALCALLBACKS "additional callbacks"
 * must be added via setter functions as, e.g., SCIPsetBranchruleCopy(). We recommend this latter variant because
 * it is more stable towards future SCIP versions which might have more callbacks, whereas source code using the first
 * variant must be manually adjusted with every SCIP release containing new callbacks for branchrule in order to compile.
 *
 *
 * If you are using branching rule data, you have to allocate the memory for the data at this point.
 * You can do this by calling:
 * \code
 * SCIP_CALL( SCIPallocBlockMemory(scip, &branchruledata) );
 * \endcode
 * You also have to initialize the fields in struct SCIP_BranchruleData afterwards.
 *
 * You may also add user parameters for your branching rule, see the method SCIPincludeBranchruleRelpscost() in
 * src/scip/branch_relpscost.c for an example.
 *
 *
 * @section BRANCHRULE_FUNDAMENTALCALLBACKS Fundamental Callback Methods of a Branching Rule
 *
 * Branching rules do not have any fundamental callback methods, i.e., all callback methods are optional.
 * In most cases, however, you want to implement the \ref BRANCHEXECLP method and sometimes the \ref BRANCHEXECPS method.
 *
 *
 * @section BRANCHRULE_ADDITIONALCALLBACKS Additional Callback Methods of a Branching Rule
 *
 * The additional callback methods do not need to be implemented in every case. However, some of them have to be
 * implemented for most applications, they can be used, for example, to initialize and free private data.
 * Additional callbacks can either be passed directly with SCIPincludeBranchrule() to SCIP or via specific
 * <b>setter functions</b> after a call of SCIPincludeBranchruleBasic(), see also @ref BRANCHRULE_INTERFACE.
 *
 * The most important callback methods are the \ref BRANCHEXECLP, \ref BRANCHEXECEXT,
 * and \ref BRANCHEXECPS methods, which perform the actual task of generating a branching.
 *
 * Additional documentation for the callback methods can be found in type_branch.h.
 *
 * @subsection BRANCHEXECLP
 *
 * The BRANCHEXECLP callback is executed during node processing if a fractional LP solution is available. It should
 * split the current problem into smaller subproblems. Usually, the branching is done in a way such that the current
 * fractional LP solution is no longer feasible in the relaxation of the subproblems.  It is, however, possible to
 * create a child node for which the fractional LP solution is still feasible in the relaxation, for example, by
 * branching on a variable with integral LP value.  In every case, you have to make sure that each subproblem is a
 * proper restriction of the current problem.  Otherwise, you risk to produce an infinite path in the search tree.
 *
 * The user gains access to the branching candidates, i.e., to the fractional variables, and their LP solution values by
 * calling the method SCIPgetLPBranchCands(). Furthermore, SCIP provides two methods for performing the actual
 * branching, namely SCIPbranchVar() and SCIPcreateChild().
 *
 * Given an integral variable \f$x\f$ with fractional LP solution value \f$x^*\f$, the method SCIPbranchVar() creates
 * two child nodes; one contains the bound \f$x \le \lfloor x^* \rfloor\f$ and the other one contains the bound \f$x \ge
 * \lceil x^* \rceil\f$, see the BRANCHEXECLP callback in src/scip/branch_mostinf.c for an example. In addition, if a
 * proven lower objective bound of a created child node is known, like after strong branching has been applied, the user
 * may call the method SCIPupdateNodeLowerbound() in order to update the child node's lower bound.
 *
 * Please also see the \ref BRANCHEXEC "further information for the three execution methods".
 *
 * @subsection BRANCHEXECEXT
 *
 * The BRANCHEXECEXT callback is executed during node processing if no LP solution is available and the list of
 * external branching candidates is not empty. It should split the current problem into smaller subproblems. If you
 * do not use relaxation handlers or constraints handlers that provide external branching candidates, you do not need to
 * implement this callback.
 *
 * In contrast to the LP branching candidates and the pseudo branching candidates, the list of external branching
 * candidates will not be generated automatically. The user has to add all variables to the list by calling
 * SCIPaddExternBranchCand() for each of them. Usually, this will happen in the execution method of a relaxation handler or in the
 * enforcement methods of a constraint handler.
 *
 * The user gains access to these branching candidates by calling the method SCIPgetExternBranchCands(). Furthermore,
 * SCIP provides two methods for performing the actual branching with a given solution value, namely SCIPbranchVarVal()
 * and SCIPcreateChild(). SCIPbranchVarVal() allows users to specify the branching point for a variable in contrast to
 * SCIPbranchVar(), which will always use the current LP or pseudo solution.
 *
 * This paragraph contains additional information regarding how the method SCIPbranchVarVal() works. For external branching candidates,
 * there are three principle possibilities:
 * - Given a continuous variable \f$x\f$ with solution value \f$x^*\f$, the method SCIPbranchVarVal() creates
 *   two child nodes; one contains the bound \f$x \le x^* \f$ and the other one contains the bound \f$x \ge x^* \f$.
 * - Given an integer variable \f$x\f$ with fractional solution value \f$x^*\f$, the method
 *   SCIPbranchVarVal() creates two child nodes; one contains the bound \f$x \le \lfloor x^* \rfloor\f$ and the other
 *   one contains the bound \f$x \ge \lceil x^* \rceil\f$.
 * - Given an integer variable \f$x\f$ with integral solution value \f$x^*\f$, the method SCIPbranchVarVal()
 *   creates three child nodes; one contains the bound \f$x \le x^* -1\f$, one contains the bound \f$x \ge x^* +1\f$,
 *   one contains the fixing \f$x = x^*\f$.
 *
 * See the BRANCHEXECEXT callback in src/scip/branch_random.c for an example. In addition, if a proven lower bound of a
 * created child node is known the user may call the method SCIPupdateNodeLowerbound() in order to update the child
 * node's lower bound.
 *
 * Please also see the \ref BRANCHEXEC "further information for the three execution methods".
 *
 * @subsection BRANCHEXECPS
 *
 * The BRANCHEXECPS callback is executed during node processing if no LP solution is available and at least one of the
 * integer variables is not yet fixed. It should split the current problem into smaller subproblems. PS stands for
 * pseudo solution which is the vector of all variables set to their locally best (w.r.t. the objective function)
 * bounds.
 *
 * The user gains access to the branching candidates, i.e., to the non-fixed integer variables, by calling the method
 * SCIPgetPseudoBranchCands(). Furthermore, SCIP provides two methods for performing the actual branching, namely
 * SCIPbranchVar() and SCIPcreateChild().
 *
 * Given an integer variable \f$x\f$ with bounds \f$[l,u]\f$ and not having solved the LP, the method SCIPbranchVar()
 * creates two child nodes:
 * - If both bounds are finite, then the two children will contain the domain reductions \f$x \le x^*\f$, and \f$x \ge
 *   x^*+1\f$ with \f$x^* = \lfloor \frac{l + u}{2}\rfloor\f$. The current pseudo solution will remain feasible in one
 *   of the branches, but the hope is that halving the domain's size leads to good propagations.
 * - If only one of the bounds is finite, the variable will be fixed to that bound in one of the child nodes. In the
 *   other child node, the bound will be shifted by one.
 * - If both bounds are infinite, three children will be created: \f$x \le 1\f$, \f$x \ge 1\f$, and \f$x = 0\f$.

 *
 * See the BRANCHEXECPS callback in src/scip/branch_random.c for an example. In addition, if a proven lower bound of a
 * created child node is known, the user may call the method SCIPupdateNodeLowerbound() in order to update the child
 * node's lower bound.
 *
 * Please also see the \ref BRANCHEXEC "further information for the three execution methods".
 *
 * @subsection BRANCHEXEC Further information for the three execution methods
 *
 * In order to apply more general branching schemes, one should use the method SCIPcreateChild().
 * After having created a child node, the additional restrictions of the child node have to be added with calls to
 * SCIPaddConsNode(), SCIPchgVarLbNode(), or SCIPchgVarUbNode().
 * \n
 * In the method SCIPcreateChild(), the branching rule has to assign two values to the new nodes: a node selection
 * priority for each node and an estimate for the objective value of the best feasible solution contained in the subtree
 * after applying the branching. If the method SCIPbranchVar() is used, these values are automatically assigned. For
 * variable based branching schemes, one might use the methods SCIPcalcNodeselPriority() and the method
 * SCIPcalcChildEstimate().
 *
 * In some cases, the branching rule can tighten the current subproblem instead of producing a branching. For example,
 * strong branching might have proven that rounding up a variable would lead to an infeasible LP relaxation and thus,
 * the variable must be rounded down. Therefore, the BRANCHEXECLP, BRANCHEXECPS and BRANCHEXECREL callbacks may also
 * produce domain reductions or add additional constraints to the current subproblem.
 *
 * The execution callbacks have the following options:
 *  - detecting that the node is infeasible and can be cut off (result SCIP_CUTOFF)
 *  - adding an additional constraint (e.g. a conflict constraint) (result SCIP_CONSADDED; note that this action
 *    must not be performed if the input "allowaddcons" is FALSE)
 *  - reducing the domain of a variable such that the current LP solution becomes infeasible (result SCIP_REDUCEDDOM)
 *  - applying a branching (result SCIP_BRANCHED)
 *  - stating that the branching rule was skipped (result SCIP_DIDNOTRUN).
 *
 * Only the BRANCHEXECLP callback has the possibility to add a cutting plane to the LP (result SCIP_SEPARATED).
 *
 * @subsection BRANCHFREE
 *
 * If you are using branching rule data, you have to implement this method in order to free the branching rule data.
 * This can be done by the following procedure:
 *
 * @refsnippet{src/scip/branch_random.c,SnippetBranchFreeRandom}
 *
 * If you have allocated memory for fields in your branching rule data, remember to free this memory
 * before freeing the branching rule data itself.
 * If you are using the C++ wrapper class, this method is not available.
 * Instead, just use the destructor of your class to free the member variables of your class.
 *
 * @subsection BRANCHINIT
 *
 * The BRANCHINIT callback is executed after the problem is transformed.
 * The branching rule may, e.g., use this call to initialize its branching rule data.
 *
 * @subsection BRANCHCOPY
 *
 * The BRANCHCOPY callback is executed when a SCIP instance is copied, e.g. to
 * solve a sub-SCIP. By
 * defining this callback as
 * <code>NULL</code> the user disables the execution of the specified
 * branching rule for all copied SCIP instances. This may deteriorate the performance
 * of primal heuristics using sub-SCIPs.
 *
 * @subsection BRANCHEXIT
 *
 * The BRANCHEXIT callback is executed before the transformed problem is freed.
 * In this method, the branching rule should free all resources that have been allocated for the solving process in
 * BRANCHINIT.
 *
 * @subsection BRANCHINITSOL
 *
 * The BRANCHINITSOL callback is executed when the presolving is finished and the branch-and-bound process is about to
 * begin.
 * The branching rule may use this call to initialize its branch-and-bound specific data.
 *
 * @subsection BRANCHEXITSOL
 *
 * The BRANCHEXITSOL callback is executed before the branch-and-bound process is freed.
 * The branching rule should use this call to clean up its branch-and-bound data.
 */

/*--+----1----+----2----+----3----+----4----+----5----+----6----+----7----+----8----+----9----+----0----+----1----+----2*/

/**@page NODESEL How to add node selectors
 *
 * Node selectors are used to decide which of the leaves in the current branching tree is selected as next subproblem
 * to be processed. The ordering relation of the tree's leaves for storing them in the leaf priority queue is also
 * defined by the node selectors.
 * \n
 * A complete list of all node selectors contained in this release can be found \ref NODESELECTORS "here".
 *
 * We now explain how users can add their own node selectors.
 * Take the node selector for depth first search (src/scip/nodesel_dfs.c) as an example.
 * As all other default plugins, it is written in C. C++ users can easily adapt the code by using the scip::ObjNodesel wrapper
 * base class and implement the scip_...() virtual methods instead of the SCIP_DECL_NODESEL... callback methods.
 *
 * Additional documentation for the callback methods of a node selector can be found in the file type_nodesel.h.
 *
 * Here is what you have to do to implement a node selector:
 * -# Copy the template files src/scip/nodesel_xyz.c and src/scip/nodesel_xyz.h into files named "nodesel_mynodeselector.c"
 *    and "nodesel_mynodeselector.h".
 *    \n
 *    Make sure to adjust your Makefile such that these files are compiled and linked to your project.
 * -# Use SCIPincludeNodeselMynodeselector() in oder to include the node selector into your SCIP instance,
 *    e.g., in the main file of your project (see, e.g., src/cmain.c in the Binpacking example).
 * -# Open the new files with a text editor and replace all occurrences of "xyz" by "mynodeselector".
 * -# Adjust the properties of the node selector (see \ref NODESEL_PROPERTIES).
 * -# Define the node selector data (see \ref NODESEL_DATA). This is optional.
 * -# Implement the interface methods (see \ref NODESEL_INTERFACE).
 * -# Implement the fundamental callback methods (see \ref NODESEL_FUNDAMENTALCALLBACKS).
 * -# Implement the additional callback methods (see \ref NODESEL_ADDITIONALCALLBACKS). This is optional.
 *
 *
 * @section NODESEL_PROPERTIES Properties of a Node Selector
 *
 * At the top of the new file "nodesel_mynodeselector.c" you can find the node selector properties.
 * These are given as compiler defines.
 * In the C++ wrapper class, you have to provide the node selector properties by calling the constructor
 * of the abstract base class scip::ObjNodesel from within your constructor.
 * The properties you have to set have the following meaning:
 *
 * \par NODESEL_NAME: the name of the node selector.
 * This name is used in the interactive shell to address the node selector.
 * Additionally, if you are searching for a node selector with SCIPfindNodesel(), this name is looked up.
 * Names have to be unique: no two node selectors may have the same name.
 *
 * \par NODESEL_DESC: the description of the node selector.
 * This string is printed as a description of the node selector in the interactive shell.
 *
 * \par NODESEL_STDPRIORITY: the default priority of the node selector in the standard mode.
 * The first step of each iteration of the main solving loop is the selection of the next subproblem to be processed.
 * The node selector of highest priority (the active node selector) is called to do this selection.
 * In particular, if you implemented your own node selector plugin which you want to be applied, you should choose a priority
 * which is greater then all priorities of the SCIP default node selectors.
 * Note that SCIP has two different operation modes: the standard mode and the memory saving mode. If the memory
 * limit - given as a parameter by the user - is almost reached, SCIP switches from the standard mode to the memory saving
 * mode in which different priorities for the node selectors are applied. NODESEL_STDPRIORITY is the priority of the
 * node selector used in the standard mode.
 * \n
 * Note that this property only defines the default value of the priority. The user may change this value arbitrarily by
 * adjusting the corresponding parameter setting.
 *
 * \par NODESEL_MEMSAVEPRIORITY: the default priority of the node selector in the memory saving mode.
 * The priority NODESEL_MEMSAVEPRIORITY of the node selector has the same meaning as the priority NODESEL_STDPRIORITY, but
 * is used in the memory saving mode.
 * Usually, you want the best performing node selector, for example best estimate search, to have maximal
 * standard priority, while you want a node selector which tends to keep the growth of the search tree limited, for example
 * depth first search, to have maximal memory saving priority.
 * \n
 * Note that this property only defines the default value of the priority. The user may change this value arbitrarily by
 * adjusting the corresponding parameter setting.
 *
 *
 * @section NODESEL_DATA Node Selector Data
 *
 * Below the header "Data structures" you can find a struct which is called "struct SCIP_NodeselData".
 * In this data structure, you can store the data of your node selector. For example, you should store the adjustable
 * parameters of the node selector in this data structure.
 * If you are using C++, you can add node selector data as usual as object variables to your class.
 * \n
 * Defining node selector data is optional. You can leave the struct empty.
 *
 *
 * @section NODESEL_INTERFACE Interface Methods
 *
 * At the bottom of "nodesel_mynodeselector.c", you can find the interface method SCIPincludeNodeselMynodeselector(),
 * which also appears in "nodesel_mynodeselector.h"
 * SCIPincludeNodeselMynodeselector() is called by the user, if (s)he wants to include the node selector,
 * i.e., if (s)he wants to use the node selector in his/her application.
 *
 * This method only has to be adjusted slightly.
 * It is responsible for notifying SCIP of the presence of the node selector. For this, you can either call
 * SCIPincludeNodesel(),
 * or SCIPincludeNodeselBasic() since SCIP version 3.0. In the latter variant, \ref NODESEL_ADDITIONALCALLBACKS "additional callbacks"
 * must be added via setter functions as, e.g., SCIPsetNodeselCopy(). We recommend this latter variant because
 * it is more stable towards future SCIP versions which might have more callbacks, whereas source code using the first
 * variant must be manually adjusted with every SCIP release containing new callbacks for node selectors in order to compile.
 *
 *
 * If you are using node selector data, you have to allocate the memory for the data at this point.
 * You can do this by calling:
 * \code
 * SCIP_CALL( SCIPallocBlockMemory(scip, &nodeseldata) );
 * \endcode
 * You also have to initialize the fields in struct SCIP_NodeselData afterwards.
 *
 * You may also add user parameters for your node selector, see the method SCIPincludeNodeselRestartdfs() in
 * src/scip/nodesel_restartdfs.c for an example.
 *
 *
 * @section NODESEL_FUNDAMENTALCALLBACKS Fundamental Callback Methods of a Node Selector
 *
 * The fundamental callback methods of the plugins are the ones that have to be implemented in order to obtain
 * an operational algorithm.
 * They are passed together with the node selector itself to SCIP using SCIPincludeNodesel() or SCIPincludeNodeselBasic(),
 * see @ref NODESEL_INTERFACE.
 *
 * Node selector plugins have two fundamental callback methods, namely the NODESELSELECT method and the NODESELCOMP method.
 * These methods have to be implemented for every node selector; the other callback methods are optional.
 * They implement the two requirements every node selector has to fulfill: Selecting a node from the queue to be processed
 * next and, given two nodes, deciding which of both is favored by the node selector's selection rule. The first
 * task is implemented in the NODESELSELECT callback, the second one in the NODESELCOMP callback.
 * In the C++ wrapper class scip::ObjNodesel, the scip_select() method and the scip_comp() method (which correspond to the
 * NODESELSELECT callback and the NODESELCOMP callback, respectively) are virtual abstract member functions.
 * You have to implement them in order to be able to construct an object of your node selector class.
 *
 * Additional documentation for the callback methods can be found in type_nodesel.h.
 *
 * @subsection NODESELSELECT
 *
 * The NODESELSELECT callback is the first method called in each iteration in the main solving loop. It should decide
 * which of the leaves in the current branching tree is selected as the next subproblem to be processed.
 * It can arbitrarily decide between all leaves stored in the tree, but for performance reasons,
 * the current node's children and siblings are often treated different from the remaining leaves.
 * This is mainly due to the warm start capabilities of the simplex algorithm and the expectation that the bases of
 * neighboring vertices in the branching tree very similar.
 * The node selector's choice of the next node to process can
 * have a large impact on the solver's performance, because it influences the finding of feasible solutions and the
 * development of the global dual bound.
 *
 * Besides the ranking of the node selector, every node gets assigned a node selection priority by the branching rule
 * that created the node. See the \ref BRANCHEXECLP and \ref BRANCHEXECPS callbacks of the branching rules for details.
 * For example, the node where the branching went in the same way as the deviation from the branching variable's
 * root solution could be assigned a higher priority than the node where the branching went in the opposite direction.
 *
 * The following methods provide access to the various types of leaf nodes:
 * - SCIPgetPrioChild() returns the child of the current node with the largest node selection priority, as assigned by the
 *   branching rule.
 *   If no child is available (for example, because the current node was pruned), a NULL pointer is returned.
 * - SCIPgetBestChild() returns the best child of the current node with respect to the node selector's ordering relation as
 *   defined by the \ref NODESELCOMP callback. If no child is available, a NULL pointer is returned.
 * - SCIPgetPrioSibling() returns the sibling of the current node with the largest node selection priority.
 *   If no sibling is available (for example, because all siblings of the current node have already been processed), a NULL
 *   pointer is returned.
 *   Note that in binary branching every node has at most one sibling, but since SCIP supports arbitrary branching rules,
 *   this might not always be the case.
 * - SCIPgetBestSibling() returns the best sibling of the current node with respect to the node selector's ordering relation
 *   as defined by the \ref NODESELCOMP callback. If no sibling is available, a NULL pointer is returned.
 * - SCIPgetBestNode() returns the best leaf from the tree (children, siblings, or other leaves) with respect to the node
 *   selector's ordering relation as defined by the \ref NODESELCOMP callback. If no open leaf exists, a NULL pointer is
 *   returned. In this case, the optimization is finished, and the node selector should return a NULL pointer as 'selnode'.
 * - SCIPgetBestboundNode() returns a leaf from the tree (children, siblings, or other leaves) with the smallest lower (dual)
 *   objective bound. If the queue is empty, a NULL pointer is returned. In this case, the optimization is finished, and the
 *   node selector should return a NULL pointer as 'selnode'.
 *
 *
 * @subsection NODESELCOMP
 *
 * The NODESELCOMP callback is called to compare two leaves of the current branching tree (say node 1 and node 2)
 * regarding their ordering relation.
 *
 * The NODESELCOMP should return the following values:
 *  - value < 0, if node 1 comes before (is better than) node 2
 *  - value = 0, if both nodes are equally good
 *  - value > 0, if node 1 comes after (is worse than) node 2.
 *
 * @section NODESEL_ADDITIONALCALLBACKS Additional Callback Methods of a Node Selector
 *
 * The additional callback methods do not need to be implemented in every case. However, some of them have to be
 * implemented for most applications, they can be used, for example, to initialize and free private data.
 * Additional callbacks can either be passed directly with SCIPincludeNodesel() to SCIP or via specific
 * <b>setter functions</b> after a call of SCIPincludeNodeselBasic(), see also @ref NODESEL_INTERFACE.
 *
 * @subsection NODESELFREE
 *
 * If you are using node selector data, you have to implement this method in order to free the node selector data.
 * This can be done by the following procedure:
 *
 * @refsnippet{src/scip/nodesel_bfs.c,SnippetNodeselFreeBfs}
 *
 * If you have allocated memory for fields in your node selector data, remember to free this memory
 * before freeing the node selector data itself.
 * If you are using the C++ wrapper class, this method is not available.
 * Instead, just use the destructor of your class to free the member variables of your class.
 *
 * @subsection NODESELINIT
 *
 * The NODESELINIT callback is executed after the problem is transformed.
 * The node selector may, e.g., use this call to initialize its node selector data.
 *
 * @subsection NODESELCOPY
 *
 * The NODESELCOPY callback is executed when a SCIP instance is copied, e.g. to
 * solve a sub-SCIP. By
 * defining this callback as
 * <code>NULL</code> the user disables the execution of the specified
 * node selector for all copied SCIP instances. This may deteriorate the performance
 * of primal heuristics using sub-SCIPs.
 *
 * @subsection NODESELEXIT
 *
 * The NODESELEXIT callback is executed before the transformed problem is freed.
 * In this method, the node selector should free all resources that have been allocated for the solving process
 * in NODESELINIT.
 *
 * @subsection NODESELINITSOL
 *
 * The NODESELINITSOL callback is executed when the presolving is finished and the branch-and-bound process is about to
 * begin.
 * The node selector may use this call to initialize its branch-and-bound specific data.
 *
 * @subsection NODESELEXITSOL
 *
 * The NODESELEXITSOL callback is executed before the branch-and-bound process is freed.
 * The node selector should use this call to clean up its branch-and-bound data.
 */


/*--+----1----+----2----+----3----+----4----+----5----+----6----+----7----+----8----+----9----+----0----+----1----+----2*/

/**@page HEUR How to add primal heuristics
 *
 * Feasible solutions can be found in two different ways during the traversal of the branch-and-bound tree. On one
 * hand, the solution of a node's relaxation may be feasible with respect to the constraints (including the integrality).
 * On the other hand, feasible solutions can be discovered by primal heuristics.
 * \n
 * A complete list of all primal heuristics contained in this release can be found \ref PRIMALHEURISTICS "here".
 * \n
 * Diving heuristics are primal heuristics that explore an auxiliary search tree in a depth-first manner. Since SCIP
 * version 3.2, it is easy to integrate further diving heuristics by using a special controller for the scoring,
 * see \ref DIVINGHEUR "here" for information on how to implement a diving heuristic.
 * \n
 * We now explain how users can add their own primal heuristics.
 * Take the simple and fast LP rounding heuristic (src/scip/heur_simplerounding.c) as an example.
 * The idea of simple rounding is to iterate over all fractional variables of an LP solution and round them down,
 * if the variables appears only with nonnegative coefficients in the system Ax <= b and round them up if
 * the variables appears only with nonpositive coefficients.
 * If one of both conditions applies for each of the fractional variables, this will give a feasible solution.
 * As all other default plugins, it is written in C. C++ users can easily adapt the code by using the scip::ObjHeur wrapper
 * base class and implement the scip_...() virtual methods instead of the SCIP_DECL_HEUR... callback methods.
 *
 * Additional documentation for the callback methods of a primal heuristic can be found in the file type_heur.h.
 *
 * Here is what you have to do to implement a primal heuristic:
 * -# Copy the template files src/scip/heur_xyz.c and src/scip/heur_xyz.h into files named "heur_myheuristic.c"
 *    and "heur_myheuristic.h".
 *    \n
 *    Make sure to adjust your Makefile such that these files are compiled and linked to your project.
 * -# Use SCIPincludeHeurMyheuristic() in order to include the heuristic into your SCIP instance,
 *    e.g., in the main file of your project (see, e.g., src/cmain.c in the Binpacking example).
 * -# Open the new files with a text editor and replace all occurrences of "xyz" by "myheuristic".
 * -# Adjust the properties of the primal heuristic (see \ref HEUR_PROPERTIES).
 * -# Define the primal heuristic data (see \ref HEUR_DATA). This is optional.
 * -# Implement the interface methods (see \ref HEUR_INTERFACE).
 * -# Implement the fundamental callback methods (see \ref HEUR_FUNDAMENTALCALLBACKS).
 * -# Implement the additional callback methods (see \ref HEUR_ADDITIONALCALLBACKS). This is optional.
 *
 *
 * @section HEUR_PROPERTIES Properties of a Primal Heuristic
 *
 * At the top of the new file "heur_myheuristic.c" you can find the primal heuristic properties.
 * These are given as compiler defines.
 * In the C++ wrapper class, you have to provide the primal heuristic properties by calling the constructor
 * of the abstract base class scip::ObjHeur from within your constructor.
 * Of course, all of them are of relevant, but the most important ones for controlling the performance
 * are usually HEUR_FREQ and HEUR_TIMING.
 * The properties you have to set have the following meaning:
 *
 * \par HEUR_NAME: the name of the primal heuristic.
 * This name is used in the interactive shell to address the primal heuristic.
 * Additionally, if you are searching for a primal heuristic with SCIPfindHeur(), this name is looked up.
 * Names have to be unique: no two primal heuristics may have the same name.
 *
 * \par HEUR_DESC: the description of the primal heuristic.
 * This string is printed as a description of the primal heuristic in the interactive shell when you call "display heuristics".
 *
 * \par HEUR_DISPCHAR: the display character of the primal heuristic.
 * In the interactive shell, this character is printed in the first column of a status information row, if the primal
 * heuristic found the feasible solution belonging to the primal bound. Note that a star '*' stands for an integral
 * LP-relaxation.
 * In order to avoid confusion, display characters should be unique: no two primal heuristics should have the same display character.
 * You can get a list of all primal heuristics along with their display characters by entering "display heuristics" in the
 * SCIP interactive shell.
 *
 * \par HEUR_PRIORITY: the priority of the primal heuristic.
 * At each of the different entry points of the primal heuristics during the solving process (see HEUR_TIMING), they are
 * called in decreasing order of their priority.
 * \n
 * The priority of a primal heuristic should be set according to the complexity of the heuristic and the likelihood to find
 * feasible solutions: primal heuristics that provide fast algorithms that often succeed in finding a feasible solution should have
 * a high priority (like simple rounding). In addition, the interaction between different types of primal heuristics should be taken into account.
 * For example, improvement heuristics, which try to generate improved solutions by inspecting one or more of the feasible
 * solutions that have already been found, should have a low priority (like Crossover which by default needs at least 3 feasible solutions).
 *
 * \par HEUR_FREQ: the default frequency for executing the primal heuristic.
 * The frequency together with the frequency offset (see HEUR_FREQOFS) defines the depth levels at which the execution
 * method of the primal heuristic \ref HEUREXEC is called. For example, a frequency of 7 together with a frequency offset
 * of 5 means, that the \ref HEUREXEC callback is executed for subproblems that are in depth 5, 12, 19, ... of the branching tree. A
 * frequency of 0 together with a frequency offset of 3 means, that the execution method is only called at those nodes that are in
 * depth level 3 (i.e., at most for \f$2^3 = 8\f$ nodes if binary branching is applied).
 * Typical cases are: A frequency of 0 and an offset of 0 which means that
 * the heuristic is only called at the root node and a frequency of -1 which disables the heuristic.
 * \n
 * The frequency can be adjusted by the user. This property of the primal heuristic only defines the default value of the
 * frequency. If you want to have a more flexible control of when to execute the primal heuristic, you have to assign
 * a frequency of 1 and implement a check at the beginning of your execution method whether you really want to search for feasible
 * solutions or not. If you do not want to execute the method, set the result code to SCIP_DIDNOTRUN.
 *
 * \par HEUR_FREQOFS: the frequency offset for executing the primal heuristic.
 * The frequency offset defines the depth of the branching tree at which the primal heuristic is executed for the first
 * time. For example, a frequency of 7 (see HEUR_FREQ) together with a frequency offset of 10 means, that the
 * callback is executed for subproblems that are in depth 10, 17, 24, ... of the branching tree. In particular, assigning
 * different offset values to heuristics of the same type, like diving heuristics, can be useful for evenly spreading the
 * application of these heuristics across the branch-and-bound tree.
 * Note that if the frequency is equal to 1, the heuristic is applied for all nodes with depth level larger or equal to
 * the frequency offset.
 *
 * \par HEUR_MAXDEPTH: the maximal depth level for executing the primal heuristic.
 * This parameter denotes the maximal depth level in the branching tree up to which the execution method of the primal
 * heuristic is called. Use -1 for no limit (a usual case).
 *
 * \par HEUR_TIMING: the execution timing of the primal heuristic.
 * Primal heuristics have different entry points during the solving process and the execution timing parameter defines the
 * entry point at which the primal heuristic is executed first.
 * \n
 * The primal heuristic can be called first:
 * - before the processing of the node starts (SCIP_HEURTIMING_BEFORENODE)
 * - after each LP solve during the cut-and-price loop (SCIP_HEURTIMING_DURINGLPLOOP)
 * - after the cut-and-price loop was finished (SCIP_HEURTIMING_AFTERLPLOOP)
 * - after the processing of a node <em>with solved LP</em>  was finished (SCIP_HEURTIMING_AFTERLPNODE)
 * - after the processing of a node <em>without solved LP</em> was finished (SCIP_HEURTIMING_AFTERPSEUDONODE)
 * - after the processing of the last node in the current plunge was finished, <em>and only if the LP was solved for
 *   this node</em> (SCIP_HEURTIMING_AFTERLPPLUNGE)
 * - after the processing of the last node in the current plunge was finished, <em>and only if the LP was not solved
 *   for this node</em> (SCIP_HEURTIMING_AFTERPSEUDOPLUNGE).
 * \par
 * A plunge is the successive solving of child and sibling nodes in the search tree.
 * The flags listed above can be combined to call the heuristic at multiple times by concatenating them with a bitwise OR.
 * Two useful combinations are already predefined:
 * - after the processing of a node was finished (SCIP_HEURTIMING_AFTERNODE; combines SCIP_HEURTIMING_AFTERLPNODE and
 *   SCIP_HEURTIMING_AFTERPSEUDONODE)
 * - after the processing of the last node in the current plunge was finished (SCIP_HEURTIMING_AFTERPLUNGE; combines
 *   SCIP_HEURTIMING_AFTERLPPLUNGE and SCIP_HEURTIMING_AFTERPSEUDOPLUNGE)
 * \par
 * Calling a primal heuristic "before the processing of the node starts" is particularly useful for heuristics
 * that do not need to access the LP solution of the current node. If such a heuristic finds a feasible solution, the
 * leaves of the branching tree exceeding the new primal bound are pruned. It may happen that even the current node can
 * be cut off without solving the LP relaxation. Combinatorial heuristics, like the farthest insert heuristic for the TSP
 * (see examples/TSP/src/HeurFarthestInsert.cpp), are often applicable at this point.
 * \n
 * Very fast primal heuristics that require an LP solution can also be called "after each LP solve during the
 * cut-and-price loop". Rounding heuristics, like the simple and fast LP rounding heuristic
 * (src/scip/heur_simplerounding.c), belong to this group of primal heuristics.
 * \n
 * Most heuristics, however, are called either after a node was completely processed
 * (e.g. expensive rounding heuristics like RENS), or even only after a full plunge was finished (e.g., diving heuristics).
 *
 * \par HEUR_USESSUBSCIP: Does the heuristic use a secondary SCIP instance?
 * Some heuristics and separators solve MIPs or SAT problems using a secondary SCIP instance. Examples are
 * Large Neighborhood Search heuristics such as RINS and Local Branching or the CGMIP separator. To avoid recursion,
 * these plugins usually deactivate all other plugins that solve MIPs. If a heuristic uses a secondary SCIP instance,
 * this parameter has to be TRUE and it is recommended to call SCIPsetSubscipsOff() for the secondary SCIP instance.
 *
 * Computational experiments indicate that for the overall performance of a MIP solver, it is important to evenly
 * spread the application of the heuristics across the branch-and-bound tree. Thus, the assignment of the parameters
 * HEUR_FREQ, HEUR_FREQOFS, and HEUR_TIMING should contribute to this aim.
 *
 * Note that all diving heuristics in the SCIP distribution (see, e.g., src/scip/heur_guideddiving.c) check whether other diving
 * heuristics have already been called at the current node. This can be done by comparing SCIPgetLastDivenode(scip) and
 * SCIPgetNNodes(scip). If the two are equal, and if the current node is not the root node (SCIPgetDepth(scip) > 0), diving
 * heuristics should be delayed by returning the result code 'SCIP_DELAYED'. This is an additional contribution to the goal of
 * not calling multiple similar heuristics at the same node.
 *
 *
 * @section HEUR_DATA Primal Heuristic Data
 *
 * Below the header "Data structures" you can find a struct which is called "struct SCIP_HeurData".
 * In this data structure, you can store the data of your primal heuristic. For example, you should store the adjustable
 * parameters of the primal heuristic or a working solution in this data structure.
 * If you are using C++, you can add primal heuristic data as usual as object variables to your class.
 * \n
 * Defining primal heuristic data is optional. You can leave the struct empty.
 *
 *
 * @section HEUR_INTERFACE Interface Methods
 *
 * At the bottom of "heur_myheuristic.c", you can find the interface method SCIPincludeHeurMyheuristic(),
 * which also appears in "heur_myheuristic.h"
 * SCIPincludeHeurMyheuristic() is called by the user, if (s)he wants to include the heuristic,
 * i.e., if (s)he wants to use the heuristic in his/her application.
 *
 * This method only has to be adjusted slightly.
 * It is responsible for notifying SCIP of the presence of the heuristic. For this, you can either call
 * SCIPincludeHeur(),
 * or SCIPincludeHeurBasic() since SCIP version 3.0. In the latter variant, \ref HEUR_ADDITIONALCALLBACKS "additional callbacks"
 * must be added via setter functions as, e.g., SCIPsetHeurCopy(). We recommend this latter variant because
 * it is more stable towards future SCIP versions which might have more callbacks, whereas source code using the first
 * variant must be manually adjusted with every SCIP release containing new callbacks for heuristics in order to compile.
 *
 * If you are using primal heuristic data, you have to allocate the memory for the data at this point.
 * You can do this by calling:
 * \code
 * SCIP_CALL( SCIPallocBlockMemory(scip, &heurdata) );
 * \endcode
 * You also have to initialize the fields in struct SCIP_HeurData afterwards.
 *
 * You may also add user parameters for your primal heuristic, see the method SCIPincludeHeurFeaspump() in
 * src/scip/heur_oneopt.c for an example where a single Boolean parameter is added.
 *
 *
 * @section HEUR_FUNDAMENTALCALLBACKS Fundamental Callback Methods of a Primal Heuristic
 *
 * The fundamental callback methods of the plugins are the ones that have to be implemented in order to obtain
 * an operational algorithm.
 * They are passed together with the primal heuristic itself to SCIP using SCIPincludeHeur() or SCIPincludeHeurBasic(),
 * see @ref HEUR_INTERFACE.
 *
 *
 * Primal heuristic plugins have only one fundamental callback method, namely the HEUREXEC method.
 * This method has to be implemented for every primal heuristic; the other callback methods are optional.
 * In the C++ wrapper class scip::ObjHeur, the scip_exec() method (which corresponds to the HEUREXEC callback) is a virtual
 * abstract member function. You have to implement it in order to be able to construct an object of your primal heuristic
 * class.
 *
 * Additional documentation for the callback methods can be found in type_heur.h.
 *
 * @subsection HEUREXEC
 *
 * The HEUREXEC callback is called at different positions during the node processing loop, see HEUR_TIMING. It should
 * search for feasible solutions and add them to the solution pool. For creating a new feasible solution, the
 * methods SCIPcreateSol() and SCIPsetSolVal() can be used. Afterwards, the solution can be added to the storage by
 * calling the method SCIPtrySolFree() (or SCIPtrySol() and SCIPfreeSol()).
 *
 * The HEUREXEC callback gets a SCIP pointer, a pointer to the heuristic itself, the current point in the
 * solve loop and a result pointer as input (see type_heur.h).
 *
 * The heuristic has to set the result pointer appropriately!
 * Therefore it has the following options:
 *  - finding at least one feasible solution (result SCIP_FOUNDSOL)
 *  - stating that the primal heuristic searched, but did not find a feasible solution (result SCIP_DIDNOTFIND)
 *  - stating that the primal heuristic was skipped (result SCIP_DIDNOTRUN)
 *  - stating that the primal heuristic was skipped, but should be called again (result SCIP_DELAYED).
 *
 *
 * @section HEUR_ADDITIONALCALLBACKS Additional Callback Methods of a Primal Heuristic
 *
 * The additional callback methods do not need to be implemented in every case. However, some of them have to be
 * implemented for most applications, they can be used, for example, to initialize and free private data.
 * Additional callbacks can either be passed directly with SCIPincludeHeur() to SCIP or via specific
 * <b>setter functions</b> after a call of SCIPincludeHeurBasic(), see also @ref HEUR_INTERFACE.
 *
 * @subsection HEURFREE
 *
 * If you are using primal heuristic data, you have to implement this method in order to free the primal heuristic data.
 * This can be done by the following procedure:
 *
 * @refsnippet{applications/Coloring/src/heur_init.c,SnippetHeurFreeInit}
 *
 * If you have allocated memory for fields in your primal heuristic data, remember to free this memory
 * before freeing the primal heuristic data itself.
 * If you are using the C++ wrapper class, this method is not available.
 * Instead, just use the destructor of your class to free the member variables of your class.
 *
 * @subsection HEURINIT
 *
 * The HEURINIT callback is executed after the problem is transformed.
 * The primal heuristic may, e.g., use this call to initialize its primal heuristic data.
 *
 * @subsection HEURCOPY
 *
 * The HEURCOPY callback is executed when a SCIP instance is copied, e.g. to
 * solve a sub-SCIP. By
 * defining this callback as
 * <code>NULL</code> the user disables the execution of the specified
 * heuristic for all copied SCIP instances. This may deteriorate the performance
 * of primal heuristics using sub-SCIPs.
 *
 * @subsection HEUREXIT
 *
 * The HEUREXIT callback is executed before the tDIVINGHEURransformed problem is freed.
 * In this method, the primal heuristic should free all resources that have been allocated for the solving process in
 * HEURINIT.
 *
 * @subsection HEURINITSOL
 *
 * The HEURINITSOL callback is executed when the presolving is finished and the branch-and-bound process is about to
 * begin. The primal heuristic may use this call to initialize its branch-and-bound specific data.
 *
 * @subsection HEUREXITSOL
 *
 * The HEUREXITSOL callback is executed before the branch-and-bound process is freed. The primal heuristic should use this
 * call to clean up its branch-and-bound data, which was allocated in HEURINITSOL.
 */

/*--+----1----+----2----+----3----+----4----+----5----+----6----+----7----+----8----+----9----+----0----+----1----+----2*/

/**@page DIVINGHEUR How to implement a diving heuristic
 *
 * Diving heuristics are an important addon to the branch-and-cut search. A diving heuristic explores a single probing
 * path down the search tree. In contrast to the regular search guided by branching rule(s) and the selected
 * node selector, the diving is performed in an auxiliary tree originating from the focus node of the main
 * search tree where the heuristic was called. The advantage of this approach is that many different scoring mechanisms
 * can be safely tried as diving heuristic and may probably lead to better solutions. SCIP has a lot of diving heuristics
 * included in its default plugin set.
 * \n
 *
 * Since SCIP version 3.2, the diving heuristics have been redesigned to contain mainly the scoring function used by the
 * heuristic. In order to implement a user-defined diving heuristic, it is possible to create one (or several)
 * divesets that control the scoring mechanism and add them to the primal heuristic. This has the advantage that
 * less code is necessary to create a working diving heuristic. The SCIP statistics now also display some interesting statistics
 * about every diveset together in the section 'Diving Statistics'.
 * \n
 *
 * This page contains the necessary steps to understand and include a diveset into ones primal diving heuristic plugin. As
 * a prerequisite, you should understand the basic implementation steps for a primal heuristic, see \ref HEUR.
 * In order to make use of divesets, they must be included _after_ the primal heuristic to which they should belong
 * has been included, by using SCIPincludeDiveset(). This will create the data structure for the diveset and
 * append it to the list of divesets belonging to the heuristic, which can be retrieved later together with their number
 * by using SCIPheurGetDivesets() and SCIPheurGetNDivesets(), respectively. No further memory allocation or deletion is needed;
 * As a member of the heuristic, SCIP automatically takes care of freeing the diveset when it is exiting.
 * \n
 *
 * Before the inclusion, one may think of adjusting the various properties that a diveset offers to control
 * the behavior of the algorithm. These are subject to the following section.
 * \n
 *
 * It is mandatory to implement the fundamental scoring callback of the diveset, which is explained in more detail
 * in Section \ref DIVING_FUNDAMENTALCALLBACKS.
 * \n
 *
 * Once the properties have been carefully adjusted and the scoring
 * has been defined, use the method SCIPperformGenericDivingAlgorithm() inside the execution callback (\ref HEUREXEC) of the primal
 * heuristic to which the diveset belongs, after checking possible preliminaries that may not be met at all times of the search.
 * \n
 *
 * For a code example, we refer to \ref heur_guideddiving.h, which guides the diving into the direction of the current incumbent solution.
 * Before it calls SCIPperformGenericDivingAlgorithm(), it checks whether an incumbent is available, and returns if there is none.
 *
 *
 * @section DIVING_PARAMETERS User parameters and properties for every diveset
 *
 * Every diveset controls the diving behavior through a set of user-defined parameters, which are explained in the following:
 *
 * \par MINRELDEPTH
 * the minimal relative depth (to the maximum depth explored during regular search) of the current focus node to start diving
 *
 * \par MAXRELDEPTH
 * the maximal relative depth (to the maximum depth explored during regular search) of the current focus node to start diving
 *
 * \par MAXLPITERQUOT
 * maximal fraction of diving LP iterations compared to node LP iterations that this dive controller may consume
 *
 * \par MAXLPITEROFS
 * an additional number of allowed LP iterations
 *
 * \par MAXDIVEUBQUOT
 * maximal quotient (curlowerbound - lowerbound)/(cutoffbound - lowerbound)
 *   where diving is performed (0.0: no limit)
 *
 * \par MAXDIVEAVGQUOT
 * maximal quotient (curlowerbound - lowerbound)/(avglowerbound - lowerbound)
 * where diving is performed (0.0: no limit)
 *
 * \par MAXDIVEUBQUOTNOSOL
 * maximal UBQUOT when no solution was found yet (0.0: no limit)
 *
 * \par MAXDIVEAVGQUOTNOSOL
 * maximal AVGQUOT when no solution was found yet (0.0: no limit)
 *
 * \par BACKTRACK
 * use one level of backtracking if infeasibility is encountered?
 *
 * \par LPRESOLVEDOMCHGQUOT
 * parameter to control LP resolve dynamically based on this percentage of observed bound changes relative to all variables or
 * the LP branching candidates (integer variables with fractional solution values) from the last node where an LP has been solved.
 * This property has no effect when the LPSOLVEFREQ is set to 1.
 *
 * \par LPSOLVEFREQ
 * LP solve frequency for diveset, use a positive integer k to solve an LP at every k'th depth of the diving search (ie. 1 causes the
 * diveset to solve _all_ intermediate LPs) or 0 to only resolve the LP relaxation after propagation found at least a certain percentage
 * domain changes, see also the previous LPRESOLVEDOMCHGQUOT parameter.
 *
 * \par ONLYLPBRANCHCANDS
 * Set this property to TRUE if only LP branching candidates be considered for the execution of the diving algorithm instead of the slower but
 * more general constraint handler diving variable selection.
 *
 * \par DIVETYPES
 * bit mask that represents all supported dive types. Irrelevant if only LP branching candidates should be scored, otherwise, different
 * constraint handlers may ask the diveset if it supports their preferred divetype. See \ref type_heur.h for a list of
 * available dive types.
 *
 * @section DIVING_FUNDAMENTALCALLBACKS Fundamental callbacks of a diveset
 *
 * Only one callback is necessary to complete a diveset to guide the diving search performed:
 *
 * @subsection DIVESETGETSCORE
 *
 * The scoring callback expects a candidate variable and calculates a score value and a preferred direction. The selected
 * variable for diving will be one that _maximizes_ the score function provided by the diveset.
 * If the diveset should support more than one possible type of diving, it may use the divetype argument as a hint how
 * the caller of the score function (could be the diving algorithm itself or one of the constraint handlers that
 * implement diving variable selection) intends to perform the search.
 *
 * @section DIVING_FURTHERINFO Further information
 *
 * This is all there is to extend the SCIP set of diving heuristics by a new one. For further information, please see
 * diveset related methods in \ref type_heur.h, \ref pub_heur.h, \ref heuristics.h, and \ref heur_guideddiving.h or
 * other diving heuristics that implement diving through a diveset.
 */

/*--+----1----+----2----+----3----+----4----+----5----+----6----+----7----+----8----+----9----+----0----+----1----+----2*/

/**@page RELAX How to add relaxation handlers
 *
 * SCIP provides specific support for LP relaxations of constraint integer programs. In addition, relaxation handlers,
 * also called relaxators, can be used to include other relaxations, e.g. Lagrange relaxations or semidefinite
 * relaxations. The relaxation handler manages the necessary data structures and calls the relaxation solver to generate dual
 * bounds and primal solution candidates.
 * \n
 * However, the data to define a single relaxation must either be extracted by the relaxation handler itself (e.g., from
 * the user defined problem data, the LP information, or the integrality conditions), or be provided by the constraint
 * handlers. In the latter case, the constraint handlers have to be extended to support this specific relaxation.
 * \n
 *
 * We now explain how users can add their own relaxation handlers using the C interface. As an example, look into the NLP
 * relaxation handler of the \ref RELAXATOR_MAIN "Relaxator example" (examples/Relaxator/src/relax_nlp.c). It is very easy to
 * transfer the C explanation to C++: whenever a method should be implemented using the SCIP_DECL_RELAX... notion,
 * reimplement the corresponding virtual member function of the abstract scip::ObjRelax wrapper base class.
 *
 * Additional documentation for the callback methods of a relaxation handler can be found in the file type_relax.h.
 *
 * Here is what you have to do to implement a relaxation handler:
 * -# Copy the template files src/scip/relax_xyz.c and src/scip/relax_xyz.h into files named "relax_myrelaxator.c"
 *    and "relax_myrelaxator.h".
 *    \n
 *    Make sure to adjust your Makefile such that these files are compiled and linked to your project.
 * -# Use SCIPincludeRelaxMyrelaxator() in order to include the relaxation handler into your SCIP instance,
 *    e.g, in the main file of your project (see, e.g., src/cmain.c in the Binpacking example).
 * -# Open the new files with a text editor and replace all occurrences of "xyz" by "myrelaxator".
 * -# Adjust the properties of the relaxation handler (see \ref RELAX_PROPERTIES).
 * -# Define the relaxation handler data (see \ref RELAX_DATA). This is optional.
 * -# Implement the interface methods (see \ref RELAX_INTERFACE).
 * -# Implement the fundamental callback methods (see \ref RELAX_FUNDAMENTALCALLBACKS).
 * -# Implement the additional callback methods (see \ref RELAX_ADDITIONALCALLBACKS). This is optional.
 *
 *
 * @section RELAX_PROPERTIES Properties of a Relaxation Handler
 *
 * At the top of the new file "relax_myrelaxator.c" you can find the relaxation handler properties.
 * These are given as compiler defines.
 * In the C++ wrapper class, you have to provide the relaxation handler properties by calling the constructor
 * of the abstract base class scip::ObjRelax from within your constructor.
 * The properties you have to set have the following meaning:
 *
 * \par RELAX_NAME: the name of the relaxation handler.
 * This name is used in the interactive shell to address the relaxation handler.
 * Additionally, if you are searching for a relaxation handler with SCIPfindRelax(), this name is looked up.
 * Names have to be unique: no two relaxation handlers may have the same name.
 *
 * \par RELAX_DESC: the description of the relaxation handler.
 * This string is printed as a description of the relaxation handler in the interactive shell.
 *
 * \par RELAX_PRIORITY: the priority of the relaxation handler.
 * During each relaxation solving round, the included relaxation handlers and the
 * price-and-cut loop for solving the LP relaxation are called in a predefined order, which is given by the priorities
 * of the relaxation handlers.
 * First, the relaxation handlers with non-negative priority are called in the order of decreasing priority.
 * Next, the price-and-cut loop for solving the LP relaxation is executed.
 * Finally, the relaxation handlers with negative priority are called in the order of decreasing priority.
 * \n
 * Usually, you will have only one relaxation handler in your application and thus only have to decide whether it should
 * be called before or after solving the LP relaxation. For this decision you should consider the complexity of
 * the relaxation solving algorithm and the impact of the resulting solution: if your relaxation handler provides a fast
 * algorithm that usually has a high impact (i.e. the relaxation is a good approximation of the
 * feasible region of the subproblem and the solution severely improves the dual bound), it should have a non-negative
 * priority.
 * \n
 * Note that for certain applications, it is useful to disable the LP relaxation and only use your custom relaxation.
 * This can easily be achieved by setting the "lp/solvefreq" parameter to -1.
 *
 * \par RELAX_FREQ: the default frequency for solving the relaxation.
 * The frequency defines the depth levels at which the relaxation solving method \ref RELAXEXEC is called.
 * For example, a frequency of 7 means, that the relaxation solving callback is executed for subproblems that are in depth
 * 0, 7, 14, ... of the branching tree. A frequency of 0 means that the callback is only executed at the root node, i.e.,
 * only the relaxation of the root problem is solved. A frequency of -1 disables the relaxation handler.
 *
 *
 *
 * @section RELAX_DATA Relaxation Handler Data
 *
 * Below the header "Data structures" you can find a struct which is called "struct SCIP_RelaxData".
 * In this data structure, you can store the data of your relaxation handler. For example, you should store the adjustable
 * parameters of the relaxation handler in this data structure.
 * If you are using C++, you can add relaxation handler data as usual as object variables to your class.
 * \n
 * Defining relaxation handler data is optional. You can leave the struct empty.
 *
 *
 * @section RELAX_INTERFACE Interface Methods
 *
 * At the bottom of "relax_myrelaxator.c", you can find the interface method SCIPincludeRelaxMyrelaxator(),
 * which also appears in "relax_myrelaxator.h".
 * SCIPincludeRelaxMyrelaxator() is called by the user, if (s)he wants to include the relaxation handler,
 * i.e., if (s)he wants to use the relaxation handler in his/her application.
 *
 * This method only has to be adjusted slightly.
 * It is responsible for notifying SCIP of the presence of the relaxation handler. For this, you can either call
 * SCIPincludeRelax(),
 * or SCIPincludeRelaxBasic() since SCIP version 3.0. In the latter variant, \ref RELAX_ADDITIONALCALLBACKS "additional callbacks"
 * must be added via setter functions as, e.g., SCIPsetRelaxCopy(). We recommend this latter variant because
 * it is more stable towards future SCIP versions which might have more callbacks, whereas source code using the first
 * variant must be manually adjusted with every SCIP release containing new callbacks for relaxation handlers in order to compile.
 *
 * If you are using relaxation handler data, you have to allocate the memory for the data at this point.
 * You can do this by calling:
 * \code
 * SCIP_CALL( SCIPallocBlockMemory(scip, &relaxdata) );
 * \endcode
 * You also have to initialize the fields in struct SCIP_RelaxData afterwards.
 *
 * You may also add user parameters for your relaxation handler, see the method SCIPincludeConshdlrKnapsack() in
 * the \ref cons_knapsack.h "knapsack constraint handler" for an example of how to add user parameters.
 *
 *
 * @section RELAX_FUNDAMENTALCALLBACKS Fundamental Callback Methods of a Relaxation Handler
 *
 * The fundamental callback methods of the plugins are the ones that have to be implemented in order to obtain
 * an operational algorithm.
 * They are passed together with the relaxation handler itself to SCIP using SCIPincludeRelax() or SCIPincludeRelaxBasic(),
 * see @ref RELAX_INTERFACE.
 *
 *
 * Relaxation handler plugins have only one fundamental callback method, namely the \ref RELAXEXEC method.
 * This method has to be implemented for every relaxation handler; the other callback methods are optional.
 * In the C++ wrapper class scip::ObjRelax, the scip_exec() method (which corresponds to the \ref RELAXEXEC callback) is a virtual
 * abstract member function.
 * You have to implement it in order to be able to construct an object of your relaxation handler class.
 *
 * Additional documentation for the callback methods can be found in type_relax.h.
 *
 * @subsection RELAXEXEC
 * The RELAXEXEC is called in each relaxation solving round. It should solve the current
 * subproblem's relaxation.
 *
 * Note that, like the LP relaxation, the relaxation handler should only operate on variables for which the corresponding
 * column exists in the transformed problem. Typical methods called by a relaxation handler are SCIPconstructLP() and SCIPflushLP() to
 * make sure that the LP of the current node is constructed and its data can be accessed via calls to SCIPgetLPRowsData()
 * and SCIPgetLPColsData(), and SCIPseparateSol() to call the cutting plane separators for a given primal solution.
 *
 * The lowerbound computed by the relaxation should be returned in the lowerbound pointer. If the relaxation improves on the best
 * relaxation already computed (either <code>SCIPisRelaxSolValid()</code> returns FALSE, meaning that no relaxation solution
 * is available so far, or the lowerbound is larger than the value returned by <code>SCIPgetRelaxSolObj()</code>), then the primal
 * solution of the relaxation should be stored inside the data structures of SCIP with <code>SCIPsetRelaxSolVal()</code>,
 * <code>SCIPsetRelaxSolVals()</code> or <code>SCIPsetRelaxSolValsSol()</code>. If you set the values one by one, you will need to call
 * <code>SCIPmarkRelaxSolValid()</code> to inform SCIP that the solution is complete and valid. With the "includeslp" argument of
 * <code>SCIPsetRelaxSolVals()</code>, <code>SCIPsetRelaxSolValsSol()</code> and <code>SCIPmarkRelaxSolValid()</code> you need to tell SCIP
 * whether the relaxation included all lp rows. In this case, the solution will be enforced and, if feasible, added to the solution storage if the
 * lowerbound of this relaxator is larger than the LP's. You may also call SCIPtrySolFree() directly from the
 * relaxation handler to make sure that a solution is added to the solution storage if it is feasible, even if the relaxator does not
 * include the LP or another relaxator produced a stronger bound. Also note that when setting the values of the relaxation solution one by one,
 * the objective value of the relaxation solution will be updated incrementally. If the whole solution should be updated, using SCIPsetRelaxSolVals()
 * instead or calling SCIPclearRelaxSolVals() before setting the first value to reset the solution and the objective value to 0 may help the numerics.
 * Furthermore, there is a list of external branching candidates, that can be filled by relaxation handlers and constraint handlers,
 * allowing branching rules to take these candidates as a guide on how to split the problem into subproblems. If the relaxation
 * solution is enforced, the integrality constraint handler will add external branching candidates for the relaxation solution
 * automatically, but the relaxation handler can also directly call <code>SCIPaddExternBranchCand()</code>.
 *
 * Usually, the RELAXEXEC callback only solves the relaxation and provides a lower (dual) bound through the corresponding pointer and
 * possibly a solution through <code>SCIPsetRelaxSolVal()</code> calls.
 * However, it may also produce domain reductions, add additional constraints or generate cutting planes. It has the
 * following options:
 *  - detecting that the node is infeasible in the variable's bounds and can be cut off (result SCIP_CUTOFF)
 *  - adding an additional constraint and stating that the relaxation handler should not be called again on the same
 *    relaxation (result SCIP_CONSADDED)
 *  - reducing a variable's domain and stating that the relaxation handler should not be called again on the same
 *    relaxation (result SCIP_REDUCEDDOM)
 *  - adding a cutting plane to the LP and stating that the relaxation handler should not be called again on the same
 *    relaxation (result SCIP_SEPARATED)
 *  - stating that the relaxation handler solved the relaxation and should not be called again on the same relaxation
 *    (result SCIP_SUCCESS)
 *  - interrupting the solving process to wait for additional input, e.g., cutting planes (result SCIP_SUSPENDED)
 *  - stating that the separator was skipped (result SCIP_DIDNOTRUN).
 *
 * In the above criteria, "the same relaxation" means that the LP relaxation stayed unmodified. This means in particular
 * that no row has been added and no bounds have been modified. For example, changing the bounds of a variable will, as
 * long as it was a COLUMN variable, lead to a modification in the LP such that the relaxation handler is called again
 * after it returned with the result code SCIP_REDUCEDDOM. If the relaxation solution should be enforced, the relaxation
 * handler has to produce a new solution in this case which satisfies the updated LP. If a relaxation handler should only run
 * once per node to compute a lower bound, it should store the node of the last relaxation call itself and return
 * SCIP_DIDNOTRUN for subsequent calls in the same node.
 *
 *
 * @section RELAX_ADDITIONALCALLBACKS Additional Callback Methods of a Relaxation Handler
 *
 * The additional callback methods do not need to be implemented in every case. However, some of them have to be
 * implemented for most applications, they can be used, for example, to initialize and free private data.
 * Additional callbacks can either be passed directly with SCIPincludeRelax() to SCIP or via specific
 * <b>setter functions</b> after a call of SCIPincludeRelaxBasic(), see also @ref RELAX_INTERFACE.
 *
 * @subsection RELAXFREE
 *
 * If you are using relaxation handler data, you have to implement this method in order to free the relaxation handler
 * data. This can be done by the following procedure:
 *
 * @refsnippet{tests/src/relax/relax.c,SnippetRelaxFreeUnittest}
 *
 * If you have allocated memory for fields in your relaxation handler data, remember to free this memory
 * before freeing the relaxation handler data itself.
 * If you are using the C++ wrapper class, this method is not available.
 * Instead, just use the destructor of your class to free the member variables of your class.
 *
 * @subsection RELAXINIT
 *
 * The RELAXINIT callback is executed after the problem is transformed.
 * The relaxation handler may, e.g., use this call to initialize its relaxation handler data.
 *
 * @subsection RELAXCOPY
 *
 * The RELAXCOPY callback is executed when a SCIP instance is copied, e.g. to
 * solve a sub-SCIP. By
 * defining this callback as
 * <code>NULL</code> the user disables the execution of the specified
 * relaxation handler for all copied SCIP instances. This may deteriorate the performance
 * of primal heuristics using sub-SCIPs.
 *
 * @subsection RELAXEXIT
 *
 * The RELAXEXIT callback is executed before the transformed problem is freed.
 * In this method, the relaxation handler should free all resources that have been allocated for the solving process in
 * RELAXINIT.
 *
 * @subsection RELAXINITSOL
 *
 * The RELAXINITSOL callback is executed when the presolving is finished and the branch-and-bound process is about to
 * begin. The relaxation handler may use this call to initialize its branch-and-bound specific data.
 *
 * @subsection REALXEXITSOL
 *
 * The RELAXEXITSOL callback is executed before the branch-and-bound process is freed.
 * The relaxation handler should use this call to clean up its branch-and-bound data.
 */

/*--+----1----+----2----+----3----+----4----+----5----+----6----+----7----+----8----+----9----+----0----+----1----+----2*/

/**@page READER How to add file readers
 *
 * Mainly, file readers are called to parse an input file and generate a constraint integer programming model. They
 * create constraints and variables and activate variable pricers if necessary. However, they can also be called, for
 * example, to parse an input file containing information about a primal solution or fixing of variables. Besides that
 * it is possible to use some of them for writing (exporting) the problem in a specific format.  \n A complete list of
 * all file readers contained in this release can be found \ref FILEREADERS "here".
 *
 * Since a file reader is also responsible for writing a file, the user may
 * ask why the readers have not the name "filehandler". This name would
 * represent this plugin much better than the used one.
 * \n
 * The used name "readers" is historically grown. In the beginning of SCIP
 * there was no need to write/export problems. Therefore, the the plugin
 * name "readers" was best fitting for this plugin since only reading was essential.
 * It turned out, however, that it is quite nice to write/export certain subproblem during
 * the solving process mainly for debugging. Therefore, a writing callback
 * was added to the "readers" plugin.
 *
 * We now explain how users can add their own file readers.
 * Take the file reader for MIPs in IBM's Mathematical Programming System format (src/scip/reader_mps.c) as an example.
 * As all other default plugins, it is written in C. C++ users can easily adapt the code by using the scip::ObjReader wrapper
 * base class and implement the scip_...() virtual methods instead of the SCIP_DECL_READER... callback methods.
 *
 * Additional documentation for the callback methods of a file reader can be found in the file type_reader.h.
 *
 * Here is what you have to do to implement a file reader named "myreader" in C:
 * -# Copy the template files src/scip/reader_xyz.c and src/scip/reader_xyz.h into files named
 *    "reader_myreader.c" and "reader_myreader.h".
 *    \n
 *    Make sure to adjust your Makefile such that these files are compiled and linked to your project.
 * -# Use SCIPincludeReaderMyreader() in order to include the file reader into your SCIP instance,
 *    e.g., in the main file of your project (see, e.g., src/cmain.c in the Binpacking example).
 * -# Open the new files with a text editor and replace all occurrences of "xyz" by "myreader".
 * -# Adjust the \ref READER_PROPERTIES "properties of the file reader".
 * -# Define the \ref READER_DATA "file reader data". This is optional.
 * -# Implement the \ref READER_INTERFACE "interface methods".
 * -# Implement the \ref READER_FUNDAMENTALCALLBACKS "fundamental callback methods".
 * -# Implement the \ref READER_ADDITIONALCALLBACKS "additional callback methods". This is optional.
 *
 *
 * @section READER_PROPERTIES Properties of a File Reader
 *
 * At the top of the new file "reader_myreader.c" you can find the file reader properties.
 * These are given as compiler defines.
 * In the C++ wrapper class, you have to provide the file reader properties by calling the constructor
 * of the abstract base class scip::ObjReader from within your constructor.
 * The properties you have to set have the following meaning:
 *
 * \par READER_NAME: the name of the file reader.
 * This name is used in the interactive shell to address the file reader.
 * Additionally, if you are searching for a file reader with SCIPfindReader(), this name is looked up.
 * Names have to be unique: no two file readers may have the same name.
 *
 * \par READER_DESC: the description of the file reader.
 * This string is printed as a description of the file reader in the interactive shell.
 *
 * \par READER_EXTENSION: the file name extension of the file reader.
 * Each file reader is hooked to a single file name extension. It is automatically called if the user wants to read in a
 * file of corresponding name. The extensions of the different file readers have to be unique.
 * Note that the additional extension '.gz', '.z', or '.Z' (indicating a gzip compressed file) are ignored for assigning
 * an input file to a reader.
 * \n
 * It is not possible to hook up a (single) file reader with more than one file extension.
 * It is, however, not necessary to implement the same (parsing/writing) methods more than once, if you want to
 * support several file extension with the same parser. To do so look at the files reader_lp.c
 * and reader_rlp.c. Both support the LP format.
 *
 *
 * @section READER_DATA File Reader Data
 *
 * Below the header "Data structures" you can find a struct which is called "struct SCIP_ReaderData".
 * In this data structure, you can store the data of your file reader. For example, you should store the adjustable
 * parameters of the file reader in this data structure.
 * If you are using C++, you can add file reader data as usual as object variables to your class.
 * \n
 * Defining file reader data is optional. You can leave the struct empty.
 *
 *
 * @section READER_INTERFACE Interface Methods
 *
 * At the bottom of "reader_myreader.c", you can find the interface method SCIPincludeReaderMyreader(),
 * which also appears in "reader_myreader.h".
 * SCIPincludeReaderMyreader() is called by the user, if (s)he wants to include the reader,
 * i.e., if (s)he wants to use the reader in his/her application.
 *
 * This method only has to be adjusted slightly.
 * It is responsible for notifying SCIP of the presence of the reader. For this, you can either call
 * SCIPincludeReader(),
 * or SCIPincludeReaderBasic() since SCIP version 3.0. In the latter variant, \ref READER_ADDITIONALCALLBACKS "additional callbacks"
 * must be added via setter functions as, e.g., SCIPsetReaderCopy(). We recommend this latter variant because
 * it is more stable towards future SCIP versions which might have more callbacks, whereas source code using the first
 * variant must be manually adjusted with every SCIP release containing new callbacks for readers in order to compile.
 *
 * If you are using file reader data, you have to allocate the memory for the data at this point.
 * You can do this by calling:
 * \code
 * SCIP_CALL( SCIPallocBlockMemory(scip, &readerdata) );
 * \endcode
 * You also have to initialize the fields in struct SCIP_ReaderData afterwards.
 *
 * You may also add user parameters for your file reader, see the method SCIPincludeReaderLp() in
 * src/scip/reader_lp.c for an example.
 *
 *
 * @section READER_FUNDAMENTALCALLBACKS Fundamental Callback Methods of a File Reader
 *
 * File reader plugins have no fundamental callback methods. This is due to
 * the fact that a file reader can be used for reading and/or writing a
 * file. A file reader is only useful if the reader method \ref READERREAD
 * and/or the writing method \ref READERWRITE is implemented.  One of these
 * methods should be implemented for every file reader; the other callback
 * methods \ref READERCOPY and \ref READERFREE are optional.  In the C++ wrapper class scip::ObjReader, the
 * scip_read() and scip_write() methods (which corresponds to the \ref
 * READERREAD and \ref READERWRITE callback) are virtual member
 * functions. At least one of them should be implemented.
 *
 * Additional documentation for the callback methods can be found in type_reader.h.
 *
 *
 * @section READER_ADDITIONALCALLBACKS Additional Callback Methods of a File Reader
 *
 * Additional callbacks can either be passed directly with SCIPincludeReader() to SCIP or via specific
 * <b>setter functions</b> after a call of SCIPincludeReaderBasic(), see also @ref READER_INTERFACE.
 *
 *
 * File reader plugins contain only additional callback methods, namely the methods \ref READERREAD,
 * \ref READERWRITE, \ref READERFREE, and \ref READERCOPY. Therefore, these are not needed to be implemented. However,
 * at least \ref READERREAD and/or \ref READERWRITE should be implemented (see notes
 * \ref READER_FUNDAMENTALCALLBACKS "above").
 *
 *
 * @subsection READERREAD
 *
 * The READERREAD callback is called when the user invokes SCIP to read in a file with file name extension
 * corresponding to the READER_EXTENSION property of the file reader. This is usually triggered by a call to the method
 * SCIPreadProb() or by an interactive shell command.
 * The READERREAD callback should parse the input file and perform the desired action, which usually means
 * generating a constraint integer programming model, adding a primal solution, fixing variables
 * in an existing model.
 * \n
 * Typical methods called by a file reader that is used to read/generate constraint
 * integer programming models are, for example,
 *
 * - creating an empty problem: SCIPcreateProb()
 * - creating the variables: SCIPcreateVar(), SCIPchgVarType(), SCIPchgVarLb(), SCIPchgVarUb(), SCIPaddVar(), and
 *   SCIPreleaseVar()
 * - modifying the objective function: SCIPchgVarObj() and SCIPsetObjsense().
 * - creating the constraints: SCIPcreateConsLinear(), SCIPaddCoefLinear(), SCIPchgLhsLinear(), SCIPchgRhsLinear(),
 *   SCIPaddCons(), and SCIPreleaseCons()
 *
 * Primal solutions can only be created for the transformed problem. Therefore, the user has to call SCIPtransformProb()
 * before (s)he reads in the file containing the solution and adds it to the solution pool via the method SCIPreadSol().
 *
 *
 * @subsection READERWRITE
 *
 * The READERWRITE callback is called when the user invokes SCIP to write a problem (original or transformed)
 * in the format the reader supports. This is only possible if this callback is implemented. To write the problem
 * all necessary information is given through the parameters of this callback method (see type_reader.h). This
 * information should be used to output the problem in the requested format. This callback method is usually
 * triggered by the call of the methods SCIPwriteOrigProblem(), SCIPwriteTransProblem(), SCIPprintOrigProblem(),
 * or SCIPprintTransProblem().
 * \n
 * A typical method called by a file reader which is used to write/export a constraint
 * integer programming model is SCIPinfoMessage(). This method outputs a given string into a file
 * or into stdout.
 * \n
 * For an example we refer to the writing method of the MPS reader (see reader_mps.c).
 *
 *
 * @subsection READERCOPY
 *
 * The READERCOPY callback is executed when a SCIP instance is copied, e.g. to solve a sub-SCIP. By defining this
 * callback as <code>NULL</code> the user disables the execution of the specified reader for all copied SCIP
 * instances. The question might arise why to copy that plugin. In case of debugging it is nice to be able to
 * write/display the copied instances. Since the reader is in charge of that, you might want to copy the plugin. Below
 * you see a standard implementation.
 *
 * @refsnippet{src/scip/reader_mps.c,SnippetReaderCopyMps}
 *
 * @subsection READERFREE
 *
 * If you are using file reader data, you have to implement this method in order to free the file reader data.
 * This can be done by the following procedure:
 *
 * @refsnippet{src/scip/reader_mps.c,SnippetReaderFreeMps}
 *
 * If you have allocated memory for fields in your file reader data, remember to free this memory
 * before freeing the file reader data itself.
 * If you are using the C++ wrapper class, this method is not available.
 * Instead, just use the destructor of your class to free the member variables of your class.
 *
 */

/*--+----1----+----2----+----3----+----4----+----5----+----6----+----7----+----8----+----9----+----0----+----1----+----2*/

/**@page DIALOG How to add dialogs
 *
 * SCIP comes with a command line shell which allows the user to read in problem instances, modify the solver's
 * parameters, initiate the optimization and display certain statistics and solution information. This shell consists
 * of dialogs, which are organized as a tree in SCIP. A node of this tree which is not a leaf represents a menu in
 * the shell and the children of this node correspond to the entries of this menu (which can again be menus). All
 * different dialogs are managed by a dialog handler, which, in particular, is responsible for executing the dialog
 * corresponding to the user's command in the shell. The concept of a dialog handler is different to that
 * of a constraint handler, which is used to manage objects of the same structure, see \ref CONS. In particular, SCIP
 * features only one dialog handler (dialog_default.h), whereas there may exist different constraint handlers.
 * \n
 * A complete list of all dialogs contained in this release can be found \ref DIALOGS "here".
 *
 * We now explain how users can extend the interactive shell by adding their own dialog.
 * We give the explanation for creating your own source file for each additional dialog. Of course, you can collect
 * different dialogs in one source file. Take src/scip/dialog_default.c, where all default dialog plugins are collected, as an
 * example.
 * As all other default plugins, the default dialog plugin and the template dialog are written in C. C++ users can easily
 * adapt the code by using the scip::ObjDialog wrapper base class and implement the scip_...() virtual methods instead of the
 * SCIP_DECL_DIALOG... callback methods.
 *
 * Additional documentation for the callback methods of a dialog can be found in the file type_dialog.h.
 *
 * Here is what you have to do to add a dialog (assuming your dialog is named "mydialog"):
 * -# Copy the template files src/scip/dialog_xyz.c and src/scip/dialog_xyz.h into files named "dialog_mydialog.c"
 *    and "dialog_mydialog.h".
 *    \n
 *    Make sure to adjust your Makefile such that these files are compiled and linked to your project.
 * -# Use SCIPincludeDialogMydialog() in order to include the dialog handler into your SCIP instance,
 *    e.g., in the main file of your project (see, e.g., src/cmain.c in the Binpacking example).
 * -# Open the new files with a text editor and replace all occurrences of "xyz" by "mydialog".
 * -# Adjust the \ref DIALOG_PROPERTIES "properties of the dialog".
 * -# Define the \ref DIALOG_DATA "dialog data". This is optional.
 * -# Implement the \ref DIALOG_INTERFACE "interface methods".
 * -# Implement the \ref DIALOG_FUNDAMENTALCALLBACKS "fundamental callback methods".
 * -# Implement the \ref DIALOG_ADDITIONALCALLBACKS "additional callback methods". This is optional.
 *
 *
 * @section DIALOG_PROPERTIES Properties of a Dialog
 *
 * At the top of the new file "dialog_mydialog.c" you can find the dialog properties.
 * These are given as compiler defines.
 * In the C++ wrapper class, you have to provide the dialog properties by calling the constructor
 * of the abstract base class scip::ObjDialog from within your constructor.
 * The properties you have to set have the following meaning:
 *
 * \par DIALOG_NAME: the name of the dialog.
 * In the interactive shell, this name appears as the command name of the dialog in the parent dialog.
 * Additionally, if you are searching an entry in a menu with SCIPdialogFindEntry(), this name is looked up.
 * Names within one menu have to be unique: no two dialogs in the same menu may have the same name.
 *
 * \par DIALOG_DESC: the description of the dialog.
 * This string is printed as a description of the dialog in the interactive shell if the additional
 * callback method \ref DIALOGDESC is not implemented.
 *
 * \par DIALOG_ISSUBMENU: whether the dialog is a (sub)menu.
 * This parameter states whether the dialog is a menu in the interactive shell, i.e., is the parent of further
 * dialogs.
 *
 *
 * @section DIALOG_DATA Dialog Data
 *
 * Below the header "Data structures" you can find a struct which is called "struct SCIP_DialogData".
 * In this data structure, you can store the data of your dialog.
 * If you are using C++, you can add dialog data as usual as object variables to your class.
 * \n
 * Defining dialog data is optional. You can leave the struct empty.
 *
 *
 * @section DIALOG_INTERFACE Interface Methods
 *
 * At the bottom of "dialog_mydialog.c" you can find the interface method SCIPincludeDialogMydialog(), which also appears
 * in "dialog_mydialog.h".
 * \n
 * This method only has to be adjusted slightly.
 * It is responsible for notifying SCIP of the presence of the dialog, which can be done by the following lines of code:
 *
 * @refsnippet{src/scip/dialog_xyz.c,SnippetDialogAddXyz}
 *
 * Here "parentdialog" has to be an existing dialog which is defined to be a menu (see DIALOG_ISSUBMENU), e.g.,
 * the default root dialog. The method SCIPgetRootDialog() returns the root dialog.
 *
 * The interface method is called by the user, if (s)he wants to include the dialog, i.e., if (s)he wants to use the dialog in
 * his/her application.
 * Note that in order to be able to link the new dialog to an existing default dialog
 * (except the root dialog) it has to be included <b>after the
 * default dialogs plugin</b>, i.e., the SCIPincludeDialogMydialog() call has to occur after the
 * SCIPincludeDialogDefault() call. The SCIPincludeDialogDefault() method is called from within the SCIPincludeDefaultPlugins()
 * method. Therefore, it suffices to include your dialog plugins after you have called SCIPincludeDefaultPlugins().
 * In case you want to add a dialog to the <b>root dialog</b>, you just use the following
 * lines of code to get/create the root dialog.
 *
 * \code
 * SCIP_DIALOG* root;
 *
 * root = SCIPgetRootDialog(scip);
 * if( root == NULL )
 * {
 *    SCIP_CALL( SCIPcreateRootDialog(scip, &root) );
 * }
 * assert( root != NULL );
 * \endcode
 *
 * Therefore, in this case you do not have to worry about the calls of
 * SCIPincludeDialogDefault() and SCIPincludeDefaultPlugins() .
 *
 * If you are using dialog data, you have to allocate the memory for the data at this point.
 * You can do this by calling:
 * \code
 * SCIP_CALL( SCIPallocBlockMemory(scip, &dialogdata) );
 * \endcode
 * You also have to initialize the fields in struct SCIP_DialogData afterwards.
 *
 * Consider the following example. The user wants to add a "drawgraph" command to the root menu of SCIP.
 * (S)he copies the "dialog_xyz.c" and "dialog_xyz.h" files into files "dialog_drawgraph.c" and "dialog_drawgraph.h", respectively.
 * Then, (s)he puts the following code into the SCIPincludeDialogDrawgraph() method, compare SCIPincludeDialogDefault() in
 * src/scip/dialog_default.c:
 * \code
 * SCIP_RETCODE SCIPincludeDialogDrawgraph(
 *    SCIP*                 scip
 *    )
 * {
 *    SCIP_DIALOG* root;
 *    SCIP_DIALOG* dialog;
 *
 *    root = SCIPgetRootDialog(scip);
 *    if( root == NULL )
 *    {
 *       SCIP_CALL( SCIPcreateRootDialog(scip, &root) );
 *    }
 *    assert( root != NULL );
 *
 *    if( !SCIPdialogHasEntry(root, "drawgraph") )
 *    {
 *       SCIP_CALL( SCIPcreateDialog(scip, &dialog, SCIPdialogExecDrawgraph, NULL, NULL,
 *             "drawgraph", "draws the graph for the current problem instance", FALSE, NULL) );
 *       SCIP_CALL( SCIPaddDialogEntry(scip, root, dialog) );
 *       SCIP_CALL( SCIPreleaseDialog(scip, &dialog) );
 *    }
 *
 *    return SCIP_OKAY;
 * }
 * \endcode
 *
 * Using this code, it is even possible to call SCIPincludeDialogDrawgraph() before including the default dialog plugins,
 * and you can also call it multiple times without causing inconsistencies in the dialog structure.
 *
 *
 * @section DIALOG_FUNDAMENTALCALLBACKS Fundamental Callback Methods of a Dialog
 *
 * Dialogs have only one fundamental callback method, namely the \ref DIALOGEXEC method.
 * This method has to be implemented for every dialog; the other callback methods are optional.
 * In the C++ wrapper class scip::ObjDialog, the scip_exec() method (which corresponds to the \ref DIALOGEXEC callback) is a virtual
 * abstract member function.
 * You have to implement it in order to be able to construct an object of your dialog class.
 *
 * Additional documentation for the callback methods can be found in type_dialog.h.
 *
 * @subsection DIALOGEXEC
 *
 * The DIALOGEXEC method is invoked, if the user selected the dialog's command name in the parent's menu. It should
 * execute what is stated in DIALOG_DESC, e.g., the display constraint handlers dialog should display information about
 * the constraint handlers included in SCIP, see src/scip/dialog_default.c.
 *
 * For typical methods called by the execution method, have a look at src/scip/dialog_default.c.
 *
 * The callback has to return which dialog should be processed next. This can be, for example, the root dialog
 * (SCIPdialoghdlrGetRoot()), the parent dialog (SCIPdialogGetParent()) or NULL, which stands for closing the interactive
 * shell.
 *
 *
 * @section DIALOG_ADDITIONALCALLBACKS Additional Callback Methods of a Dialog
 *
 * The additional callback methods do not need to be implemented in every case.
 * They can be used, for example, to free private data.
 *
 * @subsection DIALOGFREE
 *
 * If you are using dialog data, you have to implement this method in order to free the dialog data.
 * This can be done by the following procedure:
 * \code
 * static
 * SCIP_DECL_DIALOGFREE(dialogFreeMydialog)
 * {
 *    SCIP_DIALOGDATA* dialogdata;
 *
 *    dialogdata = SCIPdialogGetData(dialog);
 *    assert(dialogdata != NULL);
 *
 *    SCIPfreeMemory(scip, &dialogdata);
 *
 *    SCIPdialogSetData(dialog, NULL);
 *
 *    return SCIP_OKAY;
 * }
 * \endcode
 * If you have allocated memory for fields in your dialog data, remember to free this memory
 * before freeing the dialog data itself.
 * If you are using the C++ wrapper class, this method is not available.
 * Instead, just use the destructor of your class to free the member variables of your class.
 *
 * @subsection DIALOGDESC
 *
 * This method is called when the help menu of the parent is displayed. It should output (usually a single line of)
 * information describing the meaning of the dialog.
 * \n
 * If this callback is not implemented, the description string of the dialog (DIALOG_DESC) is displayed instead.
 *
 * @subsection DIALOGCOPY
 *
 * The DIALOGCOPY callback is executed when a SCIP instance is copied, e.g. to solve a sub-SCIP. By defining this
 * callback as <code>NULL</code> the user disables the execution of this dialog for all copied SCIP instances. In
 * general there is no need to copy any dialog since it is most unlikely to start the interactive shell of the copied
 * instances.
 *
 */

/*--+----1----+----2----+----3----+----4----+----5----+----6----+----7----+----8----+----9----+----0----+----1----+----2*/

/**@page DISP How to add display columns
 *
 * While solving a constraint integer program, SCIP displays status information in a column-like fashion. The current
 * number of processed branching tree nodes, the solving time, and the relative gap between primal and dual bound are
 * examples of such display columns. There already exists a wide variety of display columns which can be activated or
 * deactivated on demand, see src/scip/disp_default.c. Additionally, the user can implement his/her own display columns
 * in order to track problem or algorithm specific values.
 * \n
 * A complete list of all displays contained in this release can be found \ref DISPLAYS "here".
 *
 * We now explain how users can add their own display columns.
 * We give the explanation for creating your own source file for each additional display column. Of course, you can collect
 * different additional display columns in one source file.
 * Take src/scip/disp_default.c, where all default display columns are collected, as an example.
 * As all other default plugins, the default display column plugins and the display column template are written in C.
 * C++ users can easily adapt the code by using the scip::ObjDisp wrapper base class and implement the scip_...() virtual methods
 * instead of the SCIP_DECL_DISP... callback methods.
 *
 *
 * Additional documentation for the callback methods of a display column can be found in the file type_disp.h.
 *
 * Here is what you have to do to implement a display column (assuming your display column is named "mydisplaycolumn"):
 * -# Copy the template files src/scip/disp_xyz.c and src/scip/disp_xyz.h into files named "disp_mydisplaycolumn.c"
 *    and "disp_mydisplaycolumn.h".
      \n
 *    Make sure to adjust your Makefile such that these files are compiled and linked to your project.
 * -# Use SCIPincludeDispMydisplaycolumn() in order to include the display column into your SCIP instance,
 *    e.g., in the main file of your project (see, e.g., src/cmain.c in the Binpacking example).
 * -# Open the new files with a text editor and replace all occurrences of "xyz" by "mydisplaycolumn".
 * -# Adjust the \ref DISP_PROPERTIES "properties of the display column".
 * -# Define the  \ref DISP_DATA "display column data". This is optional.
 * -# Implement the \ref DISP_INTERFACE "interface methods".
 * -# Implement the \ref DISP_FUNDAMENTALCALLBACKS "fundamental callback methods".
 * -# Implement the \ref DISP_ADDITIONALCALLBACKS "additional callback methods". This is optional.
 *
 *
 * @section DISP_PROPERTIES Properties of a Display Column
 *
 * At the top of the new file "disp_mydisplaycolumn.c" you can find the display column properties.
 * These are given as compiler defines.
 * In the C++ wrapper class, you have to provide the display column properties by calling the constructor
 * of the abstract base class scip::ObjDisp from within your constructor.
 * The properties you have to set have the following meaning:
 *
 * \par DISP_NAME: the name of the display column.
 * This name is used in the interactive shell to address the display column.
 * Additionally, if you are searching for a display column with SCIPfindDisp(), this name is looked up.
 * Names have to be unique: no two display columns may have the same name.
 *
 * \par DISP_DESC: the description of the display column.
 * This string is printed as a description of the display column in the interactive shell.
 *
 * \par DISP_HEADER: the header of the display column.
 * This string is printed as the header of the display column in the status information display.
 *
 * \par DISP_WIDTH: the width of the display column.
 * This parameter defines the width (number of characters) of the display column. The value of the parameter has to be
 * greater than or equal to the number of characters in the header string.
 *
 * \par DISP_PRIORITY: the priority of the display column.
 * The total width of status information lines is bounded by the parameter "display width". The display columns actually contained
 * in the status information display are selected in decreasing order of their priority. Furthermore, the user can force
 * columns to be displayed or not to be displayed in the status information display. For that, (s)he has to switch the value
 * of the display column's parameter "active" from "auto" (its default value) to "on" or "off", respectively.
 *
 * \par DISP_POSITION: the relative position of the display column.
 * In the status information display, the display columns are arranged from left to right in increasing order of their
 * relative position.
 *
 * \par DISP_STRIPLINE: the default for whether the display column should be separated with a line from its right neighbor.
 * This parameter states whether the display column should be separated with the string "|" from its right neighbor. In so
 * doing, the clearness of the status information display may improve.
 *
 * @section DISP_DATA Display Column Data
 *
 * Below the header "Data structures" you can find a struct which is called "struct SCIP_DispData".
 * In this data structure, you can store the data of your display column. For example, you should store the adjustable
 * parameters of the display column in this data structure.
 * If you are using C++, you can add display column data as usual as object variables to your class.
 * \n
 * Defining display column data is optional. You can leave the struct empty.
 *
 *
 * @section DISP_INTERFACE Interface Methods
 *
 * At the bottom of "disp_mydisplaycolumn.c" you can find the interface method SCIPincludeDispMydisplaycolumn(), which also
 * appears in "disp_mydisplaycolumn.h".
 * \n
 * This method only has to be adjusted slightly.
 * It is responsible for notifying SCIP of the presence of the display column by calling the method
 * SCIPincludeDisp().
 *
 * The interface method is called by the user, if (s)he wants to include the display column, i.e., if (s)he wants to use the display column in his
 * application.
 *
 * If you are using display column data, you have to allocate the memory for the data at this point.
 * You can do this by calling:
 * \code
 * SCIP_CALL( SCIPallocBlockMemory(scip, &dispdata) );
 * \endcode
 * You also have to initialize the fields in struct SCIP_DispData afterwards.
 *
 * Although this is very uncommon, you may also add user parameters for your display column, see the method
 * SCIPincludeConshdlrKnapsack() in the \ref cons_knapsack.h "knapsack constraint handler" for an example.
 *
 *
 * @section DISP_FUNDAMENTALCALLBACKS Fundamental Callback Methods of a Display Column
 *
 * Display column plugins have only one fundamental callback method, namely the \ref DISPOUTPUT method.
 * This method has to be implemented for every display column; the other callback methods are optional.
 * In the C++ wrapper class scip::ObjDisp, the scip_output() method (which corresponds to the \ref DISPOUTPUT callback) is a virtual
 * abstract member function.
 * You have to implement it in order to be able to construct an object of your display column class.
 *
 * Additional documentation for the callback methods can be found in type_disp.h.
 *
 * @subsection DISPOUTPUT
 *
 * The DISPOUTPUT callback is called after each pricing loop during node processing and after a node has been processed.
 * In addition, at the root node, the callback is executed after each iteration of the price-and-cut loop.
 * It should write the display column information for the current node to a given output file stream.
 *
 * Typical methods called by a display column are, for example, SCIPdispLongint(), SCIPdispInt(), SCIPdispTime(), and
 * SCIPinfoMessage().
 *
 *
 * @section DISP_ADDITIONALCALLBACKS Additional Callback Methods of a Display Column
 *
 * The additional callback methods do not need to be implemented in every case.
 * They can be used, for example, to initialize and free private data.
 *
 * @subsection DISPCOPY
 *
 * The DISPCOPY callback is executed when a SCIP instance is copied, e.g. to solve a sub-SCIP. By defining this callback
 * as <code>NULL</code> the user disables the execution of the specified column. In general it is probably not needed to
 * implement that callback since the output of the copied instance is usually suppressed. In the other case or for
 * debugging the callback should be implement.
 *
 *
 * @subsection DISPFREE
 *
 * If you are using display column data, you have to implement this method in order to free the display column data.
 * This can be done by the following procedure:
 * \code
 * static
 * SCIP_DECL_DISPFREE(dispFreeMydisplaycolumn)
 * {
 *    SCIP_DISPDATA* dispdata;
 *
 *    dispdata = SCIPdispGetData(disp);
 *    assert(dispdata != NULL);
 *
 *    SCIPfreeMemory(scip, &dispdata);
 *
 *    SCIPdispSetData(disp, NULL);
 *
 *    return SCIP_OKAY;
 * }
 * \endcode
 * If you have allocated memory for fields in your display column data, remember to free this memory
 * before freeing the display column data itself.
 * If you are using the C++ wrapper class, this method is not available.
 * Instead, just use the destructor of your class to free the member variables of your class.
 *
 * @subsection DISPINIT
 *
 * The DISPINIT callback is executed after the problem is transformed.
 * The display column may, e.g., use this call to initialize its display column data.
 *
 * @subsection DISPEXIT
 *
 * The DISPEXIT callback is executed before the transformed problem is freed.
 * In this method, the display column should free all resources that have been allocated for the solving process in
 * \ref DISPINIT.
 *
 * @subsection DISPINITSOL
 *
 * The DISPINITSOL callback is executed when the presolving is finished and the branch-and-bound process is about to
 * begin. The display column may use this call to initialize its branch-and-bound specific data.
 *
 * @subsection DISPEXITSOL
 *
 * The DISPEXITSOL callback is executed before the branch-and-bound process is freed. The display column should use this
 * call to clean up its branch-and-bound specific data.
 */

/*--+----1----+----2----+----3----+----4----+----5----+----6----+----7----+----8----+----9----+----0----+----1----+----2*/

/**@page EVENT How to add event handler
 *
 * While solving a constraint integer program, SCIP drops thousands of events such as SCIP_EVENTTYPE_VARFIXED (a
 * complete list of all events is given in type_event.h). These events can be caught and used to do something after a
 * certain event happens. Events can be used to speed up the solution process. For example, the set partitioning
 * constraint is only worth propagating if one of the involved variables is fixed. This can be detected by
 * catching the event SCIP_EVENTTYPE_VARFIXED. To be able to catch an event it is necessary to write an event handler
 * which defines what to do after a certain event was caught.
 *
 * We now explain how users can add their own event handlers. We give the explanation for creating your own
 * source file for each additional event handler. Of course, you can collect different event handlers in one source file
 * or you can put the event handler directly into the constraint handler.  In a \ref EVENTUSAGE "second step" we discuss
 * the usage of an event handler. This means how to catch and drop events. \ref EVENTTYPES "Finally", we give some notes on the existing
 * types of events.
 *
 * Take src/scip/cons_logior.c, where the event handler is directly included into the constraint handler. As all other
 * default plugins, the event handlers are written in C. C++ users can easily adapt the code by using the scip::ObjEventhdlr
 * wrapper base class and implement the scip_...() virtual methods instead of the SCIP_DECL_EVENT... callback methods.
 *
 * Additional documentation for the callback methods of an event handler can be found in the file type_event.h. There is
 * also an example written in C which deals with an event handler. You find this example in the directory
 * "examples/Eventhdlr/". An C++ example can be found within the TSP project (examples/TSP/src/EventhdlrNewSol.cpp).
 *
 * Here is what you have to do to implement an event handler (assuming your event handler is named "bestsol"):
 * -# Copy the template files src/scip/event_xyz.c and src/scip/event_xyz.h into files named "event_bestsol.c"
 *    and "event_bestsol.h".
      \n
 *    Make sure to adjust your Makefile such that these files are compiled and linked to your project.
 * -# Use SCIPincludeEventBestsol() in order to include the event handler into your SCIP instance,
 *    e.g., in the main file of your project (see, e.g., src/cmain.c in the Eventhdlr example).
 * -# Open the new files with a text editor and replace all occurrences of "xyz" by "bestsol".
 * -# Adjust the \ref EVENTHDLR_PROPERTIES "properties of the event handler".
 * -# Implement the \ref EVENT_INTERFACE "interface methods".
 * -# Implement the \ref EVENT_FUNDAMENTALCALLBACKS "fundamental callback methods".
 * -# Implement the \ref EVENT_ADDITIONALCALLBACKS "additional callback methods". This is optional.
 *
 *
 * @section EVENTHDLR_PROPERTIES Properties of a Event Handler
 *
 * At the top of the new file "event_bestsol.c" you can find the event handler properties.
 * These are given as compiler defines.
 * In the C++ wrapper class, you have to provide the event handler properties by calling the constructor
 * of the abstract base class scip::ObjEventhdlr from within your constructor.
 * The properties you have to set have the following meaning:
 *
 * \par EVENT_NAME: the name of the event handler.
 * This name has to be unique with respect to all other event handlers. If you are searching for an event handler with
 * SCIPfindEventhdlr(), this name is looked up.
 *
 * \par EVENT_DESC: the description of the event handler.
 * This string is printed as a description of the event handler.
 *
 * @section EVENTHDLR_DATA Event Handler Data
 *
 * Below the header "Data structures" you can find a struct which is called "struct SCIP_EventhdlrData".
 * In this data structure, you can store the data of your event handler. For example, you should store the adjustable
 * parameters of the event handler in this data structure.
 * If you are using C++, you can add event handler data as usual as object variables to your class.
 * \n
 * Defining event handler data is optional. You can leave the struct empty.
 *
 *
 * @section EVENT_INTERFACE Interface Methods
 *
 * At the bottom of "event_bestsol.c", you can find the interface method SCIPincludeEventBestsol(),
 * which also appears in "event_bestsol.h".
 * SCIPincludeEventBestsol() is called by the user, if (s)he wants to include the event handler,
 * i.e., if (s)he wants to use the event handler in his/her application.
 *
 * This method only has to be adjusted slightly.
 * It is responsible for notifying SCIP of the presence of the event handler. For this, you can either call
 * SCIPincludeEventhdlr(),
 * or SCIPincludeEventhdlrBasic() since SCIP version 3.0. In the latter variant, \ref EVENT_ADDITIONALCALLBACKS "additional callbacks"
 * must be added via setter functions as, e.g., SCIPsetReaderCopy(). We recommend this latter variant because
 * it is more stable towards future SCIP versions which might have more callbacks, whereas source code using the first
 * variant must be manually adjusted with every SCIP release containing new callbacks for event handlers in order to compile.
 *
 * If you are using event handler data, you have to allocate the memory for the data at this point.
 * You can do this by calling:
 * \code
 * SCIP_CALL( SCIPallocBlockMemory(scip, &eventhdlrdata) );
 * \endcode
 * You also have to initialize the fields in struct SCIP_EventhdlrData afterwards.
 *
 * Although this is very uncommon, you may also add user parameters for your event handler, see the method
 * SCIPincludeConshdlrKnapsack() in the \ref cons_knapsack.h "knapsack constraint handler" for an example.
 *
 *
 * @section EVENT_FUNDAMENTALCALLBACKS Fundamental Callback Methods of a Event Handler
 *
 * The fundamental callback methods of the plugins are the ones that have to be implemented in order to obtain
 * an operational algorithm.
 * They are passed together with the event handler itself to SCIP using SCIPincludeEventhdlr() or SCIPincludeEventhdlrBasic(),
 * see @ref EVENT_INTERFACE.
 *
 *
 * Event handler plugins have only one fundamental callback method, namely the \ref EVENTEXEC method.  This method has
 * to be implemented for every event handler; the other callback methods are optional.  In the C++ wrapper class
 * scip::ObjEventhdlr, the scip_exec() method (which corresponds to the \ref EVENTEXEC callback) is a virtual abstract member
 * function.  You have to implement it in order to be able to construct an object of your event handler class.
 *
 * Additional documentation for the callback methods can be found in type_event.h.
 *
 * @subsection EVENTEXEC
 *
 * The EVENTEXEC callback is called after the requested event happened. Then the event handler can do some action in
 * reaction to the event.
 *
 * Typical the execution method sets a parameter to TRUE to indicate later in solving process that something happened
 * which should be analyzed further. In the \ref cons_knapsack.h "knapsack constraint handler" you find such a typical
 * example.
 *
 * @section EVENT_ADDITIONALCALLBACKS Additional Callback Methods of a Event Handler
 *
 * The additional callback methods do not need to be implemented in every case. However, some of them have to be
 * implemented for most applications, they can be used, for example, to initialize and free private data.
 * Additional callbacks can either be passed directly with SCIPincludeEventhdlr() to SCIP or via specific
 * <b>setter functions</b> after a call of SCIPincludeEventhdlrBasic(), see also @ref EVENT_INTERFACE.
 *
 * @subsection EVENTCOPY
 *
 * The EVENTCOPY callback is executed when a SCIP instance is copied, e.g. to solve a sub-SCIP. By defining this
 * callback as <code>NULL</code> the user disables the execution of the specified event handler for all copied SCIP
 * instances. Note that in most cases the event handler in the copied instance will be initialize by those objects (such
 * as constraint handlers or propagators) which need this event handler (see \ref cons_knapsack.h). In these cases the copy
 * callback can be ignored. In case of general events, such as a new best solution being found
 * (SCIP_EVENTTYPE_BESTSOLFOUND), you might want to implement that callback. The event handler example which you find
 * in the directory "examples/Eventhdlr/" uses that callback.
 *
 * @refsnippet{src/scip/event_softtimelimit.c,SnippetEventCopySofttimelimit}
 *
 * @subsection EVENTFREE
 *
 * If you are using event handler data, you have to implement this method in order to free the event handler data.
 * This can be done by the following procedure:
 *
 * @refsnippet{src/scip/event_softtimelimit.c,SnippetEventFreeSofttimelimit}
 *
 * If you have allocated memory for fields in your event handler data, remember to free this memory
 * before freeing the event handler data itself.
 * If you are using the C++ wrapper class, this method is not available.
 * Instead, just use the destructor of your class to free the member variables of your class.
 *
 *
 * @subsection EVENTINIT
 *
 * The EVENTINIT callback is executed after the problem is transformed.
 * The event handler may, e.g., use this call to initialize its event handler data.
 *
 * @subsection EVENTEXIT
 *
 * The EVENTEXIT callback is executed before the transformed problem is freed.
 * In this method, the event handler should free all resources that have been allocated for the solving process in
 * \ref EVENTINIT.
 *
 * @subsection EVENTINITSOL
 *
 * The EVENTINITSOL callback is executed when the presolving is finished and the branch-and-bound process is about to
 * begin. The event handler may use this call to initialize its branch-and-bound specific data.
 *
 * @subsection EVENTEXITSOL
 *
 * The EVENTEXITSOL callback is executed before the branch-and-bound process is freed. The event handler should use this
 * call to clean up its branch-and-bound specific data.
 *
 * @section EVENTUSAGE Catching and Dropping Events
 *
 * After you have implemented the event handler, you have to tell SCIP for which events this event handler should be
 * used. This can be a general events, such as <code>SCIP_EVENTTYPE_BESTSOLFOUND</code>, or a variable event which is the most common
 * way.
 *
 * In case of a general (not variable) event you use the function SCIPcatchEvent() to attach to an event and
 * SCIPdropEvent() to release this event later.
 *
 * \code
 * SCIP_CALL( SCIPcatchEvent( scip, SCIP_EVENTTYPE_BESTSOLFOUND, eventhdlr, NULL, NULL) );
 * \endcode
 *
 * \code
 * SCIP_CALL( SCIPdropEvent( scip, SCIP_EVENTTYPE_BESTSOLFOUND, eventhdlr, NULL, NULL) );
 * \endcode
 *
 * If you want trigger some variable event, you use the method SCIPcatchVarEvent() to attach the variable event and
 * SCIPdropVarEvent() to drop it later.
 *
 * \code
 * SCIP_CALL( SCIPcatchVarEvent( scip, var, SCIP_EVENTTYPE_VARFIXED, eventhdlr, NULL, NULL) );
 * \endcode
 *
 * \code
 * SCIP_CALL( SCIPdropVarEvent( scip, var, SCIP_EVENTTYPE_VARFIXED, eventhdlr, NULL, NULL) );
 * \endcode
 *
 * @section EVENTTYPES Event types
 *
 * All available events are listed in type_event.h. There are atomic events such as <code>SCIP_EVENTTYPE_VARFIXED</code>
 * and combined events such as <code>SCIP_EVENTTYPE_VARCHANGED</code>. The events are encoded via bit masks. Each atomic
 * event has a unique power of two. This enables combination of the atomic events.
 *
 * SCIP only throws atomic events. However, an event handler might be interested in bunch of events. Through the
 * underlying bit masks it is possible to combine the atomic events. For example, <code>SCIP_EVENTTYPE_VARCHANGED</code>
 * is an event which combines the events <code>SCIP_EVENTTYPE_VARFIXED</code>, <code>SCIP_EVENTTYPE_VARUNLOCKED</code>,
 * <code>SCIP_EVENTTYPE_OBJCHANGED</code>, <code>SCIP_EVENTTYPE_GBDCHANGED</code>,
 * <code>SCIP_EVENTTYPE_DOMCHANGED</code>, and <code>SCIP_EVENTTYPE_IMPLADDED</code>.
 *
 * \code
 * #define SCIP_EVENTTYPE_VARCHANGED     (SCIP_EVENTTYPE_VARFIXED | SCIP_EVENTTYPE_VARUNLOCKED | SCIP_EVENTTYPE_OBJCHANGED
 *                                    | SCIP_EVENTTYPE_GBDCHANGED | SCIP_EVENTTYPE_DOMCHANGED | SCIP_EVENTTYPE_IMPLADDED)
 * \endcode
 *
 * Depending on the event type, the event offers different information. The methods which can be used to gain
 * access to this information are given in pub_event.h.
 *
 */

/*--+----1----+----2----+----3----+----4----+----5----+----6----+----7----+----8----+----9----+----0----+----1----+----2*/

/**@page NLPI How to add interfaces to nonlinear programming solvers
 *
 * NLPIs are used to interface a solver for nonlinear programs (NLP).
 * It is used, e.g., to solve convex relaxations of the problem or to find locally optimal solutions of
 * nonlinear relaxations or subproblems.
 * The NLPI has been designed such that it can be used independently from SCIP.
 *
 * While the NLPI itself corresponds to the solver interface, the NLPIPROBLEM corresponds to the
 * (solver specific) representation of a concrete nonlinear program.
 * An NLP is specified as a set of indexed variables with variable bounds, an objective function,
 * and a set of constraints, where each constraint is specified as a function which is restricted to lie
 * between given left and right hand sides (possibly infinite).
 * A function consists of a linear, quadratic, and general nonlinear part.
 * The linear and quadratic parts are specified via variable indices and coefficients, while the
 * general nonlinear part is specified via an expression tree.
 * That is, the user of the NLPI does not provide function evaluation callbacks but an algebraic representation of the NLP.
 * Interfaces for solvers that require function evaluations can make use of the NLPIORACLE, which
 * provides a set of methods to compute functions values, gradients, Jacobians, and Hessians for a given NLP.
 * See the interface to Ipopt for an example on how to use the NLPIORACLE.
 *
 * A complete list of all NLPIs contained in this release can be found \ref NLPIS "here".
 *
 * We now explain how users can add their own NLP solver interface.
 * Take the interface to Ipopt (src/nlpi/nlpi_ipopt.cpp) as an example.
 * Unlike most other plugins, it is written in C++.
 * Additional documentation for the callback methods of an NLPI, in particular for their input parameters,
 * can be found in the file type_nlpi.h.
 *
 * Here is what you have to do to implement an NLPI:
 * -# Copy the template files src/nlpi/nlpi_xyz.c and src/nlpi/nlpi_xyz.h into files named "nlpi_mynlpi.c"
 *    and "nlpi_mynlpi.h".
 *    \n
 *    Make sure to adjust your Makefile such that these files are compiled and linked to your project.
 * -# Use SCIPcreateNlpSolverMynlpi() in order to include the NLPI into your SCIP instance,
 *    e.g., in the main file of your project (see, e.g., src/cmain.c in the Binpacking example).
 * -# Open the new files with a text editor and replace all occurrences of "xyz" by "mynlpi".
 * -# Adjust the properties of the nlpi (see \ref NLPI_PROPERTIES).
 * -# Define the NLPI and NLPIPROBLEM data (see \ref NLPI_DATA).
 * -# Implement the interface methods (see \ref NLPI_INTERFACE).
 * -# Implement the fundamental callback methods (see \ref NLPI_FUNDAMENTALCALLBACKS).
 *
 *
 * @section NLPI_PROPERTIES Properties of an NLPI
 *
 * At the top of the new file "nlpi_mynlpi.c", you can find the NLPI properties.
 * These are given as compiler defines.
 * The properties you have to set have the following meaning:
 *
 * \par NLPI_NAME: the name of the NLP solver interface.
 * This name is used in the interactive shell to address the NLPI.
 * Additionally, if you are searching for an NLPI with SCIPfindNLPI(), this name is looked up.
 * Names have to be unique: no two NLPIs may have the same name.
 *
 * \par NLPI_DESC: the description of the NLPI.
 * This string is printed as a description of the NLPI in the interactive shell.
 *
 * \par NLPI_PRIORITY: the priority of the NLPI.
 * If an NLP has to be solved, an NLP solver has to be selected.
 * By default, the solver with the NLPI with highest priority is selected.
 * The priority of an NLPI should be set according to performance of the solver:
 * solvers that provide fast algorithms that are usually successful on a wide range of problems should have a high priority.
 * An easy way to list the priorities of all NLPIs is to type "display nlpis" in the interactive shell of SCIP.
 *
 * @section NLPI_DATA NLPI Data
 *
 * Below the header "Data structures" you can find structs which are called "struct SCIP_NlpiData" and "struct SCIP_NlpiProblem".
 * In this data structure, you can store the data of your solver interface and of a specific NLP problem.
 * For example, you could store a pointer to the block memory data structure in the SCIP_NlpiData data structure
 * and store a pointer to an NLPIoracle in the SCIP_NlpiProblem data structure.
 *
 * @section NLPI_INTERFACE Interface Methods
 *
 * At the bottom of "nlpi_mynlpi.c", you can find the interface method SCIPcreateNlpSolverXyz(),
 * which also appears in "nlpi_mynlpi.h".
 * \n
 * This method only has to be adjusted slightly.
 * It is responsible for creating an NLPI that contains all properties and callback methods of your
 * solver interface by calling the method SCIPnlpiCreate().
 * SCIPcreateNlpSolverXyz() is called by the user (e.g., SCIP), if (s)he wants to use this solver interface in his/her application.
 *
 * If you are using NLPI data, you have to allocate the memory for the data at this point.
 * You can do this by calling:
 * \code
 * SCIP_CALL( SCIPallocBlockMemory(scip, &nlpidata) );
 * \endcode
 * You also have to initialize the fields in struct SCIP_NlpiData afterwards. For freeing the
 * NLPI data, see \ref NLPIFREE.
 *
 *
 * @section NLPI_FUNDAMENTALCALLBACKS Fundamental Callback Methods of an NLPI
 *
 * The fundamental callback methods of the plugins are the ones that have to be implemented in order to obtain
 * an operational algorithm. Currently, all NLPI callbacks are fundamental.
 *
 * Additional documentation of the callback methods, in particular to their input parameters,
 * can be found in type_nlpi.h.
 *
 * @subsection NLPICOPY
 *
 * The NLPICOPY callback is executed if the plugin should be copied, e.g., when a SCIP instance is copied.
 *
 * @subsection NLPIFREE
 *
 * The NLPIFREE callback is executed if the NLP solver interface data structure should be freed, e.g., when a SCIP instance is freed.
 *
 * @subsection NLPIGETSOLVERPOINTER
 *
 * The NLPIGETSOLVERPOINTER callback can be used to pass a pointer to a solver specific data structure to the user.
 *
 * @subsection NLPICREATEPROBLEM
 *
 * The NLPICREATEPROBLEM callback is executed if a particular NLP problem is to be created.
 * The callback method should initialize a SCIP_NlpiProblem struct here that corresponds to an empty NLP.
 *
 * @subsection NLPIFREEPROBLEM
 *
 * The NLPIFREEPROBLEMPOINTER callback is executed if a particular NLP problem is to be freed.
 * The callback method should free a SCIP_NlpiProblem struct here.
 *
 * @subsection NLPIGETPROBLEMPOINTER
 *
 * The NLPIGETPROBLEMPOINTER callback can be used to pass a pointer to a solver specific data structure of the NLP to the user.
 *
 * @subsection NLPIADDVARS
 *
 * The NLPIADDVARS callback is executed if a set of variables with lower and upper bounds and names should be added to a particular NLP.
 * The callback method must add the new variables behind the previously added variables, if any.
 * If NULL is given for the lower bounds arguments, -infinity is assumed as lower bound for each new variable.
 * If NULL is given for the upper bounds arguments, +infinity is assumed as upper bound for each new variable.
 * It is also permitted to use NULL for the names argument.
 *
 * @subsection NLPIADDCONSTRAINTS
 *
 * The NLPIADDCONSTRAINTS callback is executed if a set of constraints should be added to a particular NLP.
 * Constraints are specified by providing left and right hand sides, linear and quadratic coefficients, expression trees, and constraint names.
 * All of these arguments are optional, giving NULL for left hand sides corresponds to -infinity, giving NULL for right hand sides corresponds to +infinity.
 *
 * @subsection NLPISETOBJECTIVE
 *
 * The NLPISETOBJECTIVE callback is executed to set the objective function of a particular NLP.
 *
 * @subsection NLPICHGVARBOUNDS
 *
 * The NLPICHGVARBOUNDS callback is executed to change the bounds on a set of variables of an NLP.
 *
 * @subsection NLPICHGCONSSIDES
 *
 * The NLPICHGCONSSIDES callback is executed to change the sides on a set of constraints of an NLP.
 *
 * @subsection NLPIDELVARSET
 *
 * The NLPIDELVARSET callback is executed to delete a set of variables from an NLP.
 * The caller provides an array in which for each variable it is marked whether it should be deleted.
 * In the same array, the method should return the new position of each variable in the NLP, or -1 if it was deleted.
 *
 * @subsection NLPIDELCONSSET
 *
 * The NLPIDELCONSSET callback is executed to delete a set of constraints from an NLP.
 * The caller provides an array in which for each constraint it is marked whether it should be deleted.
 * In the same array, the method should return the new position of each constraint in the NLP, or -1 if it was deleted.
 *
 * @subsection NLPICHGLINEARCOEFS
 *
 * The NLPICHGLINEARCOEFS callback is executed to change the coefficients in the linear part of the objective function or a constraint of an NLP.
 *
 * @subsection NLPICHGQUADCOEFS
 *
 * The NLPICHGQUADCOEFS callback is executed to change the coefficients in the quadratic part of the objective function or a constraint of an NLP.
 *
 * @subsection NLPICHGEXPRTREE
 *
 * The NLPICHGEXPRTREE callback is executed to replace the expression tree of the objective function or a constraint of an NLP.
 *
 * @subsection NLPICHGNONLINCOEF
 *
 * The NLPICHGNONLINCOEF callback is executed to change a single parameter in the (parametrized) expression tree of the objective function or a constraint of an NLP.
 *
 * @subsection NLPICHGOBJCONSTANT
 *
 * The NLPICHGOBJCONSTANT callback is executed to change the constant offset of the objective function of an NLP.
 *
 * @subsection NLPISETINITIALGUESS
 *
 * The NLPISETINITIALGUESS callback is executed to provide primal and dual initial values for the variables and constraints of an NLP.
 * For a local solver, these values can be used as a starting point for the search.
 * It is possible to pass a NULL pointer for any of the arguments (primal values of variables, dual values of variable bounds, dual values of constraints).
 * In this case, the solver should clear previously set starting values and setup its own starting point.
 *
 * @subsection NLPISOLVE
 *
 * The NLPISOLVE callback is executed when an NLP should be solved.
 * The solver may use the initial guess provided by \ref NLPISETINITIALGUESS as starting point.
 * The status of the solving process and solution can be requested by
 * \ref NLPIGETSOLSTAT, \ref NLPIGETTERMSTAT, \ref NLPIGETSOLUTION, and \ref NLPIGETSTATISTICS.
 *
 * @subsection NLPIGETSOLSTAT
 *
 * The NLPIGETSOLSTAT callback can be used to request the solution status (solved, infeasible, ...) after an NLP has been solved.
 *
 * @subsection NLPIGETTERMSTAT
 *
 * The NLPIGETTERMSTAT callback can be used to request the termination reason (normal, iteration limit, ...) after an NLP has been solved.
 *
 * @subsection NLPIGETSOLUTION
 *
 * The NLPIGETSOLUTION callback can be used to request the primal and dual solution values after an NLP solve.
 * The method should pass pointers to arrays of variable values to the caller.
 * It is possible to return only primal values for the variables, but no values for the dual variables, e.g., if a solver does not compute such values.
 *
 * @subsection NLPIGETSTATISTICS
 *
 * The NLPIGETSTATISTICS callback can be used to request the statistical values (number of iterations, time, ...) after an NLP solve.
 * The method should fill the provided NLPSTATISTICS data structure.
 *
 * <!-- NLPIGETWARMSTARTSIZE, NLPIGETWARMSTARTMEMO, NLPISETWARMSTARTMEMO are not documented,
      since they are currently not used, not implemented, and likely to change with a next version. -->
 *
 * @subsection NLPIGETINTPAR
 *
 * The NLPIGETINTPAR callback can be used to request the value of an integer valued NLP parameter.
 *
 * @subsection NLPISETINTPAR
 *
 * The NLPISETINTPAR callback is executed to set the value of an integer valued NLP parameter.
 *
 * @subsection NLPIGETREALPAR
 *
 * The NLPIGETREALPAR callback can be used to request the value of a real valued NLP parameter.
 *
 * @subsection NLPISETREALPAR
 *
 * The NLPISETREALPAR callback is executed to set the value of a real valued NLP parameter.
 *
 * @subsection NLPIGETSTRINGPAR
 *
 * The NLPIGETSTRINGPAR callback can be used to request the value of a string valued NLP parameter.
 *
 * @subsection NLPISETSTRINGPAR
 *
 * The NLPISETSTRINGPAR callback is executed to set the value of a string valued NLP parameter.
 */

/*--+----1----+----2----+----3----+----4----+----5----+----6----+----7----+----8----+----9----+----0----+----1----+----2*/

/**@page EXPRINT How to add interfaces to expression interpreters
 *
 * An expression interpreter is a tool to compute point-wise and interval-wise the function values, gradients, and
 * derivatives of algebraic expressions which are given in the form of an expression tree.
 * It is used, e.g., by an NLP solver interface to compute Jacobians and Hessians for the solver.
 *
 * The expression interpreter interface in SCIP has been implemented similar to those of the LP solver interface (LPI).
 * For one binary, exactly one expression interpreter has to be linked.
 * The expression interpreter API has been designed such that it can be used independently from SCIP.
 *
 * A complete list of all expression interpreters contained in this release can be found \ref EXPRINTS "here".
 *
 * We now explain how users can add their own expression interpreters.
 * Take the interface to CppAD (\ref exprinterpret_cppad.cpp) as an example.
 * Unlike most other plugins, it is written in C++.
 *
 * Additional documentation for the callback methods of an expression interpreter, in particular for their input parameters,
 * can be found in the file \ref exprinterpret.h
 *
 * Here is what you have to do to implement an expression interpreter:
 * -# Copy the file \ref exprinterpret_none.c into a file named "exprinterpreti_myexprinterpret.c".
 *    \n
 *    Make sure to adjust your Makefile such that these files are compiled and linked to your project.
 * -# Open the new files with a text editor.
 * -# Define the expression interpreter data (see \ref EXPRINT_DATA).
 * -# Implement the interface methods (see \ref EXPRINT_INTERFACE).
 *
 *
 * @section EXPRINT_DATA Expression Interpreter Data
 *
 * In "struct SCIP_ExprInt", you can store the general data of your expression interpreter.
 * For example, you could store a pointer to the block memory data structure.
 *
 * @section EXPRINT_INTERFACE Interface Methods
 *
 * The expression interpreter has to implement a set of interface method.
 * In your "exprinterpret_myexprinterpret.c", these methods are mostly dummy methods that return error codes.
 *
 * @subsection SCIPexprintGetName
 *
 * The SCIPexprintGetName method should return the name of the expression interpreter.
 *
 * @subsection SCIPexprintGetDesc
 *
 * The SCIPexprintGetDesc method should return a short description of the expression interpreter, e.g., the name of the developer of the code.
 *
 * @subsection SCIPexprintGetCapability
 *
 * The SCIPexprintGetCapability method should return a bitmask that indicates the capabilities of the expression interpreter,
 * i.e., whether it can evaluate gradients, Hessians, or do interval arithmetic.
 *
 * @subsection SCIPexprintCreate
 *
 * The SCIPexprintCreate method is called to create an expression interpreter data structure.
 * The method should initialize a "struct SCIP_ExprInt" here.
 *
 * @subsection SCIPexprintFree
 *
 * The SCIPexprintFree method is called to free an expression interpreter data structure.
 * The method should free a "struct SCIP_ExprInt" here.
 *
 * @subsection SCIPexprintCompile
 *
 * The SCIPexprintCompile method is called to initialize the data structures that are required to evaluate
 * a particular expression tree.
 * The expression interpreter can store data that is particular to a given expression tree in the tree by using
 * SCIPexprtreeSetInterpreterData().
 *
 * @subsection SCIPexprintFreeData
 *
 * The SCIPexprintFreeData method is called when an expression tree is freed.
 * The expression interpreter should free the given data structure.
 *
 * @subsection SCIPexprintNewParametrization
 *
 * The SCIPexprintNewParametrization method is called when the values of the parameters in a parametrized expression tree have changed.
 *
 * @subsection SCIPexprintEval
 *
 * The SCIPexprintEval method is called when the value of an expression represented by an expression tree should be computed for a point.
 *
 * @subsection SCIPexprintEvalInt
 *
 * The SCIPexprintEvalInt method is called when an interval that contains the range of an expression represented by an expression tree with respect to intervals for the variables should be computed.
 *
 * @subsection SCIPexprintGrad
 *
 * The SCIPexprintGrad method is called when the gradient of an expression represented by an expression tree should be computed for a point.
 *
 * @subsection SCIPexprintGradInt
 *
 * The SCIPexprintGradInt method is called when an interval vector that contains the range of the gradients of an expression represented by an expression tree with respect to intervals for the variables should be computed.
 *
 * @subsection SCIPexprintHessianSparsityDense
 *
 * The SCIPexprintHessianSparsityDense method is called when the sparsity structure of the Hessian matrix should be computed and returned in dense form.
 *
 * @subsection SCIPexprintHessianDense
 *
 * The SCIPexprintHessianDense method is called when the Hessian of an expression represented by an expression tree should be computed for a point.
 */

/*--+----1----+----2----+----3----+----4----+----5----+----6----+----7----+----8----+----9----+----0----+----1----+----2*/

/**@page TABLE How to add statistics tables
 *
 * After solving a constraint integer program, SCIP can display statistics tables with information about, e.g., the solving time,
 * number of nodes, LP iterations or the number of calls and successes of different plugins via "display statistics" in the shell
 * or via SCIPprintStatistics() in the C-interface. There already exists a wide variety of statistics tables which can be activated
 * or deactivated on demand, see src/scip/table_default.c. Additionally, the user can implement his/her own statistics tables
 * in order to display problem or algorithm specific values.
 * \n
 * A complete list of all statistics tables contained in this release can be found \ref TABLES "here".
 *
 * We now explain how users can add their own statistics tables.
 * We give the explanation for creating your own source file for each additional statistics table. Of course, you can collect
 * different additional statistics tables in one source file.
 * Take src/scip/table_default.c, where all default statistics tables are collected, as an example.
 * As all other default plugins, the default statistics table plugins and the statistics table template are written in C.
 * C++ users can easily adapt the code by using the scip::ObjTable wrapper base class and implement the scip_...() virtual methods
 * instead of the SCIP_DECL_TABLE... callback methods.
 *
 *
 * Additional documentation for the callback methods of a statistics table can be found in the file type_table.h.
 *
 * Here is what you have to do to implement a statistics table (assuming your statistics table is named "mystatisticstable"):
 * -# Copy the template files src/scip/table_xyz.c and src/scip/table_xyz.h into files named "table_mystatisticstable.c"
 *    and "table_mystatisticstable.h".
 *    \n
 *    Make sure to adjust your Makefile such that these files are compiled and linked to your project.
 * -# Use SCIPincludeTableMystatisticstable() in order to include the statistics table into your SCIP instance,
 *    e.g., in the main file of your project (see, e.g., src/cmain.c in the Binpacking example).
 * -# Open the new files with a text editor and replace all occurrences of "xyz" by "mystatisticstable".
 * -# Adjust the \ref TABLE_PROPERTIES "properties of the statistics table".
 * -# Define the  \ref TABLE_DATA "statistics table data". This is optional.
 * -# Implement the \ref TABLE_INTERFACE "interface methods".
 * -# Implement the \ref TABLE_FUNDAMENTALCALLBACKS "fundamental callback methods".
 * -# Implement the \ref TABLE_ADDITIONALCALLBACKS "additional callback methods". This is optional.
 *
 *
 * @section TABLE_PROPERTIES Properties of a Statistics Table
 *
 * At the top of the new file "table_mystatisticstable.c" you can find the statistics table properties.
 * These are given as compiler defines.
 * In the C++ wrapper class, you have to provide the statistics table properties by calling the constructor
 * of the abstract base class scip::ObjTable from within your constructor.
 * The properties you have to set have the following meaning:
 *
 * \par TABLE_NAME: the name of the statistics table.
 * This name is used in the interactive shell to address the statistics table.
 * Additionally, if you are searching for a statistics table with SCIPfindTable(), this name is looked up.
 * Names have to be unique: no two statistic tables may have the same name.
 *
 * \par TABLE_DESC: the description of the statistics table.
 * This string is printed as a description of the statistics table in the interactive shell.
 *
 * \par TABLE_POSITION: the position of the statistics table.
 * In the statistics output, the statistics tables will be ordered by increasing position. Compare with the
 * default statistics tables in "table_default.c" to find a value which will give you the desired position
 * between the default statistics tables. If you give your table a negative position value, it will appear
 * before all SCIP statistcs, with a value larger than 20000 it will appear after all default statistics.
 *
 * \par TABLE_EARLIEST_STAGE: output of the statistics table is only printed from this stage onwards
 * The output routine of your statistics table will only be called if SCIP has reached this stage. For
 * example, the default table "tree" will only output information starting from SCIP_STAGE_SOLVING, because
 * there is no meaningful information available before, while the "presolver" table can already be called
 * in SCIP_STAGE_TRANSFORMED.
 *
 * @section TABLE_DATA Statistics Table Data
 *
 * Below the header "Data structures" you can find a struct which is called "struct SCIP_TableData".
 * In this data structure, you can store the data of your statistics table. For example, you should store the adjustable
 * parameters of the statistics table in this data structure.
 * If you are using C++, you can add statistics table data as usual as object variables to your class.
 * \n
 * Defining statistics table data is optional. You can leave the struct empty.
 *
 *
 * @section TABLE_INTERFACE Interface Methods
 *
 * At the bottom of "table_mystatisticstable.c" you can find the interface method SCIPincludeTableMystatisticstable(), which also
 * appears in "table_mystatisticstable.h".
 * \n
 * This method only has to be adjusted slightly.
 * It is responsible for notifying SCIP of the presence of the statistics table by calling the method
 * SCIPincludeTable().
 *
 * The interface method is called by the user, if (s)he wants to include the statistics table, i.e., if (s)he wants to use the statistics table in an
 * application.
 *
 * If you are using statistics table data, you have to allocate the memory for the data at this point.
 * You can do this by calling:
 * \code
 * SCIP_CALL( SCIPallocBlockMemory(scip, &tabledata) );
 * \endcode
 * You also have to initialize the fields in struct SCIP_TableData afterwards.
 *
 * Although this is very uncommon, you may also add user parameters for your statistics table, see the method
 * SCIPincludeConshdlrKnapsack() in the \ref cons_knapsack.h "knapsack constraint handler" for an example.
 *
 *
 * @section TABLE_FUNDAMENTALCALLBACKS Fundamental Callback Methods of a Statistics Table
 *
 * Statistics table plugins have only one fundamental callback method, namely the \ref TABLEOUTPUT method.
 * This method has to be implemented for every display column; the other callback methods are optional.
 * In the C++ wrapper class scip::ObjTable, the scip_output() method (which corresponds to the \ref TABLEOUTPUT callback) is a virtual
 * abstract member function.
 * You have to implement it in order to be able to construct an object of your statistics table class.
 *
 * Additional documentation for the callback methods can be found in type_table.h.
 *
 * @subsection TABLEOUTPUT
 *
 * The TABLEOUTPUT callback is called whenever SCIP is asked to print statistics (because the user typed "display statistics"
 * in the shell or called SCIPprintStatistics()). In this callback, the table should print all of its information to the given file
 * (which may be NULL if the output should be printed to the console).
 *
 * Typical methods called by a statistics table are, for example, SCIPdispLongint(), SCIPdispInt(), SCIPdispTime(), and
 * SCIPinfoMessage().
 *
 *
 * @section TABLE_ADDITIONALCALLBACKS Additional Callback Methods of a Statistics Table
 *
 * The additional callback methods do not need to be implemented in every case.
 * They can be used, for example, to initialize and free private data.
 *
 * @subsection TABLECOPY
 *
 * The TABLECOPY callback is executed when a SCIP instance is copied, e.g. to solve a sub-SCIP. By defining this callback
 * as <code>NULL</code> the user disables the execution of the specified column. In general it is probably not needed to
 * implement that callback since the output of the copied instance is usually suppressed. In the other case or for
 * debugging the callback should be implement.
 *
 *
 * @subsection TABLEFREE
 *
 * If you are using statistics table data, you have to implement this method in order to free the statistics table data.
 * This can be done by the following procedure:
 * \code
 * static
 * SCIP_DECL_TABLEFREE(tableFreeMystatisticstable)
 * {
 *    SCIP_TABLEDATA* tabledata;
 *
 *    tabledata = SCIPtableGetData(table);
 *    assert(tabledata != NULL);
 *
 *    SCIPfreeMemory(scip, &tabledata);
 *
 *    SCIPtableSetData(disp, NULL);
 *
 *    return SCIP_OKAY;
 * }
 * \endcode
 * If you have allocated memory for fields in your statistics table data, remember to free this memory
 * before freeing the statistics table data itself.
 * If you are using the C++ wrapper class, this method is not available.
 * Instead, just use the destructor of your class to free the member variables of your class.
 *
 * @subsection TABLEINIT
 *
 * The TABLEINIT callback is executed after the problem is transformed.
 * The statistics table may, e.g., use this call to initialize its statistics table data.
 *
 * @subsection TABLEEXIT
 *
 * The TABLEEXIT callback is executed before the transformed problem is freed.
 * In this method, the statistics table should free all resources that have been allocated for the solving process in
 * \ref TABLEINIT.
 *
 * @subsection TABLEINITSOL
 *
 * The TABLEINITSOL callback is executed when the presolving is finished and the branch-and-bound process is about to
 * begin. The statistics table may use this call to initialize its branch-and-bound specific data.
 *
 * @subsection TABLEEXITSOL
 *
 * The TABLEEXITSOL callback is executed before the branch-and-bound process is freed. The statistics table should use this
 * call to clean up its branch-and-bound specific data.
 */

/*--+----1----+----2----+----3----+----4----+----5----+----6----+----7----+----8----+----9----+----0----+----1----+----2*/

/**@page CONF How to use conflict analysis
 *
 * Conflict analysis is a way to automatically use the information obtained from infeasible nodes
 * in the branch-and-bound tree.
 *
 * Once a node is declared infeasible, SCIP automatically tries to infer a constraint that explains the reason for the
 * infeasibility, in order to avoid similar situations later in the search.  This explanation essentially consists of a
 * constraint stating that at least one of its variables should have a bound different from the current infeasible node,
 * because the current setting led to infeasibility. Clearly, all variables that are fixed in the current infeasible
 * node would yield such a constraint (since this leads to infeasibility). The key point rather is to infer a "small"
 * constraint that does the same job. SCIP handles this by several heuristics. For this, SCIP sets up a
 * so-called (directed) conflict graph. The nodes in this graph correspond to bound changes of variables and an arc (@a
 * u, @a v) means that the bound change corresponding to @a v is based on the bound change of @a u. In general, a node
 * will have several ingoing arcs which represent all bound changes that have been used to infer (propagate) the bound
 * change in question. The graph also contains source nodes for each bound that has been changed during branching and an
 * artificial target node representing the conflict, i.e., the infeasibility. Essentially, SCIP heuristically constructs
 * a cut in this graph that involves few "branching nodes". For details on the techniques that SCIP uses,
 * we refer to the paper @par
 * Tobias Achterberg, Conflict Analysis in Mixed Integer Programming@n
 * Discrete Optimization, 4, 4-20 (2007)
 *
 * For conflict analysis to work well, the author of a \ref CONS "Constraint Handler" or a
 * \ref PROP "Propagator" has to implement three kinds of functionality:
 *
 * -# If one detects infeasibility, one should initiate conflict analysis, see \ref INITCONFS "below".
 * -# During propagation, one should call the right functions to fix variables.
 * -# One should implement the <em>so-called reverse propagation</em>.
 *
 * If this functionality is not implemented, SCIP will still work correctly, but cannot use the information of the constraint
 * handler or the propagator for conflict analysis. In this case, each bound reduction performed by the constraint
 * handler/propagator will be treated as if it had been a branching decision.
 *
 * @section INITCONFS Initiating Conflict Analysis
 *
 * If one detects infeasibility within propagation, one should do the following:
 * -# Call SCIPinitConflictAnalysis().
 * -# Inform SCIP about the variable bounds that are the reason for the detection of infeasibility
 * via the functions SCIPaddConflictLb(), SCIPaddConflictUb(), SCIPaddConflictBd(), or
 * SCIPaddConflictBinvar(). If there is more than one valid explanation of infeasibility, either one can be used.
 * Typically, smaller explanations tend to be better.
 * -# Call SCIPanalyzeConflict() from a propagator or SCIPanalyzeConflictCons() from a constraint
 * handler.
 *
 * This functionality allows SCIP to set up the conflict graph and perform a conflict analysis.
 *
 * @section Propagation
 *
 * When propagating variable domains, SCIP needs to be informed that the deduced variable bounds should be
 * used in conflict analysis. This can be done by the functions SCIPinferVarLbCons(),
 * SCIPinferVarUbCons(), and SCIPinferBinvarCons() for constraint handlers and SCIPinferVarLbProp(),
 * SCIPinferVarUbProp(), and SCIPinferBinvarProp() for propagators. You can pass one integer of
 * information that should indicate the reason of the propagation and can be used in reverse
 * propagation, see the next section.
 *
 * @section RESPROP Reverse Propagation
 *
 * Reverse Propagation is used to build up the conflict graph. Essentially, it provides an algorithm to detect the arcs
 * leading to a node in the conflict graph, i.e., the bound changes responsible for the new bound change deduced during
 * propagation. Reverse Propagation needs to be implemented in the RESPROP callback functions of
 * \ref CONSRESPROP "constraint handlers" or \ref PROPRESPROP "propagators".
 * These callbacks receive the following information: the variable which is under investigation (@p
 * infervar), the corresponding bound change (@p bdchgidx, @p boundtype), and the integer (@p inferinfo) that has been
 * supplied during propagation.
 *
 * One can use SCIPvarGetUbAtIndex() or SCIPvarGetLbAtIndex() to detect the bounds before or after the propagation that
 * should be investigated. Then the bounds that were involved should be passed to SCIP via SCIPaddConflictLb() and
 * SCIPaddConflictUb().  If there is more than one valid explanation of infeasibility, either one can be used.
 * Typically, smaller explanations tend to be better.
 *
 * Details and (more) examples are given in Sections @ref CONSRESPROP and @ref PROPRESPROP.
 *
 *
 * @section Example
 *
 * Consider the constraint handler @p cons_linearordering.c in the
 * \ref LOP_MAIN "linear ordering example"
 * (see @p example/LOP directory). This constraint handler propagates the equations \f$x_{ij} + x_{ji} =
 * 1\f$ and triangle inequalities \f$x_{ij} + x_{jk} + x_{ki} \leq 2\f$.
 *
 * When propagating the equation and <code>vars[i][j]</code> is fixed to 1, the constraint handler uses
 * \code
 *    SCIP_CALL( SCIPinferBinvarCons(scip, vars[j][i], FALSE, cons, i*n + j, &infeasible, &tightened) );
 * \endcode
 * Thus, variable <code>vars[j][i]</code> is fixed to 0 (@p FALSE), and it passes <code>i*n + j </code> as @p inferinfo.
 *
 * When it propagates the triangle inequality and both <code>vars[i][j]</code> and <code>vars[j][k]</code>
 * are fixed to 1, the constraint handler uses
 * \code
 *    SCIP_CALL( SCIPinferBinvarCons(scip, vars[k][i], FALSE, cons, n*n + i*n*n + j*n + k, &infeasible, &tightened) );
 * \endcode
 * Thus, in this case, variable  <code>vars[k][i]</code> is fixed to 0 and  <code>n*n + i*n*n +  j*n + k</code> is
 * passed as <code>inferinfo</code>.
 *
 * In reverse propagation, the two cases can be distinguished by @p inferinfo: if it is less than @p n*n,
 * we deal with an equation, otherwise with a triangle inequality. The constraint handler can then extract the
 * indices @p i, @p j (and @p k in the second case) from inferinfo.
 *
 * In the first case, it has to distinguish whether <code>vars[i][j]</code> is fixed to 0 or 1 &ndash;
 * by calling SCIPaddConflictLb()
 * or SCIPaddConflictUb(), respectively, with variable <code>vars[j][i]</code>. In the second case, it is clear that the only
 * possible propagation is to fix <code>vars[i][j]</code> to 0 when both <code>vars[k][i]</code> and <code>vars[j][k]</code>
 * are fixed to 1. It then calls
 * SCIPaddConflictLb() for both <code>vars[k][i]</code> and <code>vars[j][k]</code>.
 */

/*--+----1----+----2----+----3----+----4----+----5----+----6----+----7----+----8----+----9----+----0----+----1----+----2*/

/**@page REOPT How to use reoptimization
 *
 * The reoptimization feature of SCIP can be used to solve a sequence of optimization problems \f$(P_{i})_{i \in I}\f$ with
 * \f[
 *    (P_i) \quad \min \{ c_i^T x \;|\; A^ix \geq b^i,\; x_{j} \in \mathbb{Z}\;\forall j \in \mathcal{I} \}
 * \f]
 * such that between two problems \f$P_i\f$ and \f$P_{i+1}\f$ the space of solutions gets restricted and/or the objective
 * fuction changes. To use reoptimization the user has to change the parameter <code>reoptimization/enable</code> to
 * <code>TRUE</code> before the solving process of the first problem of the sequence starts, i.e., in stage
 * <code>SCIP_STAGE_INIT</code> or <code>SCIP_STAGE_PROBLEM</code>. This can be done via the interactive shell or by
 * calling SCIPenableReoptimization(). In both cases SCIP changes some parameters and fixes them:
 * -# disable conflict analysis based on dual information
 * -# set the limit <code>maxorigsol</code> of stored solutions to zero because this is handled by a special solution tree provided
 *    by the reoptimization feature itself
 * -# disable restarts (<code>presolving/maxrestarts = 0</code>)
 * -# disable multi-aggegations (<code>presolving/donotmultaggr = TRUE</code>)
 * -# disable dual reductions within presolvers and propagators (<code>misc/allowdualreds = FALSE</code>)
 * -# disable propagation with current cutoff bound (<code>misc/allowobjprop = FALSE</code>)
 *
 * In contrast to the presolving and propagating methods that are using dual information, performing strong branching is
 * allowed. The bound tightenings resulting from strong branching are handeled in a special way. After changing the objective
 * function and solving the modified problem the feasible region that was pruned by strong branching will be reconstructed
 * within the tree.
 *
 * If the reoptimization feature is enabled SCIP tries to reuse the search tree, especially the search frontier at the end
 * of the solving process, to speed up the solving process of the following problems. Therefore, the current release
 * provides the branching rule <code>branch_nodereopt</code> to reconstruct the tree. SCIP triggers a restart of the
 * reoptimization, i.e., solving the problem from scratch, if
 *
 * -# the stored search tree is too large,
 * -# the objective functions changed too much, or
 * -# the last \f$n\f$ optimal solution are updated solution of previous runs.
 *
 * The thresholds to trigger a restart can be set by the user:
 *
 * -# <code>reoptimization/maxsavednodes</code>
 * -# <code>reoptimization/delay</code>
 * -# <code>reoptimization/forceheurrestart</code>
 *
 * Before SCIP discards all the stored information and solves the problem from scratch it tries to compress the search
 * tree. Therefore, the current release provides compression heuristics that try to find a good and much smaller
 * representation of the current search tree.
 *
 * After a problem in the sequence of optimization problems was solved, the objective function can be changed in two ways:
 * -# Using the provided reader <code>reader_diff</code> the objective function can be changed via using the interactive
 *    shell
 *    \code
 *    SCIP> read new_obj.diff
 *    \endcode
 *    or by calling SCIPreadDiff().
 * -# The objective function can be changed within the code. Therefore, the transformed problem needs to be freed by
 *    calling SCIPfreeReoptSolve(). Afterwards, the new objective function can be installed by calling
 *    SCIPchgReoptObjective().
 *
 * After changing the objective function the modified problem can be solved as usal.
 *
 * \note Currently, the compression heuristics used between two successive reoptimization runs only support pure binary
 * and mixed binary programs.
 *
 * For more information on reoptimization we refer to@par
 * Jakob Witzig@n
 * Reoptimization Techniques in MIP Solvers@n
 * Master's Thesis, Technical University of Berlin, 2014.
 */

/*--+----1----+----2----+----3----+----4----+----5----+----6----+----7----+----8----+----9----+----0----+----1----+----2*/

/**@page CONCSCIP How to use the concurrent solving mode
 *
 * @section Overview
 *
 * In \SCIP 4.0 a new feature has been added that allows to run multiple \SCIP instances with different settings
 * on one problem in parallel. To use this feature \SCIP has to be compiled with an additional make option to
 * enable the threading functionality (e.g. TPI=tny, see \ref MAKE).
 * Then, a concurrent solve can be started by using the <code>concurrentopt</code> command instead of the <code>optimize</code> command
 * in the \SCIP shell, or by calling the interface function SCIPsolveParallel().
 * To configure the behavior of the concurrent solving mode there are new parameters in the category <code>concurrent/</code>
 * and <code>parallel/</code> which will be explained here shortly.
 *
 * @section CONTROLNTHREADS Controlling the number of threads
 *
 * The parameters <code>parallel/maxnthreads</code> and <code>parallel/minnthreads</code> can be used to configure the number of threads
 * that sould be used for solving. \SCIP will try to use the configured maximum number of threads. If the
 * problem that is currently read is too large \SCIP will automatically use fewer threads, but never
 * go below the configured minimum number of threads.
 *
 * @section USEEMPHSETTINGS Using emphasis settings
 *
 * The parameters <code>concurrent/scip.../prefprio</code> configure which concurrent solvers should be used.
 * The concurrent solver <code>scip</code> will use the same settings as the \SCIP instance configured by the user.
 * The other concurrent solvers, e.g. <code>scip-feas</code>, will load the corresponding emphasis setting.
 * The behavior of the prefprio parameter is as follows: If it is set to 1.0 for <code>scip-feas</code> and
 * <code>scip-opti</code>, and to 0.0 for every other concurrent solver, then the threads will be evenly
 * distributed between the two types <code>scip-feas</code> and <code>scip-opti</code>. An example: if 4 threads are used each of these concurrent
 * solvers will use 2 threads. If the <code>prefprio</code> for one solver is set to 0.33 and the other is set to 1.0, then the former will use 1 thread
 * and the latter will use 3 threads of the 4 available threads.
 *
 * @section CUSTOMCONCSOLVERS Running custom solvers
 *
 * To use custom settings for the concurrent solvers there is the parameter <code>concurrent/paramsetprefix</code>. If custom parameters
 * should be loaded by the concurrent solvers, then it must point to the folder where they are located (including a path separator at the end).
 * The parameter settings must be named after the concurrent solvers, e.g. if only the concurrent solver <code>scip</code> is used
 * they should be named <code>scip-1</code>, <code>scip-2</code>, <code>scip-3</code>. When different types of concurrent solvers are used the counter
 * starts at one for each of them, e.g. <code>scip-1</code> and <code>scip-feas-1</code>.
 */

/*--+----1----+----2----+----3----+----4----+----5----+----6----+----7----+----8----+----9----+----0----+----1----+----2*/

/**@page OBJ Creating, capturing, releasing, and adding data objects
 *
 *  Data objects (variables, constraints, rows, ... ) are subject to reference counting
 *  to avoid expensive copying operations. This concept is similar to smart pointers.
 *  Creating such an object (e.g., by calling SCIPcreateVar()) will set the
 *  reference counter to one. Capturing an object (e.g., by calling SCIPcaptureVar()) increases the reference counter,
 *  releasing it (e.g., by calling SCIPreleaseVar()) decreases the counter. If the reference counter gets zero, the
 *  object will be destroyed automatically.
 *
 *  Remember that a created data object is automatically captured. If the user
 *  doesn't need the object anymore, (s)he has to call the object's release method.
 *
 *  When a data object is added to SCIP (e.g., by calling SCIPaddVar()) , it is captured again, such that a
 *  release call does not destroy the object. If SCIP doesn't need the object
 *  anymore, it is automatically released.
 *
 *  E.g., if the user calls
 * \code
 *  SCIPcreateVar(); // reference counter 1
 *  SCIPaddVar(); // reference counter 2
 *  SCIPreleaseVar(); // reference counter 1
 * \endcode
 *  the reference counter will be 1 afterwards, and the variable will be destroyed, if SCIP frees the problem.
 *  If the user wants to use this variable, e.g. for extracting statistics after SCIP was finished, the user must not call
 *  SCIPreleaseVar() right after adding the variable, but before terminating the program.
 */

/*--+----1----+----2----+----3----+----4----+----5----+----6----+----7----+----8----+----9----+----0----+----1----+----2*/

/**@page PARAM How to add additional user parameters
 *
 *  Users may add their own parameters to SCIP by calling SCIPaddXyzParam(). Using
 *  this method, there are two possibilities for where to store the actual parameter value:
 *   - If the given valueptr is NULL, SCIP stores the parameter value internally, and
 *     the user can only access the value with the SCIPgetXyzParam() and
 *     SCIPsetXyzParam() calls.
 *   - If the given valueptr is not NULL, SCIP stores the parameter value at the given
 *     address, and the user can directly manipulate the value at this address.
 *     (S)he has to be careful with memory management in string parameters: when the
 *     SCIPaddStringParam() method is called, the given address must hold a char*
 *     pointer with value NULL. The default value is then copied into this pointer,
 *     allocating memory with BMSallocMemoryArray(). If the parameter is changed, the
 *     old string is freed with BMSfreeMemoryArray() and the new one is copied to a new
 *     memory area allocated with BMSallocMemoryArray(). When the parameter is freed,
 *     the memory is freed with BMSfreeMemoryArray().
 *     The user should not interfere with this internal memory management. Accessing
 *     the string parameter through the given valueptr is okay as long as it does not
 *     involve reallocating memory for the string.
 *
 *  In some cases, it is necessary to keep track of changes in a parameter.
 *  If this is the case, the user can define a method by the PARAMCHGD callback and use this method as
 *  the @c paramchgd parameter of the @c SCIPaddXyzParam() method, also giving a pointer to the data, which is
 *  needed in this method, as @c paramdata. If this method is not NULL, it is called every time
 *  the value of the parameter is changed.
 */

/*--+----1----+----2----+----3----+----4----+----5----+----6----+----7----+----8----+----9----+----0----+----1----+----2*/

/**@page MEMORY Using the memory functions of SCIP
 *
 *  SCIP provides three ways for allocating memory:
 *  -# <b>block memory:</b> efficient handling of memory blocks of similar small sizes
 *  -# <b>buffer memory:</b> efficient handling of memory that needs to locally be allocated and freed
 *  -# <b>standard memory:</b> access to standard malloc/free
 *
 *  <em>Whenever possible, the first two should be used, because of reasons detailed below.</em>
 *
 *  In the following, we provide a brief description of these methods. We refer the reader to the dissertation of Tobias
 *  Achterberg for more details. We also present best practice models.
 *
 *  @section MEMBACK Background
 *
 *  The main goals for providing such particular methods are:
 * - <em>Accounting:</em> Using its own functions, SCIP knows the total size of memory allocated internally and can change its
 *   behavior: for instance, it can change to "memory saving mode" (using depth first search (DFS) and possibly do a garbage
 *   collection). It also allows for keeping a memory limit.
 * - <em>Speed:</em> SCIP often needs to allocate a very large number of small blocks of similar sizes (often powers of
 *   two). Depending on the operating system and compiler, the methods implemented in SCIP can be faster, since blocks
 *   of the same size are grouped together. Especially at the end of the 1990ies the standard malloc/free methods were
 *   quite ineffective. The experiments of Tobias Achterberg in 2007 show a speed improvement of 11 % when using block
 *   memory.
 * - <em>Efficiency:</em> Since blocks are groups in sizes, the blocks do not need to store their sizes within each
 *   block. In comparison, standard malloc/free stores the size using one word for each memory chunk. The price to pay
 *   is that one needs to pass the size to the methods that free a block. In any case, the methods in SCIP can save
 *   memory. Moreover, buffer memory is stored in similar places and not spread out, which also might help cache.
 * - <em>Debugging:</em> All of the possibilities provide methods to detect memory leaks. Together with tools like
 *   valgrind, this can be quite effective in avoiding such problems.
 *
 *  @n
 *  @section BLKMEM Block memory
 *
 *  SCIP offers its own block memory handling, which allows efficient handling of smaller blocks of memory in cases in
 *  which many blocks of the same (small) size appear. This is adequate for branch-and-cut codes in which small blocks
 *  of the same size are allocated and freed very often (for data structures used to store rows or branch-and-bound
 *  nodes). Actually, most blocks allocated within SCIP have small sizes like 8, 16, 30, 32, 64.  The idea is simple:
 *  There is a separate list of memory blocks for each interesting small size. When allocating memory, the list is
 *  checked for a free spot in the list; if no such spot exists, the list is enlarged. Freeing just sets the block to be
 *  available. Very large blocks are handled separately. See the dissertation of Tobias Achterberg for more details.
 *
 *  One important comment is that freeing block memory requires the size of the block in order to find the right list.
 *
 *  The most important functions are
 *  - SCIPallocBlockMemory(), SCIPallocBlockMemoryArray() to allocate memory
 *  - SCIPfreeBlockMemory(), SCIPfreeBlockMemoryArray() to free memory
 *
 *  An example code is:
 *  \code
 *  SCIP_RETCODE dosomething(
 *     SCIP*                 scip
 *     )
 *  {
 *     int nvars;
 *     int* array;
 *
 *     nvars = SCIPgetNVars(scip);
 *     SCIP_CALL( SCIPallocBlockMemoryArray(scip, &array, nvars) );
 *
 *     do something ...
 *
 *     SCIPfreeBlockMemoryArray(scip, &array, nvars);
 *  }
 *  \endcode
 *  @n
 *
 *  @section BUFMEM Buffer memory
 *
 *  @subsection BUFMEMSTD Standard Buffer Memory
 *
 *  In addition to block memory, SCIP offers buffer memory. This should be used if memory is locally used within a
 *  function and freed within the same function. For this purpose, SCIP has a list of memory buffers that are reused for
 *  this purpose. In this way, a very efficient allocation/freeing is possible.
 *
 *  Note that the buffers are organized in a stack, i.e., freeing buffers in reverse order of allocation is faster.
 *
 *  The most important functions are
 *  - SCIPallocBuffer(), SCIPallocBufferArray() to allocate memory,
 *  - SCIPfreeBuffer(), SCIPfreeBufferArray() to free memory.
 *
 *  @subsection BUFMEMCLEAN Clean Buffer Memory
 *
 *  SCIP 3.2 introduced a new type of buffer memory, the <em>clean buffer</em>. It provides memory which is initialized to zero
 *  and requires the user to reset the memory to zero before freeing it. This can be used at performance-critical
 *  places where only few nonzeros are added to a dense array and removing these nonzeros individually is much faster
 *  than clearing the whole array. Similar to the normal buffer array, the clean buffer should be used for temporary memory
 *  allocated and freed within the same function.
 *
 *  The most important functions are
 *  - SCIPallocCleanBufferArray() to allocate memory,
 *  - SCIPfreeCleanBufferArray() to free memory.
 *
 *  @n
 *  @section STDMEM Standard memory
 *
 *  SCIP provides an access to the standard C functions @c malloc and @c free with the additional feature of tracking
 *  memory in debug mode. In this way, memory leaks can be easily detected. This feature is automatically activated in
 *  debug mode.
 *
 *  The most important functions are
 *  - SCIPallocMemory(), SCIPallocMemoryArray() to allocate memory,
 *  - SCIPfreeMemory(), SCIPfreeMemoryArray() to free memory.
 *
 *  @n
 *  @section MEMBESTPRACTICE Best Practice of Using Memory Functions
 *
 *  Since allocating and freeing memory is very crucial for the speed and memory consumption of a program, it is
 *  important to keep the following notes and recommendations in mind.
 *
 *  @subsection GEN General Notes
 *
 *  The following holds for all three types of memory functions:
 *  - In debug mode, the arguments are checked for overly large allocations (usually arising from a bug). Note that all
 *    arguments are converted to unsigned values of type @c size_t, such that negative sizes are converted into very
 *    large values.
 *  - The functions always allocate at least one byte and return non-NULL pointers if memory is available. In particular,
 *    freeing is always possible.
 *  - The freeing methods set the pointer to the memory to NULL.
 *  - Debugging can be supported by using the compiler flags @p NOBLKMEM=true, @p NOBUFMEM=true, @p NOBLKBUFMEM=true
 *    that turn off the usage of block memory, buffer memory, as well as block and buffer memory, respectively. Since,
 *    the internal block and buffer memory is freed at the end (leaving no memory leaks), turning them off allows tools
 *    like valgrind to find memory leaks.
 *  - Moreover, additional checks can be turned on by defining @p CHECKMEM in memory.c.
 *
 *  @n
 *  @subsection DOS Things to do ...
 *
 *  - Use buffer memory if your memory chunk can be allocated and freed within the same function.
 *  - Use buffer and block memory wherever possible, because of the reasons explained above.
 *  - Free memory in the reverse order in which it was allocated! For block and buffer memory this @b significantly
 *    speeds up the code.
 *  - Use as few memory allocations/freeing operations as possible, since these functions take a significant amount of time.
 *
 *  @n
 *  @subsection DONTS Things to avoid ...
 *
 *  - Avoid the usage of standard memory, since SCIP is unaware of the size used in such blocks.
 *  - Avoid reallocation with only slightly increased size, rather use a geometrically growing
 *    size allocation. SCIPcalcMemGrowSize() is one way to calculate new sizes.
 *  - Be careful with buffer memory reallocation: For single buffers, the memory is reallocated (using malloc); since
 *    the actual space might be larger than what was needed at allocation time, reallocation sometimes comes without
 *    extra cost. Note that reallocating block memory in most cases implies moving memory arround.
 */

/*--+----1----+----2----+----3----+----4----+----5----+----6----+----7----+----8----+----9----+----0----+----1----+----2*/

/**@page DEBUG Debugging
 *
 *  If you need to debug your own code that uses SCIP, here are some tips and tricks:
 *
 *  - Use <b>asserts</b> in your code to show preconditions for the parameters, invariants and postconditions.
 *    Assertions are boolean expressions which inevitably have to evaluate to <code>TRUE</code>. Consider the
 *    following example:
 *
 *    @refsnippet{src/scip/cons_linear.c,SnippetDebugAssertions}
 *
 *    As you can see, both pointers and integers are checked for valid values at the beginning of the
 *    function <code>consdataCatchEvent()</code>. This is particularly important for, e.g., array indices like
 *    the variable <code>pos</code> in this example, where using the <code>consdata->nvars[pos]</code>
 *    pointer could result in unexspected behaviour
 *    if the asserted precondition on <code>pos</code> were not matched and \<pos\> were an arbitrary index
 *    outside the array range.
 *
 *  - In order to activate assertions, use the <b>Debug mode</b> by compiling SCIP via
 *   \code
 *    make OPT=dbg
 *   \endcode and run the code. See \ref MAKE for further information about compiler options for SCIP.
 *
 *  - Spending only little extra time on
 *    asserting preconditions saves most of the time spent on debugging!
 *
 *  - Turn on <b>additional debug output</b> by adding the line
 *    \code
 *    #define SCIP_DEBUG
 *    \endcode
 *    at the top of SCIP files you want to analyze. This will output messages included in the code using
 *    <code>SCIPdebugMsg(scip, ...)</code> (or <code>SCIPdebugMessage()</code>), see \ref EXAMPLE_1.
 *    We recommend to also use <code>SCIPdebugMsg(scip, ...)</code> in your own code for being able to activate
 *    debug output in the same way.
 *  - If available on your system, we recommend to use a debugger like <code>gdb</code>
 *    to trace all function calls on the stack,
 *    display values of certain expressions, manually break the running code, and so forth.
 *  - If available on your system, you can use software like <a href="http://valgrind.org">valgrind</a> to check for uninitialized
 *    values or segmentation faults.
 *  - For checking the usage of SCIP memory, you can use
 *    <code>SCIPprintMemoryDiagnostic()</code>. This outputs memory that is currently in use,
 *    which can be useful after a <code>SCIPfree()</code> call.
 *  - If there are memory leaks for which you cannot detect the origin, you can remake your code with the option NOBLKBUFMEM=true
 *    (do not forget to clean your code before with <code>make OPT=... LPS=... clean</code>). After that valgrind (or similar) helps
 *    to detect leaked memory.
 *  - If your code cuts off a feasible solution, but you do not know which component is responsible,
 *    you can use the debugging mechanism (see \ref EXAMPLE_2). Therefore, a given solution is read and it
 *    is checked for every reduction, whether the solution will be pruned globally.
 *
 * @section EXAMPLE_1 How to activate debug messages
 * For example, if we include a <code>\#define SCIP_DEBUG</code> at the top of \ref heur_oneopt.h, recompile SCIP
 * in DBG mode, and run the SCIP interactive shell to solve p0033.mps from the
 * <a href="http://miplib.zib.de/miplib3/miplib.html">MIPLIB 3.0</a> , we get some output like:
 *
 * \include debugexamples/example1.txt
 *
 * @section EXAMPLE_2 How to add a debug solution
 *
 * Continuing the example above, we finish the solving process.
 * The optimal solution can now be written to a file:
 * \include debugexamples/example2_1.txt
 *
 * If we afterwards recompile SCIP with the additional compiler flag <code>DEBUGSOL=true</code>,
 * set the parameter <code>misc/debugsol = check/p0033.sol</code>, and run SCIP again it will output:
 * \include debugexamples/example2_2.txt
 * Further debug output would only appear, if the solution was cut off in the solving process.
 */

/*--+----1----+----2----+----3----+----4----+----5----+----6----+----7----+----8----+----9----+----0----+----1----+----2*/

/**@page TEST How to run automated tests with SCIP
 *
 *  SCIP comes along with a set of useful tools that allow to perform automated tests. The
 *  following is a step-by-step guide from setting up the test environment for evaluation and
 *  customization of test runs.
 *
 *
 *  @section SETUP Setting up the test environment
 *
 *  At first you should create a file listing all problem instances that should be part of the test.
 *  This file has to be located in the the directory <code>scip/check/testset/</code>
 *  and has to have the file extension <code>.test</code>, e.g., <code>testrun.test</code>,
 *  in order to be found by the <code>scip/check/check.sh</code> script.
 *  \n
 *  All test problems can be listed in the <code>test</code>-file by a relative path,
 *  e.g., <code>../../problems/instance1.lp</code> or absolute path, e.g., <code>/home/problems/instance2.mps</code>
 *  in this file. Only one problem should be listed on every line (since the command <code>cat</code> is used to parse this file).
 *  Note that these problems have to be readable for SCIP in order to solve them.
 *  However, you can use different file formats.
 *
 *  Optionally, you can provide a solution file in the <code>scip/check/testset/</code> directory containing
 *  known information about the feasibility and the best known objective values for the test instances.
 *  SCIP can use these values to verify the results. The file has to have the same basename as the
 *  <code>.test</code>-file, i.e., in our case <code>testrun.solu</code>. One line can only contain
 *  information about one test instance. A line has to start with the type of information given:
 *
 *  - <code>=opt=</code> stating that a problem name with an optimal objective value follows
 *  - <code>=best=</code> stating that a problem name with a best know objective value follows
 *  - <code>=inf=</code> stating that a problem name follows which is infeasible
 *
 *  With these information types you can encode for an instance named <code>instance1.lp</code> the following
 *  information:
 *  - The instance has a known optimal (objective) value of 10.
 *   \code
 *   =opt=  instance1 10
 *   \endcode
 *  - The instance has a best known solution with objective value 15.
 *   \code
 *   =best=  instance1 15
 *   \endcode
 *  - The instance is feasible (but has no objective function or we don't know a solution value)
 *   \code
 *   =feas=  instance1
 *   \endcode
 *  - The instance is infeasible.
 *   \code
 *   =inf=  instance1
 *   \endcode
 *
 *  If you don't know whether the instance is feasible or not (so the status is unknown),
 *  you can omit the instance in the <code>solu</code>-file or write
 *   \code
 *   =unkn=  instance1
 *   \endcode
 *
 * <b>Note that in all lines the file extension of the file name is omitted.</b>
 *  \n
 *  See the files <code>scip/check/testset/short.test</code> and <code>scip/check/testset/short.solu</code>
 *  for an example of a <code>test</code>-file and its corresponding <code>solu</code>-file.
 *
 *
 *
 *  @section STARTING Starting a test run
 *
 *
 *  \code
 *  make TEST=testrun test
 *  \endcode
 *
 *  in the SCIP root directory. Note that <code>testrun</code> is exactly the basename of our
 *  <code>test</code>-file (<code>testrun.test</code>). This will cause SCIP to solve our test instances
 *  one after another and to create various output files (see \ref EVAL).
 *
 *
 *  @section EVAL Evaluating a test run
 *
 *  During computation, SCIP automatically creates the directory <code>scip/check/results/</code>
 *  (if it does not already exist) and stores the following output files there.
 *
 *  \arg <code>*.out</code> - output of <code>stdout</code>
 *  \arg <code>*.err</code> - output of <code>stderr</code>
 *  \arg <code>*.set</code> - copy of the used settings file
 *
 *  \arg <code>*.res</code> - ASCII table containing a summary of the computational results
 *  \arg <code>*.tex</code> - TeX table containing a summary of the computational results
 *  \arg <code>*.pav</code> - <a href="http://www.gamsworld.org/performance/paver/">PAVER</a> output
 *
 *  The last three files in the above list, i.e., the files containing a summary of the computational results,
 *  can also be generated manually. Therefore the user has to call the <code>evalcheck.sh</code> script in the
 *  @c check directory with the corresponding @c out file as argument. For example, this may be useful if the user stopped the
 *  test before it was finished, in which case the last three files will not be automatically generated by SCIP.
 *
 *  The last column of the ASCII summary table contains the solver status. We distinguish the following statuses: (in order of priority)
 *
 *  \arg abort: solver broke before returning solution
 *  \arg fail: solver cut off a known feasible solution (value of the <code>solu</code>-file is beyond the dual bound;
 *  especially if problem is claimed to be solved but solution is not the optimal solution)
 *   <b>or</b> if a final solution check revealed a violation of one of the original constraints.
 *  \arg ok: solver solved problem with the value in solu-file
 *  \arg solved: solver solved problem which has no (optimal) value in solu-file (since we here cannot detect the direction
 *  of optimization, it is possible that a solver claims an optimal solution which contradicts a known feasible solution)
 *  \arg better: solver found solution better than known best solution (or no solution was noted in the <code>solu</code>-file so far)
 *  \arg gaplimit, sollimit: solver reached gaplimit or limit of number of solutions (at present: only in SCIP)
 *  \arg timeout: solver reached any other limit (like time or nodes)
 *  \arg unknown: otherwise
 *
 *  Additionally the <code>evalcheck.sh</code> script can generate a <code>solu</code>-file by calling
 *  \code
 *  ./evalcheck.sh writesolufile=1 NEWSOLUFILE=<solu-file> <out-file>
 *  \endcode
 *  where <code><solu-file></code> denotes the filename of the new file where the solutions shall be
 *  (and <code><out-file></code> denotes the output (<code>.out</code>) files to evaluate).
 *
 *  Another feature can be enabled by calling:
 *  \code
 *  ./evalcheck.sh printsoltimes=1 ...
 *  \endcode
 *  The output has two additional columns containing the solving time until the first and the best solution was found.
 *
 *
 *  @b Note: The @em basename of all these files is the same and has the following structure
 *  which allows us to reconstruct the test run:
 *
 *  \code
 *  check.<test name>.<binary>.<machine name>.<setting name>
 *  \endcode
 *
 *  \arg <<code>test name</code>> indicates the name of the the test file, e.g., <code>testrun</code>
 *  \arg <<code>binary</code>> defines the used binary, e.g., <code>scip-3.2.0.linux.x86_64.gnu.opt.spx</code>
 *  \arg <<code>machine name</code>> tells the name of the machine, e.g., <code>mycomputer</code>
 *  \arg <<code>setting name</code>> denotes the name of the used settings, e.g., <code>default</code>
 *    means the (SCIP) default settings were used
 *
 *  Using the examples out of the previous listing the six file names would have the name:
 *
 *  \code
 *  check.testrun.scip-1.1.0.linux.x86.gnu.opt.spx.mycomputer.default.<out,err,set,res,tex,pav>
 *  \endcode
 *
 *
 *  @section USING Using customized setting files
 *
 *  It is possible to use customized settings files for the test run instead of testing SCIP with default settings.
 *  These have to be placed in the directory <code>scip/settings/</code>.
 *
 *  @b Note: Several common user parameters such as, e.g., the time limit and node limit parameters,
 *           <b>cannot</b> be controlled by the settings file, whose specifications would be overwritten
 *           by optional command line arguments to the <code>make test</code> command, see @ref ADVANCED
 *           for a list of available advanced testing options that have to be specified from the command line.
 *
 *  @b Note: Accessing settings files in subfolders of the @c settings directory is currently not supported.
 *
 *  To run SCIP with a custom settings file, say for example <code>fast.set</code>, we call
 *
 *  \code
 *  make TEST=testrun SETTINGS=fast test
 *  \endcode
 *
 *  in the SCIP root directory. It is possible to enter a list of settings files as a double-quoted,
 *  comma-separated list of settings names as <code>fast</code> above, i.e. <code>SETTINGS="fast,medium,slow"</code>
 *  will invoke the solution process for every instance with the three settings <code>fast.set, medium.set, slow.set</code>
 *  before continuing with the next instance from the <code>.test</code>-file. This may come in handy if the
 *  whole test runs for a longer time and partial results are already available.
 *
 *
 *  @section ADVANCED Advanced options
 *
 *  We can further customize the test run by specifying the following options in the <code>make</code> call:
 *
 *  \arg <code>CONTINUE</code> - continue the test run if it was previously aborted [default: "false"]
 *  \arg <code>DISPFREQ</code> - display frequency of the output [default: 10000]
 *  \arg <code>FEASTOL</code> - LP feasibility tolerance for constraints [default: "default"]
 *  \arg <code>LOCK</code> - should the test run be locked to prevent other machines from performing the same test run [default: "false"]
 *  \arg <code>MAXJOBS=n</code> - run tests on 'n' cores in parallel. Note that several instances are solved in parallel, but
 *                                    only one thread is used per job (parallelization is not that easy) [default: 1]
 *  \arg <code>MEM</code>   -  memory limit in MB [default: 6144]
 *  \arg <code>NODES</code> - node limit [default: 2100000000]
 *  \arg <code>TIME</code>  - time limit for each test instance in seconds [default: 3600]
 *  \arg <code>SETCUTOFF</code> - if set to '1', an optimal solution value (from the <code>.solu</code>-file) is used as objective limit [default: 0]
 *  \arg <code>THREADS</code> - the number of threads used for solving LPs, if the linked LP solver supports multithreading [default: 1]
 *  \arg <code>VALGRIND</code> - run valgrind on the SCIP binary; errors and memory leaks found by valgrind are reported as fails [default: "false"]
 *
 *
 *  @section COMPARE Comparing test runs for different settings
 *
 *  Often test runs are performed on the basis of different settings. In this case, it is useful to
 *  have a performance comparison. For this purpose, we can use the <code>allcmpres.sh</code> script in
 *  the @c check directory.
 *
 *  Suppose, we performed our test run with two different settings, say <code>fast.set</code> and
 *  <code>slow.set</code>. Assuming that all other parameters (including the SCIP binary), were the same,
 *  we may have the following <code>res</code>-files in the directory <code>scip/check/results/</code>
 *
 *  \code
 *  check.testrun.scip-3.2.0.linux.x86_64.gnu.opt.spx.mycomputer.fast.res
 *  check.testrun.scip-3.2.0.linux.x86_64.gnu.opt.spx.mycomputer.slow.res
 *  \endcode
 *
 *  For a comparison of both computations, we simply call
 *
 *  \code
 *  allcmpres.sh results/check.testrun.scip-3.2.0.linux.x86_64.gnu.opt.spx.mycomputer.fast.res \
 *               results/check.testrun.scip-3.2.0.linux.x86_64.gnu.opt.spx.mycomputer.slow.res
 *  \endcode
 *
 *  in the @c check directory. This produces an ASCII table on the console that provide a detailed
 *  performance comparison of both test runs. Note that the first <code>res</code>-file serves as reference
 *  computation. The following list explains the output.
 *  (The term "solver" can be considered as the combination of SCIP with a specific setting file.)
 *
 *  \arg <code>Nodes</code> - Number of processed branch-and-bound nodes.
 *  \arg <code>Time</code>  - Computation time in seconds.
 *  \arg <code>F</code>     - If no feasible solution was found, then '#', empty otherwise.
 *  \arg <code>NodQ</code>  - Equals Nodes(i) / Nodes(0), where 'i' denotes the current solver and '0' stands for the reference solver.
 *  \arg <code>TimQ</code>  - Equals Time(i) / Time(0).
 *  \arg <code>bounds check</code> - Status of the primal and dual bound check.
 *
 *  \arg <code>proc</code> - Number of instances processed.
 *  \arg <code>eval</code> - Number of instances evaluated (bounds check = "ok", i.e., solved to optimality
 *      within the time and memory limit and result is correct). Only these instances are used in the calculation
 *      of the mean values.
 *  \arg <code>fail</code> - Number of instances with bounds check = "fail".
 *  \arg <code>time</code> - Number of instances with timeout.
 *  \arg <code>solv</code> - Number of instances correctly solved within the time limit.
 *  \arg <code>wins</code> - Number of instances on which the solver won (i.e., the
 *      solver was at most 10% slower than the fastest solver OR had the best
 * 	primal bound in case the instance was not solved by any solver within
 *	the time limit).
 *  \arg <code>bett</code>    - Number of instances on which the solver was better than the
 *	reference solver (i.e., more than 10% faster).
 *  \arg <code>wors</code>    - Number of instances on which the solver was worse than the
 *	reference solver (i.e., more than 10% slower).
 *  \arg <code>bobj</code>    - Number of instances on which the solver had a better primal
 *	bound than the reference solver (i.e., a difference larger than 10%).
 *  \arg <code>wobj</code>    - Number of instances on which the solver had a worse primal
 *	bound than the reference solver (i.e., a difference larger than 10%).
 *  \arg <code>feas</code>    - Number of instances for which a feasible solution was found.
 *  \arg <code>gnodes</code>   - Geometric mean of the processed nodes over all evaluated instances.
 *  \arg <code>shnodes</code> - Shifted geometric mean of the processed nodes over all evaluated instances.
 *  \arg <code>gnodesQ</code>  - Equals nodes(i) / nodes(0), where 'i' denotes the current
 *	solver and '0' stands for the reference solver.
 *  \arg <code>shnodesQ</code> - Equals shnodes(i) / shnodes(0).
 *  \arg <code>gtime</code>    - Geometric mean of the computation time over all evaluated instances.
 *  \arg <code>shtime</code>  - Shifted geometric mean of the computation time over all evaluated instances.
 *  \arg <code>gtimeQ</code>   - Equals time(i) / time(0).
 *  \arg <code>shtimeQ</code> - Equals shtime(i) / shtime(0).
 *  \arg <code>score</code>   - N/A
 *
 *  \arg <code>all</code>   - All solvers.
 *  \arg <code>optimal auto settings</code> - Theoretical result for a solver that performed 'best of all' for every instance.
 *  \arg <code>diff</code>  - Solvers with instances that differ from the reference solver in the number of
 *       processed nodes or in the total number of simplex iterations.
 *  \arg <code>equal</code> - Solvers with instances whose number of processed nodes and total number of
 *       simplex iterations is equal to the reference solver (including a 10% tolerance) and where no timeout
 *       occured.
 *  \arg <code>all optimal</code> - Solvers with instances that could be solved to optimality by
 *       <em>all</em> solvers; in particular, no timeout occurred.
 *
 *  Since this large amount of information is not always needed, one can generate a narrower table by calling:
 *  \code
 *  allcmpres.sh short=1 ...
 *  \endcode
 *  where <code>NodQ</code>, <code>TimQ</code> and the additional comparison tables are omitted.
 *
 *  If the <code>res</code>-files were generated with the parameter <code>printsoltimes=1</code>
 *  we can enable the same feature here as well by calling:
 *  \code
 *  allcmpres.sh printsoltimes=1 ...
 *  \endcode
 *  As in the evaluation, the output contains the two additional columns of the solving time until the first and the best solution was found.
 *
 *  @section STATISTICS Statistical tests
 *
 *  The \c allcmpres script also performs two statistical tests for comparing different settings: For deciding whether
 *  more feasible solutions have been found or more instances have been solved to optimality or not, we use a McNemar
 *  test. For comparing the running time and number of nodes, we use a variant of the Wilcoxon signed rank test. A
 *  detailed explanation can be found in the PhD thesis of Timo Berthold (Heuristic algorithms in global MINLP solvers).
 *
 *  @subsection McNemar McNemar test
 *
 *  Assume that we compare two settings \c S1 and \c S2 with respect to the number of instances solved to optimality
 *  within the timelimit. The null hypothesis would be "Both settings lead to an equal number of instances being solved
 *  to optimality", which we would like to disprove. Let \f$n_1\f$ be the number of instances solved by setting \c S1
 *  but not by \c S2, and let \f$n_2\f$ be the number of instances solved by setting \c S2 but not by \c S1.  The
 *  McNemar test statistic is
 *  \f[
 *    \chi^2 = \frac{(n_1 - n_2)^2}{n_1 + n_2}.
 *  \f]
 *  Under the null hypothesis, \f$\chi^2\f$ is chi-squared distributed with one degree of freedom. This allows to compute
 *  a \f$p\f$-value as the probability for obtaining a similar or even more extreme result under the null hypothesis.
 *  More explicitly, \c allcmpres uses the following evaluation:
 *  - \f$0.05 < p\f$: The null hypothesis is accepted (marked by "X").
 *  - \f$0.005 < p \leq 0.05\f$: The null hypothesis might be false (marked by "!").
 *  - \f$0.0005 < p \leq 0.005\f$: The null hypothesis can be false (marked by "!!").
 *  - \f$p \leq 0.0005\f$: The null hypothesis is very likely false (marked by "!!!").
 *
 *  As an example consider the following output:
 *  \code
 *    McNemar (feas)                              x2  0.0000, 0.05 < p           X
 *    McNemar (opt)                               x2  6.0000, p ~ (0.005, 0.05]  !
 *  \endcode
 *  Here, \c x2 represents \f$\chi^2\f$.
 *
 *  In this case, the test with respect to the number of found feasible solutions is irrelevant, since their number is
 *  equal. In particular, the null hypothesis gets accepted (i.e., there is no difference in the settings - this is
 *  marked by "X").
 *
 *  With respect to the number of instances solved to optimality within the timelimit, we have that \f$0.005 < p <=
 *  0.05\f$ (marked by <tt>p ~ (0.005, 0.05)</tt>). Thus, there is some evidence that the null hypothesis is false, i.e., the
 *  settings perform differently; this is marked by "!". In the concrete case, we have 230 instances, all of which are
 *  solved by setting \c S2, but only 224 by setting \c S1.
 *
 *  @subsection Wilcoxon Wilcoxon signed rank test
 *
 *  Assume that we compare two settings \c S1 and \c S2 with respect to their solution times (within the time limit). We
 *  generate a sorted list of the ratios of the run times, where ratios that are (absolutely or relatively) within 1\%
 *  of 1.0 are discarded, and ratios between 0.0 and 0.99 are replaced with their negative inverse in order to
 *  obtain a symmetric distribution for the ratios around the origin.
 *  We then assign ranks 1 to \c N to the remaining \c N data points in nondecreasing
 *  order of their absolute ratio. This yields two groups \c G1
 *  and \c G2 depending on whether the ratios are smaller than -1.0 or larger than 1.0 (\c G1 contains the instances for which
 *  setting \c S1 is faster). Then the sums of the ranks in groups \c G1 and \c G2 are computed, yielding values \c R1
 *  and \c R2, respectively.
 *
 *  The Wilcoxon test statistic is then
 *  \f[
 *     z = \frac{\min(R1, R2) - \frac{N(N+1)}{4}}{\sqrt{\frac{N(N+1)(2N+1)}{24}}},
 *  \f]
 *  which we assume to be (approximately) normally distributed (with zero mean) and allows to compute the probability
 *  \f$p\f$ that one setting is faster than the other. (Note that for \f$N \leq 60\f$, we apply a correction by
 *  subtracting 0.5 from the numerator).
 *
 *  As an example consider the following output:
 *  \code
 *    Wilcoxon (time)                             z  -0.1285, 0.05 <= p          X
 *    Wilcoxon (nodes)                            z -11.9154, p < 0.0005       !!!
 *  \endcode
 *  While the \f$z\f$-value is close to zero for the run time, it is extremely negative regarding the solving nodes. This latter
 *  tendency for the number of nodes is significant on a 0.05 % level, i.e., the probability \f$p\f$ that setting \c S1 uses more
 *  nodes than setting \c S2 is negligible (this null hypothesis is rejected - marked by "!!!").
 *
 *  However, the null hypothesis is not rejected with respect to the run time. In the concrete case, setting \c S1 has a
 *  shifted geometric mean of its run times (over 230 instances) of 248.5, for \c S2 it is 217.6. This makes a ratio of
 *  0.88. Still - the null hypothesis is not rejected.
 *
 *  @section SOLVER Testing and Evaluating using GAMS
 *
 *  Analogously to the target <code>test</code> there is another target to run automated tests with <a href="http://www.gams.com/">gams</a>
 *  \code
 *  make testgams GAMSSOLVER=xyz
 *  \endcode
 *  For this target, the option GAMSSOLVER has to be given to specify the name of a GAMS solver to run, e.g. GAMSSOLVER=SCIP.
 *  Additional advanced options specific to this target are:
 *    GAMS to specify the GAMS executable (default: gams),
 *    GAP to specify a gap limit (default: 0.0),
 *    CLIENTTMPDIR to specify a directory where GAMS should put its scratch files (default: /tmp),
 *    CONVERTSCIP to specify a SCIP which can be used to convert non-gams files into gams format (default: bin/scip, if existing; set to "no" to disable conversion).
 *  The following options are NOT supported (and ignored): DISPFREQ, FEASTOL, LOCK.
 *  A memory limit (MEM option) is only passed as workspace option to GAMS, but not enforced via ulimit (it's up to the solver to regard and obey the limit).
 *
 *  Note: This works only if the referred programs are installed globally on your machine.
 *
 *  The above options like <code>TIME</code> are also available for gams.
 *
 *  After the testrun there should be an <code>.out</code>, an <code>.err</code> and a <code>.res</code> file
 *  with the same basename as described above.
 *
 *  Furthermore you can also use the script <code>allcmpres.sh</code> for comparing results.
 *
 */

/*--+----1----+----2----+----3----+----4----+----5----+----6----+----7----+----8----+----9----+----0----+----1----+----2*/

/**@page CHG1 Interface changes between SCIP 0.9 and SCIP 1.0
 *
 *  @section CHGPARAM New parameters
 *
 * - All functions SCIP<datatype>Param() got a new parameter "isadvanced".
 *   \n
 *   This does not influence the performance of SCIP, but the position of the parameter in the settings menu.
 *   Hence, if you do not care about this, you can assign any value to it.
 *   You should add the corresponding flag to the SCIP<datatype>Param() calls in your own source code.
 *
 */

/*--+----1----+----2----+----3----+----4----+----5----+----6----+----7----+----8----+----9----+----0----+----1----+----2*/

/**@page CHG2 Interface changes between SCIP 1.0 and SCIP 1.1
 *
 * - SCIPcreateChild() has a new last parameter giving an estimate for value of best feasible solution in the subtree to
 *   be created. One possibility is to use SCIPgetLocalOrigEstimate() for this value.
 *
 * - The callback \ref CONSCHECK in the constraint handlers now has a new parameter <code>printreason</code> that tells
 *   a constraint handler to output the reason for a possible infeasibility of the solution to be checked using
 *   SCIPinfoMessage(). Have a look at one of the constraint handlers implemented in SCIP to see how it works. This
 *   methodology makes it possible to output the reason of a violation in human readable form, for instance, for the check
 *   at the end of a SCIP run, where the obtained best solution is checked against the original formulation.\n This change
 *   often has little effect on C-implementations, since this parameter can be safely ignored with respect to the
 *   correctness of the code. The corresponding C++ method scip::ObjConshdlr::scip_check(), however, has to be extended
 *   and will not compile otherwise.
 *
 * - SCIPcheckSolOrig() is restructured. The last two parameters have changed. They are now bools indicating
 *   whether the reason for the violation should be printed to the standard output and whether all violations should be
 *   printed. This reflects the changes in the constraint handlers above, which allow the automation of the feasibility
 *   test. The pointers to store the constraint handler or constraint are not needed anymore.
 *
 * - New parameters "extension" and "genericnames" in SCIPprintTransProblem(), SCIPprintOrigProblem(),
 *   SCIPwriteOrigProblem(), and SCIPwriteTransProblem() defining the requested format or NULL for default CIP format
 *   and using generic names for the variables and constraints. Examples are
 *   - <code>SCIPprintTransProblem(scip, NULL, NULL, TRUE)</code> displays the transformed problem in CIP format with
 *     generic variables and constraint names
 *   - <code>SCIPprintOrigProblem(scip, NULL, "lp", FALSE)</code> displays the original problem in LP format with
 *     original variables and constraint names.
 *
 * - New callback method SCIP_DECL_READERWRITE(x) in type_reader.h; this method is called to write a problem to file
 *   stream in the format the reader stands for; useful for writing the transformed problem in LP or MPS format. Hence,
 *   also SCIPincludeReader() has changed.
 *
 * - New parameter "conshdlrname" in SCIPincludeLinconsUpgrade().
 *
 * - Added user pointer to callback methods of hash table, see pub_misc.h.
 *
 * - New parameter "extension" in SCIPreadProb(),    defining a desired file format or NULL if file extension should be used.
 */

/*--+----1----+----2----+----3----+----4----+----5----+----6----+----7----+----8----+----9----+----0----+----1----+----2*/

/**@page CHG3 Interface changes between SCIP 1.1 and SCIP 1.2
 *
 *
 * @section CHGCALLBACKS New and changed callbacks
 *
 * - The callback SCIP_DECL_PRICERREDCOST(x) in the \ref PRICER "pricers" has two new parameters:
 *    - A <code>result</code> pointer determines whether the pricer guarantees that there exist no more variables. This allows for early branching.
 *    - A pointer for providing a lower bound.
 *
 * - The \ref CONS "constraint handlers" have two new callback methods (see type_cons.h for more details).
 *    - SCIP_DECL_CONSCOPY(x) - this method can be used to copy a constraint.
 *    - SCIP_DECL_CONSPARSE(x) - this method can be used to parse a constraint in CIP format.
 *
 *  @section CHGINTERFUNC New parameters in interface methods
 *
 * - SCIPcalcMIR() in scip.h has two new parameter "mksetcoefsvalid" and "sol". The parameter "mksetcoefsvalid" stores
 *   whether the coefficients of the mixed knapsack set ("mksetcoefs") computed in SCIPlpCalcMIR() are valid. If the mixed knapsack constraint obtained after aggregating LP rows
 *   is empty or contains too many nonzero elements the generation of the <b>c-MIR cut</b> is aborted in SCIPlpCalcMIR() and "mksetcoefs" is not valid.
 *   The input parameter "sol" can be used to separate a solution different from the LP solution.
 *
 * - SCIPgetVarClosestVlb() and SCIPgetVarClosestVub() in scip.h have a new parameter "sol". It can be used to obtain the <b>closest variable bound</b> w.r.t. a solution different from the LP solution.
 *
 *  @section MISCELLANEOUS Miscellaneous
 *
 * - A significant change for <b>C++ users</b> is that all include files of SCIP
 *   automatically detect C++ mode, i.e., no <code>extern "C"</code> is needed anymore.
 *
 * For further release notes we refer to the \ref RELEASENOTES "Release notes".
 */

/*--+----1----+----2----+----3----+----4----+----5----+----6----+----7----+----8----+----9----+----0----+----1----+----2*/

/**@page CHG4 Interface changes between SCIP 1.2 and SCIP 2.0
 *
 *
 * @section CHGCALLBACKS4 New and changed callbacks
 *
 *
 * - <b>Copying a SCIP instance</b>:
 *      <br>
 *      <br>
 *    - All plugins, like \ref BRANCH "branching rules" and \ref HEUR "primal heuristics", have a new callback method (see, e.g.,
 *      type_branch.h and type_heur.h for more details):
 *       - SCIP_DECL_BRANCHCOPY(x), SCIP_DECL_HEURCOPY(x) etc.
 *       - When copying a SCIP instance, these methods are called to copy the plugins.
 *      <br>
 *      <br>
 *    - Constraint handlers have two new callback methods. One for copying the constraint handler plugins
 *      SCIP_DECL_CONSHDLRCOPY() and the other for copying a constraint itself, SCIP_DECL_CONSCOPY().
 *      <br>
 *      <br>
 *    - Variables have a new callback method (see type_var.h for more details):
 *       - SCIP_DECL_VARCOPY(x) - When copying a SCIP instance, this method is called to copy the variables' data.
 *      <br>
 *      <br>
 *    - The main problem has a new callback method (see type_prob.h for more details):
 *       - SCIP_DECL_PROBCOPY(x) - When copying a SCIP instance, this method is called to copy the problem's data.
 *      <br>
 *      <br>
 *    - The argument success in SCIP_DECL_CONSCOPY has been renamed to valid.
 *
 * - <b>Branching on externally given candidates</b>:
 *      <br>
 *      <br>
 *    - The \ref BRANCH "branching rules" have a second new callback method (see type_branch.h for more details):
 *       - SCIP_DECL_BRANCHEXECEXT(x) - This method can be used to branch on external branching candidates,
 *         which can be added by a user's "relaxation handler" or "constraint handler" plugin, calling <code>SCIPaddExternBranchCand()</code>.
 *
 * - <b>Restarts</b>:
 *      <br>
 *      <br>
 *    - The callback SCIP_DECL_PROBEXITSOL(x) in the main problem has one new parameter (see type_prob.h for more details):
 *       - The parameter <code>restart</code> is <code>TRUE</code> if the callback method was triggered by a restart.
 *
 *
 * <br>
 * @section CHGINTERFUNC4 Changed interface methods
 *
 * - <b>Copying a SCIP instance</b>:
 *      <br>
 *      <br>
 *    - Every new callback method resulted in a new parameter of the include function for the corresponding plugin,
 *      e.g., SCIPincludeBranchrule() has two new parameters <code>SCIP_DECL_BRANCHCOPY((*branchcopy))</code> and
 *      <code>SCIP_DECL_BRANCHEXECREL((*branchexecrel))</code>.  In the same fashion, the new callbacks
 *      SCIP_DECL_VARCOPY and SCIP_DECL_PROBCOPY led to new parameters in SCIPcreateVar() and SCIPcreateProb() in
 *      scip.c, respectively.
 *      <br><br>
 *    - SCIPincludeHeur() and SCIPincludeSepa() in \ref scip.h, as well as scip::ObjSepa() and scip::ObjHeur(), have a new parameter:
 *       - <code>usessubscip</code> - It can be used to inform SCIP that the heuristic/separator to be included uses a secondary SCIP instance.
 *      <br><br>
 *    - SCIPapplyRens() in \ref heur_rens.h has a new parameter <code>uselprows</code>. It can be used to switch from LP rows
 *      to constraints as basis of the sub-SCIP constructed in the RENS heuristic.
 *      <br>
 *      <br>
 *    - W.r.t. to copy and the C++ wrapper classes there are two new classes. These are <code>ObjCloneable</code> and
 *      <code>ObjProbCloneable</code>. The constraint handlers and variables pricers are derived from
 *      <code>ObjProbCloneable</code> and all other plugin are derived from <code>ObjCloneable</code>. Both
 *      classes implement the function <code>iscloneable()</code> which return whether a plugin is clone
 *      able or not. Besides that
 *      each class has a function named <code>clone()</code> which differ in their signature.
 *      See objcloneable.h, objprobcloneable.h, and the TSP example for more details.
 *
 * - <b>Branching</b>:
 *      <br><br>
 *    - The method SCIPgetVarStrongbranch() has been replaced by two methods SCIPgetVarStrongbranchFrac() and
 *      SCIPgetVarStrongbranchInt().
 *      <br><br>
 *    - The methods SCIPgetVarPseudocost() and SCIPgetVarPseudocostCurrentRun() in \ref scip.h now return the pseudocost value of
 *      one branching direction, scaled to a unit interval. The former versions of SCIPgetVarPseudocost() and
 *      SCIPgetVarPseudocostCurrentRun() are now called SCIPgetVarPseudocostVal() and SCIPgetVarPseudocostValCurrentRun(), respectively.
 *      <br>
 *      <br>
 *    - The methods SCIPgetVarConflictScore() and SCIPgetVarConflictScoreCurrentRun() in \ref scip.h are now called
 *      SCIPgetVarVSIDS() and SCIPgetVarVSIDSCurrentRun(), respectively.
 *      <br><br>
 *    - The methods SCIPvarGetNInferences(), SCIPvarGetNInferencesCurrentRun(), SCIPvarGetNCutoffs(), and
 *      SCIPvarGetNCutoffsCurrentRun() are now called SCIPvarGetInferenceSum(), SCIPvarGetInferenceSumCurrentRun(),
 *      SCIPvarGetCutoffSum(), and SCIPvarGetCutoffSumCurrentRun(), respectively. Furthermore, they now return
 *      <code>SCIP_Real</code> instead of <code>SCIP_Longint</code> values.
 *
 * - <b>Others</b>:
 *      <br><br>
 *    - SCIPcutGenerationHeuristicCmir() in sepa_cmir.h has three new parameters:
 *        - <code>maxmksetcoefs</code> - If the mixed knapsack constraint obtained after aggregating LP rows contains more
 *          than <code>maxmksetcoefs</code> nonzero coefficients the generation of the <b>c-MIR cut</b> is aborted.
 *        - <code>delta</code> - It can be used to obtain the scaling factor which leads to the best c-MIR cut found within
 *          the cut generation heuristic. If a <code>NULL</code> pointer is passed, the corresponding c-MIR cut will already be
 *          added to SCIP by SCIPcutGenerationHeuristicCmir(). Otherwise, the user can generate the cut and add it to SCIP
 *          on demand afterwards.
 *        - <code>deltavalid</code> - In case, the user wants to know the best scaling factor, i.e., <code>delta</code> passed is not <code>NULL</code>,
 *          <code>deltavalid</code> will be <code>TRUE</code> if the stored scaling factor <code>delta</code> will lead to a violated c-MIR cut.
 *      <br>
 *      <br>
 *    - All functions for setting <b>user parameters</b> of different types like SCIPparamSetBool(), SCIPparamSetChar(),
 *      SCIPparamSetInt(), SCIPparamSetLongint(), and SCIPparamSetString() in pub_paramset.h have a new parameter:
 *        - <code>quiet</code> - It prevents any output during the assign to a new value.
 *
 * <br>
 * @section MISCELLANEOUS4 Miscellaneous
 *
 * - The NLPI library is now a separate library that is required when linking against the SCIP library.
 *   This requires changes to Makefiles that use SCIP, see the \ref RELEASENOTES "Release notes" for more details.
 *
 * - We do not distinguish between <b>block memory</b> for the original and the transformed problem anymore. The same
 *   block memory is now used in both problem stages.
 *
 * - The usage of <b>strong branching</b> changed. Now, SCIPstartStrongbranch() and SCIPendStrongbranch() must be
 *   called before and after strong branching, respectively.
 *
 * - All <b>C++</b> objects and constructors have a SCIP pointer, now.
 *
 * - The <b>predefined setting files</b> like "settings/cuts/off.set,aggressive.set,fast.set" have been replaced by
 *   interface methods like SCIPsetHeuristics(), SCIPsetPresolving(), SCIPsetSeparating(), and SCIPsetEmphasis() in
 *   \ref scip.h and by user dialogs in the interactive shell like
 *   <br>
 *   <br>
 *   <code>SCIP&gt; set {heuristics|presolving|separating} emphasis {aggressive|fast|off}</code>
 *   <br>
 *   <br>
 *   or
 *   <br>
 *   <br>
 *   <code>SCIP&gt; set emphasis {counter|cpsolver|easycip|feasibility|hardlp|optimality}</code>
 *
 *
 * <br>
 * For further release notes we refer to the \ref RELEASENOTES "Release notes".
 */

/* - SCIP now has "lazy bounds", which are useful for column generation - see @ref PRICER_REMARKS "pricer remarks" for an explanation.
 *
 * - SCIP has rudimentary support to solve quadratic nonlinear integer programs - see \ref cons_quadratic.h.
 *
 * - There are LP-interfaces to QSopt and Gurobi (rudimentary).
 *
 * - SCIP can now handle indicator constraints (reading (from LP, ZIMPL), writing, solving, ...) - see \ref cons_indicator.h.
 *
 * - One can now do "early branching" useful for column generation.
 *
 * - Can now run a black-box lexicographic dual simplex algorithm.
 */

 /*--+----1----+----2----+----3----+----4----+----5----+----6----+----7----+----8----+----9----+----0----+----1----+----2*/
 /**@page CHG5 Interface changes between SCIP 2.0 and SCIP 2.1
  *
  *
  * @section CHGCALLBACKS5 New and changed callbacks
  *
  * - <b>Presolving</b>:
  *      <br>
  *      <br>
  *    - The new parameters "nnewaddconss" and "naddconss" were added to the constraint handler callback method SCIP_DECL_CONSPRESOL()
  *      and the presolver callback method SCIP_DECL_PRESOLEXEC(). These parameters were also added to corresponding C++ wrapper class methods.
  *    - Propagators are now also called in during presolving, this is supported by the new callback methods SCIP_DECL_PROPINITPRE(),
  *      SCIP_DECL_PROPEXITPRE(), and SCIP_DECL_PROPPRESOL().
  *    - New parameters "isunbounded" and "isinfeasible" for presolving initialization (SCIP_DECL_CONSINITPRE(),
  *      SCIP_DECL_PRESOLINITPRE(), SCIP_DECL_PROPINITPRE()) and presolving deinitialization (SCIP_DECL_CONSEXITPRE(),
  *      SCIP_DECL_PRESOLEXITPRE(), SCIP_DECL_PROPEXITPRE()) callbacks of presolvers,
  *      constraint handlers and propagators, telling the callback whether the problem was already declared to be
  *      unbounded or infeasible.  This allows to avoid expensive steps in these methods in case the problem is already
  *      solved, anyway.
  *      <br>
  *      <br>
  *      <DIV class="note">
  *      Note, that the C++ methods
  *      - scip::ObjConshdlr::scip_presol() corresponding to SCIP_DECL_CONSPRESOL()
  *      - scip::ObjConshdlr::scip_initpre() corresponding to  SCIP_DECL_CONSINITPRE()
  *      - scip::ObjPresol::scip_initpre() corresponding to SCIP_DECL_PRESOLINITPRE()
  *      - scip::ObjProp::scip_initpre() corresponding to SCIP_DECL_PROPINITPRE()
  *      - scip::ObjConshdlr::scip_exitpre() corresponding to SCIP_DECL_CONSEXITPRE()
  *      - scip::ObjPresol::scip_exitpre() corresponding to SCIP_DECL_PRESOLEXITPRE()
  *      -  scip::ObjProp::scip_exitpre() corresponding to  and SCIP_DECL_PROPEXITPRE()
  *      .
  *      are virtual functions. That means, if you are not adding the new parameters, your code will still compile, but these methods are not executed.
  *      </DIV>
  *
  * - <b>Constraint Handler</b>:
  *     <br>
  *     <br>
  *   - The new constraint handler callback SCIP_DECL_CONSDELVARS() is called after variables were marked for deletion.
  *     This method is optional and only of interest if you are using SCIP as a branch-and-price framework. That means,
  *     you are generating new variables during the search. If you are not doing that just define the function pointer
  *     to be NULL.
  *     <br>
  *     If this method gets implemented you should iterate over all constraints of the constraint handler and delete all
  *     variables that were marked for deletion by SCIPdelVar().
  *
  * - <b>Problem Data</b>:
  *     <br>
  *     <br>
  *   - The method SCIPcopyProb() and the callback SCIP_DECL_PROBCOPY() got a new parameter "global" to indicate whether the global problem or a local version is copied.
  *
  * - <b>Conflict Analysis</b>:
  *     <br>
  *     <br>
  *   - Added parameter "separate" to conflict handler callback method SCIP_DECL_CONFLICTEXEC() that defines whether the conflict constraint should be separated or not.
  *
  * - <b>NLP Solver Interface</b>:
  *     <br>
  *     <br>
  *   - The callbacks SCIP_DECL_NLPIGETSOLUTION() and SCIP_DECL_NLPISETINITIALGUESS() got new parameters to get/set values of dual variables.
  *   - The callback SCIP_DECL_NLPICOPY() now passes the block memory of the target SCIP as an additional parameter.
  *
  * <br>
  * @section CHGINTERFUNC5 Changed interface methods
  *
  * - <b>Writing and Parsing constraints</b>:
  *      <br>
  *      <br>
  *    - The methods SCIPwriteVarName(), SCIPwriteVarsList(), and SCIPwriteVarsLinearsum() got a new boolean parameter "type"
  *      that indicates whether the variable type should be written or not.
  *    - The method SCIPwriteVarsList() got additionally a new parameter "delimiter" that defines the character which is used for delimitation.
  *    - The methods SCIPparseVarName() and SCIPparseVarsList() got a new output parameter "endptr" that is filled with the position where the parsing stopped.
  *
  * - <b>Plugin management</b>:
  *      <br>
  *      <br>
  *    - SCIPincludeProp() got additional parameters to set the timing mask of the propagator and the new callbacks and parameters related to calling the propagator in presolving.
  *    - SCIPincludeConshdlr() got additional parameters to set the variable deletion callback function and the timing mask for propagation.
  *
  * - <b>Constraint Handlers</b>:
  *      <br>
  *      <br>
  *    - Method SCIPseparateRelaxedKnapsack() in knapsack constraint handler got new parameter "cutoff", which is a pointer to store whether a cutoff was found.
  *    - Method SCIPincludeQuadconsUpgrade() of quadratic constraint handler got new parameter "active" to indicate whether the upgrading method is active by default.
  *
  * - <b>Nonlinear expressions, relaxation, and solver interface</b>:
  *      <br>
  *      <br>
  *    - The methods SCIPexprtreeEvalSol(), SCIPexprtreeEvalIntLocalBounds(), and SCIPexprtreeEvalIntGlobalBounds() have been renamed to SCIPevalExprtreeSol(),
  *      SCIPevalExprtreeLocalBounds(), and SCIPevalExprtreeGlobalBounds() and are now located in scip.h.
  *    - Various types and functions dealing with polynomial expressions have been renamed to use the proper terms "monomial" and "polynomial".
  *    - The methods SCIPnlpGetObjective(), SCIPnlpGetSolVals(), and SCIPnlpGetVarSolVal() have been removed, use SCIPgetNLPObjval(), SCIPvarGetNLPSol()
  *      and SCIPcreateNLPSol() to retrieve NLP solution values instead.
  *    - Removed methods SCIPmarkRequireNLP() and SCIPisNLPRequired(), because the NLP is now always constructed if nonlinearities are present.
  *    - SCIPgetNLP() has been removed and NLP-methods from pub_nlp.h have been moved to scip.h, which resulted in some renamings, too.
  *    - The functions SCIPnlpiGetSolution() and SCIPnlpiSetInitialGuess() got additional arguments to get/set dual values.
  *    - The method SCIPgetNLPI() got a new parameter "nlpiproblem", which is a pointer to store the NLP solver interface problem.
  *
  * - <b>Others</b>:
  *      <br>
  *      <br>
  *    - SCIPgetVarCopy() got a new parameter "success" that will be FALSE if method is called after problem creation stage and no hash map is given or no image for
  *      the given variable is contained in the given hash map.
  *    - Removed method SCIPreadSol(); call solution reading via SCIPreadProb() which calls the solution reader for .sol files.
  *    - SCIPchgVarType() got an extra boolean parameter to store if infeasibility is recognized while upgrading a variable from continuous type to an integer type.
  *    - SCIPdelVar() got a new parameter "deleted", which stores whether the variable was successfully marked to be deleted.
  *    - SCIPcalcNodeselPriority() got a new parameter "branchdir", which defines the type of branching that was performed: upwards, downwards, or fixed.
  *    - The parameters "timelimit" and "memorylimit" were removed from SCIPapplyRens().
  *
  * <br>
  * @section MISCELLANEOUS5 Miscellaneous
  *
  *  - The result value SCIP_NEWROUND has been added, it allows a separator/constraint handler to start a new separation round
  *    (without previous calls to other separators/conshdlrs).
  *  - All timing flags are now defined type_timing.h.
  *  - The variable deletion event is now a variable specific event and not global, anymore.
  *  - The emphasis setting types now distinguish between plugin-type specific parameter settings (default, aggressive, fast, off), which are changed by
  *    SCIPsetHeuristics/Presolving/Separating(), and global emphasis settings (default, cpsolver, easycip, feasibility, hardlp, optimality, counter),
  *    which can be set using SCIPsetEmphasis().
  *
  * <br>
  * For further release notes we refer to the \ref RELEASENOTES "Release notes".
  */

 /*--+----1----+----2----+----3----+----4----+----5----+----6----+----7----+----8----+----9----+----0----+----1----+----2*/
 /**@page CHG6 Interface changes between SCIP 2.1 and SCIP 3.0
  *
  *
  * @section CHGCALLBACKS6 New and changed callbacks
  *
  * - <b>Conflict Analysis</b>:
  *     <br>
  *     <br>
  *   - Added parameter "relaxedbds" to conflict handler callback method SCIP_DECL_CONFLICTEXEC(). This array contains
  *     bounds which are sufficient to create a valid conflict
  *
  * - <b>Constraint Handler</b>:
  *     <br>
  *     <br>
  *   - New optional callback methods in constraint handlers: SCIP_DECL_CONSGETVARS and SCIP_DECL_CONSGETNVARS.
  *     These callbacks, if implemented, should return an array of all variables and the number of all variables used
  *     by the given constraint, respectively. (This method might, e.g., be called by a presolver)
  *   - Added a propagation timing parameter "proptiming" to SCIP_DECL_CONSPROP(), giving the current timing at which
  *     this method is called
  *   - Added a parameter 'restart' to the SCIP_DECL_CONSEXITSOL() callback method, indicating whether this call was
  *     triggered by a restart.
  *   - Added a parameter 'relaxedbd' to SCIP_DECL_CONSRESPROP() callback method. If explaining a given bound change
  *     (index), it is sufficient to explain the reason for reaching the 'relaxedbd' value, see above
  *   - Removed parameters "isunbounded", "isinfeasible" and "result" from SCIP_DECL_CONSINITPRE() and
  *     SCIP_DECL_CONSEXITPRE() callback methods. It is not allowed to determine unboundedness or infeasibility in
  *     these callbacks, anymore.
  *
  * - <b>Message Handler</b>:
  *      <br>
  *      <br>
  *   - New callback method SCIP_DECL_MESSAGEHDLRFREE() which is called when the message handler is freed.
  *   - The old callback method SCIP_DECL_MESSAGEERROR() was replaced by the callback method SCIP_DECL_ERRORPRINTING().
  *
  * - <b>Presolving</b>:
  *      <br>
  *      <br>
  *   - Removed parameters "isunbounded", "isinfeasible" and "result" from SCIP_DECL_PRESOLINITPRE() and
  *     SCIP_DECL_PRESOLSEXITPRE(). It is not allowed to determine unboundedness or infeasibility in these
  *     callbacks, anymore.
  *
  * - <b>Propagator</b>:
  *     <br>
  *     <br>
  *   - Added a propagation timing parameter "proptiming" to SCIP_DECL_PROPEXEC(), giving the
  *     current timing at which this method is called.
  *   - Added a parameter 'restart' to SCIP_DECL_PROPEXITSOL() callback method, indicating whether this call was
  *     triggered by a restart.
  *   - Added a parameter 'relaxedbd' to SCIP_DECL_PROPRESPROP() callback method. If explaining a given bound change
  *     (index), it is sufficient to explain the reason for reaching the 'relaxedbd' value.
  *   - Removed parameters "isunbounded", "isinfeasible" and "result" from SCIP_DECL_PROPINITPRE() and
  *     SCIP_DECL_PROPEXITPRE() callback methods. It is not allowed to determined unboundedness or infeasibility in
  *     these callbacks, anymore.
  *
  * - <b>NLP Solver Interface</b>:
  *     <br>
  *     <br>
  *   - New NLPI callback SCIP_DECL_NLPISETMESSAGEHDLR() to set message handler in NLP solver interfaces.
  *
  * <br>
  * @section CHGINTERFUNC6 Changed interface methods
  *
  * - <b>Plugin management</b>:
  *      <br>
  *      <br>
  *   - Added basic include methods for almost all plugin types, e.g., SCIPincludeConshdlrBasic();
  *     these methods should make the usage easier, sparing out optional callbacks and parameters.
  *   - To extend the basic functionalities, there are setter method to add
  *     optional callbacks. For example SCIPsetConshdlrParse(), SCIPsetPropCopy() or SCIPsetHeurInitsol().
  *
  * - <b>Constraint Handlers</b>:
  *      <br>
  *      <br>
  *   - Added basic creation methods for all constraints types, e.g., SCIPcreateConsBasicLinear(); these methods should make the usage easier,
  *      sparing out optional callbacks and parameters.
  *   - New methods SCIPgetConsVars() and SCIPgetConsNVars() (corresponding callbacks need to be implemented, see above)
  *
  * - <b>Problem</b>:
  *      <br>
  *      <br>
  *   - Added basic creation methods SCIPcreateVarBasic() and SCIPcreateProbBasic() and setter functions
  *   - Added method SCIPisPresolveFinished() which returns whether the presolving process would be stopped after the
  *     current presolving round, given no further reductions will be found.
  *   - Forbid problem modifications in SCIP_STAGE_{INIT,EXIT}PRESOLVE (see pre-conditions for corresponding methods in scip.h).
  *
  * - <b>Variable usage</b>:
  *      <br>
  *      <br>
  *   - Renamed SCIPvarGetBestBound() to SCIPvarGetBestBoundLocal(), SCIPvarGetWorstBound() to
  *     SCIPvarGetWorstBoundLocal() and added new methods SCIPvarGetBestBoundGlobal() and SCIPvarGetWorstBoundGlobal().
  *   - Method SCIPvarGetProbvarSum() is not public anymore, use SCIPgetProbvarSum() instead.
  *   - Replaced method SCIPvarGetRootRedcost() by SCIPvarGetBestRootRedcost().
  *
  * - <b>Message Handler</b>:
  *      <br>
  *      <br>
  *   - Changed the message handler system within SCIP heavily such that it is thread-safe. SCIPcreateMessagehdlr() in
  *     scip.{c,h} was replaced by SCIPmessagehdlrCreate() in pub_message.h/message.c with a changed parameter list.
  *   - Error messages (SCIPerrorMessage()) are not handled via the message handler anymore; per default the error
  *     message is written to stderr.
  *
  * - <b>Separation</b>:
  *      <br>
  *      <br>
  *   - New functions SCIPcreateEmptyRowCons(), SCIPcreateEmptyRowSepa(), SCIPcreateRowCons(), and SCIPcreateRowSepa()
  *     that allow to set the originating constraint handler or separator of a row respectively; this is, for instance,
  *     needed for statistics on the number of applied cuts. If rows are created outside a constraint handler or separator
  *     use SCIPcreateRowUnspec() and SCIPcreateEmptyRowUnspec(). The use of SCIPcreateEmptyRow() and SCIPcreateRow() is
  *     deprecated.
  *   - New functions SCIProwGetOrigintype(), SCIProwGetOriginCons(), and SCIProwGetOriginSepa() to obtain the originator
  *     that created a row.
  *
  * - <b>LP interface</b>:
  *      <br>
  *      <br>
  *   - SCIPlpiCreate() got a new parameter 'messagehdlr'.
  *   - SoPlex LPI supports setting of SCIP_LPPAR_DUALFEASTOL when using SoPlex version 1.6.0.5 and higher.
  *
  * - <b>Nonlinear expressions, relaxation, and solver interface</b>:
  *      <br>
  *      <br>
  *   - Renamed SCIPmarkNonlinearitiesPresent() to SCIPenableNLP() and SCIPhasNonlinearitiesPresent() to
  *     SCIPisNLPEnabled().
  *   - Method SCIPexprtreeRemoveFixedVars() is not public anymore.
  *
  * - <b>Counting</b>:
  *      <br>
  *      <br>
  *   - Changed the counting system within SCIP heavily. SPARSESOLUTION was renamed to SCIP_SPARSESOL. New method for
  *     SCIP_SPARSESOL usage, SCIPsparseSolCreate(), SCIPsparseSolFree(), SCIPsparseSolGetVars(),
  *     SCIPsparseSolGetNVars(), SCIPsparseSolGetLbs(), SCIPsparseSolGetUbs() in (pub_)misc.{c,h}.
  *   - Renamed SCIPgetCountedSparseSolutions() to SCIPgetCountedSparseSols() in cons_countsols.{c,h}.
  *
  * <br>
  * @section MISCELLANEOUS6 Miscellaneous
  *
  *   - Replaced SCIPparamSet*() by SCIPchg*Param() (where * is either Bool, Int, Longint, Real, Char, or String).
  *   - New parameter in SCIPcopy() and SCIPcopyPlugins() to indicate whether the message handler from the source SCIP
  *     should be passed to the target SCIP (only the pointer is copied and the usage counter of the message handler is
  *     increased).
  *   - SCIPprintCons() does not print termination symbol ";\n" anymore; if wanted, use SCIPinfoMessage() to print
  *     ";\n" manually
  *   - All objscip *.h file now use the default SCIP interface macros.
  *   - The methods SCIPsortedvecInsert*() have an additional parameter which can be used to receive the position where
  *     the new element was inserted.
  *   - New macro SCIPdebugPrintCons() to print constraint only if SCIP_DEBUG flag is set.
  *
  * <br>
  * For further information we refer to the \ref RELEASENOTES "Release notes" and the \ref CHANGELOG "Changelog".
  */

 /*--+----1----+----2----+----3----+----4----+----5----+----6----+----7----+----8----+----9----+----0----+----1----+----2*/
 /**@page CHG7 Interface changes between SCIP 3.0 and SCIP 3.1
  *
  *
  * @section CHGCALLBACKS7 New and changed callbacks
  *
  * - <b>Branching Rules</b>:
  *     <br>
  *     <br>
  *   - new possible return value "SCIP_DIDNOTFIND" for SCIP_DECL_BRANCHEXECLP(), SCIP_DECL_BRANCHEXECPS(), and
  *     SCIP_DECL_BRANCHEXECEXT() callbacks to state that the branching rule searched, but did not find a branching.
  *
  * - <b>Domain Propagation</b>:
  *     <br>
  *     <br>
  *   - added parameter "nmarkedconss" to SCIP_DECL_CONSPROP() callback which gives the number of constraints marked
  *     for propagation (these constraints are listed first in the conss array given as parameter).
  *
  * - <b>Message Handler</b>:
  *      <br>
  *      <br>
  *   - New generic messagehandler output callback method SCIP_DECL_MESSAGEOUTPUTFUNC().
  *   - Removed parameter "msglength" from callback method SCIP_DECL_ERRORPRINTING().
  *
  * - <b>Variable Pricers</b>:
  *      <br>
  *      <br>
  *   - Added parameter "stopearly" to callback method SCIP_DECL_PRICERREDCOST(). This boolean pointer should be used
  *     by the pricer to state whether early branching should be performed, even if new variables were added in the
  *     current pricing round.
  *
  * - <b>Primal Heuristics</b>:
  *     <br>
  *     <br>
  *   - Added parameter "nodeinfeasible" to SCIP_DECL_HEUREXEC() callback which states whether the current subproblem
  *     was already detected to be infeasible. In this case, the current LP solution might not respect local bounds,
  *     and the heuristic must not assume that it does.
  *
  *
  * <br>
  * @section CHGINTERFUNC7 Changed interface methods
  *
  * - <b>Branching Rules</b>:
  *      <br>
  *      <br>
  *   - Added parameter "nfracimplvars" to SCIPgetLPBranchCands()
  *
  * - <b>Constraint Handlers</b>:
  *      <br>
  *      <br>
  *   - New method SCIPconshdlrGetStrongBranchPropTime() which returns the time used for domain propagation methods
  *     of the constraint handler during strong branching.
  *   - New method SCIPconsIsMarkedPropagate() which returns whether a constraint is marked for propagation.
  *   - New methods SCIPconsAddUpgradeLocks() and SCIPconsGetNUpgradeLocks() to increase or get the number of upgrade
  *     locks of a constraint.
  *
  * - <b>Domain Propagation</b>:
  *      <br>
  *      <br>
  *   - New method SCIPpropGetStrongBranchPropTime() which returns the time spent by a domain propagator during strong
  *     branching.
  *   - New methods SCIPmarkConsPropagate() and SCIPunmarkConsPropagate to (un)mark a constraint for propagation.
  *
  * - <b>LP and Cutting Planes</b>:
  *      <br>
  *      <br>
  *   - New methods SCIProwChgRank() and SCIProwGetRank() to change and get the rank of a cutting plane, respectively.
  *   - Added parameter "sidetypes" to SCIPcalcMIR() to specify the specify row side type to be used.
  *   - Added parameter "cutrank" to SCIPcalcMIR() and SCIPcalcStrongCG() which stores the rank of the returned cut.
  *   - New method SCIPisCutApplicable() which returns whether a cut is good enough to be applied.
  *   - Added parameter "infeasible" to SCIPaddCut() which is a pointer to store whether the cut is infeasible for the
  *     local bounds.
  *   - delayed cutpool
  *   - New methods SCIPchgRowLhsDive() and SCIPchgRowRhsDive() to change left and right hand side of a row during diving.
  *   - Added parameter "cutoff" to SCIPsolveDiveLP(), SCIPsolveProbingLP(), and SCIPsolveProbingLPWithPricing()
  *     which is a pointer to store whether the diving/probing LP was infeasible or the objective limit was reached.
  *
  * - <b>Message Handler</b>:
  *      <br>
  *      <br>
  *   - New method SCIPmessageVPrintError() to print an error message.
  *   - Removed method SCIPmessagePrintWarningHeader().
  *
  * - <b>Parameters</b>:
  *      <br>
  *      <br>
  *   - New method SCIPparamGetCharAllowedValues() to get the allowed values for a char parameter.
  *
  * - <b>Variables</b>:
  *      <br>
  *      <br>
  *   - New structure to store value-based branching and inference history (see pub_history.h).
  *   - New method SCIPvarGetValuehistory() to get the value-based history of a variable.
  *
  * - <b>Data structures</b>:
  *      <br>
  *      <br>
  *   - New method SCIPgmlWriteNodeWeight() to write a node section including weight to a .gml graph file.
  *   - New methods SCIPsparseSolGetFirstSol() and SCIPsparseSolGetNextSol() to get the first sparse solution
  *     or iterate over the sparse solutions, respectively.
  *   - New methods in pub_misc.h to handle a (circular) queue, e.g., SCIPqueueCreate(), SCIPqueueFree(),
  *     SCIPqueueInsert(), ...
  *   - New methods for hash tables: SCIPhashtableRemoveAll(), SCIPhashtableGetNElements(), SCIPhashtableGetLoad()
  *   - New methods in pub_misc.h to handle a resource activity, e.g., SCIPactivityCreate(), SCIPactivityFree(),
  *     SCIPactivityGetVar(), SCIPactivityGetDemand() ...
  *   - New methods for digraphs: SCIPdigraphResize() to resize the graph and SCIPdigraphSetNodeDatas() and
  *     SCIPdigraphGetNodeDatas() to set and get the data attached to the nodes.
  *
  * - <b>Misc</b>:
  *      <br>
  *      <br>
  *   - New method SCIPcopyOrig() to copy the original problem. Analoguosly, use SCIPcopyOrigProb(), SCIPcopyOrigVars(),
  *     and SCIPcopyOrigConss() to copy original problem data, variables, or constraints, respectively.
  *   - New method SCIPcopyImplicationsCliques() to copy implications and cliques to a copied SCIP instance.
  *   - New method SCIPgetParam() to get the parameter with a given name.
  *   - New method SCIPaddOrigObjoffset() to add an offset to the objective function.
  *   - New method SCIPgetNCheckConss() which returns the number of checked constraints.
  *   - Added parameter "endptr" to SCIPparseVar() which stores the final string position after parsing.
  *   - Added parameter "enablepropagation" to SCIPstartStrongbranch(), which can be used to enable strong branching
  *     with domain propagation.
  *   - New method SCIPgetVarStrongbranchWithPropagation() which performs strong branching with propagation on a variable.
  *   - New method SCIPwriteCliqueGraph() to write the clique graph.
  *   - New method SCIPdoNotMultaggr() which returns whether multi-aggregation was disabled.
  *   - Added parameter "lazyconss" to SCIPwriteMIP() to swith writing removable rows as lazy constraints.
  *   - New method SCIPcreateFiniteSolCopy() to create a copy of a solution with infinite fixings removed.
  *   - New method SCIPadjustImplicitSolVals() which sets implicit integer variables to an integer value in the given
  *     solution without deteriorating its objective value.
  *   - New method SCIPprintDualSol() which prints the dual solution for a pure LP (works only with preprocessing disabled).
  *   - New method SCIPgetOpenNodesData() which returns all unprocessed nodes.
  *   - New method SCIPgetFirstLPTime() and SCIPgetNRootFirstLPIterations() to return time and iterations for the first
  *     LP solve and SCIPgetFirstLPDualboundRoot() and SCIPgetFirstLPLowerboundRoot() to return the first root LP dual and
  *     lower bound.
  *   - New method SCIPgetNLimSolsFound() returning the number of feasible primal solution respecting the objective limit.
  *   - Added parameter "endline" to SCIPprintDisplayLine() to switch printing a newline symbol at the end of the line.
  *
  * <br>
  * @section MISCELLANEOUS7 Miscellaneous
  *
  *   - Moved LP solver interfaces to subdirectory src/lpi.
  *
  * <br>
  * For further information we refer to the \ref RELEASENOTES "Release notes" and the \ref CHANGELOG "Changelog".
  */


 /*--+----1----+----2----+----3----+----4----+----5----+----6----+----7----+----8----+----9----+----0----+----1----+----2*/
 /**@page CHG8 Interface changes between SCIP 3.1 and SCIP 3.2
  *
  *
  * @section CHGCALLBACKS8 New and changed callbacks
  *
  * - <b>Branching Rules</b>:
  *   - Added parameter "forcestrongbranch" to SCIPselectVarStrongBranching()
  *   - Added parameter "executebranching" SCIPexecRelpscostBranching()
  *   - Added parameter "presoltiming" to SCIPpropCumulativeCondition()
  *
  *   <br>
  * - <b>Domain Propagation</b>:
  *
  *   <br>
  * - <b>Message Handler</b>:
  *
  *   <br>
  * - <b>Variable Pricers</b>:
  *
  *   <br>
  * - <b>Primal Heuristics</b>:
  *   - Added parameter "freesubscip" to SCIPapplyProximity()
  *
  * <br>
  * @section CHGINTERFUNC8 Changed interface methods
  *
  *   <br>
  * - <b>Branching Rules</b>:
  *
  *   <br>
  * - <b>Constraint Handlers</b>:
  *   - Removed method SCIPconshdlrIsPresolvingDelayed()
  *   - Removed method SCIPconshdlrWasPresolvingDelayed()
  *   - Renamed method SCIPconshdlrGetPropTimingmask() to SCIPconshdlrGetPropTiming()
  *
  *   <br>
  * - <b>Domain Propagation</b>:
  *
  *   <br>
  * - <b>LP and Cutting Planes</b>:
  *   - Added parameter "inds" to SCIPgetLPBInvRow()
  *   - Added parameter "ninds" to SCIPgetLPBInvRow()
  *   - Added parameter "inds" to SCIPgetLPBInvCol()
  *   - Added parameter "ninds" to SCIPgetLPBInvCol()
  *   - Added parameter "inds" to SCIPgetLPBInvARow()
  *   - Added parameter "ninds" to SCIPgetLPBInvARow()
  *   - Added parameter "inds" to SCIPgetLPBInvACol()
  *   - Added parameter "ninds" to SCIPgetLPBInvACol()
  *   - Added parameter "maxweight" to SCIPcalcMIR()
  *   - Added parameter "weightinds" to SCIPcalcMIR()
  *   - Added parameter "nweightinds" to SCIPcalcMIR()
  *   - Added parameter "rowlensum" to SCIPcalcMIR()
  *   - Added parameter "inds" to SCIPcalcStrongCG()
  *   - Added parameter "ninds" to SCIPcalcStrongCG()
  *
  *   <br>
  * - <b>Message Handler</b>:
  *
  *   <br>
  * - <b>Parameters</b>:
  *
  *   <br>
  * - <b>Variables</b>:
  *   - Removed method SCIPvarGetNBinImpls()
  *
  *   <br>
  * - <b>Data structures</b>:
  *   - Renamed method SCIPdigraphGetNodeDatas() to SCIPdigraphGetNodeData()
  *   - Renamed method SCIPdigraphSetNodeDatas() to SCIPdigraphSetNodeData()
  *   - Renamed method SCIPdigraphGetSuccessorsDatas() to SCIPdigraphGetSuccessorsData()
  *
  *   <br>
  * - <b>Misc</b>:
  *   - Removed parameter "delaypos" from SCIPincludeConshdlr()
  *   - Added parameter "presoltiming" to SCIPincludeConshdlr()
  *   - Added parameter "consgetdivebdchgs" to SCIPincludeConshdlr()
  *   - Removed parameter "delaypos" from SCIPsetConshdlrPresol()
  *   - Added parameter "presoltiming" to SCIPsetConshdlrPresol()
  *   - Removed parameter "delaypos" from SCIPincludePresol()
  *   - Added parameter "presoltiming" to SCIPincludePresol()
  *   - Removed parameter "delaypos" from SCIPincludePresolBasic()
  *   - Added parameter "presoltiming" to SCIPincludePresolBasic()
  *   - Removed parameter "presoldelay" from SCIPincludePresol()
  *   - Removed parameter "presoltiming" from SCIPincludePresol()
  *   - Removed parameter "presoldelay" from SCIPsetPropPresol()
  *   - Removed parameter "presoltiming" from SCIPsetPropPresol()
  *   - Added parameter "ndomredsdown" to SCIPgetVarStrongbranchWithPropagation()
  *   - Added parameter "ndomredsup" to SCIPgetVarStrongbranchWithPropagation()
  *   - Added parameter "isequation" to SCIPaddClique()
  *   - Removed parameter "writeimplications" from SCIPwriteCliqueGraph()
  *   - Removed method SCIPallocBufferSize()
  *   - Removed method SCIPduplicateBufferSize()
  *   - Removed method SCIPreallocBufferSize()
  *   - Removed method SCIPfreeBufferSize()
  *   - Removed method callback SCIPdialogExecConflictgraph()
  * <br>
  * For further information we refer to the \ref RELEASENOTES "Release notes" and the \ref CHANGELOG "Changelog".
  */


/*--+----1----+----2----+----3----+----4----+----5----+----6----+----7----+----8----+----9----+----0----+----1----+----2*/
 /**@page CHG9 Interface changes between SCIP 3.2 and SCIP 4.0
  *
  *
  * @section CHGCALLBACKS9 New and changed callbacks
  *
  * - <b>Constraint Handlers</b>:
  *    - new optional callback CONSENFORELAX to enforce a relaxation solution, see \ref CONS
  *    - added argument "infeasible" to CONSINITLP
  *
  *   <br>
  * - <b>Concurrent SCIP</b>:
  *    - extended interface to support concurrent solving mode
  *
  *   <br>
  * - <b>Message Handler</b>:
  *
  *   <br>
  * - <b>Variable Pricers</b>:
  *
  *   <br>
  * - <b>Primal Heuristics</b>:
  *
  * <br>
  * @section CHGINTERFUNC9 Changed interface methods
  *
  *   <br>
  * - <b>Copying</b>:
  *   - added arguments "fixedvars", "fixedvals", "nfixedvars" to SCIPcopyVars()
  *   - added arguments "fixedvars", "fixedvals", "nfixedvars" to SCIPcopyOrigVars()
  *   - renamed argument "success" to valid in SCIPgetConsCopy()
  *
  *   <br>
  * - <b>Parameters</b>:
  *   - renamed method SCIPcheckBoolParam() to SCIPisBoolParamValid()
  *   - renamed method SCIPcheckLongintParam() to SCIPisLongintParamValid()
  *   - renamed method SCIPcheckRealParam() to SCIPisRealParamValid()
  *   - renamed method SCIPcheckCharParam() to SCIPisCharParamValid()
  *   - renamed method SCIPcheckStringParam() to SCIPisStringParamValid()
  *
  *   <br>
  * - <b>Relaxators</b>:
  *   - added argument "includeslp" to SCIPincludeRelax() and SCIPincludeRelaxBasic()
  *
  *   <br>
  * - <b>Primal Heuristics</b>:
  *   - introduced new type SCIP_HEURTIMING for primal heuristic timing masks
  *   - changed type of argument "timingmask" from unsigned int to SCIP_HEURTIMING in SCIPincludeHeur(), SCIPincludeHeurBasic()
  *   - added argument "initialseed" to SCIPcreateDiveset()
  *   <br>
  * - <b>Reoptimization</b>:
  *   - renamed function SCIPgetReopSolsRun() to SCIPgetReoptSolsRun()
  *
  *   <br>
  * - <b>Variables</b>:
  *   - Removed method SCIPvarGetNBinImpls()
  *
  *   <br>
  * - <b>Conflict Analysis</b>:
  *   - added arguments "conftype" and "iscutoffinvolved" to SCIPinitConflictAnalysis()
  *
  *   <br>
  * - <b>Constraint Handlers</b>:
  *   - added argument "infeasible" to SCIPinitlpCons()
  *
  *   <br>
  * - <b>Nonlinear Relaxation</b>:
  *   - added argument "curvature" to SCIPcreateNlRow()
  *
  *   <br>
  * - <b>Solutions</b>:
  *   - added argument "completely" to SCIPtrySol(), SCIPtrySolFree(), SCIPcheckSol()
  *
  * - <b>Hashmap and Hashtable</b>:
  *   - removed function SCIPcalcHashtableSize() since not required anymore for SCIP_HASHTABLE and SCIP_HASHMAP
  *   - based on the initial size SCIP_HASHTABLE and SCIP_HASHMAP choose an appropriate size internally to allow insertion of that many elements without resizing
  *   - SCIP_MULTIHASH behaves like the old SCIP_HASHTABLE and SCIPcalcMultihashSize() should be used as replacement for SCIPcalcHashtableSize()
  *
  * <br>
  * For further information we refer to the \ref RELEASENOTES "Release notes" and the \ref CHANGELOG "Changelog".
  */

 /*--+----1----+----2----+----3----+----4----+----5----+----6----+----7----+----8----+----9----+----0----+----1----+----2*/
 /**@page CHG10 Interface changes between SCIP 4.0 and SCIP 5.0
  *
  *
  * @section CHGCALLBACKS10 New and changed callbacks
  *
  * - <b>New types</b>:
  *   - added new abstract selection algorithm SCIP_BANDIT together with callbacks
  *   - added new type SCIP_TABLE together with callbacks to output SCIP statistics
  *   - added new types for symmetry handling
  *
  * - <b>Separation callbacks</b>:
  *   - added parameter "allowlocal" to SCIP_DECL_SEPAEXECLP and SCIP_DECL_SEPAEXECSOL
  *
  * - <b>NLP callbacks</b>
  *   - added parameter "dstatssize" to SCIP_DECL_NLPIDELVARSET and SCIP_DECL_NLPIDELCONSSET
  *   - added parameter "objval" to SCIP_DECL_NLPIGETSOLUTION
  *
  *
  * <br>
  * @section CHGINTERFUNC10 Changed interface methods
  *
  * <br>
  * - <b>Cutting plane separation methods</b>:
  *   - changed function signature of SCIPcalcMIR()
  *   - changed function signature of SCIPcalcStrongCG()
  *   - added parameter "allowlocal" to SCIPseparateSol()
  *   - new method SCIPaddRow() to replace deprecated SCIPaddCut()
  *   - removed parameter "scaling" from SCIPgetRowprepViolation()
  *
  * <br>
  * - <b>Relaxator methods</b>:
  *   - removed parameter "includeslp" from SCIPincludeRelax()
  *   - added parameter "includeslp" to SCIPmarkRelaxSolValid(), SCIPsetRelaxSolVals(), and SCIPsetRelaxSolValsSol()
  *   - removed functions SCIPrelaxIncludesLp() and SCIPrelaxSetIncludesLp()
  *   - replaced method SCIPgetRelaxFeastolFactor() by SCIPrelaxfeastol() and added SCIPchgRelaxfeastol()
  *
  * <br>
  * - <b>LP interface</b>:
  *   - replaced LP parameters SCIP_LPPARAM_LOBJLIM and SCIP_LPPARAM_UOBJLIM by SCIP_LPPARAM_OBJLIM
  *
  * <br>
  * - <b>Branching rules</b>:
  *   - removed parameter "allowaddcons" from SCIPselectVarPseudoStrongBranching(), SCIPselectVarStrongBranching(), and
  *     SCIPincludeBranchruleRelpscost()
  *
  * <br>
  * - <b>Primal heuristics</b>:
  *   - SCIPheurPassIndicator() has a new parameter which allows to pass the objective of the solution
  *
  * <br>
  * - <b>Constraint Handlers</b>:
  *   - generalized SCIPcreateConsOrbitope() and SCIPcreateConsBasicOrbitope() method to three orbitope types (full, partitioning, packing)
  *
  * <br>
  * - <b>NLP interface</b>:
  *   - added argument "dstatssize" to SCIPnlpiDelVarSet() and SCIPnlpiDelConsSet()
  *   - added modifier const to "exprtree" argument of SCIPnlpiChgExprtree()
  *   - added parameter "objval" to SCIPnlpiGetSolution()
  *   - added argument "varnameslength" to SCIPexprParse()
  *   - dropped NLP termination status "SCIP_NLPTERMSTAT_UOBJLIM"
  *   - SCIPnlpStatisticsCreate() and SCIPnlpStatisticsFree() now require a pointer to the block memory as argument
  *
  * <br>
  * - <b>Data structures</b>:
  *   - methods SCIPrandomCreate() and SCIPrandomFree() are no longer public and should be replaced
  *     by SCIPcreateRandom() and SCIPfreeRandom(), respectively (the new methods respect
  *     the global parameter "randomization/randomseedshift" automatically)
  *   - methods SCIPdigraphCreate() and SCIPdigraphCopy() are no longer public and should be replaced
  *     by SCIPcreateDigraph() and SCIPcopyDigraph(), respectively, which receive a \SCIP argument
  *     and are more robust towards future interface changes
  *
  * <br>
  * - <b>Misc</b>:
  *   - added parameter "copytables" to SCIPcopyPlugins()
  *   - allowed SCIPgetNConss() in stage SCIP_STAGE_INITSOLVE
  *   - SCIPsolveParallel() is deprecated; use SCIPsolveConcurrent() instead
  *   - changed return type of SCIPcliqueGetId() from "int" to "unsigned int"
  *   - removed SCIPvarGetCliqueComponentIdx(); the connectedness information
  *     of the clique table is now stored as a SCIP_DISJOINTSET member of the clique table
  *     and cannot be publicly accessed
  *
  * <br>
  * @section CHGPARAMS10 Changed parameters
  *
  * - fixed typo: "heuristics/completesol/maxunkownrate" has changed to "heuristics/completesol/maxunknownrate"
  * - removed parameters "constraints/{abspower,bivariate,nonlinear,quadratic,soc}/scaling"
  * - replaced "constraints/quadratic/disaggregate" by "constraints/quadratic/maxdisaggrsize" to bound
  *   the total number of created constraints when disaggregating a quadratic constraint
  * - removed parameters "constraints/{abspower,bivariate,quadratic,nonlinear}/mincutefficacysepa",
  *   "constraints/{abspower,bivariate,quadratic,nonlinear}/mincutefficacyenfofac", and "constraints/soc/minefficacy"
  * - removed parameters "conflict/usemir" and "conflict/prefermir"
  * - removed parameter "separating/feastolfac"
  * - removed parameter "separating/orthofac"
  * - parameter "separating/maxstallrounds" only applies to nodes in the tree (not the root node, anymore); use the new
  *   parameter "separating/maxstallroundsroot" for the root node
  * - removed parameters "heuristics/clique/{multiplier,initseed}"
  * - replaced parameter "heuristics/{clique,vbounds}/minfixingrate" by "heuristics/{clique,vbounds}/minintfixingrate" and
  *   "heuristics/{clique,vbounds}/minmipfixingrate", which check the fixing rate before LP solving and after sub-MIP presolve
  * - removed parameter "separating/cgmip/allowlocal" (use parameter passed to separation callback instead)
  * - removed parameter "separating/{gomory,strongcg}/maxweightrange"
  * - changed and removed several parameters for zerohalf separator
  * - moved parameters for flowcover and cmir separators to "separating/aggregation"
  *
  *
  * <br>
  * For further information we refer to the \ref RELEASENOTES "Release notes" and the \ref CHANGELOG "Changelog".
  */

 /*--+----1----+----2----+----3----+----4----+----5----+----6----+----7----+----8----+----9----+----0----+----1----+----2*/
/**@page CHG11 Interface changes between SCIP 5.0 and SCIP 5.1
  *
  *
  * @section CHGCALLBACKS11 New and changed callbacks
  *
  *
  * <br>
  * @section CHGINTERFUNC11 Changed interface methods
  *
  *   <b>Data structures</b>
  *    - additional arguments "preferrecent", "decayfactor", and "avglim" to SCIPcreateBanditEpsgreedy() to choose between
  *      weights that are simple averages or higher weights for more recent observations (the previous default).
  *      The last two parameters are used for a finer control of the exponential decay.
  *    - Functions SCIPintervalSolveUnivariateQuadExpression(), SCIPintervalSolveUnivariateQuadExpressionPositive(), and
  *      and SCIPintervalSolveUnivariateQuadExpressionPositiveAllScalar() require additional argument to specify already
  *      existing bounds on x, providing an entire interval ([-infinity,infinity]) gives previous behavior
  *
  *   <b>Symmetry</b>
  *    - removed function SCIPgetTimingSymmetry() in presol_symmetry.h since this presolver does not compute symmetries
  *      independent of other components anymore

  *
  * <br>
  *
  *   <b>SCIP Status</b>
  *   - new SCIP_STATUS code "SCIP_STATUS_TERMINATE" and methods SCIPtryTerminate() and
  *     SCIPterminated() in scip/interrupt.h for handling of SIGTERM signals.
  *
  * <br>
  * @section CHGPARAMS11 Changed parameters
  *
  *   <b>Removed parameters</b>
  *    - removed parameter "heuristics/alns/stallnodefactor" as the stall nodes are now controlled
  *      directly by the target node limit within the heuristic.
  *    - removed parameter "presolving/symmetry/computepresolved" since this presolver does not
  *      compute symmetries independent of other components anymore
  *
  * <br>
  * For further information we refer to the \ref RELEASENOTES "Release notes" and the \ref CHANGELOG "Changelog".
  */

 /*--+----1----+----2----+----3----+----4----+----5----+----6----+----7----+----8----+----9----+----0----+----1----+----2*/

/**@page COUNTER How to use SCIP to count/enumerate feasible solutions
 *
 * SCIP is capable of computing (count or enumerate) the number of feasible solutions of a given constraint integer
 * program. In case continuous variables are present, the number of feasible solutions for the projection to the
 * integral variables is counted/enumerated. This means, an assignment to the integer variables is counted if the
 * remaining problem (this is the one after fixing the integer variables w.r.t. to this assignment) is feasible.
 *
 * As a first step you have to load or create your problem in the usual way. In case of using the
 * interactive shell, you use the <code>read</code> command:
 *
 * <code>SCIP&gt; read &lt;file name&gt;</code>
 *
 * Afterwards you can count the number of feasible solution with the command <code>count</code>.
 *
 * <code>SCIP&gt; count</code>
 *
 * That means SCIP will count the number of solution but does not store (enumerate) them. If you are interested in that see
 * \ref COLLECTALLFEASEBLES.
 *
 * @note Since SCIP version 2.0.0 you do not have to worry about <tt>dual</tt> reductions anymore. These are
 * automatically turned off. The only thing you should switch off are restarts. These restarts can lead to a wrong
 * counting process. We recommend using the counting settings which can be set in the interactive shell as follows:
 *
 * <code>SCIP&gt; set emphasis counter</code>
 *
 * The SCIP callable library provides an interface method SCIPcount() which allows users to count the number of feasible
 * solutions to their problem. The method SCIPsetParamsCountsols(), which is also located in cons_countsols.h, loads the
 * predefined counting settings to ensure a safe count. The complete list of all methods that can be used for counting
 * via the callable library can be found in cons_countsols.h.
 *
 *
 * @section COUNTLIMIT Limit the number of solutions which should be counted
 *
 * It is possible to give a (soft) upper bound on the number solutions that should be counted. If this upper bound is
 * exceeded, SCIP will be stopped. The name of this parameter is <code>constraints/countsols/sollimit</code>. In
 * the interactive shell this parameter can be set as follows:
 *
 * <code>SCIP&gt; set constraints countsols sollimit 1000</code>
 *
 * In case you are using the callable library, this upper bound can be assigned by calling SCIPsetLongintParam() as follows:
 *
 * \code
 * SCIP_CALL( SCIPsetLongintParam( scip, "constraints/countsols/sollimit", 1000) );
 * \endcode
 *
 *
 * The reason why this upper bound is soft comes from the fact that, by default, SCIP uses a technique called unrestricted
 * subtree detection. Using this technique it is possible to detect several solutions at once. Therefore, it can happen
 * that the solution limit is exceeded before SCIP is stopped.
 *
 * @section COLLECTALLFEASEBLES Collect all feasible solution
 *
 * Per default SCIP only counts all feasible solutions. This means, these solutions are not stored. If you switch the
 * parameter <code>constraints/countsols/collect</code> to TRUE (the default value is FALSE) the detected solutions are
 * stored. Changing this parameter can be done in the interactive shell
 *
 * <code>SCIP&gt; set constraints countsols collect TRUE</code>
 *
 * as well as via the callable library
 *
 * \code
 * SCIP_CALL( SCIPsetBoolParam( scip, "constraints/countsols/collect", TRUE) );
 * \endcode
 *
 * @note The solution which are collected are stored w.r.t. the active variables. These are the variables which got not
 *       removed during presolving.
 *
 * In case you are using the interactive shell you can write all collected solutions to a file as follows
 *
 * <code>SCIP&gt; write allsolutions &lt;file name&gt;</code>
 *
 * In that case the sparse solutions are unrolled and lifted back into the original variable space.
 *
 * The callable library provides a method which gives access to all collected sparse solutions. That is,
 * SCIPgetCountedSparseSolutions(). The sparse solutions you get are defined w.r.t. active variables. To get solutions
 * w.r.t. to the original variables. You have to do two things:
 *
 * -# unroll each sparse solution
 * -# lift each solution into original variable space by extending the solution by those variable which got removed
 *    during presolving
 *
 * The get the variables which got removed during presolving, you can use the methods SCIPgetFixedVars() and
 * SCIPgetNFixedVars(). The method SCIPgetProbvarLinearSum() transforms given variables, scalars and constant to the
 * corresponding active variables, scalars and constant. Using this method for a single variable gives a representation
 * for that variable w.r.t. the active variables which can be used to compute the value for the considered solution (which
 * is defined w.r.t. active variables).
 *
 * For that complete procedure you can also check the source code of
 * \ref SCIP_DECL_DIALOGEXEC(SCIPdialogExecWriteAllsolutions) "SCIPdialogExecWriteAllsolutions()" cons_countsols.c which
 * does exactly that.
 *
 *
 * @section COUNTOPTIMAL Count number of optimal solutions
 *
 * If you are interested in counting the number of optimal solutions, this can be done with SCIP using the
 * <code>count</code> command by applying the following steps:
 *
 *  -# Solve the original problem to optimality and let \f$c^*\f$ be the optimal value
 *  -# Added the objective function as constraint with left and right hand side equal to \f$c^*\f$
 *  -# load the adjusted problem into SCIP
 *  -# use the predefined counting settings
 *  -# start counting the number of feasible solutions
 *
 * If you do this, SCIP will collect all optimal solutions of the original problem.
 *
 */

/**@page LICENSE License
 *
 * \verbinclude COPYING
 */

/**@page FAQ Frequently Asked Questions (FAQ)
 * \htmlinclude faq.inc
 */

/**@page RELEASENOTES Release notes
 *
 * Please consult the <a href="https://opus4.kobv.de/opus4-zib/frontdoor/index/index/docId/6629">release report</a> for version 5.0 that explains many of the new features in detail.
 *
 * \verbinclude SCIP-release-notes-5.0.1
 *
 * \verbinclude SCIP-release-notes-5.0
 *
 * A release report with an in-depth description of many of the new features in version 4.0 is available on <a href="http://www.optimization-online.org/DB_HTML/2017/03/5895.html">Optimization Online</a>.
 *
 * \verbinclude SCIP-release-notes-4.0.1
 *
 * \verbinclude SCIP-release-notes-4.0
 *
 * Please consult the <a href="http://nbn-resolving.de/urn:nbn:de:0297-zib-57675">release report</a> for version 3.2 that explains many of the new features in detail.
 *
 * \verbinclude SCIP-release-notes-3.2.1
 *
 * \verbinclude SCIP-release-notes-3.2
 *
 * \verbinclude SCIP-release-notes-3.1
 *
 * \verbinclude SCIP-release-notes-3.0.2
 *
 * \verbinclude SCIP-release-notes-3.0.1
 *
 * \verbinclude SCIP-release-notes-3.0
 *
 * \verbinclude SCIP-release-notes-2.1.1
 *
 * \verbinclude SCIP-release-notes-2.1
 *
 * \verbinclude SCIP-release-notes-2.0.2
 *
 * \verbinclude SCIP-release-notes-2.0.1
 *
 * \verbinclude SCIP-release-notes-2.0
 *
 * \verbinclude SCIP-release-notes-1.2
 *
 * \verbinclude SCIP-release-notes-1.1
 */

/**@page CHANGELOG CHANGELOG
 *
 * \verbinclude CHANGELOG
 *
 */



/**@page PARAMETERS List of all SCIP parameters
 *
 * This page list all parameters of the current SCIP version. This list can
 * easily be generated by SCIP via the interactive shell using the following command:
 *
 * <code>SCIP&gt; set save &lt;file name&gt;</code>
 *
 * or via the function call:
 *
 * <code>SCIP_CALL( SCIPwriteParams(scip, &lt;file name&gt;, TRUE, FALSE) );</code>
 *
 * \verbinclude parameters.set
 */

/**@page INTERFACES Interfaces
  *
  * There are several ways of accessing the \SCIP Optimization Suite from other software packages or programming
  * platforms.
  *
  *
  * @section FILEFORMATS File formats
  *
  *  The easiest way to load a problem into SCIP is via an input file, given in a format that SCIP can parse directly,
  *  see \ref SHELL "the tutorial on how to use the interactive shell".
  *  \SCIP is capable of reading more than ten different file formats, including formats for nonlinear
  *  problems and constraint programs. This gives researchers from different communities an easy, first access to the
  *  \SCIP Optimization Suite. See also the \ref AVAILABLEFORMATS "list of readable file formats".
  *
  * @section MODELLING Modeling languages and Matlab interface
  *
  * A natural way of formulating an optimization problem is to use a modeling language. Besides ZIMPL there are several
  * other modeling tools with a direct interface to \SCIP. These include <a href="http://dynadec.com/">Comet</a>, a
  * modeling language for constraint programming, <a href="http://www.ampl.com/">AMPL</a> and <a
  * href="http://www.gams.com/">GAMS</a>, which are well-suited for modeling mixed-integer linear and nonlinear
  * optimization problems, and <a href="https://projects.coin-or.org/Cmpl">CMPL</a> for mixed-integer linear problems.
  * The AMPL, GAMS, and ZIMPL interfaces are included in the \SCIP distribution, the GAMS interface originated <a
  * href="https://projects.coin-or.org/GAMSlinks">here</a>.
  *
  * With \SCIP 3.0, a first beta version of a functional MATLAB interface has been released.  It supports solving MIPs
  * and LPs defined by Matlab's matrix and vector types. The <a href="http://www.i2c2.aut.ac.nz/Wiki/OPTI/index.php">OPTI
  * project</a> by Jonathan Currie provides an external MATLAB interface for the \SCIP Optimization Suite. On top of this,
  * <a href="http://users.isy.liu.se/johanl/yalmip/pmwiki.php?n=Main.HomePage">YALMIP</a> by Johan L&ouml;fberg provides a
  * free modeling language.
  *
  *
  * @section CPLUSPLUS C++ wrapper classes
  *
  * Since \SCIP is written in C, its callable library can be directly accessed from C++. If a user wants to program own
  * plugins in C++, there are wrapper classes for all different types of plugins available in the <code>src/objscip</code>
  * directory of the \SCIP standard distribution. SCIP provides several examples that were written in C++, see
  * \ref EXAMPLES "Examples" and select an example written in C++.
  *
  *
  * @section OTHER Interfaces for other programming languages
  *
  * Interfaces for other programming languages are developed and maintained independently from the SCIP Optimization Suite
  * on <a href="https://github.com/SCIP-Interfaces">GitHub</a> in order to provide extensions and patches faster
  * and to collaborate on them more easily. Besides the popular interfaces for Python and Java, there is also an interface
  * for Julia available. Contributions to these projects are very welcome.
  *
  * There are also several third-party python interfaces to the \SCIP Optimization Suite, e.g., <a
  * href="http://numberjack.ucc.ie/">NUMBERJACK</a> and <a
  * href="http://code.google.com/p/python-zibopt/">python-zibopt</a>. <a href="http://numberjack.ucc.ie/">NUMBERJACK</a>
  * is a constraint programming platform implemented in python. It supports a variety of different solvers, one of them
  * being the \SCIP Optimization Suite. <a href="http://code.google.com/p/python-zibopt/">python-zibopt</a> was developed
  * by Ryan J. O'Neil and is a python extension of the \SCIP Optimization Suite. <a
  * href="http://picos.zib.de/">PICOS</a> is a python interface for conic optimization, provided by Guillaume Sagnol.
  *
  *
  */

 /**@defgroup PUBLICAPI Public API of SCIP
  * @brief methods and headers of the public C-API of \SCIP
  *
  * \PUBLICAPIDESCRIPTION
  *
  *
  */

/**@defgroup PUBLICCOREAPI Core API
 * @ingroup PUBLICAPI
 * @brief methods and headers of the plugin-independent C-API provided by the \SCIP header file scip.h.
 *
 * This module comprises methods provided by the header file scip.h. Including this header into a user-written extension
 * suffices to have all plugin-independent functionality of \SCIP available. Plugin-independent
 * user functionality includes the
 *
 * - creation of problems that \SCIP should solve
 * - fine-grained access to initiate the solving process of \SCIP
 * - access to all sorts of solving process statistics
 * - commonly used data structures and algorithms
 * - the management of plugins
 * - ...
 *
 * In order facilitate the navigation through the core API of \SCIP, it is structured into different modules.
 */

/**@defgroup TYPEDEFINITIONS Type Definitions
 * @ingroup PUBLICCOREAPI
 * @brief type definitions and callback declarations
 *
 * This page lists headers which contain type definitions of callback methods.
 *
 * All headers below include the descriptions of callback methods of
 * certain plugins. For more detail see the corresponding header.
 */

/**@defgroup PublicProblemMethods Problem Creation
 * @ingroup PUBLICCOREAPI
 * @brief methods to create a problem that \SCIP should solve
 *
 * This module summarizes the main methods needed to create a problem for \SCIP, and access its most important members:
 * - Declaring, adding, acessing, and changing variables of the problem
 * - Declaring, adding, acessing, and changing constraints of the problem
 * - Creating, adding, acessing, changing, and checking of solutions to the problem
 *
 * @note These core methods are not sufficient to create constraints of a certain type that is provided by the default plugins of \SCIP.
 *  An example would be the creation of a linear constraint for which the methods provided by the
 *  \ref cons_linear.h "linear constraint handler" must be used. Such methods are provided by the default plugins of \SCIP
 *  and can be found in the \ref PUBLICPLUGINAPI.
 */

/**@defgroup GeneralSCIPMethods SCIP
 * @ingroup PublicProblemMethods
 * @brief methods to manipulate a SCIP object
 */

/**@defgroup GlobalProblemMethods Global Problem
 * @ingroup PublicProblemMethods
 * @brief methods to create, read and modify a global problem together with its callbacks
 */

/**@defgroup PublicVariableMethods Problem Variables
 * @ingroup PublicProblemMethods
 * @brief public methods for problem variables
 */

/**@defgroup PublicConstraintMethods Problem Constraints
 * @ingroup PublicProblemMethods
 * @brief Public methods for constraints
 */

/**@defgroup PublicSolutionMethods Primal Solution
 * @ingroup PublicProblemMethods
 * @brief  methods to create and change primal solutions of \SCIP
 */

/**@defgroup CopyMethods Problem Copies
 * @ingroup PublicProblemMethods
 * @brief methods to copy problems between a source and a target \SCIP
 */


 /**@defgroup PublicSolveMethods Solving Process
 * @ingroup PUBLICCOREAPI
 * @brief  methods to control the solving process of \SCIP
 *
 * This large group of methods and modules comprises the solving process related API of \SCIP. This includes
 *
 * -# changing parameters to control the solver behavior
 * -# access search tree related information
 * -# access relaxation information
 * -# access various solving process statistics
 * -# solve auxiliary relaxations and subproblems using LP/NLP diving or probing mode
 */

/**@defgroup PublicSolvingStatsMethods Solving Statistics
 * @ingroup PublicSolveMethods
 * @brief methods to query statistics about the solving process
 */

/**@defgroup ParameterMethods Parameter
 * @ingroup PublicSolveMethods
 * @brief methods to create, query, and print user parameters
 */

/**@defgroup PublicEventMethods Event Handling
 * @ingroup PublicSolveMethods
 * @brief  methods to create, catch, process, and drop events during the solving process of \SCIP
 *
 * Events can only be caught during the operation on the transformed problem.
 * Events on variables can only be caught for transformed variables.
 * If you want to catch an event for an original variable, you have to get the corresponding transformed variable
 * with a call to SCIPgetTransformedVar() and catch the event on the transformed variable.
 */

/**@defgroup PublicLPMethods LP Relaxation
 * @ingroup PublicSolveMethods
 * @brief methods to build and access LP relaxation information
 * @see methods to interact with \ref PublicColumnMethods "LP columns" and \ref PublicRowMethods "LP rows"
 */

/**@defgroup PublicColumnMethods LP Column
 * @ingroup PublicLPMethods
 * @brief public methods for LP columns
 */

/**@defgroup PublicRowMethods LP Row
 * @ingroup PublicLPMethods
 * @brief public methods for LP rows
 */

/**@defgroup PublicCutMethods Cuts and Cutpools
 * @ingroup PublicLPMethods
 * @brief common methods used to manipulate, generate, and strengthen cuts and to organize the cutpool
 */

/**@defgroup PublicLPDivingMethods LP Diving
 * @ingroup PublicLPMethods
 * @brief methods to initiate and conduct LP diving
 */

/**@defgroup PublicConflictMethods Conflict Analysis
 * @ingroup PublicSolveMethods
 * @brief public methods for conflict analysis
 */

/**@defgroup PublicNLPMethods NLP Relaxation
 * @ingroup PublicSolveMethods
 * @brief methods for the nonlinear relaxation
 */

/**@defgroup PublicExpressionTreeMethods Expression (Tree)
 * @ingroup PublicNLPMethods
 * @brief methods for expressions and expression trees
 */

/**@defgroup PublicNLRowMethods Nonlinear Rows
 * @ingroup PublicNLPMethods
 * @brief methods for the creation and interaction with rows of the NLP relaxation
 */

/**@defgroup PublicNLPDiveMethods NLP Diving
 * @ingroup PublicNLPMethods
 * @brief methods to initiate and conduct NLP Diving
 */

/**@defgroup PublicBranchingMethods Branching
 * @ingroup PublicSolveMethods
 * @brief methods for branching on LP solutions, relaxation solutions, and pseudo solutions
 *
 * @see \ref PublicVariableMethods "Public Variable methods" contains some typical variable branching score functions
 */

/**@defgroup LocalSubproblemMethods Local Subproblem
 * @ingroup PublicSolveMethods
 * @brief methods to query information about or strengthen the problem at the current local search node
 */

/**@defgroup PublicTreeMethods Search Tree
 * @ingroup PublicSolveMethods
 * @brief  methods to query search tree related information
 * @see \ref PublicNodeMethods "Public methods for nodes"
 */

/**@defgroup PublicNodeMethods Nodes
 * @ingroup PublicTreeMethods
 * @brief  methods for nodes of the search tree of \SCIP
 */

/**@defgroup PublicProbingMethods Probing
 * @ingroup PublicSolveMethods
 * @brief methods to initiate and control the probing mode of \SCIP
 */

/**@defgroup PublicReoptimizationMethods Reoptimization
 * @ingroup PublicSolveMethods
 * @brief methods for reoptimization related tasks
 */


/** @defgroup DataStructures Data Structures
 *  @ingroup PUBLICCOREAPI
 *  @brief commonly used data structures
 *
 *  Below you find a list of available data structures
 */

/** @defgroup DisjointSet Disjoint Set (Union Find)
 *  @ingroup DataStructures
 *  @brief weighted disjoint set (union find) data structure with path compression
 *
 *  Weighted Disjoint Set is a data structure to quickly update and query connectedness information
 *  between nodes of a graph. Disjoint Set is also known as Union Find.
 */

/**@defgroup PublicDynamicArrayMethods Dynamic Arrays
 * @ingroup DataStructures
 * @brief methods for the creation and access of dynamic arrays
 */

/**@defgroup DirectedGraph Directed Graph
 * @ingroup DataStructures
 * @brief graph structure with common algorithms for directed and undirected graphs
 */

/**@defgroup MiscellaneousMethods Miscellaneous Methods
 * @ingroup PUBLICCOREAPI
 * @brief commonly used methods from different categories
 *
 * Below you find a list of miscellaneous methods grouped by different categories
 */

/**@defgroup PublicValidationMethods Validation
 * @ingroup PUBLICCOREAPI
 * @brief  methods for validating the correctness of a solving process
 */

/**@defgroup PublicMemoryMethods Memory Management
 * @ingroup MiscellaneousMethods
 * @brief  methods and macros to use the \SCIP memory management
 *
 * @see \ref MEMORY  "Using the memory functions of SCIP" for more information
 */

/**@defgroup PublicNonlinearMethods Nonlinear Data
 * @ingroup MiscellaneousMethods
 * @brief methods for nonlinear data
 */

/**@defgroup PublicTimingMethods Timing
 * @ingroup MiscellaneousMethods
 * @brief  methods for timing
 */

/**@defgroup PublicBanditMethods Bandit Algorithms
 * @ingroup MiscellaneousMethods
 * @brief  methods for bandit algorithms
 */



/**@defgroup DebugSolutionMethods Debug Solution
 * @ingroup PUBLICCOREAPI
 * @brief methods to control the SCIP debug solution mechanism, see also \ref DEBUG
 */

/**@defgroup MessageOutputMethods Messaging
 * @ingroup PUBLICCOREAPI
 * @brief message output methods
 */

/**@defgroup PluginManagementMethods Methods for managing plugins
 * @ingroup PUBLICCOREAPI
 * @brief Methods for the inclusion and management of SCIP plugins and callback functions
 *
 */

/**@defgroup PublicBranchRuleMethods Branching Rules
 * @ingroup PluginManagementMethods
 * @brief  methods for branching rule plugins
 */

/**@defgroup PublicCompressionMethods Tree Compression
 * @ingroup PluginManagementMethods
 * @brief  public methods for tree compressions
 */

/**@defgroup PublicConflicthdlrMethods Conflict Analysis
 * @ingroup PluginManagementMethods
 * @brief public methods for conflict handlers
 */

/**@defgroup PublicConshdlrMethods Constraint handlers
 * @ingroup PluginManagementMethods
 * @brief methods for constraint handlers
 */

/**@defgroup PublicDialogMethods Dialogs
 * @ingroup PluginManagementMethods
 * @brief public methods for user interface dialogs
 */

/**@defgroup PublicDisplayMethods Displays
 * @ingroup PluginManagementMethods
 * @brief  methods for the inclusion and access of display plugins
 */

/**@defgroup PublicEventHandlerMethods Event Handler
 * @ingroup PluginManagementMethods
 * @brief  methods for event handlers
 */

/**@defgroup PublicHeuristicMethods Primal Heuristics
 * @ingroup PluginManagementMethods
 * @brief  methods for primal heuristic plugins
 */

/**@defgroup PublicDivesetMethods Dive sets
 * @ingroup PublicSpecialHeuristicMethods
 * @brief methods for dive sets to control the generic diving algorithm
 */

/**@defgroup PublicNodeSelectorMethods Node Selector
 * @ingroup PluginManagementMethods
 * @brief  methods for node selector plugin management
 */

/**@defgroup PublicPresolverMethods Presolver
 * @ingroup PluginManagementMethods
 * @brief methods for presolver plugins
 */

/**@defgroup PublicPricerMethods Pricer
 * @ingroup PluginManagementMethods
 * @brief  methods to include and access pricer plugins of \SCIP
 */

/**@defgroup PublicPropagatorMethods Propagators
 * @ingroup PluginManagementMethods
 * @brief  methods for propagator plugins
 */

/**@defgroup PublicReaderMethods Reader
 * @ingroup PluginManagementMethods
 * @brief methods for the inclusion and access to reader plugins of \SCIP
 */

/**@defgroup PublicRelaxatorMethods Relaxation Handlers
 * @ingroup PluginManagementMethods
 * @brief public methods for relaxation handlers
 */

/**@defgroup PublicSeparatorMethods Separators
 * @ingroup PluginManagementMethods
 * @brief methods for separator plugins
 */

/**@defgroup PublicTableMethods Tables
 * @ingroup PluginManagementMethods
 * @brief  methods for the inclusion and access of statistics tables
 */

/**@defgroup PublicConcsolverTypeMethods Concurrent Solver Types
 * @ingroup PluginManagementMethods
 * @brief methods for concurrent solver type plugins
 */

/**@defgroup PublicNLPInterfaceMethods NLP interfaces
 * @ingroup PluginManagementMethods
 * @brief  methods for the management of NLP interfaces
 */

/**@defgroup PublicExternalCodeMethods External Codes
 * @ingroup PluginManagementMethods
 * @brief methods to access information about external codes used by \SCIP
 */

/**@defgroup PublicParallelMethods Parallel Interface
 * @ingroup PUBLICCOREAPI
 * @brief methods to construct the parallel interface of \SCIP
 */

 /**@defgroup PUBLICPLUGINAPI Plugin API of SCIP
  * @ingroup PUBLICAPI
  * @brief core API extensions provided by the default plugins of \SCIP, includable via scipdefplugins.h.
  *
  * All default plugins of \SCIP, especially the default \ref CONSHDLRS "constraint handlers", provide
  * valuable extensions to the \ref PUBLICCOREAPI "core API" of \SCIP. These methods are made available
  * by including scipdefplugins.h to user-written extensions.
  *
  * For a better overview, this page lists all default plugin headers structured into modules based on their individual
  * topic.
  *
  * All of the modules listed below provide functions that are allowed to be used by user-written extensions of \SCIP.
  */
 /**@defgroup INTERNALAPI Internal API of SCIP
  * @brief internal API methods that should only be used by the core of \SCIP
  *
  * This page lists the header files of internal API methods. In contrast to the public API, these internal methods
  * should not be used by user plugins and extensions of SCIP. Please consult
  * \ref PUBLICCOREAPI "the Core API" and \ref PUBLICPLUGINAPI "Plugin API" for the complete API available to user plugins.
  *
  */

/**@defgroup BRANCHINGRULES Branching Rules
 * @ingroup PUBLICPLUGINAPI
 * @brief methods and files provided by the default branching rules of \SCIP
 *
 * A detailed description what a branching rule does and how to add a branching rule to SCIP can be found
 * \ref BRANCH "here".
 */

/**@defgroup BranchingRuleIncludes Inclusion methods
 * @ingroup BRANCHINGRULES
 * @brief methods to include specific branching rules into \SCIP
 *
 * This module contains methods to include specific branching rules into \SCIP.
 *
 * @note All default plugins can be included at once (including all branching rules) using SCIPincludeDefaultPlugins()
 *
 */

/**@defgroup CONSHDLRS  Constraint Handler
 * @ingroup PUBLICPLUGINAPI
 * @brief methods and files provided by the default constraint handlers of \SCIP
 *
 * A detailed description what a constraint handler does and how to add a constraint handler to SCIP can be found
 * \ref CONS "here".
 */

/**@defgroup ConshdlrIncludes Inclusion methods
 * @ingroup CONSHDLRS
 * @brief methods to include specific constraint handlers into \SCIP
 *
 * This module contains methods to include specific constraint handlers into \SCIP.
 *
 * @note All default plugins can be included at once (including all default constraint handlers) using SCIPincludeDefaultPlugins()
 *
 */

/**@defgroup DIALOGS Dialogs
 * @ingroup PUBLICPLUGINAPI
 * @brief methods and files provided by the default dialogs of \SCIP
 *
 * A detailed description what a dialog does and how to add a dialog to SCIP can be found
 * \ref DIALOG "here".
 */

/**@defgroup DialogIncludes Inclusion methods
 * @ingroup DIALOGS
 * @brief methods to include specific dialogs into \SCIP
 *
 * This module contains methods to include specific dialogs into \SCIP.
 *
 * @note All default plugins can be included at once (including all default dialogs) using SCIPincludeDefaultPlugins()
 *
 */

/**@defgroup DISPLAYS Displays
 * @ingroup PUBLICPLUGINAPI
 * @brief methods and files provided by the default displays (output columns)  of \SCIP
 *
 * A detailed description what a display does and how to add a display to SCIP can be found
 * \ref DISP "here".
 *
 */

/**@defgroup DisplayIncludes Inclusion methods
 * @ingroup DISPLAYS
 * @brief methods to include specific displays into \SCIP
 *
 * This module contains methods to include specific displays into \SCIP.
 *
 * @note All default plugins can be included at once (including all default displays) using SCIPincludeDefaultPlugins()
 *
 */

/**@defgroup FILEREADERS File Readers
 * @ingroup PUBLICPLUGINAPI
 * @brief This page contains a list of all file readers which are currently available.
 *
 * @section AVAILABLEFORMATS List of readable file formats
 *
 * The \ref SHELL "interactive shell" and the callable library are capable of reading/parsing several different file
 * formats.
 *
 * <table>
 * <tr><td>\ref reader_cip.h "CIP format"</td> <td>for SCIP's constraint integer programming format</td></tr>
 * <tr><td>\ref reader_cnf.h "CNF format"</td> <td>DIMACS CNF (conjunctive normal form) file format used for example for SAT problems</td></tr>
 * <tr><td>\ref reader_diff.h "DIFF format"</td> <td>for reading a new objective function for mixed-integer programs</td></tr>
 * <tr><td>\ref reader_fzn.h "FZN format"</td> <td>FlatZinc is a low-level solver input language that is the target language for MiniZinc</td></tr>
 * <tr><td>\ref reader_gms.h "GMS format"</td> <td>for mixed-integer nonlinear programs (<a href="http://www.gams.com/docs/document.htm">GAMS</a>) [reading requires compilation with GAMS=true and a working GAMS system]</td></tr>
 * <tr><td>\ref reader_lp.h  "LP format"</td>  <td>for mixed-integer (quadratically constrained quadratic) programs (CPLEX)</td></tr>
 * <tr><td>\ref reader_mps.h "MPS format"</td> <td>for mixed-integer (quadratically constrained quadratic) programs</td></tr>
 * <tr><td>\ref reader_opb.h "OPB format"</td> <td>for pseudo-Boolean optimization instances</td></tr>
 * <tr><td>\ref reader_osil.h "OSiL format"</td> <td>for mixed-integer nonlinear programs</td></tr>
 * <tr><td>\ref reader_pip.h "PIP format"</td> <td>for <a href="http://polip.zib.de/pipformat.php">mixed-integer polynomial programming problems</a></td></tr>
 * <tr><td>\ref reader_sol.h "SOL format"</td> <td>for solutions; XML-format (read-only) or raw SCIP format</td></tr>
 * <tr><td>\ref reader_wbo.h "WBO format"</td> <td>for weighted pseudo-Boolean optimization instances</td></tr>
 * <tr><td>\ref reader_zpl.h "ZPL format"</td> <td>for <a href="http://zimpl.zib.de">ZIMPL</a> models, i.e., mixed-integer linear and nonlinear
 *                                                 programming problems [read only]</td></tr>
 * </table>
 *
 * @section ADDREADER How to add a file reader
 *
 * A detailed description what a file reader does and how to add a file reader to SCIP can be found
 * \ref READER "here".
 *
 */

/**@defgroup FileReaderIncludes Inclusion methods
 * @ingroup FILEREADERS
 * @brief methods to include specific file readers into \SCIP
 *
 * This module contains methods to include specific file readers into \SCIP.
 *
 * @note All default plugins can be included at once (including all default file readers) using SCIPincludeDefaultPlugins()
 *
 */

/**@defgroup PARALLEL Parallel interface methods
 * @ingroup INTERNALAPI
 * @brief headers and methods for the parallel interface of \SCIP
 *
 */

/**@defgroup EXPRINTS Expression Interpreter
 * @ingroup PUBLICPLUGINAPI
 * @brief methods and files provided by the default expression interpreters of \SCIP
 *
 * A detailed description what a expression interpreter does and how to add a expression interpreter to SCIP can be found
 * \ref EXPRINT "here".
 */

/**@defgroup ExprintIncludes Inclusion methods
 * @ingroup EXPRINTS
 * @brief methods to include specific expression interpreters into \SCIP
 *
 * This module contains methods to include specific expression interpreters into \SCIP.
 *
 * @note All default plugins can be included at once (including all default expression interpreters) using SCIPincludeDefaultPlugins()
 *
 */

/**@defgroup FileReaderIncludes Inclusion methods
 * @ingroup FILEREADERS
 * @brief methods to include specific file readers into \SCIP
 *
 * This module contains methods to include specific file readers into \SCIP.
 *
 * @note All default plugins can be included at once (including all default file readers) using SCIPincludeDefaultPlugins()
 *
 */

/**@defgroup LPIS LP Solver Interface
 * @ingroup PUBLICPLUGINLPI
 * @brief methods and files provided by the LP solver interface of \SCIP
 *
 * \SCIP uses external tools to solve LP relaxations. The communication
 * is realized through an LP interface.
 *
 * This page lists public interface methods that every LP interface provides.
 * Find the concrete implementation for your LP solver
 * under "src/lpi/".
 *
 * @see \ref LPI for a list of available LP solver interfaces
 */

/**@defgroup NODESELECTORS Node Selectors
 * @ingroup PUBLICPLUGINAPI
 * @brief methods and files provided by the default node selectors of \SCIP
 *
 * A detailed description what a node selector does and how to add a node selector to SCIP can be found
 * \ref NODESEL "here".
 */

/**@defgroup NodeSelectorIncludes Inclusion methods
 * @ingroup NODESELECTORS
 * @brief methods to include specific node selectors into \SCIP
 *
 * This module contains methods to include specific node selectors into \SCIP.
 *
 * @note All default plugins can be included at once (including all default node selectors) using SCIPincludeDefaultPlugins()
 *
 */

/**@defgroup NLPIS NLP Solver Interfaces
 * @ingroup PUBLICPLUGINAPI
 * @brief methods and files provided by the default NLP solver interfaces of \SCIP
 *
 * A detailed description what a NLP solver interface does and how to add a NLP solver interface to SCIP can be found
 * \ref NLPI "here".
 */

/**@defgroup NLPIIncludes Inclusion methods
 * @ingroup NLPIS
 * @brief methods to include specific NLP solver interfaces into \SCIP
 *
 * This module contains methods to include specific NLP solver interfaces into \SCIP.
 *
 * @note All default plugins can be included at once (including all default NLP solver interfaces) using SCIPincludeDefaultPlugins()
 *
 */

/**@defgroup PRESOLVERS Presolvers
 * @ingroup PUBLICPLUGINAPI
 * @brief methods and files provided by the default presolvers of \SCIP
 *
 * A detailed description what a presolver does and how to add a presolver to SCIP can be found
 * \ref PRESOL "here".
 */

/**@defgroup PresolverIncludes Inclusion methods
 * @ingroup PRESOLVERS
 * @brief methods to include specific presolvers into \SCIP
 *
 * This module contains methods to include specific presolvers into \SCIP.
 *
 * @note All default plugins can be included at once (including all default presolvers) using SCIPincludeDefaultPlugins()
 *
 */

/**@defgroup PRICERS Pricers
 * @ingroup PUBLICPLUGINAPI
 * @brief methods and files provided by the default pricers of \SCIP
 *
 * Per default there exist no variable pricer. A detailed description what a variable pricer does and how to add a
 * variable pricer to SCIP can be found \ref PRICER "here".
 */

/**@defgroup PricerIncludes Inclusion methods
* @ingroup PUBLICPLUGINAPI
* @brief methods to include specific pricers into \SCIP
*
* This module contains methods to include specific pricers into \SCIP.
*
* @note All default plugins can be included at once using SCIPincludeDefaultPlugins(). There exists no pricer per default.
*       In order to see examples of variable pricers, please consult the \ref EXAMPLES "Coding Examples" of \SCIP.
*
*/

/**@defgroup PRIMALHEURISTICS Primal Heuristics
 * @ingroup PUBLICPLUGINAPI
 * @brief methods and files provided by the default primal heuristics of \SCIP
 *
 * A detailed description what a primal heuristic does and how to add a primal heuristic to SCIP can be found
 * \ref HEUR "here".
 */

/**@defgroup PrimalHeuristicIncludes Inclusion methods
 * @ingroup PRIMALHEURISTICS
 * @brief methods to include specific primal heuristics into \SCIP
 *
 * This module contains methods to include specific primal heuristics into \SCIP.
 *
 * @note All default plugins can be included at once (including all default primal heuristics) using SCIPincludeDefaultPlugins()
 *
 */

/**@defgroup PROPAGATORS Propagators
 * @ingroup PUBLICPLUGINAPI
 * @brief methods and files provided by the default propagators of \SCIP
 *
 * A detailed description what a propagator does and how to add a propagator to SCIP can be found
 * \ref PROP "here".
 */

/**@defgroup PropagatorIncludes Inclusion methods
 * @ingroup PROPAGATORS
 * @brief methods to include specific propagators into \SCIP
 *
 * This module contains methods to include specific propagators into \SCIP.
 *
 * @note All default plugins can be included at once (including all default propagators) using SCIPincludeDefaultPlugins()
 *
 */

/**@defgroup RELAXATORS Relaxation Handlers
 * @ingroup PUBLICPLUGINAPI
 * @brief methods and files provided by the default relaxation handlers of \SCIP
 *
 * A detailed description what a relaxation handler does and how to add a relaxation handler to SCIP can be found
 * \ref RELAX "here". Note that the linear programming relaxation is not implemented via the relaxation handler plugin.
 * Per default no relaxation handler exists in SCIP. However, there are two relaxation handlers in the
 * \ref RELAXATOR_MAIN "Relaxator example".
 */

/**@defgroup SEPARATORS Separators
 * @ingroup PUBLICPLUGINAPI
 * @brief methods and files provided by the default separators  of \SCIP
 *
 * A detailed description what a separator does and how to add a separator to SCIP can be found
 * \ref SEPA "here".
 */

/**@defgroup SeparatorIncludes Inclusion methods
 * @ingroup SEPARATORS
 * @brief methods to include specific separators into \SCIP
 *
 * This module contains methods to include specific separators into \SCIP.
 *
 * @note All default plugins can be included at once (including all default separators) using SCIPincludeDefaultPlugins()
 *
 */

/**@defgroup TABLES Tables
 * @ingroup PUBLICPLUGINAPI
 * @brief methods and files provided by the default statistics tables of \SCIP
 *
 * A detailed description what a table does and how to add a table to SCIP can be found
 * \ref TABLE "here".
 *
 */

/**@defgroup TableIncludes Inclusion methods
 * @ingroup TABLES
 * @brief methods to include specific tables into \SCIP
 *
 * This module contains methods to include specific statistics tables into \SCIP.
 *
 * @note All default plugins can be included at once (including all default statisticstables) using SCIPincludeDefaultPlugins()
 *
 */

/**@defgroup PublicToleranceMethods Computations With Tolerances
 * @ingroup NumericalMethods
 * @brief  methods used by the majority of operations involving floating-point computations in \SCIP
 *
 * - query the numerical tolerances of \SCIP, as well as special values such as infinity.
 * - change tolerances inside relaxations
 * - epsilon-comparison methods for floating point numbers
 */<|MERGE_RESOLUTION|>--- conflicted
+++ resolved
@@ -72,76 +72,6 @@
  *  - @subpage HOWTOUSESECTION
  *  - @subpage FURTHERINFO
  */
-
-<<<<<<< HEAD
-=======
-/** @page APPLICATIONS Application projects
- *
- *  There are several extensions of \SCIP for particular applications included in the release. They are contained in the &quot;applications&quot; directory
- *  in the source code distribution.
- *
- *  <table>
- *  <tr>
- *  <td>
- *  <a href="http://scip.zib.de/doc/applications/Coloring"><b>Coloring</b></a>
- *  </td>
- *  <td>
- *  An implementation of the column generation approach for graph coloring of Mehrotra and Trick.
- *  </td>
- *  </tr>
- *  <tr>
- *  <td>
- *  <a href="http://scip.zib.de/doc/applications/MinIISC"><b>MinIISC</b></a>
- *  </td>
- *  <td>
- *  A solver that computes irreducible infeasible subsystems using Benders decomposition
- *  </td>
- *  </tr>
- *  <tr>
- *  <td>
- *  \ref RINGPACKING_MAIN "Ringpacking"
- *  </td>
- *  <td>
- *  An implementation of the column generation approach for the Ringpacking Problem. It includes a customized reader,
- *  (global) problem data, variable data, and constraint handler.
- *  </td>
- *  </tr>
- *  <tr>
- *  <td>
- *  <a href="http://scip.zib.de/doc/applications/Scheduler"><b>Scheduler</b></a>
- *  </td>
- *  <td>
- *  A solver for scheduling problems.
- *  </td>
- *  </tr>
- *  <tr>
- *  <td>
- *  <a href="http://scip.zib.de/doc/applications/STP"><b>Steiner Tree Problem</b></a>
- *  </td>
- *  <td>
- *  A solver for Steiner Tree Problems in graphs, based on a branch-and-cut approach.
- *  </td>
- *  </tr>
- *  <tr>
- *  <td>
- *  <a href="http://scip.zib.de/doc/applications/PolySCIP"><b>PolySCIP</b></a>
- *  </td>
- *  <td>
- *  A solver for multi-objective optimization problems.
- *  </td>
- *  </tr>
- *  <tr>
- *  <td>
- *  <a href="http://scip.zib.de/doc/applications/Cycleclustering"><b>Cycle Clustering</b></a>
- *  </td>
- *  <td>
- *  Branch-and-cut implementation of a graph partitioning problem used for Markov state models.
- *  </td>
- *  </tr>
- *  </table>
- *
- */
->>>>>>> da55482c
 
 /*--+----1----+----2----+----3----+----4----+----5----+----6----+----7----+----8----+----9----+----0----+----1----+----2*/
 
@@ -1172,10 +1102,35 @@
  *  </tr>
  *  <tr>
  *  <td>
+ *  <a href="http://scip.zib.de/doc/applications/Cycleclustering"><b>Cycle Clustering</b></a>
+ *  </td>
+ *  <td>
+ *  Branch-and-cut implementation of a graph partitioning problem used for Markov state models.
+ *  </td>
+ *  </tr>
+ *  <tr>
+ *  <td>
  *  <a href="http://scip.zib.de/doc/applications/MinIISC"><b>MinIISC</b></a>
  *  </td>
  *  <td>
  *  A solver that computes irreducible infeasible subsystems using Benders decomposition
+ *  </td>
+ *  </tr>
+ *  <tr>
+ *  <td>
+ *  <a href="http://scip.zib.de/doc/applications/PolySCIP"><b>PolySCIP</b></a>
+ *  </td>
+ *  <td>
+ *  A solver for multi-objective optimization problems.
+ *  </td>
+ *  </tr>
+ *  <tr>
+ *  <td>
+ *  \ref RINGPACKING_MAIN "Ringpacking"
+ *  </td>
+ *  <td>
+ *  An implementation of the column generation approach for the Ringpacking Problem. It includes a customized reader,
+ *  (global) problem data, variable data, and constraint handler.
  *  </td>
  *  </tr>
  *  <tr>
@@ -1192,22 +1147,6 @@
  *  </td>
  *  <td>
  *  A solver for Steiner Tree Problems in graphs, based on a branch-and-cut approach.
- *  </td>
- *  </tr>
- *  <tr>
- *  <td>
- *  <a href="http://scip.zib.de/doc/applications/PolySCIP"><b>PolySCIP</b></a>
- *  </td>
- *  <td>
- *  A solver for multi-objective optimization problems.
- *  </td>
- *  </tr>
- *  <tr>
- *  <td>
- *  <a href="http://scip.zib.de/doc/applications/Cycleclustering"><b>Cycle Clustering</b></a>
- *  </td>
- *  <td>
- *  Branch-and-cut implementation of a graph partitioning problem used for Markov state models.
  *  </td>
  *  </tr>
  *  </table>
