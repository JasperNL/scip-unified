project(Queens)

find_package(SCIP REQUIRED)
include_directories(${SCIP_INCLUDE_DIRS})

add_executable(queens
   src/queens.cpp
   src/queens_main.cpp)

target_link_libraries(queens ${SCIP_LIBRARIES})
add_dependencies(examples queens)

include(CTest)
#
# add a test to build the executable
#
add_test(NAME examples-queens-build
        COMMAND ${CMAKE_COMMAND} --build ${CMAKE_BINARY_DIR} --target queens
        )

#
# test the queens example on checker boards of different size
#

set(nSet
    1
    2
    4
    8
    16
    )
foreach(n ${nSet})
<<<<<<< HEAD
    add_test(NAME examples-queens-${n} COMMAND $<TARGET_FILE:queens> ${n})
endforeach(n)
=======
    add_test(NAME examples-queens-${n}
            COMMAND $<TARGET_FILE:queens> ${n}
            )
    set_tests_properties(examples-queens-${n}
                        PROPERTIES
                            DEPENDS examples-queens-build
                        )
endforeach(n)
    
>>>>>>> 2d0fd299
<|MERGE_RESOLUTION|>--- conflicted
+++ resolved
@@ -30,10 +30,6 @@
     16
     )
 foreach(n ${nSet})
-<<<<<<< HEAD
-    add_test(NAME examples-queens-${n} COMMAND $<TARGET_FILE:queens> ${n})
-endforeach(n)
-=======
     add_test(NAME examples-queens-${n}
             COMMAND $<TARGET_FILE:queens> ${n}
             )
@@ -41,6 +37,4 @@
                         PROPERTIES
                             DEPENDS examples-queens-build
                         )
-endforeach(n)
-    
->>>>>>> 2d0fd299
+endforeach(n)