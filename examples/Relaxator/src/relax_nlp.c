/* * * * * * * * * * * * * * * * * * * * * * * * * * * * * * * * * * * * * * */
/*                                                                           */
/*                  This file is part of the program and library             */
/*         SCIP --- Solving Constraint Integer Programs                      */
/*                                                                           */
/*    Copyright (C) 2002-2018 Konrad-Zuse-Zentrum                            */
/*                            fuer Informationstechnik Berlin                */
/*                                                                           */
/*  SCIP is distributed under the terms of the ZIB Academic License.         */
/*                                                                           */
/*  You should have received a copy of the ZIB Academic License              */
/*  along with SCIP; see the file COPYING. If not email to scip@zib.de.      */
/*                                                                           */
/* * * * * * * * * * * * * * * * * * * * * * * * * * * * * * * * * * * * * * */

/**@file   relax_nlp.c
 * @brief  nlp relaxator
 * @author Benjamin Mueller
 */

/*---+----1----+----2----+----3----+----4----+----5----+----6----+----7----+----8----+----9----+----0----+----1----+----2*/

#include <assert.h>

#include "nlpi/nlpi.h"
#include "relax_nlp.h"


#define RELAX_NAME             "nlp"
#define RELAX_DESC             "relaxator solving a convex NLP relaxation"
#define RELAX_PRIORITY         10
#define RELAX_FREQ             1

#define NLPITERLIMIT           500       /**< iteration limit of NLP solver */
#define NLPVERLEVEL            0         /**< verbosity level of NLP solver */
#define FEASTOLFAC             0.01      /**< factor for NLP feasibility tolerance */
#define RELOBJTOLFAC           0.01      /**< factor for NLP relative objective tolerance */

/*
 * Data structures
 */


/*
 * Local methods
 */


/*
 * Callback methods of relaxator
 */


/** solving process initialization method of relaxator (called when branch and bound process is about to begin) */
static
SCIP_DECL_RELAXINITSOL(relaxInitsolNlp)
{  /*lint --e{715}*/

   return SCIP_OKAY;
}


/** solving process deinitialization method of relaxator (called before branch and bound process data is freed) */
static
SCIP_DECL_RELAXEXITSOL(relaxExitsolNlp)
{  /*lint --e{715}*/

   return SCIP_OKAY;
}


/** execution method of relaxator */
static
SCIP_DECL_RELAXEXEC(relaxExecNlp)
{  /*lint --e{715}*/
   SCIP_NLROW** nlrows;
   SCIP_NLPIPROBLEM* nlpiprob;
   SCIP_HASHMAP* var2idx;
   SCIP_NLPI* nlpi;
   SCIP_Real timelimit;
   int nnlrows;

   *result = SCIP_DIDNOTRUN;
   *lowerbound = -SCIPinfinity(scip);

   /* check if it is not possible to run the relaxator */
   if( !SCIPisNLPConstructed(scip) || SCIPinProbing(scip) || SCIPinDive(scip) || !SCIPallColsInLP(scip) || (SCIPgetNNlpis(scip) == 0) )
      return SCIP_OKAY;

   nlrows = SCIPgetNLPNlRows(scip);
   nnlrows = SCIPgetNNLPNlRows(scip);

   /* create a convex NLP relaxation */
   nlpi = SCIPgetNlpis(scip)[0];
   assert(nlpi != NULL);

   SCIP_CALL( SCIPnlpiCreateProblem(nlpi, &nlpiprob, "relax-NLP") );
   SCIP_CALL( SCIPhashmapCreate(&var2idx, SCIPblkmem(scip), SCIPgetNVars(scip)) );

   SCIP_CALL( SCIPcreateNlpiProb(scip, nlpi, nlrows, nnlrows, nlpiprob, var2idx, NULL, SCIPgetCutoffbound(scip),
         TRUE, TRUE) );
   SCIP_CALL( SCIPaddNlpiProbRows(scip, nlpi, nlpiprob, var2idx, SCIPgetLPRows(scip), SCIPgetNLPRows(scip)) );

   /* set working limits */
   SCIP_CALL( SCIPgetRealParam(scip, "limits/time", &timelimit) );
   if( !SCIPisInfinity(scip, timelimit) )
   {
      timelimit -= SCIPgetSolvingTime(scip);
      if( timelimit <= 1.0 )
      {
         SCIPdebugMsg(scip, "skip NLP solve; no time left\n");
         return SCIP_OKAY;
      }
   }

   SCIP_CALL( SCIPnlpiSetRealPar(nlpi, nlpiprob, SCIP_NLPPAR_TILIM, timelimit) );
   SCIP_CALL( SCIPnlpiSetIntPar(nlpi, nlpiprob, SCIP_NLPPAR_ITLIM, NLPITERLIMIT) );
   SCIP_CALL( SCIPnlpiSetRealPar(nlpi, nlpiprob, SCIP_NLPPAR_FEASTOL, SCIPfeastol(scip) * FEASTOLFAC) );
   SCIP_CALL( SCIPnlpiSetRealPar(nlpi, nlpiprob, SCIP_NLPPAR_RELOBJTOL, SCIPfeastol(scip) * RELOBJTOLFAC) );
   SCIP_CALL( SCIPnlpiSetIntPar(nlpi, nlpiprob, SCIP_NLPPAR_VERBLEVEL, NLPVERLEVEL) );

   /* solve NLP */
   SCIP_CALL( SCIPnlpiSolve(nlpi, nlpiprob) );

   /* forward solution if we solved to optimality; local optimality is enough since the NLP is convex */
   if( SCIPnlpiGetSolstat(nlpi, nlpiprob) <= SCIP_NLPSOLSTAT_LOCOPT )
   {
      SCIP_VAR** vars;
      SCIP_Real* primal;
      SCIP_Real relaxval;
      int nvars;
      int i;

      vars = SCIPgetVars(scip);
      nvars = SCIPgetNVars(scip);

<<<<<<< HEAD
      SCIP_CALL( SCIPnlpiGetSolution(nlpi, nlpiprob, &primal, NULL, NULL, NULL, NULL) );
=======
      SCIP_CALL( SCIPnlpiGetSolution(nlpi, nlpiprob, &primal, NULL, NULL, NULL, &relaxval) );
>>>>>>> a3919014

      /* store relaxation solution in original SCIP if it improves the best relaxation solution thus far */
      if( (! SCIPisRelaxSolValid(scip)) || SCIPisGT(scip, relaxval, SCIPgetRelaxSolObj(scip)) )
      {
         SCIPdebugMsg(scip, "Setting NLP relaxation solution, which improved upon earlier solution\n");
         SCIP_CALL( SCIPclearRelaxSolVals(scip) );

         for( i = 0; i < nvars; ++i )
         {
   #ifndef NDEBUG
            SCIP_Real lb;
            SCIP_Real ub;

            lb = SCIPvarGetLbLocal(vars[i]);
            ub = SCIPvarGetUbLocal(vars[i]);
            assert(SCIPisInfinity(scip, -lb) || SCIPisLE(scip, lb, primal[i]));
            assert(SCIPisInfinity(scip, ub) || SCIPisLE(scip, primal[i], ub));
            SCIPdebugMsg(scip, "relax value of %s = %g in [%g,%g]\n", SCIPvarGetName(vars[i]), primal[i], lb, ub);
   #endif

            SCIP_CALL( SCIPsetRelaxSolVal(scip, vars[i], primal[i]) );
         }

         /* mark relaxation solution to be valid */
         SCIP_CALL( SCIPmarkRelaxSolValid(scip, TRUE) );
      }

      SCIPdebugMsg(scip, "NLP lower bound = %g\n", relaxval);
      *lowerbound = relaxval;
      *result = SCIP_SUCCESS;
   }

   /* free memory */
   SCIPhashmapFree(&var2idx);
   SCIP_CALL( SCIPnlpiFreeProblem(nlpi, &nlpiprob) );

   return SCIP_OKAY;
}


/*
 * relaxator specific interface methods
 */

/** creates the nlp relaxator and includes it in SCIP */
SCIP_RETCODE SCIPincludeRelaxNlp(
   SCIP*                 scip                /**< SCIP data structure */
   )
{
   SCIP_RELAXDATA* relaxdata;
   SCIP_RELAX* relax;

   /* create nlp relaxator data */
   relaxdata = NULL;
   relax = NULL;

   /* include relaxator */
   SCIP_CALL( SCIPincludeRelaxBasic(scip, &relax, RELAX_NAME, RELAX_DESC, RELAX_PRIORITY, RELAX_FREQ,
         relaxExecNlp, relaxdata) );

   assert(relax != NULL);

   /* set non fundamental callbacks via setter functions */
   SCIP_CALL( SCIPsetRelaxInitsol(scip, relax, relaxInitsolNlp) );
   SCIP_CALL( SCIPsetRelaxExitsol(scip, relax, relaxExitsolNlp) );

   return SCIP_OKAY;
}<|MERGE_RESOLUTION|>--- conflicted
+++ resolved
@@ -134,11 +134,7 @@
       vars = SCIPgetVars(scip);
       nvars = SCIPgetNVars(scip);
 
-<<<<<<< HEAD
-      SCIP_CALL( SCIPnlpiGetSolution(nlpi, nlpiprob, &primal, NULL, NULL, NULL, NULL) );
-=======
       SCIP_CALL( SCIPnlpiGetSolution(nlpi, nlpiprob, &primal, NULL, NULL, NULL, &relaxval) );
->>>>>>> a3919014
 
       /* store relaxation solution in original SCIP if it improves the best relaxation solution thus far */
       if( (! SCIPisRelaxSolValid(scip)) || SCIPisGT(scip, relaxval, SCIPgetRelaxSolObj(scip)) )
