--- conflicted
+++ resolved
@@ -943,18 +943,12 @@
    tldegcount = MIN(g->grad[start], maxdegs[start]);
    SCIPpermuteIntArray(perm, 0, nnodes - 1, randseed);
 
-<<<<<<< HEAD
    if( Is_term(g->term[start]) )
       termcount = 1;
    else
       termcount = 0;
 
    for( n = 0; n < nnodes; n++ )
-=======
-   /*printf("root %d ,start: %d \n", g->source[0], start);*/
-   /* CONSTCOND */
-   for( ;; )
->>>>>>> 81f8aa64
    {
       /* Find a terminal with minimal distance to the current ST */
       // printf("start: %d tldegcount: %d\n", start, tldegcount);
@@ -1103,11 +1097,7 @@
 	 u = k;
          k = g->tail[e];
 
-<<<<<<< HEAD
-         //  printf("connect: %d->%d \n", g->head[e], g->tail[e]);
-=======
          /*printf("connect: %d->%d \n", g->tail[e], g->head[e]);*/
->>>>>>> 81f8aa64
          if( !connected[k])
          {
 	    result[flipedge(e)] = CONNECT;
@@ -1144,45 +1134,13 @@
       /* prune the solution */
       do_degprune(scip, g, result, connected);
 
-<<<<<<< HEAD
-      for( t = 0; t < nnodes; t++ )
-         if( degs[t] > maxdegs[t] )
-	 {
-	    printf("deg fail: %d (%d, %d)\n ", t, degs[t], maxdegs[t] );
-=======
-      for( i = 0; i < nnodes; i++ )
-         connected[i] = FALSE;
-
-      connected[g->source[0]] = TRUE;
-      while( !SCIPqueueIsEmpty(queue) )
-      {
-         pnode = (SCIPqueueRemove(queue));
-         for( e = g->outbeg[*pnode]; e != EAT_LAST; e = g->oeat[e] )
-         {
-            if( result[e] == CONNECT && !(connected[g->head[e]]) )
-            {
-               /*printf("%d->%d \n", g->tail[e], g->head[e]);*/
-               i = g->head[e];
-               result[flipedge(e)] = -1;
-               connected[i] = TRUE;
-               if( Is_term(g->term[i]) )
-               {
-                  termcount++;
-               }
-               SCIP_CALL( SCIPqueueInsert(queue, &(g->head[e])) );
-            }
-         }
-      }
-
-      SCIPqueueFree(&queue);
       /*assert(graph_sol_valid(g, result));*/
       for( t = 0; t < nnodes; t++ )
          if( degs[t] > maxdegs[t] )
 	 {
 	    /*printf("deg fail: %d (%d, %d)\n ", t, degs[t], maxdegs[t] );*/
->>>>>>> 81f8aa64
             *solfound = FALSE;
-            assert(0);
+            /*assert(0);*/
 	 }
    }
 
