--- conflicted
+++ resolved
@@ -1942,10 +1942,8 @@
    FILE*                 file                /**< file to write best solution to; or NULL, to write to stdout */
    )
 {
-<<<<<<< HEAD
-=======
    //SCIPinfoMessage();
->>>>>>> 517e7d07
+
 
    return SCIP_OKAY;
 }
