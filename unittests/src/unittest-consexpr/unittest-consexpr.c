/* * * * * * * * * * * * * * * * * * * * * * * * * * * * * * * * * * * * * * */
/*                                                                           */
/*                  This file is part of the program and library             */
/*         SCIP --- Solving Constraint Integer Programs                      */
/*                                                                           */
/*    Copyright (C) 2002-2016 Konrad-Zuse-Zentrum                            */
/*                            fuer Informationstechnik Berlin                */
/*                                                                           */
/*  SCIP is distributed under the terms of the ZIB Academic License.         */
/*                                                                           */
/*  You should have received a copy of the ZIB Academic License              */
/*  along with SCIP; see the file COPYING. If not email to scip@zib.de.      */
/*                                                                           */
/* * * * * * * * * * * * * * * * * * * * * * * * * * * * * * * * * * * * * * */

/**@file   cmain.c
 * @brief  unit test for checking cons_expr
 *
 */

/*---+----1----+----2----+----3----+----4----+----5----+----6----+----7----+----8----+----9----+----0----+----1----+----2*/

#include <string.h>

#include "scip/scip.h"
#include "scip/cons_expr.h"
#include "scip/cons_expr_var.h"
#include "scip/cons_expr_value.h"
#include "scip/cons_expr_sumprod.h"

/** macro to check the return of tests
 *
 *  @note assumes the existence of SCIP_RETCODE retcode
 */
#define CHECK_TEST(x)                            \
   do                                            \
   {                                             \
      retcode = (x);                             \
      if( retcode != SCIP_OKAY )                 \
      {                                          \
         printf("Unit test " #x " failed\n");    \
         SCIPprintError(retcode);                \
         return -1;                              \
      }                                          \
   }                                             \
   while( FALSE )

/* BIG = 75000 produces a seg fault because of stack overflow */
#define BIG 100

/*
 * Local methods for tests
 */


/*
 * TESTS
 */

static
SCIP_DECL_CONSEXPREXPRWALK_VISIT(walk_printnode)
{
   assert(expr != NULL);

   printf("stage %d node %p curchild %d %s\n", stage, (void*)expr, SCIPgetConsExprExprWalkCurrentChild(expr), SCIPgetConsExprExprHdlrName(SCIPgetConsExprExprHdlr(expr)));

   *result = SCIP_CONSEXPREXPRWALK_CONTINUE;

   return SCIP_OKAY;
}

typedef struct
{
   SCIP_CONSEXPR_EXPR* e[10];
   int next;
} EXPRCOLLECT;

static
SCIP_DECL_CONSEXPREXPRWALK_VISIT(walk_collect)
{
   EXPRCOLLECT* collect;
   assert(expr != NULL);
   assert(stage == SCIP_CONSEXPREXPRWALK_ENTEREXPR);

   collect = (EXPRCOLLECT*)data;
   collect->e[collect->next++] = expr;

   *result = SCIP_CONSEXPREXPRWALK_CONTINUE;

   return SCIP_OKAY;
}

/** test freeing method */
static
SCIP_RETCODE testWalk(void)
{
   SCIP* scip;
   SCIP_CONSHDLR* conshdlr;
   SCIP_VAR* x;
   SCIP_VAR* y;

   SCIP_CALL( SCIPcreate(&scip) );

   /* include cons_expr: this adds the operator handlers */
   SCIP_CALL( SCIPincludeConshdlrExpr(scip) );

   /* currently expr constraints cannot be created */
   /* get expr conshdlr */
   conshdlr = SCIPfindConshdlr(scip, "expr");
   assert(conshdlr != NULL);

   /* create problem */
   SCIP_CALL( SCIPcreateProbBasic(scip, "test_problem") );

   SCIP_CALL( SCIPcreateVarBasic(scip, &x, "x", 0.0, 1.0, 0.0, SCIP_VARTYPE_CONTINUOUS) );
   SCIP_CALL( SCIPcreateVarBasic(scip, &y, "y", 0.0, 1.0, 0.0, SCIP_VARTYPE_INTEGER) );
   SCIP_CALL( SCIPaddVar(scip, x) );
   SCIP_CALL( SCIPaddVar(scip, y) );


   /* create expression x + (-2)*x/y*(-5) and walk it */
   {
      SCIP_CONSEXPR_EXPR* expr_x;
      SCIP_CONSEXPR_EXPR* expr_y;
      SCIP_CONSEXPR_EXPR* expr_5;
      SCIP_CONSEXPR_EXPR* expr_xy5;
      SCIP_CONSEXPR_EXPR* expr_sum;
      EXPRCOLLECT collect;

      /* create expressions for variables x and y */
      SCIP_CALL( SCIPcreateConsExprExprVar(scip, conshdlr, &expr_x, x) );
      SCIP_CALL( SCIPcreateConsExprExprVar(scip, conshdlr, &expr_y, y) );

      /* create expression for constant -5 */
      SCIP_CALL( SCIPcreateConsExprExprValue(scip, conshdlr, &expr_5, -5.0) );

      /* create expression for product of -5, x, and y, and constant factor -2 (TODO should have something to add children to an existing product expr) */
      {
         SCIP_Real exponents[3] = {1.0, -1.0, 1.0};
         SCIP_CONSEXPR_EXPR* xy5[3] = {expr_x, expr_y, expr_5};
         SCIP_CALL( SCIPcreateConsExprExprProduct(scip, conshdlr, &expr_xy5, 3, xy5, exponents, -2.0) );
      }

      /* create expression for sum of x and product (expr_xy5) */
      {
         SCIP_CONSEXPR_EXPR* terms[2] = {expr_x, expr_xy5};
         SCIP_CALL( SCIPcreateConsExprExprSum(scip, conshdlr, &expr_sum, 2, terms, NULL, 0) );
      }

      /* release leaf expressions (this should not free them yet, as they are captured by expr_xy5) */
      SCIP_CALL( SCIPreleaseConsExprExpr(scip, &expr_x) );
      SCIP_CALL( SCIPreleaseConsExprExpr(scip, &expr_y) );
      SCIP_CALL( SCIPreleaseConsExprExpr(scip, &expr_5) );

      /* print expression */
      SCIP_CALL( SCIPprintConsExprExpr(scip, expr_sum, NULL) );
      SCIPinfoMessage(scip, NULL, "\n");

      /* print walk */
      SCIP_CALL( SCIPwalkConsExprExprDF(scip, expr_sum, walk_printnode, walk_printnode, walk_printnode, walk_printnode, NULL) );

      /* collect expression during walk (in initnode stage) and check that they come in the expected order */
      collect.next = 0;
      SCIP_CALL( SCIPwalkConsExprExprDF(scip, expr_sum, walk_collect, NULL, NULL, NULL, &collect) );
      assert(collect.next == 6);
      assert(collect.e[0] == expr_sum);
      if( SCIPgetConsExprExprChildren(expr_sum)[0] == expr_x )
      {
         /* if expr_sum holds the children in the same order as they have been given to SCIPcreateConsExprExprSum */
         assert(collect.e[1] == expr_x);
         assert(collect.e[2] == expr_xy5);
         assert(collect.e[3] == SCIPgetConsExprExprChildren(expr_xy5)[0]);
         assert(collect.e[4] == SCIPgetConsExprExprChildren(expr_xy5)[1]);
         assert(collect.e[5] == SCIPgetConsExprExprChildren(expr_xy5)[2]);
      }
      else
      {
         /* if expr_sum swapped the children */
         assert(collect.e[1] == expr_xy5);
         assert(collect.e[2] == SCIPgetConsExprExprChildren(expr_xy5)[0]);
         assert(collect.e[3] == SCIPgetConsExprExprChildren(expr_xy5)[1]);
         assert(collect.e[4] == SCIPgetConsExprExprChildren(expr_xy5)[2]);
         assert(collect.e[5] == expr_x);
      }

      /* release product expression (this should free the product and its children) */
      SCIP_CALL( SCIPreleaseConsExprExpr(scip, &expr_sum) );
   }

   SCIP_CALL( SCIPreleaseVar(scip, &x) );
   SCIP_CALL( SCIPreleaseVar(scip, &y) );
   SCIP_CALL( SCIPfree(&scip) );

   BMScheckEmptyMemory();

   return SCIP_OKAY;
}

/** test parsing method */
static
SCIP_RETCODE testParse(void)
{
   SCIP* scip;
   SCIP_CONSHDLR* conshdlr;
   SCIP_VAR* x;
   SCIP_VAR* y;

   SCIP_CALL( SCIPcreate(&scip) );

   /* include cons_expr: this adds the operator handlers */
   SCIP_CALL( SCIPincludeConshdlrExpr(scip) );

   /* currently expr constraints cannot be created */
   /* get expr conshdlr */
   conshdlr = SCIPfindConshdlr(scip, "expr");
   assert(conshdlr != NULL);

   /* create problem */
   SCIP_CALL( SCIPcreateProbBasic(scip, "test_problem") );

   SCIP_CALL( SCIPcreateVarBasic(scip, &x, "x", 0.0, 1.0, 0.0, SCIP_VARTYPE_CONTINUOUS) );
   SCIP_CALL( SCIPcreateVarBasic(scip, &y, "y", 0.0, 1.0, 0.0, SCIP_VARTYPE_INTEGER) );
   SCIP_CALL( SCIPaddVar(scip, x) );
   SCIP_CALL( SCIPaddVar(scip, y) );

   /* create expression x/y*(5) from string */
   {
      SCIP_CONSEXPR_EXPR* expr_xy5;
      const char* input = "<x>[C] / <y>[I] *(-5)";

      /* create expression for product of 5, x, and y */
      SCIP_CALL( SCIPparseConsExprExpr(scip, conshdlr, (char*)input, NULL, &expr_xy5) );

      /* print expression */
      SCIPinfoMessage(scip, NULL, "printing expression %s after parsing from string: ", input);
      SCIP_CALL( SCIPprintConsExprExpr(scip, expr_xy5, NULL) );

      /* release product expression (this should free the product and its children) */
      SCIP_CALL( SCIPreleaseConsExprExpr(scip, &expr_xy5) );
   }

   /* create more crazy expressions from string */
   {
      SCIP_CONSEXPR_EXPR* crazyexpr;
      const char* input = "-<x>[C] * <y>[I] ^(-1) + (<x>[C]+<y>[C])^2";

      /* create expression */
      SCIP_CALL( SCIPparseConsExprExpr(scip, conshdlr, (char*)input, NULL, &crazyexpr) );

      /* print expression */
      SCIPinfoMessage(scip, NULL, "printing expression %s after parsing from string: ", input);
      SCIP_CALL( SCIPprintConsExprExpr(scip, crazyexpr, NULL) );

      /* release expression (this should free the expression and its children) */
      SCIP_CALL( SCIPreleaseConsExprExpr(scip, &crazyexpr) );
   }

   /* create even more crazy expression from string */
   {
      SCIP_CONSEXPR_EXPR* crazyexpr;
      SCIP_SOL* crazysol;
      const char* input = "<x>*<y>^2/<x>^4 - 2*<x>*(<x>-<y>)*(<x>+<y>)^(-3.5)";
      const SCIP_Real vals[3][2] = { {1.0, 2.0}, {0.0, 0.0}, {42.0, 17.0} };
      int p;

#define CRAZYEVAL(x, y) ((x)*pow(y,2)/pow(x,4) - 2*(x)*((x)-(y)) * pow((x)+(y), -3.5))

      /* create expression */
      SCIP_CALL( SCIPparseConsExprExpr(scip, conshdlr, (char*)input, NULL, &crazyexpr) );

      /* print expression */
      SCIPinfoMessage(scip, NULL, "printing expression %s after parsing from string: ", input);
      SCIP_CALL( SCIPprintConsExprExpr(scip, crazyexpr, NULL) );

      /* test expression by evaluating it */
      SCIP_CALL( SCIPcreateSol(scip, &crazysol, NULL) );

      for( p = 0; p < 3; ++p )
      {
         SCIP_Real expvalue = CRAZYEVAL(vals[p][0], vals[p][1]);

         SCIP_CALL( SCIPsetSolVal(scip, crazysol, x, vals[p][0]) );
         SCIP_CALL( SCIPsetSolVal(scip, crazysol, y, vals[p][1]) );

         SCIP_CALL( SCIPevalConsExprExpr(scip, crazyexpr, crazysol, 0) );
         SCIPinfoMessage(scip, NULL, "value for x=%g y=%g is %g, expected: %g\n", vals[p][0], vals[p][1], SCIPgetConsExprExprValue(crazyexpr), expvalue);
         if( SCIPgetConsExprExprValue(crazyexpr) == SCIP_INVALID )
            assert(!SCIPisFinite(expvalue));
         else
            assert(SCIPisEQ(scip, SCIPgetConsExprExprValue(crazyexpr), expvalue));
      }

      /* release expression (this should free the expression and its children) */
      SCIP_CALL( SCIPreleaseConsExprExpr(scip, &crazyexpr) );

      /* release solution */
      SCIP_CALL( SCIPfreeSol(scip, &crazysol) );
   }

#if 0
   /* release cons is not releasing correctly */
   /* create constraint holding x/y*(5) <= 1 from string */
   {
      SCIP_CONS* consexpr_xy5;
      SCIP_CONSEXPR_EXPR* expr_xy5;
      SCIP_Bool success;
      const char* input = "[expr] <test1>: <x>[C] / <y>[I] *(5) <= 1;";

      /* create expression for product of 5, x, and y */
      success = FALSE;
      SCIP_CALL( SCIPparseCons(scip, &consexpr_xy5, input,
               TRUE, TRUE, TRUE, TRUE, TRUE, FALSE, FALSE, FALSE, FALSE, FALSE, &success) );
      assert(success);

      expr_xy5 = SCIPgetExprConsExpr(scip, consexpr_xy5);

      /* print expression: this should actually be consprint, but we are not there yet */
      SCIPinfoMessage(scip, NULL, "printing expression of %s after parsing from string: ", input);
      SCIP_CALL( SCIPprintConsExprExpr(scip, expr_xy5, NULL) );

      /* release constraint */
      SCIP_CALL( SCIPreleaseCons(scip, &consexpr_xy5) );
   }
#endif

   /* try to create expressions from invalid strings */
   {
      SCIP_CONSEXPR_EXPR* e;

      /* there is no variable with name "xx" */
      /* FIXME assert(SCIPparseConsExprExpr(scip, conshdlr, (char*)"<xx>", NULL, &e) == SCIP_READERROR); */

      assert(SCIPparseConsExprExpr(scip, conshdlr, (char*)"<x> +-*5 ", NULL, &e) == SCIP_READERROR);

      assert(SCIPparseConsExprExpr(scip, conshdlr, (char*)"<x> / (<y>-5 ", NULL, &e) == SCIP_READERROR);

      assert(SCIPparseConsExprExpr(scip, conshdlr, (char*)"donothave(<x>) ", NULL, &e) == SCIP_READERROR);

      assert(SCIPparseConsExprExpr(scip, conshdlr, (char*)"donothave(<x> ", NULL, &e) == SCIP_READERROR);

      assert(SCIPparseConsExprExpr(scip, conshdlr, (char*)"val(1) ", NULL, &e) == SCIP_READERROR);

   }

   SCIP_CALL( SCIPreleaseVar(scip, &x) );
   SCIP_CALL( SCIPreleaseVar(scip, &y) );
   SCIP_CALL( SCIPfree(&scip) );

   BMScheckEmptyMemory();

   return SCIP_OKAY;
}

/** test freeing method */
static
SCIP_RETCODE testFree(void)
{
   SCIP* scip;
   SCIP_CONSHDLR* conshdlr;
   SCIP_VAR* x;
   SCIP_VAR* y;

   conshdlr = NULL;

   SCIP_CALL( SCIPcreate(&scip) );

   /* include cons_expr: this adds the operator handlers */
   SCIP_CALL( SCIPincludeConshdlrExpr(scip) );

   /* currently expr constraints cannot be created */
   /* get expr conshdlr */
   conshdlr = SCIPfindConshdlr(scip, "expr");
   assert(conshdlr != NULL);

   /* create problem */
   SCIP_CALL( SCIPcreateProbBasic(scip, "test_problem") );

   SCIP_CALL( SCIPcreateVarBasic(scip, &x, "x", 0.0, 1.0, 0.0, SCIP_VARTYPE_CONTINUOUS) );
   SCIP_CALL( SCIPcreateVarBasic(scip, &y, "y", 0.0, 1.0, 0.0, SCIP_VARTYPE_INTEGER) );
   SCIP_CALL( SCIPaddVar(scip, x) );
   SCIP_CALL( SCIPaddVar(scip, y) );

   /* create expression 5*x*y and free it */
   {
      SCIP_CONSEXPR_EXPR* expr_x;
      SCIP_CONSEXPR_EXPR* expr_y;
      SCIP_CONSEXPR_EXPR* expr_5;
      SCIP_CONSEXPR_EXPR* expr_xy5;

      /* create expressions for variables x and y */
      SCIP_CALL( SCIPcreateConsExprExprVar(scip, conshdlr, &expr_x, x) );
      SCIP_CALL( SCIPcreateConsExprExprVar(scip, conshdlr, &expr_y, y) );

      /* create expression for constant 5 */
      SCIP_CALL( SCIPcreateConsExprExprValue(scip, conshdlr, &expr_5, 5.0) );

      /* create expression for product of 5, x, and y (TODO should have something to add children to an existing product expr) */
      {
         SCIP_CONSEXPR_EXPR* xy5[3] = {expr_x, expr_y, expr_5};
         SCIP_CALL( SCIPcreateConsExprExprProduct(scip, conshdlr, &expr_xy5, 3, xy5, NULL, 2.0) );
      }

      /* release leaf expressions (this should not free them yet, as they are captured by prod_xy5) */
      SCIP_CALL( SCIPreleaseConsExprExpr(scip, &expr_x) );
      SCIP_CALL( SCIPreleaseConsExprExpr(scip, &expr_y) );
      SCIP_CALL( SCIPreleaseConsExprExpr(scip, &expr_5) );

      /* release product expression (this should free the product and its children) */
      printf("freeing simple expression\n");
      SCIP_CALL( SCIPreleaseConsExprExpr(scip, &expr_xy5) );
   }

   /* create expression sum x_i where x_i = x for all i and free it */
   {
      int i;
      SCIP_CONSEXPR_EXPR* exprs[BIG];
      SCIP_Real           coefs[BIG];
      SCIP_CONSEXPR_EXPR* expr_x;
      SCIP_CONSEXPR_EXPR* sumexpr;

      /* create expressions for variables x */
      SCIP_CALL( SCIPcreateConsExprExprVar(scip, conshdlr, &expr_x, x) );

      for( i = 0; i < BIG; i++ )
      {
         exprs[i] = expr_x;
         coefs[i] = i;
      }
      printf("finish big loop\n");

      /* create expression for sum */
      SCIP_CALL( SCIPcreateConsExprExprSum(scip, conshdlr, &sumexpr, BIG, exprs, coefs, -1.0) );

      /* release leaf expressions (this should not free them yet, as they are captured by sumexpr) */
      SCIP_CALL( SCIPreleaseConsExprExpr(scip, &expr_x) );

      /* release sum expression (this should free the sum and its children) */
      printf("freeing large expression\n");
      SCIP_CALL( SCIPreleaseConsExprExpr(scip, &sumexpr) );
   }

   /* create expression sum x_i where x_i = x for all i but now it is deep and free it */
   {
      int i;
      SCIP_CONSEXPR_EXPR* sumexprs[BIG];
      SCIP_CONSEXPR_EXPR* expr_x;
      SCIP_CONSEXPR_EXPR* sumexpr;

      /* create expressions for variables x */
      SCIP_CALL( SCIPcreateConsExprExprVar(scip, conshdlr, &expr_x, x) );

      SCIP_CALL( SCIPcreateConsExprExprSum(scip, conshdlr, &sumexprs[0], 1, &expr_x, NULL, 0.0) );
      for( i = 1; i < BIG; i++ )
      {
         /* create expressions for sum */
         SCIP_CALL( SCIPcreateConsExprExprSum(scip, conshdlr, &sumexprs[i], 1, &sumexprs[i-1], NULL, 1.0 * i) );
      }
      printf("finish big loop\n");

      /* create expressions for sum */
      SCIP_CALL( SCIPcreateConsExprExprSum(scip, conshdlr, &sumexpr, 1, &sumexprs[BIG-1], NULL, 1.0 * BIG) );

      /* release leaf expressions (this should not free them yet, as they are captured by sumexpr) */
      SCIP_CALL( SCIPreleaseConsExprExpr(scip, &expr_x) );
      for( i = 0; i < BIG; i++ )
      {
         SCIP_CALL( SCIPreleaseConsExprExpr(scip, &sumexprs[i]) );
      }

      /* release sum expression (this should free the sum and its children) */
      printf("freeing deep expression\n");
      SCIP_CALL( SCIPreleaseConsExprExpr(scip, &sumexpr) );
   }

   /* create expression 5*x*y and free it */
   {
      SCIP_CONSEXPR_EXPR* expr_x;
      SCIP_CONSEXPR_EXPR* expr_y;
      SCIP_CONSEXPR_EXPR* prodexprs[BIG];
      SCIP_CONSEXPR_EXPR* xysum[3];
      SCIP_CONSEXPR_EXPR* exprs[BIG];
      SCIP_CONSEXPR_EXPR* sumexpr;
      SCIP_CONSEXPR_EXPR* crazyexpr;
      SCIP_Real           coefs[BIG];
      int i;

      /* create expressions for variables x and y */
      SCIP_CALL( SCIPcreateConsExprExprVar(scip, conshdlr, &expr_x, x) );
      SCIP_CALL( SCIPcreateConsExprExprVar(scip, conshdlr, &expr_y, y) );

      /* create long sum */
      for( i = 0; i < BIG; i++ )
      {
         exprs[i] = expr_x;
         coefs[i] = i;
      }
      printf("finish big loop\n");

      SCIP_CALL( SCIPcreateConsExprExprSum(scip, conshdlr, &sumexpr, BIG, exprs, coefs, -1.0) );

      /* create deep product of y * x * long sum */
      xysum[0] = expr_x; xysum[1] = expr_y; xysum[2] = sumexpr;
      SCIP_CALL( SCIPcreateConsExprExprProduct(scip, conshdlr, &prodexprs[0], 3, (SCIP_CONSEXPR_EXPR**)&xysum, NULL, 1.0) );

      for( i = 1; i < BIG; i++ )
      {
         /* create expressions for product */
         if( BIG % 2 == 1 )
         {
            xysum[0] = sumexpr; xysum[1] = prodexprs[i-1]; xysum[2] = expr_y;
            SCIP_CALL( SCIPcreateConsExprExprProduct(scip, conshdlr, &prodexprs[i], 3, (SCIP_CONSEXPR_EXPR**)&xysum, NULL, 1.0 * i) );
         }
         else
         {
            exprs[0] = prodexprs[i-1]; exprs[1] = prodexprs[i-1]; exprs[2] = expr_y;
            SCIP_CALL( SCIPcreateConsExprExprSum(scip, conshdlr, &prodexprs[i], BIG, exprs, coefs, -1.0) );
         }

      }

      /* create expressions for crazy expr */
      xysum[0] = sumexpr; xysum[1] = prodexprs[BIG-1]; xysum[2] = sumexpr;
      SCIP_CALL( SCIPcreateConsExprExprSum(scip, conshdlr, &crazyexpr, 3, (SCIP_CONSEXPR_EXPR**)&xysum, NULL, 1.0 * BIG) );

      /* release leaf expressions (this should not free them yet, as they are captured by sumexpr) */
      SCIP_CALL( SCIPreleaseConsExprExpr(scip, &expr_x) );
      SCIP_CALL( SCIPreleaseConsExprExpr(scip, &expr_y) );
      SCIP_CALL( SCIPreleaseConsExprExpr(scip, &sumexpr) );
      for( i = 0; i < BIG; i++ )
      {
         SCIP_CALL( SCIPreleaseConsExprExpr(scip, &prodexprs[i]) );
      }

      /* release product expression (this should free the product and its children) */
      printf("freeing complicated expression\n");
      SCIP_CALL( SCIPreleaseConsExprExpr(scip, &crazyexpr) );
   }

   /* give up scip */
   SCIP_CALL( SCIPreleaseVar(scip, &y) );
   SCIP_CALL( SCIPreleaseVar(scip, &x) );
   SCIP_CALL( SCIPfree(&scip) );

   /* test something? */
   BMScheckEmptyMemory();

   return SCIP_OKAY;
}

/* creates expression for f(x,y) = 0.5 * ( (x^2*y^(-1)*5^(-4))^2 * (x + 1)^(-1) ) */
static
SCIP_RETCODE createExpr(
   SCIP*                 scip,               /**< SCIP data structure */
   SCIP_CONSHDLR*        conshdlr,           /**< cons_expr constraint handler */
   SCIP_VAR*             x,                  /**< problem variable */
   SCIP_VAR*             y,                  /**< problem variable */
   SCIP_CONSEXPR_EXPR**  xexpr,              /**< pointer to store variable expression */
   SCIP_CONSEXPR_EXPR**  yexpr,              /**< pointer to store variable expression */
   SCIP_CONSEXPR_EXPR**  const_expr,         /**< pointer to store constant expression */
   SCIP_CONSEXPR_EXPR**  prodexpr,           /**< pointer to store product expression */
   SCIP_CONSEXPR_EXPR**  sumexpr,            /**< pointer to store sum expression */
   SCIP_CONSEXPR_EXPR**  mainexpr            /**< pointer to store full expression */
   )
{
   SCIP_CONSEXPR_EXPR* exprs[] = {NULL, NULL, NULL};
   SCIP_Real exponents[3] = {2.0, -1.0, -4.0};
   SCIP_Real coef = 1.0;

   /* create variable and constant expressions */
   SCIP_CALL( SCIPcreateConsExprExprVar(scip, conshdlr, xexpr, x) );
   SCIP_CALL( SCIPcreateConsExprExprVar(scip, conshdlr, yexpr, y) );
   SCIP_CALL( SCIPcreateConsExprExprValue(scip, conshdlr, const_expr, 5.0) );

   /* create sum and product expression */
   exprs[0] = *xexpr;
   exprs[1] = *yexpr;
   exprs[2] = *const_expr;
   SCIP_CALL( SCIPcreateConsExprExprProduct(scip, conshdlr, prodexpr, 3, exprs, exponents, 1.0) );
   SCIP_CALL( SCIPcreateConsExprExprSum(scip, conshdlr, sumexpr, 1, exprs, &coef, 1.0) );

   /* create main expression */
   exprs[0] = *prodexpr;
   exprs[1] = *sumexpr;
   SCIP_CALL( SCIPcreateConsExprExprProduct(scip, conshdlr, mainexpr, 2, exprs, exponents, 0.5) );

   return SCIP_OKAY;
}

/* helper function to check evaluation of expression created with createExpr() */
 static
SCIP_RETCODE checkExprEval(
   SCIP*                scip,                /**< SCIP data structure */
   SCIP_CONSEXPR_EXPR*  xexpr,               /**< variable expression */
   SCIP_CONSEXPR_EXPR*  yexpr,               /**< variable expression */
   SCIP_CONSEXPR_EXPR*  const_expr,          /**< constant expression */
   SCIP_CONSEXPR_EXPR*  prodexpr,            /**< product expression */
   SCIP_CONSEXPR_EXPR*  sumexpr,             /**< sum expression */
   SCIP_CONSEXPR_EXPR*  mainexpr,            /**< full expression */
   SCIP_Real            x,                   /**< x value used for evaluation */
   SCIP_Real            y,                   /**< y value used for evaluation */
   unsigned int         tag                  /**< tag used for evaluation */
   )
{
   SCIP_Real prodval;
   SCIP_Real sumval;

   prodval = pow(x,2)*pow(y,-1)*pow(5,-4);
   sumval = x + 1;

   /* check values */
   if( !SCIPisEQ(scip, SCIPgetConsExprExprValue(mainexpr), 0.5 * pow(prodval,2) * pow(sumval,-1) )
      || !SCIPisEQ(scip, SCIPgetConsExprExprValue(sumexpr), sumval)
      || !SCIPisEQ(scip, SCIPgetConsExprExprValue(prodexpr), prodval)
      || !SCIPisEQ(scip, SCIPgetConsExprExprValue(xexpr), x)
      || !SCIPisEQ(scip, SCIPgetConsExprExprValue(yexpr), y)
      || !SCIPisEQ(scip, SCIPgetConsExprExprValue(const_expr), 5.0) )
      return SCIP_ERROR;

   /* check tags */
   if( SCIPgetConsExprExprEvalTag(mainexpr) != tag
      || SCIPgetConsExprExprEvalTag(sumexpr) != tag
      || SCIPgetConsExprExprEvalTag(prodexpr) != tag
      || SCIPgetConsExprExprEvalTag(xexpr) != tag
      || SCIPgetConsExprExprEvalTag(yexpr) != tag
      || SCIPgetConsExprExprEvalTag(const_expr) != tag )
      return SCIP_ERROR;

   return SCIP_OKAY;
}

/* Test expression evaluation method */
static
SCIP_RETCODE testExpreval(void)
{
   SCIP* scip;
   SCIP_CONSHDLR* conshdlr;
   SCIP_VAR* x;
   SCIP_VAR* y;
   SCIP_SOL* sol;
   SCIP_CONSEXPR_EXPR* xexpr;
   SCIP_CONSEXPR_EXPR* yexpr;
   SCIP_CONSEXPR_EXPR* const_expr;
   SCIP_CONSEXPR_EXPR* prodexpr;
   SCIP_CONSEXPR_EXPR* sumexpr;
   SCIP_CONSEXPR_EXPR* mainexpr;
   int i;

   SCIP_CALL( SCIPcreate(&scip) );

   /* include cons_expr: this adds the operator handlers */
   SCIP_CALL( SCIPincludeConshdlrExpr(scip) );

   /* get expr conshdlr */
   conshdlr = SCIPfindConshdlr(scip, "expr");
   assert(conshdlr != NULL);

   /* create problem */
   SCIP_CALL( SCIPcreateProbBasic(scip, "test_problem") );
   SCIP_CALL( SCIPcreateVarBasic(scip, &x, "x", 0.0, 10.0, 0.0, SCIP_VARTYPE_CONTINUOUS) );
   SCIP_CALL( SCIPcreateVarBasic(scip, &y, "y", 0.0, 10.0, 0.0, SCIP_VARTYPE_INTEGER) );
   SCIP_CALL( SCIPaddVar(scip, x) );
   SCIP_CALL( SCIPaddVar(scip, y) );

   /* create all expressions */
   SCIP_CALL( createExpr(scip, conshdlr, x, y, &xexpr, &yexpr, &const_expr, &prodexpr, &sumexpr, &mainexpr) );

   /* create solution */
   SCIP_CALL( SCIPcreateSol(scip, &sol, NULL) );
   SCIP_CALL( SCIPsetSolVal(scip, sol, x, 2.0) );
   SCIP_CALL( SCIPsetSolVal(scip, sol, y, 4.0) );

   /* evaluate main expression and check values for sub-expressions */
   printf("evaluate and check expressions\n");
   SCIP_CALL( SCIPevalConsExprExpr(scip, mainexpr, sol, 1) );
<<<<<<< HEAD
   SCIP_CALL( checkExprEval(scip, xexpr, yexpr, constexpr, prodexpr, sumexpr, mainexpr, 2.0, 4.0, 1) );
=======
   SCIP_CALL( checkExpr(scip, xexpr, yexpr, const_expr, prodexpr, sumexpr, mainexpr, 2.0, 4.0, 1) );
>>>>>>> 2bb54959

   /* modify solution and evaluate expression with the same tag again; values should not change */
   printf("evaluate and check expressions with a modified solution but the same tag\n");
   SCIP_CALL( SCIPsetSolVal(scip, sol, x, -2.0) );
   SCIP_CALL( SCIPsetSolVal(scip, sol, y, -5.0) );
   SCIP_CALL( SCIPevalConsExprExpr(scip, mainexpr, sol, 1) );
<<<<<<< HEAD
   SCIP_CALL( checkExprEval(scip, xexpr, yexpr, constexpr, prodexpr, sumexpr, mainexpr, 2.0, 4.0, 1) );
=======
   SCIP_CALL( checkExpr(scip, xexpr, yexpr, const_expr, prodexpr, sumexpr, mainexpr, 2.0, 4.0, 1) );
>>>>>>> 2bb54959

   /* evaluate expression with a different tag; values should have changed */
   printf("evaluate expression with a new tag\n");
   SCIP_CALL( SCIPevalConsExprExpr(scip, mainexpr, sol, 2) );
<<<<<<< HEAD
   SCIP_CALL( checkExprEval(scip, xexpr, yexpr, constexpr, prodexpr, sumexpr, mainexpr, -2.0, -5.0, 2) );
=======
   SCIP_CALL( checkExpr(scip, xexpr, yexpr, const_expr, prodexpr, sumexpr, mainexpr, -2.0, -5.0, 2) );
>>>>>>> 2bb54959

   /* evaluate solution with zero tag */
   printf("evaluate expression with a zero tag\n");
   for( i = 1; i < 100; ++i )
   {
      SCIP_CALL( SCIPsetSolVal(scip, sol, x, i*i) );
      SCIP_CALL( SCIPsetSolVal(scip, sol, y, -5.0/i) );
      SCIP_CALL( SCIPevalConsExprExpr(scip, mainexpr, sol, 0) );
<<<<<<< HEAD
      SCIP_CALL( checkExprEval(scip, xexpr, yexpr, constexpr, prodexpr, sumexpr, mainexpr, i*i, -5.0 / i, 0) );
=======
      SCIP_CALL( checkExpr(scip, xexpr, yexpr, const_expr, prodexpr, sumexpr, mainexpr, i*i, -5.0 / i, 0) );
>>>>>>> 2bb54959
   }

   /* mainexpr is not defined for x = -1 or y = 0; the result should be SCIP_INVALID */
   printf("evaluate expression for an undefined point\n");
   SCIP_CALL( SCIPsetSolVal(scip, sol, x, -1.0) );
   SCIP_CALL( SCIPsetSolVal(scip, sol, y, 0.0) );
   SCIP_CALL( SCIPevalConsExprExpr(scip, mainexpr, sol, 0) );
   if( SCIPgetConsExprExprValue(mainexpr) != SCIP_INVALID
      || SCIPgetConsExprExprValue(prodexpr) != SCIP_INVALID )
      return SCIP_ERROR;

   /* set values for variable expression explicitly */
   printf("evaluate expression after setting value for variable expressions\n");
   for( i = 1; i < 100; ++i )
   {
      SCIPsetConsExprExprEvalValue(xexpr, i*i, i);
      SCIPsetConsExprExprEvalValue(yexpr, 1.0 / i, i);
      SCIP_CALL( SCIPevalConsExprExpr(scip, mainexpr, NULL, i) );
<<<<<<< HEAD
      SCIP_CALL( checkExprEval(scip, xexpr, yexpr, constexpr, prodexpr, sumexpr, mainexpr, i*i, 1.0 / i, i) );
=======
      SCIP_CALL( checkExpr(scip, xexpr, yexpr, const_expr, prodexpr, sumexpr, mainexpr, i*i, 1.0 / i, i) );
>>>>>>> 2bb54959
   }

   /* free solution */
   SCIP_CALL( SCIPfreeSol(scip, &sol) );

   /* release all expressions */
   SCIP_CALL( SCIPreleaseConsExprExpr(scip, &xexpr) );
   SCIP_CALL( SCIPreleaseConsExprExpr(scip, &yexpr) );
   SCIP_CALL( SCIPreleaseConsExprExpr(scip, &const_expr) );
   SCIP_CALL( SCIPreleaseConsExprExpr(scip, &prodexpr) );
   SCIP_CALL( SCIPreleaseConsExprExpr(scip, &sumexpr) );
   SCIP_CALL( SCIPreleaseConsExprExpr(scip, &mainexpr) );

   /* release SCIP */
   SCIP_CALL( SCIPreleaseVar(scip, &y) );
   SCIP_CALL( SCIPreleaseVar(scip, &x) );
   SCIP_CALL( SCIPfree(&scip) );

   BMScheckEmptyMemory();

   return SCIP_OKAY;
}

/** helper function to check propagation intervals of an expression */
static
SCIP_RETCODE checkExprProp(
   SCIP*                 scip,               /**< SCIP data structure */
   SCIP_CONSEXPR_EXPR*   expr,               /**< expression to propagate */
   SCIP_Real             targetinf,          /**< target infimum */
   SCIP_Real             targetsup,          /**< target supremum */
   SCIP_Bool             empty,              /**< should the result being empty? */
   unsigned int          targettag           /**< target tag*/
   )
{
   SCIP_INTERVAL* interval;

   assert(expr != NULL);

   interval = SCIPgetConsExprExprInterval(expr);

   /* check propagation tag */
   if( targettag != SCIPgetConsExprExprPropTag(expr) )
      return SCIP_ERROR;

   /* check if interval is and should be empty */
   if( empty )
      return SCIPintervalIsEmpty(INTERVALINFINITY, *interval) ? SCIP_OKAY : SCIP_ERROR;

   /* check interval */
   if(  SCIPintervalIsEmpty(INTERVALINFINITY, *interval)
      || !SCIPisEQ(scip, SCIPintervalGetInf(*interval) - targetinf, 0.0)
      || !SCIPisEQ(scip, SCIPintervalGetSup(*interval) - targetsup, 0.0) )
      return SCIP_ERROR;

   return SCIP_OKAY;
}

/* Test expression propagation method */
static
SCIP_RETCODE testExprprop(void)
{
   SCIP* scip;
   SCIP_CONSHDLR* conshdlr;
   SCIP_VAR* x;
   SCIP_VAR* y;
   SCIP_CONSEXPR_EXPR* xexpr;
   SCIP_CONSEXPR_EXPR* yexpr;
   SCIP_CONSEXPR_EXPR* constexpr;
   SCIP_CONSEXPR_EXPR* prodexpr;
   SCIP_CONSEXPR_EXPR* sumexpr;
   SCIP_CONSEXPR_EXPR* mainexpr;
   SCIP_CONSEXPR_EXPR* sqrtexpr;
   SCIP_INTERVAL interval;
   SCIP_Real xlb, xub, ylb, yub;
   SCIP_Real exponent;
   int i;

   SCIP_CALL( SCIPcreate(&scip) );

   /* include cons_expr: this adds the operator handlers */
   SCIP_CALL( SCIPincludeConshdlrExpr(scip) );

   /* get expr conshdlr */
   conshdlr = SCIPfindConshdlr(scip, "expr");
   assert(conshdlr != NULL);

   /* create problem */
   SCIP_CALL( SCIPcreateProbBasic(scip, "test_problem") );
   SCIP_CALL( SCIPcreateVarBasic(scip, &x, "x", 0.0, 10.0, 0.0, SCIP_VARTYPE_CONTINUOUS) );
   SCIP_CALL( SCIPcreateVarBasic(scip, &y, "y", -5.0, 5.0, 0.0, SCIP_VARTYPE_INTEGER) );
   SCIP_CALL( SCIPaddVar(scip, x) );
   SCIP_CALL( SCIPaddVar(scip, y) );

   /* create different kind of expressions */
   exponent = 0.5;
   SCIP_CALL( createExpr(scip, conshdlr, x, y, &xexpr, &yexpr, &constexpr, &prodexpr, &sumexpr, &mainexpr) );
   SCIP_CALL( SCIPcreateConsExprExprProduct(scip, conshdlr, &sqrtexpr, 1, &xexpr, &exponent, 1.0) );

   /*
    * check propagation method for constant expressions
    */
   printf("check propagation of constant expressions\n");
   SCIP_CALL( SCIPpropConsExprExpr(scip, constexpr, 0) );
   SCIP_CALL( checkExprProp(scip, constexpr, 5.0, 5.0, FALSE, 0) );

   /*
    * check propagation method for variable expressions
    */
   printf("check propagation of variable expressions\n");
   SCIP_CALL( SCIPpropConsExprExpr(scip, xexpr, 0) );
   SCIP_CALL( SCIPpropConsExprExpr(scip, yexpr, 0) );
   SCIP_CALL( checkExprProp(scip, xexpr, 0.0, 10.0, FALSE, 0) );
   SCIP_CALL( checkExprProp(scip, yexpr, -5.0, 5.0, FALSE, 0) );

   /*
    * check propagation method for sum expression
    */
   printf("check propagation of sum expression\n");
   SCIP_CALL( SCIPchgVarLb(scip, x, 2.0) );
   SCIP_CALL( SCIPchgVarUb(scip, x, 7.5) );
   SCIP_CALL( SCIPpropConsExprExpr(scip, sumexpr, 0) );
   SCIP_CALL( checkExprProp(scip, sumexpr, 3.0, 8.5, FALSE, 0) );
   SCIP_CALL( checkExprProp(scip, xexpr, 2.0, 7.5, FALSE, 0) );

   /*
    * check propagation method for product expression: (x^2 / (y*5^(4)))
    */
   printf("check propagation of product expression\n");
   SCIP_CALL( SCIPchgVarLb(scip, x, 0.5) );
   SCIP_CALL( SCIPchgVarUb(scip, x, 1.0) );
   SCIP_CALL( SCIPchgVarLb(scip, y, 1.0) );
   SCIP_CALL( SCIPchgVarUb(scip, y, 2.0) );
   SCIP_CALL( SCIPpropConsExprExpr(scip, prodexpr, 0) );
   SCIP_CALL( checkExprProp(scip, prodexpr, pow(5,-4.0) / 8.0 , pow(5,-4.0), FALSE, 0) );
   SCIP_CALL( checkExprProp(scip, xexpr, 0.5, 1.0, FALSE, 0) );
   SCIP_CALL( checkExprProp(scip, yexpr, 1.0, 2.0, FALSE, 0) );

   /*
    * check propagation for a complicated expression: 0.5 * ( (x^2*y^(-1)*5^(-4))^2 * (x + 1)^(-1) )
    */
   printf("check propagation of a complicated expression\n");
   for( xub = 0.0; xub <= 10.0; xub += 1.0 )
      for( xlb = 0.0; xlb <= xub; xlb += 1.0 )
         for( yub = 1.0; yub <= 10.0; yub += 1.0 )
            for( ylb = 1.0; ylb <= yub; ylb += 1.0 )
            {
               SCIP_Real inf, sup, a, b;

               SCIP_CALL( SCIPchgVarLb(scip, x, xlb) );
               SCIP_CALL( SCIPchgVarUb(scip, x, xub) );
               SCIP_CALL( SCIPchgVarLb(scip, y, ylb) );
               SCIP_CALL( SCIPchgVarUb(scip, y, yub) );

               /* compute range of mainexpr */
               inf = (pow(5.0,-8) / 2.0) * MIN(pow(xlb,4), pow(xub,4)) * pow(yub, -2);
               sup = (pow(5.0,-8) / 2.0) * MAX(pow(xlb,4), pow(xub,4)) * pow(ylb, -2);
               a = MIN(1.0 / (1.0 + xlb), 1.0 / (1.0 + xub));
               b = MAX(1.0 / (1.0 + xlb), 1.0 / (1.0 + xub));
               inf *= b < 0 ? b : a;
               sup *= b < 0 ? a : b;

               SCIP_CALL( SCIPpropConsExprExpr(scip, mainexpr, 0) );

               /* check all expressions */
               SCIP_CALL( checkExprProp(scip, mainexpr, MIN(inf,sup), MAX(inf,sup), FALSE, 0) );
               SCIP_CALL( checkExprProp(scip, sumexpr, xlb + 1.0, xub + 1.0, FALSE, 0) );
               inf = MIN(xlb*xlb, xub*xub) * (1.0/yub) * pow(5,-4);
               sup = MAX(xlb*xlb, xub*xub) * (1.0/ylb) * pow(5,-4);
               SCIP_CALL( checkExprProp(scip, prodexpr, inf, sup, FALSE, 0) );
               SCIP_CALL( checkExprProp(scip, xexpr, xlb, xub, FALSE, 0) );
               SCIP_CALL( checkExprProp(scip, yexpr, ylb, yub, FALSE, 0) );
               SCIP_CALL( checkExprProp(scip, constexpr, 5.0, 5.0, FALSE, 0) );
            }

   /*
    * check if propagation for 1/(1+x)^3 or 1/y leads to infinite bounds
    */
   printf("check propagation for expressions containing functions like 1/f(x)\n");
   SCIP_CALL( SCIPchgVarLb(scip, x, -1.0) );
   SCIP_CALL( SCIPchgVarUb(scip, x, -1.0) );
   SCIP_CALL( SCIPchgVarLb(scip, y, 1.0) );
   SCIP_CALL( SCIPchgVarUb(scip, y, 1.0) );
   SCIP_CALL( SCIPpropConsExprExpr(scip, mainexpr, 0) );
   SCIP_CALL( checkExprProp(scip, mainexpr, -INTERVALINFINITY, INTERVALINFINITY, FALSE, 0) );

   SCIP_CALL( SCIPchgVarLb(scip, x, -2.0) );
   SCIP_CALL( SCIPchgVarUb(scip, x, 2.0) );
   SCIP_CALL( SCIPpropConsExprExpr(scip, mainexpr, 0) );
   SCIP_CALL( checkExprProp(scip, mainexpr, -INTERVALINFINITY, INTERVALINFINITY, FALSE, 0) );

   SCIP_CALL( SCIPchgVarLb(scip, y, 0.0) );
   SCIP_CALL( SCIPchgVarUb(scip, y, 0.0) );
   SCIP_CALL( SCIPpropConsExprExpr(scip, mainexpr, 0) );
   SCIP_CALL( checkExprProp(scip, mainexpr, -INTERVALINFINITY, INTERVALINFINITY, FALSE, 0) );

   /* (1/y)^2 should lead to [0,inf] */
   SCIP_CALL( SCIPchgVarLb(scip, y, -1.0) );
   SCIP_CALL( SCIPchgVarUb(scip, y, 1.0) );
   SCIP_CALL( SCIPchgVarLb(scip, x, 0.0) );
   SCIP_CALL( SCIPchgVarUb(scip, x, 1.0) );
   SCIP_CALL( SCIPpropConsExprExpr(scip, mainexpr, 0) );
   SCIP_CALL( checkExprProp(scip, mainexpr, 0.0, INTERVALINFINITY, FALSE, 0) );

   /* (1/y)^2 should lead to [0,inf] but because of 1/(1+x)^3 we should get [-inf,inf] */
   SCIP_CALL( SCIPchgVarLb(scip, y, -1.0) );
   SCIP_CALL( SCIPchgVarUb(scip, y, 1.0) );
   SCIP_CALL( SCIPchgVarLb(scip, x, -10.0) );
   SCIP_CALL( SCIPchgVarUb(scip, x, 10.0) );
   SCIP_CALL( SCIPpropConsExprExpr(scip, mainexpr, 0) );
   SCIP_CALL( checkExprProp(scip, mainexpr, -INTERVALINFINITY, INTERVALINFINITY, FALSE, 0) );

   /*
    * check if propagation aborts for some cases like (-1)^2
    */
   printf("check propagation for undefined expressions like (-1)^2\n");
   SCIP_CALL( SCIPchgVarLb(scip, x, -1.0) );
   SCIP_CALL( SCIPchgVarUb(scip, x, -1.0) );
   SCIP_CALL( SCIPpropConsExprExpr(scip, sqrtexpr, 0) );
   SCIP_CALL( checkExprProp(scip, sqrtexpr, 0, 0, TRUE, 0) );

   SCIP_CALL( SCIPchgVarLb(scip, x, -1.0) );
   SCIP_CALL( SCIPchgVarUb(scip, x, -0.5) );
   SCIP_CALL( SCIPpropConsExprExpr(scip, sqrtexpr, 0) );
   SCIP_CALL( checkExprProp(scip, sqrtexpr, 0, 0, TRUE, 0) );

   /* the result of sqrt([-1,2]) should be [0,sqrt(2)] and not an empty interval */
   SCIP_CALL( SCIPchgVarLb(scip, x, -1.0) );
   SCIP_CALL( SCIPchgVarUb(scip, x, 2.0) );
   SCIP_CALL( SCIPpropConsExprExpr(scip, sqrtexpr, 0) );
   SCIP_CALL( checkExprProp(scip, sqrtexpr, 0, sqrt(2), FALSE, 0) );

   SCIP_CALL( SCIPchgVarLb(scip, x, 0.0) );
   SCIP_CALL( SCIPchgVarUb(scip, x, 1.0) );
   SCIP_CALL( SCIPpropConsExprExpr(scip, sqrtexpr, 0) );
   SCIP_CALL( checkExprProp(scip, sqrtexpr, 0.0, 1.0, FALSE, 0) );

   /*
    * check propagation tags
    */
   printf("check interval tag behavior\n");
   SCIP_CALL( SCIPchgVarLb(scip, x, 0.0) );
   SCIP_CALL( SCIPchgVarUb(scip, x, 0.0) );
   SCIP_CALL( SCIPchgVarLb(scip, y, 1.0) );
   SCIP_CALL( SCIPchgVarUb(scip, y, 1.0) );

   /* do the expression store the propagation tag correctly? */
   for( i = 0; i < 10; ++i )
   {
      int tag = i % 3;
      SCIP_CALL( SCIPpropConsExprExpr(scip, mainexpr, tag) );
      SCIP_CALL( checkExprProp(scip, mainexpr, 0.0, 0.0, FALSE, tag) );
      SCIP_CALL( checkExprProp(scip, prodexpr, 0.0, 0.0, FALSE, tag) );
      SCIP_CALL( checkExprProp(scip, sumexpr, 1.0, 1.0, FALSE, tag) );
      SCIP_CALL( checkExprProp(scip, xexpr, 0.0, 0.0, FALSE, tag) );
      SCIP_CALL( checkExprProp(scip, yexpr, 1.0, 1.0, FALSE, tag) );
      SCIP_CALL( checkExprProp(scip, constexpr, 5.0, 5.0, FALSE, tag) );
   }

   /* set another tag for some subexpression; result should not change */
   SCIP_CALL( SCIPpropConsExprExpr(scip, mainexpr, 1) );
   SCIP_CALL( checkExprProp(scip, mainexpr, 0.0, 0.0, FALSE, 1) );
   SCIP_CALL( checkExprProp(scip, prodexpr, 0.0, 0.0, FALSE, 1) );
   SCIP_CALL( checkExprProp(scip, sumexpr, 1.0, 1.0, FALSE, 1) );

   SCIP_CALL( SCIPpropConsExprExpr(scip, prodexpr, 2) );
   SCIP_CALL( SCIPpropConsExprExpr(scip, sumexpr, 2) );
   SCIP_CALL( SCIPpropConsExprExpr(scip, mainexpr, 1) ); /* this should not trigger a repropagation */
   SCIP_CALL( checkExprProp(scip, mainexpr, 0.0, 0.0, FALSE, 1) );
   SCIP_CALL( checkExprProp(scip, prodexpr, 0.0, 0.0, FALSE, 2) );
   SCIP_CALL( checkExprProp(scip, sumexpr, 1.0, 1.0, FALSE, 2) );

   SCIP_CALL( SCIPpropConsExprExpr(scip, mainexpr, 3) ); /* this should trigger a repropagation */
   SCIP_CALL( checkExprProp(scip, mainexpr, 0.0, 0.0, FALSE, 3) );
   SCIP_CALL( checkExprProp(scip, prodexpr, 0.0, 0.0, FALSE, 3) );
   SCIP_CALL( checkExprProp(scip, sumexpr, 1.0, 1.0, FALSE, 3) );

   /* manipulate propagation interval */
   SCIP_CALL( SCIPpropConsExprExpr(scip, prodexpr, 1) );
   SCIP_CALL( checkExprProp(scip, prodexpr, 0.0, 0.0, FALSE, 1) );
   SCIP_CALL( checkExprProp(scip, xexpr, 0.0, 0.0, FALSE, 1) );
   SCIP_CALL( checkExprProp(scip, yexpr, 1.0, 1.0, FALSE, 1) );

   /* set bounds of x to [1,1] in xepr */
   SCIPintervalSetBounds(&interval, 1.0, 1.0);
   SCIPsetConsExprExprPropInterval(xexpr, &interval, 2);
   SCIP_CALL( SCIPpropConsExprExpr(scip, prodexpr, 2) ); /* should use [1,1] for xexpr */
   SCIP_CALL( checkExprProp(scip, prodexpr, pow(5.0,-4), pow(5.0,-4), FALSE, 2) );
   SCIP_CALL( checkExprProp(scip, xexpr, 1.0, 1.0, FALSE, 2) );
   SCIP_CALL( SCIPpropConsExprExpr(scip, prodexpr, 3) ); /* should use [0,0] for xexpr */
   SCIP_CALL( checkExprProp(scip, prodexpr, 0.0, 0.0, FALSE, 3) );
   SCIP_CALL( checkExprProp(scip, xexpr, 0.0, 0.0, FALSE, 3) );

   /* release all expressions */
   SCIP_CALL( SCIPreleaseConsExprExpr(scip, &xexpr) );
   SCIP_CALL( SCIPreleaseConsExprExpr(scip, &yexpr) );
   SCIP_CALL( SCIPreleaseConsExprExpr(scip, &constexpr) );
   SCIP_CALL( SCIPreleaseConsExprExpr(scip, &prodexpr) );
   SCIP_CALL( SCIPreleaseConsExprExpr(scip, &sumexpr) );
   SCIP_CALL( SCIPreleaseConsExprExpr(scip, &mainexpr) );
   SCIP_CALL( SCIPreleaseConsExprExpr(scip, &sqrtexpr) );

   /* release SCIP */
   SCIP_CALL( SCIPreleaseVar(scip, &y) );
   SCIP_CALL( SCIPreleaseVar(scip, &x) );
   SCIP_CALL( SCIPfree(&scip) );

   BMScheckEmptyMemory();

   return SCIP_OKAY;
}

/** main function */
int
main(
   int                        argc,
   char**                     argv
   )
{
   SCIP_RETCODE retcode;

   /* output stuff for automatic unittest evaluation */
   printf("@01 unittest-consexpr ===========\n");
   printf("=opt=  unittest-consexpr 0\n\n");

   CHECK_TEST( testWalk() );

   CHECK_TEST( testFree() );

   CHECK_TEST( testExpreval() );

<<<<<<< HEAD
   CHECK_TEST( testExprprop() );

   CHECK_TEST( testWalk() );

=======
>>>>>>> 2bb54959
   CHECK_TEST( testParse() );

   /* for automatic testing output the following */
   printf("SCIP Status        : all tests passed\n");
   printf("Ignore the following:\n");
   printf("  solving          : 0.00\n");
   printf("  nodes (total)    : 0\n");
   printf("  Primal Bound     : 0.0\n");
   printf("  Dual Bound       : 0.0\n");

   return 0;
}<|MERGE_RESOLUTION|>--- conflicted
+++ resolved
@@ -672,31 +672,19 @@
    /* evaluate main expression and check values for sub-expressions */
    printf("evaluate and check expressions\n");
    SCIP_CALL( SCIPevalConsExprExpr(scip, mainexpr, sol, 1) );
-<<<<<<< HEAD
    SCIP_CALL( checkExprEval(scip, xexpr, yexpr, constexpr, prodexpr, sumexpr, mainexpr, 2.0, 4.0, 1) );
-=======
-   SCIP_CALL( checkExpr(scip, xexpr, yexpr, const_expr, prodexpr, sumexpr, mainexpr, 2.0, 4.0, 1) );
->>>>>>> 2bb54959
 
    /* modify solution and evaluate expression with the same tag again; values should not change */
    printf("evaluate and check expressions with a modified solution but the same tag\n");
    SCIP_CALL( SCIPsetSolVal(scip, sol, x, -2.0) );
    SCIP_CALL( SCIPsetSolVal(scip, sol, y, -5.0) );
    SCIP_CALL( SCIPevalConsExprExpr(scip, mainexpr, sol, 1) );
-<<<<<<< HEAD
    SCIP_CALL( checkExprEval(scip, xexpr, yexpr, constexpr, prodexpr, sumexpr, mainexpr, 2.0, 4.0, 1) );
-=======
-   SCIP_CALL( checkExpr(scip, xexpr, yexpr, const_expr, prodexpr, sumexpr, mainexpr, 2.0, 4.0, 1) );
->>>>>>> 2bb54959
 
    /* evaluate expression with a different tag; values should have changed */
    printf("evaluate expression with a new tag\n");
    SCIP_CALL( SCIPevalConsExprExpr(scip, mainexpr, sol, 2) );
-<<<<<<< HEAD
    SCIP_CALL( checkExprEval(scip, xexpr, yexpr, constexpr, prodexpr, sumexpr, mainexpr, -2.0, -5.0, 2) );
-=======
-   SCIP_CALL( checkExpr(scip, xexpr, yexpr, const_expr, prodexpr, sumexpr, mainexpr, -2.0, -5.0, 2) );
->>>>>>> 2bb54959
 
    /* evaluate solution with zero tag */
    printf("evaluate expression with a zero tag\n");
@@ -705,11 +693,7 @@
       SCIP_CALL( SCIPsetSolVal(scip, sol, x, i*i) );
       SCIP_CALL( SCIPsetSolVal(scip, sol, y, -5.0/i) );
       SCIP_CALL( SCIPevalConsExprExpr(scip, mainexpr, sol, 0) );
-<<<<<<< HEAD
       SCIP_CALL( checkExprEval(scip, xexpr, yexpr, constexpr, prodexpr, sumexpr, mainexpr, i*i, -5.0 / i, 0) );
-=======
-      SCIP_CALL( checkExpr(scip, xexpr, yexpr, const_expr, prodexpr, sumexpr, mainexpr, i*i, -5.0 / i, 0) );
->>>>>>> 2bb54959
    }
 
    /* mainexpr is not defined for x = -1 or y = 0; the result should be SCIP_INVALID */
@@ -728,11 +712,7 @@
       SCIPsetConsExprExprEvalValue(xexpr, i*i, i);
       SCIPsetConsExprExprEvalValue(yexpr, 1.0 / i, i);
       SCIP_CALL( SCIPevalConsExprExpr(scip, mainexpr, NULL, i) );
-<<<<<<< HEAD
       SCIP_CALL( checkExprEval(scip, xexpr, yexpr, constexpr, prodexpr, sumexpr, mainexpr, i*i, 1.0 / i, i) );
-=======
-      SCIP_CALL( checkExpr(scip, xexpr, yexpr, const_expr, prodexpr, sumexpr, mainexpr, i*i, 1.0 / i, i) );
->>>>>>> 2bb54959
    }
 
    /* free solution */
@@ -1063,13 +1043,8 @@
 
    CHECK_TEST( testExpreval() );
 
-<<<<<<< HEAD
    CHECK_TEST( testExprprop() );
 
-   CHECK_TEST( testWalk() );
-
-=======
->>>>>>> 2bb54959
    CHECK_TEST( testParse() );
 
    /* for automatic testing output the following */
