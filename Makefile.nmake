--- conflicted
+++ resolved
@@ -29,11 +29,7 @@
 # default settings
 #-----------------------------------------------------------------------------
 
-<<<<<<< HEAD
-VERSION			=	3.2.0.1
-=======
 VERSION			=	3.2.1.2
->>>>>>> 5e1b44ee
 VERBOSE			=	false
 OPT				=	opt
 COMP			=	msvc
