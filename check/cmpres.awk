--- conflicted
+++ resolved
@@ -780,7 +780,6 @@
        sname = solvername[s];
        if( o == 0 )
        {
-<<<<<<< HEAD
 	   if( printsoltimes && printconfs == 0 )
 	   {
 	       if ( length(sname) <= 58 )
@@ -833,46 +832,6 @@
 	       else
 		   printf("*%30s |", substr(sname, length(sname)-31));
 	   }
-=======
-           if( printsoltimes )
-           {
-               if ( length(sname) <= 58 )
-                   printf(" %58s |", sname);
-               else
-                   printf(" *%57s |", substr(sname, length(sname)-58));
-           }
-           else
-           {
-               if ( length(sname) <= 39 )
-                   printf(" %39s |", sname)
-               else
-                   printf(" *%38s |", substr(sname, length(sname)-39));
-           }
-       }
-       else
-       {
-           if( short )
-           {
-               if( length(sname) <= 19 )
-                   printf("%19s |", sname);
-               else
-                   printf("*%16s |", substr(sname, length(sname)-17));
-           }
-           else if( printsoltimes )
-           {
-               if( length(sname) <= 47 )
-                   printf("%47s |", sname);
-               else
-                   printf("*%46s |", substr(sname, length(sname)-47));
-           }
-           else
-           {
-               if( length(sname) <= 33 )
-                   printf("%33s |", sname);
-               else
-                   printf("*%30s |", substr(sname, length(sname)-31));
-           }
->>>>>>> e4e6f2dc
        }
    }
    printf("\n");
@@ -1763,18 +1722,12 @@
          n = filter(ref_array, solver_array, problistlen, 0.01, 0.01);
          factorize(ref_array, solver_array, n, timelimit[s])
 
-<<<<<<< HEAD
 	 z = wilcoxon(ref_array, solver_array, n, timelimit[s]);
 	 printf("   z %8.4f",z);
 	 z_to_p(z);
          
          if( printconfs )
             printf("%18s", "");
-=======
-         z = wilcoxon(ref_array, solver_array, n, timelimit[s]);
-         printf("   z %8.4f",z);
-         z_to_p(z);
->>>>>>> e4e6f2dc
       }
       printf("\n");
    }
