include(CTest)

#
# add a custom SCIP check target 'scip_check'
#
add_custom_target(scip_check
                COMMAND ${CMAKE_CTEST_COMMAND} -R "-default" -E "applications" --output-on-failure
                DEPENDS scip
                )

#
# add a phony target check, if it has not been defined in a different SCIP Optimization Suite project, yet
# and add 'scip_check' as a dependency.
#
if (NOT TARGET check)
    add_custom_target(check)
endif()

add_dependencies(check scip_check)

# copy data files to binary directory, so that they can be accessed with relative paths
# in settings files
file(COPY coverage/data DESTINATION ${CMAKE_CURRENT_BINARY_DIR}/coverage)
#
# define the instance sets
#
# semicolon '\;' is used to split an instance and its optimal objective value
# For infeasible instances, '+infinity' is used (or '-infinity' in case of maximization)
#

#
# CP instances
#
set(instances_CP
    "instances/CP/linking.cip\;2"
    "instances/CP/j301_2.cip\;47"
    "instances/CP/disj_conj_rail.cip\;1324.43557422969"
    "instances/CP/stein27_super.cip\;1"
    )

set(settings_default
    "default"
)
#
# settings to run a whole test. In order to run a sub-suite, use -R
#
set(settings_MIP
    "default"
    "heuristics_off"
    "separating_fast"
    "presolving_fast"
    "heuristics_fast"
    "separating_aggressive"
    "presolving_aggressive"
    "heuristics_aggressive"
    "emphasis_numerics"

    #constraints
    "indicatorlogicorsepa"
    "indicatoralterlp"

    #presolving and branching
    "convertinttobin_mostinf"
    "setppclifting_leastinf"

    #branching and propagation
    "pscost_proporbitope"

    #separation and branching
    "oddcyclelift_randomhybrid"
    "oddcycle_distribution"
    "treemodel_ratio"
    "treemodel_sampling"
    "treemodel_svts_filter"
    "treemodel_svts_nofilter"

    #separation and heuristics
    "oddcycleliftheur_feaspump20"

    #heuristics and branching
    "heurlprows"
    "lns_epsgreedy_vanilla"
    "lns_exp3"
#    "dynamic"
    "intobj"
#    "nologicor"
    "xorsepaparity"
    "solvingphases"
#    "cloud"
    "uct_breadth_dualval"
    "conflictdiving"
)
#
# settings for the componentshandler test
#
set(settings_compHandlerTest
    "components_during_solve"
    )
#
# settings to run a reduced MIP test
#
set(settings_fastMIP
    "all_aggressive"
    "alldisp"
    "allfull"
    "bakvisualization"
    "fullstrongbfs"
    "cgmip"
    "cgmipstrong"
    "cgmipviol"
    "lookahead-abbrev-bincons"
    "lookahead-addclique-scaledcutoffscore"
    "presolving_off"
    "separating_off"
    "separating_misc"
    "vbcvisualization"
    "enable_treeprofile_regression_forest"
    "../../../scripts/trainEstimation/periodic_report"
  )
set(settings_MINLP
#    "emphasis_numerics"
    "minlp"
    "undercover1"
    "undercover2"
    "rensnlp"
    "nlpdiving2"
    "nlpdiving3"
    "nlpdiving1-relprop"
    "nlpdivingsolvesubmip"
    "nlpdiving4"
    "separating_aggressive"
)
<<<<<<< HEAD
set(settings_branch
    "branch_inference"
)
set(settings_Bivariate
    "minlp"
    "bivariate"
)
=======
>>>>>>> 9c7c170a

set(settings_Bilinrelax
    "minlp"
    "bilinrelax"
  )

set(settings_Symmetry_A
    "orbitalfixing-timing0"
    "orbitalfixing-timing1"
    "orbitalfixing-timing2"
    "orbitopes-timing0"
    "orbitopes-timing2"
    "orbitopes-timing2-static"
    )

set(settings_Symmetry_B
    "packingorbitopes-timing0"
    "packingorbitopes-timing2"
    "symresacks-timing0"
    "symresacks-timing2"
    "sst_leader-first_tiebreak-maxconflicts"
    "sst_leader-first_tiebreak-orbitmin"
    "sst_leader-maxconflicts_tiebreak-orbitmin"
    )

set(settings_Symmetry_MINLP
    "checksym"
    )

set(settings_sparsify
    "sparsifyaggr"
  )

set(settings_Benders
    "usebenders"
    "usebenders-tr"
    "usebenders-cutstrengthen"
   )

set(settings_BendersLB
    "usebenders"
   )

set(settings_BendersQP
    "benders-qp"
   )

set(settings_Indicator
    "default"
    "indicatorrestart"
    "indicatorperspective"
    "indicatorlogicorsepa"
    "indicatorcoupling"
    "indicatorconflict"
    "indicatoralterlp"
    "indicatorupgrade"
   )

set(settings_reopt
    "reopt-test-settings-usesplitcons-TRUE"
    "reopt-test-settings-varorderinterdiction-d"
    "reopt-test-settings-varorderinterdiction-i"
    "reopt-test-settings-varorderinterdiction-r"
    )


#
# Indicator instances
#
set(instances_Indicator
    "instances/Indicator/mcf128-4-1.lp\;14"
    "instances/Indicator/mcf64-4-1.lp\;10"
)

set(settings_Cardinality
    "default"
#    "upgdcardinality"
)

set(settings_Or
    "default"
    "presolving_separating_heuristics_off_randombranching"
)


#
# read/write instances
#
set(instances_MIP_write
  #"instances/MIP/bell5.mps\;8966406.49"
  #"instances/MIP/egout.mps\;568.1007"
  #"instances/MIP/flugpl.mps\;1201500"
  #"instances/MIP/MANN_a9.clq.lp\;16"
    "instances/MIP/p0033.osil\;3089"
    "instances/MIP/stein27.fzn\;18"
    "instances/MIP/stein27_inf.lp\;+infinity"
    )
#
# MIP instances
#
set(instances_MIP
    "instances/MIP/bell5.mps\;8966406.49"
    "instances/MIP/blend2.mps\;7.598985"
#    "instances/MIP/dcmulti.mps\;188182"
    "instances/MIP/egout.mps\;568.1007"
    "instances/MIP/enigma.mps\;0"
    "instances/MIP/flugpl.mps\;1201500"
    "instances/MIP/gt2.mps\;21166"
    "instances/MIP/lseu.mps\;1120"
    "instances/MIP/MANN_a9.clq.lp\;16"
    "instances/MIP/misc03.mps\;3360"
    "instances/MIP/p0033.osil\;3089"
    "instances/MIP/p0548.mps\;8691"
    "instances/MIP/rgn.mps\;82.1999974"
    "instances/MIP/stein27.fzn\;18"
    "instances/MIP/stein27_inf.lp\;+infinity"
    "instances/MIP/vpm2.fzn\;13.75"
    )
#
# Instances for component handler test
#
set(instances_compHandlerTest
    "instances/MIP/lseu_dcmulti.cip\;189302"
    "instances/MIP/4sHB.cip\;67"
    )
#
# Reduced set of MIP instances for more expensive settings
#
set(instances_fastMIP
    "instances/MIP/bell5.mps\;8966406.49"
    "instances/MIP/egout.mps\;568.1007"
    "instances/MIP/gt2.mps\;21166"
    "instances/MIP/MANN_a9.clq.lp\;16"
    "instances/MIP/p0033.osil\;3089"
    )

#
# add additional ZIMPL instances if the configuration uses ZIMPL
#
if(ZIMPL AND ZIMPL_FOUND)

list(APPEND
    instances_Indicator
    "/instances/Indicator/indicatortest.zpl\;-2"
    "instances/Indicator/mcf64-4-1.zpl\;10"
    )
#
# this instance was part of the original coverage tests. However, it causes
# a significant overhead without providing relevant benefit.
#
#list(APPEND
#    instances_MIP
#    "instances/MIP/rocII_2_11.zpl\;+4.61527698552400e+00"
#    )

endif()
#
# MINLP instances
#
set(instances_MINLP
    "instances/MINLP/bip_cross_min.10.10.10.1.pip\;1"
    "instances/MINLP/circle.lp\;4.57424778"
    "instances/MINLP/ex1266.mps\;16.3"
    "instances/MINLP/m3.osil\;37.8"
    "instances/MINLP/parincQuadratic.osil\;49920.5564"
    "instances/MINLP/tltr.mps\;48.0666666667"
    )
<<<<<<< HEAD
set(instances_branch
    "instances/MIP/egout.mps\;568.1007"
    "instances/MIP/MANN_a9.clq.lp\;16"
    "instances/MIP/p0033.osil\;3089"
    "instances/MINLP/circle.cip\;4.57424778"
    "instances/MINLP/ex1266.mps\;16.3"
    )
set(instances_Bivariate
    "instances/Bivariate/st_qpk1.osil\;-3"
    "instances/Bivariate/nvs01.osil\;12.4696688"
   )
=======
>>>>>>> 9c7c170a
set(instances_Bilinrelax
    "instances/Bilinrelax/pointpack04.osil\;1.00000024988836"
    "instances/Bilinrelax/pointpack06.osil\;0.361111675167215"
  )

#
# PseudoBoolean instances
#
set(instances_PseudoBoolean
    "instances/PseudoBoolean/factor-mod-size=9-P0=67-P1=349-P2=67-P3=499-P4=79-P5=347-P6=307-B.opb\;3"
    "instances/PseudoBoolean/normalized-bsg_10_4_5.opb\;-4"
    "instances/PseudoBoolean/normalized-mds_10_4_3.opb\;2"
    "instances/PseudoBoolean/normalized-mds_50_25_5.opb\;3"
    "instances/PseudoBoolean/normalized-t2001.13queen13.1111218308.opb\;+infinity"
    "instances/PseudoBoolean/normalized-t2001.13queen13.1110976730--soft-33-100-0.wbo\;4"
    "instances/PseudoBoolean/wheel010.lap.opb.pre.cip\;25"
    )

#
# sparsify instances
#
set(instances_sparsify
    "instances/MIP/blend2.mps\;7.598985"
    "instances/PseudoBoolean/normalized-t2001.13queen13.1111218308.opb\;+infinity"
    )

#
# Semicontinuous instances
#
set(instances_Semicontinuous
#    "instances/Semicontinuous/meanvarxsc.lp\;14.36918"
    "instances/Semicontinuous/semicon1.mps\;1.1"
    )
#
# SAT instance(s)
#
set(instances_SAT
    "instances/SAT/bart10.shuffled.cnf\;0"
    )

#
# Cardinality instances. Testing with or without cardinality upgrade
# should yield the same optimal solution
#
set(instances_Cardinality
#    "instances/Cardinality/atm_5_10_1.lp\;+5.97040200941306e+04"
    "instances/Cardinality/atm_5_25_1.cip\;+1.40606905557936e+05"
    "instances/Cardinality/atm_5_25_3.cip\;+1.35160667451104e+05"
    )

#
# SOS instances
#
set(instances_SOS
    "instances/SOS/findRoot.lp\;1.0"
    "instances/SOS/pcu_0.01.lp\;0.167527525"
    "instances/SOS/pcu_0.1.lp\;0.185145653"
    "instances/SOS/sparse2.lp\;26.0"
    "instances/SOS/tpesc.lp\;54027.1672208127"
    )

#
# Orbitope/Orbisack/Symresack instances
#
set(instances_SymmetryConss
    "instances/Symmetry/packorb_1-FullIns_3.cip\;28"
    "instances/Symmetry/partorb_1-FullIns_3.cip\;4"
    "instances/Symmetry/packorbisack_1-FullIns_3.cip\;4"
    "instances/Symmetry/symresack_1-FullIns_3.cip\;28"
    )

#
# Symmetry instances
#
set(instances_Symmetry_A
    "instances/MIP/MANN_a9.clq.lp\;16"
    "instances/MIP/rgn.mps\;82.1999974"
    "instances/MIP/stein27.fzn\;18"
    )

set(instances_Symmetry_B
    "instances/MIP/stein27_inf.lp\;+infinity"
    "instances/PseudoBoolean/wheel010.lap.opb.pre.cip\;25"
    )

#
# Symmetry MINLP instances
#
set(instances_Symmetry_MINLP
    "instances/MINLP/gastrans.osil.gz\;89.0858400000"
    "instances/MINLP/tln2.osil.gz\;5.3000000000"
    "instances/MINLP/cvxnonsep_psig40r.osil.gz\;86.5450782341784"
    )

#
# Stochastic programming instances
#
set(instances_Stochastic
   "instances/Stochastic/pltexpA2_6.smps\;-9.479354404641"
   "instances/Stochastic/pltexpA2_16.smps\;-9.663308373027"
   "instances/Stochastic/pltexpA4_6.smps\;-19.5994173819041"
    "instances/Stochastic/sslp_5_25_5.smps\;-100.6"
   )

set(instances_Benders
    "instances/Stochastic/4node1.smps\;480.9"
    "instances/Stochastic/sslp_5_25_50.smps\;-121.6"
   )

set(instances_BendersLB
    "instances/Stochastic/sslp_5_25_50_LB.smps\;-121.6"
   )

set(instances_BendersQP
    "instances/Benders/classical_20_0.mps.gz\;instances/Benders/classical_20.dec.gz\;-8.22960761981176e-02"
    "instances/Benders/classical_30_0.mps.gz\;instances/Benders/classical_30.dec.gz\;-7.98150796362468e-02"
    "instances/Benders/classical_30_15.mps.gz\;instances/Benders/classical_30.dec.gz\;-7.34740783553289e-02"
   )

set(instances_Or
    "instances/Or/or_constraint.cip\;18"
    )

#
# available reader file extensions for SCIP readers
#
set(scip_reader_extensions
  "mps"
  "lp"
  "opb"
  "pip"
  "fzn"
  "cip"
  "rlp"
  )

#
# Writer output formats that are not also readers (all writers are scip_reader_extensions + scip_only_writer_extensions)
#
set(scip_writer_only_extensions
  "wbo"
  )

#
# add a test to build the SCIP binary that all further tests depend on
#
add_test(NAME scip-build
        COMMAND ${CMAKE_COMMAND} --build ${CMAKE_BINARY_DIR} --target scip
        )

#
# avoid that several build jobs try to concurrently build the SCIP library
# note that this ressource lock name is not the actual libscip target
#
set_tests_properties(scip-build
                    PROPERTIES
                        RESOURCE_LOCK libscip
                    )


#
# macro to split an instance into its relevant information
# - path
# - optval
# - basename
#
macro(split_instance instance)
    list(GET instance 0 path)
    list(GET instance 1 optval)
    get_filename_component(basename ${path} NAME)
endmacro(split_instance)

macro(split_decompinstance instance)
    list(GET instance 0 instpath)
    list(GET instance 1 decpath)
    list(GET instance 2 optval)
    get_filename_component(basename ${instpath} NAME)
endmacro(split_decompinstance)

macro(add_instancetests instances settings prefix)
#
# loop over the instances
#
    foreach(instance ${${instances}})
        split_instance(instance)
        #
        # loop over all settings
        #
        foreach(setting ${${settings}})
            #
            # treat the instance as a tuple (list) of two values
            #
            add_test(NAME ${prefix}-${setting}-${basename}
                    COMMAND $<TARGET_FILE:scip> -f ${PROJECT_SOURCE_DIR}/check/${path} -s ${PROJECT_SOURCE_DIR}/check/coverage/settings/${setting}.set -o ${optval} ${optval}
                    )
            set_tests_properties(${prefix}-${setting}-${basename}
                                PROPERTIES
                                    PASS_REGULAR_EXPRESSION "Validation         : Success"
                                    FAIL_REGULAR_EXPRESSION "WARNING: unknown parameter;user parameter file <${PROJECT_SOURCE_DIR}/check/coverage/settings/${setting}.set> not found"
                                    DEPENDS scip-build
                                )
        endforeach(setting)
    endforeach(instance)
endmacro(add_instancetests)

macro(add_decompinstancetests instances settings prefix)
#
# loop over the instances
#
if(DEFINED IPOPT_FOUND AND IPOPT_FOUND)
   set(TEST_BENDERSQP TRUE)
else()
   set(TEST_BENDERSQP FALSE)
endif()
if(${TEST_BENDERSQP} AND ((NOT ${LPS} STREQUAL "msk" )))
    foreach(instance ${${instances}})
        split_decompinstance(instance)
        #
        # loop over all settings
        #
        foreach(setting ${${settings}})
            #
            # treat the instance as a tuple (list) of two values
            #
            add_test(NAME ${prefix}-${setting}-${basename}
               COMMAND $<TARGET_FILE:scip> -c "set load ${PROJECT_SOURCE_DIR}/check/coverage/settings/${setting}.set read ${PROJECT_SOURCE_DIR}/check/${instpath} read ${PROJECT_SOURCE_DIR}/check/${decpath} opt validatesol ${optval} ${optval} q"
                    )
            set_tests_properties(${prefix}-${setting}-${basename}
                                PROPERTIES
                                    PASS_REGULAR_EXPRESSION "Validation         : Success"
                                    FAIL_REGULAR_EXPRESSION "WARNING: unknown parameter"
                                    FAIL_REGULAR_EXPRESSION "user parameter file <${PROJECT_SOURCE_DIR}/check/coverage/settings/${setting}.set> not found"
                                    DEPENDS scip-build
                                )
        endforeach(setting)
    endforeach(instance)
endif()
endmacro(add_decompinstancetests)

add_instancetests(instances_CP settings_default "CP")
add_instancetests(instances_Indicator settings_Indicator "Indicator")
add_instancetests(instances_MIP settings_MIP "MIP")
add_instancetests(instances_compHandlerTest settings_compHandlerTest "compHandlerTest")
add_instancetests(instances_fastMIP settings_fastMIP "FastMIP")
add_instancetests(instances_MINLP settings_MINLP "MINLP")
<<<<<<< HEAD
add_instancetests(instances_branch settings_branch "Branch")
add_instancetests(instances_Bivariate settings_Bivariate "Bivariate")
=======
>>>>>>> 9c7c170a
add_instancetests(instances_Bilinrelax settings_Bilinrelax "Bilinrelax")
add_instancetests(instances_PseudoBoolean settings_default "PseudoBoolean")
add_instancetests(instances_sparsify settings_sparsify "Sparsify")
add_instancetests(instances_Semicontinuous settings_default "Semicontinuous")
add_instancetests(instances_SAT settings_default "SAT")
add_instancetests(instances_SOS settings_default "SOS")
add_instancetests(instances_SymmetryConss settings_default "SymmetryConss")
add_instancetests(instances_Symmetry_A settings_Symmetry_A "Symmetry_A")
add_instancetests(instances_Symmetry_B settings_Symmetry_B "Symmetry_B")
add_instancetests(instances_Symmetry_MINLP settings_Symmetry_MINLP "Symmetry_MINLP")
add_instancetests(instances_Cardinality settings_Cardinality "Cardinality")
add_instancetests(instances_Stochastic settings_default "Stochastic")
add_instancetests(instances_Benders settings_Benders "Benders")
add_instancetests(instances_Or settings_Or "Or")
add_instancetests(instances_BendersLB settings_BendersLB "BendersLB")
add_decompinstancetests(instances_BendersQP settings_BendersQP "BendersQP")

#
# test writing and reading solutions
#
foreach(instance ${instances_MINLP})
    split_instance(instance)
    #
    # configure the batch file for this test by substituting placeholders in the in.file
    #
    configure_file(interactiveshell/solutiontest.bat.in interactiveshell/solutiontest-${basename}.bat)
        add_test(NAME MINLP-solutiontest-${basename}
                COMMAND $<TARGET_FILE:scip> -b ${PROJECT_BINARY_DIR}/check/interactiveshell/solutiontest-${basename}.bat
                )
        set_tests_properties(MINLP-solutiontest-${basename}
                            PROPERTIES
                                PASS_REGULAR_EXPRESSION "Validation         : Success"
                                DEPENDS scip-build
                            )
endforeach(instance)

#
# test reading .cip files for indicator instances
#
foreach(instance ${instances_Indicator})
    split_instance(instance)
    #
    # configure the batch file for this test by substituting placeholders in the in.file
    #
    configure_file(interactiveshell/solvecip.bat.in interactiveshell/solvecip-${basename}.bat)
    add_test(NAME Indicator-solvecip-${basename}
            COMMAND $<TARGET_FILE:scip> -b ${PROJECT_BINARY_DIR}/check/interactiveshell/solvecip-${basename}.bat
            )
    set_tests_properties(Indicator-solvecip-${basename} PROPERTIES PASS_REGULAR_EXPRESSION "Validation         : Success")
endforeach(instance)


#
# the following instances are not pure binary and hence cannot be written out in opb format
#
set(basenames_opb_wrongformat
    bell5.mps
    blend2.mps
    egout.mps
    flugpl.mps
    gt2.mps
    MANN_a9.clq.lp
    misc03.mps
    rgn.mps
    vpm2.fzn
    lseu_dcmulti.cip
    lseu_dcmulti_sHB.cip
    )
set(message_format_opb "WARNING: only binary problems can be written in OPB format.")

#
# the following instances use variable or equations names that are not supported in pip format
#
set(basenames_pip_wrongformat
    rgn.mps
    )
set(message_format_pip "PIP might be corrupted")

#
# test writing and reading from and to different file extensions for MIP
#
foreach(instance ${instances_MIP_write})
  foreach(extension ${scip_writer_only_extensions})
    split_instance(instance)
    configure_file(interactiveshell/writeronlytest.bat.in interactiveshell/writeronlytest-${extension}-${basename}.bat)
    set(regex "written original problem to file")

    add_test(NAME MIP-writeronlytest-${extension}-${basename}
      COMMAND $<TARGET_FILE:scip> -b ${PROJECT_BINARY_DIR}/check/interactiveshell/writeronlytest-${extension}-${basename}.bat
      )
    set_tests_properties(MIP-writeronlytest-${extension}-${basename}
      PROPERTIES
      PASS_REGULAR_EXPRESSION ${regex}
      DEPENDS scip-build
      )
  endforeach(extension)
endforeach(instance)

#
# test writing and reading from and to different file extensions for MIP
#
foreach(instance ${instances_MIP})
    split_instance(instance)
    if(${basename} STREQUAL "rgn.mps")
      continue()
    endif()

    foreach(extension ${scip_reader_extensions})
        #
        # configure the batch file for this test by substituting placeholders in the in.file
        #

        # does this instance match the requirements of this format?
        list(FIND basenames_${extension}_wrongformat ${basename} wrongformat)

        #
        # use different template batch files depending on the format requirements
        #
        if( wrongformat EQUAL -1 )
            configure_file(interactiveshell/readertest.bat.in interactiveshell/readertest-${extension}-${basename}.bat)
            set(regex "Validation         : Success.*Validation         : Success")
        else()
            configure_file(interactiveshell/readertest-wrongformat.bat.in interactiveshell/readertest-${extension}-${basename}.bat)
            set(regex "${message_format_${extension}}")
        endif()

        add_test(NAME MIP-readertest-${extension}-${basename}
                COMMAND $<TARGET_FILE:scip> -b ${PROJECT_BINARY_DIR}/check/interactiveshell/readertest-${extension}-${basename}.bat
                )
        set_tests_properties(MIP-readertest-${extension}-${basename}
                            PROPERTIES
                                PASS_REGULAR_EXPRESSION ${regex}
#                                     FAIL_REGULAR_EXPRESSION ERROR
                                DEPENDS scip-build
                            )
    endforeach(extension)
endforeach(instance)

#
# add tests for the tpi
#
if(NOT ${TPI} STREQUAL "none")
    foreach(instance ${instances_MIP})
    split_instance(instance)
        #
        # configure the batch file for this test by substituting placeholders in the in.file
        #
        configure_file(interactiveshell/concurrentsolve.bat.in interactiveshell/concurrentsolve-${basename}.bat)
        add_test(NAME MIP-concurrentsolve-${basename}
                COMMAND $<TARGET_FILE:scip> -b ${PROJECT_BINARY_DIR}/check/interactiveshell/concurrentsolve-${basename}.bat
                )
        set_tests_properties(MIP-concurrentsolve-${basename}
                            PROPERTIES
                                PASS_REGULAR_EXPRESSION "Validation         : Success"
                                DEPENDS scip-build
                            )
    endforeach(instance)
endif()

#
# add tests that read partial solutions
#
foreach(instance ${instances_MIP})
    split_instance(instance)
    #
    # if there is a partial solution file in mipstarts, we add a test
    #
    if( EXISTS "${CMAKE_CURRENT_SOURCE_DIR}/mipstarts/${basename}.mst" )
        #
        # configure the template batch file and store it under the binary (build) directory
        #
        configure_file(interactiveshell/mipstarts.bat.in interactiveshell/MIP-mipstart-${basename}.bat)

        #
        # add test that executes the configured batch file and greps the validation expression
        #
        add_test(NAME MIP-mipstart-${basename}
                COMMAND $<TARGET_FILE:scip> -b interactiveshell/MIP-mipstart-${basename}.bat
                )
        set_tests_properties(MIP-mipstart-${basename}
                            PROPERTIES
                                PASS_REGULAR_EXPRESSION "Validation         : Success"
                                # the MIP start instances are validated twice.
                                FAIL_REGULAR_EXPRESSION "Validation         : Fail"
                                DEPENDS scip-build
                            )
    endif()
endforeach(instance)

#
# interactive shell test.
# We substitute first path placeholders in the .in file, which creates a new file under the binary directory
# Then run SCIP to execute the list of commands defined there.
#
set(shell_tmp_dir ${PROJECT_BINARY_DIR}/check/temp)
file(MAKE_DIRECTORY ${shell_tmp_dir})

configure_file(interactiveshell/interactiveshell.bat.in interactiveshell/interactiveshell.bat)

add_test(NAME interactiveshell
        COMMAND $<TARGET_FILE:scip> -b ${PROJECT_BINARY_DIR}/check/interactiveshell/interactiveshell.bat
        )
set_tests_properties(interactiveshell
                    PROPERTIES
                        PASS_REGULAR_EXPRESSION "increased branching priority of new binary variables"
                        DEPENDS scip-build
                    )

add_test(NAME write_and_read_settings
        COMMAND $<TARGET_FILE:scip> -b ${CMAKE_CURRENT_SOURCE_DIR}/interactiveshell/write_and_read_settings.bat
        )
set_tests_properties(write_and_read_settings
                    PROPERTIES
                        FAIL_REGULAR_EXPRESSION "ERROR"
                        DEPENDS scip-build
                    )

#
# reopt test.
# We substitute first path placeholders in the .in file, which creates a new file under the binary directory
# Then run SCIP to execute the list of commands defined there.
#

set(shell_tmp_dir ${PROJECT_BINARY_DIR}/check/temp)
file(MAKE_DIRECTORY ${shell_tmp_dir})

# disabled reopt on FullIns_3 until #2758 is dealt with
# foreach(testname reopt-chg-obj-stein27 reopt-chg-obj-flugpl reopt-chg-obj-1-FullIns_3)
foreach(testname reopt-chg-obj-stein27 reopt-chg-obj-flugpl)
    foreach(setting ${settings_reopt})
        configure_file(interactiveshell/${testname}.bat.in interactiveshell/${testname}-${setting}.bat)
        add_test(NAME ${testname}-${setting}
                COMMAND $<TARGET_FILE:scip> -b ${PROJECT_BINARY_DIR}/check/interactiveshell/${testname}-${setting}.bat
                )
        set_tests_properties(${testname}-${setting} PROPERTIES
                                            PASS_REGULAR_EXPRESSION "Validation         : Success"
                                            DEPENDS scip-build)
        endforeach()

endforeach()


#
# define sets of linear classification results
#

set(linclass_bell5
  "total             :         91"
  "singleton         :          2"
  "precedence        :         17"
  "varbound          :         18"
  "mixedbinary       :         26"
  "general           :         28"
  )

set(linclass_blend2
    "total             :        274"
    "singleton         :         88"
    "aggregation       :          9"
    "varbound          :         88"
    "intknapsack       :          0"
    "mixedbinary       :         68"
    "general           :         21"
    )
set(linclass_dcmulti
    "setpacking        :          5"
    "cardinality       :          3"
    "invknapsack       :         10"
    )

set(linclass_egout
    "total             :         98"
    "aggregation       :         10"
    "varbound          :         55"
    "knapsack          :          0"
    "intknapsack       :          0"
    "mixedbinary       :         33"
    "general           :          0"
    )

set(linclass_enigma
    "total             :         21"
    "varbound          :          0"
    "setpartition      :         20"
    "setpacking        :          0"
    "eqknapsack        :          1"
    )
set(linclass_flugpl
    "total             :         18"
    "empty             :          0"
    "free              :          0"
    "singleton         :          1"
    "varbound          :          6"
    "mixedbinary       :          0"
    "general           :         11"
    )
set(linclass_gt2
    "intknapsack       :         15"
    )
set(linclass_lseu
    "knapsack          :         11"
    )
set(linclass_misc03
    "setpartition      :          5"
    "setpacking        :          3"
    "setcovering       :         31"
    "cardinality       :         21"
    "invknapsack       :         33"
    "eqknapsack        :          0"
    "binpacking        :          2"
    )
set(linclass_p0548
    "empty             :          0"
    "free              :          0"
    "singleton         :          2"
    "aggregation       :          0"
    "precedence        :         12"
    "varbound          :         28"
    "setpartition      :          0"
    "setpacking        :         22"
    "setcovering       :          0"
    "cardinality       :          0"
    "invknapsack       :          0"
    "eqknapsack        :          0"
    "binpacking        :          5"
    "knapsack          :        107"
    )

set(linclasstests
    linclass_bell5
    linclass_blend2
    linclass_dcmulti
    linclass_egout
    linclass_enigma
    linclass_flugpl
    linclass_gt2
    linclass_lseu
    linclass_misc03
    linclass_p0548
    )

foreach(instance ${instances_MIP})
    split_instance(${instance})
    get_filename_component(shortbasename ${basename} NAME_WE)
    LIST(FIND linclasstests linclass_${shortbasename} linclassfound)
    if(NOT linclassfound EQUAL -1 )
        configure_file(interactiveshell/linclass.bat.in interactiveshell/linclass-${basename}.bat)
        add_test(NAME MIP-linclass-${basename}
                COMMAND $<TARGET_FILE:scip> -b interactiveshell/linclass-${basename}.bat
                )
        set_tests_properties(MIP-linclass-${basename}
                            PROPERTIES
                                DEPENDS scip-build
                            )
        foreach( pass_regex ${linclass_${shortbasename}} )
        set_tests_properties(MIP-linclass-${basename}
                            PROPERTIES
                                PASS_REGULAR_EXPRESSION "${pass_regex}"
                            )
        endforeach()

    endif()

endforeach()

#
# add a test for handling of the SIGTERM signal. The test uses the timeout command that
# is only available on Linux, that is available on MAC OS as "gtimeout" after installing
# the 'coreutils' package
#
if (TEST_SIGNAL_HANDLING)
if (UNIX)
    if (APPLE)
        set(timeoutcommand "gtimeout")
    else ()
        set(timeoutcommand "timeout")
    endif (APPLE)
    configure_file(interactiveshell/signal-handling-sigterm.bat.in interactiveshell/signal-handling-sigterm.bat)
    add_test(NAME signal-handling-sigterm
            COMMAND ${timeoutcommand} -sSIGTERM 1 $<TARGET_FILE:scip> -b interactiveshell/signal-handling-sigterm.bat
            )
    set_tests_properties(signal-handling-sigterm
                        PROPERTIES
                            DEPENDS scip-build
                            PASS_REGULAR_EXPRESSION "termination signal received"
                            #
                            # I assume that this test takes longer than 2 seconds
                            #
                            )
endif (UNIX)
endif()<|MERGE_RESOLUTION|>--- conflicted
+++ resolved
@@ -130,16 +130,10 @@
     "nlpdiving4"
     "separating_aggressive"
 )
-<<<<<<< HEAD
+
 set(settings_branch
     "branch_inference"
 )
-set(settings_Bivariate
-    "minlp"
-    "bivariate"
-)
-=======
->>>>>>> 9c7c170a
 
 set(settings_Bilinrelax
     "minlp"
@@ -307,7 +301,6 @@
     "instances/MINLP/parincQuadratic.osil\;49920.5564"
     "instances/MINLP/tltr.mps\;48.0666666667"
     )
-<<<<<<< HEAD
 set(instances_branch
     "instances/MIP/egout.mps\;568.1007"
     "instances/MIP/MANN_a9.clq.lp\;16"
@@ -315,12 +308,6 @@
     "instances/MINLP/circle.cip\;4.57424778"
     "instances/MINLP/ex1266.mps\;16.3"
     )
-set(instances_Bivariate
-    "instances/Bivariate/st_qpk1.osil\;-3"
-    "instances/Bivariate/nvs01.osil\;12.4696688"
-   )
-=======
->>>>>>> 9c7c170a
 set(instances_Bilinrelax
     "instances/Bilinrelax/pointpack04.osil\;1.00000024988836"
     "instances/Bilinrelax/pointpack06.osil\;0.361111675167215"
@@ -566,11 +553,7 @@
 add_instancetests(instances_compHandlerTest settings_compHandlerTest "compHandlerTest")
 add_instancetests(instances_fastMIP settings_fastMIP "FastMIP")
 add_instancetests(instances_MINLP settings_MINLP "MINLP")
-<<<<<<< HEAD
 add_instancetests(instances_branch settings_branch "Branch")
-add_instancetests(instances_Bivariate settings_Bivariate "Bivariate")
-=======
->>>>>>> 9c7c170a
 add_instancetests(instances_Bilinrelax settings_Bilinrelax "Bilinrelax")
 add_instancetests(instances_PseudoBoolean settings_default "PseudoBoolean")
 add_instancetests(instances_sparsify settings_sparsify "Sparsify")
