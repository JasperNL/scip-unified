include(CTest)

#
# add a custom SCIP check target 'scip_check'
#
add_custom_target(scip_check
                COMMAND ${CMAKE_CTEST_COMMAND} -R "-default" -E "applications" --output-on-failure
                DEPENDS scip
                )

#
# add a phony target check, if it has not been defined in a different SCIP Optimization Suite project, yet
# and add 'scip_check' as a dependency.
#
if (NOT TARGET check)
    add_custom_target(check)
endif()

add_dependencies(check scip_check)

#
# define the instance sets
#
# semicolon '\;' is used to split an instance and its optimal objective value
# For infeasible instances, '+infinity' is used (or '-infinity' in case of maximization)
#

#
# CP instances
#
set(instances_CP
    "instances/CP/linking.cip\;2"
    "instances/CP/j301_2.cip\;47"
    "instances/CP/disj_conj_rail.cip\;1324.43557422969"
    "instances/CP/stein27_super.cip\;1"
    )

set(settings_default
    "default"
)
#
# settings to run a whole test. In order to run a sub-suite, use -R
#
set(settings_MIP
    "default"
    "heuristics_off"
    "separating_fast"
    "presolving_fast"
    "heuristics_fast"
    "separating_aggressive"
    "presolving_aggressive"
    "heuristics_aggressive"
<<<<<<< HEAD
    "emphasis_numerics"
=======
>>>>>>> 64c8a5a4

    #constraints
    "indicatorlogicorsepa"
    "indicatoralterlp"

    #presolving and branching
    "convertinttobin_mostinf"
    "setppclifting_leastinf"

    #branching and propagation
    "pscost_proporbitope"

    #separation and branching
    "oddcyclelift_randomhybrid"
    "oddcycle_distribution"

    #separation and heuristics
    "oddcycleliftheur_feaspump20"

    #heuristics and branching
    "heurlprows"
    "lns_epsgreedy_vanilla"
    "lns_exp3"
#    "dynamic"
    "intobj"
#    "nologicor"
    "xorsepaparity"
    "solvingphases"
#    "cloud"
    "uct_breadth_dualval"
    "conflictdiving"
    )
#
# settings for the componentshandler test
#
set(settings_compHandlerTest
    "components_during_solve"
    )
#
# settings to run a reduced MIP test
#
set(settings_fastMIP
    "all_aggressive"
    "alldisp"
    "allfull"
    "bakvisualization"
    "fullstrongbfs"
    "cgmip"
    "cgmipstrong"
    "cgmipviol"
    "lookahead-abbrev-bincons"
    "lookahead-addclique-scaledcutoffscore"
    "presolving_off"
    "separating_off"
    "vbcvisualization"
  )
set(settings_MINLP
#    "emphasis_numerics"
    "minlp"
    "undercover1"
    "undercover2"
    "rensnlp"
    "nlpdiving2"
    "nlpdiving3"
    "nlpdiving1-relprop"
    "nlpdivingsolvesubmip"
    "nlpdiving4"
    "separating_aggressive"
)
set(settings_Bivariate
    "minlp"
    "bivariate"
)

set(settings_Bilinrelax
    "minlp"
    "bilinrelax"
  )

set(settings_Symmetry
    "orbitalfixing-timing0"
    "orbitalfixing-timing1"
    "orbitalfixing-timing2"
    "orbitopes-timing0"
    "orbitopes-timing2"
    "orbitopes-timing2-static"
    "packingorbitopes-timing0"
    "packingorbitopes-timing2"
    "symresacks-timing0"
    "symresacks-timing2"
    )

set(settings_sparsify
    "sparsifyaggr"
  )

set(settings_Benders
    "usebenders"
    "usebenders-tr"
    "usebenders-cutstrengthen"
   )

<<<<<<< HEAD
=======
set(settings_BendersLB
    "usebenders"
   )

set(settings_BendersQP
    "benders-qp"
   )

>>>>>>> 64c8a5a4
set(settings_Indicator
    "default"
    "indicatorrestart"
    "indicatorperspective"
    "indicatorlogicorsepa"
    "indicatorcoupling"
    "indicatorconflict"
    "indicatoralterlp"
    "indicatorupgrade"
   )

set(settings_reopt
    "reopt-test-settings-usesplitcons-TRUE"
    "reopt-test-settings-varorderinterdiction-d"
    "reopt-test-settings-varorderinterdiction-i"
    "reopt-test-settings-varorderinterdiction-r"
    )


#
# Indicator instances
#
set(instances_Indicator
    "instances/Indicator/mcf128-4-1.lp\;14"
    "instances/Indicator/mcf64-4-1.lp\;10"
)

set(settings_Cardinality
    "default"
#    "upgdcardinality"
)

set(settings_Or
    "default"
    "presolving_separating_heuristics_off_randombranching"
)


set(instances_Readertest
    "instances/MIP/bell5.mps\;8966406.49"
    "instances/MIP/egout.mps\;568.1007"
    "instances/MIP/enigma.mps\;0"
    "instances/MIP/flugpl.mps\;1201500"
    "instances/MIP/gt2.mps\;21166"
    "instances/MIP/lseu.mps\;1120"
    "instances/MIP/MANN_a9.clq.lp\;16"
    "instances/MIP/misc03.mps\;3360"
    "instances/MIP/p0033.osil\;3089"
    "instances/MIP/p0548.mps\;8691"
    "instances/MIP/stein27.fzn\;18"
    "instances/MIP/stein27_inf.lp\;+infinity"
    "instances/MIP/vpm2.fzn\;13.75"
)


#
# MIP instances
#
set(instances_MIP
    "instances/MIP/bell5.mps\;8966406.49"
    "instances/MIP/blend2.mps\;7.598985"
#    "instances/MIP/dcmulti.mps\;188182"
    "instances/MIP/egout.mps\;568.1007"
    "instances/MIP/enigma.mps\;0"
    "instances/MIP/flugpl.mps\;1201500"
    "instances/MIP/gt2.mps\;21166"
    "instances/MIP/lseu.mps\;1120"
    "instances/MIP/MANN_a9.clq.lp\;16"
    "instances/MIP/misc03.mps\;3360"
    "instances/MIP/p0033.osil\;3089"
    "instances/MIP/p0548.mps\;8691"
    "instances/MIP/rgn.mps\;82.1999974"
    "instances/MIP/stein27.fzn\;18"
    "instances/MIP/stein27_inf.lp\;+infinity"
    "instances/MIP/vpm2.fzn\;13.75"
    )
#
# Instances for component handler test
#
set(instances_compHandlerTest
    "instances/MIP/lseu_dcmulti.cip\;189302"
    "instances/MIP/4sHB.cip\;67"
    )
#
# Reduced set of MIP instances for more expensive settings
#
set(instances_fastMIP
    "instances/MIP/bell5.mps\;8966406.49"
    "instances/MIP/egout.mps\;568.1007"
    "instances/MIP/gt2.mps\;21166"
    "instances/MIP/MANN_a9.clq.lp\;16"
    "instances/MIP/p0033.osil\;3089"
    )

#
# add additional ZIMPL instances if the configuration uses ZIMPL
#
if(ZIMPL AND ZIMPL_FOUND)

list(APPEND
    instances_Indicator
    "/instances/Indicator/indicatortest.zpl\;-2"
    "instances/Indicator/mcf64-4-1.zpl\;10"
    )
#
# this instance was part of the original coverage tests. However, it causes
# a significant overhead without providing relevant benefit.
#
#list(APPEND
#    instances_MIP
#    "instances/MIP/rocII_2_11.zpl\;+4.61527698552400e+00"
#    )

endif()
#
# MINLP instances
#
set(instances_MINLP
    "instances/MINLP/bip_cross_min.10.10.10.1.pip\;1"
    "instances/MINLP/circle.cip\;4.57424778"
    "instances/MINLP/ex1266.mps\;16.3"
    "instances/MINLP/m3.osil\;37.8"
    "instances/MINLP/parincQuadratic.osil\;49920.5564"
    "instances/MINLP/tltr.mps\;48.0666666667"
    )
set(instances_Bivariate
    "instances/Bivariate/st_qpk1.osil\;-3"
    "instances/Bivariate/nvs01.osil\;12.4696688"
   )
set(instances_Bilinrelax
    "instances/Bilinrelax/pointpack04.osil\;1.00000024988836"
    "instances/Bilinrelax/pointpack06.osil\;0.361111675167215"
  )

#
# PseudoBoolean instances
#
set(instances_PseudoBoolean
    "instances/PseudoBoolean/factor-mod-size=9-P0=67-P1=349-P2=67-P3=499-P4=79-P5=347-P6=307-B.opb\;3"
    "instances/PseudoBoolean/normalized-bsg_10_4_5.opb\;-4"
    "instances/PseudoBoolean/normalized-mds_10_4_3.opb\;2"
    "instances/PseudoBoolean/normalized-mds_50_25_5.opb\;3"
    "instances/PseudoBoolean/normalized-t2001.13queen13.1111218308.opb\;+infinity"
    "instances/PseudoBoolean/normalized-t2001.13queen13.1110976730--soft-33-100-0.wbo\;4"
    "instances/PseudoBoolean/wheel010.lap.opb.pre.cip\;25"
    )

#
# sparsify instances
#
set(instances_sparsify
    "instances/MIP/blend2.mps\;7.598985"
    "instances/PseudoBoolean/normalized-t2001.13queen13.1111218308.opb\;+infinity"
    )

#
# Semicontinuous instances
#
set(instances_Semicontinuous
#    "instances/Semicontinuous/meanvarxsc.lp\;14.36918"
    "instances/Semicontinuous/semicon1.mps\;1.1"
    )
#
# SAT instance(s)
#
set(instances_SAT
    "instances/SAT/bart10.shuffled.cnf\;0"
    )

#
# Cardinality instances. Testing with or without cardinality upgrade
# should yield the same optimal solution
#
set(instances_Cardinality
#    "instances/Cardinality/atm_5_10_1.lp\;+5.97040200941306e+04"
    "instances/Cardinality/atm_5_25_1.cip\;+1.40606905557936e+05"
    "instances/Cardinality/atm_5_25_3.cip\;+1.35160667451104e+05"
    )

#
# SOS instances
#
set(instances_SOS
    "instances/SOS/findRoot.lp\;1.0"
    "instances/SOS/pcu_0.01.lp\;0.167527525"
    "instances/SOS/pcu_0.1.lp\;0.185145653"
    "instances/SOS/sparse2.lp\;26.0"
    "instances/SOS/tpesc.lp\;54027.1672208127"
    )

#
# Orbitope instances
#
set(instances_Orbitope
    "instances/Orbitope/packorb_1-FullIns_3.cip\;28"
    "instances/Orbitope/partorb_1-FullIns_3.cip\;4"
    )

#
# Symmetry instances
#
set(instances_Symmetry
    "instances/MIP/MANN_a9.clq.lp\;16"
    "instances/MIP/rgn.mps\;82.1999974"
    "instances/MIP/stein27.fzn\;18"
    "instances/MIP/stein27_inf.lp\;+infinity"
    "instances/PseudoBoolean/wheel010.lap.opb.pre.cip\;25"
    )

#
# Stochastic programming instances
#
set(instances_Stochastic
   "instances/Stochastic/pltexpA2_6.smps\;-9.479354404641"
   "instances/Stochastic/pltexpA2_16.smps\;-9.663308373027"
   "instances/Stochastic/pltexpA4_6.smps\;-19.5994173819041"
    "instances/Stochastic/sslp_5_25_5.smps\;-100.6"
   )

set(instances_Benders
    "instances/Stochastic/4node1.smps\;480.9"
    "instances/Stochastic/sslp_5_25_50.smps\;-121.6"
    "instances/Stochastic/sslp_5_25_50_LB.smps\;-121.6"
   )

set(instances_BendersLB
    "instances/Stochastic/sslp_5_25_50_LB.smps\;-121.6"
   )

set(instances_BendersQP
    "instances/Benders/classical_20_0.mps.gz\;instances/Benders/classical_20.dec.gz\;-8.22960761981176e-02"
    "instances/Benders/classical_30_0.mps.gz\;instances/Benders/classical_30.dec.gz\;-7.98150796362468e-02"
    "instances/Benders/classical_30_15.mps.gz\;instances/Benders/classical_30.dec.gz\;-7.34740783553289e-02"
   )

set(instances_Or
    "instances/Or/or_constraint.cip\;18"
    )

#
# available reader file extensions for SCIP readers
#
set(scip_reader_extensions
    "cip"
    "gms"
    "ppm"
    "pbm"
    "ccg"
    "opb"
    "pip"
    "rlp"
    "mps"
    "lp"
    )

#
# add a test to build the SCIP binary that all further tests depend on
#
add_test(NAME scip-build
        COMMAND ${CMAKE_COMMAND} --build ${CMAKE_BINARY_DIR} --target scip
        )

#
# avoid that several build jobs try to concurrently build the SCIP library
# note that this ressource lock name is not the actual libscip target
#
set_tests_properties(scip-build
                    PROPERTIES
                        RESOURCE_LOCK libscip
                    )


#
# macro to split an instance into its relevant information
# - path
# - optval
# - basename
#
macro(split_instance instance)
    list(GET instance 0 path)
    list(GET instance 1 optval)
    get_filename_component(basename ${path} NAME)
endmacro(split_instance)

macro(split_decompinstance instance)
    list(GET instance 0 instpath)
    list(GET instance 1 decpath)
    list(GET instance 2 optval)
    get_filename_component(basename ${instpath} NAME)
endmacro(split_decompinstance)

macro(add_instancetests instances settings prefix)
#
# loop over the instances
#
    foreach(instance ${${instances}})
        split_instance(instance)
        #
        # loop over all settings
        #
        foreach(setting ${${settings}})
            #
            # treat the instance as a tuple (list) of two values
            #
            add_test(NAME ${prefix}-${setting}-${basename}
                    COMMAND $<TARGET_FILE:scip> -f ${PROJECT_SOURCE_DIR}/check/${path} -s ${PROJECT_SOURCE_DIR}/check/coverage/settings/${setting}.set -o ${optval} ${optval}
                    )
            set_tests_properties(${prefix}-${setting}-${basename}
                                PROPERTIES
                                    PASS_REGULAR_EXPRESSION "Validation         : Success"
                                    FAIL_REGULAR_EXPRESSION "WARNING: unknown parameter"
                                    FAIL_REGULAR_EXPRESSION "user parameter file <${PROJECT_SOURCE_DIR}/check/coverage/settings/${setting}.set> not found"
                                    DEPENDS scip-build
                                )
        endforeach(setting)
    endforeach(instance)
endmacro(add_instancetests)

macro(add_decompinstancetests instances settings prefix)
#
# loop over the instances
#
    foreach(instance ${${instances}})
        split_decompinstance(instance)
        #
        # loop over all settings
        #
        foreach(setting ${${settings}})
            #
            # treat the instance as a tuple (list) of two values
            #
            add_test(NAME ${prefix}-${setting}-${basename}
               COMMAND $<TARGET_FILE:scip> -c "set load ${PROJECT_SOURCE_DIR}/check/coverage/settings/${setting}.set read ${PROJECT_SOURCE_DIR}/check/${instpath} read ${PROJECT_SOURCE_DIR}/check/${decpath} opt validatesol ${optval} ${optval} q"
                    )
            set_tests_properties(${prefix}-${setting}-${basename}
                                PROPERTIES
                                    PASS_REGULAR_EXPRESSION "Validation         : Success"
                                    FAIL_REGULAR_EXPRESSION "WARNING: unknown parameter"
                                    FAIL_REGULAR_EXPRESSION "user parameter file <${PROJECT_SOURCE_DIR}/check/coverage/settings/${setting}.set> not found"
                                    DEPENDS scip-build
                                )
        endforeach(setting)
    endforeach(instance)
endmacro(add_instancetests)

add_instancetests(instances_CP settings_default "CP")
add_instancetests(instances_Indicator settings_Indicator "Indicator")
add_instancetests(instances_MIP settings_MIP "MIP")
add_instancetests(instances_compHandlerTest settings_compHandlerTest "compHandlerTest")
add_instancetests(instances_fastMIP settings_fastMIP "FastMIP")
add_instancetests(instances_MINLP settings_MINLP "MINLP")
add_instancetests(instances_Bivariate settings_Bivariate "Bivariate")
add_instancetests(instances_Bilinrelax settings_Bilinrelax "Bilinrelax")
add_instancetests(instances_PseudoBoolean settings_default "PseudoBoolean")
add_instancetests(instances_sparsify settings_sparsify "Sparsify")
add_instancetests(instances_Semicontinuous settings_default "Semicontinuous")
add_instancetests(instances_SAT settings_default "SAT")
add_instancetests(instances_SOS settings_default "SOS")
add_instancetests(instances_Orbitope settings_default "Orbitope")
add_instancetests(instances_Symmetry settings_Symmetry "Symmetry")
add_instancetests(instances_Cardinality settings_Cardinality "Cardinality")
add_instancetests(instances_Stochastic settings_default "Stochastic")
add_instancetests(instances_Benders settings_Benders "Benders")
add_instancetests(instances_Or settings_Or "Or")
add_instancetests(instances_BendersLB settings_BendersLB "BendersLB")
add_decompinstancetests(instances_BendersQP settings_BendersQP "BendersQP")

#
# test writing and reading solutions
#
foreach(instance ${instances_MINLP})
    split_instance(instance)
    #
    # configure the batch file for this test by substituting placeholders in the in.file
    #
    configure_file(interactiveshell/solutiontest.bat.in interactiveshell/solutiontest-${basename}.bat)
        add_test(NAME MINLP-solutiontest-${basename}
                COMMAND $<TARGET_FILE:scip> -b ${PROJECT_BINARY_DIR}/check/interactiveshell/solutiontest-${basename}.bat
                )
        set_tests_properties(MINLP-solutiontest-${basename}
                            PROPERTIES
                                PASS_REGULAR_EXPRESSION "Validation         : Success"
                                DEPENDS scip-build
                            )
endforeach(instance)

#
# test reading .cip files for indicator instances
#
foreach(instance ${instances_Indicator})
    split_instance(instance)
    #
    # configure the batch file for this test by substituting placeholders in the in.file
    #
    configure_file(interactiveshell/solvecip.bat.in interactiveshell/solvecip-${basename}.bat)
    add_test(NAME Indicator-solvecip-${basename}
            COMMAND $<TARGET_FILE:scip> -b ${PROJECT_BINARY_DIR}/check/interactiveshell/solvecip-${basename}.bat
            )
    set_tests_properties(Indicator-solvecip-${basename} PROPERTIES PASS_REGULAR_EXPRESSION "Validation         : Success")
endforeach(instance)


#
# the following instances are not pure binary and hence cannot be written out in opb format
#
set(basenames_opb_wrongformat
    bell5.mps
    blend2.mps
    egout.mps
    flugpl.mps
    gt2.mps
    MANN_a9.clq.lp
    misc03.mps
    rgn.mps
    vpm2.fzn
    lseu_dcmulti.cip
    lseu_dcmulti_sHB.cip
    )
set(message_format_opb "WARNING: only binary problems can be written in OPB format.")



#
# test writing and reading from and to different file extensions for MIP
#
foreach(instance ${instances_MIP})
    split_instance(instance)
    foreach(extension ${scip_reader_extensions})
        #
        # configure the batch file for this test by substituting placeholders in the in.file
        #

        # does this instance match the requirements of this format?
        list(FIND basenames_${extension}_wrongformat ${basename} wrongformat)

        #
        # use different template batch files depending on the format requirements
        #
        if( wrongformat EQUAL -1 )
            configure_file(interactiveshell/readertest.bat.in interactiveshell/readertest-${extension}-${basename}.bat)
            set(regex "Validation         : Success")
        else()
            configure_file(interactiveshell/readertest-wrongformat.bat.in interactiveshell/readertest-${extension}-${basename}.bat)
            set(regex "${message_format_${extension}}")
        endif()

        add_test(NAME MIP-readertest-${extension}-${basename}
                COMMAND $<TARGET_FILE:scip> -b ${PROJECT_BINARY_DIR}/check/interactiveshell/readertest-${extension}-${basename}.bat
                )
        set_tests_properties(MIP-readertest-${extension}-${basename}
                            PROPERTIES
                                PASS_REGULAR_EXPRESSION ${regex}
#                                     FAIL_REGULAR_EXPRESSION ERROR
                                DEPENDS scip-build
                            )
    endforeach(extension)
endforeach(instance)

#
# add tests for the tpi
#
if(NOT ${TPI} STREQUAL "none")
    foreach(instance ${instances_MIP})
    split_instance(instance)
        #
        # configure the batch file for this test by substituting placeholders in the in.file
        #
        configure_file(interactiveshell/concurrentsolve.bat.in interactiveshell/concurrentsolve-${basename}.bat)
        add_test(NAME MIP-concurrentsolve-${basename}
                COMMAND $<TARGET_FILE:scip> -b ${PROJECT_BINARY_DIR}/check/interactiveshell/concurrentsolve-${basename}.bat
                )
        set_tests_properties(MIP-concurrentsolve-${basename}
                            PROPERTIES
                                PASS_REGULAR_EXPRESSION "Validation         : Success"
                                DEPENDS scip-build
                            )
    endforeach(instance)
endif()

#
# add tests that read partial solutions
#
foreach(instance ${instances_MIP})
    split_instance(instance)
    #
    # if there is a partial solution file in mipstarts, we add a test
    #
    if( EXISTS "${CMAKE_CURRENT_SOURCE_DIR}/mipstarts/${basename}.mst" )
        #
        # configure the template batch file and store it under the binary (build) directory
        #
        configure_file(interactiveshell/mipstarts.bat.in interactiveshell/MIP-mipstart-${basename}.bat)

        #
        # add test that executes the configured batch file and greps the validation expression
        #
        add_test(NAME MIP-mipstart-${basename}
                COMMAND $<TARGET_FILE:scip> -b interactiveshell/MIP-mipstart-${basename}.bat
                )
        set_tests_properties(MIP-mipstart-${basename}
                            PROPERTIES
                                PASS_REGULAR_EXPRESSION "Validation         : Success"
                                # the MIP start instances are validated twice.
                                FAIL_REGULAR_EXPRESSION "Validation         : Fail"
                                DEPENDS scip-build
                            )
    endif()
endforeach(instance)

#
# interactive shell test.
# We substitute first path placeholders in the .in file, which creates a new file under the binary directory
# Then run SCIP to execute the list of commands defined there.
#
set(shell_tmp_dir ${PROJECT_BINARY_DIR}/check/temp)
file(MAKE_DIRECTORY ${shell_tmp_dir})

configure_file(interactiveshell/interactiveshell.bat.in interactiveshell/interactiveshell.bat)

add_test(NAME interactiveshell
        COMMAND $<TARGET_FILE:scip> -b ${PROJECT_BINARY_DIR}/check/interactiveshell/interactiveshell.bat
        )
set_tests_properties(interactiveshell
                    PROPERTIES
                        PASS_REGULAR_EXPRESSION "increased branching priority of new binary variables"
                        DEPENDS scip-build
                    )

add_test(NAME write_and_read_settings
        COMMAND $<TARGET_FILE:scip> -b ${CMAKE_CURRENT_SOURCE_DIR}/interactiveshell/write_and_read_settings.bat
        )
set_tests_properties(write_and_read_settings
                    PROPERTIES
                        FAIL_REGULAR_EXPRESSION "ERROR"
                        DEPENDS scip-build
                    )

#
# reopt test.
# We substitute first path placeholders in the .in file, which creates a new file under the binary directory
# Then run SCIP to execute the list of commands defined there.
#

set(shell_tmp_dir ${PROJECT_BINARY_DIR}/check/temp)
file(MAKE_DIRECTORY ${shell_tmp_dir})

# disabled reopt on FullIns_3 until #2758 is dealt with
# foreach(testname reopt-chg-obj-stein27 reopt-chg-obj-flugpl reopt-chg-obj-1-FullIns_3)
foreach(testname reopt-chg-obj-stein27 reopt-chg-obj-flugpl)
    foreach(setting ${settings_reopt})
        configure_file(interactiveshell/${testname}.bat.in interactiveshell/${testname}-${setting}.bat)
        add_test(NAME ${testname}-${setting}
                COMMAND $<TARGET_FILE:scip> -b ${PROJECT_BINARY_DIR}/check/interactiveshell/${testname}-${setting}.bat
                )
        set_tests_properties(${testname}-${setting} PROPERTIES
                                            PASS_REGULAR_EXPRESSION "Validation         : Success"
                                            FAIL_REGULAR_EXPRESSION "Validation         : Fail")
        endforeach()

endforeach()


#
# define sets of linear classification results
#

set(linclass_bell5
  "total             :         91"
  "singleton         :          2"
  "precedence        :         17"
  "varbound          :         18"
  "mixedbinary       :         26"
  "general           :         28"
  )

set(linclass_blend2
    "total             :        274"
    "singleton         :         88"
    "aggregation       :          9"
    "varbound          :         88"
    "intknapsack       :          0"
    "mixedbinary       :         68"
    "general           :         21"
    )
set(linclass_dcmulti
    "setpacking        :          5"
    "cardinality       :          3"
    "invknapsack       :         10"
    )

set(linclass_egout
    "total             :         98"
    "aggregation       :         10"
    "varbound          :         55"
    "knapsack          :          0"
    "intknapsack       :          0"
    "mixedbinary       :         33"
    "general           :          0"
    )

set(linclass_enigma
    "total             :         21"
    "varbound          :          0"
    "setpartition      :         20"
    "setpacking        :          0"
    "eqknapsack        :          1"
    )
set(linclass_flugpl
    "total             :         18"
    "empty             :          0"
    "free              :          0"
    "singleton         :          1"
    "varbound          :          6"
    "mixedbinary       :          0"
    "general           :         11"
    )
set(linclass_gt2
    "intknapsack       :         15"
    )
set(linclass_lseu
    "knapsack          :         11"
    )
set(linclass_misc03
    "setpartition      :          5"
    "setpacking        :          3"
    "setcovering       :         31"
    "cardinality       :         21"
    "invknapsack       :         33"
    "eqknapsack        :          0"
    "binpacking        :          2"
    )
set(linclass_p0548
    "empty             :          0"
    "free              :          0"
    "singleton         :          2"
    "aggregation       :          0"
    "precedence        :         12"
    "varbound          :         28"
    "setpartition      :          0"
    "setpacking        :         22"
    "setcovering       :          0"
    "cardinality       :          0"
    "invknapsack       :          0"
    "eqknapsack        :          0"
    "binpacking        :          5"
    "knapsack          :        107"
    )

set(linclasstests
    linclass_bell5
    linclass_blend2
    linclass_dcmulti
    linclass_egout
    linclass_enigma
    linclass_flugpl
    linclass_gt2
    linclass_lseu
    linclass_misc03
    linclass_p0548
    )

foreach(instance ${instances_MIP})
    split_instance(${instance})
    get_filename_component(shortbasename ${basename} NAME_WE)
    LIST(FIND linclasstests linclass_${shortbasename} linclassfound)
    if(NOT linclassfound EQUAL -1 )
        configure_file(interactiveshell/linclass.bat.in interactiveshell/linclass-${basename}.bat)
        add_test(NAME MIP-linclass-${basename}
                COMMAND $<TARGET_FILE:scip> -b interactiveshell/linclass-${basename}.bat
                )
        set_tests_properties(MIP-linclass-${basename}
                            PROPERTIES
                                DEPENDS scip-build
                            )
        foreach( pass_regex ${linclass_${shortbasename}} )
        set_tests_properties(MIP-linclass-${basename}
                            PROPERTIES
                                PASS_REGULAR_EXPRESSION "${pass_regex}"
                            )
        endforeach()

    endif()

endforeach()

#
# add a test for handling of the SIGTERM signal. The test uses the timeout command that
# is only available on Linux, that is available on MAC OS as "gtimeout" after installing
# the 'coreutils' package
#
if (TEST_SIGNAL_HANDLING)
if (UNIX)
    if (APPLE)
        set(timeoutcommand "gtimeout")
    else ()
        set(timeoutcommand "timeout")
    endif (APPLE)
    configure_file(interactiveshell/signal-handling-sigterm.bat.in interactiveshell/signal-handling-sigterm.bat)
    add_test(NAME signal-handling-sigterm
            COMMAND ${timeoutcommand} -sSIGTERM 1 $<TARGET_FILE:scip> -b interactiveshell/signal-handling-sigterm.bat
            )
    set_tests_properties(signal-handling-sigterm
                        PROPERTIES
                            DEPENDS scip-build
                            PASS_REGULAR_EXPRESSION "termination signal received"
                            #
                            # I assume that this test takes longer than 2 seconds
                            #
                            )
endif (UNIX)
endif()<|MERGE_RESOLUTION|>--- conflicted
+++ resolved
@@ -50,10 +50,7 @@
     "separating_aggressive"
     "presolving_aggressive"
     "heuristics_aggressive"
-<<<<<<< HEAD
     "emphasis_numerics"
-=======
->>>>>>> 64c8a5a4
 
     #constraints
     "indicatorlogicorsepa"
@@ -156,8 +153,6 @@
     "usebenders-cutstrengthen"
    )
 
-<<<<<<< HEAD
-=======
 set(settings_BendersLB
     "usebenders"
    )
@@ -166,7 +161,6 @@
     "benders-qp"
    )
 
->>>>>>> 64c8a5a4
 set(settings_Indicator
     "default"
     "indicatorrestart"
@@ -389,7 +383,6 @@
 set(instances_Benders
     "instances/Stochastic/4node1.smps\;480.9"
     "instances/Stochastic/sslp_5_25_50.smps\;-121.6"
-    "instances/Stochastic/sslp_5_25_50_LB.smps\;-121.6"
    )
 
 set(instances_BendersLB
