--- conflicted
+++ resolved
@@ -195,11 +195,7 @@
 PERMUTEBND=$(expr ${PERMUTE} + ${STARTPERM})
 
 SEED=${GLBSEEDSHIFT}
-<<<<<<< HEAD
-while [ ${SEED} -le ${SEEDSBND} ]; do
-=======
 while [ "${SEED}" -le "${SEEDSBND}" ]; do
->>>>>>> 25bdf961
   # get ending given by seed
   if [ "${SEED}" == "0" ]; then
     SEED_ENDING=""
@@ -207,11 +203,7 @@
     SEED_ENDING="-s${SEED}"
   fi
   PERM=${STARTPERM}
-<<<<<<< HEAD
-  while [ ${PERM} -le ${PERMUTEBND} ]; do
-=======
   while [ "${PERM}" -le "${PERMUTEBND}" ]; do
->>>>>>> 25bdf961
     # get ending given by permutation
     if [ "${PERM}" == "0" ]; then
       PERM_ENDING=""
@@ -460,15 +452,9 @@
   COMPAREIDS=""
 
   COUNT_S=${GLBSEEDSHIFT}
-<<<<<<< HEAD
-  while [ ${COUNT_S} -le ${SEEDSBND} ]; do
-    COUNT_P=${STARTPERM}
-    while [ ${COUNT_P} -le ${PERMUTEBND} ]; do
-=======
   while [ "${COUNT_S}" -le "${SEEDSBND}" ]; do
     COUNT_P=${STARTPERM}
     while [ "${COUNT_P}" -le "${PERMUTEBND}" ]; do
->>>>>>> 25bdf961
       RBDB_STRS=$(grep -e "\(${COMPAREHASH}\|${FULLGITHASH}\|${NEWTIMESTAMP}\)" ${RBDB} ${MAINRBDB} | grep -P "p=${COUNT_P} s=${COUNT_S}")
       if [ "${RBDB_STRS}" != "" ]; then
         if [ 2 -le $(echo "${RBDB_STRS}" |wc -l) ]; then
