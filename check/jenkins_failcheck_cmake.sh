--- conflicted
+++ resolved
@@ -274,11 +274,7 @@
     PERF_MAIL=""
     if [ "${PERFORMANCE}" = "performance" ] || [ "${PERFORMANCE}" = "mergerequest" ]; then
       # add tags to uploaded run
-<<<<<<< HEAD
-      export RBCLI_TAG="${GITBRANCH}"
-=======
       export RBCLI_TAG="${GITBRANCH},${PERFORMANCE}"
->>>>>>> 90e2775c
       ./evalcheck_cluster.sh -R ${EVALFILE} > ${OUTPUT}
       NEWRBID=$(cat $OUTPUT | grep "rubberband.zib" |sed -e 's|https://rubberband.zib.de/result/||')
       echo "${NEWTIMESTAMP} ${NEWRBID} p=${PERM} s=${SEED} fullgh=${FULLGITHASH} soplexhash=${SOPLEX_HASH}" >> $RBDB
