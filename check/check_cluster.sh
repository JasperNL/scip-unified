--- conflicted
+++ resolved
@@ -26,17 +26,11 @@
 # To get the result files call "./evalcheck_cluster.sh
 # $OUTPUTDIR/check.$TSTNAME.$BINID.$SETNAME.eval in directory check/
 # This leads to result files
-<<<<<<< HEAD
 #  - $OUTPUTDIR/check.$TSTNAME.$BINID.$SETNAME.out
 #  - $OUTPUTDIR/check.$TSTNAME.$BINID.$SETNAME.res
 #  - $OUTPUTDIR/check.$TSTNAME.$BINID.$SETNAME.err
-=======
-#  - $OUTPUTDIR/check.$TSTNAME.$BINNAME.$SETNAME.out
-#  - $OUTPUTDIR/check.$TSTNAME.$BINNAME.$SETNAME.res
-#  - $OUTPUTDIR/check.$TSTNAME.$BINNAME.$SETNAME.err
 #
 # To get verbose output from Slurm, have SRUN_FLAGS="-v -v" set in your environment.
->>>>>>> 15c8135f
 
 TSTNAME=$1
 BINNAME=$2
@@ -228,9 +222,9 @@
 
                     if test "$CLUSTERNODES" = "all"
 		    then
-				  sbatch --job-name=${JOBNAME} --mem=$HARDMEMLIMIT -p $CLUSTERQUEUE -A $SLURMACCOUNT $NICE --time=${HARDTIMELIMIT} --cpu-freq=highm1 ${EXCLUSIVE} --output=/dev/null run.sh
+			sbatch --job-name=${JOBNAME} --mem=$HARDMEMLIMIT -p $CLUSTERQUEUE -A $SLURMACCOUNT $NICE --time=${HARDTIMELIMIT} --cpu-freq=highm1 ${EXCLUSIVE} --output=/dev/null run.sh
 		    else
-				  sbatch --job-name=${JOBNAME} --mem=$HARDMEMLIMIT -p $CLUSTERQUEUE -A $SLURMACCOUNT $NICE --time=${HARDTIMELIMIT} --cpu-freq=highm1 ${EXCLUSIVE} -w $CLUSTERNODES --output=/dev/null run.sh
+			sbatch --job-name=${JOBNAME} --mem=$HARDMEMLIMIT -p $CLUSTERQUEUE -A $SLURMACCOUNT $NICE --time=${HARDTIMELIMIT} --cpu-freq=highm1 ${EXCLUSIVE} -w $CLUSTERNODES --output=/dev/null run.sh
 		    fi
 		else
 		    # -V to copy all environment variables
