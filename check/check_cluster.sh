--- conflicted
+++ resolved
@@ -194,44 +194,27 @@
 		    export EXECNAME=${DEBUGTOOLCMD}$BINNAME
 		fi
 
-	export SOLVERPATH=$SCIPPATH
-	# this looks wrong but is totally correct
-	export BASENAME=$FILENAME
-	export FILENAME=$INSTANCE
-	export CLIENTTMPDIR
-	export OUTPUTDIR
-	export HARDTIMELIMIT
-	export HARDMEMLIMIT
-	export CHECKERPATH=$SCIPPATH/solchecker
-	export SETFILE
-	export TIMELIMIT
+		# additional environment variables needed by run.sh
+		export SOLVERPATH=$SCIPPATH
+		# this looks wrong but is totally correct
+		export BASENAME=$FILENAME
+		export FILENAME=$INSTANCE
+		export CLIENTTMPDIR
+		export OUTPUTDIR
+		export HARDTIMELIMIT
+		export HARDMEMLIMIT
+		export CHECKERPATH=$SCIPPATH/solchecker
+		export SETFILE
+		export TIMELIMIT
 
                 # check queue type
 		if test  "$QUEUETYPE" = "srun"
 		then
-		# additional environment variables needed by run.sh
-<<<<<<< HEAD
-		    export SOLVERPATH=$SCIPPATH
-                    # this looks wrong but is totally correct
-		    export BASENAME=$FILENAME
-		    export FILENAME=$INSTANCE
-		    export CLIENTTMPDIR
-                    export OUTPUTDIR
-		    export HARDTIMELIMIT
-		    export HARDMEMLIMIT
-		    export CHECKERPATH=$SCIPPATH/solchecker
-		    export SETFILE
-		    export TIMELIMIT
-
 		    if test "$CLUSTERQUEUE" != "moskito"
 		    then
 		       # the space at the end is necessary
 		       export SRUN="srun --cpu_bind=cores ${SRUN_FLAGS} "
 		    fi
-=======
-		    # the space at the end is necessary
-		    export SRUN="srun --cpu_bind=cores ${SRUN_FLAGS} "
->>>>>>> 159bf9a2
 
                     if test "$SLURMACCOUNT" == ""
 	            then
