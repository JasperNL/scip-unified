--- conflicted
+++ resolved
@@ -178,11 +178,7 @@
                 export HARDMEMLIMIT
                 export CHECKERPATH=$SCIPPATH/solchecker
                 export SETFILE
-<<<<<<< HEAD
-                sbatch --job-name=${JOBNAME} --mem=$HARDMEMLIMIT -p $CLUSTERQUEUE -A $ACCOUNT $NICE --time=${HARDTIMELIMIT} ${EXCLUSIVE} --output=/dev/null run.sh
-=======
                 sbatch --job-name=${JOBNAME} --mem=$HARDMEMLIMIT --exclude="optc-01-14" -p $CLUSTERQUEUE -A $ACCOUNT $NICE --time=${HARDTIMELIMIT} ${EXCLUSIVE} --output=/dev/null run.sh
->>>>>>> 84e23ac1
             else
                 # -V to copy all environment variables
                 qsub -l walltime=$HARDTIMELIMIT -l mem=$HARDMEMLIMIT -l nodes=1:ppn=$PPN -N ${JOBNAME} \
