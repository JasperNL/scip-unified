#!/bin/bash -x
#
# This script uploads and checks for fails in a SCIP run.
# Sends an email if errors are detected. Is not meant to be use directly,
# but to be called by jenkins_check_results.sh.
# Note: TESTSET, GITHASH, etc are read from the environment, see
# jenkins_check_results.sh

sleep 5

<<<<<<< HEAD
################################
# AWK scripts for later        #
################################
=======
#################################
# AWK scripts for later         #
#################################
>>>>>>> a0f516a0
read -d '' awkscript_findasserts << 'EOF'
# call: awk "$awkscript_findasserts" $ERRORINSTANCES $ERRFILE (or pipe a string with the error instances into awk if they are not in a file)

# init variables
BEGIN {
    searchAssert=0;
}

# read failed instances into array as keys
# the names in the errorinstances have to be the full names of the instances
# set failed[instname] to 0 when found an assert
NR==FNR && /fail.*abort/ {
    failed[$1]=1; next;
}

# find instances in errorfile
NR!=FNR && /^@01/ {

    # if we were looking for an assertion in currinstname, we are now at the beginning of the error output
    # of another instance. Therefore, we didn't find an assertion and this instance needs human inspection.
    if (searchAssert == 1) { searchAssert=0; }

    # get instancename (copied from check.awk)
    n = split($2, a, "/"); m = split(a[n], b, "."); currinstname = b[1];
    if( b[m] == "gz" || b[m] == "z" || b[m] == "GZ" || b[m] == "Z" ) { m--; }
    for( i = 2; i < m; ++i ) { currinstname = currinstname "." b[i]; }

    instancestr = $2;

    # adjust searchAssert
    if (currinstname in failed) { searchAssert=1; }
}

# find assertions in errorfile
NR!=FNR && searchAssert == 1 && /Assertion.*failed.$/ {
    print "";
    print instancestr
    for(i=2;i<=NF;i++){printf "%s ", $i}; print "";
    failed[currinstname]=0;
    searchAssert=0;
}

# print results
END {
    print "";
    count = 0;
    for( key in failed ) {
        if( failed[key] == 1 ) {
            if( found == 0 ) {
                print "The following fails need human inspection:";
            }
            print key;
            count = count + 1;
        }
    }
    if( count == 0 ) {
        print "No human inspection needed.";
    }
}
EOF

read -d '' awkscript_checkfixedinstances << 'EOF'
# call: awk $AWKARGS "$awkscript_checkfixedinstances" $RESFILE $DATABASE
# prints fixed instances
# afterwards $TMPDATABASE contains all still failing bugs, not new ones!

# read fail instances for this configuration from resfile
NR == FNR && /fail/ {
    failmsg=$13; for(i=14;i<=NF;i++){ failmsg=failmsg"_"$i; }
    errorstring=$1 " " failmsg " " GITBRANCH " " TESTSET " " SETTING " " OPT " " LPS;
    bugs[errorstring]
    next;
}

# read from database
NR != FNR {
    if( $3 == GITBRANCH && $4 == TESTSET && $5 == SETTING && $6 == OPT && $7 == LPS ) {
        if (!( $0 in bugs )) {
            # if current line from database matches our settings and
            # it is not in the set of failed instances from this run it was fixed
            print "Previously failing instance " $1 " with error " $2 " does not fail anymore"
            next;
        }
    }
    # write record into the database for next time
    print $0 >> TMPDATABASE
}
EOF

read -d '' awkscript_readknownbugs << 'EOF'
# call: awk $AWKARGS "$awkscript_readknownbugs" $DATABASE $RESFILE
# append new fails to DATABASE, also print them
# write all still failing bugs into STILLFAILING

# read known bugs from database
NR == FNR {known_bugs[$0]; next}

# find fails in resfile
/fail/ {
    # get the fail error and build string in database format
    failmsg=$13; for(i=14;i<=NF;i++){failmsg=failmsg"_"$i;}
    errorstring=$1 " " failmsg " " GITBRANCH " " TESTSET " " SETTING " " OPT " " LPS;

    if (!( errorstring in known_bugs )) {
        # if error is not known, add it and print it to ERRORINSTANCES for sending mail later
        print errorstring >> DATABASE;
        print $0;
    } else {
        # if error is known, then instance failed before with same settings
        # only report the name and the fail message of the instance
        print $1 " " failmsg >> STILLFAILING;
    }
}
EOF

read -d '' awkscript_scipheader << 'EOF'
# call: awk "$awkscript_scipheader" $OUTFILE
# prints current scipheader from OURFILE

BEGIN{printLines=0;}

/^SCIP version/ {printLines=1;}
printLines > 0 && /^$/ {printLines+=1;}
printLines > 0 {print $0}
{
    if ( printLines == 3 ){
        exit 0;
    }
}
EOF
<<<<<<< HEAD
################################
# End of AWK Scripts           #
################################
=======
#################################
# End of AWK Scripts            #
#################################
>>>>>>> a0f516a0

# get ending given by permutation
if [ "${PERM}" == "0" ]; then
    PERM_ENDING="."
else
    PERM_ENDING="-${PERM}."
end

# we use a name that is unique per test sent to the cluster (a jenkins job
# can have several tests sent to the cluster, that is why the jenkins job
# name (i.e, the directory name) is not enough)
DATABASE="/nfs/OPTI/adm_timo/databases/${PWD##*/}_${TESTSET}_${SETTING}_${LPS}${PERM_ENDING}txt"
TMPDATABASE="$DATABASE.tmp"
STILLFAILING="${DATABASE}_SF.tmp"
RBDB="/nfs/OPTI/adm_timo/databases/rbdb/${PWD##*/}_${TESTSET}_${SETTING}_${LPS}_rb${PERM_ENDING}txt"
OUTPUT="${DATABASE}_output.tmp"
touch ${STILLFAILING}

AWKARGS="-v GITBRANCH=$GITBRANCH -v TESTSET=$TESTSET -v SETTING=$SETTING -v OPT=$OPT -v LPS=$LPS -v DATABASE=$DATABASE -v TMPDATABASE=$TMPDATABASE -v STILLFAILING=$STILLFAILING"
echo $AWKARGS

# the first time, the file might not exists so we create it
# Even more, we have to write something to it, since otherwise
# the awk scripts below won't work (NR and FNR will not be different)
echo "Preparing database."
if ! [[ -s $DATABASE ]]; then  # check that file exists and has size larger that 0
  echo "Instance Fail_reason Branch Testset Setting Opt_mode LPS" > $DATABASE
fi

EMAILFROM="adm_timo <timo-admin@zib.de>"
EMAILTO="adm_timo <timo-admin@zib.de>"

#################
# FIND evalfile #
#################

# SCIP check files are check.TESTSET.SCIPVERSION.otherstuff.SETTING.{out,err,res,meta} (SCIPVERSION is of the form scip-VERSION)
BASEFILE="check/results/check.${TESTSET}.${SCIPVERSION}.*.${SETTING}${PERM_ENDING}"
EVALFILE=`ls ${BASEFILE}*eval`
# if no evalfile was found --> check if this is fscip output
if [ "${EVALFILE}" == "" ]; then
    echo "Ignore previous ls error; looking again for eval file"
    BASEFILE="check/results/check.${TESTSET}.fscip.*.${SETTING}" # we do not use permutations with fiber scip
    EVALFILE=`ls ${BASEFILE}*eval`
fi

# if still no evalfile was found --> send an email informing that something is wrong and exit
if [ "${EVALFILE}" == "" ]; then
    echo "Couldn't find eval file, sending email"
    SUBJECT="ERROR [BRANCH: $GITBRANCH] [TESTSET: $TESTSET] [SETTING=$SETTING] [OPT=$OPT] [LPS=$LPS] [GITHASH: $GITHASH]"
<<<<<<< HEAD
    echo -e "Aborting because the .eval file cannot be found.\nTried check/results/check.${TESTSET}.${SCIPVERSION}.*.${SETTING}${PERM_ENDING}*" | mailx -s "$SUBJECT" -r "$EMAILFROM" $EMAILTO
=======
    echo -e "Aborting because the .eval file cannot be found.\nTried:\n${BASEFILE}, check/results/check.${TESTSET}.${SCIPVERSION}.*.${SETTING}.\nJoin me at `pwd`.\n" | mailx -s "$SUBJECT" -r "$EMAILFROM" $EMAILTO
>>>>>>> a0f516a0
    exit 1
fi

# if more than one evalfile was found --> something is wrong, send an email
if [ `wc -w <<< ${EVALFILE}` -gt 1 ]; then
    echo "More than one eval file found; sending email"
    SUBJECT="ERROR [BRANCH: $GITBRANCH] [TESTSET: $TESTSET] [SETTING=$SETTING] [OPT=$OPT] [LPS=$LPS] [GITHASH: $GITHASH]"
    echo -e "Aborting because there were more than one .eval files found:\n${EVALFILE}\n\nAfter fixing this run\ncd `pwd`\nPERFORMANCE=$PERFORMANCE SCIPVERSION=$SCIPVERSION SETTING=$SETTING LPS=$LPS GITHASH=$GITHASH OPT=$OPT TESTSET=$TESTSET GITBRANCH=$GITBRANCH ./check/jenkins_failcheck.sh\n" | mailx -s "$SUBJECT" -r "$EMAILFROM" $EMAILTO
    exit 1
fi

############################################
# Process evalfile and upload to ruberband #
############################################

# evaluate the run and upload it to rubberband
echo "Evaluating the run and uploading it to rubberband."
cd check/
PERF_MAIL=""
if [ "${PERFORMANCE}" == "performance" ]; then
  ./evalcheck_cluster.sh -R ../${EVALFILE} > ${OUTPUT}
  NEWRBID=`cat $OUTPUT | grep "rubberband.zib" |sed -e 's|https://rubberband.zib.de/result/||'`
  OLDRBID=`tail $RBDB -n 1`
  PERF_MAIL=`echo "The results of the weekly performance runs are ready. Take a look at https://rubberband.zib.de/result/${NEWRBID}?compare=${OLDRBID}"`
  echo $NEWRBID >> $RBDB
else
  ./evalcheck_cluster.sh -r "-v useshortnames=0" ../${EVALFILE} > ${OUTPUT}
fi
cat ${OUTPUT}
rm ${OUTPUT}
cd ..

# Store paths of err out res and set file
ERRFILE=`pwd`/`ls $BASEFILE*err`
OUTFILE=`pwd`/`ls $BASEFILE*out`
RESFILE=`pwd`/`ls $BASEFILE*res`
SETFILE=`pwd`/`ls $BASEFILE*set`

# check for fixed instances
echo "Checking for fixed instances."
RESOLVEDINSTANCES=`awk $AWKARGS "$awkscript_checkfixedinstances" $RESFILE $DATABASE`
mv $TMPDATABASE $DATABASE


###################
# Check for fails #
###################

# if there are fails; process them and send email when there are new ones
NFAILS=`grep -c fail $RESFILE`
if [ $NFAILS -gt 0 ]; then
  echo "Detected ${NFAILS} fails."
  ## read all known bugs
  ERRORINSTANCES=`awk $AWKARGS "$awkscript_readknownbugs" $DATABASE $RESFILE`
  STILLFAILINGDB=`cat ${STILLFAILING}`

  # check if there are new fails!
  if [ -n "$ERRORINSTANCES" ]; then
      ###################
      ## Process fails ##
      ###################

      # get SCIP's header
      SCIP_HEADER=`awk "$awkscript_scipheader" $OUTFILE`

      if [ "${PERFORMANCE}" != "performance" ]; then
          # Get assertions and instance where they were generated
          ERRORS_INFO=`echo "${ERRORINSTANCES}" | awk "$awkscript_findasserts" - ${ERRFILE}`
      fi

      ###############
      # ERROR EMAIL #
      ###############
      echo "Found new errors, sending emails."
      SUBJECT="FAIL [BRANCH: $GITBRANCH] [TESTSET: $TESTSET] [SETTING=$SETTING] [OPT=$OPT] [LPS=$LPS] [GITHASH: $GITHASH]"
      echo -e "There are newly failed instances.
The instances run with the following SCIP version and setting file:

\`\`\`
BRANCH: $GITBRANCH

SCIP HEADER:
${SCIP_HEADER}

SETTINGS FILE:
${SETFILE}
\`\`\`

Here is a list of the instances and the assertion that fails (fails with _fail (abort)_), if any:
${ERRORS_INFO}

Here is the complete list of new fails:
${ERRORINSTANCES}

The following instances are still failing:
${STILLFAILINGDB}

Finally, the err, out and res file can be found here:
$ERRFILE
$OUTFILE
$RESFILE

Please note that they might be deleted soon" | mailx -s "$SUBJECT" -r "$EMAILFROM" $EMAILTO
  else
      echo "No new errors, sending no emails."
  fi
else
  echo "No fails detected."
fi

# send email if there are fixed instances
if [ -n "$RESOLVEDINSTANCES" ]; then
   #########################
   # RESOLVED ERRORS EMAIL #
   #########################
   SUBJECT="FIX [BRANCH: $GITBRANCH] [TESTSET: $TESTSET] [SETTING=$SETTING] [OPT=$OPT] [LPS=$LPS] [GITHASH: $GITHASH]"
   echo -e "Congratulations, see bottom for fixed instances!

The following instances are still failing:
${STILLFAILINGDB}

The err, out and res file can be found here:
$ERRFILE
$OUTFILE
$RESFILE

The following errors have been fixed:
${RESOLVEDINSTANCES}" | mailx -s "$SUBJECT" -r "$EMAILFROM" $EMAILTO
fi
rm ${STILLFAILING}

if [ "${PERFORMANCE}" == "performance" ]; then
   SUBJECT="WEEKLYPERF [BRANCH: $GITBRANCH] [TESTSET: $TESTSET] [SETTING=$SETTING] [OPT=$OPT] [LPS=$LPS] [GITHASH: $GITHASH]"
   echo -e "${PERF_MAIL}" | mailx -s "$SUBJECT" -r "$EMAILFROM" $EMAILTO
fi<|MERGE_RESOLUTION|>--- conflicted
+++ resolved
@@ -8,15 +8,9 @@
 
 sleep 5
 
-<<<<<<< HEAD
-################################
-# AWK scripts for later        #
-################################
-=======
 #################################
 # AWK scripts for later         #
 #################################
->>>>>>> a0f516a0
 read -d '' awkscript_findasserts << 'EOF'
 # call: awk "$awkscript_findasserts" $ERRORINSTANCES $ERRFILE (or pipe a string with the error instances into awk if they are not in a file)
 
@@ -147,15 +141,9 @@
     }
 }
 EOF
-<<<<<<< HEAD
-################################
-# End of AWK Scripts           #
-################################
-=======
 #################################
 # End of AWK Scripts            #
 #################################
->>>>>>> a0f516a0
 
 # get ending given by permutation
 if [ "${PERM}" == "0" ]; then
@@ -206,11 +194,7 @@
 if [ "${EVALFILE}" == "" ]; then
     echo "Couldn't find eval file, sending email"
     SUBJECT="ERROR [BRANCH: $GITBRANCH] [TESTSET: $TESTSET] [SETTING=$SETTING] [OPT=$OPT] [LPS=$LPS] [GITHASH: $GITHASH]"
-<<<<<<< HEAD
-    echo -e "Aborting because the .eval file cannot be found.\nTried check/results/check.${TESTSET}.${SCIPVERSION}.*.${SETTING}${PERM_ENDING}*" | mailx -s "$SUBJECT" -r "$EMAILFROM" $EMAILTO
-=======
-    echo -e "Aborting because the .eval file cannot be found.\nTried:\n${BASEFILE}, check/results/check.${TESTSET}.${SCIPVERSION}.*.${SETTING}.\nJoin me at `pwd`.\n" | mailx -s "$SUBJECT" -r "$EMAILFROM" $EMAILTO
->>>>>>> a0f516a0
+    echo -e "Aborting because the .eval file cannot be found.\nTried:\n${BASEFILE}, check/results/check.${TESTSET}.${SCIPVERSION}.*.${SETTING}${PERM_ENDING}.\nJoin me at `pwd`.\n" | mailx -s "$SUBJECT" -r "$EMAILFROM" $EMAILTO
     exit 1
 fi
 
