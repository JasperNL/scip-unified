#!/usr/bin/env bash
#* * * * * * * * * * * * * * * * * * * * * * * * * * * * * * * * * * * * * * *
#*                                                                           *
#*                  This file is part of the program and library             *
#*         SCIP --- Solving Constraint Integer Programs                      *
#*                                                                           *
#*    Copyright (C) 2002-2021 Konrad-Zuse-Zentrum                            *
#*                            fuer Informationstechnik Berlin                *
#*                                                                           *
#*  SCIP is distributed under the terms of the ZIB Academic License.         *
#*                                                                           *
#*  You should have received a copy of the ZIB Academic License              *
#*  along with SCIP; see the file COPYING. If not email to scip@zib.de.      *
#*                                                                           *
#* * * * * * * * * * * * * * * * * * * * * * * * * * * * * * * * * * * * * * *

# Start a local scip testrun.
#
# To be invoked by Makefile 'make test'.

TSTNAME="${1}"
BINNAME="${2}" #EXECUTABLE from makefile
SETNAMES="${3}"
BINID="${4}"
OUTPUTDIR="${5}"
TIMELIMIT="${6}"
NODELIMIT="${7}"
MEMLIMIT="${8}"
THREADS="${9}"
FEASTOL="${10}"
DISPFREQ="${11}"
CONTINUE="${12}"
LOCK="${13}"
VERSION="${14}"
LPS="${15}"
DEBUGTOOL="${16}"
CLIENTTMPDIR="${17}"
REOPT="${18}"
OPTCOMMAND="${19}"
SETCUTOFF="${20}"
MAXJOBS="${21}"
VISUALIZE="${22}"
PERMUTE="${23}"
SEEDS="${24}"
GLBSEEDSHIFT="${25}"
STARTPERM="${26}"

# check if all variables defined (by checking the last one)
if test -z "${STARTPERM}"
then
    echo Skipping test since not all variables are defined
    echo "TSTNAME       = ${TSTNAME}"
    echo "BINNAME       = ${BINNAME}"
    echo "SETNAMES      = ${SETNAMES}"
    echo "BINID         = ${BINID}"
    echo "OUTPUTDIR     = ${OUTPUTDIR}"
    echo "TIMELIMIT     = ${TIMELIMIT}"
    echo "NODELIMIT     = ${NODELIMIT}"
    echo "MEMLIMIT      = ${MEMLIMIT}"
    echo "THREADS       = ${THREADS}"
    echo "FEASTOL       = ${FEASTOL}"
    echo "DISPFREQ      = ${DISPFREQ}"
    echo "CONTINUE      = ${CONTINUE}"
    echo "LOCK          = ${LOCK}"
    echo "VERSION       = ${VERSION}"
    echo "LPS           = ${LPS}"
    echo "DEBUGTOOL     = ${DEBUGTOOL}"
    echo "CLIENTTMPDIR  = ${CLIENTTMPDIR}"
    echo "REOPT         = ${REOPT}"
    echo "PERMUTE       = ${PERMUTE}"
    echo "OPTCOMMAND    = ${OPTCOMMAND}"
    echo "SETCUTOFF     = ${SETCUTOFF}"
    echo "MAXJOBS       = ${MAXJOBS}"
    echo "VISUALIZE     = ${VISUALIZE}"
    echo "PERMUTE       = ${PERMUTE}"
    echo "SEEDS         = ${SEEDS}"
    echo "GLBSEEDSHIFT  = ${GLBSEEDSHIFT}"
    echo "STARTPERM     = ${STARTPERM}"
    exit 1;
fi

# call routines for creating the result directory, checking for existence
# of passed settings, etc
# defines the following environment variables: SCIPPATH, SETTINGSLIST, SOLUFILE, HARDMEMLIMIT, DEBUGTOOLCMD, INSTANCELIST,
#                                              TIMELIMLIST, HARDTIMELIMLIST
TIMEFORMAT="sec"
MEMFORMAT="kB"
. ./configuration_set.sh "${BINNAME}" "${TSTNAME}" "${SETNAMES}" "${TIMELIMIT}" "${TIMEFORMAT}" "${MEMLIMIT}" "${MEMFORMAT}" "${DEBUGTOOL}" "${SETCUTOFF}"

if test -e "${SCIPPATH}/../${BINNAME}"
then
    EXECNAME="${SCIPPATH}/../${BINNAME}"

    # check if we can set hard memory limit (address, leak, or thread sanitzer don't like ulimit -v)
    if [ $(uname) == Linux ] && (ldd "${EXECNAME}" | grep -q lib[alt]san); then
        # skip hard mem limit if using AddressSanitizer (libasan), LeakSanitizer (liblsan), or ThreadSanitizer (libtsan)
        HARDMEMLIMIT="none"
    elif [ $(uname) == Linux ] && (nm "${EXECNAME}" | grep -q __[alt]san); then
        # skip hard mem limit if using AddressSanitizer, LeakSanitizer, or ThreadSanitizer linked statitically (__[alt]san symbols)
        HARDMEMLIMIT="none"
    else
        ULIMITMEM="ulimit -v ${HARDMEMLIMIT} k;"
    fi
else
    EXECNAME="${BINNAME}"
    ULIMITMEM="ulimit -v ${HARDMEMLIMIT} k;"
fi

EXECNAME="${DEBUGTOOLCMD}${EXECNAME}"

INIT="true"
COUNT=0
for idx in "${!INSTANCELIST[@]}"
do
    # retrieve instance and timelimits from arrays set in the configuration_set.sh script
    INSTANCE=${INSTANCELIST[${idx}]}
    TIMELIMIT=${TIMELIMLIST[${idx}]}
    HARDTIMELIMIT=${HARDTIMELIMLIST[${idx}]}

    COUNT=$((COUNT + 1))

    # run different random seeds
    for ((s = 0; ${s} <= ${SEEDS}; s++))
    do

<<<<<<< HEAD
	# permute transformed problem
	for ((p = 0; $p <= $PERMUTE; p++))
	do

	    # loop over settings
	    for SETNAME in ${SETTINGSLIST[@]}
	    do
		# waiting while the number of jobs has reached the maximum
		if [ $MAXJOBS -ne 1 ]
		then
			while [ `jobs -r|wc -l` -ge $MAXJOBS ]
			do
			    sleep 10
			    echo "Waiting for jobs to finish."
			done
		fi

	    # infer the names of all involved files from the arguments
		QUEUE=`hostname`


		# infer the names of all involved files from the arguments
		# defines the following environment variables: OUTFILE, ERRFILE, EVALFILE, CHECKSETFILE, OBJECTIVEVAL, SHORTPROBNAME,
		#                                              FILENAME, SKIPINSTANCE, BASENAME, TMPFILE, SETFILE

		. ./configuration_logfiles.sh $INIT $COUNT $INSTANCE $BINID $PERMUTE $SEEDS $SETNAME $TSTNAME $CONTINUE $QUEUE $p $s \
		  $THREADS $GLBSEEDSHIFT $STARTPERM

		if test "$INSTANCE" = "DONE"
		then
		    wait
		    #echo $EVALFILE
		    ./evalcheck_cluster.sh $EVALFILE
		    continue
		fi

		if test "$SKIPINSTANCE" = "true"
		then
		    continue
		fi

		# find out the solver that should be used
		SOLVER=`stripversion $BINNAME`

		CONFFILE="configuration_tmpfile_setup_${SOLVER}.sh"

		# we don't have separate configuration files for most examples and applications, use SCIP configuration file instead
		if ! test -f "$CONFFILE"
		then
		    CONFFILE="configuration_tmpfile_setup_scip.sh"
		fi

		# call tmp file configuration for SCIP
		# this may modify the EXECNAME environment variable
		. ./$CONFFILE $INSTANCE $SCIPPATH $TMPFILE $SETNAME $SETFILE $THREADS $SETCUTOFF \
		  $FEASTOL $TIMELIMIT $MEMLIMIT $NODELIMIT $LPS $DISPFREQ  $REOPT $OPTCOMMAND \
		  $CLIENTTMPDIR $FILENAME $VISUALIZE $SOLUFILE

		# additional environment variables needed by run.sh
		export SOLVERPATH=$SCIPPATH
		export BASENAME=$FILENAME
		export FILENAME=$INSTANCE
		export SOLNAME=$SOLCHECKFILE
		export TIMELIMIT
		export CLIENTTMPDIR
		export OUTPUTDIR
		export EXECNAME
		export CHECKERPATH=$SCIPPATH/solchecker

		WRITESETTINGS="false"
		if test "$INIT" = "true"
		then
			if test "$SOLVER" = "scip"
			then
				WRITESETTINGS="true"
			fi
		fi
		if test "$WRITESETTINGS" = "true"
		then
			echo -e "#!/usr/bin/env bash \n $EXECNAME -s $SETTINGS -c 'set save $CHECKSETFILE quit'" > write-settings.sh
		fi

		if test "$WRITESETTINGS" = "true"
		then
			if [ $MAXJOBS -eq 1 ]
			then
				bash write-settings.sh
			else
				bash write-settings.sh &
			fi
		fi

		echo Solving instance $INSTANCE with settings $SETNAME, hard time $HARDTIMELIMIT, hard mem $HARDMEMLIMIT
		if [ $MAXJOBS -eq 1 ]
		then
		    bash -c "ulimit -t $HARDTIMELIMIT s; $ULIMITMEM ulimit -f 200000; ./run.sh"
		else
		    bash -c "ulimit -t $HARDTIMELIMIT s; $ULIMITMEM ulimit -f 200000; ./run.sh" &
		fi
		if test "$WRITESETTINGS" = "true"
		then
			rm write-settings.sh
		fi
	    done # end for SETNAME
	done # end for PERMUTE
=======
        # permute transformed problem
        for ((p = 0; ${p} <= ${PERMUTE}; p++))
        do

            # loop over settings
            for SETNAME in "${SETTINGSLIST[@]}"
            do
                # waiting while the number of jobs has reached the maximum
                if [ "${MAXJOBS}" -ne 1 ]
                then
                    while [ $(jobs -r | wc -l) -ge "${MAXJOBS}" ]
                    do
                        sleep 10
                        echo "Waiting for jobs to finish."
                    done
                fi

                # infer the names of all involved files from the arguments
                QUEUE=$(hostname)

                # infer the names of all involved files from the arguments
                # defines the following environment variables: OUTFILE, ERRFILE, EVALFILE, OBJECTIVEVAL, SHORTPROBNAME,
                #                                              FILENAME, SKIPINSTANCE, BASENAME, TMPFILE, SETFILE

                . ./configuration_logfiles.sh "${INIT}" "${COUNT}" "${INSTANCE}" "${BINID}" "${PERMUTE}" "${SEEDS}" "${SETNAME}" \
                    "${TSTNAME}" "${CONTINUE}" "${QUEUE}" "${p}" "${s}" "${THREADS}" "${GLBSEEDSHIFT}" "${STARTPERM}"

                if test "${INSTANCE}" = "DONE"
                then
                    wait
                    ./evalcheck_cluster.sh "${EVALFILE}"
                    continue
                fi

                if test "${SKIPINSTANCE}" = "true"
                then
                    continue
                fi

                # find out the solver that should be used
                SOLVER=$(stripversion "${BINNAME}")

                CONFFILE="configuration_tmpfile_setup_${SOLVER}.sh"

                # we don't have separate configuration files for most examples and applications, use SCIP configuration file instead
                if ! test -f "${CONFFILE}"
                then
                    CONFFILE="configuration_tmpfile_setup_scip.sh"
                fi

                # call tmp file configuration for SCIP
                # this may modify the EXECNAME environment variable
                . "./${CONFFILE}" "${INSTANCE}" "${SCIPPATH}" "${TMPFILE}" "${SETNAME}" "${SETFILE}" "${THREADS}" "${SETCUTOFF}" \
                    "${FEASTOL}" "${TIMELIMIT}" "${MEMLIMIT}" "${NODELIMIT}" "${LPS}" "${DISPFREQ}"  "${REOPT}" "${OPTCOMMAND}" \
                    "${CLIENTTMPDIR}" "${FILENAME}" "${VISUALIZE}" "${SOLUFILE}"

                # additional environment variables needed by run.sh
                export SOLVERPATH="${SCIPPATH}"
                export BASENAME="${FILENAME}"
                export FILENAME="${INSTANCE}"
                export SOLNAME="${SOLCHECKFILE}"
                export TIMELIMIT
                export CLIENTTMPDIR
                export OUTPUTDIR
                export EXECNAME
                export CHECKERPATH="${SCIPPATH}/solchecker"

                echo "Solving instance ${INSTANCE} with settings ${SETNAME}, hard time ${HARDTIMELIMIT}, hard mem ${HARDMEMLIMIT}"
                if [ "${MAXJOBS}" -eq 1 ]
                then
                    bash -c "ulimit -t ${HARDTIMELIMIT} s; ${ULIMITMEM} ulimit -f 200000; ./run.sh"
                else
                    bash -c "ulimit -t ${HARDTIMELIMIT} s; ${ULIMITMEM} ulimit -f 200000; ./run.sh" &
                fi
                #./run.sh
            done # end for SETNAME
        done # end for PERMUTE
>>>>>>> b914e48d
    done # end for SEEDS

    # after the first termination of the set loop, no file needs to be initialized anymore
    INIT="false"
done # end for TSTNAME<|MERGE_RESOLUTION|>--- conflicted
+++ resolved
@@ -123,113 +123,6 @@
     for ((s = 0; ${s} <= ${SEEDS}; s++))
     do
 
-<<<<<<< HEAD
-	# permute transformed problem
-	for ((p = 0; $p <= $PERMUTE; p++))
-	do
-
-	    # loop over settings
-	    for SETNAME in ${SETTINGSLIST[@]}
-	    do
-		# waiting while the number of jobs has reached the maximum
-		if [ $MAXJOBS -ne 1 ]
-		then
-			while [ `jobs -r|wc -l` -ge $MAXJOBS ]
-			do
-			    sleep 10
-			    echo "Waiting for jobs to finish."
-			done
-		fi
-
-	    # infer the names of all involved files from the arguments
-		QUEUE=`hostname`
-
-
-		# infer the names of all involved files from the arguments
-		# defines the following environment variables: OUTFILE, ERRFILE, EVALFILE, CHECKSETFILE, OBJECTIVEVAL, SHORTPROBNAME,
-		#                                              FILENAME, SKIPINSTANCE, BASENAME, TMPFILE, SETFILE
-
-		. ./configuration_logfiles.sh $INIT $COUNT $INSTANCE $BINID $PERMUTE $SEEDS $SETNAME $TSTNAME $CONTINUE $QUEUE $p $s \
-		  $THREADS $GLBSEEDSHIFT $STARTPERM
-
-		if test "$INSTANCE" = "DONE"
-		then
-		    wait
-		    #echo $EVALFILE
-		    ./evalcheck_cluster.sh $EVALFILE
-		    continue
-		fi
-
-		if test "$SKIPINSTANCE" = "true"
-		then
-		    continue
-		fi
-
-		# find out the solver that should be used
-		SOLVER=`stripversion $BINNAME`
-
-		CONFFILE="configuration_tmpfile_setup_${SOLVER}.sh"
-
-		# we don't have separate configuration files for most examples and applications, use SCIP configuration file instead
-		if ! test -f "$CONFFILE"
-		then
-		    CONFFILE="configuration_tmpfile_setup_scip.sh"
-		fi
-
-		# call tmp file configuration for SCIP
-		# this may modify the EXECNAME environment variable
-		. ./$CONFFILE $INSTANCE $SCIPPATH $TMPFILE $SETNAME $SETFILE $THREADS $SETCUTOFF \
-		  $FEASTOL $TIMELIMIT $MEMLIMIT $NODELIMIT $LPS $DISPFREQ  $REOPT $OPTCOMMAND \
-		  $CLIENTTMPDIR $FILENAME $VISUALIZE $SOLUFILE
-
-		# additional environment variables needed by run.sh
-		export SOLVERPATH=$SCIPPATH
-		export BASENAME=$FILENAME
-		export FILENAME=$INSTANCE
-		export SOLNAME=$SOLCHECKFILE
-		export TIMELIMIT
-		export CLIENTTMPDIR
-		export OUTPUTDIR
-		export EXECNAME
-		export CHECKERPATH=$SCIPPATH/solchecker
-
-		WRITESETTINGS="false"
-		if test "$INIT" = "true"
-		then
-			if test "$SOLVER" = "scip"
-			then
-				WRITESETTINGS="true"
-			fi
-		fi
-		if test "$WRITESETTINGS" = "true"
-		then
-			echo -e "#!/usr/bin/env bash \n $EXECNAME -s $SETTINGS -c 'set save $CHECKSETFILE quit'" > write-settings.sh
-		fi
-
-		if test "$WRITESETTINGS" = "true"
-		then
-			if [ $MAXJOBS -eq 1 ]
-			then
-				bash write-settings.sh
-			else
-				bash write-settings.sh &
-			fi
-		fi
-
-		echo Solving instance $INSTANCE with settings $SETNAME, hard time $HARDTIMELIMIT, hard mem $HARDMEMLIMIT
-		if [ $MAXJOBS -eq 1 ]
-		then
-		    bash -c "ulimit -t $HARDTIMELIMIT s; $ULIMITMEM ulimit -f 200000; ./run.sh"
-		else
-		    bash -c "ulimit -t $HARDTIMELIMIT s; $ULIMITMEM ulimit -f 200000; ./run.sh" &
-		fi
-		if test "$WRITESETTINGS" = "true"
-		then
-			rm write-settings.sh
-		fi
-	    done # end for SETNAME
-	done # end for PERMUTE
-=======
         # permute transformed problem
         for ((p = 0; ${p} <= ${PERMUTE}; p++))
         do
@@ -297,6 +190,29 @@
                 export EXECNAME
                 export CHECKERPATH="${SCIPPATH}/solchecker"
 
+                WRITESETTINGS="false"
+                if test "$INIT" = "true"
+                then
+                    if test "$SOLVER" = "scip"
+                    then
+                        WRITESETTINGS="true"
+                    fi
+                fi
+                if test "$WRITESETTINGS" = "true"
+                then
+                    echo -e "#!/usr/bin/env bash \n $EXECNAME -s $SETTINGS -c 'set save $CHECKSETFILE quit'" > write-settings.sh
+                fi
+
+                if test "$WRITESETTINGS" = "true"
+                then
+                    if [ $MAXJOBS -eq 1 ]
+                    then
+                        bash write-settings.sh
+                    else
+                        bash write-settings.sh &
+                    fi
+                fi
+
                 echo "Solving instance ${INSTANCE} with settings ${SETNAME}, hard time ${HARDTIMELIMIT}, hard mem ${HARDMEMLIMIT}"
                 if [ "${MAXJOBS}" -eq 1 ]
                 then
@@ -304,10 +220,14 @@
                 else
                     bash -c "ulimit -t ${HARDTIMELIMIT} s; ${ULIMITMEM} ulimit -f 200000; ./run.sh" &
                 fi
-                #./run.sh
+
+                if test "$WRITESETTINGS" = "true"
+                then
+                    rm write-settings.sh
+                fi
+
             done # end for SETNAME
         done # end for PERMUTE
->>>>>>> b914e48d
     done # end for SEEDS
 
     # after the first termination of the set loop, no file needs to be initialized anymore
