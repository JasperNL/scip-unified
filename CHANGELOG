--- conflicted
+++ resolved
@@ -27,12 +27,9 @@
 - In-tree restarts due to tree size estimation have been made compatible with orbital fixing.
 - improved upgrade of orbisacks to packing/partitioning orbitopes
 - Improved running time of symresack cover separation.
-<<<<<<< HEAD
+- Improved propagation algorithm for orbisack and symresack.
 - Merge strongcg into the gomory separator to avoid computing the same base equality twice. The files
   sepa_strongcg.{h|c} have been removed.
-=======
-- Improved propagation algorithm for orbisack and symresack.
->>>>>>> 26fbed97
 
 Examples and applications
 -------------------------
