--- conflicted
+++ resolved
@@ -129,16 +129,14 @@
 - Benders' decomposition can be applied using decomposition supplied in the DEC format. To apply Benders' decomposition
   the parameters decomposition/benderslabels and decomposition/applybenders must be set to TRUE.
 
-<<<<<<< HEAD
 - new event handler event_estim.c/h that approximates search tree completion and estimates tree size
   to (optionally) trigger restarts; many approximations of search tree completion and estimation, including WBE, SSG, and tree profile method
 - new display column that reports approx. search tree completion during the search, and an overview in the statistics table
-=======
+
 - Orbital Fixing uses a list of variables that have been fixed globally since the computation of symmetries to filter
   symmetries. Previously, some plugins were disabled, which is not necessary anymore.
 
 
->>>>>>> 29a8e0de
 
 Performance improvements
 ------------------------
