@page RN70 Release notes for SCIP 7.0

@section RN000 SCIP 7.0.2
*************************

Features
--------

Performance improvements
------------------------

Examples and applications
-------------------------

Interface changes
-----------------

### New and changed callbacks

### Deleted and changed API methods

### New API functions

- new function SCIPcolGetVarProbindex() for accessing the probindex of a variable corresponding to a column

### Command line interface

### Interfaces to external software

### Changed parameters

### New parameters

### Data structures

Deleted files
-------------

Unit tests
----------

Testing
-------

Build system
------------

### Cmake

### Makefile

Fixed bugs
----------

- Fixed overflow in inference information of cumulative constraint handler
- Fixed problem with propfreq == 0 in cons_linear.c
<<<<<<< HEAD
- Fixed aggregation heuristic to not use local rows when that is requested
=======
- Fixed problem with incompatibility of symmetry handling in Benders decomposition
>>>>>>> 5f986845

Miscellaneous
-------------

Known bugs
----------

@section RN701 SCIP 7.0.1
*************************

Build system
------------

### Cmake

- Fixed cmake module for Ipopt to support Ipopt 3.13
- Added cmake variable BLISS_LIBRARY_DIR to pass a bliss library
- Added warning to require minimal GCC version 4.8
- Renamed FindCriterion cmake findmodule to FindCRITERION

### Makefile

- Updated make/make.project for macOS
- Add SANITZERFLAGS (only OPT=dbg) to LDFLAGS also if SHARED=true (and rename SANITZERFLAGS to SANITIZERFLAGS)
- Fixed GCC version check in make/make.linux.gnu.dbg

Fixed bugs
----------

- Fixed handling of constant term in quadratic objective of pip-reader
- Fixed incorrect value string for parameter estimation/completiontype
- Fixed initialization of first LP which led to wrong output about LPs not resolved correctly
- Fixed bug in SCIPcutpoolClear() function not clearing internal datastructures properly
- Fixed inability to set a value in a solution if it was within epsilon to the current value
- Fixed problems for linking optimized code with debug library of SCIP (and vice versa) by moving debug-only members
  to end of SCIP structs

Miscellaneous
-------------

- Variables that are marked as relaxation-only are no longer checked against debug solutions if
  they are captured by the transformed problem only.

@section RN700 SCIP 7.0.0
*************************

Features
--------

- Using the parameter "propagating/symmetry/recomputerestart" one can now decide to recompute symmetries after a
  restart or not. Previously one could just turn off symmetry computation after a restart. If orbital fixing
  has found a reduction before the restart occured, symmetries have to be updated to ensure correctness.
  To this end, the user can decide via "propagating/symmetry/disableofrestart" whether orbital fixing is disabled or
   whether symmetries are recomputed.

- extended relaxators statistics in solve statistics about information on number of cutoffs, improved bounds, etc.

- extends SMPS file reader for the stochastic information, the sto files, to read a lower bound for the discrete
  scenarios. The lower bound is used when creating the auxiliary variables for Benders' decomposition.

- extended Benders framework to solve NLPs and generate optimality and feasibility cuts from their solution
  when the subproblem is convex nonlinear.

- extended Benders framework to create copies of Benders decompositions that can be used in a multithreading environment

- additional functionality has been added to enable the transfer of Benders' decomposition cuts between different SCIP
  instances, e.g., when used in UG

- LP rows (SCIP_ROW) can now store pointer to a constraint from which the row originates

- Trust region, a new LNS heuristic, has been added to SCIP as both a standalone primal heuristic heur_trustregion.c
  and as a neighborhood inside of Adaptive Large Neighborhood Search (heur_alns.c). This heuristic is designed to improve the
  heuristic performance of the Benders' decomposition algorithm. It builds upon the successful trust region approaches
  applied to Benders' decomposition.

- Modularity of symmetry handling has been increased. It is now possible to use orbitopes (i.e., polyhedral symmetry
  handling techniques) and orbital fixing on the same instance.

- cut strengthening enabled within the Benders' decomposition framework. This uses a mix of the Improved Magnanti-Wong
  method and Kelly's method. The cut strengthening is enabled by setting the paramemter
  "benders/<bendersname>/cutstrengthenenabled" to TRUE. The parameters "cutstrengthenmult", "noimprovelimit" and
  "corepointperturb" control the behavior of the cut strengthening method. Additionally, the parameter
  "cutstrengthenintpoint" allows the user to specify the solution that is used to initialize the core point. The options
  are the first LP solution, the first integer feasible solution, a relative interior point, a solution vector of all
  ones and a solution vector of all zeros. Also, the core point can be reinitialized after each update to the incumbent
  solution.

- added option to adjust weights of different scores in relpscost (hybrid) branching rule based on degeneracy information
  and skip strong branching for very high degeneracy rates

- added new SCIP_DECOMP* object to store user decompositions. The user can specify one or several decompositions by assigning variable
  and/or constraint labels either through the API or by reading a file in DEC format (which is one of the formats that GCG writes).
  This format specifies constraint labels, variable labels are inferred from that. The decomposition is transformed after presolving.
- statistics regarding the number of blocks, the largest and smallest blocks, the border, and the constraint graph are printed for the original decomposition,
  and for each decomposition after presolving.
- the decomposition can be used as initial decomposition for the Benders functionality of SCIP.
- new subsection "How to provide a problem decomposition" in the SCIP documentation

- GINS heuristic can make use of a user-provided decomposition labels in two ways:
 1. by selecting a block of variables that maximizes the potential, and randomly selecting a start variable for the neighborhood and/or
 2. by selecting an interval of consecutive blocks as neighborhood, until fixing rate is reached. In this case, no variable is randomly selected.

- extend potential parameter of GINS to allow computation based on local LP solution, as well

- new primal heuristic Adaptive Diving, which registers all publicly available dive sets from other diving heuristics.
  At each call, it selects one of the available dive sets based on the user's score type choice (heuristics/adaptivediving/scoretype).
  During the solution process, the heuristics learns online which divesets reach the best score, and executes them more frequently.
  The statistic output for Diving heuristics has been extended to incorporate the statistics of each dive set within Adaptive diving.

- Added new penalty alternating direction method (PADM) primal heuristic that splits the problem into several sub-SCIPs
  according to a user-provided decomposition. The sub-SCIPs are solved on an alternating basis until a feasible solution of
  the original problem is found.

- Symmetry handling constraints (cons_orbisack, cons_orbitope, cons_symresack) now have an additional parameter to encode
  whether they are model constraints, i.e., define the problem, or whether they are only present to handle symmetries.

- The symmetry code has been completely restructured. The presolvers presol_symbreak and presol_symmetry as well as the propagator
  prop_orbitalfixing have been merged into the single propagator prop_symmetry to avoid storing the same information
  multiple times. This propagator is now responsible for adding symmetry handling constraints as well as activating orbital
  fixing. Moreover, the new file symmetry.c contains general functions for symmetry computations like orbit computations.

- Variables can now be marked as "relaxation-only". This flag should be used to introduce new variables that are required
  to define a relaxation, but that are not part of any checked constraints. Essentially, these variables should only be used
  in the current SCIP solve and disregarded after a restart or in SCIP copies. Hence, these variables are not copied by SCIPcopy and
  SCIPgetVarCopy, they are currently not used in conflict constraints, and cuts involving them are not upgraded to linear constraints.
  Relaxation-only variables cannot appear in the objective function.

- The OSiL reader now supports nonlinear expressions of type "signpower".

- Expressions of form abs(x)^p * x in a nonlinear constraint are now sometimes recognized and handled by abspower constraints.

- If polyhedral symmetry handling methods are used (cons_orbisack, cons_orbitope, cons_symresack), it is now possible to
  recompute symmetries if a restart occured.

- upgrade some more quadratic constraints to second-order cone constraints, that is,
  handle linear binary variables as if squared in simple upgrade and
  do not require bounds for variables that have a zero entry in the computed eigenvectors in the non-simple upgrade

- new variable event when changing the variable type

- It is no longer necessary to provide a SCIP pointer for the subproblem in SCIPaddBendersSubproblem if custom solving
  methods are defined. A NULL pointer can be supplied to SCIPaddBendersSubproblem. In this case, no internal Benders'
  cut generation methods can be used.

- Using the parameter "constraints/symresack/checkmonotonicity" one can now decide to upgrade to packing/partitioning
  symresacks even if the underlying permutation is not monotone.

- New branching rule `vanillafullstrong`, mostly for scientific purpose, with the following features:
  1) no cutoff or domain reduction: only branching;
  2) idempotent (optional): leave SCIP, as much as possible, in the same state before / after the strong branching calls
     - basically, do not update any statistic;
  3) donotbranch (optional): do no perform branching. So that the brancher can be called as an oracle only
     (on which variable would you branch ? But do not branch please);
  4) scoreall (optional): keep scoring variables, even if infeasibility is detected;
  5) collectscores (optional): store the candidate scores from the last call, which can then be retrieved by calling SCIPgetVanillafullstrongData();
  6) integralcands (optional): consider integral candidates for branching,
     i.e., get candidates from SCIPgetPseudoBranchCands() instead of SCIPgetLPBranchCands().

- If a reference value (misc/referencevalue) is given, the primal-reference and reference-dual integrals are calculated automatically and printed within the SCIP statistics.

- Locally valid cuts / rows are now considered for dual proof analysis when `conflict/uselocalrows` is set to TRUE.

- Linking variables in the linking constraint handler (cons_linking.{ch}) can now be integer or continuous. The coefficients of the binary variables are therefore now stored as SCIP_Real.

- To save memory, it is now possible to remove all variables from the internal symmetry data structures that are
  not affected by any symmetry.

- Allow to filter first variables from orbits and transfer pseudo cost information to variables in orbit

- Add integration of external MILP presolve library as a SCIP presolver plugin that runs on MILP problems

- Parallelisation can be used when applying Benders' decomposition. There are two different forms of parallelisation
  available. The first is applying Benders' decomposition within a parallel branch-and-bound. This is achieved through
  the integration with the UG framework. The second is the use of shared memory parallelisation for solving the Benders'
  decomposition subproblems. A priority queue has been added to help with load balancing.

- The Benders' decomposition framework can handle MINLPs. If a convex relaxation of the MINLP exists, then this is
  solved to generate optimality and feasibility cuts. The extensions to the framework are:
  - New generic solving methods to solve convex NLP subproblems.
  - Modification to benderscut_opt and benderscut_feas to enable the generation of cuts from convex NLPs.
  - Addition of benderscut_feasalt to generate feasibility cuts from an alternative subproblem that minimises the
    violation of infeasible problems.
  - Better handling of subproblem solution results

- Adds a feasibility phase to the Benders' decomposition subproblem solving methods. The feasibility phase adds slack
  variables to each of the constraints to ensure feasibility of the subproblem. A large coefficient is given to these
  slack variables in the objective function to penalise constraint violations. The coefficients are progressively
  increased until all slack variables take the value 0.0.

- Improved convexity check for Benders' decomposition subproblems. The constraints of the subproblem are now checked for
  convexity in the initialisation of the Benders' decomposition algorithm. This enables the solving of convex NLPs as
  Benders' decomposition subproblems.

- Benders' decomposition can be applied using decomposition supplied in the DEC format. To apply Benders' decomposition
  the parameters decomposition/benderslabels and decomposition/applybenders must be set to TRUE.

- new event handler event_estim.c/h that approximates search tree completion and estimates tree size
  to trigger restarts; many approximations of search tree completion and estimation, including WBE, SSG, and tree profile method
- new display column that reports approx. search tree completion during the search, and an overview in the statistics table
- added resources (script, tutorial, test data) to adapt tree size estimation to user instances.

- Orbital Fixing uses a list of variables that have been fixed globally since the computation of symmetries to filter
  symmetries. Previously, some plugins were disabled, which is not necessary anymore.

- A new presolver "dualsparsify" was added. It tries to combine columns (i.e. variables) to cancel nonzero coefficients in the constraint matrix.

- The presolver "tworowbnd" was implemented with better performance.

- To be able to calculate better bounds for the dual variables, the presolver "dualinfer" was extended by the ability to perform convex combinations of continuous columns.

- allow disabling of pricers during solving process

- added emphasis setting for numerically challenging instances

Performance improvements
------------------------

- Extended cut presolving by removing variables that been fixed at their bounds

- Improved branching point selection when branching on externals branching candidates. Instead of using exactly the
  LP solution, a point closer to the middle of the variables domain is chosen.

- Matrix presolvers that do not work on incomplete matrices now skip matrix creation if unsupported constraint types are detected.

- consLockBenders callback implemented to add down locks on the Benders' decomposition auxiliary variables and
  up and down locks per subproblem for all master problem variables. This allows the use of presolving and propagation
  with Benders' decomposition.

- improved performance of orbital fixing in several ways:
  store permutations in transposed form to improve cache efficency;
  reverse order to speed up filtering of permutations;
  handle variables globally fixed to 1 in list;
  use event handler to catch global fixings;
  speed up orbit computations;
  change handling of restarts;
  use only permutations that can contribute to a variable's orbit;

- allow rapid learning at local nodes

- allow to recompute cut without using fractional values for sepa_cgmip

- restrict the number of the clique table nonzeros relative to the number of problem nonzeros, which could be a performance bottleneck.

- variable fixings of LP face heuristic are now computed earlier; subproblem creation is skipped if not enough variables are fixed.

- Improved domcol presolver to not require a complete representation of all constraints in the matrix

- performance improvement of adaptive large neighborhood search heuristic on merely continuous problems. The heuristic
  stops if presolving in the sub-SCIP fixes less than 50 % of the current target fixing rate over all variables
  (including continuous).

- reduce memory usage in symmetry detection by a staggered allocation with decreasing overhead for larger instances

- improved full orbitope propagation using a static implementation or a dynamic reordering of orbitope rows by a global rank function

- improved detection of packing/partitioning orbitopes

- enable an in-tree restart if after a reasonable initialization, the estimated size of the remaining tree is large.


Examples and applications
-------------------------

- added methods to set and get hmin and hmax for optcumulative constraints

Interface changes
-----------------

### New and changed callbacks

- new optional callback `SCIP_DECL_DIVESETAVAILABLE` to check preconditions for this dive set, e.g., if an incumbent solution is available,
  which is passed as new argument to SCIPcreateDiveset(). SCIPcreateDiveset() has another new parameter "ispublic".

- new callback `SCIP_DECL_CONSHDLRCOPY` and `SCIP_DECL_CONSCOPY` in cons_orbisack and cons_symresack

- new `idempotent` argument to SCIPgetVarStrongbranchInt() and SCIPgetVarStrongbranchFrac(),
  so that statistics are not updated during the call. Likewise, new `updatecol` and `updatestat` arguments to SCIPcolGetStrongbranch().

- callback `SCIP_DECL_CONSHDLRENFOLP` can now also return SCIP_SOLVELP as *result, which indicates to the SCIP core that the LP relaxation
  should be solved again because the primal feasibility tolerance of the LP has been tightened (using SCIPsetLPFeastol())

- extension of SCIP_PQUEUE by a new callback SCIP_DECL_PQUEUEELEMCHGPOS to catch swaps as well as functionality to delete arbitrary elements from the priority queue.

### Deleted and changed API methods

- LPI:
  + now for all lp interfaces consistent requirements on SCIP_LPPAR:
    LPITLIM and BARRIERCONVTOL positive or zero; FEASTOL, DUALFEASTOL, LPTILIM strictly positive
  + now projecting SCIP_LPPAR values on feasible values for each lp interface
  + add interface to Glop
  + fixed mapping between scaling parameter values in Gurobi LPI lpi_grb
- Symmetry:
  + removed method SCIPseparateCoversOrbisack() in cons_orbisack.h since the orbitope constraint
    handler has its own implementation of this routine with advanced features now
  + renamed SCIPgetGeneratorsSymmetry() to SCIPgetSymmetry() and removed two arguments
  + extended method SCIPgetSymmetry(): It is possible to access both the original and
    transposed permutations matrix as well as the (independent symmetry) components of a permutation group now.
  + arguments of functions SCIPcreateConsOrbisack(), SCIPcreateConsBasicOrbisack(), SCIPcreateConsOrbitope(),
    SCIPcreateConsBasicOrbitope(), SCIPcreateConsSymresack(), SCIPcreateConsBasicSymresack(), and SCIPcreateSymbreakCons() extended
    by "ismodelcons" to encode whether the constraints are model constraints or not
  + the function SCIPgetSymmetry() no longer accepts the parameter recompute, but has parameter permvarmap as new input
  + removed SCIPgetPermvarsObjSymmetry(), SCIPsetSymmetryComponentblocked(), SCIPgetSymmetryComponentblocked(),
    SCIPgetSyminfoGloballyFixedVars(), SCIPcomputeGroupOrbitsSymbreak, SCIPincludePresolSymmetry(),SCIPincludePresolSymbreak(),
    and SCIPincludePropOrbitalfixing()
  + add function SCIPcomputeOrbitsComponentsSym() to compute orbits without filtering permutations and indices of orbits for each variable
- SCIPallowObjProp() and SCIPallowDualReds() are deprecated and replaced by SCIPallowWeakDualReds() and SCIPallowStrongDualReds(), respectively
- Benders' decomposition
  + changed SCIPstoreBenderscutCut() in scip_benders.c to SCIPstoreBendersCut(). Where this function used to take a
    SCIP_BENDERSCUT pointer, it now accepts a SCIP_BENDERS pointer.
  + the functions SCIPsolveBendersSubproblem() no longer accepts the parameter type. The type is not a necessary
    argument for the subproblem solving method.
  + arguments of functions SCIPbendersSolveSubproblemLP(), SCIPbendersSolveSubproblemCIP(), and SCIPbendersOnlyCheckConvexRelax() changed
  - removed SCIPbenderscutGetNAddedCuts() and SCIPbenderscutGetAddedCutData()

- new argument "onlyifcomplete" in SCIPmatrixCreate() to skip matrix creation right after detecting unsupported constraint types
  and new arguments to count statistics when doing a clean-up of inactive variables in the constraints before building the matrix

- new argument "threadsafe" in SCIPcopy(), SCIPcopyConsCompression(), SCIPcopyOrig(), SCIPcopyOrigConsCompression and
  SCIPcopyBenders(). This argument must only be set to TRUE if the source and target SCIP instances are to be solved in
  parallel. Setting this argument to TRUE has a performance cost.

- new argument "append" in SCIPsetModifiedDefaultSettingsIpopt()
- functions SCIPclearRelaxSolVals(), SCIPsetRelaxSolVal(), SCIPsetRelaxSolVals(), SCIPsetRelaxSolValsSol(), and SCIPmarkRelaxSolValid()
  receive an additional argument "relax" to store the relaxation handler as creator of the relaxation solution.

- LP:
  - SCIProwGetOriginCons() now returns a SCIP_CONS* instead of a SCIP_CONSHDLR*, use SCIProwGetOriginConshdlr() for the previous behavior
  - SCIPcreateRowCons() and SCIPcreateEmptyRowCons() now expect a SCIP_CONS* instead of a SCIP_CONSHDLR*,
    use SCIPcreateRowConshdlr() and SCIPcreateEmptyRowConshdlr(), respectively, for the previous behavior
  - deprecated SCIPlpfeastol() and SCIPchgLpfeastol(), use SCIPgetLPFeastol() and SCIPsetLPFeastol()

- new parameter "divecontext" for every method that queries statistics for a diveset. The context can be used to distinguish between the dive set
  as single (standalone) heuristic or within Adaptive Diving.
- new parameters "divecontext" and "iterlim" to SCIPperformGenericDivingAlgorithm() to control in which context (single,adaptive) statistics are updated.

- SCIPcopyVars, SCIPcopy, SCIPcopyConsCompression, and SCIPgetVarCopy do not copy variables that are marked as relaxation-only,
  thus it cannot be assumed anymore that each active variable from the master SCIP also has a counterpart in the copy.
  SCIPcopy, SCIPcopyConsCompression, and SCIPcopyConss can now return *valid=TRUE if some non-checked and non-enforced constraints were not copied, e.g.,
  because they involved relaxation-only variables. Thus, a copy is already regarded as valid if all checked or enforced constraints were copied successfully.

- linking constraint handler:
  - changed type of vals argument from int* to SCIP_Real* in SCIPcreateConsLinking() and SCIPcreateConsBasicLinking()
  - SCIPgetIntvarLinking() has been renamed to SCIPgetLinkvarLinking().
  - changed return value of SCIPgetValsLinking() from int* to SCIP_Real*.
  - new method SCIPgetBinvarsDataLinking().

- SCIPbendersCheckSubproblemOptimality() now returns a boolean indicating whether the subproblem is optimal or not.
  Previously this result was returned through a parameter. The change was required to facilitate the integration with
  the UG framework.

- deleted SCIPcombineTwoInt(), SCIPcombineThreeInt(), SCIPcombineFourInt(); use the appropriate SCIPhashTwo(), ..., SCIPhashSeven() method instead

- SCIPsetupBendersSubproblem takes a parameter of the enforcement type.

- SCIPcreateNlpiProb takes a hashmap to store the map between the nlrows and the index in the nlrow array.

### New API functions

- SCIPallowWeakDualReds() and SCIPallowStrongDualReds() replace the deprecated SCIPallowObjProp() and SCIPallowDualReds(), respectively
- methods have been added to facilitate the transfer of Benders' decomposition cuts between solvers in UG. These include
  SCIPapplyBendersStoredCuts(), SCIPbendersGetNStoredCuts(), SCIPbendersGetStoredCutData() and
  SCIPbendersGetStoredCutOrigData().
- added SCIPisConvexAbspower()
- new functions SCIPsolGetType(), SCIPsolGetRelax(), SCIPsolSetRelax(), SCIPsolSetLPRelaxation(), SCIPsolSetStrongbranch(),
  SCIPsolSetPseudo to set or query the new type attribute of a primal solution. The type attribute gives information
  about the origin of the solution, ie, whether it was created by a relaxation handler,
  by the LP relaxation, by strong branching, by the current pseudo solution, or by a primal heuristic.
  The meaning of the argument 'heur' in all creation methods for primal solutions such as SCIPcreateSol() stays unchanged.
- added SCIProwGetOriginConshdlr(), SCIPcreateRowConshdlr(), SCIPcreateEmptyRowConshdlr()
- new API functions SCIPsetCommonSubscipParams(), SCIPtranslateSubSol(), and SCIPtranslateSubSols() shared by several Large Neighborhood Search heuristics.
- new API function SCIPgetLPDegeneracy() to get two measures for the degeneracy of the current LP
- new API functions SCIPdivesetIsAvailable() to check preconditions of a dive set and SCIPdivesetIsPublic() to check if the dive set can be used
  by other primal heuristics.
- new API functions SCIPcomputeOrbitsSym(), SCIPcomputeOrbitsFilterSym(), SCIPgetPropertiesPerm(), SCIPdetermineBinvarAffectedSym(),
  SCIPdetermineNVarsAffectedSym(), SCIPcomputeComponentsSym(), and SCIPextendSubOrbitope(), SCIPgenerateOrbitopeVarsMatrix() for symmetry computations
- new API functions SCIPvarIsRelaxationOnly() and SCIPvarMarkRelaxationOnly() to query and set, resp., whether a variable is marked as relaxation-only
- new API functions SCIPconshdlrGetNUpdateConss() and SCIPconshdlrGetUpdateConss(), for expert users only
- new API function SCIPgetNConflictDualproofsApplied()
- new API functions SCIPeventGetOldtype() and SCIPeventGetNewtype() for the new event when changing the variable type
- new API function SCIPisConvexConsQuadratic() to check whether a quadratic constraint is convex when a given set of variables would be fixed
- new API functions SCIPgetLPFeastol(), SCIPsetLPFeastol(), and SCIPresetLPFeastol() to get, set, and reset (to the default), respectively, the primal
  feasibility tolerance for the LP relaxation
- new API functions SCIPcleanupConss{Linear,Varbound,Setppc,Logicor,Knapsack}() to clean up inactive variables from those types of linear constraints
- new API function SCIPsetBendersSubproblemComp() used to add a custom comparison method for ordering the Benders'
  decomposition subproblem solves. The comparison method is used to help with load balancing.
- new API function SCIPgetRowObjParallelism to get the objective parallelism of a row
- new API function SCIPcolGetAge to get the age of a column
- added SCIPhashThree(), SCIPhashFive(), SCIPhashSix(), and SCIPhashSeven() that complement SCIPhashTwo(), SCIPhashFour() to combine 32bit integers to
  a 32bit hash value
- new API function SCIPgenerateAndApplyBendersOptCut is used to generate a Benders' optimality cut using the dual
  solutions. This function can be supplied vectors for the primal and dual solution for generating an optimality cut.
  This avoids the need for a SCIP instance to solve the Benders' decomposition subproblem and generating cuts.
- new API function SCIPconsAddCoef used for adding a coefficient to a linear-type constraint.
- new API functions SCIPconsNonlinearGetRhs, SCIPconsNonlinearGetLhs and SCIPconsNonlinearAddLinearCoef for getting the
  RHS and LHS from a nonlinear-type constraint and adding a linear coefficient to the constraint.
- new API function SCIPbendersSolSlackVarsActive for checking whether any slack variables from the feasibility phase are
  active in the subproblem solution.
- new API functions SCIPbendersSetSubproblemType and SCIPbendersGetSubproblemType sets and gets the subproblem type.
  This is either:
  - Convex constraints with continuous variables
  - Convex constraints with discrete variables
  - Non-convex constraints with continuous variables
  - Non-convex constraints with discrete variables
- new API functions SCIPbendersSetSubproblemIsNonlinear() and SCIPbendersSubproblemIsNonlinear() for setting and
  identifying whether the Benders' decomposition subproblems contain nonlinear constraints. Similarly, the functions
  SCIPbendersSetMasterIsNonlinear() and SCIPbendersMasterIsNonlinear() sets and identifies whether the Benders'
  decomposition master problem contains nonlinear constraints.
- new API function SCIPapplyBendersDecomposition for applying Benders' decomposition given a decomposition in the DEC
  format
- new API function SCIPwasNodeLastBranchParent to query if a node has been the parent of the most recent branching in the tree
- new API functions SCIPtreemodelInit(), SCIPtreemodelFree(), SCIPtreemodelIsEnabled(), SCIPtreemodelSelectCandidate() related to the new
  treemodel way of comparing branching candidates. These functions are only currently used for reliability pscost branching, but they can be used
  in other parts of the code.
- New function SCIPcalcChildEstimateIncrease() to compute the increase in the child estimation
- new API functions SCIPisOrbitalfixingEnabled() and SCIPgetSymmetryNGenerators() to check whether orbital fixing is
  enabled and to get the number of generators of the current symmetry group, respectively
- new API function SCIPdelNlRow() to remove a row from the NLP

### Event system

- new event type SCIP_EVENTTYPE_NODEDELETE to react on nodes that are about to be deleted from the tree

### Changed parameters

- renamed parameter "propagating/orbitalfixing/enableafterrestart" to ".../symmetry/recomputerestart"
- Parameter "misc/allowdualreds" is now called "misc/allowstrongdualreds"
- Parameter "misc/allowobjprop" is now called "misc/allowweakdualreds"
- changed default values of propagation (new value: 1, old value: 5) and separation frequency (new value: -1, old value: 5) in cons_orbitope.c
- all primal heuristics that use sub-SCIPs are disabled within the heuristics fast emphasis setting
- deleted parameter heuristics/localbranching/useuct, use heuristics/useuctsubscip instead
- changed default value of "presolving/symbreak/detectorbitopes" (new value: TRUE, old value: FALSE)
- extended range of "misc/usesymmetry" (new range: [0,3], old range: [0,2])
- deleted parameter "constraints/orbisack/checkalwaysfeas"
- deleted parameter "constraints/orbitope/checkalwaysfeas"
- deleted parameter "constraints/symresack/checkalwaysfeas"
- deleted parameter "presolving/symmetry/maxgenerators"
- deleted parameter "presolving/symmetry/checksymmetries"
- deleted parameter "presolving/symmetry/displaynorbitvars"
- deleted parameter "presolving/symbreak/conssaddlp"
- deleted parameter "presolving/symbreak/addsymresacks"
- deleted parameter "presolving/symbreak/computeorbits"
- deleted parameter "presolving/symbreak/detectorbitopes"
- deleted parameter "presolving/symbreak/addconsstiming"
- deleted parameter "propagating/orbitalfixing/symcomptiming"
- deleted parameter "propagating/orbitalfixing/performpresolving"
- deleted parameter "propagating/orbitalfixing/recomputerestart"
- changed default value of "heuristics/coefdiving/freq" (old: 10, new: -1)
- changed default value of "heuristics/conflictdiving/freq" (old: -1, new: 10)
- changed default value of "heuristics/conflictdiving/lockweight" (old: 1.0, new: 0.75)
- replaced parameter "numerics/lpfeastol" by "numerics/lpfeastolfactor" to specify which factor should be applied to the SCIP feasibility
  tolerance to initialize the primal feasibility tolerance of the LP solver
- enabling aggressive presolving now activates all available presolving plugins,
  and decreases the presolving/restartfac parameter correctly with respect to default.
- changed default value of heuristics/rins/nodesquot to 0.3 (was 0.1), to compensate
  the removal of a hard coded factor of 3.0 in the code without affecting the default behavior
  of the RINS heuristic.
- changed default value of "constraints/quadratic/empathy4and" (old: 0, new: 2)
- changed default value of "propagating/redcost/useimplics" (old: TRUE, new: FALSE)

### New parameters

- the possibility to define the Benders' decomposition auxiliary variables as implicit integer is provided. This
  behavior is controlled with an additional parameter in the Benders' decomposition framework.
- added parameter benders/<bendersname>/cutcheck to enable the generation of Benders' decomposition cuts during solution
  checking.
- constraints/orbitope/usedynamicprop: the possibility to propagate orbitope constraints by reordering the rows based on the
  branching strategy is provided (only possible for non-model constraints)

- new parameters heuristics/shiftandpropagate/minfixingratelp and heuristics/locks/minfixingratelp to stop the
  heuristics after propagating integer fixings if no sufficient fixing of the all variables (including continuous)
  could be achieved. These parameters help to avoid solving LP's that are comparable in hardness to the main root LP.

- Added parameters branching/midpull and branching/midpullreldomtrig to control by how much to move
  the branching point for an external branching candidate closer to the middle of the candidates domain. The
  default of 0.75 and 0.5, respectively, uses a point that is 75*alpha% closer to the middle of the domain, where
  alpha is the relative width of the candidates domain (width of local domain divided by width of global domain),
  if the latter is below 0.5, and alpha=1.0 otherwise. That is, with the default settings, a branching point is
  chosen closer to the middle of the candidates domain if the variables local domain is still similar to its
  global domain, but is chosen closer to the LP solution if the local domain is much smaller than the global
  domain.

- Added parameter lp/minmarkowitz to set the Markowitz stability threshold (range 0.0001 to 0.9999).
  High values sacrifice performance for stability.

- Added parameters benders/<bendersname>/lnsmaxcalls and benders/<bendersname>/lnsmaxcallsroot to the Benders'
  decomposition core. These parameters limit the number of Benders' decomposition subproblem checks, for the full
  branch-and-bound tree and root node respective, when solving the auxiliary problem of LNS hueristics. These
  parameters only have effect if the lnscheck parameter is set to TRUE.

- Added parameter cons/linear/maxmultaggrquot to limit the maximum coefficient dynamism of an equation on which
  multiaggregation is performed. This replaces a compiler define of the same name.
  Default value is 1000, smaller values make multiaggregations numerically more stable.
- new global parameter heuristics/useuctsubscip that affects all LNS heuristics using common sub-SCIP parameters

- new parameter branching/relpscost/degeneracyaware to switch degeneracy-aware hybrid branching

- new parameter separation/rapidlearning/checkexec to check whether rapid learning is allowed to run locally
- new parameters separation/rapidlearning/check{degeneracy,dualbound,leaves,nsols,obj} to enable checking the respective feature for local rapid learning
- new parameter separation/rapidlearning/maxcalls to limit the number of rapid learning executions
- new parameter separation/rapidlearning/nwaitingnodes to set the number of waiting nodes before the dual bound is checked
- new parameter separation/rapidlearning/mindegeneracy to set the minimal threshold of degenerate basic-variables
- new parameters separation/rapidlearning/minvarconsratio to set the minimal ratio of unfixed variables in relation to basis size

- new parameters to control the Benders' decomposition two-phase method.
  - constraints/benderslp/depthfreq: after the maxdepth is reached, then the two-phase method will only be called at
    nodes at a depth divisible by depthfreq.
  - constraints/benderslp/stalllimit: after the maxdepth is reached, if there has been no improvement in the dual bound
    for stalllimit number of nodes, then the two-phase method is executed for the next fractional LP solution that is
    encountered.
  - constraints/benderslp/iterlimit: after the root node, only iterlimit fractional LP solutions are used at each node
    to generate Benders' decomposition cuts.

- new parameters for symmetry handling
  - new parameter "propagating/symmetry/maxgenerators"
  - new parameter "propagating/symmetry/checksymmetries"
  - new parameter "propagating/symmetry/displaynorbitvars"
  - new parameter "propagating/symmetry/conssaddlp"
  - new parameter "propagating/symmetry/addsymresacks"
  - new parameter "propagating/symmetry/detectorbitopes"
  - new parameter "propagating/symmetry/addconsstiming"
  - new parameter "propagating/symmetry/ofsymcomptiming"
  - new parameter "propagating/symmetry/performpresolving"
  - new parameter "propagating/symmetry/recomputerestart"
  - new parameter "constraints/symresack/checkmonotonicity"
  - new parameter "propagating/symmetry/compresssymmetries"
  - new parameter "propagating/symmetry/compressthreshold"
  - new parameter "propagating/symmetry/disableofrestart"
  - new parameter "propagating/symmetry/symfixnonbinaryvars"

- new parameter for enabling shared memory parallelisation for solving Benders' decomposition subproblems. The parameter
  benders/<bendersname>/numthreads sets the number of threads used for parallel subproblem solving.

- new parameters to control enhancements for solving MINLPs by Benders' decomposition
  - benders/<bendersname>/execfeasphase: enables the feasibility phase for solving the Benders' decomposition
    subproblems
  - benders/<bendersname>/slackvarcoef: the initial coefficient of the slack variable for the feasibility phase
  - benders/<bendersname>/checkconsconvexity: should the constraints be checked for convexity. This can be set to FALSE
    if you are certain that the NLP subproblem is convex.

- new parameter presolving/clqtablefac (default value 2.0) as limit on number of entries in clique table relative to number of problem nonzeros

- new parameter conflict/uselocalrows (default: TRUE) to incorporate locally valid cuts / rows for dual proof analysis

- new return code SCIP_NOTIMPLEMENTED for functions, e.g., in the LPI that have not been implemented (yet)

- new parameter separating/cgmip/genprimalsols that allows to generate initial primal solutions from Gomory cuts

- new parameter branching/relpscost/filtercandssym to allow filtering from orbits

- new parameter branching/relpscost/transsympscost to transfer pseudo cost information to orbit

- new parameters for tree size estimation and restarts:
    - estimation/restarts/restartpolicy (default value n)
    - estimation/method (default value c)
    - estimation/restarts/restartlimit (default value 1)
    - estimation/restarts/minnodes (default value 1000)
    - estimation/restarts/countonlyleaves (default value FALSE)
    - estimation/restarts/restartfactor (default value 2)
    - estimation/coefmonoprog (default value 0.3667)
    - estimation/coefmonossg (default value 0.6333)
    - estimation/restarts/hitcounterlim (default value 50)
    - estimation/reportfreq (default value -1)
    - estimation/regforestfilename (default value "-")
    - estimation/completiontype (default value a)
    - estimation/treeprofile/enabled (default value FALSE)
    - estimation/treeprofile/minnodesperdepth (default value 20)
    - estimation/useleafts (default value TRUE)
    - estimation/ssg/nmaxsubtrees (default value -1)
    - estimation/ssg/nminnodeslastsplit (default value 0)

- new parameter constraints/linear/extractcliques to turn clique extraction off

- new emphasis setting emphasis/numerics to increase numerical stability of (mostly) presolving operations such as (multi-)aggregations at the cost of performance.

- new parameters for treemodel:
  - new parameter branching/treemodel/enable to enable the treemodel in reliability pscost branching and possible
    future parts of the code where it could be used.
  - new parameter branching/treemodel/highrule to specify which branching rule to use when treemodel thinks the node
    is high in the tree.
  - new parameter branching/treemodel/lowrule to specify which branching rule to use when treemodel thinks the node
    is low in the tree.
  - new parameter branching/treemodel/height to specify at which (estimated) height a node is high or low in the tree.
  - new parameter branching/treemodel/filterhigh to specify whether to filter dominated candidates in nodes which are
    high in the tree.
  - new parameter branching/treemodel/filterlow to specify whether to filter dominated candidates in nodes which are
    low in the tree.
  - new parameter branching/treemodel/maxfpiter to specify the maximum number of fixed-point iterations to use when
    computing the ratio of a variable using the fixed-point method.
  - new parameter branching/treemodel/maxsvtsheight to specify the maximum height to compute the SVTS score exactly
    before approximating it using the ratio.
  - new parameter branching/treemodel/fallbackinf defines the fallback strategy to use when the tree size estimates
    obtained by SVTS are infinite.
  - new parameter branching/treemodel/fallbacknoprim defines the fallback strategy to use when no primal bound is known
    and thus SVTS would not be able to compute a tree size (it would be infinite).
  - new parameter branching/treemodel/smallpscost defines the value under which pscosts are considered too small to be
    the deciding factor for branching, in which case it may be better not to use the treemodel.

- new parameters for symmetry handling constraint handlers to enforce that also non-model constraint are copied:
  - new parameter "constraints/orbisack/forceconscopy"
  - new parameter "constraints/orbitope/forceconscopy"
  - new parameter "constraints/symresack/forceconscopy"


### Data structures

- small changes in constants of hash functions
- added fast 2-universal hash functions for two to seven 32bit elements with 32bit output
- extended SCIPpqueueCreate() by additional callback argument SCIP_DECL_PQUEUEELEMCHGPOS to catch position changes
- new methods SCIPpqueueDelPos() to delete elements at a specific position in the priority queue and SCIPpqueueFind() to
  find a specific position. It is recommended to track position changes using the new callback SCIP_DECL_PQUEUEELEMCHGPOS.
  In contrast, using SCIPpqueueFind() can be slow because it needs to compare the element it searches for
  with each slot in the queue.

### Build system

- The default value for DFLAGS in the non-cmake buildsystem has changed from -MM to -MMD. This will break the
  generation of depend.* files if that was done by a compiler call that relied on -MM. The new preferred way
  to handle compilation dependencies is to additionally use $(DFLAGS) when compiling the object files (.o) and
  to include the generated .d files in the Makefile, see also "Build system / Makefile" below.

Unit tests
----------
 - new unit test for treemodel.

Testing
-------

 - fixed an issue that may have lead to wrong status reports in the evaluation scripts

Build system
------------

### Cmake

- avoid problem with doubly defined object together with CPLEX

### Makefile

- Removed static object compilation dependency files (depend.*). If using a GCC compatible compiler, then dependency
  files are now dynamically created and updated during build. The new dependency files (*.d) reside next to each object
  file (.o) in the corresponding obj subdirectory.
- added support for building against Ipopt >= 3.13
- unify compiler switches for Intel compiler and avoid problem with doubly defined object together with CPLEX

Fixed bugs
----------

- fix and improve memory handling in symmetry computation
- fix shown number of applied conflicts in solving statistics
- fix wrongly skipping strong branching call and using old information if LP was solved with 0 iterations
- fix minor bug in cut score calculation
- fixed several bugs related to rounding locks of variables not being updated correctly
- small fix in cons_varbound.c to skip changing bounds of multi-aggregated variables in separation callback
- fixed issue in SCIPtightenVar* and SCIPinferVar* that occurs for small bound changes
- fixed rejecting minimal boundchange that changed sign of variable, even though SCIPisLb/UbBetter approved it
- fixed issue in generateCutNonConvex() which is triggered when adding quadratic constraints during the solving process
- fixed bug in freeing the reoptimization data if no problem exists
- fixed bug in SCIPreoptReleaseData() when freeing all stored constraints
- fixed bug when freeing the transformed problem via interactive shell if reoptimization is enabled
- fixed two issues related to (near-)redundant logicor constraints in presolving
- fixed counting of aggregations in XOR constraint handler
- fixed handling of unbounded solutions
- fixed update of LP size information when an LP error occured during probing
- handle special case of variable bound constraints during aggregating variables
- tighten sides of linear constraints before trying to upgrade them to more specialized constraints (knapsack, logic-or etc.) when calling SCIPupgradeConsLinear()
- fixed an issue in repair heuristic in the case of loose (noncolumn) variables
- allow user to correctly set heuristics/alns/(un)fixtol
- fixed an issue in heur_completesol which is triggered during bound widening of unbounded continuous variables
- fixed bug in cons_indicator if addopposite is true
- fixed bug in sepa_disjunctive: treat case that conflictgraph is empty
- added safety check in conversion to rational number to avoid overflow
- fixed bug in interval evaluation with power-operator in certain situations
- fixed behavior of SCIPmatrixCreate() regarding memory management and column generation
- SCIPmatrixCreate() returns complete=FALSE when locks do not add up
- fixed bug in sepa_oddcylce when variables are fixed
- fixed numerical issues related to tighter constraint sides in varbound constraint handler
- fixed update of watchedvars in logicor constraint handler in case of a restart during the tree
- fixed treatment of multi-aggregated variables in logicor constraint handler
- handle special case of redundant implications
- fixed numerical issue related to almost-0-values in pseudosolution conflict analysis
- fixed numerical issue related to very large greatest common dividers in linear constraint handler
- avoid using implications on multiaggregated variables when propagating implications
- fixed creation of (Lagrangian) variable bounds in the OBBT propagator
- fixed sorting of primal solutions
- fixed cleaning of clean buffer in conflict analysis
- avoid probing on variables with huge bounds in shift and propagate heuristic
- fix issue in printing solutions for variables that have been added by the dual sparsify presolver
- fix issue related to fixing redundant logic-or constraints after presolving
- fixed bug when parsing logic-or and and-constraints
- fixed wrong assert in updateLazyBounds()
- fixed bug in pricestore, which resulted in too many problem variables being added
- fixed bug in cons_knapsack where weight of clique was not reset after an infeasibility was detected
- fixed bug in presol_inttobinary which did not take into account that the aggregation could be rejected due to numerics
- fixed bug in debug solution mechanism in connection to variables created by presol_inttobinary
- fixed wrong indexing while undoing the implications from a redundant variable in SCIPshrinkDisjunctiveVarSet
- redundancy checks in SCIPnodeAddBoundinfer now take a possible change to an active variable into account
- fixed adding already added quadratic rows to NLP relaxation during solve
- fixed issue related to variable locks in the varbound constraint handler
- fixed bug in the quadratic constraint handler when changing infinite constraint sides
- fixed sorting of variables in linear constraint handler
- added additional checks to ensure numerical stability of dual proofs
- fixed a case when activities of a linear constraint got unreliable but where still used for reductions
- ensure that lhs <= rhs for linear constraints (without tolerances)
- make handling of read errors in SCIPfread() consistent between version with and without ZLIB
- correctly drop variable events in cons_indicator in restart
- fixed bug in cons_orbitope with upgrading of orbitope constraints
- additional checks in some presolvers for time limit being exceeded
- fixed bug in presolving of cons_varbound with multi-aggregated variables
- improve numerics in conflict analysis by using double-double arithmetic
- fixed bound acceptance condition to avoid inconsistencies
- fixed numerics in pseudoobj propagator by using double-double arithmetic

Miscellaneous
-------------

- modified display column for memory usage ("mem"), which reports the memory usage most of the time, but shows the creator name
  (heuristic, relaxation handler, LP relaxation, strong branching, pseudo solution) of every new incumbent solution. Together with this change,
  heuristic display characters have been unified to represent the type of the heuristic
  (diving, Large neighborhood search, propagation, etc.), see also type_heur.h.
- added assert that ensures that the locks of a variable have been decreased to 0 when it is freed
- added more output for completing a partial solution
- checks in debug mode that clean buffer memory is really clean when being freed are now disabled by default
- don't compute symmetries if reoptimization is enabled
- prefer integral values when fixing an almost-fixed continuous variable in the trivial presolver
- changed the name of the variable that is added by the OSiL reader to represent the quadratic or nonlinear parts of the objective function
- SCIP_EXPORT is now defined as __attribute__((__visibility__("default"))) if GCC and no SCIP config header is used

@page RN60 Release notes for SCIP 6.0

@section RN602 SCIP 6.0.2
*************************

Features
--------

- The abspower constraint handler now passes more accurate convexity
  information to the NLP relaxation.

Examples and applications
-------------------------

- added parsing functionality for optcumulative constraints in CIP format

Interface changes
-----------------

### Interfaces to external software

- Updated the Mosek LP solver interface to support Mosek 9.0.

Build system
------------

### Cmake

- new target to 'doc' to build documentation
- ctests now fail if parameter file not found
- add flag STATIC_GMP and improve GMP find module
- remove non-API methods from library (API methods use new macro SCIP_EXPORT)
- increase minimal required CMake version to 3.3
- correct paths and dependency information when installing SCIP

Fixed bugs
----------
- fixed SCIP-Jack presolving bug that could lead to wrong results for Steiner arborescence problems
- fixed wrong unboundedness result in case not all constraints were already in the LP and enforcement was
  skipped because an optimal solution was found
- fixed wrong enforcement of constraints in the disjunction constraint handler
- fixed wrong behavior of concurrent solve ignoring initial solutions
- fixed bug in concurrent solve when problem was already solved in presolving
- aggregate non-artificial integer variable for XOR constraints with two binary variables and delete constraint
- copy the objective offset when copying the original problem
- fixed bug in SCIPlpiGetBInvARow in lpi_cpx using wrong size of resulting vector
- fixed quadratic runtime behavior in sepa_aggregation
- fixed statistics of separators
- improve numerical stability in varbound constraint handler by using double-double arithmetic
- fixed bug in propagation of dual proofs
- fixed bugs that arise for multiaggregated indicator variables by disallowing multiaggregation for them
- improve numerical stability in SCIPcomputeBilinEnvelope* by using double-double arithmetic
- fixed bug related to releasing pending bound changes in tree.c
- set STD FENV_ACCESS pragma to on in code that changes floating-point rounding mode
- disable GCC optimizations in main interval arithmetic code to prevent wrong optimizations
- fixed wrong assert in cons_xor concerning the variable type
- fixed different behavior of SCIPisLbBetter and SCIPisUbBetter between having NDEBUG defined or not
- correctly handle bound disjunctions in symmetry detection
- fixed issue in reliability branching related to the LP error flag not being reset
- fixed treatment of near-infinite bounds in shiftandpropagate's problem transformation
- fixed handling of infinite values in SCIPcomputeHyperplaneThreePoints()
- fixed comparisons of infinite values in heur_intshifting.c and heur_shifting.c
- fixed bug related to updating unprocessed cuts in the cutpool
- fixed bug related to enabling quadratic constraints during `CONSINITLP`
- add missing SCIP_EXPORT for functions used by GCG
- fixed memory leak and wrong initialization for trival cases in cons_symresack.c
- fixed bug with upgrading to packing/partitioning orbitopes
- fixed bug with the status while upgrading in presol_symbreak.c
- fixed wrong stage while clearing the conflict store
- fixed behavior of SCIPfixVar() by setting infeasible pointer to TRUE if fixval lies outside variable domain
- allow tightenVar() in SCIP_STAGE_PROBLEM stage
- fixed bug in cumulative constraint handler when separating the LP solution
- fixed issues with integer overflow in cumulative constraint handler
- fixed bug where the convexity of Benders' decomposition subproblems was checked even when users defined subproblem
  solving methods. Now, as per the documentation, the user must explicitly state whether the subproblem is convex
- fixed wrong indexing in heur_dualval
- fixed issue with basis status in SoPlex LPi

Miscellaneous
-------------

- statistics now output primal/dual bounds if objective limit is reached
- memory check in debug mode is now disabled by default
- message is now provided to the user to inform that automatic Benders' auxiliary variable lower bound computations are
  not activated when user defined subproblem solving methods are present
- corrected documentation of the primalgap in SCIP; describe when it will be infinite

@section RN601 SCIP 6.0.1
*************************

Features
--------

- when using a debug solution every (multi-)aggregation will be checked w.r.t. this solution

Performance improvements
------------------------

- try greedy solution first before solving knapsack exactly using dynamic programming in SCIPsolveKnapsackExactly,
  compute greedy solution by weighted median selection.
- don't consider implied redcost by default in the reduced cost propagator

Interface changes
-----------------

### Deleted and changed API methods and macros

- The preprocessor macro NO_CONFIG_HEADER now needs to be defined when
  including SCIP header files from a SCIP build or installation that
  has been build via the Makefile-only build system.

- The following preprocessor macros have been renamed:
  WITH_ZLIB to SCIP_WITH_ZLIB, WITH_GMP to SCIP_WITH_GMP, WITH_READLINE
  to SCIP_WITH_READLINE, NO_SIGACTION to SCIP_NO_SIGACTION, NO_STRTOK_R
  to SCIP_NO_STRTOK_R, ROUNDING_FE to SCIP_ROUNDING_FE, ROUNDING_FP to
  SCIP_ROUNDING_FP, ROUNDING_MS to SCIP_ROUNDING_MS. Note, however, that
  the names of macros NO_RAND_R and NO_STRERROR_R have not been changed
  so far.

### New API functions

- SCIPhashmapInsertInt(), SCIPhashmapSetImageInt(), and SCIPhashmapGetImageInt() to use integer values as images in hashmaps

### Command line interface

- warn about coefficients in MPS files with absolute value larger than SCIP's value for infinity

### Changed parameters

- default clock type for timing is now wallclock

Unit tests
----------

- added unit tests for exact knapsack solving and (weighted) median selection algorithms

Build system
------------

### Cmake

- add missing GMP dependency when compiling with SYM=bliss
- add DL library when linking to CPLEX to avoid linker errors
- new config.h header defining the current build configuration, e.g. SCIP_WITH_GMP

Fixed bugs
----------

- fixed handling of weights in cons_sos1 and cons_sos2 (NULL pointer to weights)
- fixed handling of unbounded LPs in SCIP and in several LPIs; added heuristic method to guess solution
- the STO reader is capable of handling scenarios defined using lower case "rhs"
- fixed OPB reader for instances without explicit plus signs
- correct dual solution values for bound constraints
- fixed recognition of variable with only one lock in cons_bivariate, cons_quadratic, and cons_nonlinear
- fixed update of constraint violations in solution repair in cons_bivariate, cons_quadratic, and cons_nonlinear
- print error message and terminate if matrix entries of a column are not consecutive in mps format
- fixed incorrect handling of fixed variables when transfer of cuts from LNS heuristic for Benders' decomposition
- fix returning local infeasible status by Ipopt interface if Ipopt finds problem locally infeasible
- skip attempt to apply fixings in linear constraint handler during solving stage as LP rows cannot change anymore
- fixed bug when reading >= indicator constraints in MPS format
- fix issue with nodes without domain changes if we ran into solution limit in prop_orbitalfixing
- fixed unresolved reference to CppAD's microsoft_timer() function on builds with MS/Intel compilers on Windows
- ignore implications added through SCIPaddVarImplication() that are redundant to global bounds also in the
  special case of an implication between two binary variables; also, use implications instead of cliques in the case
  of a binary implied variable with nonbinary active representative
- fixed bug with aggregated variables that are aggregated in propagation of cons_sos1
- fixed some special cases in SCIPselect/SCIPselectWeighted methods
- relaxed too strict assertion in Zirounding heuristic
- fixed the upgrade routine to XOR constraints: aggregate integer variable if its coefficient has the wrong sign
- fixed handling of nonartificial parity variables when deleting redundant XOR constraints
- earlier deletion of trivial XOR constraints (at most 1 operator left)
- fixed wrong hashmap accesses and added sanity check for the correct hashmap type
- avoid copying of unbounded solutions from sub-SCIPs as those cannot be checked completely
- corrected the output of the first LP value in case of branch-and-price
- fixed possible integer overflow, which led to wrong conclusion of infeasibility, in energetic reasoning of cons_cumulative.c

Miscellaneous
-------------
- do not scale linear constraints to integral coefficients

@section RN600 SCIP 6.0.0
*************************

Features
--------

- new diving heuristic farkasdiving that dives into the direction of the pseudosolution and tries to construct Farkas-proofs
- new diving heuristic conflictdiving that considers locks from conflict constraints
- restructuring of timing of symmetry computation that allows to add symmetry handling components within presolving
- `lp/checkstability` is properly implemented for SoPlex LPI (spx2)
- new branching rule lookahead that evaluates potential child and grandchild nodes to determine a branching decision
- limits on the number of presolving rounds a presolver (maxrounds) or propagator/constraint handler (maxprerounds)
  participates in are now compared to the number of calls of the particular presolving method, not the number of
  presolving rounds in general, anymore
- new miscellaneous methods for constraints that have a one-row linear representation in pub_misc_linear.h
- a Benders' decomposition framework has been added. This framework provides the functionality for a user to solve a
  decomposed problem using Benders' decomposition. The framework includes classical optimality and feasibility cuts,
  integer optimality cuts and no-good cuts.
- add statistic that presents the number of resolves for instable LPs
- new readers for stochastic programming problems in SMPS format (reader_sto.h, reader_smps.h)

Performance improvements
------------------------

- cuts generated from certain quadratic constraints with convex feasible region are now global
- performance improvements for Adaptive Large Neighborhood Search heur_alns.c
  + all neighborhoods now start conservatively from maximum fixing rate
  + new default parameter settings for bandit selection parameters
  + no adjustment of minimum improvement by default
- improved bound tightening for some quadratic equations
- constraint handler checking order for original solutions has been modified to check those with negative check priority
  that don't need constraints after all other constraint handlers and constraints have been checked
- deactivate gauge cuts

Examples and applications
-------------------------

- new example `brachistochrone` in CallableLibrary examples collection; this example implements a discretized model to
  obtain the trajectory associated with the shortest time to go from point A to B for a particle under gravity only
- new example `circlepacking` in CallableLibrary examples collection; this example models two problems about packing
  circles of given radii into a rectangle
- new price-and-branch application for the ringpacking problem
- new stochastic capacitated facility location example demonstrating the use of the Benders' decomposition framework

Interface changes
-----------------

### New and changed callbacks

- added parameter locktype to `SCIP_DECL_CONSLOCK` callback to indicate the type of variable locks

### Deleted and changed API methods

- Symmetry:
  + removed function SCIPgetTimingSymmetry() in presol_symmetry.h since this presolver does not compute symmetries independent
    of other components anymore
  + additional argument `recompute` to SCIPgetGeneratorsSymmetry() to allow recomputation of symmetries

- Random generators:
  + the seed of SCIPinitializeRandomSeed() is now an unsigned int
  + the seed of SCIPsetInitializeRandomSeed() is now an unsigned int and it returns an unsigned int
  + new parameter for SCIPcreateRandom() to specify whether the global random seed shift should be used in the creation of
    the random number generator

- Miscellaneous:
  + additional arguments `preferrecent`, `decayfactor` and `avglim` to SCIPcreateBanditEpsgreedy() to choose between
    weights that are simple averages or higher weights for more recent observations (the previous default).
    The last two parameters are used for a finer control of the exponential decay.
  + functions SCIPintervalSolveUnivariateQuadExpression(), SCIPintervalSolveUnivariateQuadExpressionPositive(), and
    SCIPintervalSolveUnivariateQuadExpressionPositiveAllScalar() now take an additional argument to specify already
    existing bounds on x, providing an entire interval ([-infinity,infinity]) gives previous behavior

### New API functions

- SCIPintervalSolveUnivariateQuadExpressionNegative()
- SCIPvarGetNLocksDownType() and SCIPvarGetNLocksUpType()
- SCIPaddConsLocksType()
- SCIPconsIsLockedTypePos(), SCIPconsIsLockedTypeNeg(), SCIPconsIsLockedType(), SCIPconsGetNLocksTypePos() and SCIPconsGetNLocksTypeNeg()
- SCIPstrncpy(), a safe version of strncpy()

### Changed parameters

- Removed parameters:
  - `heuristics/alns/stallnodefactor` as the stall nodes are now controlled directly by the target node limit within the heuristic
  - `presolving/symmetry/computepresolved` since this presolver does not compute symmetries independent of other components anymore
  - `separating/maxincrounds`

### New parameters

- `lp/checkfarkas` that enables the check of infeasibility proofs from the LP
- `heuristics/alns/unfixtol` to specify tolerance to exceed the target fixing rate before unfixing variables, (default: 0.1)
- `propagating/orbitalfixing/symcomptiming` to change the timining of symmetry computation for orbital fixing
- `lp/alwaysgetduals` ensure that the dual solutions are always computed from the recent LP solve
- `display/relevantstats` indicates whether the small relevant statistics are displayed at the end of solving
- `propagating/orbitalfixing/performpresolving` that enables orbital fixing in presolving
- `presolving/symbreak/addconsstiming` to change the timining of symmetry computation for symmetry handling inequalities
- `propagating/orbitalfixing/enabledafterrestarts` to control whether orbital fixing is enabled after restarts
- `benders/*` new submenu for Benders' decomposition related settings. This includes the settings related to the
  included Benders' decompositions and the general Benders' decomposition settings.
- `benders/<decompname>/benderscuts/*` submenu within each included Benders' decomposition to control the Benders'
  decomposition cuts. The cuts are added to each decomposition separately, so the setting are unique to each
  decomposition.

### Data structures

- new enum `SCIP_LOCKTYPE` to distinguish between variable locks implied by model (check) constraints (`SCIP_LOCKYPE_MODEL`)
  and variable locks implied by conflict constraints (`SCIP_LOCKYPE_CONFLICT`)
- expression interpreter objects are now stored in the block memory

Deleted files
-------------

- removed presolving plugin presol_implfree
- separated scip.c into several smaller implementation files scip_*.c for better code overview; scip.c was removed,
  but the central user header scip.h remains, which contains includes of the separated headers

Fixed bugs
----------

- fixed bug in gcd reductions of cons_linear regarding an outdated flag for variable types
- fixed bug in heur_dualval regarding fixing routine for integer variables
- suppress debug solution warnings during problem creation stage
- fixed check for activated debugging solution in components constraint handler
- fixed potential bug concerning solution linking to LP in SCIPperformGenericDivingAlgorithm()
- fixed reward computation in ALNS on continuous, especially nonlinear, problems
- fixed bug in freeing reoptimization data if problem was solved during presolving
- fixed check of timing in heur_completesol
- fixed wrong propagation in optcumulative constraint handler
- fixed non-deterministic behavior in OBBT propagator
- don't disable LP presolving when using Xpress as LP solver
- fixed possible `NULL` pointer usage in cons_pseudoboolean
- ensured that SCIPgetDualbound() returns global dual bound instead of the dual bound of the remaining search tree
- fixed rare division-by-zero when solving bivariate quadratic interval equation
- use total memory for triggering memory saving mode
- fix parsing of version number in the CMake module for Ipopt
- fixed handling of implicit integer variables when attempting to solve sub-MIP in nlpdiving heuristic
- added workaround for bug when solving certain bivariate quadratic interval equations with unbounded second variable
- fixed bug with releasing slack variable and linear constraint in cons_indicator
- fixed problem when writing MPS file with indicator constraints with corresponding empty linear constraints
- fixed bug in heur_vbound triggered when new variables were added while constructing the LP
- fixed bug with unlinked columns in SCIProwGetLPSolCutoffDistance()

Miscellaneous
-------------

- updated CppAD to version 20180000.0
- remove LEGACY mode, compiler needs to be C++11-compliant

@page RN50 Release notes for SCIP 5.0

@section RN501 SCIP 5.0.1
*************************

Features
--------

- SCIP executable handles the `SIGTERM` signal. If the process receives a `SIGTERM`, SCIP terminates the solution process with a
  new `SCIP_STATUS` code `SCIP_STATUS_TERMINATE` and displays all relevant statistics before exiting.
- add number of conflict constraints found by diving heuristics to statistics
- allow output of lower bounds for visualization
- added symmetry detection for linking constraints

Performance improvements
------------------------

- disable disaggregation of quadratic constraints by changing the default for `constraints/quadratic/maxdisaggrsize` to 1
  (disaggregation can still be very helpful on some instances, but also seems hurtful on others)

- Cuts:
  - increased threshold when to scale up cuts that are generated by nonlinear constraint handlers
  - test additional scaling factors in CMIR cut generation heuristic
  - cleaned up implementation of the cut selection procedure and added new cut quality measure
  - use random tie-breaking in cut selection

Interface changes
-----------------

### New API functions

- new methods SCIPtryTerminate() and SCIPterminated() in scip/interrupt.h for handling of SIGTERM signals.
- new method SCIPselectCuts() to run SCIP's cut selection procedure on a given array of cuts

### Changed parameters

- rename parameter `constraints/orbisack/orbisack/coverseparation` to `constraints/orbisack/coverseparation`

### New parameters

- `visual/displb` that enables output of lower bounds for visualization
- `presolving/symmetry/displaynorbitvars` (whether we display the number of affected variables in the statistics)
- `separating/efficacyfac` to change the weight of the efficacy in cut score calculation
- `separating/dircutoffdistfac` to change the weight of the directed cutoff distance in cut score calculation

### Data structures

- new `SCIP_STATUS` code `SCIP_STATUS_TERMINATE` in scip/interrupt.h for handling of SIGTERM signals.

Unit tests
----------

- expanded unit tests of the lpis
- added check to unit tests that problem is not solved after every change

Fixed bugs
----------

- fixed LP status to unsolved when marking LP to be resolved if objective limit has changed
- copy parameter settings to sub-SCIPs in SCIPcopyLargeNeighborhoodSearch() also when copying only LP rows
- fixed a check for fixed variables in Binpacking example
- generate deprecation warnings when using SCIPaddCut
- fix bug in sepa_gomory if cut is a bound change
- fixed handling of infinite bounds in cons_sos1

- Constraints:
  - fixed bug while scaling linear constraints
  - don't delete conflict constraints that were transformed into model constraints during a restart
  - fixed treatment of variable aggregations in knapsack constraint handler that led to wrong propagations

- LP Interface:
  - fixed LPI status after changing objective in lpi_cpx, lpi_grb, lpi_xprs, lpi_msk
  - fixed and unified asserts in LPIs
  - retrieve interior solution instead of (possibly non-existing) basic solution from mosek after using barrier without crossover in lpi_msk
  - fixed bug with `NULL` pointer handling in LPIs

- Heuristics:
  - fixed wrong cast in LP iteration limit computation in proximity search heuristic
  - fixed check for time limit in heur_nlpdiving
  - improved numerics and fixed stop criterion in zirounding heuristic

@section RN500 SCIP 5.0.0
*************************

Features
--------

- new numerical solution violations get printed when checksol is called
- added analysis of the clique table which identifies possible aggregations via the search for
  strongly connected components and may detect infeasible assignments on the way
- added macros to do computations with a higher precision by using double-double arithmetic
- extended conflict analysis by analyzing dual solutions of boundexceeding LPs
- revised internal debugging mechanism to check against a user given debug solution (debug.h)

- Heuristic:
  - add new heuristic MPEC that solves a MPEC reformulation of a mixed-binary nonlinear problem by regularized NLP reformulations
  - new primal heuristic ALNS that orchestrates eight different LNS heuristics adaptively
    using algorithms for the multi-armed bandit problem
  - three bandit selection algorithms to face sequential decision problems under uncertainty

- Presolving and symmetry:
  - added presol_symmetry.c for computing and storing symmetry information of a MIP
  - added presol_symbreak.c to detect special symmetry structures and to add symmetry handling constraints
  - SCIP can now automatically detect and compute symmetries in MIPs (if a graph automorphism code is linked in)
  - added cons_symresack.c to handle permutation symmetries in a binary programs via inequalities and propagation
  - added cons_orbisack.c to handle special permutation symmetries in a binary programs via inequalities and propagation
  - cons_orbitope.c can now handle full orbitopes as well

- Propagator:
  - added new propagator orbital fixing
  - utilizing linear inequalities to compute stronger linearizations for bilinear terms; the inequalities are computed in
    the OBBT propagator

- Cuts:
  - added API for aggregating rows for generating cuts which uses double-double arithmetic internally
  - added filtering of parallel cuts in the cut pool

- Plugins:
  + added new plugin type `table` for adding user-defined statistics tables
  + new presolving plugin presol_sparsify that tries to cancel nonzero coefficients in linear constraints by adding
    multiples of linear equalities

Performance improvements
------------------------

- use disjoint set to reduce peak memory usage and time to compute of clique table connectedness information
- add and use RESTRICT macro for some pointers
- improved the implementation of SCIPvarGetActiveRepresentatives
- speed-up reverse propagation
- removed bestrelaxsol and directly access relaxation solution instead to decrease overhead when using relaxation handlers
- for fast presolving emphasis, disable use of implications in logicor presolving
- use limit on the total number of nonzeros added to the clique table during the greedyCliqueAlgorithm of cons_knapsack.c
- revised disaggregation of quadratic constraints: the number of created constraints can now be controlled and the
  disaggregated constraints are scaled in order to increase numerical accuracy
- disabled reformulation of products of a binary variable with a linear term that does not solely involve binary variables
- speed up creation of LP in the computation of relative interior points
- improved dual ray analysis
- drop events of disabled linear constraints to reduce event processing effort

- Separation:
  - new implementation of zerohalf separator
  - enabled cutting plane separation in the tree
  - improved cut selection and management
  - improved cut post-processing: apply coefficient tightening, enforce maximal dynamism

- Heuristics:
  - improved selection of rows in CMIR aggregation heuristic
  - generate lifted flowcover cuts in CMIR cut generation heuristic
  - faster implementation of CMIR cut generation heuristic
  - use LP solution polishing during probing and diving mode to activate it during many primal heuristics; remains disabled
    during strong branching and OBBT
  - improved versions of the clique and variable bound pre-root heuristics that are often able to fix many more variables

Interface changes
-----------------

### New and changed callbacks

- New types:
  - added new abstract selection algorithm `SCIP_BANDIT` together with callbacks
  - added new types for symmetry handling

- LP interface:
  - dropped NLP termination status `SCIP_NLPTERMSTAT_UOBJLIM`

- NLP callbacks:
  - added parameter `objval` to `SCIP_DECL_NLPIGETSOLUTION` for returning the optimal objective value (can be set to `NULL`)

- Separation callbacks:
  - added parameter `allowlocal` to `SCIP_DECL_SEPAEXECLP` and `SCIP_DECL_SEPAEXECSOL` to switch generation of locally valid cuts
  - added parameter `dstatssize` to `SCIP_DECL_NLPIDELVARSET` and `SCIP_DECL_NLPIDELCONSSET`

### Deleted and changed API methods

- Branching rules:
  - removed parameter `allowaddcons` from SCIPselectVarPseudoStrongBranching(), SCIPselectVarStrongBranching(), and
    SCIPincludeBranchruleRelpscost()

- Constraint Handlers:
  - generalized SCIPcreateConsOrbitope() and SCIPcreateConsBasicOrbitope() method to three orbitope types (full, partitioning, packing)

- Cutting plane separation methods:
  - changed function signature of SCIPcalcMIR()
  - changed function signature of SCIPcalcStrongCG()
  - new method SCIPaddRow() to replace deprecated SCIPaddCut()
  - removed parameter `scaling` from SCIPgetRowprepViolation()
  - added parameter `allowlocal` to SCIPseparateSol()

- LP interface:
  - replaced LP parameters `SCIP_LPPARAM_LOBJLIM` and `SCIP_LPPARAM_UOBJLIM` by `SCIP_LPPARAM_OBJLIM`

- NLP interface:
  - SCIPnlpStatisticsCreate() and SCIPnlpStatisticsFree() now require a pointer to blockmemory as parameter
  - added parameter `objval` to SCIPnlpiGetSolution() of NLPIs for returning the optimal objective value (can be set to `NULL`)
  - added parameter `varnameslength` to SCIPexprParse()
  - added parameter `dstatssize` to SCIPnlpiDelVarSet() and SCIPnlpiDelConsSet()
  - added modifier const to `exprtree` parameter of SCIPnlpiChgExprtree()

- Primal heuristics:
  - SCIPheurPassIndicator() has a new parameter which allows to pass the objective of the solution

- Relaxator methods:
  - added parameter `includeslp` to SCIPmarkRelaxSolValid(), SCIPsetRelaxSolVals() and SCIPsetRelaxSolValsSol();
  - removed parameter `includeslp` from SCIPrelaxCreate() and SCIPincludeRelax()
  - removed functions SCIPrelaxIncludesLp() and SCIPrelaxSetIncludesLp()
  - replaced method SCIPgetRelaxFeastolFactor() by SCIPrelaxfeastol() and added SCIPchgRelaxfeastol()

- Misc:
  - changed return type of SCIPcliqueGetId() from `int` to `unsigned int`
  - SCIPsolveParallel() is deprecated; use SCIPsolveConcurrent() instead
  - removed SCIPvarGetCliqueComponentIdx(); the connectedness information of the clique table is now stored as a
    `SCIP_DISJOINTSET` member of the clique table and cannot be publicly accessed
  - added parameter `copytables` to SCIPcopyPlugins()
  - SCIPsolveParallel() has been deprecated, use the new method SCIPsolveConcurrent() instead
  - allowed SCIPgetNConss() in stage `SCIP_STAGE_INITSOLVE`

### New API functions

- SCIPaddRow() to replace deprecated SCIPaddCut()
- methods to display linear constraint classification types; use SCIPclassifyConstraintTypesLinear()
  after reading a problem to classify linear constraint types
- public methods SCIPvariableGraphBreadthFirst() and SCIPvariableGraph{Create,Free}() to
  perform breadth-first search on the variable constraint graph used by the GINS and ALNS heuristics
- SCIPsetProbingLPState() to install given LP state and/or norms at the current probing node
- SCIPbranchcandGetLPMaxPrio() and SCIPbranchcandGetExternMaxPrio() to query the maximal branching priority of given
  branching candidates; also added SCIPbranchcandGetNPrioLPCands() to access the number of LP candidates with this priority.
- SCIPupdateSolIntegralityViolation(), SCIPupdateSolBoundViolation(), SCIPupdateSolLPRowViolation(),
  SCIPupdateSolConsViolation() and SCIPupdateSolLPConsViolation() for updating numerical solution violations, as well as
  SCIPactivateSolViolationUpdates() and SCIPdeactivateSolViolationUpdates() for activating/deactivating violation updates globally
- SCIPsetSubscipDepth() to set the depth of SCIP as a copied subproblem during problem stage
- SCIPdivesetGetNSols() to query the number of found solutions from a diveset.
- SCIPnextafter() that wraps different nextafter methods to return the next representable value after a given value
- SCIPlinConsStats{Create,Free,GetTypeCount,GetSum}() and SCIPprintLinConsStats() to work with linear constraint classification through the C API
- SCIPgetRowNumIntCols() that returns the number of integer columns in a row
- SCIPsetSlackVarUb() to control upper bound of slack variable in cons_indicator

- Data structures:
  - methods SCIPrandomCreate() and SCIPrandomFree() are no longer public and should be replaced by SCIPcreateRandom() and
    SCIPfreeRandom(), respectively (the new methods respect the global parameter `randomization/randomseedshift` automatically)
  - methods SCIPdigraphCreate() and SCIPdigraphCopy() are no longer public and should be replaced by SCIPcreateDigraph() and
    SCIPcopyDigraph(), respectively, which receive a \SCIP argument and are more robust towards future interface changes

- Bilinear:
  - SCIPgetAllBilinearTermsQuadratic() to access data of all existing bilinear terms in quadratic constraints
  - SCIPaddBilinearIneqQuadratic() to propose an inequality with two variables that appear in a bilinear term
  - SCIPcomputeBilinEnvelope{1,2}() to compute a linearization of a bilinear term when considering at most two linear inequalities

- Clique:
  - SCIPcliqueGetIndex() which returns the unique identifier for the given clique
  - SCIPgetNCliquesCreated() which returns the number of cliques created so far

- Cutting plane separation methods:
  - SCIPisCutNew() that returns whether a cut is already present in the global cut pool
  - SCIPgetSepaMinEfficacy() to access separating/minefficacy(root)

- Interfaces:
  - interface methods to create and use bandit algorithms implemented as SCIP core plugins
  - interface methods for aggregating rows and computating MIP cuts, see cuts.h
  - interface method SCIPsetRandomSeed() to (re)set a random number generator seed

### Command line interface

- new interactive shell functionality to display linear constraint classification types;
  use `display linclass` after reading a problem to classify linear constraint types
- new command line parameter `-r` to pass a nonnegative integer as random seed.

### Interfaces to external software

- added interface to the NLP solver WORHP
- added interface to the NLP solver FilterSQP
- added interface to graph automorphism algorithms in `src/symmetry/` (initially only to BLISS)
- unify handling of objective limit in LPIs by replacing LPI parameters `SCIP_LPPAR_LOBJLIM` and `SCIP_LPPAR_UOBJLIM` by
  `SCIP_LPPAR_OBJLIM`
- dropped support for MOSEK < 7.0.0.0

### Changed parameters

- changed and removed several parameters for zerohalf separator
- replaced `constraints/quadratic/disaggregate` by `constraints/quadratic/maxdisaggrsize` to bound
  the total number of created constraints when disaggregating a quadratic constraint
- new value 3 for parameter `lp/solutionpolishing` to enable LP polishing only during probing and diving mode
- parameter `conflict/useboundlp` has new values `d` (only dual solution analysis) and `b` (both, conflict and dual solution analysis)

- Heuristics:
  - fixed typo `heuristics/completesol/maxunkownrate` has changed to `heuristics/completesol/maxunknownrate`
  - replaced parameter `heuristics/{clique,vbounds}/minfixingrate` by `heuristics/{clique,vbounds}/minintfixingrate` and
    `heuristics/{clique,vbounds}/minmipfixingrate`, which check the fixing rate before LP solving and after sub-MIP presolve

- Separating:
  - parameter `separating/maxstallrounds` only applies to nodes in the tree (not the root node, anymore); use the new
    parameter `separating/maxstallroundsroot` for the root node
  - moved parameters for flowcover and cmir separators to `separating/aggregation`

- Removed parameters:
  - `constraints/{abspower,bivariate,nonlinear,quadratic,soc}/scaling`
  - `constraints/{abspower,bivariate,quadratic,nonlinear}/mincutefficacysepa`
  - `constraints/{abspower,bivariate,quadratic,nonlinear}/mincutefficacyenfofac`
  - `constraints/soc/minefficacy`
  - `conflict/usemir`
  - `conflict/prefermir`
  - `heuristics/clique/{multiplier,initseed}`
  - `separating/feastolfac`
  - `separating/orthofac`
  - `separating/cgmip/allowlocal` (use parameter passed to separation callback instead)
  - `separating/{gomory,strongcg}/maxweightrange`

### New parameters

- `conflict/prefinfproof` (prefer infeasibility proof to boundexceeding proof)
- `conflict/sepaaltproofs`
- `constraints/indicator/maxsepanonviolated` to stop separation after separation of non violated cuts
- `constraints/orbisack/coverseparation` (whether orbisack cover inequalities should be separated)
- `constraints/orbisack/orbiSeparation` (whether facet defining inequalities for orbisack should be separated)
- `constraints/orbisack/coeffbound` (maximal value of coefficients in orbisack facet inequalities)
- `constraints/orbisack/checkpporbisack` (check whether orbisacks can be strengthened by packing/partitioning constraints)
- `constraints/orbisack/checkalwaysfeas` (whether conscheck returns always `SCIP_FEASIBLE`)
- `constraints/orbitope/checkpporbitope` (check packing/partitioning orbitopes)
- `constraints/orbitope/sepafullorbitope` (separate full orbitopes)
- `constraints/orbitope/checkalwaysfeas` (whether conscheck returns always `SCIP_FEASIBLE`)
- `constraints/quadratic/{usebilinineqbranch,minscorebilinterms,bilinineqmaxseparounds}`
- `constraints/quadratic/disaggrmergemethod` to change the strategy of how to merge independent blocks of quadratic constraints
- `constraints/quadratic/mincurvcollectbilinterms` to change the minimal curvature of constraints
  to be considered when returning bilinear terms to other plugins
- `constraints/quadratic/binreformbinaryonly` to disable reformulation of products of binary and non-binary variables
- `constraints/symresack/ppsymresack` (check whether symresacks can be strengthend by packing/partitining constraints)
- `constraints/symresack/checkalwaysfeas` (whether conscheck returns always `SCIP_FEASIBLE`)
- `expbackoff` to all separators which increases the frequency exponentially over the depth in the tree
- `heuristics/completesol/{beforepresol,maxlpiter,maxcontvars}`
- `heuristics/{clique,vbounds}/maxbacktracks` to limit the number of backtracks in the fix-and-propagate phase
- `heuristics/{clique,vbounds}/uselockfixings` to enable fixing of additional variables based on variable locks
- `heuristics/vbounds/{feasvariant,tightenvariant}` to specify the fixing variants used by the vbounds heuristic
- `lp/refactorinterval` to change the refactorization interval of the LP solver
- `misc/debugsol` to specify a debug solution that should be checked during the solve
- `misc/usesymmetry` to determine whether symmetry handling should be used
- `presolving/symbreak/conssaddlp` (whether symmetry handling inequalities should be added to the LP)
- `presolving/symbreak/addsymresacks` (whether symresacks should be used to handle symmetries)
- `presolving/symbreak/computeorbits` (whether symmetry orbits should be computed)
- `presolving/symbreak/detectorbitopes` (whether it should be checked if some symmetries can be handled by orbitopes)
- `presolving/symmetry/computepresolved` (Whether symmetries are computed after presolving)
- `presolving/symmetry/maxgenerators` (maximal number of generators generated by symmetry detection)
- `presolving/symmetry/checksymmetries` (whether validity of computed symmetries should be verified)
- `propagating/obbt/{itlimitfactorbilin,minnonconvexity,createbilinineqs}`
- `propagating/vbounds/minnewcliques` to specify the minimum number of new cliques to trigger another clique table analysis
- `propagating/vbounds/{maxcliquesmedium,maxcliquesexhaustive}` to limit the number of cliques relative to the
  number of binary variable for performing clique table analysis
- `separating/maxincrounds`
- `separating/maxlocalbounddist`, `separating/maxcoefratio` and `separating/intsupportfac`

### Data structures

- new type `SCIP_Shortbool` (equal to uint8_t) for storing Boolean values in a more compact manner
- new disjoint set data structure `SCIP_DISJOINTSET` to incrementally update connectedness information for a graph on nodes {0,...,n-1}
- new red black tree data structure defined in `src/scip/rbtree.{c,h}`
- new object `SCIP_LINCONSSTATS`, see type_cons.h, to work with linear constraint classification through the C API
- added new type `SCIP_TABLE` together with callbacks to output SCIP statistics

Unit tests
----------

- added several tests for the LP interface
- added tests that cover nonempty linear constraint classification types
- added tests for the double double arithmetic, the new red black tree data structure, the nlpi, obbt, interval arithmetics,
  symmetry computation, objective function changes in probing, computing envelopes of bilinear function, relaxation enforcement

Build system
------------

- added interface to the NLP solver WORHP; set `WORHP=true` in order to link to WORHP
- added interface to the NLP solver FilterSQP; set `FILTERSQP=true` in order to link to FilterSQP

### Cmake

- added support for sanitizers in debug mode and options SANITIZE_ADDRESS, SANITIZE_MEMORY, SANITIZE_UNDEFINED, SANITIZE_THREAD
- added option SYM to specify which graph automorphism package (bliss, none) should be used, if available
- disable non-standard compliant floating point optimizations in combination with intel compilers
- improve Visual Studio compilation
- only accept IPOPT version 3.12.0 or higher
- preserve correct rpath in library (e.g. path to libipopt) when installing

### Makefile

- new flag `DEBUGSOL={true,false}` to enable checks against a user given debug solution
- added flag SYM to specify which graph automorphism package (bliss, none) should be used
- default value for ZIMPL in the Makefile is now `false`

Fixed bugs
----------

- fix wrong statistic display of diving leaf solutions
- fixed order of SCIPcalcCliquePartition() in corner case where no cliques are available
- fix treatment of infinite lower bound in proximity objective cutoff
- fixed minor issue in expression graph simplification

- Separator:
  - fix linear knapsack relaxation during separation if a binary variable does not have a solution value in [0,1].
  - fixed potential ressource leaks in SCIPsolveLinearProb(), expr.c, sepa_eccuts, cons_cumulative.c, cons_nonlinear.c
  - fixed bug in cons_orbitope.c, where wrong terminating index in separation of SCIs was used
  - fixed wrong mapping of permuted basis indices in gomory separator
  - fixed integer objective separator for objective scales < 1

- Presolver:
  - fixed numerical issues in boundshift presolver when aggregating integer variables
  - fixed aggregation of variables in boundshift presolver that contain large variable bounds

- Heuristic:
  - fixed bug in feasibility pump heuristic when switching on the `usefp20` parameter
  - fixed handling of LOOSE variables in locks heuristic
  - fixed creation of conflicts in clique heuristic for incomplete LPs

- Constraints:
  - fixed bug in mps reader. Reader now prints `OBJSENSE` section and tries to generate unique names of constraints
  - fixed upgrade to a varbound constraint if abspower constraint contains a multi-aggregated variable
  - fixed several bugs related to hashing of constraints/rows in cutpool.c and cons_linear.c
  - fixed registration of almost fixed nonlinear variables in abspower constraints

- Propagator:
  - fixed releasing of variables in the genvbounds propagator in case the problem could be solved during presolving of a restart
  - fixed numerical issues in bound widening of variable bound constraint handler and vbound propagator during conflict analysis

@page RN40 Release notes for SCIP 4.0

@section RN401 SCIP 4.0.1
*************************

Features
--------

- added parsing functionality to cardinality constraint handler for CIP format
- allow to relax objective limit in reoptimization in presolved stage
- suppress excessive printing about numerical troubles in LP on default verblevel (high)

Performance improvements
------------------------

- only accept passed improving solutions in heur_indicator
- add and use RESTRICT macro for some pointers
- sorting of parents and children for some expression types is now independent of memory layout

- Constraints:
  - widened a bottleneck in simplifying long signomial sums in a nonlinear constraint
  - unified and extended code that improves numerics of cuts generated by nonlinear constraint handlers

- Separation:
  - stop separation in cons_indicator after maxsepanonviolated many non violated separated cuts
  - improve choice of variable to enter support in separation of cons_indicator

Interface changes
-----------------

### New API functions

- SCIPvalidateSolve() to compare solving result with an external primal and dual reference value
- SCIPisObjChangedProbing() to check whether the objective function has changed during probing mode
- SCIPgetDualSolVal() to get the dual solution value of a constraint
- SCIPisLPPrimalReliable() and SCIPisLPDualReliable() to check whether the current primal / dual LP solution
  were successfully checked for feasibility

### Command line interface

- New option in the interactive shell to validate the solution against an external primal and dual reference value
- added command line option `-o` and command `validatesolve` in interactive shell
  to validate the solution against an external primal and dual reference value.

### Interfaces to external software

- Updated and new interfaces to Mosek 8.1, GAMS and Gurobi
- new LP interface to Glop (Google OR tools); CMake only

### Changed parameters

- renamed parameter `heuristics/completesol/maxunkownrate` to `heuristics/completesol/maxunknownrate`

Testing
-------

- add options to make test target (see Makefile section)

Build system
------------

### Cmake

- New CMake build system alongside the usual Makefile setup

### Makefile

- added make options for specifying EXECUTABLE and OUTPUTDIR variables for the make test target

Fixed bugs
----------

- fixed unintended behavior of interrupt signal handler inside SCIP copies
- fixed uninitialized values in SCIP's digraph data structure after calling SCIPdigraphResize()
- fixed issue related to SCIPcreateFiniteSolCopy() not being able to remove all infinite fixings
- fixed issue in SCIPcopyLimits() w.r.t. soft time limit
- fixed bug in dynamic resizing of hashtables and hashmaps
- added workaround for bug in primal simplex of cplex 12.7.1.0 occuring when attempting to solve LPs without rows without presolving
- fixed bug in binpacking example that might have led to doing the same branching several times
- fixed memory issue in binpacking example
- in GAMS writer, forbid also various parenthesis characters in gams symbol names
- added missing definition of `SCIP_UNUSED` in memory.h if def.h is not included
- treat reopt bugs: Avoid numerical problems with changing objective; fix check for changed objective
- fixed reading issue in mps reader: integer variables fixed to 0 or 1 are treated as binaries now,
  allowing to use them as indicator variables
- afternode heuristics are now called even if the node limit was reached and the solving process will be stopped
  after the current node
- fixed bug when activating probing mode with a non-empty separation storage

- LP interfaces:
  - fixed guard against using old Gurobi versions in lpi_grb.c: Gurobi 7.5 was not permitted
  - fixed wrong handling of unboundedness status in lpi_grb.c
  - fixed wrong handling of row basis status in lpi_grb.c

- Propagator:
  - fixed bug in shift and propagate--variable information with a negation transformation is correctly reset after backtracking
  - fixed bug in genvbounds propagator when applying a restart after the root node

- Constraints:
  - fixed bug in varbound coefficient tightening: if a varbound constraint only contained one variable afterwards,
    it may have been deleted without applying the induced bound, if the change was too small, this is now forced
  - fixed potential wrong locks update after a varbound constraint became redundant in coefficient tightening
  - fixed potentially wrong cleanup of fixed variables in nonlinear constraint handler
  - fixed memory leak in OSiL reader when using SOS constraints

- Solution:
  - improved handling of infinite values in a primal solution in quadratic and nonlinear constraints
  - fixed bug in computing violation and cut for certain nonlinear constraints when LP solution is slightly out of bounds
  - fixed debug solution check that appeared in probing mode when the objective function has changed
  - relaxed a too strong assert concerning solutions close to the objective limit

@section RN400 SCIP 4.0.0
*************************

Features
--------

- Introduced support for partial or infeasible user solutions, which SCIP tries to complete/repair heuristically
- implemented linear time methods for (weighted) median selection for joint arrays of various types
- added adaptive solving behavior of SCIP based on solving phases and heuristic transitions, if enabled via `solvingphases/enabled`
- can now solve relaxations within probing
- in case of multiple relaxators the best solution is saved instead of the last one
- added write callback for reader_bnd
- added possibility to use a reference value for advanced analysis of the tree search. If a finite reference value
  (an objective value in original objective space) is passed via misc/referencevalue, SCIP keeps track of the
  number of nodes exceeding the reference value and the number of early backtracks -- path switches in the tree when
  a child node with lower bound smaller than the reference value was available.
- added reading capabilities for partial solutions with extension *.mst
- new global shift off all random seeds (randomization/randomseedshift) and unification of all existing random seeds
- use new macros SCIPdebugMsg(), SCIPsetDebugMsg(), SCIPstatDebugMsg() at all places where it makes sense
- new random number generator in pub_misc.h
- add check whether variables have been released when freeing SCIP
- a print callback can now be specified for user expressions

- LP Solutions:
  - will now enforce relaxation solution instead of lp or pseudosolution if lowerbound is better and the whole lp is included in the relaxation
  - new feature solution polishing to improve integrality of LP solutions

- Constraints:
  - new constraint handler for cardinality constraints
  - added interval-evaluation of sine and cosine
  - allow to create constraints of constraint handlers that don't need constraints
  - New constraint handlers cardinality and components

- Conflicts:
  - implement a storage for conflicts to have more control over active conflicts
  - Improved conflict analysis through central conflict pool and dual ray analysis for primal infeasible LPs; can now analyze dual
    unbounded rays of primal infeasible LPs

- Presolving:
  - New presolvers that disaggregate SOC constraints and reformulate QP's by adding KKT conditions
  - new presolving step for variables contained in a single quadratic constraint with proper square coefficients
  - add new presolving step to disaggregate second order cone constraints
  - new presolving method presol_qpkktref to add the KKT conditions of a QP
  - implemented and extended stuffing presolving in linear constraint handler
  - new components constraint handler which replaces the components presolver; it searches for independent subproblems
    and solves small ones as sub-SCIPs during presolve, larger ones are solved alternatingly during the main solving process
  - new presolving timing FINAL: presolving methods with this timing are only called once after all other presolvers with timings
    FAST, MEDIUM and EXHAUSTIVE are finished; during this timing only reductions are allowed that are self-contained, e.g.,
    fixing all variables and deleting all constraints of an independent component; note that reductions found in this timing
    do not trigger a new presolving round

- Separation and Cuts:
  - can now separate perspective cuts for indicator constraints
  - add sepa_convexproj, a separator which projects onto convex relaxation and build gradient cuts at the projection
  - add sepa_gauge, a separator which computes an interior point of a convex relaxation and performs a binary search in the segment joining
    the interior point and the point to separate until it finds a point in the boundary of the feasible region where to build a gradient cut
  - changed handling of coupling constraints in cons_indicator; the cuts will not be added to the pool, but are separated by default
  - concurrent solving mode that allows to run multiple SCIP instances, that share solutions and global variable bounds, in parallel
  - Revised pseudo random number generation and introduced central random seed for all plugins

- Heuristics:
  - new Graph induced neighborhood search (GINS) primal heuristic that uses neighborhoods
    based on distances in the variable constraint connectivity graph.
    In addition, the heuristic supports a rolling horizon-like procedure to solve auxiliary problems
    for neighborhoods with increasing distance from the starting neighborhood.
  - new primal heuristic LP face that tries to find an integer solution inside the optimal LP face.
  - new heuristic that tries to complete partial solutions
  - the subnlp heuristic now gives ownership of a found solution to the heuristic that constructed the starting point, if any;
    as a consequence, MIP heuristics may now be shown more frequently for having found a solution when solving MINLPs, even
    though the solutions required an additional NLP solve

- Propagator:
  - add prop_nlobbt, a nonlinear optimization-based bound propagator solving two convex NLP relaxations for each variable
  - nodes can now be postponed; currently, this can only be triggered by BEFORELP propagation callbacks

- Statistic:
  + Extended statistic output displayable via the interactive shell
  + new statistic computed: `Root LP Estimate` that shows the root LP best-estimate with every pseudo-cost update
  + added leaf statistics about LP objective limit|feasible|infeasible leaves to the statistics output and
    to the callable library: SCIPgetNObjlimLeaves(), SCIPgetNFeasibleLeaves(), SCIPgetNInfeasibleLeaves()
  + next to the number of found solution, also the number of new best solutions is now printed for each heuristic
    (and relaxation solutions) in the statistics in the `Primal Heuristic` section.

Performance improvements
------------------------

- Extended the presolving timings by an additional timing FINAL for self-contained reductions
- Randomized tie-breaking in different parts of the code to reduce performance variability
- use connectedness information of the clique table to speed up the clique partitioning algorithm
- knapsack approximation algorithms use linear-time weighted median selection instead of sorting
- improved greedy solution in SCIPsolveKnapsackApproximatelyLT() for the flow cover separation
- reduce performance variability by using random numbers as tie-breaker for external branching candidates

- Heuristics:
  - adjusted most Large Neighborhood Search heuristics such that they collect their variable fixings first in an array,
    and only create and populate a sub-SCIP if enough variables will be fixed.
  - reduce performance variability by using a small perturbation in the undercover heuristic
  - 1-opt heuristic can now be repeatedly executed as long as new incumbents are found

- Constraints:
  - Improved and extended stuffing inside of linear constraint handler
  - Changed handling of coupling constraints in cons_indicator
  - SCIP supports constraint compression for problem copies; constraint compression denotes the immediate
    removal of fixed variables from constraint data at creation time to reduce memory requirements.

- Propagation:
  - rewrote the propagate-and-cut-and-price loop so that successful propagations with DURINGLPLOOP timing, bound changes found by separation,
    and new primal solutions now trigger a new round of node solving, starting with propagation; improved tuning of propagation and heuristic timings
  - tuned propagation methods of several constraint handlers
  - make more use of SCIPmarkConsPropagate() to mark constraints for propagation and improved the internal handling of marked constraints
  - improve propagation of absolute-value expression in the case that the sign of the argument is fixed

Interface changes
-----------------

### New and changed callbacks

- Concurrent SCIP:
  - extended interface to support concurrent solving mode

- Constraint Handlers:
  - new optional callback `CONSENFORELAX` to enforce a relaxation solution, see \ref CONS
  - `CONSINITLP` callback now has a new parameter `infeasible`, which is a pointer to store whether infeasibility
    was detected while building the initial LP relaxation

### Deleted and changed API methods

- setting a parameter to a non-valid value now produces an error message instead of a warning
- bound reader uses angle bracket around variable names
- the parameters of SCIPlpiChgObj(), SCIPlpiSetBase(), SCIPlpiSetState(), SCIPlpiSetNorms() have been declared as const
- SCIPapplyHeurSubNlp() can now return the solution found by the sub-NLP heuristic

- Random:
  - methods SCIPrandomGetInt() substitutes SCIPgetRandomInt() (marked to be deprecated)
  - methods SCIPrandomGetReal() substitutes SCIPgetRandomReal() (marked to be deprecated)
  - methods SCIPrandomPermuteArray() substitutes SCIPpermuteRandomArray() (marked to be deprecated)
  - methods SCIPrandomPermuteIntArray() substitutes SCIPpermuteRandomIntArray() (marked to be deprecated)
  - method SCIPrandomGetSubset() substitutes SCIPgetRandomSubset() (marked to be deprecated)

- Conflict Analysis:
  - added parameters `conftype` and `iscutoffinvolved` to SCIPinitConflictAnalysis()
    that indicate the type of the conflict and whether the current cutoff bound is used or not

- Constraint Handlers:
  - added parameter `infeasible` to SCIPinitlpCons()

- Copying:
  - added parameters `fixedvars`, `fixedvals`, `nfixedvars` to SCIPcopyVars()
  - added parameters `fixedvars`, `fixedvals`, `nfixedvars` to SCIPcopyOrigVars()
  - renamed parameter `success` to `valid` in SCIPgetConsCopy()

- Hashmap and Hashtable:
  - removed function SCIPcalcHashtableSize() since not required anymore for `SCIP_HASHTABLE` and `SCIP_HASHMAP`
  - based on the initial size `SCIP_HASHTABLE` and `SCIP_HASHMAP` choose an appropriate size internally to allow insertion of that
    many elements without resizing
  - `SCIP_MULTIHASH` behaves like the old `SCIP_HASHTABLE` and SCIPcalcMultihashSize() should be used as replacement for
    SCIPcalcHashtableSize()

- Nonlinear Relaxation:
  - added parameter `curvature` to SCIPcreateNlRow()

- Parameters:
  - the following new methods return a bool indicating whether the given value is valid for the parameter instead of printing a warning
    message and returning an error code if the value is invalid
    - renamed method SCIPcheckBoolParam() to SCIPisBoolParamValid()
    - renamed method SCIPcheckLongintParam() to SCIPisLongintParamValid()
    - renamed method SCIPcheckCharParam() to SCIPisCharParamValid()
    - renamed method SCIPcheckStringParam() to SCIPisStringParamValid()
    - renamed method SCIPcheckRealParam() to SCIPisRealParamValid()
  - in param.c/h: the new methods return a bool whether the given value is valid for the parameter instead of printing a warning message
    and returning an error code if the value is invalid
    - rename SCIPparamCheckBool() to SCIPparamIsValidBool()
    - rename SCIPparamCheckString() to SCIPparamIsValidString()
    - rename SCIPparamCheckChar() to SCIPparamIsValidChar()
    - rename SCIPparamCheckLongint() to SCIPparamIsValidLongint()

- Primal Heuristics:
  - added parameter `initialseed` to SCIPcreateDiveset()
  - introduced new type `SCIP_HEURTIMING` for primal heuristic timing masks
  - changed type of parameter `timingmask` from unsigned int to `SCIP_HEURTIMING` in SCIPincludeHeur(), SCIPincludeHeurBasic()

- Relaxators:
  - new parameter `includeslp` for SCIPincludeRelax() and SCIPincludeRelaxBasic()
    to indicate whether relaxation includes all linear rows and can be enforced

- Reoptimization:
  - rename method SCIPgetReopSolsRun() to SCIPgetReoptSolsRun()

- Solutions:
  - added parameter `completely` to SCIPtrySol(), SCIPtrySolFree(), SCIPcheckSol() to check all constraints when
    printing violations

- Variables:
  - removed SCIPvarGetLbAtIndex() and added SCIPgetVarLbAtIndex()
  - removed SCIPvarGetUbAtIndex() and added SCIPgetVarUbAtIndex()
  - removed SCIPVarGetBdAtIndex() and added SCIPgetVarBdAtIndex()
  - removed SCIPvarWasFixedAtIndex() and added SCIPgetVarWasFixedAtIndex()
  - Removed method SCIPvarGetNBinImpls()

### New API functions

- added functions for concurrent solving mode (see concurrent.h, concsolver.h)
- SCIPcreateNlpiProb(), SCIPupdateNlpiProb() and SCIPaddNlpiProbRows() to create and update a nonlinear relaxation
- SCIPgetNObjlimLeaves(), SCIPgetNFeasibleLeaves(), SCIPgetNInfeasibleLeaves() for statistics output
  about LP objective leaves
- SCIPcheckCopyLimits() which can be used to check that enough time and memory is left to run a sub-SCIP after
  subtracting time and memory used by the main-SCIP and SCIPcopyLimits() which copies these limits accordingly and disables
  all other limits (need to be set by the plugin, if needed)
- SCIPcopyLargeNeighborhoodSearch() in heuristics.h that supports compressed copying and two kinds of problem copy: the MIP-relaxation or
  a 1-1 problem copy (by copying the constraints and not the LP relaxation)
- SCIPsolveProbingRelax() to solve a relaxation within probing
- SCIPgetLastStrongbranchingLPSolstat() to query the LP statuses after strong branching on a variable
- SCIPinitializeRandomSeed()
- SCIPswapReals() to swap two real values
- SCIPgetNNZs() to get the number of active non-zeros in the transformed/presolved problem

- Debug Messages:
  - SCIPprintDebugMessage(), SCIPsetPrintDebugMessage(), SCIPstatPrintDebugMessage() that output debug messages and also print the
    subscip depth; the first two output via the message handler; also added macros SCIPdebugMsg(), SCIPsetDebugMsg(), SCIPstatDebugMsg()
  - SCIPdebugMsgPrint()/SCIPsetDebugMsgPrint() that output a message without `[debug]` prefix via the message handler (compare SCIPdebugPrintf())

- Solution:
  - SCIPisDualSolAvailable() to query the dual solution availability
  - SCIPlpiSetIntegralityInformation() to improve SoPlex' solution polishing

- Constraints:
  - library methods SCIPcopyConsCompression(), SCIPcopyOrigConsCompression() that accept an array of variables that are immediately
    fixed in the copy. Alternatively, local instead of global bounds can be used for compression.
  - library methods SCIPenableConsCompression(), SCIPisConsCompressionEnabled(), SCIPcopyConsCompression(), SCIPcopyOrigConsCompression()
  - SCIPgetIntVarXor() to access integer variable of XOR constraints
  - SCIPcreateConsCardinality() to create a cardinality constraint
  - SCIPcreateConsBasicCardinality() to create a basic cardinality constraint
  - SCIPchgCardvalCardinality() to changes cardinality value of cardinality constraint (i.e., right hand side of cardinality constraint)
  - SCIPaddVarCardinality() to add a variable to a cardinality constraint
  - SCIPappendVarCardinality() to append a variable to a cardinality constraint
  - SCIPgetNVarsCardinality() to get the number of variables in a cardinality constraint
  - SCIPgetVarsCardinality() to get the array of variables in a cardinality constraint
  - SCIPgetCardvalCardinality() to get the cardinality value of a cardinality constraint (i.e., right hand side of cardinality constraint)
  - SCIPgetWeightsCardinality() to get the array of weights of a cardinality constraint
  - SCIPgetLinvarMay{Decrease,Increase}Quadratic() to get index of a variable in linear term of quadratic constraint that may be decreased
    without making any other constraint infeasible

- Parameters:
  - add SCIPparamIsValidInt() and SCIPparamIsValidReal() to param.c/h
  - add missing functions SCIPisIntParamValid() and SCIPisRealParamValid() to scip.c/h

### Command line interface

- new command line parameter `-v` to print detailed build options

### Interfaces to external software

- Interfaces for Python and Java are, among others, now available via http://www.github.com/scip-interfaces
- Revised documentation of the SCIP C-API to group methods more comprehensively by topics
- dropped support for Ipopt < 3.11
- Additional I/O-functionalities for debugging and logging in SCIP and in the AMPL interface
- updated CppAD to 20160000
- for users of the ampl interface, the display/logfile option has been added to set the name of a
  file to write the SCIP log to (additionally to stdout)

- LP Interfaces:
  - SCIP uses the lpi_spx2 interface by default
  - Improved Gurobi interface that can handle ranged rows (requires Gurobi >= 7.0.2)
  - the CPLEX LPI now also compiles with CPLEX 12.7.0.0

### Changed parameters

- setting a value for a fixed parameter will no longer return with an error, if the new value equals the one to which the parameter is fixed
- changed value of parameter `separating/clique/cliquedensity` to 0.0 such that the separator always constructs a dense clique table
  which proved to be faster on the benchmarks MMM and stableset.
- parameters `misc/permutationseed`, `misc/permuteconss` and `misc/permutevars` changed to `randomization/permutationseed`,
  `randomization/permuteconss` and `randomization/permutevars`
- parameters `conflict/useinflp` and `conflict/useboundlp` are now of type char (before bool)
- all parameters of the components presolver (starting with `presolving/components/`) are now parameters of the components
  constraint handler (starting with `constraints/components/`)

### New parameters

- class randomization
- `branching/sumadjustweight` to adjust branching scores by adding a sum epsilon in order to keep score differences
  near zero, which are otherwise completely disregarded (they are adjusted to at least sum epsilon)
- `concurrent/* ` and `parallel/* ` for configuring the concurrent solving mode
- `constraints/cardinality/branchbalanced` to decide whether to use a balanced branching scheme in the enforcing of cardinality
  constraints
- `constraints/cardinality/balanceddepth` to set the maximal depth until balanced branching is turned off
- `constraints/cardinality/balancedcutoff` to determine that balanced branching is only used if the branching cut off value
  w.r.t. the current LP solution is greater than a given value
- `constraints/indicator/sepaperspective` to turn on separation of perspective cuts for indicator constraints
- `constraints/indicator/sepapersplocal` to decide whether local cuts can be used for perspective cuts for indicator constraints
- `constraints/quadratic/projectedcuts` to enable convex quadratics to generate gradients cuts at the
  projection of the point onto the region described by the constraint, which is supporting
- `lp/solutionpolishing` to enable LP polishing only at the root LP or always
- `misc/referencevalue` to pass a reference value for further analysis of the tree search, see also in `features`
- `presolving/qpkktref/addkktbinary` to allow the presence of binary variables for the KKT update
- `presolving/qpkktref/updatequadbounded` to add the KKT conditions to QPs only if all variables are bounded
- `presolving/qpkktref/updatequadindef` to add the KKT conditions to QPs only if the quadratic matrix is indefinite
- `randomization/lpseed` to set the initial seed of the LP solver
- `solvingphases/enabled` to activate adaptive behavior during the solution process; several further parameters
  in the solvingphases-section to control how to switch the parameters and whether a restart should be performed between the phases.

### Data structures

- new `SCIP_REGRESSION` data structure in pub_misc.h to incrementally compute a best-fit line through pairs of observations
- add maximum branch-and-bound tree depth constant `SCIP_MAXTREEDEPTH` (replaces SCIPgetDepthLimit() and SCIPtreeGetDepthLimit())
- new files heuristics.c/heuristics.h to collect methods that are frequently used by heuristics
- merged dive.c/pub_dive.h with heuristics.c/heuristics.h, removed dive.c/pub_dive.h
- separated header pub_misc.h from repeated methods for sorting and (weighted) median selection;
  those are also available in separate headers pub_misc_sort.h
  and pub_misc_select.h, but included into pub_misc.h

Unit tests
----------

- New unit testing system built on the Criterion framework

Build system
------------

### Makefile

- All makefiles in `examples/` and `applications/` have been updated.
- `make.project` defines a variable `SCIP_VERSION` containing the SCIP version number
- revise sub-makefiles for MSVC on MinGW
- make shared libraries aware of their dependencies
- sub-makefile for CrayXC systems added

- Places:
  - All objective files are now placed in `obj/static` or `obj/shared`, depending on `SHARED=false` or `SHARED=true`, respectively.
  - All internal and external libraries are placed in `lib/static` and `lib/shared`, the include files are in `lib/include`.
  - The binaries now contain an rpath to the SCIP directory, such that shared libraries are found.

- Linking:
  - link binary to shared libs when compiling with `SHARED=true`
  - External projects (including make.project) can use the makefile variable LINKCXXSCIPALL or LINKCCSCIPALL to link all SCIP libraries.
  - Building with `SHARED=true` automatically generates the combined library libscipsolver.so for easier linking

- Targets:
  - Running `make help` lists all makefile options.
  - `make install` copies now all header files
  - new target `dll` to build Windows dlls with MSVC
  - rename `dll` target to `windowslib`

Fixed bugs
----------

- fixed bug in event system: bound change events of the new focus node must be processed, even if the bound
  is the same as at the last focus node
- avoid numerically unstable (multi-)aggregations
- fixed bug in XML reader concerning comments
- the AMPL interface now writes a solve status (solve_result_num) into the .sol file
- in the cmpres.awk (allcmpres.sh) output, the counts in the time column are now with respect to the
  whole set of processed instances (as with fail and solv), while before it was with respect to the
  set of instances where no solver failed (eval set); thus, now proc = fail + time + solv.
- writing of solutions or parameters to a file now works also with the message handler set to quiet
- ignore lower and upper bound tightenigs beyond +/-infinity during solving
- time limit of SCIP-infinity is converted to LPI-infinity when setting it
- fix LP activity of a row that has been modified

- Propagation:
  - fixed possible segmentation fault in genvbounds propagator
  - fixed bug with sorting of propagators in presolving: the order can be changed by calling probing; thus, there is a copy of the
    propagators, which is sorted by presolving priority
  - added missing capturing and releasing mechanism in genvbounds propagator
  - fix wrong propagation of product expressions

- Constraints:
  - fixed wrong representation of SOC constraints in NLP
  - fixed a few issues within redundant constraint detection of (specialized) linear constraint handlers
  - fixed issue in reader_opb concerning writing of fixed variables contained in no constraints

- Memory:
  - fixed memory bug in `SCIP_DIGRAPH`
  - improved counting of memory consumption by using more block memory and counting all allocated memory
  - fix memory leaks in TSP example
  - return `SCIP_ERROR` when a memory exception is caught in SoPlex (was `SCIP_LPERROR`)
  - fixed memory leak in OSiL reader

- Objective:
  - fixed bug while changing the objective value of an original value after transforming the problem
  - fixed bug with solutions from previous runs not satisfying an objective limit
  - SCIPisObjIntegral() now works correctly in `SCIP_STAGE_PROBLEM`

- Heuristics:
  - fixed two bugs in heur_indicator: use improvesols parameter now and update pointer to indicator constraint handler
  - fix wrong NLP representation of logic-or constraints in the dual value heuristic
  - correct handling of implicit integer variables with fractional solution value in simplerounding heuristic
  - fixed bug in heur_octane with uninitialized ray direction

@page RN32 Release notes for SCIP 3.2

@section RN321 SCIP 3.2.1
*************************

Features
--------

- new `force` parameter in (root)redcost propagator to run the propagator also with active pricers

Performance improvements
------------------------

- do not transfer solutions to original space, if SCIP is being freed
- modified implication graph analysis of SOS1 constraint handler; a new component allows to deduce zero fixings of variables
- made SOS1 constraint handler specific diving selection rule faster for the case that the SOS1 constraints do not overlap
- improved disjunctive cuts by the `monoidal cut strengthening` procedure of Balas and Jeroslow

Examples and applications
-------------------------

- several improvements of SCIP-Jack (STP application): extended presolving for STP variants, STP-specific branching
  rule, dual heuristic to generate initial LP relaxation
  SCIP-Jack is now competitive with problem specific state-of-the-art solvers on several well-known STP variants,
  e.g., the (rooted) prize-collecting Steiner tree problem.
- MultiObjective application renamed to PolySCIP; several improvements: better command line argument processing,
  overhaul of much of the source code, installation via CMake

Interface changes
-----------------

- made debug solution functionality thread safe (see debug.h for further information)

### Deleted and changed API methods

- add SCIPcomputeHyperplaneThreePoints() to compute a hyperplane containing three given 3-dimensional points
- SCIPsolveLinearProb() now uses a 1-dimensional matrix representation

### Command line interface

- added interactive shell command `display finitesolution` to print solution with infinite fixings removed,
  added reference to that method to `display solution` output if there are infinite fixings
- new interactive shell command `write history` to write the command line history (only when compiled with Readline)

### Interfaces to external software

- significantly improved Python interface to support user callbacks as well as linear and quadratic expressions

### New parameters

- `constraints/sos1/branchingrule` to decide whether to use neighborhood, bipartite, or SOS1 branching (this parameter
  replaces the old parameters `constraints/sos1/neighbranch`, `constraints/sos1/bipbranch`, and `constraints/sos1/sos1branch`)
- `constraints/sos1/depthimplanalysis` to limit the number of recursive calls of implication graph analysis
- `constraints/sos1/perfimplanalysis` to perform an implication graph analysis to deduce variable fixings and
  additional SOS1 constraints (this parameter replaces the old parameter `constraints/sos1/updateconflpresol`)
- `misc/transsolorig` for transfering transformed solutions to the original space (default: true)
- `propagating/rootredcost/onlybinary` to propagate root reduced costs of binary variables only

### Data structures

- renamed MIP matrix structure to `SCIP_MATRIX`
- changed the numeric values for `PRESOLTIMING` flags

Build system
------------

### Makefile

- new target `dll` to build Windows dlls with MSVC
- add new compiling flag OPENSOURCE to allow/forbid the usage of third party software

Fixed bugs
----------

- fixed wrong objective sense when copying the original problem
- fixed a bug in merge step of cliques during clean up phase; method did not correctly handle infeasibility in the case of multiple
  variable-negation pairs
- fixed a previously untreated case in the linear cons simplification where coefficients only differ by slightly more than an epsilon
- fixed bug in parsing emphasis parameters which formerly led to completely wrong results
- fixed bug in the computation of the Wilcoxon test
- do not use the relative and absolute gap limit if no primal solution has been found so far
- fixed bug in conflict.c with wrong reset of bounds used
- fixed bug with transferring solutions to new runs (need to recompute objective before checking)
- fixed issue with infinite values when checking cuts for redundancy
- fixed library problems on Windows operating systems

- Variables:
  - fixed wrong check when computing cuts for factorable quadratic functions bound tightening of a single variable
  - fixed wrong handling of loose variables in OBBT
  - fixed freeing of hash for binary variables
  - fixed bug during the computation of branching points for continuous variables which are almost fixed to +/- SCIPinfinity()
  - treated the case of integer variables as intermediate variables in the process of obtaining the active variable for a
    given binary variable

- LP:
  - fixed a bug in dive.c that occurred when lpsolvefreq was set to 1; after a cutoff, the solution values of the
    linked LP solution might have become invalid
  - do not analyse an infeasible LP for conflicts during diving mode when LHS/RHS of rows were changed
  - use LPi infinity when reverting bound changes in conflict analysis

- Heuristics:
  - fixed bug in heur_simplerounding in connection with relaxators
  - fixed bug in feaspump heuristic where last solution candidates were not updated correctly
  - fixed bug with infinite shift values in heur_shifting
  - fixed bug in shiftandpropagate heuristic: the heuristic did not correctly handle intermediate, global bound changes of the selected variable
    after its tentative fixing led to a cutoff.

- Propagator:
  - (root) reduced cost propagators are not run anymore when doing branch-and-price,
    since they may install upper bounds on variables which might interfere with the
    pricing (they may be enabled again by their force parameters)
  - fixed too hard assertion in pseudoobj propagator
  - fixed a bug in shiftandpropagate where column positions after sorting are now correctly linked to their variables after sorting
  - fixed potential memory leak in genvbound propagator

- Presolving:
  - fixed inconsistency in knapsack constraint handler data during presolving
  - fixed some problem with reoptimization when the problems are infeasible or have been solved in presolving
  - fixed endless loop in knapsack constraint handler when continuous variables change their types to binary during presolving
  - squares of binary variables might not have been replaced by the binary variable itself in presolve,
    if the variable was originally general integer and only became binary during presolve (due to bound tightening)
  - fixed bug in dive.c avoiding a check of constraints in the presence of indicator constraints

- Constraints:
  - fixed numerical problems in computation of cuts for bivariate functions in quadratic constraint handler
  - fixed bug in quadratic constraint handler when computing lifted-tangent inequalities
  - fixed bug in nonlinear constraint handler when replacing a violated nonlinear constraint leads to an infinite
  - fixed bug in SOS1 constraint handler with inconsistent data structure after restart
  - fixed wrong handling of negated variables in bound tightening procedure of SOS1 constraint handler
  - fixed bug in simple fixing heuristic of SOS1 constraint handler
  - fixed two bugs in pseudoboolean constraint handler with wrong sorting of and constraints
  - fixed issue: constraints being parallel to objective function (after restart) sometimes led to wrongly stating infeasible
  - fixed bug during coefficient tightening in varbound constraint handler
  - handle cutoffs in cons_indicator detected by infeasible inequalities
  - fixed late change of type of slack variables in cons_indicator, if the bounds are not integral
  - fixed initsol and exitsol of cons_indicator, if problem has already been solved
  - fixed bug in cons_indicator with changing type of slackvariable

@section RN320 SCIP 3.2.0
*************************

Features
--------

- added reoptimization feature for optimization problems with changed objective function or tighter feasible region
- the original problem can now be permuted directly after reading (if `misc/permutationseed` has value >= 0)
- added methods to compute strongly connected components with Tarjan's Algorithm
- added method to propagate implications of SOS1 variables
- convex quadratic contraints can now generate gradient cuts which are supporting to the feasible region
- SoPlex interface can now (re)store dual steepest edge weights
- extended expression parsing to support power, realpower and signpower operators; started support for user-defined operators
  in expression trees/graphs
- possibility to set a soft time limit which becomes active only after the first primal solution was found
- added matrix module for getting access to the internal mixed inter linear problem matrix
- better handling of large values returned by the LP solver
- added more checks to SCIP{alloc,realloc,duplicate}BufferArray() to handle overflows properly
- new plugin for reoptimizing a sequence of optimization problem that differ in the objective function, e.g., sequences arising from
  column generation
- new plugin `compr` for rearranging the search tree, currently this only works on the reoptimization tree
- moved assertions in comparison methods from scip.c to set.c

- Constraints:
  - we can now upgrade quadratic constraints with one bilinear term to SOC constraints
  - we can also upgrade general quadratic constraints with a single negative eigenvalue to SOC constraints

- Branching:
  - tighter reliability notions introduced for reliability branching, based on pseudo-cost relative errors
    and comparing candidates with the best pseudo-candidate using a 2-sample student-T test. These methods
    are used in disjunction with the existing reliability notion that uses a fixed number as reliability
    threshold for every variable before turning off strong-branching. This means, the classical method
    must be turned off by setting parameters minreliable and maxreliable to 0. The behavior is
    controlled through several parameters.
  - new distribution branching rule to base decisions on row activity (normal) distribution over domain space
  - can now output information for BAK: Branch-and-bound Analysis Kit
  - new score in hybrid reliability pseudocost branching that prefers nonlinear variables when solving MINLPs
  - new branching rule multaggr which allows to branch on general disjunctions defined by fractional multi-aggregated variables
  - new branching rules for SOS1 constraints for branching on a neighborhood or a complete bipartite subgraph of
    the conflict graph. In addition to variable domain fixings, it is sometimes also possible to add complementarity
    constraints to the branching nodes. This results in a nonstatic conflict graph, which may change dynamically
    with every branching node.
  - new branching rule nodereopt to reconstruct the tree after changing the objective function

- Reader:
  - the MPS reader can now read semi-integer variables, they are handled by creating bound disjunction constraints
  - the MPS reader can now handle objective constants given as (the negation of) the RHS of the objective row

- Separation:
  - obbt propagator applies now additional separation and propagation in order to learn stronger and more bound tightenings
  - extended probing mode to allow separation and objective coefficient changes
  - improved separation procedure of SOS1 constraint handler, including bound (clique) cuts and implied bound cuts
  - new disjunctive cut separator for SOS1 constraints
  - new edge-concave cut separator for quadratic constraints

- Presolver:
  - Improved coordination of presolvers. There are three timings for presolvers now, FAST, MEDIUM and EXHAUSTIVE.
    Each presolving callback can specify one or more of these timings in which it will be called later.
    Within a presolving method, the current timing can be checked and the algorithms to be performed selected based on
    the timing. In one presolving round, first all presolving methods with timing FAST are called, sorted by priority.
    If they found enough reductions, a new round is started, otherwise, all presolving methods with timing MEDIUM are
    called. Again, with enough reductions, a new presolving round is started, too few reductions lead to running
    the EXHAUSTIVE presolvers. Similar to the delay concept used before, we are not neccessarily running all EXHAUSTIVE
    presolvers but stop as soon as one of them found enough reductions, starting a new presolving round immediately.
  - new presolving components for SOS1 constraints, including bound tightening and clique extension
  - new presolver tworowbnd for improving variable bounds and detecting redundant constraints added
  - new presolver dualagg for aggregating single up-/downlocked variables by a binary variable added
  - new presolver implfree for aggregating implied free variables added
  - new presolver redvub which can detect redundant variable upper bound constraints added
  - new presolver stuffing for fixing of singleton continuous variables added

- Heuristic:
  - improved clique and variable bound heuristics
  - new heuristic distribution diving that bases its score function on the changes regarding solution density
  - variable histories can be transferred between sub-SCIPs solved by LNS heuristics and the component presolver
    and the main SCIP to reuse this information.
  - new heuristic heur_indicator that tries to make partial solutions with indicator constraints feasible. It also
    tries to improve them (or external solutions) by a one-opt local search.
  - new heuristic (heur_bound) which fixes all integer variables to their lower/upper bounds and solves the remaining LP
  - modified diving heuristics to handle SOS1 constraints
  - new primal heuristic for reoptimization 'ofins': objective function induced neighborhood heuristic
  - new heuristic for reoptimization which constructs solutions based in the changes between the objective function and the optimal
    solution before changing the objective function

- Statistic:
  - extended variable branching statistics in the interactive shell by sample variance of unit gains
  - extended statistic output of interactive shell by more information on diving heuristic behavior

Performance improvements
------------------------

- improved treatment of nonlinearities in hybrid reliability pseudo cost branching
- using sparsity information of the SoPlex LP

- Constraints:
  - improved vartype upgradability from continuous to implicit variables in cons_linear.c, depending on their objective coefficients
  - improved propagation of SOS1 constraint handler using the information from a conflict

- Heuristics:
  - zi rounding heuristic uses buffer data structures, thereby decreasing total memory usage of SCIP
  - adjusted (hard) diving heuristics to solve fewer LPs. LP's are resolved only if a parameter-defined
    percentage of the variable bounds changed through domain propagation or at a predefined frequency.
  - some of the diving heuristics additionally consider indicator variables and SOS1 variables as candidate variables and try to
    make these constraint types feasible before passing a rounded solution to SCIPtrySol()

- Presolving:
  - new presolving/propagation algorithm using the gcd for ranged rows and equations in cons_linear
  - added presolving levels (FAST, MEDIUM and EXHAUSTIVE) to allow better balancing of presolvers

- Separation:
  - improved separation procedure of SOS1 constraint handler
  - improved separation procedure for convex quadratic constraints

Examples and applications
-------------------------

- two new applications for multi-objective optimization (PolySCIP) and the Steiner Tree Problem in Graphs
- new application for solving Steiner tree problems: SCIP-Jack can handle both the classical Steiner tree problem in graphs
  and 10 of its variants

Interface changes
-----------------

### New and changed callbacks

- new callback function `SCIP_DECL_CONSGETDIVEBDCHGS` to provide
  constraint handler method to suggest dive bound changes during the generic diving algorithm, see type_cons.h for details
- new callback `SCIP_DECL_DIVESETGETSCORE` to implement scoring function to guide diving

### Deleted and changed API methods

- avoid potential comparisons of different infinity values by adjusting the LP solution value
- SCIPintervalSign(),  SCIPintervalAbs(), SCIPintervalMax(), SCIPintervalMin(), SCIPexprgraphGetNodePolynomialMonomialCurvature(),
  and SCIPexprgraphTightenNodeBounds() need an infinity value to decide whether an interval is empty or not
- SCIPgetFeasibilityQuadratic() and SCIPgetActivityQuadratic() returns now a `SCIP_RETCODE` and needs an additional `SCIP_Real*` to
  store the result
- methods which support statistical tests in pub_misc.h, SCIPstudentTGetCriticalValue(), SCIPcomputeTwoSampleTTestValue() etc.
- SCIPsolveLinearProb() solves a linear problem of the form Ax=b for a regular square matrix A
- Added parameter `freesubscip` to SCIPapplyProximity()

- Data structures:
  - Renamed method SCIPdigraphGetSuccessorsDatas() to SCIPdigraphGetSuccessorsData()
  - Renamed method SCIPdigraphGetNodeDatas() to SCIPdigraphGetNodeData()
  - Renamed method SCIPdigraphSetNodeDatas() to SCIPdigraphSetNodeData()

- Constraint Handlers:
  - Renamed method SCIPconshdlrGetPropTimingmask() to SCIPconshdlrGetPropTiming()
  - new method SCIPconshdlrSetPropTiming()
  - Removed method SCIPconshdlrIsPresolvingDelayed()
  - Removed method SCIPconshdlrWasPresolvingDelayed()
  - SCIPmakeSOS1sFeasible() based on solution values, fixes variables to zero to turn all SOS1 constraints feasible
  - removed `delay(presol)` parameter from SCIPinclude{Conshdlr,Presol,Prop}() and added `(presol)timing` parameter
  - new parameter `presoltiming` for method SCIPpresolCons()
  - SCIPvarIsSOS1() returns whether some variable is involved in an SOS1 constraint
  - SCIPgetConflictgraphSOS1() gets conflict graph of SOS1 constraints
  - Added parameter `presoltiming` to SCIPpropCumulativeCondition()
  - Removed parameter `delaypos` from SCIPsetConshdlrPresol()
  - Added parameter `presoltiming` to SCIPsetConshdlrPresol()
  - Removed parameter `delaypos` from SCIPincludeConshdlr()
  - Added parameter `presoltiming` to SCIPincludeConshdlr()
  - Added parameter `consgetdivebdchgs` to SCIPincludeConshdlr() to provide a divebdchg-callback for the constraint handler
    to include

- Branching Rules:
  - Added parameter `forcestrongbranch` to SCIPselectVarStrongBranching()
  - Added parameter `executebranching` SCIPexecRelpscostBranching()
  - Added parameters `ndomredsdown` and `ndomredsup` to SCIPgetVarStrongbranchWithPropagation()

- LP and Cutting Planes:
  - Added parameters `inds` and `ninds` to SCIPgetLPBInvRow(), SCIPgetLPBInvCol(), SCIPgetLPBInvARow(), SCIPgetLPBInvACol(), and
    SCIPcalcStrongCG()
  - Added parameters `maxweight`, `weightinds`, `nweightinds`, and `rowlensum` to SCIPcalcMIR()

- Variables:
  - SCIPvarGetNodeSOS1() returns node of SOS1 variable in the conflict graph
  - SCIPnodeGetVarSOS1() returns SOS1 variable associated to some given node in the conflict graph
  - Removed method SCIPvarGetNBinImpls()

- Presolving:
  - Removed parameter `delaypos` from SCIPincludePresolBasic()
  - Added parameter `presoltiming` to SCIPincludePresolBasic()
  - Removed parameter `delaypos` from SCIPincludePresol()
  - Added parameter `presoltiming` to SCIPincludePresol()
  - Removed parameters `presoldelay` and `presoltiming` from SCIPincludePresol()
  - Removed parameters `presoldelay` and `presoltiming` from SCIPsetPropPresol()

- Misc:
  - Added parameter `isequation` to SCIPaddClique()
  - Removed parameter `writeimplications` from SCIPwriteCliqueGraph()
  - Removed method SCIPallocBufferSize()
  - Removed method SCIPduplicateBufferSize()
  - Removed method SCIPreallocBufferSize()
  - Removed method SCIPfreeBufferSize()
  - Removed method callback SCIPdialogExecConflictgraph()

### New API functions

- started support for user-defined operators in expression trees/graphs (see SCIPexprCreateUser()),
  interface will likely change again in future SCIP versions
- new methods for mixed inter linear matrix access (see pub_matrix.h) added
- SCIPcomputeArraysIntersection() to compute the set intersection of two ordered arrays
- SCIPcomputeArraysSetminus() to compute the set difference of two ordered arrays
- SCIPcutGetLPActivityQuot() in pub_cutpool.h to get the potion of LP's where this cut was sharp in an optimal basis.
- SCIPpresolGetTiming(), SCIPpresolSetTiming(), SCIP{conshdlr,prop}GetPresolTiming(), and SCIP{conshdlr,prop}SetPresolTiming()
- SCIPdigraphSetNSuccessors() sets the number of successors of some digraph node to a given value

- Diving:
  - SCIPcreateDiveset() to add a diveset to a heuristic. Heuristics may have multiple divesets under different names
  - SCIPperformGenericDivingAlgorithm() that performs diving with periodic LP resolve according to the diveset argument.

- Constraints:
  - new setter function SCIPsetConshdlrGetDiveBdChgs() in scip.h to set dive bound change callback for this constraint handler
  - SCIPaddDiveBoundChange() to add a diving bound change to the diving bound change storage of SCIP together with the information if this is a
    bound change for the preferred direction or not, to be used by constraint handlers inside the getDiveBdChgs-callback
  - SCIPchgCoefLinear() and SCIPdelCoefLinear() to modify linear constraint during problem creation

- Memory:
  - BMSallocClearBlockMemoryArray()/SCIPallocClearBlockMemoryArray() and
    BMSallocClearBufferMemoryArray(), SCIPallocClearBufferArray() to allocate arrays that are initialized to 0
  - SCIPbuffermem() to get buffer memory;

- Sort:
  - added new sorting functions SCIPsortRealRealRealBoolBoolPtr(), SCIPsortDownRealRealRealBoolBoolPtr()
  - added new sorting functions SCIPsortIntIntIntReal(), SCIPsortDownIntIntIntReal(), SCIPsortRealIntInt(), SCIPsortDownRealIntInt()

- Param:
  - SCIPwriteParam() to write a single parameter to a file
  - SCIPcheckParam{Bool,Char,...}() to check whether a parameter value is within the feasible domain

- Quadratic:
  - SCIPchgLhsQuadratic(), SCIPchgRhsQuadratic(), SCIPchgLinearCoefQuadratic(), SCIPchgSquareCoefQuadratic(),
    and SCIPchgBilinCoefQuadratic() to modify quadratic constraints during problem creation
  - SCIPgetFeasibilityQuadratic() and SCIPgetActivityQuadratic() to get the feasibility and activity of a quadratic constraint in a given solution
  - SCIPaddSquareLinearization(), SCIPaddSquareSecant(), SCIPaddBilinLinearization() and SCIPaddBilinMcCormick()
    in cons_quadratic.h to compute linear under- and overestimation for bilinear and quadratic terms

### Command line interface

- extended variable branching statistics and statistic output in the interactive shell (see Statistic section)
- submenu for setting `vbc` settings renamed to `visual`
- at the end of a command line run the best solution can now be output in the orignal space

### Interfaces to external software

- in the AMPL interface, variable and constraint attributes (flags) can now be set via suffixes, where 0 (unset) stands
  for the default, 1 for TRUE and other values for FALSE; see SCIPcreateVar() and SCIPcreateCons() for their meaning;
  for variables, `initial` and `removable` are recognized;
  for constraints, `initial`, `separate`, `enforce`, `check`, `propagate`, `dynamic` and `removable` are recognized
- the AMPL interface now passes an initial guess, if specified, as a solution (that will be checked for feasibility) to SCIP

### Changed parameters

- rowrepswitch set to 2.0, so row representation is activated if LP has at least 2 times more rows than columns
- one can now set emphasis parameters at the beginning of a settings file; it should start with `emphasis:` and
  the contain the emphasis string, e.g., `emphasis: feasibility` or `emphasis: heuristics off`.

- Renamed parameters:
  - `vbc/filename` to `visual/vbcfilename`
  - `vbc/realtime` to `visual/realtime`
  - `vbc/dispsols` to `visual/dispsols`

### New parameters

- added parameter to switch pseudo cost update in diving heuristics (enabled by default)
- `branching/relpscost/confidencelevel` to set the confidence level to be used by statistical tests
- `branching/relpscost/higherrortol` to define the highest reliability threshold for relative error based reliability
- `branching/relpscost/lowerrortol` to define a lower reliability threshold for relative error based reliability
- `branching/relpscost/nlscoreweight` for weight of nonlinear score when branching on MINLPs
- `branching/relpscost/usedynamicconfidence` to use a dynamic confidence level based on the amount of
  strong-branching simplex-iterations compared to the overall simplex iterations (default is FALSE)
- `branching/relpscost/usehyptestforreliability` to enable strong branching decisions based on a 2-sample student-T test of all prior
  pseudo-cost observations between the best pseudo-candidate and the candidate for which to decide whether strong-branching should be applied
- `branching/relpscost/userelerrorreliability` to enable relative error based reliability
- `branching/relpscost/skipbadinitcands` for skipping strong-branching candidates whose estimated gain
  is significantly worse than the one of the locally best (sb or pseudo) candidate
- `constraints/linear/multaggrremove` to perform multi-aggregations in linear constraint handler only if the constraint can be removed afterwards
- `constraints/linear/rangedrowpropagation` to disabled newly implemented propagtion algorithm for ranged rows and equations
- `constraints/quadratic/advanced/interiorcomputation` to select the way of computing and interior point for gauge cuts
- `constraints/quadratic/gaugecuts` to enable convex quadratics to generate gradients cuts which are supporting
- `constraints/soc/generalsocupgrade` to allow general quadratics to be upgraded to soc
- `constraints/SOS1/addcomps` to add local complementarity constraints to the branching nodes (can be used in combination
  with neighborhood or bipartite branching)
- `constraints/SOS1/addbdsfeas` to define a minimal feasibility value for local bound (clique) inequalities in order to be
  added to the branching node
- `constraints/SOS1/addcompsdepth` to define the maximal depth for adding complementarity constraints
- `constraints/SOS1/addcompsfeas` to define a minimal feasibility value for local complementarity constraints in order to be
  added to the branching node
- `constraints/SOS1/autocutsfromsos1` to automatically switch to separating bound cuts from SOS1 constraints if the SOS1
  constraints do not overlap
- `constraints/SOS1/autosos1branch` to switch to SOS1 branching if the SOS1 constraints do not overlap
- `constraints/SOS1/conflictprop` to define whether to use conflict graph propagation
- `constraints/SOS1/bipbranch` to branch on a complete bipartite subgraph of the conflict graph
- `constraints/SOS1/boundcutsdepth` to define the node depth of separating bound (clique) cuts
- `constraints/SOS1/boundcutsfreq` to define the frequency for separating bound (clique) cuts
- `constraints/SOS1/boundcutsfromgraph` to define whether to separate bound (clique) inequalities from the conflict graph
- `constraints/SOS1/boundcutsfromsos1` to define whether to separate bound (clique) inequalities from SOS1 constraints
- `constraints/SOS1/fixnonzero`: If neighborhood branching is used, then fix the branching variable (if positive in sign)
  to the value of the feasibility tolerance
- `constraints/SOS1/implcutsdepth` to define the node depth of separating implied bound cuts
- `constraints/SOS1/implcutsfreq` to define the frequency for separating implied bound cuts
- `constraints/SOS1/implprop` to define whether to use implication graph propagation
- `constraints/SOS1/maxaddcomps` to define the maximal number of complementarity constraints added per branching node
- `constraints/SOS1/maxboundcuts` to define the maximal number of bound (clique) cuts separated per branching node
- `constraints/SOS1/maxboundcutsroot` to define the maximal number of bound (clique) cuts separated per iteration in the root node
- `constraints/SOS1/maximplcuts` to define the maximal number of implied bound cuts separated per branching node
- `constraints/SOS1/maximplcutsroot` to define the maximal number of implied bound cuts separated per iteration in the root node
- `constraints/SOS1/maxextensions` to define maximal number of extensions that will be computed for each SOS1 constraint in presolving
- `constraints/SOS1/maxsosadjacency` to define that the adjacency matrix of the conflict graph is not created in presolving if
  the number of SOS1 variables is too large
- `constraints/SOS1/maxtightenbds` to define the maximal number of bound tightening rounds per presolving round
- `constraints/SOS1/neighbranch` to branch on a neighborhood of the conflict graph
- `constraints/SOS1/nstrongiter` to define the maximal number LP iterations to perform for each strong branching round
- `constraints/SOS1/nstrongrounds` to define the maximal number of strong branching rounds to perform for each node (only
  available for neighborhood and bipartite branching)
- `constraints/SOS1/sos1branch` to branch on a single SOS1 constraint, i.e., a clique of the conflict graph
- `constraints/SOS1/sosconsprop` to define whether to use SOS1 constraint propagation
- `constraints/SOS1/strthenboundcuts` to define whether to strengthen bound (clique) cuts in case bound variables are available
- `constraints/SOS1/updateconflpresol` to update the conflict graph during the presolving procedure
- `display/allviols` to print all violated constraints of the best solution during checksol in the scip shell
- `heuristics/indicator/improvesols` that turns on the improvement of external solutions by one-opt
- `heuristics/*diving/lpresolvedomchgquot` to determine the percentage of changed domains since previous LP to trigger
  an LP resolve [default: 0.15] (* stands for eight diving heuristics to support this feature)
- `heuristics/*diving/lpsolvefreq` to determine the frequency for resolving LP's during the execution of
  this heuristic [default: 1, use 0 for a dynamic setting based on the number of domain reductions]
  (* stands for eight diving heuristics to support this feature)
- `heuristics/shiftandpropagate/binlocksfirst` to set if binaries without locks should be preferred in ordering
- `heuristics/shiftandpropagate/maxcutoffquot` to select a maximum percentage of allowed cutoffs before stopping the heuristic (default is 0.0)
- `heuristics/shiftandpropagate/selectbest` to trigger if shiftandpropagate should select the best candidate in every round
  (set to FALSE for static order) (default is FALSE)
- `limits/autororestart` for triggering an automatic restart after this many nodes, or -1 for no auto restart [default is -1]
- `limits/softtime` to set a soft time limit (active only after first primal solution was found)
- `misc/allowobjprop` to allow objective function propagation
- `misc/allowdualreds` to allow dual reductions
- `misc/outputorigsol` to control whether at the end of a command line run the solution should be output in the orignal space
- `numerics/checkfeastolfac` to scale feasibility tolerance when checking the feasibility of best found solution
  after the solving process finished (e.g., checksol in scip shell)
- `separating/cutselrestart` for cut selection during restart copy process (`a`ge, activity `q`uotient) [default is `a`]
- `separating/cutselsubscip` for cut selection for sub SCIPs (`a`ge, activity `q`uotient) [default is `a`]
- `separating/disjunctive/maxconsdelay` to delay separation of disjunctive cuts if number of SOS1 constraints is larger than predefined value
- `separating/disjunctive/maxdepth` to define the node depth of separating disjunctive cuts
- `separating/disjunctive/maxinvcuts` to define the maximal number of disjunctive cuts investigated per iteration in a branching node
- `separating/disjunctive/maxinvcutsroot` to define the maximal number of disjunctive cuts investigated per iteration in the root node
- `separating/disjunctive/maxrank` to define the maximal permissible rank of a disjunctive cut that could not be scaled to integral coefficients
- `separating/disjunctive/maxrankintegral` to define the maximal permissible rank of a disjunctive cut that could be scaled
  to integral coefficients
- `separating/disjunctive/maxrounds` to define the maximal number of separation rounds of disjunctive cuts in a branching node
- `separating/disjunctive/maxweightrange` to define the maximal valid range of simplex tableau row weights

### Data structures

- new enum `SCIP_CONFIDENCE_LEVEL` for different levels of confidence for statistical tests.
- new struct `SCIP_DIVESET` that bundles options for SCIP's diving heuristics; all hard diving heuristics (those
  without `obj` at the beginning) include diveset and implement only the scoring callback.
- rename all file `*_vbc.?` to the more generic `*_visual.?`
- moved buffer memory handling to blockmemory/memory.?;
  remove files type_buffer.h, struct_buffer.h buffer.h buffer.c;
  removed functions SCIP*buffer*() from scip.? and replaced them by macros;
  redesigned buffer interface to be similar to block memory; added checks for strange sizes

Testing
-------

- added scripts and targets for testing with xpress (see Makefile section)

Build system
------------

### Makefile

- new parameter `DELHEADERS` for `uninstall`-target: scip headers are only removed when invoking `make uninstall DELHEADERS=true`
- added scripts check_xpress.awk, check_xpress.sh, evalcheck_xpress.sh and check_cluster_xpress.sh and target
  `testclusterxpress` and `testxpress`

Fixed bugs
----------

- fixed bug in primal.c and tree.c by using SCIPinfinity() as a cutoffbound to delete child nodes
- fixed bug in lp.c which leads to wrong primal and dual feasibility
- fixed wrong handling of infinite activities and primal values in sepastore.c and lp.c
- fixed bug that led to an erroneous warning about the clock type
- fix behavior of `make install` which now sets symbolic links and short links to binaries and libraries
- fix bug which lead to wrong global bound tightenings in prop_genvbounds.c
- fix call to random generator for Windows operating systems in misc.c
- fixed again a bug in backward propagation of linear expressions in expression graph

- NLP:
  - fixed bug in heur_nlpdiving.c: wrong counting of fix variables
  - fix wrong handling of `SCIP_NLPSOLSTAT_LOCALINFEASIBLE` solution status in nlp.c
  - fix characterization of logic or constraints in SCIP's NLP relaxation

- Branching:
  - fixed wrong comparison when executing branching rule for external branching candidates
  - fix spatial branching on implicit integer variables
  - fix wrong comparisons of values larger/less than +/- SCIPinfinity() in branch.c, lp.c and sol.c
  - fixed problem with lpisrelax flag in probing mode when doing branch-and-price

- Constraint Handlers:
  - try to handle fixings of multi-aggregated variable in cons_sos1 presolving and avoid error
  - fixed bug in pseudoboolean constraint handler about negated variables
  - fixed assert in cons_soc.c: now soc with 1 lhs variable are allowed
  - fixed wrong assert in cons_indicator (slack variables might be replaced by active variables that have nonzero objective)
  - fix late creation of auxiliary LP in cons_nonlinear.c, which lead to a segmentation fault with lpi_spx2.cpp
  - fixed bug in cons_abspower.c: do not generate cuts with infinity right-hand-side anymore
  - fixed setting of enforcement flag for constraints created by reformulation in nonlinear constraint handlers
  - fixed bug in cons_indicator with handling local bounds

- Memory:
  - fix potential memory leak in SoPlex LP interfaces when setting invalid basis
  - fix potential memory leak in method SCIPgetConsCopy()
  - fix potential memory leak in method detectRedundantConstraints() of the knapsack constraint handler

- Interval arithmetic:
  - fix handling of infinite intervals in SCIPintervalIsEmpty()
  - fixed bug in intervalarith.c: bivariate quadratic equations may have been solved wrongly if second variable is unbounded

- Quadratic Constraints:
  - fix wrong sorting of bilinear terms in cons_quadratic
  - fix potentially tightening of LB/UB of a variable to +/- infinity in cons_quadratic
  - fixed bug in cons_quadratic.c which leads to an overflow when SCIP allocates memory for a dense matrix
  - fixed bug in cons_quadratic.c: do not generate linearization cuts for disabled constraints
  - fix missing clean phase of bilinear terms with zero coefficient in cons_quadratic.c

@page RN31 Release notes for SCIP 3.1

@section RN311 SCIP 3.1.1
*************************

Features
--------

- use clock average to reduce number of system calls via `timing/rareclockcheck` parameter
- added copy mechanism for conjunction constraints
- added revised lpi_xprs for using XPRESS as LP solver

Performance improvements
------------------------

- improved solving of LPs in OBBT propagator
- improved activity-delta computation and thereby propagation for linear constraints
- improved memory management of proximity heuristic
- disabled statistic timing in all subscips via new parameter `timing/statistictiming`

Interface changes
-----------------

### New and changed callbacks

- rename array arcdatas in digraph to arcdata
- changes in clock type are now transferred to SoPlex
- corrected wrong primal bound in statistics for unbounded problems
- forbid to call SCIPfixVar() in `SCIP_STAGE_PRESOLVED` stage, which is not allowed since it calls SCIPchgVarLb/Ub()

### Deleted and changed API methods

- rename SCIPdigraphGetNodeDatas() to SCIPdigraphGetNodeData();
- rename SCIPdigraphSetNodeDatas() to SCIPdigraphSetNodeData()
- SCIPapplyProximity() has an additional parameter freesubscip, which causes the method to free
  the created subscip automatically at the end.

### New API functions

- SCIPhasPerformedPresolve() to check, e.g., whether LP duals are accessible
- SCIPconvertRealTo[Long]Int() to convert reals that represent integers to [long] ints.
- SCIPisDualfeasEQ() and related to perform checks w.r.t. to the dual feasibility tolerance
- SCIPdeleteSubproblemProximity() to free proximity subproblem manually as external caller

### Command line interface

- added dialog for writing the finite solution (calling SCIPcreateFiniteSolCopy() before writing)

### Interfaces to external software

- AMPL interface now returns dual multipliers if problem is an LP and presolving was turned off

### Changed parameters

- changed default value of parameter `heuristics/proximity/minimprove` to 0.02; previous value was 0.25
- changed default value of parameter `heuristics/proximity/usefinallp` to FALSE

### New parameters

- `timing/rareclockcheck` to call the system time less frequently, based on the current average time interval
  between two calls to SCIPsolveIsStopped(); the default value is FALSE
- `timing/statistictiming` to enable/disable all timers for statistic output of SCIP; the default value is TRUE

### Data structures

- renamed MIP matrix structure to `SCIP_MATRIX`
- changed the numeric values for `PRESOLTIMING` flags

Build system
------------

### Makefile

- added Makefile support for cygwin 64 Bit
- allow to turn off block and buffer memory by the makefile parameters NOBLKMEM, NOBUFMEM, NOBLKBUFMEM;
  also remove the now superfluous makefiles for noblkmem, nobufmem, noblkbufmem

Fixed bugs
----------

- fixed wrong conversion of reals representing negative integer values
- in debug mode, SCIP checks that no NaN's are introduced in SCIPsolSetVal()
- fixed bug 697 (and 699), calling SCIPsolve() after the problem was already solved and SCIPfreeSolve() was called now
  does nothing anymore
- added support for character `#` in variable names in old non-linear CIP format (i.e., names without `<` and `>`)
- fixed bug 702, removed too hard assert when casting too big values into `SCIP_Longint`
- branching for continuous variables with unbounded intervals now takes `branching/clamp` into account
- forbid aggregations with scalar smaller feastol or larger 1/feastol
- fixed bug 683, not recognizing errors/segfaults especially in free stage of SCIP by improving the check scripts
- fixed bug where quieting a message handler also disabled writing to files other than stdout
- fixed bug 708, special case of implications led to a fixing
- fixed bug, variable bounds detected wrong infeasibility
- another bug fix when computing the original variable sum of a given variable in SCIPvarGetOrigvarSum()
- fixed setting solution value of multi-aggregated var in xml-solution case
- fixed bug changing the variable type of an negated variable
- fixed numerical troubles in SCIPcreateFiniteSolCopy()
- fixed bug in SCIPpermuteProb(): if called before transforming the problem, data structures were not initialized yet
- fixed bug in aggregation procedure if two variables were of non-binary type but for one of the variables
  SCIPvarIsBinary() returned true
- treat activities of pseudo solutions as invalid when containing positive and negative infinity contributions
- fixed bug in GMI example: fractionality of slack variable is now computed correctly
- fixed LP interface of CPLEX: functions getBInv* return the correct sign of the coefficients.
- fixed bug in SCIPpermuteProb(), when called in transformed stage and non-active constraints exist

- Dual:
  - use dual feasibility tolerance for comparisons regarding reduced costs
  - fixed bug in prop_dualfixing: don't fix variables to infinite values during solving
  - fixed sign of the dual multipliers returned by AMPL interfaces for maximization

- Objective and Time Limit:
  - fixed wrong output of status when an objective limit was imposed but not reached yet
  - fixed the rare case that branching was performed even though strong branching found global bound changes leading to
    an infeasible/objlimit LP
  - fixed bug that objective limit was not reset correctly during SCIPfreeTransform() for maximization problems
  - fixed bug that hitting the time limit while solving a pure LP and then continuing the solving process lead to
    not solving the LP, but always creating a single child node until maximum depth is reached

- Heuristic:
  - fixed bug leading to an incorrect dual bound when solving probing LPs within a DURINGPRICINGLOOP heuristic
  - fixed bug in proximity heuristic which attempted to enter diving mode even at nodes without a constructed LP
  - fixed wrong pseudo cost updates during diving heuristic execution after backtracking
  - fixed bug in heur_oneopt: avoid bound violations if shift value is negative due to infeasibilities
  - fixed bug that reaching a solution limit by beforenode heuristics lead to disregarding the current node if the
    optimization process was restarted later
  - fixed bug in trysol heuristic not saving the best solution in maximization problems

- Presolve:
  - fixed bug in presolving of abspower constraints that lead to wrong variable locks
  - allow to call SCIPmarkConsPropagate() in INITPRESOLVE stage
  - fixed bug in components presolver with handling of dual fixable variables: unboundedness was not detected,
    better handle components with single variables by dual fixing propagator
  - issues in component solving by presol_components do not lead to stopping the overall process, anymore, the component
    is just disregarded

- Memory:
  - fixed bug with freeing problem: need to reset objective limit
  - fixed memory leaks in case of erroneous parsing of constraints, e.g., non-linear constraints
  - fixed missing memory allocation for node data in digraphs

- Constraints:
  - fixed bug in cons_quadratic which leads to wrong min/max activities
  - removed wrong break in cons_pseudoboolean
  - fixed bug in cons_varbound.c using the wrong constraint side for updating an upper bound
  - fixed bug in presolve of cons_nonlinear: wrong constraint upgrades may have been performed due to outdated bound
    information in expression graph
  - fixed bug in cons_setppc, wrongly aggregating variables if dual-presolving was disabled
  - fixed bug in cons_sos1: locks and events were not initialized if constraint was added to transformed problem
  - fixed bug in cons_setppc with dual presolving disabled
  - corrected copy of disjunction constraints

- Reading:
  - allow to read numbers like `42856.` in lp-format
  - fixed bug(?) in reader_mps: variables are now written in columns section even of they occur in no constraint
    and have an objective coefficient of 0 (otherwise, CPLEX and Gurobi cannot read the file)
  - fixed bug with reading `>=1` indicator constraints in LP-files
  - fixed bug in reader_lp which created two indicator constraints with the same name to trigger an equality
  - fixed bug when reading indicator constraints for linear constraints (equations/ranged rows) from MPS files

@section RN310 SCIP 3.1.0
*************************

Features
--------

- added breadth first search node selection
- new node selection rule UCT which balances exploration and exploitation by considering node visits
- added possibility to not set a cutoff bound in the LP solver (can be enabled by setting `lp/disablecutoff` to TRUE)
- added missing debugging solution check for cliques
- added a data pointer to each node of the `SCIP_DIGRAPH`
- SCIPgetVarCopy() will now copy the original bounds when called for an original variable
- added upgrade of continuous variables to implicit variables for linear equations even if the coefficient is
  not equal to 1
- probing supports implicit binary variables
- added scaling to computation of relative interior point in SCIPcomputeLPRelIntPoint()

- Solution:
  - added two methods to iterate over a sparse solution (`SCIP_SPARSESOLUTION`), see pub_misc.h
  - it is now possible to add an offset for the original problem instance, all original solutions will be initialized with
    this value and updated, when the offset is changed
  - extended and corrected dual feasibility checks for LP solution (controlled by parameter `lp/checkdualfeas`)

- Cuts and Separation:
  - the rank of cuts is now stored and taken into account to improve numerical stability
  - added possibility to separate a cutpool w.r.t. a given solution (instead of LP-solution)

- Branching:
  - new branching rule `cloud branching` that considers several alternative LP optima
  - additional vbc output added: branching information is printed earlier and also for nodes which were cut off
  - added support for strong branching with domain propagation in full strong and reliability pseudo cost branching
  - added strong branching with domain propagation support: in SCIPstartStrongbranch(), support for propagation can
    be enabled (uses the probing mode, some overhead compared to standard strong branching), after that
    SCIPgetVarStrongbranchWithPropagation() can be used to perform strong branching on a variable with previous domain
    propagation; similar to probing, valid bounds for variables are collected
  - strong branching with propagation can be enabled in fullstrong and relpscost branching rule
  - added possibility to store pricing norms of the LP solver (in addition to basis information) to speed up LP solving
    after a backtrack, e.g. in probing or strong branching with domain propagation
  - a pricer can now return that no further pricing should be done but rather early branching, even if it added variables

- LP interface:
  - SoPlex (>= 1.7.0.5) can compute condition number of current basis matrix via LP interface
  - LPI files (lpi*.[h|c]) all moved from src/scip to src/lpi

- Constraints:
  - added propagation method to cons_xor relying on Gaussian elimination, which can also produce feasible solutions
  - added first implication detection in cons_linear
  - cons_indicator can now try to construct feasible solutions from a cover
  - added possibility to forbid upgrading of linear constraints
  - new initial constraints are now added to the LP before solving a probing LP
  - first implementation of parsing for nonlinear constraints in CIP format
  - added upgrade from varbound constraints to set-packing constraints
  - added upgrade from bounddisjunction constraints to set-packing/logicor constraints
  - cumulative constraint handler adds disjunctive constraints (cumulative with capacity 1) for all jobs which cannot
    be processed in parallel
  - added new clique extraction algorithm for linear constraints
  - the slack variables of indicator constraints can now be scaled
  - added redundancy check of sides of ranged row varbound constraint
  - added coefficient tightening for ranged row varbound constraint
  - XOR constraint handler can add two extended formulations (flow/asymmetric, parameter `addflowextended/addextendedform`)
  - added multi-aggregation for binary variables with at most two uplocks and two downlocks, which emerge from set-
    partitioning or set-packing constraints
  - added upgrade from quadratic constraints to set-packing constraints
  - generalized the linking constraint handler

- Reader:
  - can now read and write CIP-files with (multi-)aggregated variables
  - all readers now take the global parameters `reading/dynamic{conss|cols|rows}` and `reading/initialconss` into account
  - added reader_pbm, which writes the constraint-variable incidence matrix in pbm format (possibly scaled to given size)
  - reader_osil can now read SOS1 and SOS2 constraints
  - reader_lp and reader_mps are now able to write and-constraints in form of their (weak/strict) relaxation
  - added reading capability to GAMS reader (if compiling with GAMS=true, requires a GAMS system)
  - added capability of writing SOS1/2 constraints to GAMS reader (introduces extra variables and equations)

- Heuristic:
  - new primal heuristics dual value
  - new LNS heuristic called `proximity`, which solves a problem in which a local branching constraint replaces the
    objective function which in turn is treated as additional constraint
  - new LP-based rounding heuristic (heur_randround) whose randomized rounding is biased towards the LP solution value;
    the heuristic uses the probing mode of SCIP to generate conflict clauses on the fractional variables

- Presolving:
  - added new dual presolving for setppc-constraints
  - changed dualfix presolver to propagator such that dual fixing can also be applied during repropagation of the root node
  - added full-dual presolving step in setppc constraint handler
  - dual solution can now be displayed for pure LPs when no presolving was performed
  - added clique presolving for xor constraints
  - added presolving using pairs of variable bound constraints that use the same variables
  - added more presolving to cons_indicator, checking whether indicator/slack variables are aggregated
  - added presolve.{c,h} which should be used for all preprocessing mechanisms executed from within SCIP, corresponding to
    solve.{c,h} and also for presprocessing methods which can be called from different plugins or from the core to avoid
    code doubling
  - return error if variable should be fixed to infinity after presolving (LP-solvers do not handle this consistently)
  - in verblevel `SCIP_VERBLEVEL_FULL`, the number of non-zeros will be output for the original and presolved model
  - new presolving step for tightening logicor constraints using implication and clique information
  - several new presolving steps for linear and knapsack constraints, using gcd information and many more

- Statistic:
  - added average gap based on primal-dual integral to solution statistics; can be disabled via parameter
    `misc/calcintegral`
  - the statistics now include the value of the first LP solved at the root node (without cuts)
  - added new statistic which distinguishes between internal nodes and leaves which got processed
  - new section `Root Node` in statistics, listing objective value, iterations and solving time for the first LP solved
    at the root node as well as final dual bound of the root node and LP iterations for processing the root node
    (those where listed in the `Solutions` section before, named `Root Dual Bound` and `Root Iterations`)

Performance improvements
------------------------

- allow multiaggregation of binary variables
- shorten conflicts and deriving global boundchanges from conflicts
- apply lowerbound provided by pricers already during pricing loop, stop pricing if the lower bound computed by pricing
  already exceeds the cutoff bound
- improved performance of SCIPcliquelistDel(), SCIPcliquetableAdd(), SCIPcliquetableCleanup()

- LP Solution:
  - strong branching LP solutions are checked for integrality
  - improved LP reoptimization for branch-and-price applications
  - improved numerical stability checks for LP solution
  - faster feasibility check of LP solutions (controlled by parameters `lp/checkprimfeas` and `lp/checkdualfeas`)

- Presolver:
  - improved methods SCIPlpiGetBInv{Row,Col,ACol} for row representation in SoPlex LP interface
  - improved performance of method SCIPsolRetransform() when called during presolving with many aggregations
  - minor presolving performance improvements in cons_logicor.c and cons_knapsack.c
  - dual fixing presolver was turned into a propagator
  - many presolving improvements in constraint handlers
  - improved dual-presolving for setppc constraints in special cases

- Constraints:
  - major improvements in pseudo-boolean constraint handler
  - performance improvement in domain propagation by marking constraints for propagation
  - added more constraint upgrading possibilities
  - improved handling of initial constraints created during solving
  - disabled scaling in feasibility check of nonlinear constraint handlers
  - conflict consisting of exactly two binary variables will be handled as set-packing constraint instead of an logicor
    constraint and the corresponding clique information is globally added
  - fasten repropagation for set-packing and -partitioning constraints
  - improved merging of and-constraints
  - disabled multi-aggregation in linear constraint handler when coefficients differ too much
  - improved multi-aggregation in linear constraint handler when only one variable in the aggregation has infinity
    contribution
  - added upgradability for implicit binary variable cases for linear constraints

Examples and applications
-------------------------

- new textbook Gomory mixed integer cuts example

Interface changes
-----------------

- removed all message length parameters in message.c and for printing error messages (not needed anymore)

### New and changed callbacks

- Domain Propagation:
  - added parameter `nmarkedconss` to SCIP_DECL_CONSPROP() callback which gives the number of constraints marked
    for propagation (these constraints are listed first in the conss array given as parameter).

- Primal Heuristics:
  - Added parameter `nodeinfeasible` to SCIP_DECL_HEUREXEC() callback which states whether the current subproblem was
    already detected to be infeasible. In this case, the current LP solution might not respect local bounds and the
    heuristic must not assume that it does.

- Variable Pricers:
  - Added parameter `stopearly` to callback method SCIP_DECL_PRICERREDCOST(). This boolean pointer should be used by the pricer
    to state whether early branching should be performed, even if new variables were added in the current pricing round.

- Branching Rules:
  - new possible return value `SCIP_DIDNOTFIND` for SCIP_DECL_BRANCHEXECLP(), SCIP_DECL_BRANCHEXECPS(), and
    SCIP_DECL_BRANCHEXECEXT() callbacks to state that the branching rule searched, but did not find a branching.

### Deleted and changed API methods

- SCIPcalcMIR() takes an additional parameter sidetypes to determine which side of the rows to use
  (relevant for ranged rows)
- SCIPvarParseOriginal() and SCIPvarParseTransformed() now return the end of the parsed string
- SCIPgetConsCopy() now always captures the created constraint

- Branching:
  - Added parameter `nfracimplvars` to SCIPgetLPBranchCands()
  - SCIPgetLPBranchCands() can be used to retrieve the number of implicit integer variables with fractional LP solution
    value via an additional pointer; the corresponding implicit integer variables can be accessed together with their
    fractionalities and solution values in the same way as binary and integer variables before; the arrays are sorted such
    that binary and integer variables precede the implicit integer variables; the method SCIPbranchcandGetLPCands()
    has been modified in the same way

- LP and Cutting Planes:
  - Added parameter `sidetypes` to SCIPcalcMIR() to specify the specify row side type to be used.
  - Added parameter `cutrank` to SCIPcalcMIR() and SCIPcalcStrongCG() which stores the rank of the returned cut;
     via SCIProwChgRank() the rank of a cut can be changed (default rank is 0)
  - Added parameter `infeasible` to SCIPaddCut() which is a pointer to store whether the cut is infeasible for the
    local bounds.
  - SCIPgetLPObjval() now returns the LP value of the current (suboptimal) basis if the iteration limit is hit during LP
    solving (instead of -infinity); this value is not necessarily a valid dual bound and must not be used as such, but can
    be used as an objective estimate, e.g., if strong branching is simulated using the probing mode
  - removed parameter `normtype` from function SCIPcomputeLPRelIntPoint()

- Misc:
  - Added parameter `lazyconss` to SCIPwriteMIP() to swith writing removable rows as lazy constraints.
  - Added parameter `enablepropagation` to SCIPstartStrongbranch(), which can be used to enable strong branching
    with domain propagation.
  - SCIPstartStrongbranch() has a new parameter `propagate` to enable or disable propagation support for strong branching
  - New method SCIPgetVarStrongbranchWithPropagation() which performs strong branching with propagation on a variable.
  - Added parameter `endptr` to SCIPparseVar() which stores the final string position after parsing.

### New API functions

- added SCIPdebugCheckConss() to the debugging mechanism and therefore created a `SCIP_SOL` (in original space) in debug.c
- before copying solutions to the original solution candidate storage, infinite solution values can now be removed using SCIPcreateFiniteSolCopy()
- SCIPsortLongPtrRealBool(), SCIPsortLongPtrRealRealBool(), SCIPsortLongPtrRealRealIntBool() and corresponding
  methods for sorting, insertion and deletion
- SCIPstoreSolutionGap() in scip.c, to store the gap when the first and last solution is found
- SCIPwriteCliqueGraph() which allows to write a graph with node weights for fractional variables

- Separation:
  - SCIPconshdlrIncNCutsFound(), SCIPsepaIncNCutsFound() and SCIPsepaIncNCutsFoundAtNode() to increase the number of found cuts
  - SCIPseparateSolCutpool() to separate a cutpool w.r.t. a given solution

- Constraint Handlers:
  - New method SCIPconshdlrGetStrongBranchPropTime() which returns the time used for domain propagation methods
    of the constraint handler during strong branching.
  - New method SCIPconsIsMarkedPropagate() which returns whether a constraint is marked for propagation.
  - New methods SCIPconsAddUpgradeLocks() and SCIPconsGetNUpgradeLocks() to increase or get the number of upgrade
    locks of a constraint.
  - New method SCIPgetNCheckConss() which returns the number of checked constraints.

- Data structures:
  - New methods SCIPsparseSolGetFirstSol() and SCIPsparseSolGetNextSol() to get the first sparse solution
    or iterate over the sparse solutions, respectively.
  - New methods for the `SCIP_QUEUE` data structure in pub_misc.h to handle a (circular) queue, e.g., SCIPqueueCreate(),
    SCIPqueueFree(), SCIPqueueInsert(), SCIPqueueRemove(), SCIPqueueFirst(), SCIPqueueIsEmpty(), SCIPqueueNElems()
  - New method SCIPgmlWriteNodeWeight() to write a node section including weight to a .gml graph file.
  - New methods for hash tables: SCIPhashtableRemoveAll(), SCIPhashtableGetNElements(), SCIPhashtableGetLoad()
  - New methods in pub_misc.h to handle a resource activity, e.g., SCIPactivityCreate(), SCIPactivityFree(),
    SCIPactivityGetVar(), SCIPactivityGetDemand() ...
  - New methods for digraphs: SCIPdigraphResize() to resize the graph and SCIPdigraphSetNodeDatas() and
    SCIPdigraphGetNodeDatas() to set and get the data attached to the nodes.

- Domain Propagation:
  - New method SCIPpropGetStrongBranchPropTime() which returns the time spent by a domain propagator during strong branching.
  - New methods SCIPmarkConsPropagate() and SCIPunmarkConsPropagate() to (un)mark a constraint for propagation.

- LP and Cutting Planes:
  - New methods SCIPchgRowLhsDive() and SCIPchgRowRhsDive() to change left and right hand side of a row during diving.
  - Added parameter `cutoff` to SCIPsolveDiveLP(), SCIPsolveProbingLP(), and SCIPsolveProbingLPWithPricing()
    which is a pointer to store whether the diving/probing LP was infeasible or the objective limit was reached.
  - SCIPgetFirstLP{Dual/Lower}boundRoot() which return the value of the first LP solved at the root node
  - SCIPgetNRootFirstLPIterations() which returns the number of LP iterations for the first LP solved at the root node
  - SCIPlpiGetNorms(), SCIPlpiSetNorms() and SCIPlpiFreeNorms() for getting the LP pricing norms from the LP
    solver, loading them back into the solver and freeing the data
  - New method SCIPgetFirstLPTime() and SCIPgetNRootFirstLPIterations() to return time and iterations for the first LP solve
    and SCIPgetFirstLPDualboundRoot() and SCIPgetFirstLPLowerboundRoot() to return the first root LP dual and lower bound.
  - New method SCIPprintDualSol() which prints the dual solution for a pure LP (works only with preprocessing disabled).
  - New method SCIPisCutApplicable() which returns whether a cut is good enough to be applied.

- Message Handler:
  - the main output routine of message.c (`bufferMessage` now handleMessage) has been rewritten: it now does not need
    a copy of the string to be output anymore, which makes the code much simpler (and also faster); it is passed a
    function pointer to the output function and uses it to directly output the (buffered) messages
  - New generic messagehandler output callback method SCIP_DECL_MESSAGEOUTPUTFUNC().
  - Removed parameter `msglength` from callback method SCIP_DECL_ERRORPRINTING().
  - New method SCIPmessageVPrintError() to print an error message.
  - Removed method SCIPmessagePrintWarningHeader().

- Parameters:
  - New method SCIPparamGetCharAllowedValues() to get the allowed values for a char parameter.
  - New method SCIPgetParam() to get the parameter with a given name.

- Variables:
  - SCIPapplyProbingVar() in prop_probing.h
    without deteriorating its objective value
  - SCIPshrinkDisjunctiveVarSet(), which takes an set of variables with corresponding bounds and boundtypes, and
    tries to derive global boundchanges and also to shorten this set of variables by using cliqe, implication and
    variable bound information
  - SCIPselectVarStrongBranching() to get the variable that fullstrongbranching would select
  - New method SCIPvarGetValuehistory() to get the value-based history of a variable.

- Misc:
  - New method SCIPdoNotMultaggr() which returns whether multi-aggregation was disabled.
  - New method SCIPcreateFiniteSolCopy() to create a copy of a solution with infinite fixings removed.
  - New method SCIPadjustImplicitSolVals() which sets implicit integer variables to an integer value in the given
    solution without deteriorating its objective value.
  - New method SCIPcopyOrig() to copy the original problem. Analoguosly, use SCIPcopyOrigProb(), SCIPcopyOrigVars(),
    and SCIPcopyOrigConss() to copy original problem data, variables, or constraints, respectively.
  - New method SCIPwriteCliqueGraph() to write the clique graph in GML format into a given file
  - New method SCIPaddOrigObjoffset() to add an offset to the objective function.
    in original space and updates all orignal solutions correspondingly
  - New method SCIPcopyImplicationsCliques() to copy implications and cliques to a copied SCIP instance.
  - New method SCIPgetOpenNodesData() which returns all unprocessed nodes.
  - Added parameter `endline` to SCIPprintDisplayLine() to switch printing a newline symbol at the end of the line.
  - New method SCIPgetNLimSolsFound() returning the number of feasible primal solution respecting the objective limit.

### Command line interface

- allow dialog option to write clique graph
- dual solution values can now be obtained in the interactive shell after solving a pure
  LP without presolving

### Interfaces to external software

- new SoPlex 2.0 interface, can be enabled with `LPS=spx2`
- add support for SOS1 and SOS2 constraints to AMPL interface (see `interfaces/check/testset/SOS/sos?a.mod` for example)
- added copy of GAMS interface from COIN-OR/GAMSlinks project; GAMS-reader in SCIP can now read model instances from .gms files
- beta version of a python interface for the scipoptsuite is now available under interfaces/python
- beta version of a Java native interface is now available under `interfaces/jni`

### Changed parameters

- parameter `branching/scorefunction` has new value `q` for for `q`uotient branching score function
- replaced parameter `lp/checkfeas` by two parameters `lp/checkprimfeas` and `lp/checkdualfeas` to decide on primal and dual
  feasibility checks individually
- removed all local parameters `reading/(READER)/dynamic{conss|cols|rows}` and replaced them by global parameters
  `reading/dynamic{conss|cols|rows}`
- changed default value of parameter `numerics/dualfeastol` to 1e-7 for safer dual bounds from LP solver
- new possible values for parameter `heuristics/shiftandpropagate/sortkey` for sorting variables w.r.t. their norm,
  default changed from `u` to `v`, which means sorting downwards by violations

- Constraints:
  - changed type of parameters `constraints/bivariate/scaling`, `constraints/quadratic/scaling`, `constraints/soc/scaling`
    from boolean to character
  - changed default for `constraints/{abspower,bivariate,nonlinear,quadratic,soc}/scaling` to off
  - changed default max coefficient for big-M constraint to be initial from 1e6 to 1e9

- Separation:
  - changed default value of gomory cut separation parameter `separating/gomory/maxrank` from 0 to 3, to take also gomory
    cuts that could not be scaled to integral coefficients, with maximal rank 3 into account
  - remove parameter `separating/closecuts/relintnormtype`

### New parameters

- `branching/checksol` and `branching/heursbsol` to specify whether the strong branching LP solution
  should be checked for feasibility and whether a simple rounding heuristic should be run on this solution
- `branching/firstsbchild` and `branching/forceall` to specify the first child node to be
  investigated during strong branching (`u`p, `d`down, `a`uto) and whether always both children should be solved (only for
  strong branching with domain propagation, per default, the second child is not looked at when the first is infeasible)
- `conflict/fullshortenconflict` to decide whether we want to stop shortening a conflict set, when no
  global bound changes can be found anymore
- `conflict/maxvarsdetectimpliedbounds` to decide whether the a valid conflict of what maximal length
  will be used to derive global bound changes
- `constraints/{linear,knapsack}/detectcutoffbound` and `constraints/{linear,knapsack}/detectlowerbound`
  to enable/disable detection of constraint parallel to the objective function that will add an cutoffbound or an
  lowerbound respectively and these constraints will be prevented from entering the LP
- `constraints/and/upgraderesultant` to upgrade resultants of and constraints from binary to implicit binary variables, default is TRUE
- `constraints/abspower/scaling` and `constraints/nonlinear/scaling`
- `constraints/indicator/scaleslackvar` for scaling of the slack variable in indicator constraints
- `constraints/indicator/trysolfromcover` for trying to construct a feasible solution from a cover
- `constraints/linear/checkrelmaxabs` for checking linear constraints with a side of 0.0 relative to
- `constraints/linear/detectpartialobjective` to enable/disable the detection of sub-equations of the objective function
- `constraints/logicor/strengthen`, should pairwise constraint comparison try to strengthen constraints by removing superflous non-zeros?
- `constraints/xor/addextendedform` to add an extended formulation in XOR-constraints
- `constraints/xor/addflowextended` to add use the extended flow formulation in XOR-constraints
- `heuristics/<heurname>/lplimfac` for LNS heuristics to limit the number of LPs solved in a subproblem
  the maximum absolute value in the activity instead of 1.0
- `heuristics/shiftandpropagate/fixbinlocks` for fixing binary variables with no locks in one direction to the corresponding bound
- `heuristics/shiftandpropagate/collectstats` which decides whether variable statistics are collected
- `heuristics/shiftandpropagate/impliscontinuous` to decide whether implicit integer variables are treated as continuous variables
- `heuristics/shiftandpropagate/preferbinaries` and `heuristics/shiftandpropagate/stopafterfeasible`,
  which decide whether binaries should be shifted first and the shifting should be stopped when no violations are left
- `lp/disablecutoff` to toggle usage of LP cutoff bound (0: enabled, 1: disabled, 2: auto = disabled if pricers are used)
- `misc/calcintegral` (default TRUE) to trigger calculation of primal-dual integral
- `misc/finitesolutionstore` to switch whether infinite fixings should be removed from solutions before
  copying them to the original solution store
- `misc/permuteconss` and `misc/permutevars` to control whether variables and/or constraints should be permuted, if permutationseed != -1
- `presolving/components/feastolfactor` to increase the feasibility tolerance in all sub-SCIPs, when solving a component
- `propagating/obbt/conditionlimit` to discard instable LP bases
- `reading/(READER)/initialconss` that determines whether model constraints are initial
- `reading/cipreader/writefixedvars` for disabling printing of fixed variables in CIP format
- `reading/lpreader/aggrlinearization-ands` and `reading/mpsreader/aggrlinearization-ands` to enable/disable
  the printing of the weak or strict relaxation of and-constraints in LP and MPS format, respectively
- `reading/lpreader/linearize-and-constraints` and `reading/mpsreader/linearize-and-constraints` to
  allow and-constraints to be linearized when printing in LP and MPS format, respectively
- `separating/feastolfac` to allow dynamic decrease of relaxation feasibility tolerance depending on feasibility to applied cuts,
  i.e., allow relaxation solutions to have a primal infeasibility of at most this factor times the infeasibility of applied cuts
- `separating/gomory/sidetypebasis` to decide whether the sides of ranged rows should be determined from the basis status
- `separating/oddcycle/cutthreshold` to run odd cycle separation if not enough cuts have been found
- `separating/zerohalf/delayedcuts` to use the delayed cutpool for the zerohalf separator
- `write/allconss` to enable that all constraints are written
- `write/genericnamesoffset` when writing a generic problem to define an offset on the variable numbering

### Data structures

- New structure to store value-based branching and inference history (see pub_history.h).
- new data structure for (circular) queues (`SCIP_QUEUE`)
- hash tables will now increase dynamically
- Moved LP solver interfaces to subdirectory `src/lpi`.

Testing
-------

- added McNemar tests and Wilcoxon signed rank tests to cmpres.awk evaluation scripts
- added passing MEM option of testgams(cluster) target as workspace option to GAMS jobs
- extended test scripts by statistical tests

Build system
------------

### Makefile

- default flag for ZIMPL is now `auto`, which means that it is built if and only if GMP is available (GMP=true)
- fixed make install for older Mac systems where install command does not have option -t
- dropped support for Ipopt < 3.10

Fixed bugs
----------

- fixed bug when adding (global) clique, implications or variable bound information in solving stage that lead to
  global bound changes which contradict local bounds and therefore need to be stored as pending bound changes
- unlinking a solution now copies solution values smaller than SCIPepsilon() avoiding some feasible solution in the
  transformed problem to be infeasible in the original problem
- fixed bug when flushing the warning buffer when SCIP is closed
- fixed bug when a bound change contradicts a local bound and is stored as pending, but the contradicting local
  bound becomes global afterwards (--> node where pending bound change is valid can be cut off)
- fixed statistics bug: externally given solutions and new solutions found while transforming existing ones
  are now listed in line `other solutions` of primal heuristics statistics
- fixed bug in random generators SCIPgetRandomInt() and SCIPgetRandomReal() for large intervals
- make sure that bound changes of negated original variables are correct

- Branching:
  - fixed bug w.r.t. changing the variable branching priority beyond the problem stage
  - allow again branching on continuous variables with huge bounds

- Separation:
  - fixed bug in sepa_cgmip computeObjWeightSize() w.r.t. equal sized rows
  - fixed wrong bound calculation in sepa_rapidlearning
  - fixed bug in flowcover separator to exclude unconstrained rows in aggregation

- LP and Interfaces:
  - fixed bug that lead to resolving the LP after diving instead of restoring the buffered solution
  - fixed rare bug with conflict analysis and LP/LPI having different states after diving
  - fixed several bugs in lpi_grb
  - fixed wrong strong branching results in lpi_grb.c and an invalid write
  - fixed bug in handling max-function in ampl interface; added support for min-function

- Presolving:
  - fixed bug in prop_dualfix w.r.t. to fixing of variables to infinity after presolving
  - fixed wrong presolving finished status which sometimes occurred when the time limit was hit during presolve
  - fixed bug where a limit on presolving rounds was exceeded by 1
  - fixed minor bugs in presolving in cons_setppc.c and cons_logicor.c
  - fixed minor bug in cons_linear w.r.t. disabled presolving

- Propagators:
  - fixed bug in genvbounds propagator occurring when objective offset or scale changes after a restart
  - fixed bug in genvbounds propagator by replacing non-active variables on right-hand side after presolving

- Readers:
  - fixed memory bug in reader_mps
  - fixed several minor bugs with handling of memory when writing aggregated variables (reader_lp, reader_mps)
  - fixed bug in reader_lp when writing bilinear terms (product sign was missing)
  - fixed bug in reading indicator constraints in mps-format
  - nonlinear readers now create auxiliary objective variables and constraints always as initial and not removable
    in order to avoid unbounded LPs due to loose variables with infinite best bound

- Constraints:
  - fixed several bugs where variables or constraints were not freed correctly
  - do not multi-aggregate variables if the constant would be a huge value in order to avoid numerical troubles
  - fixed bug with infinite multi-aggregation constants
  - fixed output of aggregated variables in indicator constraints in lp and mps-format
  - improved handling of initial constraints: constraints which are initial, but added during the search to an already
    treated node are kept and added to the LP at every node where they are active
  - fixed bug in cons_superindicator concerning names of upgraded constraints
  - fixed bug in cons_indicator with trying to create solution in problem stage
  - fixed bug in cons_orbitope with fixing upper right triangle in non-root nodes

Miscellaneous
-------------

- new SCIP Optimization Suite homepages

@page RN30 Release notes for SCIP 3.0

@section RN302 SCIP 3.0.2
*************************

Features
--------

- reading erroneous CIP files can now output some indication of syntax errors
- can now run splint on core files
- cons_xor now uses the integral variable in propagation
- allowed to switch on/off the solution debugging

Performance improvements
------------------------

- improved SCIPlpiAdd{Cols,Rows}() in SoPlex LPi

Examples and applications
-------------------------

Interface changes
-----------------

### New API functions

- SCIPmarkColNotRemovableLocal() and SCIPmarkRowNotRemovableLocal() to forbid removal of an column/row
  from the LP in the current node
- SCIPmessageVPrintError()

### Command line interface

- can now output the solutions in the solution pool in the interactive shell

### Interfaces to external software

- updated Mosek LP interface to compile with Mosek 7

Fixed bugs
----------

- fixed bugs in solution counting
- fixed fieldtypes in sorting template
- fixed bug concerning the userinterrupt flag, which was not reset
- fixed solution collection when counting solutions
- fixed bug with storing original solutions
- fixed bug with infinite multi-aggregation constants
- fixed bug that removing reverse implication did not reset closestvblpcount
- fixed bug that duplicate solutions stopped copying of solutions to original solution candidate store
- forbid branching on variables with huge bounds; such huge values cannot be enumerated with fixed precision
  floating point arithmetics
- fixed bug that Ipopt's error message was not fully shown due to exiting before the message handler buffer was emptied
- unlinking a solution now copies solution values smaller than SCIPepsilon() avoiding some feasible solution in the
  transformed problem to be infeasible in the original problem
- allow to add columns (rows) with nonzero indices beyond current number of rows (columns) in SoPlex LPi
- updated get.ASL script to cope with broken ftp access to netlib server

- Memory:
  - fixed bugs with freeing C++ object data for problem and variables
  - fixed memory leak in lp.c (probably never occurred so far since array was not used)
  - fixed bug in sepa_zerohalf.c where the maxcuts(root) parameters led to an invalid memory allocation call

- LP:
  - fixed assert in solve.c with branched status and LP reached the objective limit
  - fixed bug in heur_oneopt.c and heur_clique.c which was caused by side-effects when calling SCIPconstructLP(); when
    adding new variables in this method (e.g. adding new variables needed for a relaxation), this changes the variables
    array of SCIP
  - fixed problem that diving did not save status for infeasible LPs
  - fixed bug in SCIPlpComputeRelIntPoint() with wrong iteration limit and with wrong recompution
  - fixed bug that old LP size was not updated for deadend if no LP was solved

- Expressions:
  - fixed issues with ungraceful termination when encountering unsupported expression operands in AMPL interface
  - fixed bug in backward propagation of linear expressions in expression graph

- Propagation:
  - fixed potential performance issue with tree depth always assumed to be zero when propagating in probing mode
  - fixed bug in prop_vbound w.r.t. creation of variables during the search
  - fixed several bugs in propagation of cons_xor: need to take integral variables into account
  - fixed bug in cons_abspower.c handling infinity values in propagation
  - fixed bug in cons_and.c when a constraint was not correctly propagated which led to wrong dual-presolve reductions
  - fixed bug in cons_abspower: wrong infinity check when propagating bounds

- Presolving:
  - fixed bug that the number aggregated variables were not counted in presol_inttobinary.c
  - fixed bug in presol_domcol: locks are now checked to see whether rounding was forbidden for a variable

- Reader:
  - fixed bug in reader_gms.c w.r.t. writing nonlinear expressions with polynomials with constants
  - fixed bugs in parsing bounds from CIP-files, in reader_gms and AMPL interface
  - fixed bug when reading a mps formated file with a missing bound in the bound section

- Constraints:
  - fixed bug in cons_bounddisjunction with satisfied literal of multi-aggregated variable
  - fixed bug in upgrade method of cons_soc
  - fixed issue with negated variables in cons_xor.c
  - fixed several asserts in cons_xor presolving
  - fixed bug in cons_xor.c calling method on null pointer row
  - fixed bug using a too hard comparison on the objective-infeasible-decision in constraint enforcement
  - fixed possible cycling in enforcement of nonlinear constraints due to too early removal of newly added cuts from LP
  - fixed bug wrongly removing constraints locally while counting
  - fixed bugs in cons_bivariate.c when the nonlinear function is not differentiable on the boundary of the domain
  - fixed bug in cons_indicator.c:SCIPmakeIndicatorFeasible() with handling fixed variables
  - fixed bug in cons_integral: check integrality of implicit integer variables when a solution is checked for feasibility
  - fixed bug in Undercover with `pseudo-`quadratic constraints
  - fixed bug with quadratic constraints not being upgraded
  - fixed bug in intervalarith.c: bivariate quad. equations may have been solved wrongly if second variable is unbounded

- Separation:
  - fixed bug in sepa_zerohalf.c not copying the displays to the subscip, but still changing a display parameter there
  - fixed iteration limit determination in sepa_closecuts
  - fixed bug in sepa_closecuts: need to make sure that variable values of separation point satisfy bounds
  - fixed bugs in sepa_oddcylce: number of arcs have to be adjusted, handle implicit binary variables,
    fixed bug in heuristic separation method, fixed asserts
  - fixed wrong bound calculation in sepa_rapidlearning

@section RN301 SCIP 3.0.1
*************************

Features
--------

- added delayed cutpool which only gets separated if the sepastore is empty after a separation round
- sepa_cgmip can now take the objective row into account
- added possibility to run clang compiler
- statistics now include output on number of solutions that respect objective limit

Performance improvements
------------------------

- also copying active tight cuts from the delayed cut pool when calling SCIPcopyCuts()
- sort genvbounds only when root node is finished; apply more often

Examples and applications
-------------------------

Interface changes
-----------------

- when using an objective limit, heuristic characters are not displayed any longer for worse solutions

### Deleted and changed API methods

- fixed spelling in the method name SCIPgmlWriteClosing()

### New API functions

- SCIPgetNLimSolsFound() to get number of solutions that respect the objective limit

Fixed bugs
----------

- fixed issue with applying the effective root depth during the search
- fixed bug concerning usage of dualbound and lowerbound
- fixed bug trying to color probing nodes, which are not added to the vbc output anymore
- fixed bug in sorting template
- fixed bug leading to removing a ranged row parallel to the objective function, although one of the sides was still needed
- fixed a bug correcting the binvarssorted flag in cons_linear.c
- fixed bug in cons_varbound.c not resolving multi-aggregated variables
- relaxed assert in SCIPvarCh{Lb,Ub}{Global,Local} that new bound must be tighter to feastol
- fixed contra-intuitive behavior when using SCIP with objective limits and solution limit at the same time;
  SCIP now only stops when sufficiently many solutions better than the objective limit have been found
- fixed bug when adding binary implications with non-vartype binary variables
- fixed bug adding binary implications on binary variables with type != `SCIP_VARTYPE_BINARY`
- fixed bug concerning different tolerances for reached objective limit in case of pricing with fastmip

- LP:
  - fixed bug which disabled iteration limit in SCIPlpSolveAndEval()
  - ensure consistency of LP bounds during OBBT diving, i.e., that lower <= upper holds exactly
  - set lpsolstat to `SCIP_LPSOLSTAT_NOTSOLVED` in SCIPchg{Lp,Dual}feastol()
  - use tighter dual feasibility tolerance for LPs solved during optimization-based bound tightening
  - fixed bug with unflushed LP arising from global bound changes in strong branching

- Constraints:
  - fixed issue with deleting varbound constraints in case the bound change was not applied
  - fixed bugs in parsing dis-/conjunctive constraints
  - fixed bug with handling of empty logicor and bounddisjunction constraints
  - fixed issue in cumulative constraint and separation
  - fixed bug when sorting knapsack constraints with the same weights
  - fixed bug resulting in trying to delete an upgraded linear constraint a second time in exitpre callback
  - fixed minor bug in conjunctive constraint handler printing wrong constraint
  - fixed bug in disjunctive constraint handler when enforcing a constraint
  - fixed behaviour change of indicator constraint handler when solving another instance after solving one using the
    interactive shell
  - fixed several issues in cumulative constraint handler
  - fixed bug in cumulative constraint handler w.r.t. getting active variables
  - fixed bug in cumulative constraint handler concerning conflict analysis

- LPI and Interfaces:
  - fixed bug in CppAD in connection with abspower constraints
  - fixed bug in CppAD when using signpower functions with expression pointers that do not fit into an unsigned int
  - better handling of generalized (Lagrangian) variable bounds that are not in the LPI
  - fixed wrong basis rstat values in CPLEX LPI
  - fixed bug with LP not being flushed after bound changes on columns that are not in the LPI
  - methods SCIPlpiIs{PrimalFeasible,DualFeasible,DualUnbounded}() in SoPlex LPi now check that the LP is not perturbed,
    which may happen when stopping due to iteration or time limit
  - fixed inconsistencies between methods SCIPlpiIs{PrimalFeasible,DualFeasible,Optimal,...} in SoPlex LPi

- Propagation:
  - fixed bug when adding linear constraints with non active variables in solving process, during propagation this
    resulted in changing the row, which is not possible for unmodifiable constraints/locked rows
  - fixed small issue in pseudo objective propagator w.r.t. propagating the lower bound globally
  - fixed bug in cons_orbitope: in rare cases one cannot repropagate
  - fixed bug of wrong result code in propagation in prop_genvbound.c

- Presolve:
  - fixed bug in copying nonlinear constraints during presolve (resulted
    in wrongly declaring instances as infeasible when using component presolve)
  - fixed bug in copying nonlinear constraints during presolve (nonlinear part was not copied)

- Heuristics:
  - fixed wrong solving status (OPTIMAL) in case an unbounded solution was provided or found by heuristic before presolve
  - fixed bug in heur_subnlp running with tightened tolerances: sumepsilon must be tightened like feastol and epsilon
  - fixed bug in nlp diving heuristic for fractional variables with values slightly outside of their domain

- Numerics:
  - fixed several numeric issues
  - fixed numerical bug in conflict.c relaxing bounds while keeping an infeasibility proof
  - fixed feasibility decision bug when replacing inactive variables by their active counterparts, which might change the
    redundancy status of a bounddisjunction constraint due to numerics
  - fixed numerical bug adding a relaxed bound for conflict analysis in cons_varbound
  - fixed numerical bug in conflict analysis of genvbounds propagator

@section RN300 SCIP 3.0.0
*************************

Features
--------

- SCIPcomputeLPRelIntPoint() with normtype=`s` now uses homogenized LP for computing rel.int. point too and allow to
  set relaxrows = FALSE
- new column showing the pseudo objective value
- digraph structure added to misc.c and pub_misc.h that can be used to handle directed graphs, compute undirected
  components in the graph and sort these components (almost) topologically
- SCIP does now print an info message when the root LP could not be solved or is unbounded
- added counter and clock for SCIPcopy() calls
- correct initialization of steepest edge weights with SoPlex 1.6.0.4
- parameters can now be fixed, which means that their value cannot be changed unless they are unfixed, first;
  the fixing status of a parameter is copied to sub-SCIPs, which allows to ensure that certain parameters
  are also not changed when, e.g., heuristics change emphasis settings or also specific parameters
- automatic transfer of original solutions (e.g., provided by the user, from solution pool, after restart, from heuristic
  adding original solution during solve) to the transformed space (might fail due to, e.g., dual fixings)
- added possibility to use GUBs for lifting knapsack cuts (disabled)
- added pre- and post-conditions in doxygen documentation for all methods of scip.{c,h}
- added zeroobj heuristic that solves a copy of the problem without an objective function and with quite strict limits
  on the number of nodes and LP iterations
- complete reworking of the vbounds propagator: it now takes into account variable bounds, cliques and implications,
  stores bounds of variables which were changed and performs a forward propagation from these bounds, i.e., tries to
  derive new bounds for other variables; during propagation, bound changes are propagated in an (almost) topological order

- Constraints:
  - full version of cumulative constraint handler
  - new constraint handler `superindicator` for indicator constraints with slack constraints of arbitrary type
  - implemented first clique lifting procedure in cons_setppc.c (by default is off)
  - the conjunction and disjunction constraint handlers are now able to parse their CIP output format

- Memory:
  - better handling of memory limits, in particular for large problems
  - estimate memory consumption for sub-SCIP and do not copy them if close to memory limit

- Presolve:
  - time for initpre and exitpre methods is now also measured in presolving time
  - added dual presolving for and-constraints difficult instances (no guarantees)
  - oneopt can now be called before presolving
  - added a presolving step in the disjunctive constraint handler, removing disjunction, where a sub-constraint was
    deleted, which means this sub-constraint is redundant, which again means it is always TRUE or will be enforced by
    another constraint
  - added new presolver convertinttobin, which converts bounded integer variables to their binary representation, e.g.
    for integer variable 0 <= x <= 10 the binary variables y0, y1, y2 and y3 are created, such that
    1 y0 + 2 y1 + 4 y2 + 8 y3 <= 10 and x = 1 y0 + 2 y1 + 4 y2 + 8 y3
  - added new presolver gateextraction, which tries to find and-gates/constraints which are linearized
    e.g. (x + y + z >= 1, x + y <= 1 and x + z <= 1 => x == AND(~y,~z)), in special cases it also detects set-partitioning
    constraints e.g. (x + y + z >= 1, x + y <= 1, x + z <= 1 and y + z <= 1 => x + y + z == 1));
    gate-extractor is also able to detect logicor constraints and set-packing/-partitioning constraints with the same
    variables, to upgrade these both constraints to a set-partitioning constraint
  - added new presolver components, that searches for independent components in the problem structure and solves
    these components as sub-SCIPs when they are small enough (per default <= 20 discrete variables, nodelimit of 10000)
  - added new presolver domcol that looks for dominated columns in a MIP and tries to fix them

- Reader:
  - CNF reader now creates feasibility instances per default, usage of an objective has to be set by a parameter
  - added reader for MI(NL)Ps in OSiL (Optimization Services Instance Language) format

- Statistic:
  - new statistics and new statistic output messages
  - number of presolving calls of plugins is counted and displayed in the statistics,
    can be accessed via SCIPpresolGetNCalls() and SCIP{prop/conshdlr}getNPresolCalls()
  - the statistics shows for a branching rule the number of calls for LP, extern and pseudo candidates
  - new switch `SCIP_STATISTIC` and new macros SCIPstatisticMessage(), SCIPstatisticPrintf() and SCIPstatistic() to output
    statistic and execute code lines which are only needed therefor. Works as `SCIP_DEBUG` and SCIPdebugXyz()
  - added statistics on the number of cuts/rows that have actually been applied to the lp for each constraint handler and separator;
    use SCIPcreate(Empty)RowCons() and SCIPcreate(Empty)RowSepa() to support the statistics.

- NLP:
  - new propagators obbt and genvbounds for MINLP
  - new NLPI parameter `SCIP_NLPPAR_FASTFAIL` to enable convergence checks in NLP solver to stop early on seemingly
  - added nlpdiving heuristic that comprises several diving heuristics using an NLP relaxation

Performance improvements
------------------------

- improved scaling by choosing the smallest scaler
- if first root lp is solved and the optimality is rejected by SCIP, there won't be an unnecessary solving of the lp
  from scratch again
- several performance improvements for Pseudo-Boolean optimization, pseudo objective propagator
- streamlined initlp functions in cons_indicator, cons_sos1, cons_sos2 (add rows only if needed)
- improved time used for adding implications
- speed up in SCIPboolarrayExtend() in misc.c replacing a for loop with BMSmoveMemoryArray() call
- speed up in var.c changing some recursive calls into iterative calls and reducing the number of VARFIX event that are
  thrown for fixation, aggregation or multi-aggregations
- revised reduced cost propagator
- increased performance in SCIPcliqueAddVar(), adding a variable to a clique
- tighten primal and dual feasibility tolerances independently if they are not reached in LP solving

- Probing:
  - if probing reached the end of all variables it will restart the probing cycle correctly
  - improved probing by ordering the variables differently and applying the one-branch before the zero-branch

- Constraints:
  - improved scaling of linear constraints, linear constraints with integral variables will now be scale with
    1e+06/MAX(maximal absolute coefficient, 1.0) instead of 1e+03/MAX(maximal absolute coefficient, 1.0);
    if all coefficients are in absolute value equal they will be scaled by that
  - added clique presolving for and-constraints, which checks if two operands or one operand and the resultant are in a
    clique and then fixes the resultant to 0 and in the former case we can delete the and-constraint too
  - speed up in linear constraint handler replacing aggregated variables
  - when all nonlinearities have been fixed and the number of nonfixed variables is 1 in cons_nonlinear/cons_quadratic/
    cons_bivariate, handle it by a bound change instead of adding a linear constraint

- Separation:
  - automatically turn off separation in sepa_oddcycle if it was too unsuccessful within the last calls
  - use faster Dijkstra variants in sepa_oddcycle
  - improved tcliquegraphAddImplicsVars() in sepa_clique.c to faster add possible variables
  - changed emphasis settings: knapsack disaggregation is now allowed in fast presolving, CG-MIP separator disabled in
    aggressive separation

- Reader:
  - improved lp-, mps-, opb-reading time
  - speed up mps reader asking parameters only once

- Heuristics:
  - added parameters mincoveredrel and mincoveredabs to heur_undercover to only run if problem is sufficiently nonlinear
  - improved intdiving heuristic by activating backtracking to a different fixing value
  - heur_undercover treats indicator constraints as nonlinear and fixes the binary variable for linearization

Examples and applications
-------------------------

- new examples for scheduling and usage of the callable library with nonlinear problems
- the error messages are not handled via the message handler anymore; per default the error message a written to stderr

Interface changes
-----------------

- introduced basic inclusion and creation methods to simplify usage of the SCIP library
- allowed to start diving mode even if LP is not flushed, not solved, or not solved to optimality
- changed the message handler system within SCIP heavily such that it is thread save
- the resolve propagation methods for the constraint handler and propagator getting a new parameter called relaxedbd;
  explaining/resolving this relaxed bound is sufficient
- default integer comparer SCIPsortCompInt() (see pub_misc.h)

- LP interface:
  - SoPlex LPI supports setting of `SCIP_LPPAR_DUALFEASTOL` when using SoPlex version 1.6.0.5 and higher.

- Problem:
  - Forbid problem modifications in `SCIP_STAGE_{INIT,EXIT}PRESOLVE` (see pre-conditions for corresponding methods in scip.h).

- Miscellaneous:
  - New macro SCIPdebugPrintCons() to print constraint only if `SCIP_DEBUG` flag is set.
  - all objscip *.h file now use the default SCIP interface macros (this should avoid errors when changing the interface)

### New and changed callbacks

- Constraint Handler:
  - Added a propagation timing parameter `proptiming` to SCIP_DECL_CONSPROP(), giving the current timing at which
    this method is called (also to the corresponding c++ wrapper classes).
  - New optional callback methods in constraint handlers: `SCIP_DECL_CONSGETVARS` and `SCIP_DECL_CONSGETNVARS`.
    These callbacks, if implemented, should return an array of all variables and the number of all variables used
    by the given constraint, respectively. (This method might, e.g., be called by a presolver)

- NLP Solver Interface:
  - New NLPI callback SCIP_DECL_NLPISETMESSAGEHDLR() to set message handler in NLP solver interfaces.

- Propagator:
  - Added a propagation timing parameter `proptiming` to SCIP_DECL_PROPEXEC(), giving the current timing at which this method is
    called (also to the corresponding c++ wrapper classes).

- Plugin management:
  - added `basic` inclusion methods which have only fundamental data of the plug-ins as arguments; added setter functions
    for all non-fundamental callbacks of the plug-ins; the plug-in types with basic inclusion functions are:
    readers, constraint handlers, conflict handlers, presolvers, propagators, heuristics, separators, relaxation handlers,
    branching rules, node selectors and pricers; these methods should make the usage easier, sparing out optional callbacks and
    parameters: e.g., SCIPincludeConshdlrBasic();
  - To extend the basic functionalities, there are setter method to add
    optional callbacks. For example SCIPsetConshdlrParse(), SCIPsetPropCopy() or SCIPsetHeurInitsol().

- Constraint Handlers:
  - Added basic creation methods for all constraints types, e.g., SCIPcreateConsBasicLinear(); these methods should make the usage easier,
    sparing out optional callbacks and parameters.

### Deleted and changed API methods

- SCIPcomputeCoverUndercover() now has an additional parameter coverbd
- tcliqueMaxClique has an additional parameter to store the number of used branch-and-bound nodes
- the code in `src/dijkstra` and `src/xml` has been changed to (increasingly) conform to the SCIP coding style;
  all function (and variable) names have been changed (do not contain `_` anymore).
- renamed SCIPstairmap*Core() to SCIPstairmap*Stair()

- Conflict Analysis:
  - Added parameter `relaxedbds` to conflict handler callback method SCIP_DECL_CONFLICTEXEC(). This array contains
    bounds which are sufficient to create a valid conflict

- Constraint Handler:
  - Added a parameter `restart` to the SCIP_DECL_CONSEXITSOL() callback method, indicating whether this call was
    triggered by a restart.
  - Added a parameter `relaxedbd` to SCIP_DECL_CONSRESPROP() callback method. If explaining a given bound change
    (index), it is sufficient to explain the reason for reaching the `relaxedbd` value, see above
  - Removed parameters `isunbounded`, `isinfeasible` and `result` from SCIP_DECL_CONSINITPRE() and SCIP_DECL_CONSEXITPRE()
    callback methods. It is not allowed to determine unboundedness or infeasibility in these callbacks, anymore.
  - added a `SCIP_CONS*` parameter to SCIPcreateConsDisjunction() which can represent the linear relaxation of the whole
    disjunction constraint as a conjunction constraint, or `NULL`
  - remove problematic function cons_indicator:SCIPsetSlackVarIndicator()
  - Renamed SCIPgetCountedSparseSolutions() to SCIPgetCountedSparseSols() in cons_countsols.{c,h}.

- Counting:
  - Changed the counting system within SCIP heavily. New method for `SCIP_SPARSESOL` usage, SCIPsparseSolCreate(),
    SCIPsparseSolFree(), SCIPsparseSolGetVars(), SCIPsparseSolGetNVars(), SCIPsparseSolGetLbs(), SCIPsparseSolGetUbs()
    in (pub_)misc.{c,h}.

- Cuts and Separation:
  - removed `targetscip` parameter from SCIPconvertCutsToConss(), now this function can only convert cuts on one instance,
    otherwise use SCIPcopyCuts()
  - added `ncutsadded` parameter to SCIPcopyCuts() to be able to store the number of copied/converted cuts
  - New functions SCIPcreateEmptyRowCons(), SCIPcreateEmptyRowSepa(), SCIPcreateRowCons(), and SCIPcreateRowSepa() that allow
    to set the originating constraint handler or separator of a row respectively; this is, for instance, needed for statistics
    on the number of applied cuts. If rows are created outside a constraint handler or separator use SCIPcreateRowUnspec() and
    SCIPcreateEmptyRowUnspec(). The use of SCIPcreateEmptyRow() and SCIPcreateRow() is deprecated.
  - New functions SCIProwGetOrigintype(), SCIProwGetOriginCons(), and SCIProwGetOriginSepa() to obtain the originator
    that created a row.

- LP:
  - new parameter numerics/lpfeastol for primal feasibility tolerance used in LP solver
  - SCIPcomputeLPRelIntPoint() takes two new arguments giving a time and iteration limit
  - SCIPcolGetStrongbranchLPAge(), SCIPgetVarStrongbranchLPAge(), SCIPgetNLPs(), SCIPgetNPrimalLPs(), SCIPgetNDualLPs(),
    SCIPgetNBarrierLPs(), SCIPgetNResolveLPs(), SCIPgetNPrimalResolveLPs(), SCIPgetNDualResolveLPs(), SCIPgetNNodeLPs(),
    SCIPgetNNodeInitLPs(), SCIPgetNDivingLPs(), SCIPgetNStrongbranchs(), SCIPgetNRootStrongbranchs() now return a longint
    instead of an integer

- Message Handler and Printing:
  - New callback method SCIP_DECL_MESSAGEHDLRFREE() which is called when the message handler is freed.
  - The old callback method SCIP_DECL_MESSAGEERROR() was replaced by the callback method SCIP_DECL_ERRORPRINTING().
  - the follwing methods additionally need the SCIP pointer as parameter to make the output thread save:
    SCIPprintVersion(), SCIPsetMessagehdlr(), SCIPgetMessagehdlr() and SCIPwarningMessage()
  - the error printing method can be replaced using the method SCIPmessageSetErrorPrinting(); the default error message
    printing can be recoverd via SCIPmessageSetErrorPrintingDefault() (see pub_message.h)
  - Changed the message handler system within SCIP heavily such that it is thread-safe. SCIPcreateMessagehdlr() in
    scip.{c,h} was replaced by SCIPmessagehdlrCreate() in pub_message.h/message.c with a changed parameter list;
    see pub_message.h and type_message.h.
  - removed method SCIPcreateMesshdlr(), please use SCIPmessagehdlrCreate() (see pub_message.c)
  - removed method SCIPfreeMesshdlr(), please use SCIPmessagehdlrRelease() (see pub_message.c)
  - Error messages (SCIPerrorMessage()) are not handled via the message handler anymore; per default the error
    message is written to stderr.
  - the following methods need an additional message handler: SCIPdispLongint(), SCIPdispInt(), SCIPdispTime(), all message
    handler methods (see pub_message.h), SCIPhashtablePrintStatistics(), SCIPhashmapPrintStatistics(), SCIPlpiCreate()
  - SCIPprintCons() does not print termination symbol `;\n` anymore; if wanted, use SCIPinfoMessage() to print `;\n` manually
  - remove SCIPcolPrint() and SCIProwPrint(), please use SCIPprintCol() SCIPprintRow() see scip.h
  - method SCIPprintError() does not need the file stream anymore. The error is written via the error message callback.

- Nonlinear expressions, relaxation, and solver interface:
  - Method SCIPexprtreeRemoveFixedVars() is not public anymore.
  - Renamed SCIPmarkNonlinearitiesPresent() to SCIPenableNLP()
  - Renamed SCIPhasNonlinearitiesPresent() to SCIPisNLPEnabled().
  - removed SCIPmarkContinuousNonlinearitiesPresent(),
    renamed SCIPhasContinuousNonlinearitiesPresent() to SCIPhasNLPContinuousNonlinearity() and allow call only during
    initsolve and solve,

- Parameters:
  - Replaced SCIPparamSet*() by SCIPchg*Param()
    + replaced SCIPparamSetBool() by SCIPchgBoolParam()
    + replaced SCIPparamSetInt() by SCIPchgIntParam()
    + replaced SCIPparamSetLongint() by SCIPchgLongintParam()
    + replaced SCIPparamSetReal() by SCIPchgRealParam()
    + replaced SCIPparamSetChar() by SCIPchgCharParam()
    + replaced SCIPparamSetString() by SCIPchgStringParam()

- Presolving:
  - Removed parameters `isunbounded`, `isinfeasible` and `result` from SCIP_DECL_PRESOLINITPRE() and
    SCIP_DECL_PRESOLSEXITPRE(). It is not allowed to determine unboundedness or infeasibility in these callbacks, anymore.

- Propagator:
  - changed parameters of function SCIPpropagateCutoffboundVar() in prop_pseudoobj.{c,h}
  - Added a parameter `restart` to SCIP_DECL_PROPEXITSOL() callback method, indicating whether this call was triggered
    by a restart.
  - Added a parameter `relaxedbd` to SCIP_DECL_PROPRESPROP() callback method. If explaining a given bound change
    (index), it is sufficient to explain the reason for reaching the `relaxedbd` value.
  - Removed parameters `isunbounded`, `isinfeasible` and `result` from SCIP_DECL_PROPINITPRE() and
    SCIP_DECL_PROPEXITPRE() callback methods. It is not allowed to determined unboundedness or infeasibility in
    these callbacks, anymore.

- Sort and Copy:
  - The methods SCIPsortedvecInsert*() have an additional parameter which can be used to receive the position where
    the new element was inserted, if this is not of interest a `NULL` pointer can be given
  - new parameter in SCIPcopyPlugins() to indicate whether the message handler from the source SCIP should be passed to the
    target SCIP (only the pointer is copied and the usage counter of the message handler is increased)
  - New parameter in SCIPcopy() to indicate whether the message handler from the source SCIP
    should be passed to the target SCIP (only the pointer is copied and the usage counter of the message handler is
    increased). In multi theaded enviroment this parameter needs to be set to FALSE.

- Variable usage:
  - rename SCIPvarGetBestBound() to SCIPvarGetBestBoundLocal()
  - rename SCIPvarGetWorstBound() to SCIPvarGetWorstBoundLocal()
  - Method SCIPvarGetProbvarSum() is not public anymore, use SCIPgetProbvarSum() instead.
  - Replaced method SCIPvarGetRootRedcost() by SCIPvarGetBestRootRedcost().

### New API functions

- setup timer to all plugins and therefore SCIP<plugin-type>GetSetupTime() methods in all pub_plugin-type.h to ask
  for this time (, e.g. SCIPeventhdlrGetSetupTime() in pub_event.h)
- new GML(Graph Modeling Language) methods SCIPgmlWriteOpening(), SCIPgmlWriteCosing(), SCIPgmlWriteArc(), SCIPgmlWriteEdge(),
  SCIPgmlWriteNode() that write to a given GML file
- new LPI method SCIPlpiGetObjsen() to query objective sense
- SCIPpermuteIntArray() in pub_misc.h and misc.c for permuting an integer array
- SCIPcalcBinomCoef() in pub_misc.h and misc.c which calculates a binomial coefficient up to 33 over 16
- SCIPheurPassSolAddSol() in heur_trysol.c; solution which are passed via this method are just without any feasibility check
- SCIPgetGlobalPseudoObjval() which returns the global pseudo objective value which is all variables
  set to their best (w.r.t. the objective function) global bound
- SCIPhashGetKeyStandard() which returns the element itself as the key, SCIPhashKeyEqPtr(),
  SCIPhashKeyValPtr() which do the hash-comparison/-conversion on a pointer in pub_misc.h
- SCIPhashtableClear() which removes all elements of a hash table
- SCIPisUpdateUnreliable() to check whether an iteratively updated value should be recomputed from scratch
  (e.g., for activities; uses new parameter `misc/num_recompfac`)
- SCIPisHugeValue() to check whether a value is huge and should be handled separately from other values
  (e.g., in activity computations) and SCIPgetHugeValue() to get the smallest value counting as huge
- SCIPfixParam() and SCIPunfixParam() to fix and unfix a parameter, respectively;
  the fixing status of a parameter can be requested by SCIPparamIsFixed();
- SCIPsetBasePointClosecuts() to set the base point for close cut separation
- SCIPchgCutoffboundDive() to change the cutoffbound in diving mode
- SCIPupdateCutoffbound() which can be used to pass a cutoff bound

- Presolving:
  - SCIPpropIsPresolDelayed() which return if a propagator is delay during presolving
  - Added method SCIPisPresolveFinished() which returns whether the presolving process would be stopped after the
    current presolving round, given no further reductions will be found, can be used to ensure that a presolver is called very late

- Memory:
  - added forgotten implementation of SCIPfreeMemorySize(), SCIPfreeMemorySizeNull() in scip.h and BMSfreeMemorySize(),
    BMSfreeMemorySizeNull() in memory.h
  - SCIPmemccpy() in pub_misc.h and misc.c which copies either a specified number of charcters of a source
    string to a destination string or until it hits a stoping character
  - BMSmoveMemory(), BMSmoveMemoryArray(), BMSmoveMemorySize() and corresponding  BMSmoveMemory_call() in
    memory.{h,c} too move memory elements

- Conflict Analysis:
  - SCIPisConflictAnalysisApplicable() which return FALSE is the conflict will not runs; can be used
    to avoid unnecessary initialization of the conflict analysis
  - SCIPaddConflictRelaxedLb(), SCIPaddConflictRelaxedUb() and SCIPaddConflictRelaxedBd(); these methods
    can be used to give for a bound change which is part of an explanation a relaxed bound; this means the relaxed bound
    is already efficient to be part of a valid explanation
  - SCIPisConflictVarUsed() returns TRUE if the given bound change is already part of the conflict set;
    that is the bound change is redundant;
  - SCIPgetConflictVarLb() and SCIPgetConflictVarUb() returning the lower/upper bound of the given
    variable within the current active conflict set

- Variable usage:
  - SCIPvarsGetProbvar() in pub_var.h and var.c, which returns for a given array of variables the active, fixed
    or multiaggregated representation
  - SCIPgetActiveVars() in scip.{h,c}, which returns for a given array of variables the active counterparts
  - SCIPgetNObjVars() which returns the number of variables which have a non-zero objective coefficient
  - SCIPenableVarHistory() and SCIPdisableVarHistory() which can be used to turn off and on the collection
    of variables statistics which is used for example for branching
  - SCIPbranchVarHole() which branches a variable w.r.t. a given domain hole
  - SCIPvarGetAggregatedObj() which computes for a (not active) variable the corresponding objective value
  - SCIPsolIsOriginal() that returns whether a solution is defined on the original variables
  - SCIPgetVarImplRedcost() which returns the implied reduced costs
  - SCIPvarGetBestRootSol(), SCIPvarGetBestRootRedcost(), SCIPvarGetBestRootLPObjval() which return the best
    combination for a variable w.r.t. root solution value, root LP objective value and root reduced cost
  - SCIPhaveVarsCommonClique() in scip.{h,c}, to check for common clique information on two given variables
  - added basic creation methods SCIPcreateVarBasic() and SCIPcreateProbBasic() and setter functions for
    non-fundamental callbacks of variables and problems.
  - added new methods SCIPvarGetBestBoundGlobal() and SCIPvarGetWorstBoundGlobal().

- Constraint Handler:
  - added public wrapper functions for calling constraint handler callback methods for a single constraint:
    SCIPactiveCons(), SCIPdeactiveCons(), SCIPinitlpCons(), SCIPsepalpCons(), SCIPsepasolCons(), SCIPpropCons(),
    SCIPrespropCons(), SCIPenfopsCons(), SCIPenfolpCons()
  - added basic creation methods for all constraint handlers
  - SCIPchgCapacityKnapsack() which can be used to change the capacity of a knapsack constraint
  - SCIPconsIsAdded() which returns whether a constraint was already to a SCIP instance
  - SCIPconshdlrGetNCutsApplied() in pub_cons.h to get the number of cuts applied to the lp
  - SCIPconshdlrIncNAppliedCuts() in cons.h to increase the number of applied cuts (used by sepastore.c)
  - SCIPchgVarName() and SCIPchgConsName() which can be used to change name of variables and
    constraints in problem creation stage
  - New methods SCIPgetConsVars() and SCIPgetConsNVars() which return for a given constraint the involved variables and
    the number of variables if the corresponding constraint supports this (optional) callbacks
    (corresponding callbacks need to be implemented, see above)

- Message Handler:
  - SCIPmessagehdlrCapture() which captures a given message handler (increases number of uses)
  - SCIPmessagehdlrRelease() which releases and possibly frees a given message handler (decreases number of uses)
  - SCIPsetMessagehdlrLogfile() which can be used to write into a log file
  - SCIPsetMessagehdlrQuiet() which can be used to turn the screen output on and off

### Command line interface

- in the interactive shell, parameters can be fixed and unfixed with `fix` (instead of `set`), e.g., `fix heuristics rens freq TRUE`;
- new shell command `change minuc` to minimize the number of unsatisfied constraints

### Interfaces to external software

- beta-version of a MATLAB interface can be found under interfaces/matlab
- beta-version of a AMPL interface can be found under interfaces/ampl

### Changed parameters

- `branching/fullstrong/reevalage` changed from an integer to a longint parameter

- Removed parameters:
  - `separating/closecuts/separootonly`
  - `constraints/quadratic/defaultbound`
  - `separating/cgmip/nodelimit`

### New parameters

- `constraints/%s/timingmask` for changing the timingmask for calling the propagtion method of all constraint plugins
- `constraints/and/dualpresolving` by default set to TRUE, enabling dual-presolving on and-constraints
- `constraints/indicator/{sepacouplingcuts,sepacouplinglocal}` to enable separation of (local) cuts
- `constraints/indicator/{maxsepacuts,maxsepacutsroot}` to restrict the number of separated cuts
- `constraints/indicator/dualreductions` to enable dual presolving/propagation steps
- `constraints/setppc/cliquelifting`, `constraints/setppc/addvariablesascliques`,
  `constraints/setppc/cliqueshrinking`, first for enabling/disabling the clique lifting algorithm in cons_setppc.c,
  second parameter is for trying to create extra clique constraints in lifting algorithm, third parameter is for trying
  to decrease the number of variable in a clique constraint in the lifting algorithm
- `limits/totalnodes` that allows to stop at the correct node if a restart occured; therefore the new
  `SCIP_STATUS_TOTALNODELIMIT` is added
- `lp/{rootiterlim,iterlim}` to set a limit on the LP iterations spend in the initial root LP and each
  LP resolve, respectively
- `misc/transorigsols` by default set to TRUE, that switches whether SCIP tries to transfer original
  solutions into the transformed space (in initsol and if a heuristic adds an original solution during solving)
- `numerics/hugeval` that defines the smalles value counting as huge (see new method SCIPisHugeValue())
- `numerics/recompfac` which denotes the factor, by which the absolute of an iteratively updated value has
  to be decreased in order to recompute the value from scratch
- `presolving/convertinttobin/maxdomainsize` by default is set to `SCIP_LONGINT_MAX`, which deternmines
  the domainsize for which integers are converted to their binary representation
- `presolving/convertinttobin/onlypoweroftwo` by default is set to FALSE, that parameter allows you to
  only convert integer variables with a domainsize of 2^p-1 to their binary representation
- `presolving/convertinttobin/samelocksinbothdirections` by default is set to FALSE, that parameter allows
  you to convert only integer variables to their binary representation, which have the same amount of up- and downlocks
- `presolving/gateextraction/sorting` by default is set to 1, that parameter determines if you want to try
  to extract big-gates(-1) or small-gates(1) at first by ordering bigger/smaller logicor constraint up front, or use
  them as they are (0)
- `presolving/gateextraction/onlysetpart` by default is set to FALSE, that parameter allows you to
  only extract set-partitioning and no and-constraints
- `presolving/gateextraction/searchequations` by default is set to TRUE, that parameter allows you to
  search for logicor constraints and set-packing/-partitioning constraints with same variables
- `propagating/%s/timingmask` for changing the timingmask for calling the propagtion method of all propagator plugins
- `propagating/probing/maxdepth` to set the maximal depth until the probing propagation is executed
- `reading/cnfreader/useobj` to state whether an artificial objective, depending on the number of clauses
  a variable appears in, should be used, by default set to FALSE, old default behavior of reader corresponds to TRUE
- `separating/cgmip/{minnodelimit,maxnodelimit}` to determine node limit.
- `separating/closecuts/maxlpiterfactor` for iteration limit in relative interior point computation
- `separating/oddcycle/maxunsucessfull` to automatically turn off separation
- `oncepernode` in Rounding and Simple Rounding heuristic

### Data structures

- new data structure for binary trees (`SCIP_BT` and `SCIP_BTNODE` in pub_misc.h)
- renamed data structure `SCIP_STAIRMAP` to `SCIP_PROFILE`
- added new stages `SCIP_STAGE_INITPRESOLVE`, `SCIP_STAGE_EXITPRESOLVE` and `SCIP_STAGE_FREE`; renamed `SCIP_STAGE_FREESOLVE`
  to `SCIP_STAGE_EXITSOLVE`
- Changed the counting system within SCIP heavily. `SPARSESOLUTION` was renamed to `SCIP_SPARSESOL` and moved
  from cons_countsols.h to struct_misc.h

Testing
-------

- the check script now recognizes MIQCP and MINLP instances
- make test now also checks instances in wbo, cnf, osil and fzn format
- renamed parameter SCRDIR of `make testgams` to CLIENTTMPDIR and changed its default to `/tmp`

Build system
------------

### Makefile

- CppAD source code is now distributed with SCIP (`src/cppad`), so that `lib/cppad` is not used anymore;
  the default for EXPRINT has changed from none to cppad

Fixed bugs
----------

- fixed bug with strong branching with the LP status for conflict analysis
- fixed bug w.r.t. adding a value to the objective offset of the transformed problem
- fixed wrong assert in feasibility pump stage 3
- fixed bug in solve.c, applied bounding for the initial lp was only done if root-lp-solution was valid but another
  solution could also have been added
- primal solutions with infinite objective value are now automatically discarded
- all plugins that solve sub-SCIPs now do not stop the whole solution process if there has been an error
- fixed bug in cip reader, wrong use of SCIPstrtok()

- Variables:
  - fixed bug in shiftandpropagate w.r.t. SCIPconstructLP() which can have the side effect that variables are created
  - method SCIPvarGetProbvarSum() (and thus also SCIPgetProbvarSum()) returns +/-infinity if the variable resolves to a
    variable fixed to +/-infinity (depending on the sign of the scalar) but does not multiply with the scalar, anymore
  - better handling of infinite solution values for aggregated and negated variables
  - fixed bug that disabled multi-aggregation of two integer or implicit integer variables
  - fixed bug in sol.c with requesting values of transformed variables in original solution; previously this had only
    been handled in SCIPgetSolVal(), now the handling has been moved to SCIPsolGetVal()
  - fixed several bugs writing an mps file in the reader_mps.c, e.g. writing fixed variables which are not (yet) removed
    and writing integer variables even with an objective value of 0, if they only exist in non-linear constraints

- Separation:
  - fixed minor bugs with respect to counting generated and lifted cuts in sepa_oddcycle
  - fixed bug in sepa_clique.c, could not handle only empty cliques, that were not removed

- Heuristics:
  - fixed potential bugs in shiftandpropagate heuristic concerning the transformation update of a variable with free status
  - fixed bug in heur_zirounding with computation of up/downslacks
  - fixed bug in mutation heuristic with unnecessary aborts due to a wrong memory limit
  - fixed potential bug in fix-and-infer heuristic with variables being fixed to infinite value
  - fixed bug in diving heuristics with variables being fixed to values outside their domain
  - fixed bug in simple rounding heuristic with column generation for variables with strictly positive lower bound
  - made Octane heuristic numerically more stable to avoid asserts being caused by cancellation
  - fixed bug in mutation heuristic with variables being fixed to infinite values
  - do not run heur_shiftandpropagate if there is no LP

- LP Interface:
  - fixed bug in Cplex LPI: after running simplex, solisbasic flag was always true, which might be wrong if Cplex hit a
    time limit
  - fixed bug in SCIP probing mode with cleared LPI state but solved LP
  - fixed assert with `LPI=none` (need to count rows/cols in lpi_none)
  - fixed bug in SoPlex LPI where objective sense was not correct after reading LP from file in SCIPlpiReadLP()

- Constraints:
  - fixed bug in scip.c adding a constraint in SCIPgetConsCopy() to the constraint hashmap
  - fixed bug in cons_linear w.r.t recalculation of unreliable activities
  - fixed bug in cons_linear concerning huge activity values: besides infinite contributions, we now also treat huge
    contributions separately, count their occurences in a constraint and provide a relaxed activity value
  - fixed bug in cons_xor.c parsing a constraint
  - fixed count of propagations in cons_indicator and only try to propagate if variables are not yet fixed
  - fixed some bugs in cons_disjunction.c (wrong assert, forgotten deletion of constraint, wrong SCIPreleaseCons() call)

Miscellaneous
-------------

- first release of GCG, a generic branch-cut-and-price solver built on top of SCIP
- first release of UG, a framework for solving mixed integer programs, mixed integer
  nonlinear programs and constraint integer programs in parallel
- new SCIP T-shirts
- renamed ZIB Optimization Suite to SCIP Optimization Suite

@page RN21 Release notes for SCIP 2.1

@section RN212 SCIP 2.1.2
*************************

Performance improvements
------------------------

- fixed performance issue in debug mode, where SCIPvarGetLPSol_rec() calculated a value to often, which in the end lead
  to exponential growth in running time
- force cuts from linearizations of convex constraint in NLP relax solution into LP, thus allowing faster proving of
  optimality for convex NLPs

Fixed bugs
----------

- fixed bug in varAddTransitiveImplic() in var.c, when adding implications on special aggregated, namely negated, variables
- fixed issue if a primal solution leads to a cutoff of the current focus node
- fix compilation issues with zlib 1.2.6
- fixed bug in SCIPsolveKnapsackExactly(), trying to allocate too much memory which led to an overflow and later to a segmentation fault
- fixed bug in sepa_rapidlearning, carrying on the optimization process, when already solved

- Heuristics:
  - fixed bug in heur_undercover.c, where a variable with fixed bounds but not of status `SCIP_VARSTATUS_FIXED` was wrongly handled
  - fixed bug in heur_oneopt.c which forgot to check LP rows if local rows are present

- Constraints:
  - fixed bug in SCIPsolveKnapsackExactly()
  - fixed bug in cons_quadratic where bounds on activity of quadratic term were not always invalidated when quadratic variables were removed
  - fixed bug in cons.c, where after a restart the arrays for all initial constraints were corrected in the initsol process
    instead of the initpre process, this was to late because you might change the status in presolving which lead to an assert()
  - fixed bug in NLP representation of abspower constraints handling (x+a)^2 with nonzero a
  - fixed bug parsing an and-constraint in cip format
  - fixed bug in cons_setppc, did not handle new constraints with inactive variables
  - fixed bug in cons_xor.c which did not copy the artificial integer variable (used for the lp relaxation)

@section RN211 SCIP 2.1.1
*************************

Features
--------

- the pseudo objective propagator can be forced to propagate if active pricers are present; this can be done
  if for all (known or unknown) variables follows that: they have positive (negative) objective coefficient
  and the global lower (upper) bound is zero.

Performance improvements
------------------------

- improvements in undercover heuristic
- improve SCIPintervalSolveBivariateQuadExpressionAllScalar() for ax=0 case if x has 0 in the interval for the linear coef.
- better domain propagation for quadratic constraints that consist of `non-overlapping` bilinear terms only
- ensure that a fixing of a variable in an abspower constraint is propagated to a fixing of the other variable
- improvements in undercover heuristic, e.g., bound disjunction constraints are considered when setting up the covering problem

Interface changes
-----------------

### Changed parameters

- changed parameter `propagating/pseudoobj/maxcands` to `propagating/pseudoobj/minuseless` (see prop_pseudoobj.c)
  due to revision of the pseudo objective propagator

### New parameters

- added parameters `heuristics/undercover/coverbd` and `heuristics/undercover/fixingorder`

Fixed bugs
----------

- fixed numeric issue in aggregations
- fixed pseudo cost computation
- fixed bug with setting type of slack variables to be implicitly integral
- fixed bug when copying problem data in c++ case returned with the result `SCIP_DIDNOTRUN`
- fixed computation of counter which state the changes since the last call of a presolver
- fixed handling of unbounded solutions, including double-checking their feasibility and that the primal ray is a
  valid unboundedness proof and reoptimizing the LP with modified settings if the solution is not feasible
- fixed compilation issues with negate() function in intervalarith.c on exotic platforms
- fixed bug in SCIPsortedvecDelPos...() templates
- pseudo objective propagator does not propagate it active pricers are present
- fixed bug in heur_shiftandpropagate.c concerning the treatment of unbounded variables
- workaround for trying to add variable bounds with to small coefficients

- Reading and Writing:
  - gams writer now also substitutes $-sign from variable/equation names
  - fixed bug in reader_mps.c: INTEND marker is now also written, if COLUMNS section ends with non-continous variables
  - fixed bug in flatzinc reader w.r.t. boolean expressions

- Constraints:
  - fixed constraint flags evaluation within the ZIMPL reader (reader_zpl.c)
  - fixed bug in SCIPmakeIndicatorFeasible() in cons_indicator.c
  - fixed bug with conflict clause modification in cons_indicator
  - fixed bug in cons_bounddisjunction with uninitialized return values
  - fixed bug in cons_orbitope with calling conflict analysis
  - fixed bug in nlpi_oracle w.r.t. changing linear coefs in a NLP constraint

@section RN210 SCIP 2.1.0
*************************

Features
--------

- New original solution storage capability, which allows transfering solutions between SCIP runs
- SCIP-CPX is now threadsafe
- comparison of solutions now also works for original solutions
- can now compute the relative interior point of the current LP
- interval arithmetics for power, log, exp, bivariate quadratic expressions should be rounding safe now
- LP iterations in resolving calls can now be limited w.r.t. the average number of LP iterations in previous calls
  (after the root node); this is currently only done for the initial LP solve at a node and the corresponding parameter
  resolveiterfac is set to -1 (no limit) per default
- it is now possible in `SCIP_STAGE_TRANSFORMED` to call SCIPaddVarLocks() (i.e. to lock variables in initialization methods)
- changed computation of optimality gap which is now done in the same way as described in the MIPLIB 2010 paper: the gap
  is 0, if primalbound (pb) and dualbound (db) are equal (within tolerances), it is infinity if pb and db have opposite
  signs and (this changed), if both have the same sign, the difference between pb and db is devided by the minimum of
  the absolute values of pb and db (instead of always the dual bound)
- functionality to use the bound flipping ratio test of SoPlex is available (requires at least version 1.5.0.7)
- there exists now a solution candidate store for the original problem; during transformation these solutions are tried;
  during free the transformed problem the best feasible solution of the transformed problem are copied to the solution
  candidate store of the original problem; this useful if you solve several problems iteratively, solutions get now
  carried over automatically.
- reworked concept of lazy bounds: they can now also be used for problems where constraints and objective together
  ensure the bounds; to allow this also for diving heuristics that might change the objective and thus destroy this
  property, lazy bounds are explicitly put into the LP during diving and removed afterwards
- `SCIP_HASHMAP` now works also without block memory
- The variable deletion event is now a variable specific event and not global, anymore.
- All timing flags are now defined type_timing.h.
- all C template files are now called <plugintype>_xyz.{c,h} instead of <plugintype>_xxx.{c,h}

- Separators and Cuts:
  - reorganized computation of scores in cut filtering: instead of the computation at the time of addition, scores are now
    only computed w.r.t. the current LP solution and when cut filtering is performed; one can now fill the cut storage
    with cuts that were separated for different solutions
  - New separator for close cuts and a new function to compute relative interior points of the LP
  - added first version of sepa_closecuts.{c,h} to separate cuts w.r.t. a point that is closer to the integral polyhedron

- Constraints:
  - implement possibility to force a restart in cons_indicator if enough indicator variables have been fixed
  - the xor constraint handler can now parse its constraints
  - the bounddisjunction constraint handler can now parse its constraints
  - the knapsack, setppc and soc constraint handler can now parse their constraints
  - the varbound constraint handler can now parse its constraints
  - added beta version of variable deletion: for branch-and-price application, variables can now be completely deleted
    from the problem; variables that are deletable have to be marked with SCIPvarMarkDeletable(), constraint handlers can
    implement the new `SCIP_DECL_DELVARS` callback that should remove variables from the constraints; at the moment, only
    the linear, the setppc and the knapsack constraint handler support this callback; furthermore, when using this
    feature, all used plugins have to capture and release variables they store in their data, this is currently only done
    for the aforementioned constraint handlers as well as the and, the varbound and the logicor constraint handler; for
    more details about this feature, see the FAQ
  - added pseudoboolean constraint handler (cons_pseudoboolean.{c,h})
  - added first version of cons_disjunction.{c,h} which allows a disjunction of constraints
  - added constraint handler for (absolute) power constraints (cons_abspower.{c,h}) to handle equations like z = sign(x)abs(x)^n, n > 1

- Heuristics:
  - new heuristic vbounds which use the variables lower and upper bounds to fix variable and performs a neighborhood search
  - added vbound heuristic (heur_vbounds.{c,h})
  - added clique heuristic (heur_clique.{c,h})

- Reading and Writing:
  - added writing for wbo files
  - added writing for pip files (linear, quadratic, polynomial nonlinear, polynomial abspower, polynomial bivariate, and
    and constraints)
  - CIP format variable characters defined, e.g. `SCIP_VARTYPE_INTEGER_CHAR`
  - Improved support for wbo format for weighted PBO problems, IBM's xml-solution
    format and pip and zimpl format for polynomial mixed-integer programs
  - New reader for (standard) bounds on variables
  - Extended reader for CIP models to handle various new constraints, including all types of linear constraints
  - flatzinc reader is now capable to read cumulative constraints
  - changed opb(/wbo) reader which now creates pseudoboolean constraints instead of linear- and and-constraints, only a
    non-linear objective will create and-constraints inside the reader and while reading a wbo file the topcost constraint
    is created as well
  - added clock for determine the time for reading
  - added reader for variable bounds (reader_bnd.{c,h})
  - Removed method SCIPreadSol(); call solution reading via SCIPreadProb() which calls the solution reader for .sol files.

- Nonlinear:
  - Major extensions for nonlinear CIP, new option for n-ary branching on nonlinear variables (within pseudocost branching rule)
  - added BETA version of constraint handler for nonlinear constraints (cons_nonlinear.{c,h}) to handle nonlinear
    equations given by algebraic expressions using operands like addition, multiplication, power, exp, log, bivariate
    nonlinear constraints; currently no trigonometric functions
  - added BETA version of constraint handler for bivariate nonlinear constraints (cons_bivariate.{c,h}) to compute tight
    estimators for 1-convex and convex-concave bivariate nonlinear functions (given as expression tree)
  - the gams writer can now write nonlinear, abspower and bivariate constraints
  - Extended writer for GAMS and pip format to write more types of nonlinear constraints
  - the pip and zimpl reader now create nonlinear constraints for polynomials of degree > 2

- Presolving:
  - new dual presolving methods in cons_setppc and cons_logicor
  - new presolving step `removeConstraintsDueToNegCliques` in locigor constraint handler which updates logicor constraints
    to setppc constraints if a negated clique inside this constraint exist, by default is off
  - new presolving step in cons_knapsack (detectRedundantVars, deleteRedundantVars) which determines redundant variables
    in knapsack constraint with or without using clique information
  - cons_logicor is now able to replace all aggregated variables in presolving by there active or negation of an active
    variable counterpart
  - prop_pseudoobj is now working in presolving as well
  - implement presolving in exitpre() in cons_orbitope and cons_indicator

- Propagators:
  - added counter for number calls and timing for resolve propagation calls for constraint handler and propagators
  - Propagators are now also called in node presolving
  - the probing presolver presol_probing.{c.h} is now a propagator prop_probing.{c,h}, all corresponding parameters moved as well
  - the redcost separator sepa_redcost.{c.h} is now a propagator prop_redcost.{c,h}, all corresponding parameters moved as well
  - outsourced propAndSolve() method in solve.c which calls domain propagation and solving of the lp and relaxation

- Statistic:
  - solutions which are given by the user from the outside are now marked by `#` in the output
  - the `Solving Time` is now spitted into presolving, solving and reading time
  - Presolvers section has new column `AddCons` which states the number of added constraint
  - Constraints section has new column named #ResProp which show the number of resolve propagation calls of certain
    constraint handler
  - Constraint Timing section has a new column #ResProp which states the time spend in resolve propagation method of the
    constraint handler
  - improved output of propagators in display statistics
  - new section `Propagator Timing` which shows the time spend in different callbacks of the propagator
  - rearranged first two columns of Propagators section; #Propagate and #ResProp stating the number of call for
    propagation and resolve propagation; the Time column is moved into the new section Propagator Timings
  - Constraints section has new column named `MaxNumber` which the maximum number of active constraint of a certain
    constraint handler
  - added two columns `Time-0-It` and `Calls-0-It` in the LP section which states the number of LP call and time spend for
    solving LPs with zero iterations (only refactorization)
  - The display of statistics for presolvers, propagators, constraints and LP solving has changed.

Performance improvements
------------------------

- Reorganized filtering process of separation storage (allows adding cuts for different solutions)
- Improved presolving for various constraint handlers
- Improved propagation methods for variable bound constraints
- Improved performance for quadratic constraints
- performance improvements in prop_vbounds
- child selection rules now get also applied when the relaxation value is equal to the bound changed in branching
- added dual reduction to cons_cumulative.c
- for continuous variables, the pseudo costs update and the pscost branching rule now use the same strategies for
  updating the pseudo costs and estimating the improvement in the LP bound
- only perform probing if the variables are locked
- performance and memory consumption improvements in xmlparse.c
- Improved knapsack cover cuts
- avoid very long separation times of LEWIs in cons_knapsack for very large minimal covers
- used SCIPallocMemoryArray() instead of SCIPallocBlockMemoryArray() which leads to fewer memory consumption in
  getLiftingSequence() in cons_knapsack, also improved cache use bei using an extra array instead blockmemory chunks
- switched FASTMIP from 1 to 2 for CPLEX and changed default pricing rule back to steepest edge pricing instead of
  quickstart steepest edge pricing
- made sorting method more robust
- LNS heuristics now use SCIPcopy() by default
- considering inactive variables in undercover heuristic; limiting effort for solving covering problem
- if during probing mode the LP relaxation is solved from scratch, e.g., when calling the shiftandpropagate heuristic
  before root node solving, then we clear the resulting LP state, since it might be a bad starting basis for the next
  solve of the LP relaxation (controlled by new parameter `lp/clearinitialprobinglp`)
- included LP simplifier into SoPlex LP interface, applied when solving from scratch (lpi_spx.cpp)
- new presolving steps in varbound constraint handler, tightening bounds, coefficients, sides and pairwise presolving

Interface changes
-----------------

- Miscellaneous:
  - The emphasis setting types now distinguish between plugin-type specific parameter settings (default, aggressive, fast, off),
    which are changed by SCIPsetHeuristics/Presolving/Separating(), and global emphasis settings (default, cpsolver, easycip,
    feasibility, hardlp, optimality, counter), which can be set using SCIPsetEmphasis().

### New and changed callbacks

- added propagator timings `SCIP_PROPTIMING_BEFORELP`, `SCIP_PROPTIMING_DURINGLPLOOP` and `SCIP_PROPTIMING_AFTERLPLOOP` for
  all propagation callbacks (see propagators and constraint handlers) which lead to calling the propagation methods of a
  propagator before the lp is solved, during the lp loop and after the lp solving loop

- Conflict Analysis:
  - Added parameter `separate` to conflict handler callback method SCIP_DECL_CONFLICTEXEC() that defines whether the conflict
    constraint should be separated or not.

- Constraint Handler:
  - The new constraint handler callback SCIP_DECL_CONSDELVARS() is called after variables were marked for deletion.
    This method is optional and only of interest if you are using SCIP as a branch-and-price framework. That means,
    you are generating new variables during the search. If you are not doing that just define the function pointer
    to be `NULL`.
    If this method gets implemented you should iterate over all constraints of the constraint handler and delete all
    variables that were marked for deletion by SCIPdelVar().

- NLP Solver Interface:
  - The callbacks SCIP_DECL_NLPIGETSOLUTION() and SCIP_DECL_NLPISETINITIALGUESS() got new parameters to get/set values of
    dual variables.
  - The callback SCIP_DECL_NLPICOPY() now passes the block memory of the target SCIP as an additional parameter.

- Presolving:
  - New parameters `isunbounded` and `isinfeasible` for presolving initialization (SCIP_DECL_CONSINITPRE(),
    SCIP_DECL_PRESOLINITPRE(), SCIP_DECL_PROPINITPRE()) and presolving deinitialization (SCIP_DECL_CONSEXITPRE(),
    SCIP_DECL_PRESOLEXITPRE(), SCIP_DECL_PROPEXITPRE()) callbacks of presolvers,
    constraint handlers and propagators, telling the callback whether the problem was already declared to be
    unbounded or infeasible.  This allows to avoid expensive steps in these methods in case the problem is already
    solved, anyway.

    Note, that the C++ methods
    - scip::ObjConshdlr::scip_presol() corresponding to SCIP_DECL_CONSPRESOL()
    - scip::ObjConshdlr::scip_initpre() corresponding to  SCIP_DECL_CONSINITPRE()
    - scip::ObjPresol::scip_initpre() corresponding to SCIP_DECL_PRESOLINITPRE()
    - scip::ObjProp::scip_initpre() corresponding to SCIP_DECL_PROPINITPRE()
    - scip::ObjConshdlr::scip_exitpre() corresponding to SCIP_DECL_CONSEXITPRE()
    - scip::ObjPresol::scip_exitpre() corresponding to SCIP_DECL_PRESOLEXITPRE()
    -  scip::ObjProp::scip_exitpre() corresponding to  and SCIP_DECL_PROPEXITPRE()
    are virtual functions. That means, if you are not adding the new parameters, your code will still compile, but these methods are not executed.
  - Propagators are now also called in during presolving, this is supported by the new callback methods SCIP_DECL_PROPINITPRE(),
    SCIP_DECL_PROPEXITPRE(), and SCIP_DECL_PROPPRESOL().
  - The new parameters `nnewaddconss` and `naddconss` were added to the constraint handler callback method SCIP_DECL_CONSPRESOL()
    and the presolver callback method SCIP_DECL_PRESOLEXEC(). These parameters were also added to corresponding C++ wrapper
    class methods (scip_presol() in objconshdlr.h and scip_exec() in objpresol.h)

- Problem Data:
  - The callback SCIP_DECL_PROBCOPY() got a new parameter `global` to indicate whether the global problem or a local version is copied.

### Deleted and changed API methods

- implemented SCIPlpiGetPrimalRay() in SoPlex interface that has become available with SoPlex version 1.5.0.2
- allowed calling SCIPgetRowSolActivity() in `SCIP_STAGE_SOLVED`, since LP is still available
- various extensions and modifications for expressions and expression trees (too much to state here)
- The result value `SCIP_NEWROUND` has been added, it allows a separator/constraint handler to start a new separation round
  (without previous calls to other separators/conshdlrs).
- SCIPcalcNodeselPriority() got a new parameter `branchdir`, which defines the type of branching that was performed: upwards, downwards, or fixed.

- Constraint Handlers:
  - Method SCIPincludeQuadconsUpgrade() of quadratic constraint handler got new parameter `active` to indicate whether the upgrading method is active by default.
  - Method SCIPseparateRelaxedKnapsack() in knapsack constraint handler got new parameter `cutoff`, which is a pointer to store whether a cutoff was found.

- Nonlinear expressions, relaxation, and solver interface:
  - SCIPcreateNLPSol() now creates a `SCIP_SOL` that is linked to the solution of the current NLP relaxation
  - Various types and functions dealing with polynomial expressions have been renamed to use the proper terms `monomial` and
    `polynomial` in nonlinear expressions (nlpi/*expr*); results in many renamings of types, structs and methods.
  - The methods SCIPnlpGetObjective(), SCIPnlpGetSolVals(), and SCIPnlpGetVarSolVal() have been removed, use SCIPgetNLPObjval(),
    SCIPvarGetNLPSol() and SCIPcreateNLPSol() to retrieve NLP solution values instead.
    SCIPcreateNLPSol() now returns an error if NLP or NLP solution is not available
  - Removed methods SCIPmarkRequireNLP() and SCIPisNLPRequired(), because the NLP is now always constructed if nonlinearities
    are present.
  - SCIPgetNLP() has been removed and NLP-methods from pub_nlp.h have been moved to scip.h, which resulted in some renamings, too.
  - renamed SCIPexprtreeEvalSol() to SCIPevalExprtreeSol() and now located in scip.h.
  - renamed SCIPexprtreeEvalIntLocalBounds() to SCIPevalExprtreeLocalBounds() and now located in scip.h.
  - renamed SCIPexprtreeEvalIntGlobalBounds() to SCIPevalExprtreeGlobalBounds() and now located in scip.h.
  - The functions SCIPnlpiGetSolution() and SCIPnlpiSetInitialGuess() got additional arguments to get/set dual values.
  - The method SCIPgetNLPI() got a new parameter `nlpiproblem`, which is a pointer to store the NLP solver interface problem.

- Timing:
  - SCIPincludeProp() got additional parameters to set the timing mask of the propagator and the new callbacks and parameters
    related to calling the propagator in presolving.
  - SCIPincludeConshdlr() got additional parameters to set the variable deletion callback function and the timing mask for
    propagation.
  - removed parameters timelimit and memorylimit from SCIPapplyRens()
  - The parameters `timelimit` and `memorylimit` were removed from SCIPapplyRens().

- Problem Data:
  - The method SCIPcopyProb() got a new parameter `global` to indicate whether the global problem or a local version is copied.

- Writing and Parsing Constraints:
  - The methods SCIPwriteVarName(), SCIPwriteVarsList(), and SCIPwriteVarsLinearsum() got a new boolean parameter `type`
    that indicates whether the variable type should be written or not.
  - The methods SCIPparseVarName() and SCIPparseVarsList() got a new output parameter `endptr` that is filled with the position
    where the parsing stopped.
  - The method SCIPwriteVarsList() got additionally a new parameter `delimiter` that defines the character which is used for delimitation.

- Variables:
  - SCIPmarkDoNotMultaggrVar()/SCIPvarMarkDoNotMultaggr() now allow to mark negated and aggregated variables
  - SCIPgetVarCopy() got a new parameter `success` that will be FALSE if method is called after problem creation stage and no hash map is
    given or no image for the given variable is contained in the given hash map.
  - SCIPchgVarType() got an extra boolean parameter to store if infeasibility is recognized while upgrading a variable from continuous
    type to an integer type.
  - SCIPdelVar() got a new parameter `deleted`, which stores whether the variable was successfully marked to be deleted.

### New API functions

- information about the quality of the solution of an LP (currently the condition number of the basis matrix) can now be:
  + requested from the LPI (currently only available for CPLEX): methods SCIPlpiGetRealSolQuality() and
  + SCIPprintLPSolutionQuality() command display lpsolquality in interactive shell display column lpcond to show
  + estimate on condition number, if available
- SCIPround() and SCIPfeasRound() to round to nearest integer
- SCIPsortRealRealIntInt() and corresponding sorting/inserting/deleting methods in pub_misc.h and necessary defines in misc.c
- SCIPsortRealIntLong(), SCIPsortPtrPtrRealInt() and corresponding sorting/inserting/deleting methods in
  pub_misc.h and necessary defines in misc.c
- SCIPcomputeLPRelIntPoint() to compute relative interior point of the current LP
- SCIPstartSolvingTime() and SCIPstopSolvingTime() which can be used to start or stop the solving time clock
- SCIPstrToRealValue() and SCIPstrCopySection() in pub_misc.h; these methods can be used to convert a string
  into a `SCIP_Real` value and to copy a substring.
- SCIPgetBinvarRepresentatives() which gets binary variables that are equal to some given binary variables,
  and which are either active, fixed, or multi-aggregated, or the negated variables of active, fixed, or multi-aggregated variables
- SCIPhasPrimalRay() and SCIPgetPrimalRayVal() that return whether a primal ray is stored and which value a
  given variable has in the primal ray, respectively
- SCIPsetConsModifiable()
- SCIPsetParam() which is a generic parameter setter method, independent of the parameter type
- SCIPpropInitpre(), SCIPpropExitpre(), SCIPpropPresol() which initializes, exists and executes the presolving phase
- SCIProwGetAge() to access the age of a row (pub_lp.h/lp.c)
- SCIPsolGetOrigObj() in pub_sol.h which returns for a solution in the original problem space the objective value
- SCIPretransformSol() in scip.h that allows to retransform a solution to the original space
- SCIPlpiClearState() to LP interfaces for clearing basis information in the LP solver
- SCIPgetSubscipDepth() to access the depth of the current SCIP as a copied subproblem
- SCIPdebugAddSolVal() and SCIPdebugGetSolVal() to add/get values to/from a debug solution
- SCIPsepastoreRemoveInefficaciousCuts() to remove non-efficious cuts from the separation storage

- Nodes:
  - SCIPnodeGetParent() to get parent node of a node
  - SCIPnodesSharePath() in pub_tree.h that determines whether two nodes are on the same leaf-root path
  - SCIPnodesGetCommonAncestor() in pub_tree.h that finds the common ancestor node for two given nodes

- Read and Write:
  - SCIPgetReadingTime() which returns the time for reading in seconds
  - SCIPparseVarsLinearsum(), SCIPparseVarsPolynomial() and SCIPwriteVarsPolynomial() and for writing and
    parsing polynomials in constraint handler writing/parsing methods

- Memory:
  - SCIPcreateMesshdlrPThreads() and SCIPfreeMesshdlrPThreads() for allocating and deleting necessary memory
    for message handlers for parallel pthread version
  - SCIPallocClearMemoryArray() and BMSallocClearMemoryArray() for allocating cleared memory arrays in scip.h and memory.h

- Intervals:
  - SCIPintervalPowerScalarInverse() to solve an equation y = x^p for given bounds on y and scalar exponent p
  - SCIPintervalQuadBivar() to compute tight bounds on a bivariate quadratic form
  - SCIPintervalSolveBivariateQuadExpressionAllScalar() to compute tight bounds on the solutions of a bivariate quadratic equation

- Variables:
  - SCIPcomputeVarCurrent{L,U}b{Local,Global}() to compute local or global lower or upper bounds of a
    multiaggregated variable from the bounds of the aggregation variables
  - SCIPbranchVarValNary() for n-ary variable branching
  - SCIPgetNegatedVars() which returns all negated variables for a given array of variables, if the negated
    variables are not existing yet, they will be created
  - SCIPgetNTotalVars() that returns the total number of created vars, icluding variables that were deleted in the meantime
  - SCIPvarGetHashkey(), SCIPvarIsHashkeyEq(), SCIPvarGetHashkeyVal() in pub_var.h which can be used for `SCIP_HASHTABLE` of variables
  - SCIPvarGetNBdchgInfosLb() and SCIPvarGetNBdchgInfosUb() in pub_var.h returning the number of lower or upper bound changes on the active path
  - SCIPvarGetBdchgInfoLb() and SCIPvarGetBdchgInfoUb() returning the bound change information at the given position
  - SCIPvarMarkDeletable() to mark a variable to be deletable completely from the problem (for
    branch-and-price); can only be called before the variable is added to the problem
  - SCIPvarMarkNotDeletable() that marks a variable to be non-deleteable (used within SCIP for forbidding
    deletion of variables contained in solution, LP bases, (multi)aggregation, ...)
  - SCIPvarIsDeletable() that returns whether a variable is marked to be deletable (each variable is per default non-deletable)

- NLP:
  - SCIPgetNLPVarsNonlinearity() to get for each variable in the NLP the number of NLP rows in which this variable appears in a nonlinear way
  - SCIPnlrowGetDualsol(), SCIPgetNLPVarsLbDualsol(), SCIPgetNLPVarsUbDualsol() to retrieve dual values from an NLP solution
  - SCIPgetNLPFracVars() to get the fractional variables in an NLP solution

- Propagator:
  - SCIPpropSetPresolPriority() which changes the presolving priority of a given propagator
  - SCIPpropGetPresolPriority(), SCIPpropGetPresolTime(), SCIPpropWasPresolDelayed(), SCIPpropGetNFixedVars(),
    SCIPpropGetNAggrVars(), SCIPpropGetNChgVarTypes(), SCIPpropGetNChgBds(), SCIPpropGetNAddHoles(), SCIPpropGetNDelConss(),
    SCIPpropGetNAddConss(), SCIPpropGetNUpgdConss(), SCIPpropGetNChgCoefs(), SCIPpropGetNChgSides(), SCIPpropGetTimingmask(),
    SCIPpropDoesPresolve() which return corresponding presolving information
  - SCIPpropGetNRespropCalls() and SCIPconshdlrGetNRespropCalls() which return the number of times a
    propagator or a constraint handler was called for resolving a propagation
  - SCIPpropGetRespropTime() and SCIPconshdlrGetRespropTime() which return time spent for resolving a
    propagation within a propagator or a constraint handler
  - SCIPcheckCumulativeCondition(), SCIPpropCumulativeCondition() and SCIPrespropCumulativeCondition() in
    cons_cumulative.h; these methods can be used to check, propagate, or resolve the propagation of a cumulative condition
  - SCIPpropagateCutoffboundVar() in prop_pseudoobj.h which can be used to propagate the cutoff bound for the given variables

- Constraints:
  - added to linear constraint handler SCIPsetUpgradeConsLinear(), which (de-)activates the possibility to
    upgrade a linear constraint to a specialized linear constraint (e.g. knapsack)
  - SCIPconvertCutsToConss() and SCIPcopyCuts() to scip.{c,h} for copying cuts to linear constraints
  - SCIPaddCoefLogicor() to add a variable to a logic or constraint
  - SCIPfindOrigCons() which return a original constraint with the given name or `NULL`
  - SCIPconshdlrGetNAddConss() which returns the number of added constraints during presolving by a given constraint handler
  - SCIPpresolGetNAddConss() which returns the number of added constraints during presolving by a given presolver

### Command line interface

- New funtionalities in the interactive shell (modify current CIP instance, write NLP relaxation)
- added dialog `write nlp` to write current NLP relaxation to a file
- new dialog `change freetransproblem` to free transformed problem in the interactive shell before changing the problem
- it is possible to change bounds of a variable in the interactive shell
- it is possible to add a constraint to a problem in the interactive shell

### Interfaces to external software

- Improved SOPLEX interface (LP simplifier)
- Improved CPLEX interface, including measures for numerical stability

### Changed parameters

- change default value of parameter `nodeselection/restartdfs/selectbestfreq` 100
- moved parameters for pseudoboolean constraints from opb-reader to pseudoboolean constraint handler
- changed possible parameter values of `branching/pscost/strategy` from `bri` to `cdsu`: default is now `u`, i.e., to
  estimate the LP gain by a branching for external branching candidates (esp. continuous variables) the same way as
  their pseudo costs are updated
- added possible value `d` for `constraints/soc/nlpform` to choose a convex division form for SOC constraint
  representation in NLP
- renamed parameter `constraints/quadratic/linearizenlpsol` to `constraints/quadratic/linearizeheursol` and do
  linearizations in every solution found by some heuristic
- renamed parameter `constraints/quadratic/mincutefficacyenfo` to `constraints/quadratic/mincutefficacyenfofac` and
  interpret it as a factor of the feasibility tolerance
- removed fastmip setting 2, which means the dualsolution would not be calculated but because SCIP always asks for the
  dual solution, the lp would be reoptimized to calculate them; so it had no real effect
- all parameters in cons_indicator and cons_sos1 have been converted to lower case!
- changed default value of parameter `separating/gomory/maxroundsroot` to 10
- changed default value of parameter `separating/gomory/maxsepacutsroot` to 50
- removed parameter `heuristics/subnlp/nlpsolver`, use `nlp/solver` instead

### New parameters

- `branching/delaypscostupdate` to delay the update of pseudo costs for continuous variables behind the separation round: default is TRUE
- `branching/lpgainnormalize` to set the strategy how the LP gain for a continuous variable is normalized when updating the
  variables pseudocosts: default is to divide LP gain by reduction of variable's domain in sibling node
- `branching/pscost/nchildren` and `branching/pscost/nary*` to enable and customize n-ary branching on
  external branching candidates (e.g., in spatial branching for MINLP)
- `conflict/bounddisjunction/continuousfrac` which defines the maximum percantage of continuous variables
  within a conflict create by the bounddisjunction conflict handler
- `conflict/separate` which enables or disables the separation of conflict constraints
- `constraints/{nonlinear,quadratic,soc,abspower}/sepanlpmincont` to specify minimal required fraction
  of continuous variables in problem to enable linearization of convex constraints in NLP relaxation solution in root
- `constraints/indicator/forcerestart` and `constraints/indicator/restartfrac` to control forced restart in cons_indicator
- `constraints/indicator/generatebilinear` to generate bilinear (quadratic) constraints instead of indicator constraints
- `constraints/indicator/maxconditionaltlp` to enable a quality check for the solution of the alternative LP
- `constraints/indicator/removeindicators` to remove indicator constraints if corresponding vub has been added
- `constraints/linear/nmincomparisons` and `constraints/linear/mingainpernmincomparisons` to influence
  stopping criterium for pairwise comparison of linear constraints
- `constraints/pseudoboolean/decompose`, for pseudoboolean constraints to transform pseudoboolean constraints into linear- and and-constraints
- `constraints/quadratic/binreforminitial` to indicate whether linear (non-varbound) constraints added due to reformulation of products with
  binary variables in a quadratic constraints should be initial (if the quadratic constraint is initial), default is FALSE
- `constraints/quadratic/checkfactorable` to disable check for factorable quadratic functions (xAx = (ax+b)*(cx+d)) in quadratic constraints
  and not to use of this information in separation (generates lifted tangent inequalities according to Belotti/Miller/Namazifar if also
  linear vars are present)
- `constraints/quadratic/disaggregate` to split a block-separable quadratic constraint into several quadratic constraint
- `constraints/quadratic/maxproprounds` and `constraints/quadratic/maxproproundspresolve` to limit the
  number of propagations rounds for quadratic constraints within one propagation round of SCIP solve or during SCIP presolve
- `constraints/varbound/presolpairwise` that allows pairwise presolving of varbound constraints, default is TRUE
- `heuristics/shiftandpropagate/onlywithoutsol` to switch whether the heuristic should be called in case a primal solution is already present
- `limit/maxorigsol` which defines the size of the solution candidate store (default value is 10)
- `lp/resolverestore` controlling how LP solution is restored after diving: if TRUE by resolving them,
  if FALSE by buffering them; if `lp/freesolvalbuffers` is TRUE, we free the buffer memory each time (FALSE by default)
- `lp/clearinitialprobinglp` to clear LP state at end of probing mode, if LP was initially unsolved
- `lp/resolveitermin` and `lp/resolveiterfac` to limit the number of LP iterations in resolving calls:
  resolveiterfac is a factor by which the average number of iterations per call is multiplied to get the limit, but the
  limit is at least resolveitermin; default is -1 (no limit) for resolveiterfac and 1000 for resolveitermin
- `lp/resolverestore` and `lp/freesolvalbuffers` possibility to buffer and restore LP solution after diving without
  having to resolve the LP; currently turned off, because performance impact is unclear;
- `misc/improvingsols` which states whether only solutions which have a better (or equal) primal bound
  as the best known are checked; this is of interest if the check of a solution is expensive; default value is FALSE
- `misc/resetstat` which state if the statistics should be reseted if the transformed problem is freed
  (in case of a benders decomposition this parameter should be set to FALSE) default value is TRUE
- `nodeselection/restartdfs/countonlyleafs` in node selector restart dfs which can be used to select the counting process of processed nodes
- `presolving/donotaggr` to deactivate aggregation of variables globally
- `pricing/delvars` and `pricing/delvarsroot` that define, whether variables created at a node / the
  root node should be deleted when the node is solved in case they are not present in the LP anymore
- `propagating/%s/maxprerounds` for all propagators which allows to change to maximal number of rounds
  of presolving where this propagator participates in
- `propagating/%s/presoldelay` for all propagators which allows to change if the presolving call of the given propagator should be delayed
- `propagating/%s/presolpriority` for all propagators which allows to change the priority of calling the given propagator
- `propagating/pseudoobj/propfullinroot` for allowing to propagate all variables in the root node,
  instead of stopping after `maxcands` which is set by a parameter as well
- `reading/gmsreader/bigmdefault` and `reading/gmsreader/indicatorreform` reader_gms is now able to write indicator
  constraints (reformulated either via big-M or sos1)
- `reading/gmsreader/signpower` to enable writing sign(x)abs(x)^n as the rarely used gams function signpower(x,n)
- `separating/closecuts/maxunsucessful` to turn off separation if we can not find cuts
- `timing/reading` to add reading time to solving time

### Data structures

- split off `PARAMEMPHASIS` from `PARAMSETTING` (in pub_paramset.c/paramset.c)
- new data structure `SCIP_STAIRMAP`
- add expression graph data structures and methods for reformulation, domain propagation, simple convexity check on
  nonlinear expressions and simplification for expression trees and graphs

Testing
-------

- New scripts for running tests with GAMS
- added scripts check_gams.sh, evalcheck_gams.sh and check_gams.awk and target `testgams` in Makefile
- adjusted all test scripts to use the same new optimality gap computation as in SCIP
- added Makefile option `VALGRIND=true` to enable running the SCIP checks (make test) through valgrind; valgrind errors
  and memory leaks are reported as fails
- moved *.test and *.solu files to subdirectory testset in check directory and adjusted test scripts

Build system
------------

### Makefile

- Variables:
  - via `PARASCIP=true` as a `Makefile` option it is possible to compile SCIP threadsafe in DEBUG-mode, (in OPT-mode it's
    only necessary if non-default messagehandler or CppAD is used)
  - the `make` parameter `PARASCIP=true` leads to threadsafe message handlers where you need to call
    SCIPcreateMesshdlrPThreads() and SCIPmessageSetHandler()/SCIPmessageSetDefaultHandler() and SCIPfreeMesshdlrPThreads();
    therefore we need to link with pthread library
  - new variable $(INSTALLDIR) in Makefile which define installation directory for the libraries, $(INSTALLDIR)/lib/,
    binary, $(INSTALLDIR)/bin and include headers, $(INSTALLDIR)/include, the default value is the empty string

- Linking:
  - Linking against Clp and Ipopt has been simplified. Only the directory where the
    package has been installed need to be provided now. For details see the INSTALL file.
  - to link against IPOPT, only the base directory of an Ipopt installation need to be specified now; additionally, if
    building with gnu compilers, the Ipopt libraries directory is stored in the SCIP binary, which should make it easier
    to run with Ipopt shared libraries
  - to link against Clp, only the base directory of an Clp installation needs to be specified now

- Targets:
  - New targets `(un)install` in Makefile, support for valgrind in testing environment
  - new target `make libs` which compiles only the libraries
  - new target in Makefile `install` performs `make` and copies using the install command the include headers, binary, and
    libraries
  - new target in Makefile `uninstall` removes libraries, binary and include headers form `INSTALLDIR`
  - removed target `lintfiles`, this target is now imitated by the `lint` target and a none empty variable `FILES`

Fixed bugs
----------

- fixed bug in copying if the target SCIP already is in solving stage: it might be that the copy of a variable cannot be found/created
- fixed bug trying to print big messages bigger than `SCIP_MAXSTRLEN`
- fixed bug w.r.t. counting feasible solutions and turned of sparse solution test
- LP solution status is now checked when checking root LP solution. Otherwise, due to different time measurements, it
  might happen that the LP solving was stopped due to the time limit, but SCIP did not reach the limit, yet.
- fixed bug trying to tighten multiaggregated variables, which have only one active representation and this variable is already tightened
- fixed possible buffer overrun in tclique_graph.c
- fixed issue with interactive shell in case (user) plugins are included after the default plugins
- fixed bug where mutiaggregating leads to an aggregation and both variables were of implicit or integral type
- fixed bug in conflict.c, where LPi was manipulated, but not marked as not solved

- Tree:
  - fixed assertion in tree.c w.r.t. node estimation
  - fixed bug in debug.c: removed tree nodes had not been checked if they were pruned due to an incumbent solution found by a diving heuristic

- Bounds:
  - fixed bug which occured when changing a bound in the solving stage when this variables got upgraded from continuous to
    a integer type, where the bounds of this variable were still not integral; due to that SCIPchgVarType() has changed (see above)
  - fixed bug in handling of lazy bounds that resulted in putting the bounds explicitly into the LP

- Separation:
  - fixed assert in sepa_clique.c which is currently not valid because implicit binary variables in cliques are ignored
  - fixed bug in sepa_zerohalf.c concerning inconsistent construction of solution array of variables and fixed wrong assert about variable bounds

- Constraints:
  - fixed not correct merging of variable in logicor constraint handler and changed the name of the method to a common
    name used by other constraint handlers too(findPairsAndSets->mergeMultiples)
  - fixed bugs in changing the initial and checked flags for constraints in original problem
  - fixed bug in cons_linear.c, when scaling a constraint maxabscoef was not set correctly, furthermore the correction of
    maxabscoef was not handled correctly
  - fixed bug in cons_indicator.c trying to copy a constraint where the pointer to the linear constraint did not point to
    the already transformed linear constraint (, happend when SCIPcopy() is used after transforming before presolving)
  - fixed numerical bug in linear constraint handler: polishing of coefficients after fixing variables led to wrong
    results for continuous variables fixed to a close-to-zero value.
  - fixed bug in cons_bounddisjunction where branching on multiaggregated variables was tried while all aggregation variables are fixed
  - fixed bug in presolving of cons_logicor.c: adding variable implications can lead to further reductions; added call to applyFixings()
  - fixed bug in cons_countsols.c w.r.t. none active variables
  - fixed bug in cons_linear.c, scaling could have led to wrong values

- Reader:
  - fixed bug in reader_fzn.c w.r.t. cumulative constraints
  - fixed bug in reader_mps.c: if a variables first occurence is in the bounds section, then the corresponding variable bound was lost
  - fixed several issues in flatzinc reader
  - deactived checking of zero solution in Zimpl reader when no starting values are provided
  - reader_lp is now able to read lines longer than 65534 characters

- Memory:
  - fixed bug in copying NLPI interfaces that use block-memory (NLPI copy used block memory from source SCIP)
  - fixed memory leak in reader_pip.c
  - fixed memory leak in coloring part of maximum clique algorithm (tclique_coloring.c)
  - fixed memory leak in coloring part of maximum clique algorithm (tclique_coloring.c) in a better way

- Numerics:
  - fixed bug which occured when the dual farkas multipliers were not available in the lpi because the LP could only be
    solved with the primal simplex due to numerical problems
  - fixed bug in ZI round heuristic that led to infeasible shiftings for numerically slightly infeasible rows with close-to-zero coefficients
  - fixed numerical issue in octane heuristic: close-to-zero values for ray direction could have led to bad computations

- Propagation:
  - fixed bug in propagation of indicator constraints: cannot fix slack variable to 0 if linear constraint is disabled/not active
  - fixed bug in cons_linear.c while sorting the eventdatas during the binary variable sorting for propagation
  - fixed bug and wrong assert in heur_shiftandpropagate.c when relaxing continuous variables from the problem
  - fixed bug in cons_orbitope:resprop() for the packing case
  - fixed wrong changing of wasdelayed flag for propagators
  - fixed bug using wrong sign in infinity check in prop_pseudoobj
  - fixed bug in redcost propagator: can only be called if the current node has an LP
  - fixed bug w.r.t. infinity loop during propagation

Miscellaneous
-------------

- The interface contains several additional callback functions and parameters for plugins. Some effort may be required to compile your old
  projects with SCIP 2.1. For details see section `Changes between version 2.0 and 2.1` in the doxygen documentation.

@page RN20 Release notes for SCIP 2.0

@section RN202 SCIP 2.0.2
*************************

Performance improvements
------------------------

- improved twoopt-heuristic by considering larger search domains
- the SoPlex interface now has the capability to provide a primal ray, provided it is compiled against the next SoPlex release (>= 1.5.0.2)
- calculation of node priority now also works when variable's relaxation value is equal to a bound
- fixed issue w.r.t. calling primal heuristics after presolving detected infeasibility

- Constraints:
  - fasten propagation in cons_knapsack.c due to negated clique partitions
  - recalculating only needed partitions in cons_knapsack.c, not always both

- Memory:
  - reduced memory usage of shift-and-propagate heuristic
  - knapsack constraints are now separated faster; SCIPsolveKnapsackExactly() now works faster and requires less memory
  - fasten knapsack separation by replacing SCIPallocBuffer(Array) through SCIPallocBlockMemory(Array)
  - improved runtime and memory consumption in SCIPsolveKnapsackExactly() in cons_knapsack.c

Fixed bugs:
----------

- fixed `make/make.project`
- fixed wrong assert in plugins that use SCIPcopy()
- fixed bug in DINS w.r.t. column generation
- fixed bug in var.c where a possible multiaggregation was resolved to an aggregation but the variables types were not
  checked to prefer more general types for aggregating; possible memory loss removed
- fixed bug in prop_vbounds.c w.r.t. infinity lower and upper bound of variable bound variables
- fixed bug w.r.t. setting wall clocks
- fixed wrong assert in var.c (replaced `==` through SCIPsetIsEQ()), real values do not have to be exactly the same when
  computed in different function
- fixed bug in SCIPsolveIsStopped() where it could happen that TRUE was reported if a nodelimit was reached but
  checknodelimits had been set to FALSE
- fixed three bugs when writing in fzn format (wrongly splitted writing buffer, wrong variables was used, floats were printed to short)
- fixed bug in conflict.c, infeasibility analysis with big values led to wrong result

- Heuristics:
  - fixed bug in DINS heuristic that occured when the incumbent solution value is outside the variable's current domain
  - fixed behavior of LNS heuristics when the subproblem aborts: continue in optimized mode, stop in debug mode
  - fixed segmentation fault in heur_subnlp.c which occured if resolving the NLP with a tighter feasibility tolerance
    failed with a solver error
  - fixed bug in heur_subnlp.c where constraints forbidding variable fixations where added if a cutoff was used in the subproblem
  - fixed bug in heur_subnlp.c where wrong constraints forbidding variable fixations where added in case of general integers

- NLP:
  - fixed bug in changing quadratic coefficients of a row in the NLP
  - fixed various small bugs in nonlinear expressions code
  - fixed removal of fixed linear variables from a nonlinear row: a fixed variable may have not been removed if there was
    also a multiaggregated variable

- LP:
  - implemented SCIPlpiGetPrimalRay() in SoPlex interface that has become available with SoPlex version 1.5.0.2
  - fixed two bugs at nodes with unbounded LP relaxation: don't check lp rows of infinite solution; don't analyze conflict
    due to primal cutoff bound of -infinity
  - fixed wrong assumption that an optimal LP solution in the root is optimal for the problem if there are no active
    pricers, need to check also whether all variables are in the LP

- Constraints:
  - fixed bug in reader_cip regarding reading of very long constraints
  - fixed bug while after restarting possible the aggregted variables were not removed in setppc constraints
  - fixed bug in cons_knapsack: in seldom circumstances the relaxation of a linear constraint can detect infeasibility,
    which was not handled properly
  - fixed bug w.r.t. to pricing variables in case new initial constraints come in during the price and cut loop
  - fixed bug in cons_soc.c w.r.t. upgrading from quadratic constraints with finite left-hand-side
  - fixed bug caused by not (correctly) counting boundchanges in cons_varbound.c
  - fixed bug in sorting mechanism in cons_xor.c
  - fixed wrong (neg)cliquepartition check in cons_knapsack.c when deleting a coefficient
  - fixed bug in cons_quadratic: in seldom cases, fixed variables may have been substituted out wrongly in presolve
  - fixed bugs in cons_countsols.c w.r.t. collecting feasible solutions and forbidding a found solution
  - fixed bug in cons_linear.c: multiaggregated variables were not removed when adding during solve, leading to a failing
    assert in tightenBounds due to an unsuccessful bound tightening

- Memory:
  - fixed bug concerning overflow in memsize calculation in set.c
  - fixed memory leak in SoPlex LP interface when requesting an unbounded solution
  - fixed memory leak in SoPlex LP interface when solving with LP scaling
  - fixed memory leaks in reader of TSP example

@section RN201 SCIP 2.0.1
*************************

Performance improvements
------------------------

- SCIP with SoPlex as LP solver now uses auto pricing by default (start with devex, switch to steepest
  edge after some iterations); this fixes timeouts on instances where devex converges very slowly
- fixing lifting of new knapsack items which are negated items of already included items, this could lead to very long presolving
- fixed performance issue in presolving w.r.t. to computing the number of new fixings, aggregated,
  and so on before a constraint handler presolver is called
- in case of adding constraints during pricing with initial flag set to
  TRUE, we add now these constraints after the pricing round to the LP
- changed parameter values in clique separator in order to avoid very large branch-and-bound trees

Interface changes
-----------------

### New and changed callbacks

- allow access of transformed constraints in `SCIP_STAGE_TRANSFORMED`

### Changed parameters

- replaced parameter `constraints/quadratic/minefficacy` by `constraints/quadratic/minefficacysepa` and `constraints/quadratic/minefficacyenfo`
- added possible values `a` and `e` for `constraints/soc/nlpform` to enable automatic choice and convex exponential-sqrt
  form for SOC constraint representation in NLP

Fixed bugs
----------

- fixed bug w.r.t. looseobjval; the counting of number of loose variables in the LP data structure was incorrect in case
  a variable got aggregated or multi-aggregated
- fixed bug in copy method of objvardata which should only create a new `SCIP_VARDATA` if the implemented subclass create
  a copy of the given objvardata object
- fixed bug in lp.c where in case of objlimit reached and fastmip not all variables where priced because of an incorrect
  dual solution
- fixed bugs in binpacking example w.r.t. empty struct and not initializing an array
- fixed bugs in sepa_clique.c concerning incorrect way to ignore implicit binary variables in cliques and non-active
  variables in implications
- fixed some bugs w.r.t. to casting pointer arrays
- fixed bug in vars.c which handled arrays with parts of original variables during resolving to active variables (using
  SCIPvarsGetProbvarBinary) wrong
- fixed bug in nlp.c: nlrowSearchQuadElem was using SCIPquadelemSortedFind() incorrectly

- Branching:
  - fixed assertion w.r.t. to probing during the propagation round of a branch-and-bound node
  - fixed computation of node's objective value estimate when branching on continuous variables (see
    SCIPtreeCalcChildEstimate(), SCIPtreeBranchVar())
  - fixed bug in statistic w.r.t. number of calls for external branching candidates
  - fixes to branching on continuous variables

- Reader:
  - fixed bug in reader_gms.c: linear coefficients for quadratic variables were not printed if they had no
    square-coefficient
  - fixed bug in reader_mps: indicator constraints do not output the slack variables anymore

- Constraints:
  - fixed bugs in SCIPcopyConss: copy all active constraints (including disabled ones), *valid was not initialized to TRUE
  - fixed bug in debug.c w.r.t. checking of constraints and continuous variables
  - fixed bug in cons.c which didn't allow the changing of the separation and enforcement flag of a constraint in the
    problem stage
  - corrected behavior of the copy function in cons_indicator.c: create artificial linear constraint if linear constraint
    was deleted
  - fixed bug in cons_indicator.c: presolving cannot delete linear constraints; several other minor bugfixes
  - fixed bugs in cons_bounddisjunction where the branching during the constraint enforcement was done incorrectly
  - fixed bugs in cons_orbitope.c: orbitopal fixing for the packing case had two bugs; also fixed one wrong assert
  - fixed bugs in cons_sos?.c: take average of objestimate
  - fixed bug in cons_logicor, implications on none `SCIP_VARTYPE_BINARY` variable were handled wrong
  - fixed bug in cons_linear while trying to add a conflict without any variables
  - fixed bug in cons_indicator.c: creating constraints in transformed stage is now possible

- LP Interface:
  - fixed bug w.r.t. memory allocation for all values of a column in lpi_cpx.c
  - fixed bugs in SCIPnlpiOracleChgLinearCoefs() and SCIPnlpiOracleChgQuadCoefs() for the case where new coefficients where
    added
  - fixed bugs in lpi_none.c w.r.t. debug and opt mode
  - fixed bug in lpi_cpx.c w.r.t. to wrong handling in case the crossover did not succeed

- Heuristics:
  - fixed bug in heur_subnlp when initialized starting values of a fixed variable in the NLP of the subscip
  - fixed bug in heur_undercover: removed option globalbounds, since we are not allowed to relax bounds at a probing node
  - fixed bug in heur_shiftandpropagate where some variables were initialized too late
  - fixed numerical issue in some heuristics: nearly-integral values that are between the feasibility and the integrality
    tolerance might not have been rounded correctly
  - fixed bug in heur_guideddiving: best solution is now copied to avoid deletion in case of many new solutions
  - fixed bug in DINS heuristic, information storage for binary variables could lead to bad memory access in column
    generation applications
  - fixed bug in heur_shiftandpropagate.c: Now, the heuristic checks rows for global infeasibility at the beginning. This
    check is only relevant if presolving is disabled.
  - fixed bug in heur_subnlp when forbidding a particular combination of integer variables in the main problem

@section RN200 SCIP 2.0.0
*************************

Features
--------

- added relaxation structure to SCIP, it represents global relaxation information independent from a specific relaxator;
  at the moment, it contains information about the relaxation solution stored in the variables: objective value and
  validness
- SCIP may now be manually restarted
- SCIPsolveKnapsackExactly() got a new 12. parameter `SCIP_Bool* success` which stores if an error occured during
  solving(normally a memory problem)
- SCIP can now handle problems with continuous variables w.r.t. to counting (the projection to the integral variables
  are counted)
- an XML-parser is available in the src/xml subdirectory
- We do not distinguish between block memory for the original and the transformed problem anymore. The same
  block memory is now used in both problem stages.
- added new sorting method SCIPsortLongPtr(), SCIPsortDownLongPtr() and all corresponding methods
- added new sorting method SCIPsortRealIntPtr(), SCIPsortDownRealIntPtr() and all corresponding methods

- Heuristics:
  - SCIP can now copy instances (e.g. for heuristics)
  - new undercover heuristic for MINLPs: fixes variables such as to obtain a linear or convex subproblem and solves this
  - primal heuristics may now already be called before presolving, using the new timing point
    `SCIP_HEURTIMING_BEFOREPRESOL`.  Note that solutions that are added before/during presolving, will be retransformed to
    the original space.
  - primal heuristics may now be called during presolving, using the new timing point `SCIP_HEURTIMING_DURINGPRESOLLOOP`
  - added heuristic zirounding (heur_zirounding.{c,h})
  - added heuristic twoopt (heur_twoopt.{c,h})
  - added new NLP heuristic (heur_subnlp.{c,h}) which solves the sub-NLP that is obtained by fixing all discrete variables
    in the CIP and applying SCIP's presolving
  - feasibility pump heuristic now implements all functionality for feasibility pump 2.0

- Reader:
  - can now read XML-solution files as used by CPLEX
  - the MPS reader can now read MIQPs and MIQCPs where a quadratic objective function can be specified by a QMATRIX or
    QUADOBJ section and the quadratic part of a quadratic constraint by a QCMATRIX
  - the MPS reader can now write quadratic and SOC constraints
  - the GAMS reader can now write SOC constraints
  - added support for bool_gt, bool_lt, bool_ge, bool_le, bool_ne, bool_not, int_times, int_minus, int_plus, int_negate,
    float_times, float_minus, float_plus, float_negate constraints to flatzinc reader
  - the LP reader (.lp files) can now read MIQPs and MIQCPs and write quadratic and SOC constraints
  - the LP reader (.lp files) and MPS reader can now read semicontinuous variables, they are handled by creating bound
    disjunction constraints
  - added new reader for polynomial mixed-integer programs (reader_pip.{c,h}) as used in the POLIP

- Indicator constraints:
  - SCIP can now handle indicator constraints (reading (from LP, ZIMPL), writing, solving, ...) see \ref cons_indicator.h.
  - the indicator constraint can now decompose the problem, i.e., not add the linear constraint to the problem if all of
    its variables are continuous
  - can now read and write indicator constraints in the (extended) MPS format
  - cons_indicator tries to adapt solutions to get feasible during check
  - cons_indicator allows to store information on other linear constraints that might help to separate cuts

- Constraint handlers:
  - Solution counting extended to constraint integer programs, this also
    includes constraint integer programs which contain continuous variables
  - The solution behavior of SCIP can be diversified by randomly permuting constraints and variables or randomly
    determining a set of branching variables with a unique high priority
  - `negated cliques` (1<=i<=n : sum (x_i) >= n-1) were added and we are using them now inside the knapsack constraint
    handler, the cliquepartitioning which is returned by SCIPcalcCliquePartition() contains now integer != 0, negatives ones
    indicates a negated clique and positive ones indicates a normal clique
  - SCIP is now able to detect in DEBUG-mode whether a constraint or variables which will be added, was also created in
    the same scip instance, if not an error is thrown
  - cons_knapsack is now able to detect negated cliques due to negated cliques on knapsack constraints
  - SCIP is now able to write non-linear opb-files(linear instances with and-constraints)
  - New constraint handlers for linking constraints (only Beta), cumulative constraints, and for breaking orbitopal symmetries
  - `negated cliques` handling in knapsack constraint handler got changed due to the new method
    SCIPcalcNegatedCliquePartition() resulting in new consdata members `negcliquepartition`, `negcliquepartitioned` and
    `nnegcliques`; changed SCIPcalcCliquePartition() so all cliquepartitions (calculated by SCIPcalcCliquePartition() or
    SCIPcalcNegatedCliquePartition(), which uses the first one) contain again not negative integers
  - `and`, `knapsack`, `linear`, `logic`, `or`, `quadratic`, `setpp`, `varbound`, `xor` and `clique` constraint handlers
    can handle implicit binary variables
  - knapsack constraint handler is now able to pairwise presolving constraints
  - constraint handlers `logicor`, `and`, `or` can parse their output
  - constraint handler `or` can copy its constraints
  - added packing/partitioning orbitope constraint handler for symmetry handling (cons_orbitope.{c,h})
  - added constraint handler for second order cone constraints (cons_soc.(c|h))
  - added constraint handler cons_linking.{c,h} (see cons_linking.c for more details)
  - cons_quadratic can make solutions in CONSCHECK feasible for the quadratic constraints by moving values of linear
    variables and passing the modified solution to the trysol heuristic
  - constraint handler can now register their upgrade functions for quadratic constraints to cons_quadratic (similar to
    LINCONSUPGD)

- Separation:
  - New separators for oddcycle cuts and Chvatal-Gomory cuts using sub-MIPs
  - modified implementation of separation algorithms in cons_knapsack.c according to results of diploma thesis; including
    super-additive lifting (disabled)
  - uncommented decomposeProblem() in sepa_zerohalf.c (in default settings, not used anyway): was not adapted to the case
    that contiuous variables are allowed in a row
  - new separator rapid learning (sepa_rapidlearning.{c,h}) that produces conflicts, global bound changes, primal
    solutions and initializes inference values for branching
  - added Chvatal-Gomory cuts separated with a sub-MIP (sepa_cgmip.{c|h})
  - added reader for 'Weigted Boolean Optimization': problems (reader_wbo.{c,h}), this reader needs the reader_opb files
  - new separator oddcycle (sepa_oddcycle.{c,h}) separates oddcycle inequalities using the implication/conflict graph and
    dijkstra-algorithm based on binary heaps (dijkstra/dijkstra_bh.{c,h})

- Branching:
  - Branching on externally given candidates, the \ref BRANCH 'branching rules' have a second new callback method
    (see type_branch.h for more details): SCIP_DECL_BRANCHEXECEXT(x) can be used to branch on external branching candidates,
    which can be added by a user's `relaxation handler` or `constraint handler` plugin, calling SCIPaddExternBranchCand().
  - added branchcands for relaxator solution, that can be added by the relaxator and used by branching rules
  - added relaxsol to variables, s.t. a relaxator can store a solution on which branching or separation can be done
  - SCIP can now branch on relaxation solutions that are either installed to the relaxsol field of the variables or added
    to the list of relaxation candidates, e.g., by constraint handlers. Branching on relaxation solutions is performed if
    the enforcement resulted in an unresolved infeasibility and there are no LP branching candidates, but before pseudo
    solution branching.  The branching rules leastinf, mostinf, random and pscost implement the callback for branching on
    relaxation candidates.
  - SCIP can branch on continuous variables. The branching value x' must not be one of the bounds. Two children (x <= x',
    x >= x') will be created.
  - the vbc visualization adds the branching type (lower or upper bound change) and the new bound to the node information
  - the vbc visualization adds the new bound of the branched variable to the node information

- Statistic:
  - added statistic information about the first primal solution to SCIP statistic; in the statistic output a new line
    appears with this information
  - now the statistic displays the number of calls of the feasibility checking method of each constraint handler and the
    running time of it

- Propagation:
  - New rounding and propagation heuristics
  - New propagator for variable bounds
  - primal heuristics may now be called directly after the node's propagation loop, using the new timing point
    `SCIP_HEURTIMING_AFTERPROPLOOP`
  - following methods SCIPinferVarUbProp(), SCIPinferVarLbProp(), SCIPinferVarLbCons(), SCIPinferVarUbCons() have a new 6th
    parameter `SCIP_Bool force` which allows bound tightening even if the difference to the newbound is below bound
    strengthening tolerance
  - added propagator for variable lower and upper bounds (prop_vbounds.{c,h}); adjusted cons_varbound.c, var.c, and,
    implics.c to work correctly with the new propagator

- Nonlinear CIPs:
  + Improved constraint handler for quadratic constraints
  + New constraint handler for second order cone constraints
  + New MINLP heuristics (undercover, subnlp)
  + Preliminary support for non-linear relaxations (via expression trees)
  + Automatic branching on solutions from arbitrary relaxations and on continuous variables

Performance improvements
------------------------

- improved `settings/emphasis/cpsolver.set` to decrease time per node
- reworked access to pseudo solution and inference value of variables in order to reduce function calls
- changed default value of parameter `nodeselection/restartdfs/selectbestfreq` to 0; this means if the current node has
  no children the node with the best bound is selected (SCIPgetBestboundNode())
- added a dual reduction step in cons_knapsack.c
- fasten check for common cliques in SCIPcliquelistsHaveCommonClique
- SCIP with CPLEX as LP solver now uses quickstart steepest edge pricing as default instead of steepest edge pricing
- avoid unnecessary domain propagation and LP resolve at nodes with infeasible LP relaxation
- improved zerohalf cut separator: more than one delta is tested for MIR cuts, better handling of dense base
  inequalities, faster scaling of fractional coefficients in rows (now enabled), improved parameter settings (presolving)

- LP solution:
  - in root node, first LP solution is checked for feasibility to avoid expensive setup
  - avoided restarting if LP solution is feasible
  - separators are not called any longer for an integral initial LP solution

Examples and applications
-------------------------

- New branch-and-price example which includes Ryan/Foster branching (binpacking example)
- New example illustrating the use of an event handler (`example/Eventhdlr`)

Interface changes
-----------------

- Enhanced user interface for callable library: manual restarts, predefined settings and many other features
- Support of wbo format for weighted PBO problems, IBM's xml-solution format and pip format for polynomial mixed-integer programs
- Extended reader for Flatzinc models
- new API for 'expressions interpreter': code that evaluates expression trees, including first and second derivatives
- NLP solver interface (NLPI) now independent of SCIP like LPI
- SCIP can now maintain a central NLP relaxation of the problem (similar to LP)
- SCIP can now manage a list of external codes (e.g., LP or NLP solver, ZIMPL)
- lp.h/lp.c and the lpi's were changed according to the changes mentioned below.
- adding and deletion of rows to the separation storage and to the LP can now be catched by events
  (`SCIP_EVENTTYPE_ROWADDEDSEPA`, `SCIP_EVENTTYPE_ROWDELETEDSEPA`, `SCIP_EVENTTYPE_ROWADDEDLP`, `SCIP_EVENTTYPE_ROWDELETEDLP`)

### New and changed callbacks

- new callback SCIP_DECL_BRANCHEXECRELAX(), together with new parameter in SCIPincludeBranchrule() for branching on a
  relaxation solution

- Copying a SCIP instance:
  - Constraint handlers have two new callback methods. One for copying the constraint handler plugins
    SCIP_DECL_CONSHDLRCOPY() and the other for copying a constraint itself, SCIP_DECL_CONSCOPY().
  - All plugins, like \ref BRANCH `branching rules` and \ref HEUR `primal heuristics`, have a new callback method (see, e.g.,
    type_branch.h and type_heur.h for more details):
    - SCIP_DECL_BRANCHCOPY(x), SCIP_DECL_HEURCOPY(x) etc.
    - When copying a SCIP instance, these methods are called to copy the plugins.
  - The main problem has a new callback method (see type_prob.h for more details) SCIP_DECL_PROBCOPY(x) when copying a
    SCIP instance, this method is called to copy the problem's data.
  - Variables have a new callback method (see type_var.h for more details) SCIP_DECL_VARCOPY(x) when copying a SCIP
    instance, this method is called to copy the variables' data.

- Restarts:
  - The callback SCIP_DECL_PROBEXITSOL(x) in the main problem has one new parameter (see type_prob.h for more details):
    - The parameter `restart` is `TRUE` if the callback method was triggered by a restart.

### Deleted and changed API methods

- All C++ objects and constructors have a SCIP pointer, now.
- added parameter scip to ObjCloneable::clone()
- changes in a row can now be catched via row events (SCIPcatchRowEvent(), SCIPdropRowEvent(),
  `SCIP_EVENTTYPE_ROWCOEFCHANGED`, `SCIP_EVENTTYPE_ROWCONSTCHANGED`, `SCIP_EVENTTYPE_ROWSIDECHANGED`)
- added new parameter `varcopy` to SCIPcreateVar() to add the function for copying variable data
- in case of using SCIPwriteTransProblem() the currently (locally) valid problem is written this now also includes the
  local constraints

- Settings:
  - The predefined setting files like `settings/cuts/off.set,aggressive.set,fast.set` have been replaced by
    interface methods like SCIPsetHeuristics(), SCIPsetPresolving(), SCIPsetSeparating(), and SCIPsetEmphasis() in
    \ref scip.h and by user dialogs in the interactive shell like
    `SCIP> set {heuristics|presolving|separating} emphasis {aggressive|fast|off}` or
    `SCIP> set emphasis {counter|cpsolver|easycip|feasibility|hardlp|optimality}`
  - All functions for setting user parameters of different types like SCIPparamSetBool(), SCIPparamSetChar(),
    SCIPparamSetInt(), SCIPparamSetLongint(), and SCIPparamSetString() in pub_paramset.h have a new parameter
    `quiet` it prevents any output during the assign to a new value.

- NLP:
  - NLPIs can now be used without generating a SCIP instance (i.e., do not require a SCIP pointer), code moved into src/nlpi
  - NLPIs can now be managed like other SCIP plugins, i.e., they can be included into the SCIP core and accessed by
    methods SCIPincludeNlpi(), SCIPfindNlpi(), SCIPgetNNlpis(), SCIPgetNlpis(), SCIPsetNlpiPriority()

- Intervalarithmetic:
  - method SCIPgetVarPseudocostCurrentRun() now returns the pseudocost value of one branching direction, scaled to a unit
    interval, old method now called SCIPgetVarPseudocostValCurrentRun()
  - renamed SCIPintervalScalarProductRealsIntervals()/SCIPintervalScalarProduct() by
    SCIPintervalScalprodScalars()/SCIPintervalScalprod() and redesigned them in intervalarith.c including new methods
    SCIPintervalScalprodScalarsInf/Sup()

- Branching:
  - The usage of strong branching changed. Now, SCIPstartStrongbranch() and SCIPendStrongbranch() must be
    called before and after strong branching, respectively.
  - The methods SCIPgetVarPseudocost() and SCIPgetVarPseudocostCurrentRun() in \ref scip.h now return the pseudocost value of
    one branching direction, scaled to a unit interval. The former versions of SCIPgetVarPseudocost() and
    SCIPgetVarPseudocostCurrentRun() are now called SCIPgetVarPseudocostVal() and SCIPgetVarPseudocostValCurrentRun(), respectively.
  - The methods SCIPgetVarConflictScore() and SCIPgetVarConflictScoreCurrentRun() in \ref scip.h are now called
    SCIPgetVarVSIDS() and SCIPgetVarVSIDSCurrentRun(), respectively.
  - The methods SCIPvarGetNInferences(), SCIPvarGetNInferencesCurrentRun(), SCIPvarGetNCutoffs(), and
    SCIPvarGetNCutoffsCurrentRun() are now called SCIPvarGetInferenceSum(), SCIPvarGetInferenceSumCurrentRun(),
    SCIPvarGetCutoffSum(), and SCIPvarGetCutoffSumCurrentRun(), respectively. Furthermore, they now return
    `SCIP_Real` instead of `SCIP_Longint` values.
  - The method SCIPgetVarStrongbranch() has been replaced by two methods SCIPgetVarStrongbranchFrac() and
    SCIPgetVarStrongbranchInt().

- Copying a SCIP instance:
  - Every new callback method resulted in a new parameter of the include function for the corresponding plugin,
    e.g., SCIPincludeBranchrule() has two new parameters `SCIP_DECL_BRANCHCOPY((*branchcopy))` and
    `SCIP_DECL_BRANCHEXECREL((*branchexecrel))`.  In the same fashion, the new callbacks
    `SCIP_DECL_VARCOPY` and `SCIP_DECL_PROBCOPY` led to new parameters in SCIPcreateVar() and SCIPcreateProb() in
    scip.c, respectively.
  - W.r.t. to copy and the C++ wrapper classes there are two new classes. These are `ObjCloneable` and `ObjProbCloneable`.
    The constraint handlers and variables pricers are derived from `ObjProbCloneable` and all other plugin are derived from `ObjCloneable`.
    Both classes implement the function `iscloneable()` which return whether a plugin is clone able or not. Besides that each class has a
    function named `clone()` which differ in their signature. See objcloneable.h, objprobcloneable.h, and the TSP example for more details.
  - SCIPincludeHeur() and SCIPincludeSepa() in \ref scip.h, as well as scip::ObjSepa() and scip::ObjHeur(), have a new parameter:
    `usessubscip`: It can be used to inform SCIP that the heuristic/separator to be included uses a secondary SCIP instance.
  - The argument success in `SCIP_DECL_CONSCOPY` has been renamed to valid.

- Heuristics:
  - SCIPcutGenerationHeuristicCmir() in sepa_cmir.h has three new parameters:
    - `maxmksetcoefs`: If the mixed knapsack constraint obtained after aggregating LP rows contains more
      than `maxmksetcoefs` nonzero coefficients the generation of the c-MIR cut is aborted.
    - `delta`: It can be used to obtain the scaling factor which leads to the best c-MIR cut found within
      the cut generation heuristic. If a `NULL` pointer is passed, the corresponding c-MIR cut will already be
      added to SCIP by SCIPcutGenerationHeuristicCmir(). Otherwise, the user can generate the cut and add it to SCIP
      on demand afterwards.
    - `deltavalid`: In case, the user wants to know the best scaling factor, i.e., `delta` passed is not `NULL`,
      `deltavalid` will be `TRUE` if the stored scaling factor `delta` will lead to a violated c-MIR cut.

### New API functions

- added SCIPcalcNegatedCliquePartition() to scip.c to calculate a clique partition on negations of all given binary
  variables
- SCIPpermuteArray() that randomly shuffles an array using the Fisher-Yates algorithm
- SCIPgetRandomSubset() that draws a random subset of disjoint elements from a given set of disjoint elements
- SCIPswapPointers()
- SCIPlpiGetSolverDesc() to get a descriptive string of an LP solver (developer, webpage, ...)
- SCIPholelistGetNext() to get the next hole of the hole list
- SCIPlpRecalculateObjSqrNorm() which is used when the old calculated square norm was unreliable
- SCIPpricerIsDelayed() which returns if the pricer is delayed (see pub_pricer.h)

- Variables:
  - SCIPvarIsBinary() which checks if a variable is (implicit) binary (see var.c for more details)
  - SCIPvarGetHolelistOriginal(), SCIPvarGetHolelistGlobal(), SCIPvarGetHolelistLocal() to get the original, global and local holes, respectively
  - SCIPvarGetProbvarHole() to tranform a given domain hole to the corresponding active, fixed, or multi-aggregated variable

- Restart:
  - allow user to trigger a restart during presolving SCIPrestartSolve()
  - SCIPrestartSolve() that allows the user to manually restart the solving process
  - SCIPisInRestart() to detect whether we are currently restarting

- Heuristics:
  - for heuristics SCIPheurSetFreq() to change the frequency of the heuristic (pub_heur.h, heur.c)
  - SCIPsepaUsesSubscip(), SCIPheurUsesSubscip()

- Intervalarithmetic:
  - SCIPeventGetHoleLeft() and SCIPeventGetHoleRight() for accessing the left right interval bound of a domain hole added or removed event
  - SCIPholelistGetLeft() and SCIPholelistGetRight()to get the left and right interval bounds of the open hole interval
  - SCIPintervalAddInf/Sup/Vectors(), SCIPintervalMulInf/Sup() in intervalarith.c

- Sorting:
  - added SCIPsortPtrPtrLongIntInt(), SCIPsortLongPtrPtrIntInt() and corresponding sorting/inserting/deleting methods in
    pub_misc.h and necessary defines in misc.c
  - added SCIPsortLongPtrInt() and corresponding sorting/inserting/deleting methods in pub_misc.h and necessary defines in misc.c
  - added SCIPsortPtrPtrInt() (and various other) and corresponding sorting/inserting/deleting methods in pub_misc.h and
    necessary defines in misc.c
  - SCIPsortPtrBool() and corresponding sorting/inserting/deleting methods in pub_misc.h and necessary defines in misc.c

- Constraint Handlers:
  - SCIPconshdlrGetEnfoConss(), SCIPconshdlrGetNEnfoConss()
  - can now forbid upgrading of individual linear constraints (SCIPmarkDoNotUpgradeConsLinear())
  - SCIPpermuteProb() that randomly permutes constraints and variables
  - SCIPgetResultantOr() which returns the resultant of an `or` constraint
  - SCIPmarkDoNotUpgradeConsLinear() in cons_linear.?, which allows to forbid upgrading of linear constraints
  - SCIPgetNUpgrConss() which returns the number of upgraded constraints
  - SCIPconshdlrGetCheckTime() and SCIPconshdlrGetNCheckCalls() which returns the running time in the feasibility checking of the
    corresponding constraint handler respectively the number of calls of the checking method (implemented in cons.c)

- Copy:
  - SCIPcopy() to clone a SCIP instance
  - SCIPcopyPlugins(), SCIPcopyParamSettings(), SCIPcopyVars(), SCIPcopyConss(), SCIPgetVarCopy() to copy
    individual parts of a SCIP instance separately.
  - SCIPcopyProbData() and SCIPprobCopyProbData() which copies the probdata from a sourcescip to a targetscip

- Branching:
  - two new functions SCIPgetVarsStrongbranchesFrac()/SCIPgetVarsStrongbranchesInt() for computing strong branching
    information for several variables
  - SCIPbranchruleGetNRelaxCalls() to get the total number of times, a particular branching rule was called on a relaxation solutions
  - SCIPbranchRelax() to branch on a relaxation solution
  - SCIPbranchVarVal() to branch on an arbitrary value within the variable's bounds
  - SCIPbranchGetBranchingPoint() and SCIPgetBranchingPoint() to select branching point for a variable, e.g.,
    ensure branching point is inside the interval for a continuous variable
  - SCIPexecRelpscostBranching() in branch_relpscost.{c,h}; this method allows of calling the reliability
    pseudo cost branching algorithm for given set of branching candidates from the outside
  - SCIPinitVarBranchStats() to initialize the branching statistics (such as pseudo costs, VSIDS, inference values) of a variable
  - SCIPselectBranchVarPscost() in branch_pscost.{c,h}; this method selects from a given candidate array a
    branching variable w.r.t. pseudo cost branching for relax candidates

- Reading, Writing and Parsing:
  - SCIPparseVarName() which parses a string in cip-format as a variable name
  - SCIPparseVarList() which parses a string as a variable list in cip-format
  - the Flatzinc reader can now handle the output annotations of the Flatzinc format; the method SCIPprintSolReaderFzn()
    outputs the given solution in Flatzinc format w.r.t. the output annotations
  - SCIPprintSolReaderFzn() which prints the best solution in Flatzinc format w.r.t. to the output annotations
    in the input file of the flatzinc model
  - SCIPwriteVarName() which writes a variable in cip-format to given stream
  - SCIPwriteVarsList() which writes an array of variables in cip-Format to given stream
  - SCIPwriteVarsLinearsum() which writes an array of variables and coefficients as linear sum in cip-Format to given stream

- Copying a SCIP instance:
  - SCIPapplyRens() in \ref heur_rens.h has a new parameter `uselprows`. It can be used to switch from LP rows
    to SCIP constraints as basis of the sub-SCIP constructed in the RENS heuristic.

- Parameters:
  - SCIPsetParamsCountsols() which sets the parameter for a valid counting process
  - SCIPsetEmphasis() which sets parameter to detect feasibility fast, handle hard LP, solves easy CIPs fast, behaves like a
    CP solver, set parameter for a valid counting process; the desired behavior is triggered via a parameter of the function
  - SCIPresetParam() to reset the value of a single parameter to its default value

- Settings:
  - added SCIPsortRealRealRealPtr() and corresponding sorting/inserting/deleting methods in pub_misc.h and necessary defines in misc.c
    as basis for the subSCIP, setting ist to TRUE (uses LP rows) will lead to same version as before
  - SCIPsetHeuristics(), SCIPsetSeparating(), SCIPsetPresolving() which set the heuristics to aggressive, fast, off, or
    default settings, depending on the `SCIP_PARAMSET` parameter
  - SCIPsetSubscipsOff() which disables all plugins that uses subscips
  - SCIPsepaSetFreq() to set the calling frequency of a separator

### Command line interface

- added new dialog for setting the SCIP parameters for hardlp, optimality, easy CIP, CP like search
- added new dialog for setting the SCIP parameters for feasibility problems `SCIP> set emphasis feasibility`
- added new dialog for setting the SCIP parameters for counting `SCIP> set emphasis counting`
- added new dialog for setting presolving to aggressive, fast, or off in interactive shell
- added new dialog for setting separation to aggressive, fast, or off in interactive shell
- added new dialog for writing all solutions which are collected during the counting process (see cons_countsols.{c,h})
- added new dialog for setting heuristics to aggressive, fast, or off in interactive shell
- added new dialog `display pricers` which displays all included pricers

### Interfaces to external software

- added interface to CppAD (nlpi/exprinterpret_cppad.cpp)
- Improved Xpress, CPLEX, SoPlex interfaces
- the SoPlex interface now includes equilibrium scaling on lp's solved from scratch without starting basis
- the SoPlex interface can now double check each SoPlex result against CPLEX (lpi_spx.cpp)
- the SoPlex interface has the option to restore basis only after entire strong branching phase instead of after each
  strong branch (off, because it mostly appears to increase strong branching time and iterations) (lpi_spx.cpp)

### Changed parameters

- removed parameter `constraints/knapsack/maxnumcardlift` and adapted setting files
- changed parameter `lp/fastmip` from boolean to integer, possible values are 0 (off), 1 (medium, default), 2 (full,
  must not be used with branch-and-price).

### New parameters

- `branching/clamp` to set the minimal fractional distance of a branching point to a continuous variable' bounds
- `branching/random/seed` to change the initial seed value of the branching rule random
- `constraints/indicator/addCouplingCons` that allows to add variable upper bounds if addCoupling is true
- `constraints/indicator/enforceCuts` that allows to check for violated cust in enforcement
- `constraints/indicator/maxCouplingValue` for the maximal value of the coefficient in a coupling inequality/constraint
- `constraints/indicator/noLinconsCon` which controls whether the linear constraint is not explicitly
  added to the problem. default is FALSE
- `constraints/knapsack/dualpresolving` to switch dualpresolving on/off inside the knapsack constraint handler, default is TRUE
- `constraints/knapsack/presolpairwise` that allows pairwise presolving of knapsack constraints, default is TRUE
- `constraints/knapsack/presolusehashing` that allows fast pairwise presolving of knapsack constraints, default is TRUE
- `heuristics/crossover/dontwaitatroot` that allows to call crossover at root node independently from nwaitingnodes
- `heuristics/rens/uselprows` that allows to switch between LP row and SCIP constraints as basis for the
  subSCIP, default is TRUE (uses LP rows)
- `lp/rowrepswitch` telling simplex solver to switch to row representation of the basis (if possible),
  if number of rows divided by number of columns exceeds this value (default value infinity, i.e. never switch)
- `lp/threads` to change the number of threads used to solve the LP relaxation (default is 0: automatic)
- `misc/lexdualstalling` that turns on the lex dual algorithm if the separation process is stalling
- `misc/usevartable` and `misc/useconstable` which turns on/off the usage of hashtables mapping from
  variable/constraint names to the variables/constraints; when turned off, SCIPfindVar() and SCIPfindCons() may not be
  used; the hashtables can be turned off for subMIPs to improve the performance, default value TRUE
- `misc/usesmalltables` which results in using smaller tables for names, cliques and cuts and improves
  the performace for smaller instances, default value FALSE
- `misc/permutationseed` to change the permutation seed value for permuting the problem after the
  problem is transformed (-1 means no permutation)
- `reading/zplreader/usestartsol` which allows to switch ZIMPL start solutions off, default value TRUE
- `vbc/dispsols` to propose if the nodes where solutions are found should be visualized in the branch and bound tree

### Data structures

- implemented the data structure and events for global and local domain holes added and removed
- new data structures and methods to handle nonlinear expressions in NLPI ({type_, struct_, pub_}expression.{h,c}):
  nlpioracle can store and evaluate general NLPs now, nlpi_ipopt can solve general NLPs now

Testing
-------

- minor changes on several evaluation scripts (new statuses: better, solved, sollimit, gaplimit) and short-mode for cmpres.awk
- support for FreeBSD (32- and 64-bit) including minor changes in several scripts in the check-directory

Build system
------------

### Makefile

- added scripts check_*.sh, evalcheck_*.sh and check_*.awk for blis, glkp, gurobi and symphony (including targets in
  Makefile) and slightly modified scripts for cplex, cbc and mosek and cmpres-script
- added target `lintfiles` which allows to call flexelint with a list of file, for example, make lintfiles
  `FILES=src/scip/prop_vbounds.c`
- the NLP solver interfaces and expression interpreter are located in a separate library (libnlpi.*; similar to the lpi
  library) and is required to link against the SCIP library also projects that use SCIP via `make/make.project` need to
  change their Makefile (!!!): in the $(MAINFILE) target, add $(NLPILIBFILE) behind $(LPILIBFILE) in the dependencies
  and add $(LINKCXX_l)$(NLPILIB)$(LINKLIBSUFFIX) to the linker flags
- The additional NLPI library requires a change in the Makefile of SCIP's project:
  The $(MAINFILE) target now has $(NLPILIBFILE) as additional dependency and the linking
  command requires $(LINKCXX_l)$(NLPILIB)$(LINKLIBSUFFIX) as additional argument.
- A bug in the Makefiles of older versions of the SCIP examples may cause
  data loss. If you have a custom Makefile, please ensure that the target
  `clean` is changed as described here:
  http://scipopt.org/download/bugfixes/scip-1.2.0/make.txt.

Fixed bugs
----------

- fixed bug in conflict.c in the method conflictsetAddBound()
- fixed `bug` in projects Makefiles w.r.t. `make clean`
- fixed bug in rapid learning with wrong ordering of dual and primal bound update, primal bound is now updated inside
  rapid learning
- fixed potential bug in rapid learning with dual reductions
- fixed potential bug where SCIPselectSimpleValue() returns a value slightly outside of the given bounds due to rounding
  errors (probably cancelation in subtraction in SCIPfindSimpleRational), now use rounding control and check result
- fixed bug that SCIP could not be continued after it has been stopped due to a limit
- fixed bug in var.c: SCIPvarChgLbOriginal() and SCIPvarChgUbOriginal() cannot access original bounds if the variable is
  negated
- fixed potential bug with pseudo solution branching on free variables
- fixed bug with multiaggregations whose infimum and supremum are both infinite: in such a case multiaggregation is now
  forbidden
- fixed numerical issue with multiaggregations which are infinite in one direction: value of multiaggregated variable
  could have been larger then inifinity
- fixed bug w.r.t. of adding a variable bound variable to its self
- fixed bug concering the incorrect assumption that every solution computed in SCIPlpGetUnboundedSol() is integral (we
  will not branch but return `infeasible or unbounded` like in presolving)
- fixed bug while breaking an clique down to their impications (in SCIPcliquetableCleanup() in implics.c) where the
  variable was not of vartype `SCIP_VARTYPE_BINARY`, instead of adding an implication we add a variable bound
- fixed bug with debugging a solution: during restarts erroneously it was claimed that the primal solution is cut off

- Interface:
  - fixed bug w.r.t. ObjDialog and displaying the description of the dialog
  - fixed bug when aborting pricing with Ctrl-C

- LP:
  - fixed bug in scip.c w.r.t. to call of conflict analysis for LPs which reached the objective limit in case of diving
  - fixed bug with resolving LPs at infeasible root node
  - fixed bug in lp.c: in sumMIRRow() rowtoolong was not set correctly
  - fixed bug in lp.c w.r.t. objective limit reached and the chosen comparison (fixed buglist entry 40)
  - fixed bug in lp.c: if in SCIPlpSolveAndEval() the LP has to be solved from scratch due to numerical troubles, reset
    `SCIP_LPPARAM_FROMSCRATCH` to `FALSE` afterwards
  - fixed bug in lp.c SCIProwGetObjParallelism() due to a wrong parallelism value which arised from cancellations during
    calculation of squared euclidean norm of objective function vector of column variables
  - fixed bug in lp.c: SCIPlpGetUnboundedSol() did not ensure that unbounded solution lies withing the bounds of the
    variables
  - fixed bug in lp.c w.r.t. to the number of `active` pricer

- Solve:
  - fixed bug in solve.c where relaxation branching candidates were cleared, but the relaxation was still marked solved
    and not called again, furthermore, adjusted criterions for solving a relaxation again
  - fixed bugs in solve.c: even with LP solving disabled, the root LP was solved in case continous variables are
    contained; setting pricing/maxvars(root) to 1 resulted in not calling the pricers
  - fixed bug in solve.c: make sure SCIP terminates correctly also when a user interrupt or gap limit is reached, i.e.,
    avoid error `pricing was aborted, but no branching could be created!`

- Tree:
  - fixed bug in tree.c: if an explicit branching point is given, we may not recompute a better centering point
  - fixed bug in tree.c: propagate implications on multi-aggregated should not be performed

- Constraints:
  - corrected several asserts in linear and quadratic constraint handler concerning parsing of CIP format
  - fixed bug while deleting redundant variables, which have no influence on changing the feasibility of the linear
    constraints, we need to update the sides of the constraint at each step, bug number 51 in bugzilla
  - fixed bug in copy procedure of AND constraint handler, negated variables have been copied to their originals
  - fixed bug when deleting a constraint where the update was delayed and not processed yet (in cons.c)
  - fixed bug in cons_linear.c: binary variables should not be multi-aggregated
  - fixed bug in cons_quadratic.c: curvature of bivariate quadratic constraints was not detected correctly
  - fixed bug in cons_sos2.c: the branching position was sometimes mistakenly increased
  - fixed bug in propagation of cons_sos2.c: the node can be cut off at more places: the previous version was not
    sucessfull in this respect
  - fixed bug in cons_linear.c:applyFixings() which could lead to lhs/rhs smaller/larger than -/+infinity
  - fixed bug in cons_linear.c in detectRedundantConstraints() and corrected old bug fix in SCIProwCreate(): we want lhs
    <= rhs to be satisfied without numerical tolerances in order to avoid numerical problems in the LP solver

- Knapsack Constraint Handler:
  - fixed bug in cons_knapsack.c: mergeMultiples() now detects whether a node can be cut off
  - fixed bug in cons_knapsack.c w.r.t. to items with zero weight
  - fixed bug in cons_knapsack.c: In SCIPseparateRelaxedKnapsack() not all variables need to be active in deeper regions
    of the tree
  - fixed bug in cons_knapsack.c and sepa_clique.c: the assumption that implications are always nonredundant and contain
    only active variables is not correct anymore as the corresponing vbound might be missing because of numerics

- Separation and Cuts:
  - fixed bug in cutpool.c: the hashkey computation was not constant over time
  - fixed bug in cutpool.c: hashkey of a row changed during the solving process (if a row is made integral after creation,
    maxabsval can be invalid when adding it to the pool, but might be recomputed later on)
  - fixed bug in sepa_rapidlearning.c, stop processing if there are no binary variables left
  - fixed bug in sepa_rapidlearning.c, corrected computation of right dualbound
  - fixed bugs in sepa_zerohalf.c, e.g., handling of intscaling and substitution of variable bounds
  - fixed bug in sepastore.c in sepastoreApplyLb/Ub being to hard on feasibility decisions
  - fixed bug in sepa_flowcover.c: numerical issues while computing candidate set for lambda

- LP Interfaces:
  - fixed bug in SoPlex autopricing due to which autopricing had behaved like steepest edge pricing so far
  - fixed bug in lpi_clp.cpp: SCIPlpiChgBounds() checks if the column status exists in Clp before using it
  - fixed wrong assert in Cplex LPI: Due to numerical inaccuracies, a few pivots might be performed after refactorization
  - fixed bug concerning assert(!SCIPlpDivingObjChanged(lp)) which was caused by wrong infinity double parameters for
    cplex
  - fixed makefile system for `OSTYPE=darwin` w.r.t. to CPLEX as LP solver

- Presolving:
  - fixed bug in cons_setppc: aggregated variables were not correctly removed in presolving
  - fixed bug in presolving of linear constraint handler: in redundancy detection, two different numerical epsilons were used
  - fixed bug in presolving while not applying a bound change on a variable in a single-variable constraint (e.g. x1 =
    0.03) in cons_linear which is too small, that lead to another bound change in presol_trivial which is not allowed, so
    now this bound change will be forced
  - fixed SCIPvarIsTransformedOrigvar() in var.c (variables generated by presol_inttobinary returned false)
  - fixed bug w.r.t. an assert in presol_inttobinary.c; it was assumed that the aggregation which is performed there will
    never lead to an infeasibility, this is not true, see comment in presol_inttobinary.c
  - fixed bug in presol_trivial.c trying to fix continuous variables, now uses a less stricter comparison to fix variables
  - fixed bug in cons_bounddisjunction.c: presolve may have tried to tighten bounds on a multiaggregated variable (now
    upgrades to linear constraint)

- Reading, Writing and Messages:
  - fixed bug while trying to write a MIP where SCIP needs to flush the lp changes first
  - fixed potential resource leak when running out of memory while writing files
  - fixed bug in reader_zpl.c which appeared using the parameter `reading/zplreader/parameters`
  - fixed bugs in flatzinc readers with constraints that exclusively consist of constants
  - fixed bug in reader_gms: correct handling of nonstandard bounds on general integer variables
  - fixed buglist entry 35, which was caused by a wrong read in correction when the reading buffer was full in
    reader_opb.c
  - fixed bugs in reader_fzn.c w.r.t. parsing and solution output in Flatzinc format
  - fixed bug in reader_fzn.c w.r.t. comment lines
  - fixed bug in reader_opb.c w.r.t. comment lines
  - fixed bug in message handler w.r.t. to messages which are longer then `SCIP_MAXSTRLEN`

- Heuristics:
  - fixed bugs do to `HEUR_TIMING SCIP_HEURTIMING_AFTERPROPLOOP` which appeared during repropagation
  - fixed bug in trivial heuristic: the locking solution might have falsely initialized some values to zero
  - fixed bug in heur_oneopt.c w.r.t. to SCIPtrySol(); it is necessary that the bound of the solution is check otherwise,
    infeasible solution could be accepted as feasible
  - fixed bug in heur_trivial.c w.r.t. to debug messages after a solution was freed
  - fixed bug for `HEUR_TIMING SCIP_HEURTIMING_BEFOREPRESOL` and modifiable constraints
  - corrected wrong assert in DINS heuristic when called for an empty problem
  - fixed potential bug in OCTANE heuristic with nonbasic solutions
  - fixed bug in sub-MIP heuristics with parameter change if some default plugins are not included
  - fixed bug in trivial heuristic with bounds that are greater than the heuristic's infinity value

Miscellaneous
-------------

- As the interface contains several additional callback functions and
  parameters for plugins, some effort may be required to compile your
  own projects with SCIP 2.0. See also `Changes between version 1.2 and 2.0` in the doxygen
  documentation for additional information.

@page RN12 Release notes for SCIP 1.2

@section RN120 SCIP 1.2.0
*************************

Features
--------

- adjusted hard memory limit to (soft memory limit)*1.1 + 100mb in check.sh, checkcount.sh, check_cplex.sh,
  check_cluster.sh and check_cbc.sh
- new presolving step in cons_knapsack.c, same like `simplifyinequalities` in cons_linear.c
- now it's possible to write strings with more than `SCIP_MAXSTRLEN` amount of characters in all message.c functions
- the current/root lp can be marked to be no relaxation of the current/root problem
- added new preprocessing step (mergeMultiples) in cons_setppc.c where equal variables are merged
- Black-box lexicographic dual simplex algorithm; can now run lexicographical dual algorithm (parameter `lp/lexdualalgo`)

- Bounds:
  - SCIP now has `lazy bounds`, which are useful for column generation: see @ref PRICER_REMARKS `pricer remarks` for an explanation.
    Each variable has now two additional `SCIP_Real` parameter which define a lazy lower and upper bound; lazy means that
    there exists constraints which implies these (lazy) bounds. If the lazy lower or upper bound is greater or less than
    the local lower or upper bound, respectively, then the corresponding bound is not put into the LP. The bounds are set
    to minus and plus infinity per default which yields the same behavior as before. With the methods SCIPchgVarLbLazy()
    and SCIPchgVarUbLazy() these bounds can be set.  This is of interest if SCIP gets used as a branch-and-price
    framework. Attention! The lazy bounds need to be valid for each feasible LP solution. If the objective function
    implies bounds on the variables for each optimal LP solution, but these bounds may be violated for arbitrary LP
    solutions, these bounds must not be declared lazy!
  - interval arithmetic functions can work with unbounded intervals added new functions to allow more operations on
    intervals, including solving quadratic interval equations

- Branching:
  - extended hybrid relpscost branching rule by usage of the average length of conflicts a variable appears in
  - `early branching`-functionality added: in a branch-and-price code, the user can stop pricing at a node although there
    may exist variables with negative reduced costs. In this case, the lp-lowerbound will not be used. The pricer has,
    however, the option to return a lower bound. This can be useful for column generation.

- Constraints:
  - Copy constructors and i/o functionality for constraints: all linear type constraint handlers are able to copy
    constraints using the function SCIPgetConsCopy() in scip.h
  - the linear constraint handler is able to parse a string in CIP format and create a corresponding linear constraint
  - Constraint handler for indicator constraints and parsing them from *.lp and *.zpl files
  - the indicator constraint can now try to produce a feasible solution (via heur_trysol)
  - one can now write indicator constraints in LP-format
  - added constraint handler for quadratic constraints

- Cuts:
  - added new version of zerohalf cuts from Manuel Kutschka
  - added multi-commodity-flow cut separator

- Heuristics:
  - Heuristics which are applied before root LP
  - added heuristic that performs a local search in an NLP (takes only linear and quadratic constraints into account so far)
  - added heuristic that gets a solution from other components and tries it (heur_trysol.?)
  - new trivial heuristic: tries zero solution, lower and upper bound solution and some variable lock based fixing
  - added new timing point, `SCIP_HEURTIMING_DURINGPRICINGLOOP`, for calling heuristics; If this timing point is used the
    corresponding heuristics is called during the pricing loop of variables; we also added this timing point to
    heur_simplerounding.{h,c} which has the effect that a LP solution which satisfies all integrality conditions during
    the pricing loop is detected

- Interfaces:
  - added first version of an interface to NLP solvers (type_nlpi.h, struct_nlpi.h, nlpi.h, nlpi.c, nlpi_oracle.h, nlpi_oracle.c)
  - Preliminary support of non-convex MIQCPs: Constraint handler for quadratic constraints, NLP heuristic and
    Ipopt interface, see \ref cons_quadratic.h.
  - There are LP-interfaces to QSopt and Gurobi (rudimentary).

- Reader and Writer:
  - added reader and writer for FlatZinc models (reader_fzn.{c,h})
  - added writer for GAMS models (reader_gms.{c,h})

Performance improvements
------------------------

- Enhanced MCF cuts: stable version, used by default
- replaced some function calls in loop conditions
- in sepa_cmir.c, if mksetcoefs is invalid for delta=1 no other values of delta are tested anymore
- changed the timing of the feasibility pump in case of pricing
- removed changing of update rule to `ETA` from standard soplex update `Forrest-Tomlin` in lpi_spx.cpp
- improved memory usage in heur_octane.c
- improved reading time of opb-files, due to using a hashtable for all `and`-constraints
- improved performance of merging variables in mergeMultiples() in cons_knapsack.c
- improved performance in tightenWeightsLift() and SCIPseparateRelaxedKnapsack() in cons_knapsack.c, due to now
  sparse-cleaning `global` arrays instead of using BMSclearMemory... functions for cleaning local arrays each time
- improved performance in SCIPcliquelistRemoveFromCliques()
- improved performance in SCIPcalcCliquePartition()
- improved performance in SCIPvarGetActiveRepresentatives() in var.c

- Presolving:
  - improved pairwise presolving in cons_and.c due to using a hashtable
  - improved pairwise presolving in cons_xor.c due to using a hashtable

Interface changes
-----------------

- A significant change for C++ users is that all include files of SCIP
  automatically detect C++ mode, i.e., no `extern `C`` is needed anymore.
- Reader for Flatzinc and GAMS models

### New and changed callbacks

- The callback SCIP_DECL_PRICERREDCOST(x) in the \ref PRICER `pricers` has two new parameters:
  + A `result` pointer determines whether the pricer guarantees that there exist no more variables. This allows for early branching.
  + A pointer for providing a lower bound.

- The \ref CONS `constraint handlers` have two new callback methods (see type_cons.h for more details):
  + SCIP_DECL_CONSCOPY(x): this method can be used to copy a constraint.
  + SCIP_DECL_CONSPARSE(x): this method can be used to parse a constraint in CIP format.

### Deleted and changed API methods

- SCIPcalcMIR() in scip.h has two new parameter `mksetcoefsvalid` and `sol`. The parameter `mksetcoefsvalid` stores
  whether the coefficients of the mixed knapsack set (`mksetcoefs`) computed in SCIPlpCalcMIR() are valid. If the mixed
  knapsack constraint obtained after aggregating LP rows is empty or contains too many nonzero elements the generation of the
  c-MIR cut is aborted in SCIPlpCalcMIR() and `mksetcoefs` is not valid. The input parameter `sol` can be used to separate a
  solution different from the LP solution.
- new parameter `set` in SCIPconsSetInitial().
- some interval arithmetic method take an additional argument to denote which value stands for infinity in an interval

- Variables:
  - SCIPgetVarClosestVlb() and SCIPgetVarClosestVub() in scip.h have a new parameter `sol`. It can be used to obtain the closest
    variable bound w.r.t. a solution different from the LP solution.
  - new parameters `lowerbound` and `result` in type_pricer.h: lowerbound can save a lower bound computed by the pricer,
    result indicates whether the pricer guarantees that there exist no more variables if no variable was found

### New API functions

- new methods to deactivate a pricer SCIPdeactivatePricer() in scip.c
- new methods in pub_misc.h/misc.c to access hash map lists and elements of a hash map list and to clear all entries in a hash map
- SCIPsetProbName() to set problem name in scip.h/c (SCIPprobSetName() in prob.h/c)

- Objective:
  - SCIPgetTransObjscale() and SCIPgetTransObjoffset() in scip.c
  - SCIPaddObjoffset() in scip.h; sets offset of objective function
  - SCIPgetOrigObjoffset() in scip.h; returns the objective offset of the original problem
  - SCIPgetOrigObjscale() in scip.h; returns the objective scale of the original problem

- Constraints:
  - detectRedundantConstraints() in cons_xor.c and necessary hash-functions for fast pairwise presolving
  - SCIPparseCons() in scip.h; parses constraint information (in cip format) out of a string
  - SCIPgetConsCopy() in scip.h; which copies a constraint of the source SCIP

- Relaxation:
  - SCIPisLPRelax() and SCIPisRootLPRelax() in scip.c and scip.h returning whether the current/root LP is a
    relaxation of the current/root problem and thus defines a valid lower bound
  - SCIPlpSetIsRelax() and SCIPlpSetRootLPIsRelax() in lp.c and lp.h to set the information, whether the lp is a valid relaxation;
    this information is per default set to true and constraint be used. The aggregated version has only 2 linear constraints the
    default linearization has nvars + 1

- Sort:
  - extended the sort template functions in sorttpl.c with a `five` array; now it possible to used this template to sort
    up to five arrays
  - new interface methods SCIPcolSort(), SCIProwSort(), SCIPcolGetIndex()
  - added SCIPsortPtrPtrLongInt() and corresponding sorting/inserting/deleting methods in pub_misc.h and necessary defines
    in misc.c

- Variables:
  - SCIPprintNodeRootPath() in scip.h This method prints all branching decisions on variables from the root to the given node
  - SCIPnodeGetParentBranchings(), SCIPnodeGetAncestorBranchings(), SCIPnodeGetAncestorBranchingPath(); These methods return
    the set of variable branchings that were performed in the parent node / all ancestor nodes to create a given node
  - SCIPchgVarLbLazy() and SCIPchgVarUbLazy() in scip.h; These methods can be used to change the lazy lower or
    upper bound of a variable; This might has the consequences that the bounds of the corresponding variable is not in
    LP. This is the case if the lazy lower or upper bound is greater or less than the local lower or upper bound, respectively
  - SCIPvarGetLbLazy() and SCIPvarGetUbLazy() in pub_var.h; These methods return the lazy lower or upper bound, respectively
  - SCIPvarCompareActiveAndNegated() and SCIPvarCompActiveAndNegated() in pub_var.h for comparing variables
    negated, active or fixed the same way
  - SCIPparseVars() in scip.h; parses variable information (in cip format) out of a string
  - SCIPgetNFixedonesSetppc() and SCIPgetNFixedzerosSetppc() in cons_setppc.{h,c}; these methods returns
    current (local) number of variables fixed to one/zero in the given setppc constraint
  - SCIPgetVarConflictlengthScore(), SCIPgetVarAvgConflictlength(), SCIPgetAvgConflictlengthScore() and their pendants for the current run
  - added function SCIPvarsGetProbvarBinary() in pub_var.h; gets active, fixed, or multi-aggregated problem variables of
    binary variables and corresponding negated status

### Interfaces to external software

- LP Interfaces:
  - heavily revised Mosek interface
  - new interface to QSopt due to Daniel Espinoza
  - First version of LP interfaces to Gurobi and QSopt
  - Major performance improvements in LP interfaces to Clp, Mosek and SoPlex

- External Software:
  - adjusted interface to ZIMPL (reader_zpl.{c,h} for ZIMPL version 2.10; this interface should also work with older ZIMPL versions
  - Adjusted interface to Zimpl version 3.0.0
  - added first version of an interface to Ipopt (only QCP, no deletion of vars/cons allowed; nlpi_ipopt.(h|c))

- SCIP Interfaces:
  - On http://code.google.com/p/python-zibopt/source/checkout you find a beta
    version of a python interface to SCIP implemented by Ryan J. O'Neil.

### Changed parameters

- removed parameter `constraints/and/initiallp` since it is not needed anymore;
- set parameter `constraints/and/sepafreq` default value to 1
- display character of oneopt heuristic changed to `b`

### New parameters

- `branching/relpscost/advanced/conflenscore`, default value 0.001
- `constraints/and/aggrlinearization` in cons_and.c, aggregated version of the linearization
- `constraints/and/enforcecuts` in cons_and.c, should cuts be separated during LP enforcing?
- `constraints/and/presolusehashing` in cons_and.c, should pairwise presolving use hashing?, default TRUE
- `constraints/countsols/sollimit` in cons_countsols.c, counting stops, if the given number of solutions were found (-1: no limit)
- `constraints/xor/presolusehashing` in cons_xor.c, should pairwise presolving use hashing?, default TRUE
- `heuristics/oneopt/duringroot`, default value TRUE

Build system
------------

### Makefile

- extend Makefile to link against Ipopt if `IPOPT=true` is set

Fixed bugs
----------

- fixed wrong use of pointer in lp.c
- fixed bug with array dimension not reset to zero when array is freed in pseudoobj propagator
- fixed bug with enforcement of pseudo solutions: if pseudo solution is choosen because LP hit a limit, it has to be
  enforced in any case
- fixed potential bug in coloring example: SCIPcreateChild() is now given an estimate in terms of the transformed
  problem by SCIPgetLocalTransEstimate(), no longer the estimated original problem value. Also clarified this in the
  comments for SCIPcreateChild()
- fixed compiler warning `warning: dereferencing type-punned pointer will break strict-aliasing rules` which resuts in
  scip-crashes with gcc version 4.4.0
- adjusted assert in var.c
- fixed bug in SCIPvarGetActiveRepresentatives() in var.c
- fixed bug with objective limit in lp.c: previously the infinity value of SCIP was used as default - now the value of
  LPI is used. In the earlier version in many cases the problems where never infeasible.
- added and adjusted some asserts, initialized some values
- increased the numerical stability of coefficient tightening for Big M formulations
- fixed bug with incorrect pseudo activities when objective of a variable switches sign in linear constraint handler
- fixed bug with empty constraints in several writing routines
- fixed `GGT-Kaibel-Bug` in var.c, prop_pseudoobj.c and cons_varbound.c that occured while computing new values using
  infinity values

- Bounds:
  - fixed bug in coefficient tightening with infinite bounds
  - fixed bug in solve.c: in case lowerbound >= upperbound, SCIPsolveIsStopped() returned `SCIP_STATUS_GAPLIMIT`

- Nodes:
  - fixed bug in SCIPsolveNode() concerning the case that the time limit was hit while solving the LP relaxation of a
    subproblem which is already an LP (branching on pseudo solution is not possible)
  - fixed bug in vbc tools concerning of marking probing nodes
  - fixed bug in solve.c with nodes which are marked to be repropagated while enforcement

- Variables:
  - fixed possible infinite loop while multiaggregating a variable in var.c
  - fixed bug in SCIPgetSolVals() similar to SCIPgetSolVal(): try to get original variables of transformed ones if the
    solution lives in original space

- Pricing:
  - fixed potential bug: restarts are now only done if no active pricers exist
  - fixed bug in SCIPlpSolveAndEval(): if fastmip and pricers enabled and objlimit was reached but CPLEX did not perform
    the final pivot step in order to exceed the objlimit, do one additional simplex step with pricing strategy steepest
    edge, if this doesn't suffice, turn off fastmip temporarily and solve again. Also consider solstat of the new
    solution.
  - fixed bug with invalid pseudo solution (lower bound was always >= 0) when using pricing.
  - fixed bug in SCIPfreeProb() in scip.c: all pricers are deactivated now

- Memory:
  - now frees debug memory
  - fixed bug with exponential complexity for reallocating memory in SCIPvarGetActiveRepresentatives() in var.c
  - fixed casting of void* pointers in memory.h for C++, adjusted the same for C in memory.h and due to that adjusted all
    header files(set whole files in extern `C`) and cpp-files(removed unnecessary extern `C` lines)
  - removed memory leak in connection with freeing branch and bound nodes: focusnode was not freed if both children could
    be cut off due to bounding

- Reading and Writing:
  - corrected bug in reader_lp.c: earlier read bounds were thrown away (implementation was not conforming to standard)
  - fixed bug in reader_lp.c with respect to constraint and variable names which start with two or more dots `..`
  - fixed bug in all readers w.r.t. SCIPgetProbvarLinearSum()
  - fixed bug in reader_mps.c with respect to corrupted files
  - fixed bug in reader_mps.c with respect to writing transformed problems
  - changed wrong writing of mps files due to constraints without any name
  - fixed a bug during reading debug solution file
  - fixed bug in case of reading an objective function in opb format with multiple occurrences of the same variable
  - fixed bug in case of reading an objective function in lp format with multiple occurrences of the same variable
  - fixed a wrong fix of a reading bug, which was in reality a writing bug in MPS format; integer variables in mps format
    without bounds are binary variables, if the bound of an integer variable is infinity you have to write this bound

- Separation:
  - fixed bug in sepa_cmir.c, sepa_mcf.c and sepa_flowcover.c: sol different to LP solution is now separated
  - corrected two asserts in sepa_redcost.c (reduced costs can be negative for fixed variables: qsopt uses this)
  - fixed bug in sepa_zerohalf.c; replacement of own sorting functions by template functions was incorrect
  - fixed bug in var.c, cons_knapsack.c and sepa_flowcover.c: variable bounds corresponding to implication are not
    generated if coefficient is large, variable bounds with large coefficients are ignored for construction of knapsack
    and snf relaxations
  - fixed bug in sepa_impliedbound.c concerning redundant implications

- Cuts:
  - fixed bug in sepa_cmir.c concerning uninitialized mksetcoefs (if MIR-cut generation is aborted because the aggregated
    constraint is empty or contains too many nonzero elements mksetcoefs is invalid)
  - interrupts optimization process if a node will be cutoff, which allows the solution
  - fixed bug in sepa_impliedbounds.c and sepa_intobj.c: if separating a sol, this sol is now also given to SCIPaddCut()
    so that the efficacy of the cut is now computed correctly
  - fixed bug in solve.c caused by integer overflow due to setting the number of cuts to INT_MAX

- Presolving:
  - fixed wrong result in check.awk, if infeasible problems are stopped in presolving
  - fixed exponential calculation of solution values during check of original solution, therefore changed
    SCIPvarGetActiveRepresentatives() in var.c and flattened all multiaggregated vars at the end of presolving in
    exitPresolve()
  - fixed bug with wrong abort criterion in presolving
  - fixed bug in presol.c caused by not reseting presolver-wasdelayed status
  - fixed bug in SCIPconsSetInitial() that occurred in pairwise presolving: add or delete constraint in initconss when
    changing the initial flag

- Constraints:
  - fixed bug in cons.c caused by not resetting conshdlr data after restart
  - fixed memory error in cons_countsols.c
  - fixed assert in cons_and.c method SCIP_DECL_CONSINITSOL(consInitsolAnd)
  - fixed bug in cons_countsols.c we respect to warning message that `The current parameter setting might cause ...`

- Knapsack Constraint Handler:
  - fixed wrong assert in cons_knapsack.c and handled a special this case in simplifyInequalities()
  - fixed some bugs in simplifyInequalities() in cons_knapsack.c
  - fixed bug in mergeMultiples() in cons_knapsack.c
  - adjusted ConsData and ConsHdlrData in cons_knapsack.c
  - fixed compiler warning caused by no initialization of two integer in cons_knapsack.c
  - fixed bug in cons_knapsack.c caused by having a multi-aggregated variable in a knapsack constraint, now applyFixing is
    able to resolve a binary multi-aggregation with integral values

- Linear Constraint Handler:
  - fixed infinity loop in simplify inequalities in cons_linear.c
  - fixed bug in cons_linear.c: do not select variable as slack variable for multiaggregation in convertLongEquality if it
    has been marked as not-multiaggregable
  - fixed bug in cons_linear.c: also do not multiaggregate variables in dual preproccessing if it has been marked as
    not-multiaggregable
  - fixed bug in cons_linear.c: slight decrease of epsilon in order to make sure that scaled coefficients are really
    integral
  - fixed bug in chgRhs() and chgLhs() of cons_linear.c: after changing lhs or rhs of a constraints lhs <= rhs has to be
    satisfied without numerical tolerances

- Heuristics:
  - added and changed some SCIPisStopped() calls in several heuristics
  - fixed bug in oneopt heuritic with start solution which has become infeasible due to global bound changes

- Interfaces:
  - corrected several bugs in the Clp-interface concerning return values
  - fixed potential interface bug: time limits of 0.0 are not anymore passed to the LP solver, which may have caused
    errors

@page RN11 Release notes for SCIP 1.1

@section RN110 SCIP 1.1.0
*************************

Features
--------

- SCIP can now count integer feasible solutions for IPs/CIPs (without continuous variables) (see SCIPcount())
- check.awk now uses TeX package supertabular which supports automatic pagebreak
- struct `SCIP_Stat` has now two additional variables: `nprobboundchgs`, `nprobholechgs`; these are used to fix the domain
  reduction counts in sepa.c, cons.c, branch.c and prop.c; this means, that now the domain reduction counts are reduced
  by those domain reduceds which are preformed during probing
- added capabilities to flatten the (multi)-aggregation graph of variables
- pseudoobj propagator now also propagates the global lower (dual) bound
- new heuristic DINS (distance induced neighborhood search by Ghosh)

- Output:
  - SCIP can now output a picture of the constraint matrix in PPM format.
  - output of real values is now done with 15 digits after the decimal point
  - Extended the capabilities of SCIP to output problems in different formats (LP, MPS, CIP, ...). You can output the original and
    transformed problem. Furthermore, generic names can be given to the variables and constraints.
  - The feasibility test for solutions at the end of the execution now outputs more useful information.
    This made some changes in the interface of constraint handlers necessary.

- Presolving:
  - added predefined settings file presolving/aggressive.set
  - new presolver boundshift (presol_boundshift.{c,h}); this presolver is currently turned off with default parameter setting

- Constraints:
  - linear constraint handler now detects continuous variables that are implicit integer in dual presolve
  - replaced some old sorting methods in cons_knapsack.c, heur_octane.c, sepa_flowcover.c and presol_probing.c through
    SCIPsort...() interfaces, adjusted misc.{c,h} and pub_misc.h for these changes
  - cons_countsols.c is now able to store the collected solution if required
  - added first version of SOS type 1 constraint handler (cons_sos1.{c,h})
  - added first version of SOS type 2 constraint handler (cons_sos2.{c,h})
  - less aggressive scaling in linear constraint handler presolve to improve numerics
  - added first version of constraint handler cons_countsols.{c,h}

- Reader:
  - added ccg-reader (weighted column connectivity graph)
  - added reader for pseudo-Boolean problems (reader_opb.{c,h})
  - the ZPL reader is now able to pass a starting solution to SCIP
  - the MPS reader is now able to write a problem in MPS format
  - the ZIMPL reader now understands SOS type 1 and 2 constraints
  - the LP reader reads SOS constraints of type 1 and 2
  - the MPS reader reads the SOS section (but cannot yet handle `MARKERS`)

- LPI:
  - The SoPlex LPI can now write basis files.
  - revised lpi_clp.cpp (many small changes, in particular writing and reading of bases)
  - added FASTMIP settings in lpi_clp.cpp that try to improve the performance of Clp as much as possible

- Cuts and Separation:
  - the c-MIR separator now also tries to get rid of implicit integer variables by aggregation
  - allow cut selection based on support of inequality in orthogonality computation
  - disabled zerohalf cuts by default
  - adjusted all predefined settings files, e.g., `settings/cuts/fast.set`, such that they are consistent wrt removed,
    added and changed parameter values of scip.
  - New cutting plane separator MCF (beta version).
  - new separator sepa_zerohalf.{c,h}; separates {0,1/2}-Cuts according to Caprara and Fischetti

Performance improvements
------------------------

- heavily decreased the usage of SCIPisStopped(), which costs system time
- small performance improvement of c-MIR aggregation heuristic
- reworked strong branching in lpi_clp.cpp (scaling works now, bounds can be trusted)

- Constraints:
  - The preprocessing has been revised. It now applies bound computations in a numerically more stable way. The pairwise
    comparison of linear, logicor, and setppc constraints has been improved.
  - better branching in SOS1/SOS2 constraints
  - fixed performance bug with large number of unnamed constraints that will kill the name hash table (now, unnamed
    constraints are not put into the hash table)

- Cuts and Separation:
  - improved the performance of SCIPcalcMIR() and SCIPcalcStrongCG() by exploiting sparsity
  - improved performance of SCIPvarGetLPSol(), which affects many parts of the code, in particular Gomory and strong CG cuts
  - do not calculate MIR and StrongCG cut aggregations if number of nonzeros in aggregated row is too large

- Presolving:
  - improved pairwise presolving in cons_linear.c: reduced cache misses, reduced number of SCIPisStopped() calls and
    included detecting of redundant constraints with hash table in advance
  - tighter memory limits in knapsack presolve lifting procedure to avoid overly expensive presolving
  - included detecting of redundant constraints with hash table in advance in cons_logicor.c and limit other pairwise
    presolving
  - included detecting of redundant constraints with hash table in advance in cons_setppc.c and limit other pairwise
    presolving
  - limit pairwise presolving in cons_linear.c

Examples and applications
-------------------------

- Added an example for the graph coloring problem in `examples/Coloring`, showing the usage of column generation.
- added SOS2 example
- extended TSP example

Interface changes
-----------------

### New and changed callbacks

- New callback method SCIP_DECL_READERWRITE(x) in type_reader.h; this method is called to write a problem to file
  stream in the format the reader stands for; useful for writing the transformed problem in LP or MPS format. Hence,
  also SCIPincludeReader() has changed.
- The callback \ref CONSCHECK (SCIP_DECL_CONSCHECK()) in the constraint handlers now has a new parameter `printreason` that tells
  a constraint handler to output the reason for a possible infeasibility of the solution to be checked using
  SCIPinfoMessage(). Have a look at one of the constraint handlers implemented in SCIP to see how it works. This
  methodology makes it possible to output the reason of a violation in human readable form, for instance, for the check
  at the end of a SCIP run, where the obtained best solution is checked against the original formulation.\n This change
  often has little effect on C-implementations, since this parameter can be safely ignored with respect to the
  correctness of the code. The corresponding C++ method scip::ObjConshdlr::scip_check(), however, has to be extended
  and will not compile otherwise.
- added new LPI pricing option `SCIP_PRICING_LPIDEFAULT`, such that every LP interface can set the default pricing
  strategy on its own (`auto` is not useful for this, because for CPLEX, for example, SCIP seems to be worse with `auto`
  then with `steepest edge`)
- Added user pointer to callback methods of hash table, see pub_misc.h.

### Deleted and changed API methods

- SCIPgetVarRedcost() now returns 0 for variables that have been aggregated out or removed in presolving.
  reduced cost in case of infeasible LPs)
- new parameter `maxfrac` for SCIPcalcStrongCG()
- new parameter `maxmksetcoefs` for SCIPcalcMIR() and SCIPcalcStrongCG() methods
- new parameter `conshdlrname` in SCIPincludeLinconsUpgrade()

- Problem:
  - new parameters `extension` in SCIPreadProb() defining a desired file format or `NULL` if file extension should be use
  - New parameters `extension` and `genericnames` in SCIPprintTransProblem(), SCIPprintOrigProblem(),
    SCIPwriteOrigProblem(), and SCIPwriteTransProblem() defining the requested format or `NULL` for default CIP format
    and using generic names for the variables and constraints. Examples are
    - SCIPprintTransProblem(scip, NULL, NULL, TRUE) displays the transformed problem in CIP format with
      generic variables and constraint names
    - SCIPprintOrigProblem(scip, NULL, `lp`, FALSE) displays the original problem in LP format with
      original variables and constraint names.

- Sorting:
  - expand sorttpl.c by some parameters
  - changed some names for sorting methods
  - replaced sorting methods SCIPbsort...() by faster (quicksort/shellsort) algorithms SCIPsort...() Note that the order
    of the parameters has been changed to simplify the template code in sorttpl.c!

- Checking:
  - SCIPcheckSolOrig() is restructured. The last two parameters have changed. They are now bools indicating
    whether the reason for the violation should be printed to the standard output and whether all violations should be
    printed. This reflects the changes in the constraint handlers above, which allow the automation of the feasibility
    test. The pointers to store the constraint handler or constraint are not needed anymore.
  - the parameter list of the method SCIPcheckCons() (scip.h) has changed; the new advatage is, that SCIP can print the
    reason for the violation of a constraint as for as the constraint handler supports that
  - the parameter list of the method scip_check() (objconshdlr.h) has an additional parameter `printreason` see for
    explanation the previous point

### New API functions

- LPI now has a function SCIPlpiGetSolverPointer() that returns a solver dependent pointer. This can be used to directly
  access the LP solver.  This should, of course, only be used by people that know exactly what they are doing.
- added capabilities to avoid multi-aggregation of a single variable by setting a corresponding flag (SCIPmarkDoNotMultaggrVar())
- SCIPgetProbvarLinearSum()
- SCIPgetResultantAnd() which returns the resultant variable of an `and` constraint
- SCIPchgChildPrio() to change the node selection priority of the given child
- SCIPconsGetPos()
- SCIPrepropagateNode() to mark a node for repropagation
- SCIPcount() (in cons_countsols.h) for counting all feasible solution of a given CIP
- SCIPcreateRootDialog() (in dialog_default.h) which creates a root dialog
- SCIPgetVectorEfficacyNorm()
- SCIPseparateRelaxedKnapsack() in cons_knapsack.h
- SCIPgetCutoffdepth() which returns the depth of first node in active path that is marked being cutoff
- SCIPflattenVarAggregationGraph()
- SCIPclockGetLastTime()
- SCIPcalcHashtableSize() to get a reasonable hash table size
- SCIPgetVarFarkasCoef() and SCIPgetColFarkasCoef() to get the farkas coefficient of a variable (analogon of
- SCIPgetRepropdepth() to get the depth of first node in active path that has to be propagated again
- SCIPmajorVersion(), SCIPminorVersion() and SCIPtechVersion() returning the corresponding version

- Read, Write and Print:
  - SCIPprintSysError() which encapsulates the strerror_r calls, the NO_STRERROR_R flag switches between the use
    of strerror_r and strerror inside
  - SCIPsnprintf() safe version of snprintf (and sprintf)
  - SCIPreaderCanRead() and SCIPreaderCanWrite() in pub_reader.h, these return TRUE if the corresponding
    reader is capable to read or write, respectively
  - SCIPwriteOrigProblem(), e.g., SCIPwriteOrigProblem(scip, `orig.lp`, NULL, FALSE) prints the original
    problem in LP format in the file `orig.lp`
  - SCIPwriteTransProblem(), e.g., SCIPwriteTransProblem(scip, NULL, NULL, FALSE) displays the transformed problem in CIP format

- Heuristics:
  - SCIPcutGenerationHeuristicCmir() in sepa_cmir.h
  - SCIPheurGetTimingmask() and SCIPheurSetTimingmask()

- Sorting:
  - added some downwards-sorting methods
  - SCIPbsortInd()
  - SCIPsortedvecInsert...(), SCIPsortedvecInsertDown...(), SCIPsortedvecDelPos...(),
    SCIPsortedvecDelPosDown...(), SCIPsortedvecFind...() and SCIPsortedvecFindDown...() to manage sorted vectors or
    groups of vectors of various data types that are sorted w.r.t. the first vector

### Command line interface

- advanced reading and writing dialog in interactive shell

### Interfaces to external software

- Many changes in the SoPlex interface: The current one is tailored towards SoPlex 1.4 (aka 1.3.3). All SoPlex functions
  (where applicable) should now have an exception handling. The Bugfix for adding columns has been moved to SoPlex.  One
  can use ROW representation. Reading/writing of a basis has been implemented.

### Changed parameters

- changed default frequency parameters for RINS, Local Branching, Crossover and Mutation heuristic This should not
  change the performance but happened just for consistency reasons
- changed parameter default values for the priority of presolver `dualfix` and `inttobinary`
- removed parameter `separating/cmir/maxtestdeltaroot`
- new value `l` for parameter `lp/pricing`, which is the new default

### New parameters

- `constraints/and/linearize` to enable linearization of all <and> constraints (in presolving),
- `constraints/and/initiallp` to turn on, off, or `auto` that the LP relaxation of the AND constraints are in the initial LP;
- `constraints/countsols/collect` to enable the storing of the solutions; default value FALSE;
- `constraints/indicator/addCoupling` to enable generation of relaxation
- `constraints/indicator/branchIndicators` to decide whether it is branched on indicator constraints in enforcing
- `constraints/indicator/genLogicor` to decide whether logicor constraints instead of cuts are generated
- `constraints/indicator/sepaAlternativeLP` to decide whether separation takes place using the alternative LP
- `constraints/linear/aggregatevariables` to search for aggregations in equations in the presolving step
- `constraints/linear/dualpresolving` to disable dual presolving step in the linear constraint handler; default value is TRUE
- `constraints/linear/simplifyinequalities` to enable a simplification step for inequalities; default value is set to FALSE = disabled
- `constraints/linear/upgrade/binpack` to enable or disable the linear upgrading process
- `constraints/linear/upgrade/eqknapsack` to enable or disable the linear upgrading process
- `constraints/linear/upgrade/invarknapsack` to enable or disable the linear upgrading process
- `constraints/linear/upgrade/knapsack` to enable or disable the linear upgrading process
- `constraints/linear/upgrade/logicor` to enable or disable the linear upgrading process
- `constraints/linear/upgrade/setppc` to enable or disable the linear upgrading process
- `constraints/linear/upgrade/varbound` to enable or disable the linear upgrading process
- `constraints/linear/presolusehashing` to use hashing comparison in cons_linear.c; default value is TRUE
- `constraints/logicor/presolusehashing` to use hashing comparison in cons_logicor.c; default value is TRUE
- `constraints/setppc/presolusehashing` to use hashing comparison in cons_setppc.c; default value is TRUE
- `constraints/SOS1/branchNonzeros` to decide whether SOS1 constraint with largest number of nonzero variables is picked for branching
- `constraints/SOS1/branchSOS` to enable or disable branching on SOS1 constraints
- `heuristics/feaspump/beforecuts` to allow the feaspump to be called before cut separation
- `heuristics/mutation/minimprove`
- `presol/donotmultaggr` which disables multiaggregation for all variables of the problem
- `separating/cmir/densityoffset` to allow for more c-MIR cuts on small models
- `separating/orthofunc` to choose function for scalar product computation in orthogonality test

Testing
-------

- updated mmm.{test,solu}, mittelmann.{test,solu}, miplib3.solu, miplib.solu, shortmiplib.test and added
  mittelmann_current.test, mittelmann_old.test
- added test scripts for testing counting (make testcount)
- removed tag make testpre (useless without corresponding scripts)
- added tag testcount (make testcount); this allows for testing counting problem
- replaced tcsh by bash and gawk by awk in all check scripts to achieve higher compatibility

Build system
------------

### Makefile

- added `make/make.project` as default make include for external projects using SCIP
- added possibility to compile shared libraries in makefiles (and added `make/make.linux.x86.gnu.opt-shared`)
- replaced <string> by <cstring> in all C++-interfaces to get `strlen()` included (gcc-4.3 gave an error)
- Moved -rpath option for ld to linux-specific Makefiles.
- Re-activated readline library on darwin/ppc.

- Flags:
  - added in all `make/make.*` `GMP_FLAGS` and `GMP_LDFLAGS`
  - new flag GMP with values (`auto`, `true and `false`); in case of `auto` the library gmp is linked if ZIMPL is
    included
  - adapted all makefiles of the examples accordingly

- LP:
  - modified makefiles to accept ZIMPLOPT and LPSOPT flags (with values `opt` or `dbg` and default being `opt`), and
    removed `LPS=spxdbg` and `LPS=clpdbg`
  - added target spx132 for SoPlex version 1.3.2

Fixed bugs
----------

- fixed CTRL-C if NO_SIGACTION is set (e.g., for MinGW)
- added checks whether a plugin (handler) has already been included to avoid later complications e.g. with parameters.
- fixed bug with wrong `tightened` return value of some of the change bounds methods
- forced full propagation in presolving -> this fixes a bug that implied that variable locks became inconsistent
- replaced calls to perror() by SCIP error message using strerror(errno); this avoids problems with the error output
  stream
- fixed bug in method SCIPgetProbvarLinearSum()
- fixed bug with errors occurring in sub-MIPs. Search is only aborted in dbg mode, in opt mode a warning will be printed
- fixed bug in tclique-graph datastructure concerning insertion of edges into nonempty graph
- corrected bug in SCIPtreeBranchVar() (tree.c): several comparison functions needed a `feas`.
- fixed bug in SCIPtightenVarLb/Ub() in scip.c concering forcing a bound change (bound improvement is checked now)
- improved stage checking for bound computation
- fixed usage of command test for string comparison in check-scripts (now compatible with ubuntu)
- replaced sprintf and snprintf by SCIPsnprintf() fixed potential bug with overlong strings
- corrected bug in the case when soplex threw an exception in autopricing
- fixed bug in SCIPvarGetOrigvarSum() concerning the corner case the a negated variable has no parent variable in
  original problem

- Aggregation:
  - avoid aggregation of implicit integers with fractional aggregation scalars
  - fixed bug in aggregateActiveIntVars(): If a < 0, multiply a*x + b*y == c by -1 (algo for finding initial solution does
    only work for a > 0).
  - avoiding aggregation that removes information about implicitly integer variables (removes bug)
  - fixed bug with exponential running times due to complicated recursive multi-aggregation
  - corrected bug in var.c occuring during applying boundchanges in varUpdateAggregationBounds method

- Constraints:
  - fixed bug that a missing CONSTRANS in constraint handler leads to `NULL` pointer as constraint data for the copied
    constraints instead of pointer copies of the consdata (as explained in the constraint handler `HowTo`)
  - fixed bugs in second part of consdataTightenCoefs(): Removed min/maxleftactisinfinity (definition was not correct),
    fixed calculation of min/maxleftactivity and removed asserts concerning whether all redundant vars were deleted (led
    to different behavior in debug and opt mod).
  - fixed typo in documentation: default value for `dynamic` parameter is FALSE for all constraint handlers!
  - fixed bug in preprocessing of SOS2 constraints (cons_sos2.c)
  - fixed bug in cons_countsols.c concerning variable locking
  - fixed bug in cons_varbounds.c, concerning SCIPaddVarVlb() and SCIPaddVarVub()
  - fixed bug in applyFixings() in cons_varbound.c concerning tightening the bound of a variable left in a redundant
    constraint (bound change is forced now)

- Heuristics:
  - fixed bug with useless objective cutoff in LNS heuristics
  - removed bug for values greater than (-)infinity, heur_shifting.c, heur_intshifting.c, heur_rounding.c, heur_oneopt.c
  - fixed bug with errors occurring in heuristic LPs. In opt mode a warning will be printed, abort in dbg mode

- Linear Constraints:
  - fixed bug with wrong update of activities in linear constraints after global upper bound changes
  - fixed bug in preprocessConstraintPairs() in cons_linear.c concerning updating the flags of the constraint that stayes
    in the problem (nonredundant information were lost before)
  - fixed bug in cons_linear.c caused by comparing two infinity values during checking of using variable as slackvariable
  - removed bug for rhs/lhs greater than (-)infinity, cons_linear.c
  - removed bug caused by hashcomparison for non-sorted constraints, cons_linear.c
  - fixed bugs with wrong presolving due to cancellation in (res-)activities in cons_linear.c
  - removed BOUNDSCALETOL adjustment in cons_linear.c. This fixes bug with slightly infeasible variable fixings in
    presolving; reliable resactivities should make the BOUNDSCALETOL relaxation redundant.
  - removed `epsilontic` bug in cons_linear.c due to adjusting left/right hand side in applyfixing
  - fixed bug with multi-aggregated variables in cons_logicor: instead of fixing them, a linear constraint will be created
  - corrected bug in cons_linear.c:applyFixings() [if variable was fixed to infinity the rhs/lhs were wrong]
  - fixed bugs in pairwise presolving of cons_linear.c concerning deletion of upgraded constraints and inconsistent update
    of nchgsides in case of coefsequal and coefsnegated
  - fixed false assert and corrected a bug caused by deleting a constraint on `firstchanged` position in pairwise
    presolving with hashing in cons_linear.c

- LP:
  - fixed handling of unbounded variables with 0 objective in SCIPlpGetModifiedPseudo[Proved]Objval() (lp.c)
  - fixed bug with uncatched LPSOLSTAT after hitting a time or iteration limit
  - corrected bug in SCIPlpGetState() if the LP is empty
  - fixed bug in SCIPlpSolveAndEval(): added extra simplex step if objlimit reached, fastmip and pricers enabled in order
    to get dual solution for pricing.
  - weakened two too strong asserts in lp.c concerning the LP result OBJLIMIT
  - fixed bug in SCIPlpSolveAndEval(): allow more than one extra simplex step for getting an objlimit exceeding solution
    with fastmip

- Memory:
  - corrected invalid memory access in tcliqueIsEdge: added check whether node1 has no neighbors (tclique_graph.c)
  - removed memory leak detected with the help of coverity in dialog.c
  - fixed bug with memory reallocation in SCIPgetProbvarLinearSum()
  - tried to fix memory leak in dialog.c occuring from different versions of the readline/history libraries
  - removed possible memory leak in objdialog.cpp

- Numerical:
  - fixed numerical issue in linear constraint propagation: need slightly more aggressive tightening such that probing
    does not choose a wrong value for fixing inside an epsilon interval
  - fixed numerical bug in dual presolving of linear constraint handler
  - avoid fixing variables to infinity in order to get rid of numerical inconsistencies in the original model

- Objective:
  - added handling of the case of roundable variables with 0 objective in presol_dualfix.c
  - fixed bug with writing the MIP relaxation to a file concerning the objective function; in case the original objective
    function is requested, the transformed objective function gets re-transformed (scaling, offset)
  - fixed bug with wrong objective sense output for transformed problem. The transformed problem is always a minimization
    problem!
  - fixed bug with objective scaling after restart

- Reading:
  - fixed bug with reading empty lines in TSP example
  - fixed bug with non-conformal parameter name in reader_ppm
  - fixed infinite loop in LP file reader if a line exceeds the character limit
  - fixed bug in reader_ppm while appending strings for output file
  - fixed some `SCIP_RETCODE` bugs in reader_fix.c, reader_sol.c, reader_sos.c and reader_zpl.c
  - fixed docu in type_reader.h
  - fixed bug with multi-aggregated variables which are de facto aggregated or fixed after flattening the aggregation tree
  - fixed bug with bound changes of variables in modifiable constraints during full dual presolving of linear conshdlr
  - increased compiler compatibility for C++ wrapper classed by adding extern `C` in obj*.cpp files and changing strlen
    calls to std::strlen

- Separation:
  - corrected bug in priceAndCutLoop(): separation was aborted if domain reduction was applied
  - fixed bug in sepa_mir.c: size of testeddeltas-array was too small
  - corrected imlementation of SCIPlpiGetBasisInd() in lpi_clp.cpp (this fixes the bug that almost no Gomory cuts are
    found with Clp).

- Sorting:
  - fixed bugs in sorttpl.c: fixed wrong arraysize in shellsort; in case an has at most one element, then no sorting is
    applied
  - fixed wrong if condition for function call in sorttpl.c
  - fixed obvious bug in linear constraint data sorting. Most part of the code assumed pure index sorting, but in fact, it
    was sorted by variable type as first criterion and index as second criterion.

@page RN10 Release notes for SCIP 1.0

@section RN100 SCIP 1.0.0
*************************

Features
--------

- SCIP now has a couple of specialized settings, all called scip_*.set
- SCIP is now compatible to the Exception branch of SoPlex
- if possible, objective function is scaled to make objective value integral with gcd 1
- slightly modified automatic constraint aging strategy
- new C templates disp_xxx.h and dialog_xxx.h and C++ wrapper classes objdisp.h and objdialog.h, respectively
- modified reader `sol`, st. files which where created via typing the order of commands `set log *.sol`,
  `disp sol var -`, `set log cplex.log` in Cplex can now be read
- new dummy LP interface `lpi_none.c`; useful for running SCIP without a LP solver

- Presolver:
  - modified probing presolver to do multiple cycles if called in subsequent runs
  - changed sort algorithm in probing presolver

- Node selection:
  - new node selection rule `estimate` (best estimate search)
  - new node selection rule `hybridestim`

- Documentation:
  - the doxygen documentation now has HowTo's for all plugin types
  - the doxygen documentation now contains a FAQ
  - the documentation has now a TAB Modules; there you can find list of available constraint handles, presolvers,
    propagators, lpi interfaces, file readers and so on

- Time:
  - time limit is now forwarded to lp solving algorithm
  - presolving, cut separation, primal heuristics and strong branching now better respect time limit

- Heuristics:
  - best estimate search is now used in all large neighborhood search heuristics
  - new improvement heuristic `oneopt`
  - new heuristic `actconsdiving` following an idea of John Chinneck

- Separation and Cuts:
  - modified cut selection code
  - cut conversion into linear constraints after a restart now works better
  - added flow cover separator
  - gomory cuts are now also separated for integral slack variables
  - less aggressive in Gomory cut separation
  - strong CG cuts are now also separated for integral slack variables

Performance improvements
------------------------

- greatly improved performance of LP file reader by replacing string copies with pointer copies
- removed performance bottleneck with non-bfs based node selectors and large leaf queues at the cost of a small memory
  overhead (2 ints per node in the leaf queue); this improves performance quite a bit on instances that take a large
  number of branching nodes
- improved performance of linear constraint propagation by delaying some floor/ceil calculations
- improved performance of clique cut separator

Interface changes
-----------------

### New and changed callbacks

- new callback method SCIPdialogFree()

### Deleted and changed API methods

- slightly modified bound substitution heuristic in SCIPcalcMIR() and SCIPcalcStrongCG()
- slightly less conservative in numerics for SCIPmakeRowIntegral()
- linear and knapsack constraint handler may now deal with coefficients of value zero
- new parameter `maxbounddist` for SCIPincludeSepa() and constructor ObjSepa()
- new parameter `restart` for method SCIPfreeSolve()
- calling SCIPwriteLP() is now possible in Solved Stage
- SCIPwrite{LP,MIP} may no longer be called after solving, since the LP data structures may not be valid
- All functions SCIP<datatype>Param() got a new parameter `isadvanced`.
  This does not influence the performance of SCIP, but the position of the parameter in the settings menu.
  Hence, if you do not care about this, you can assign any value to it.
  You should add the corresponding flag to the SCIP<datatype>Param() calls in your own source code.

- Version:
  - modified `SCIP_SUBVERSION` to be a number instead of a string (to be able to use `SCIP_SUBVERSION >= ...`)
  - SCIPsubversion() now returns an int instead of a const char*

- Tree and Nodes:
  - new parameter `estimate` for SCIPcreateChild() giving an estimate for value of best feasible solution in the subtree to
    be created. One possibility is to use SCIPgetLocalOrigEstimate() for this value.
  - removed method SCIPnodeGetPriority()
  - removed parameter `lowestboundfirst` from SCIPincludeNodesel()

- Branching:
  - removed parameter `branchdir` from SCIPbranchVar()
  - new parameters `leftchild`, `eqchild` and `downchild` for SCIPbranchVar()
  - SCIPgetVarStrongbranch() now also returns lperror == TRUE if the solving process should be stopped, e.g., because of a
    time limit

- Variable tightening:
  - replaced methods SCIPvarGetClosestVlb() and SCIPvarGetClosestVub() from pub_var.h by new methods
    SCIPgetVarClosestVlb() and SCIPgetVarClosestVlb() in scip.h
  - new parameter `force` for SCIPtightenVarLb() and SCIPtightenVarUb()

### New API functions

- SCIPreadSol()
- SCIPwriteMIP()
- SCIPgetLocalOrigEstimate() and SCIPgetLocalTransEstimate()
- SCIPisStopped()
- SCIProwIsInGlobalCutpool()
- SCIPresetParams()
- SCIPgetVarRedcost()
- SCIPtightenVarLbGlobal() and SCIPtightenVarUbGlobal()
- SCIPsepaGetMaxbounddist()
- SCIPboundchgGetNewbound(), SCIPboundchgGetVar(), SCIPboundchgGetBoundchgtype(),
  SCIPboundchgGetBoundtype(), SCIPboundchgIsRedundant(), SCIPdomchgGetNBoundchgs(), SCIPdomchgGetBoundchg()
- SCIPnodeUpdateLowerboundLP()
- SCIPcalcNodeselPriority()
- SCIPnodeGetEstimate()
- SCIPnodeGetDomchg()
- SCIPgetRootNode() (in combination with SCIPcutoffNode(), this allows the immediate finishing of the optimization)

### Command line interface

- default dialog menu now includes the commands `set default` and `display parameters`
- added option to write node LP and MIP relaxations to LP file from interactive shell

### Changed parameters

- parameters are now separated into basic and advanced, the latter ones have been moved to extra submenus
- priority parameters are now restricted to be in [INT_MIN/4,INT_MAX/4] to avoid overflow errors in comparison methods
- increased priority of `estimate` node selector, such that this is the new default node selector
- changed meaning of parameter setting `nodeselection/childsel = l`; old meaning is now called `r`
- changed default value of `conflict/maxvarsfac` to 0.1
- changed default value of `conflict/useprop` to TRUE
- changed default value of `conflict/useinflp` to TRUE
- changed default value of `conflict/usepseudo` to TRUE
- changed default value of `conflict/maxlploops` to 2
- changed default value of `conflict/lpiterations` to 10
- changed default value of `conflict/interconss` to -1
- changed default value of `conflict/reconvlevels` to -1
- changed default value of `conflict/settlelocal` to FALSE
- changed default value of `constraints/linear/propfreq` to 1
- changed default values of `heuristics/*diving/backtrack` to TRUE
- changed default value of `nodeselection/restartdfs/stdpriority` to 10000
- changed default value of `numerics/boundstreps` to 0.05 in order to avoid very long propagation loops on continuous variables
- changed default value of `presolving/restartfac` to 0.05
- changed default value of `presolving/restartminred` to 0.10
- changed default value of `separating/objparalfac` to 0.01 for performance reasons
- changed default value of global `separating/maxbounddist` to 1.0
- changed default value of `separating/objparalfac` to 0.0001

### New parameters

- `conflict/enable` to globally enable or disable conflict analysis
- `constraints/linear/maxcardbounddist` and `constraints/knapsack/maxcardbounddist`
- `heuristics/*diving/backtrack` to activate 1-level backtracking for most of the diving heuristics
- `heuristics/feaspump/maxstallloops`
- `nodeselection/childsel` to control the child selection
- `presolving/immrestartfac`
- `separating/*/maxbounddist` to have individual maxbounddist parameters per separator
- `separating/clique/backtrackfreq` to speed up clique cut separation in heuristic fashion
- `separating/redcost/continuous`

Build system
------------

### Makefile

- added version numbers to library files (There will be a softlink generated in the lib/ and bin/ directories without
  version number that point to the latest compiled version.)
- added .exe extension to binaries of MinGW
- removed the `.static` extension associated to the LINK variable from the Makefile system (If you want to build
  makefiles for shared library generation, use the OPT variable. For example, you could create a makefile
  `make/make.linux.x86.gnu.opt-shared` and compile it with `make OPT=opt-shared`.)

- Defaults and Options:
  - modified the default LP solver to be SoPlex instead of CPLEX
  - added `LPS=none` for compiling SCIP without a LP solver
  - made `ZIMPL=true` the default; if you do not want to include ZIMPL support, call `make ZIMPL=false`

Fixed bugs
----------

- fixed bug in rowScale() concerning deletion of almost zero coefficients
- weakened assert in primal.c in order to avoid numerical troubles
- fixed bug with too long variable names
- fixed bug with strange user descriptions of plugins
- changed position of some asserts to prevent segmentation faults
- SCIPgetAvgPseudocostCount() and SCIPgetAvgPseudocostCountCurrentRun() now return the average over all integer
  variables instead of all variables, since pseudo costs are not recorded for continuous variables
- fixed wrong sorting of plugins with priorities close to INT_MIN or INT_MAX
- replaced `line` by `read` in Makefile, since `line` is non-standard
- fixed bug with branching rules that produce only one child with no changes to the problem
- fixed bug that external relaxator is not reset appropriately for a new problem instance
- removed wrong assert in function paramWrite()
- fixed bug with uninitialized in check.awk
- fixed bug in ZIMPL file reader for multiple occurrences of a single variable in the objective function
- fixed bug with deleting variables from the transformed problem that are contained in the implication graph
- fixed bug in root reduced cost fixing propagator that leads to an empty domain for a variable as a proof of optimality
  of the current incumbent
- fixed bug with fractional coefficients of binary variables in cont --> impl int upgrading

- Solution:
  - fixed bug with aggregated variables in debug solution test
  - now it is possible to add original solutions
  - fixed bugs with SCIPgetBestsol() returning `NULL` after a restart with user objective limit
  - fixed wrong status code in presence of user objective limit and a feasible solution that is not better than the limit

- Bounds:
  - fixed bug with wrong bound changes of loose variables
  - changed wrong assert in SCIPnodeAddBoundinfer()
  - fixed bug in variable bounds search and insertion method
  - fixed bug regarding modifying bounds in original problem if negated original variables exist
  - fixed bug with multiple pending bound changes on some variable

- Separator:
  - fixed bug in integer objective separator with restarts
  - fixed bug in integer objective separator with dynamic columns

- Cuts:
  - fixed bug that cut age was not reset to zero for violated cuts
  - fixed bug in SCIPcutpoolAddNewRow() concerning update of minidx and maxidx of added row
  - fixed numerical bug in rowScaling of lp.c, which possibly cut off feasible solutions
  - significantly improved performance of c-MIR and Gomory cuts by caching closest VLB and VUB info

- LP:
  - fixed numerical buf with slightly different LP optimum after resolving due to probing/diving
  - fixed bug in cmir and flowcover separator with variables which are currently not in the LP
  - fixed bug with LP size management in probing if column generation is used
  - fixed bug in LP file reader with row names identical to section keywords
  - fixed potential bugs due to errors in resolving the LP after diving or probing
  - fixed potential bugs in SCIPpriceLoop() and priceAndCutLoop(), st. now all LP solution stati are handled appropriately
  - fixed potential bug with non-existent LP in SCIPwrite{LP,MIP}

- Constraint handler:
  - removed wrong assert in bounddisjunction constraint enforcement
  - fixed numerical bug in propagator of varbound constraint handler
  - fixed bug in variable bound constraint handler with changing bounds on multi-aggregated variables
  - fixed bug in linear constraint handler: only tight cuts are transformed into linear constraints after restart
  - fixed bug in bounddisjunction constraint handler with propagation of multi-aggregated variables
  - fixed bug with numerics in linear constraint handler due to non-representable `BOUNDSCALETOL`
  - fixed bug with almost integral multi-aggregation in dual presolve of linear constraint handler
  - fixed bug with numerics in update of min/maxactivity in linear constraint handler

- Heuristics:
  - fixed bug in intshifting and oneopt heuristic with variables which are currently not in the LP
  - fixed bug with primal heuristics reducing the cutoff bound such that the current node is cut off
  - fixed bug in oneopt heuristic: must not be called on pseudo nodes if continuous variables are present

@page RN09 Release notes for SCIP 0.9

@section RN090 SCIP 0.9.0
*************************

Features
--------

- the EXITSOL callback of the plugins is now called before the LP and the global cut pool are freed

- Primal Heuristics:
  - new primal heuristics `rens`, `mutation` and `veclendiving`
  - primal heuristics that run before the node is solved now know already whether the LP will be solved at the current
    node or not

- Heuristics:
  - new heuristic `intshifting` (ID character `i`)
  - in the root node of the very first run, heuristics with timing `AFTERNODELPNODE`, `AFTERLPPLUNGE`, `AFTERPSEUDONODE`, and
    `AFTERPSEUDOPLUNGE` are now called before the enforcement of the constraint handlers, in particular before the branching
    rules; in this way, the branching rule can already benefit from a tighter primal bound
  - if a heuristic found a better solution after the LP loop (and in particular the `AFTERNODE` heuristics in the root node
    of the very first run, see above), domain propagation and LP solving is triggered again; this allows for additional
    reduced cost tightening and other dual propagations
  - slightly modified `crossover` and `rins` heuristics
  - improved performance of intdiving heuristic
  - improved heuristic `octane` and `shifting`
  - slightly modified rens and localbranching heuristics
  - modified guided diving heuristic such that it equals the original version of the heuristic (i.e., round in direction of the
    current incumbent solution instead of the average of all primal feasible solutions)
  - ID character for intdiving heuristic is now `I`

- Separation and Cuts:
  - c-MIR cuts try now to scale the cut to integral values; however, cuts are still generated if this fails
  - hard-coded relative objective gain to consider a separation loop to be stalling is now changed from 1e-3 to 1e-4,
    which means that separation is not aborted as early as before
  - modified c-MIR cut separator to more closely resemble the original version of Marchand and Wolsey

- Constraint:
  - possibility of SAT-like restarts after a number of conflict constraints have been found
  - improved presolving of and, or and xor constraints
  - implemented additional dual presolving in linear constraint handler
  - slightly modified presolving of varbound constraint handler

Interface changes
-----------------

### New and changed callbacks

- new parameter `solinfeasible` for constraint handler callback methods `ENFOLP`  and `ENFOPS`
- replaced callback parameter `inlploop` and `inplunging` by `heurtiming` in `SCIP_DECL_HEUREXEC`
- slightly changed the meaning of the result codes returned by external relaxators: if they modify the LP or tighten
  bounds of variables, they are not automatically be called again (it is assumed that they already made use of these
  changes). They are only called again, if they returned `SCIP_SUSPENDED` or if some other plugin modified the LP.

### Deleted and changed API methods

- new parameter `escapecommand` for SCIPdialoghdlrAddHistory()
- removed method SCIPgetVarData(); use SCIPvarGetData() from pub_var.h instead
- new calls SCIPgetLPBInvCol() and SCIPgetLPBInvACol() to access the basis inverse and simplex tableau columnwise
- new parameter `ndomredsfound` of SCIPpropagateProbing()
- new parameters `fixintegralrhs`, `maxfrac`, `mksetcoefs` and `fracnotinrange` in SCIPcalcMIR()
- modified SCIPfixVar() such that in problem creation stage it will change the bounds as requested even if the fixing
  value is outside of the current bounds
- replaced parameters `pseudonodes`, `duringplunging`, `duringlploop` and `afternode` by `timingmask` in
  SCIPincludeHeur() and constructor of ObjHeur() class use the following table to translate old settings into the new
  timingmask:

| PSEUDONODES | DURINGPLUNGING | DURINGLPLOOP | AFTERNODE | timingmask                                                    |
|-------------|----------------|--------------|-----------|---------------------------------------------------------------|
| FALSE       | FALSE          | FALSE        | FALSE     | SCIP_HEURTIMING_BEFORENODE                                    |
| TRUE        | FALSE          | FALSE        | FALSE     | SCIP_HEURTIMING_BEFORENODE                                    |
| FALSE       | TRUE           | FALSE        | FALSE     | SCIP_HEURTIMING_BEFORENODE                                    |
| TRUE        | TRUE           | FALSE        | FALSE     | SCIP_HEURTIMING_BEFORENODE                                    |
| FALSE       | FALSE          | TRUE         | FALSE     | SCIP_HEURTIMING_BEFORENODE \| SCIP_HEURTIMING_DURINGLPLOOP    |
| TRUE        | FALSE          | TRUE         | FALSE     | SCIP_HEURTIMING_BEFORENODE \| SCIP_HEURTIMING_DURINGLPLOOP    |
| FALSE       | TRUE           | TRUE         | FALSE     | SCIP_HEURTIMING_BEFORENODE \| SCIP_HEURTIMING_DURINGLPLOOP    |
| TRUE        | TRUE           | TRUE         | FALSE     | SCIP_HEURTIMING_BEFORENODE \| SCIP_HEURTIMING_DURINGLPLOOP    |
| FALSE       | FALSE          | FALSE        | TRUE      | SCIP_HEURTIMING_AFTERLPPLUNGE                                 |
| TRUE        | FALSE          | FALSE        | TRUE      | SCIP_HEURTIMING_AFTERPLUNGE                                   |
| FALSE       | TRUE           | FALSE        | TRUE      | SCIP_HEURTIMING_AFTERLPNODE                                   |
| TRUE        | TRUE           | FALSE        | TRUE      | SCIP_HEURTIMING_AFTERNODE                                     |
| FALSE       | FALSE          | TRUE         | TRUE      | SCIP_HEURTIMING_AFTERLPPLUNGE \| SCIP_HEURTIMING_DURINGLPLOOP |
| TRUE        | FALSE          | TRUE         | TRUE      | SCIP_HEURTIMING_AFTERPLUNGE \| SCIP_HEURTIMING_DURINGLPLOOP   |
| FALSE       | TRUE           | TRUE         | TRUE      | SCIP_HEURTIMING_AFTERLPNODE \| SCIP_HEURTIMING_DURINGLPLOOP   |
| TRUE        | TRUE           | TRUE         | TRUE      | SCIP_HEURTIMING_AFTERNODE \| SCIP_HEURTIMING_DURINGLPLOOP     |

- Constraints:
  - renamed all occurences of `removeable` by the correct English word `removable`: SCIPconsIsRemovable(),
    SCIPsetConsRemovable(), SCIPvarIsRemovable(), SCIPcolIsRemovable(), SCIProwIsRemovable()
  - new parameter `sticktonode` in SCIPcreateCons(), SCIPcreateConsAnd(), SCIPcreateConsBounddisjunction(),
    SCIPcreateConsKnapsack(), SCIPcreateConsLinear(), SCIPcreateConsLogicor(), SCIPcreateConsOr(),
    SCIPcreateConsVarbound(), SCIPcreateConsXor(), SCIPcreateConsSetpart(), SCIPcreateConsSetpack(),
    SCIPcreateConsSetcover(): usually, you should set this to FALSE; if you want to add constraints as node markers with
    node data and, e.g., use the `activate` and `deactivate` callbacks to get informed about the activation and
    deactivation of the node, you should set this flag to TRUE in order to make sure, that the constraint will always be
    associated to the node and not moved to a more global node if this would be possible
  - slightly changed semantics of SCIPaddConsNode() and SCIPaddConsLocal(), such that a constraint which is added to the
    root node now enters the global problem (and is still existing after a restart)

### New API functions

- SCIPgetVerbLevel()
- SCIPescapeString()
- SCIPgetGlobalCutpool(), SCIPgetPoolCuts(), SCIPcutpoolGetCuts(), SCIPcutGetRow() and SCIPcutGetAge()
- SCIPconsGetNLocksPos() and SCIPconsGetNLocksNeg()

### Command line interface

- command shell now understands escape characters `\``,`'` and `\` which makes it possible to read in files with spaces in the
  name

### Interfaces to external software

- updated XPress interface to XPress-MP 17 (contributed by Michael Perregaard)

### Changed parameters

- changed default value of `heuristics/octane/usediffray` to FALSE
- removed parameter `heuristics/octane/usediffbwray`
- renamed parameter `heuristics/octane/useavgray` to `heuristics/octane/useavgnbray`
- changed default value of `heuristics/rens/binarybounds` to TRUE
- changed default value of `heuristics/octane/freq` to -1 in order to deactivate Octane
- parameter `heuristics/feaspump/maxsols` is now strict, i.e., if n solutions were already found, the feasibility pump
  starts to work only if `maxsols <= n`, instead of `maxsols < n`

### New parameters

- `conflict/restartnum` and `conflict/restartfac`
- `heuristics/octane/useavgray`
- `heuristics/octane/useavgwgtray`
- `limits/absgap` to define an absolute gap limit
- `separating/cmir/aggrtol`
- `separating/cmir/densityscore`
- `separating/cmir/fixintegralrhs`
- `separating/maxruns`
- `presolving/restartminred` which forbids another restart if the last one was not successful enough
- `propagating/abortoncutoff`
- `reading/zplreader/changedir` to control behavior of path switching of ZIMPL file reader
- `reading/zplreader/parameters` to pass additional parameters to ZIMPL

Build system
------------

### Makefile

- added ncurses to the readline entries in the `make/make.*` files
- added quotes to sed expressions in Makefile (needed under Windows)
- modified makefiles for Windows/Intel
- added automatic query script in the Makefile for soft-link names

Fixed bugs
----------

- fixed bug with string pointer copy instead of string content duplication in constructors of C++ wrapper classes
- fixed bug in CPLEX interface with basis access methods that dualopt has to be called for more error status codes
- fixed bug with inserting two variable bounds of the same type on the same variable with the same bounding variable but
  with different sign of coefficient (e.g., `x <= 10*z + 5` and `x <= -5*z + 10`); in previous version, one of the two was
  removed, although both have a useful meaning; now, we keep both and detect a stronger global bound in the implication graph presolving
- objective function is now also checked for integrality after problem transformation (fixed a bug that a solution which
  was generated between transformation and presolving for an integral objective function did not reduce the cutoff bound by one)
- fixed a bug with cmir cut efficacy calculation (however, on my first tests, the performance reduced slightly!)
- fixed bug that SCIPvarGetAvgSol() always returned the upper bound (affected guided diving heuristic)
- fixed bug in RENS, RINS, Local Branching, Crossover and Mutation heuristics with wrong variable-subvariable assignments
- fixed bug in infeasible/bound-exceeding LP conflict analysis if the bounds were relaxed in diving (happens in intshifting heuristic)

- Separation:
  - fixed bug with adding constraints with `INITIAL=true` and separating them afterwards, which lead to a second addition of
    the constraint's relaxation in the child node
  - separation LPs are now immediately resolved after a bound change was generated by a cut separator; before, the
    separation round was prematurely aborted, which means that a separation round limit was sometimes reached very quickly
    and some of the separators were not even called a single time

- Cmir Cut Separator:
  - too large deltas are now also rejected in c-MIR cut separation
  - fixed bug in cmir cut separator, that 8*delta was not tried
  - fixed bug in cmir cut separator with wrong sign of slack in row score function
  - fixed bug in cmir cut separator with weights fixed to zero, thus making the current aggregation invalid
  - fixed bug in cmir cut separator with wrong calculation of cut efficacies

@page RN08 Release notes for SCIP 0.8

@section RN082 SCIP 0.8.2
*************************

Features
--------

- additional flag `delay` for pricers
- new propagator `rootredcost` which applies reduced cost fixing at the root node whenever a best new primal solution was found
- new separator `redcost` which replaces the internal reduced cost strengthening

- LP:
  - extensions to the LP are kept even if the LP is not solved at the current node; however, if the LP turned out to be
    numerically instable, the extensions of the current node are still discarded
  - added removal of bound-redundant rows from the LP during root node LP solving loop
  - new display column `lpobj`

- Constraints:
  - slightly changed priorities of constraint handlers
  - now, conflict constraints are also created if they were generated in strong branching or diving with insertion depth
    equal to the current depth
  - new constraint handler `bounddisjunction`

- Readers:
  - renamed `sol` file reader to `fix` file reader (reads partial solution files and fixes variables to the given values)
  - added `sol` file reader which reads complete solution files and adds the solutions to the solution pool
  - LP and MPS file readers are now able to parse lazy constraints and user cuts sections

- Presolver:
  - knapsack presolver now generates cliques in the clique table (this essentially solves `neos1.mps`)
  - new presolver `inttobinary`

- Heuristics:
  - new primal heuristic `shifting`
  - diving heuristics abort earlier (did not come back in reasonable time on `fast0507`)

Interface changes
-----------------

- new solution status code `SCIP_STATUS_STALLNODELIMIT`

### New and changed callbacks

- slightly modified semantics of the `CONSINITLP` callback in the constraint handlers

### Deleted and changed API methods

- methods SCIPisLbBetter() and SCIPisUbBetter() have an additional parameter and slightly different meaning (they now
  compare the bound improvement *relatively* to the width of the domain and the bound itself)
- SCIPgetNSols() now returns an int instead of `SCIP_Longint`
- method SCIPreadProb() does not call SCIPfreeTransform() anymore; file readers that want to extend the existing problem
  must now call SCIPfreeTransform() themselves before modifying the original problem
- method SCIPgetBinvarRepresentative() can now also be called in problem creation stage
- additional parameter `maxpricerounds` in method SCIPsolveProbingLPWithPricing()
- changed name of method SCIPpresolGetNVarTypes() to SCIPpresolGetNChgVarTypes()
- method SCIPsplitFilenames() now treats both versions of slashes, `/` and `\`, as directory delimiters (under MinGW and
  CygWin, both are valid; so, we cannot treat file names anymore where the other slash is used as a regular character)

- Constraints:
  - marking a constraint to be `initial` now means in addition, that if the constraint is added to a local node it will
    enter the LP at the time the node is first processed, even if parameters forbid separation at this node
  - changed name of method SCIPconshdlrGetNVarTypes() to SCIPconshdlrGetNChgVarTypes()

- Conflicts:
  - method SCIPgetNConflictClausesFound() renamed to SCIPgetNConflictConssFound()
  - method SCIPgetNConflictClausesFoundNode() renamed to SCIPgetNConflictConssFoundNode()
  - method SCIPgetNConflictClausesApplied() renamed to SCIPgetNConflictConssApplied()

### New API functions

- SCIPsolveProbingLPWithPricing()
- SCIPchgVarLbRoot() and SCIPchgVarUbRoot()
- SCIPinRepropagation()
- SCIPaddDialogInputLine() and SCIPaddDialogHistoryLine()
- SCIPtransformProb() to create the transformed problem; enables the user, e.g., to add primal solutions before the presolving begins
- SCIPcreateSolCopy()
- SCIPareSolsEqual()

- Getters:
  - SCIPgetRowKnapsack(), SCIPgetRowLinear(), SCIPgetRowLogicor(), SCIPgetRowSetppc(), and
    SCIPgetRowVarbound() for obtaining the linear relaxation of a corresponding constraint
  - SCIPgetLhsVarbound(), SCIPgetRhsVarbound(), SCIPgetVarVarbound(), SCIPgetVbdvarVarbound(), and
    SCIPgetVbdcoefVarbound()
  - SCIPgetLPRootObjval(), SCIPgetLPRootColumnObjval() and SCIPgetLPRootLooseObjval()
  - SCIPcolGetMinPrimsol() and SCIPcolGetMaxPrimsol()
  - SCIPgetFocusDepth()

- Score:
  - SCIPgetAvgPseudocostScore()
  - SCIPgetAvgPseudocostScoreCurrentRun()
  - SCIPgetAvgConflictScore()
  - SCIPgetAvgConflictScoreCurrentRun()
  - SCIPgetAvgInferenceScore()
  - SCIPgetAvgInferenceScoreCurrentRun()
  - SCIPgetAvgCutoffScore()
  - SCIPgetAvgCutoffScoreCurrentRun()

- Reduced Cost:
  - SCIPgetColRedcost()
  - SCIPvarGetRootRedcost()

- Variables:
  - SCIPgetNVarsAnd() and SCIPgetVarsAnd()
  - SCIPgetWeightsKnapsack(), SCIPgetNVarsKnapsack(), SCIPgetVarsKnapsack() and SCIPgetWeightsKnapsack()
  - SCIPgetNVarsLinear(), SCIPgetVarsLinear() and SCIPgetValsLinear()
  - SCIPgetNVarsOr() and SCIPgetVarsOr()
  - SCIPgetNVarsXor() and SCIPgetVarsXor()

### Command line interface

- command line syntax changed to support batch modus without piping stdin with `<` or `|` operators
- advanced command line syntax:
  - `-l <logfile>  `: copy output into log file
  - `-q            `: suppress screen messages
  - `-s <settings> `: load parameter settings (.set) file
  - `-f <problem>  `: load and solve problem file
  - `-b <batchfile>`: load and execute dialog command batch file (can be used multiple times)
  - `-c <command>  `: execute single line of dialog commands (can be used multiple times)

### Interfaces to external software

### Changed parameters

- removed parameter `propagating/redcostfreq`, because reduced cost strengthening is now an external separator plugin
- removed parameter `conflict/maxunfixed`
- parameter `conflict/maxclauses` renamed to `conflict/maxconss`
- parameter `conflict/interclauses` renamed to `conflict/interconss`
- parameter `conflict/reconvclauses` replaced by `conflict/reconvlevels`
- parameter `conflict/uselp` replaced by `conflict/useinflp` and `conflict/useboundlp`
- changed default value of `constraints/obsoleteage` to -1
- changed default value of `branching/relpscost/conflictweight` to 0.01
- changed default value of `branching/relpscost/inferenceweight` to 0.0001
- changed default value of `branching/relpscost/cutoffweight` to 0.0001
- in bfs node selector, parameter `minplungedepth` is now stronger than `maxplungedepth` if they conflict

### New parameters

- `constraints/linear/separateall`
- `conflict/lpiterations`
- `conflict/keepreprop`
- `branching/relpscost/conflictweight`, `branching/relpscost/inferenceweight`,
  `branching/relpscost/cutoffweight` and `branching/relpscost/pscostweight`
- `conflict/settlelocal`
- `conflict/depthscorefac`
- `limits/stallnodes`

Build system
------------

### Makefile

- removed ncurses and pthread libraries from the Makefile; pthread is now only linked if CPLEX is used

Fixed bugs
----------

- fixed numerical bug in SCIPrealToRational() [thanks to Anders Schack-Nielsen]
- fixed bug in crossover heuristic with negative timelimit
- removed bug in conflict analysis with wrong redundancy check
- fixed bug that unexpected end of stdin (Ctrl-D or piped-in file without `quit` command) gives a segmentation fault
- fixed bug with inconsistent data structures after a global bound was changed at a local subproblem and the local
  bounds are not contained anymore in the new global bounds
- fixed dependency generation in example Makefiles

- Knapsack:
  - fixed bug in knapsack presolving with redundancy check after applyFixings() [thanks to Anders Schack-Nielsen]
  - fixed bug in knapsack separator with empty initial covers
  - fixed bug in knapsack constraint disaggregation that may lead to acceptance of infeasible solutions
  - fixed bug in knapsack constraint handler where a modifiable constraint may be declared redundant

- LP:
  - fixed bug with missing LP size updates after pricing or cut separation in probing [thanks to Marc Nuenkesser]
  - fixed bug in CPLEX interface with getting basis information after the LP was modified and restored
  - fixed bug with updating LP size in probing
  - fixed bug that SCIPgetLPSolstat() returns a valid status code even if the LP was not yet constructed for the current node

- Variables:
  - fixed bug with invalid lazy updates after a restart where the LP is not solved again (e.g., due to all variables being fixed)
  - fixed bugs resulting from inactive general integer variables being member of the variable bounds array of a variable
  - fixed bug in updatePseudocost() with wrong lpgain distribution on multiple branching variables [thanks to Anders Schack-Nielsen]
  - fixed bug in objconshdlr.h where member variable scip_maxprerounds_ was declared as an `SCIP_Bool` instead of an int
  - branching on nearly-integral variables is now avoided in relpscost branching, which lead to a numerical assertion

- Implication:
  - fixed bug with adding implications that fix the implication variable to the opposite value (due to the bug, it was
    returned that the whole problem is infeasible)
  - removed wrong assert in varRemoveImplicsVbs()

- Cliques:
  - fixed bug in SCIPcliqueSearchVar() [thanks to Anders Schack-Nielsen]
  - fixed bug in SCIPcliqueAddVar() [thanks to Anders Schack-Nielsen]

- Readers:
  - fixed bug in MPS file reader with `OBJSENSE`
  - fixed bug in LP reader with potentially uninitialized pointers [thanks to Martin Mueller]

- Constraints:
  - it is now possible to branch on constraints without the risk of going into an infinite loop, because constraints marked as `initial`
    will be put to the LP relaxation (of the child nodes) even if separation is prohibited by the parameter settings
  - fixed bug that locally valid varbound constraints produce VLB/VUB entries [thanks to Anders Schack-Nielsen]

@section RN081 SCIP 0.8.1
*************************

Features
--------

- improved performance of the priority queue in conflict analysis
- slightly modified restartdfs node selector

- Presolving:
  - new presolver `implics` to find bound changes and aggregations out of the implication graph
  - modified probing order in probing presolver

- Constraints:
  - changed handling of added constraints in separation calls
  - modified bookkeeping of locally added and disabled constraints such that the order of enabling and disabling constraints stays the same
  - logic or constraint handler now adds implications on clauses with 2 literals to the implication graph
  - and/or constraint handlers now add implications to the implication graph
  - xor constraint handler now uses stronger LP relaxation without auxiliary variable for xor constraint with 2 operands

- Heuristics:
  - added preliminary version of `intdiving` heuristic (disabled in default settings)
  - added crossover heuristic

- Readers:
  - LP file reader now accepts the keyword `Integer` for defining the start of the integer variables section
  - new file reader for (partial) solutions

Examples and applications
-------------------------

- added two small pricer examples (for C and C++)
- updated example code (s.t. it compiles again)

Interface changes
-----------------

### New and changed callbacks

- callback method `CONSSEPA` of constraint handler was split into two methods `CONSSEPALP` and `CONSSEPASOL`
- callback method `SEPAEXEC` of separator was split into two methods `SEPAEXECLP` and `SEPAEXECSOL`

### Deleted and changed API methods

- replaced method SCIPsepaWasDelayed() by SCIPsepaWasLPDelayed() and SCIPsepaWasSolDelayed()
- additional parameter `sol` for methods SCIPaddCut(), SCIPgetCutEfficacy() and SCIPisCutEfficacious()
- additional parameter `sol` for method SCIPseparateKnapsackCover()
- primal solutions may now contain values marked to be unknown (value is `SCIP_UNKNOWN`); unknown values don't contribute
  to the objective value of the solution; an unknown solution value should be treated as an arbitrary value in the
  variable's bounds, e.g., in the calculation of the feasibility of a constraint, a value inside the variable's bounds
  should be selected that makes the constraint as feasible as possible
- new parameter `printzeros` for methods SCIPprintSol(), SCIPprintTransSol(), SCIPprintBestSol() and SCIPprintBestTransSol()

- Constraints:
  - replaced method SCIPconshdlrWasSeparationDelayed() by two methods SCIPconshdlrWasLPSeparationDelayed() and
    SCIPconshdlrWasSolSeparationDelayed()
  - renamed method SCIPgetNGlobalConss() to SCIPgetNConss()

### New API functions

- SCIPgetCuts()
- SCIPgetVarConflictScore() and SCIPgetVarConflictScoreCurrentRun()
- SCIPvarSetData()
- SCIPcreateUnknownSol()
- SCIPgetNConflictClausesFoundNode()
- SCIPvarSetDelorigData(), SCIPvarSetTransData() and SCIPvarSetDeltransData()
- SCIPvarHasBinaryImplic()
- SCIPgetFixedVars() and SCIPgetNFixedVars()
- SCIPgetConss(), SCIPgetNOrigConss() and SCIPgetOrigConss()
- SCIPsepaGetNConssFound() and SCIPsepaGetNDomredsFound()
- SCIPconstructLP() to force constructing the LP of the current node
- SCIPisLPConstructed()

### Command line interface

- added `write statistics` command to default user dialogs

### Changed parameters

- modified meaning of parameter `presolving/probing/maxtotaluseless`
- heuristics with `freq = 0` and `freqofs > 0` are now called in depth level freqofs instead of being called in the root
  node
- added some parameters in local branching and RINS heuristic
- new parameter values `p`rimal simplex and `d`ual simplex in `lp/initalgorithm` and `lp/resolvealgorithm`

### New parameters

- `branching/inference/conflictweight`

Build system
------------

### Makefile

- included version number in binary file name
- tried to make the code Windows compatible

Fixed bugs
----------

- also removed history_length, if `NO_REMOVE_HISTORY` is defined to support older versions of the readline library
- hopefully fixed bug with wrong path slash `/` under Windows
- fixed bug with aggregating fixed variables

- Implications:
  - fixed bug in transitive implication addition
  - fixed wrong assert with implications that imply a fixed variable
  - removed bug in implication addition

- Readers:
  - fixed bug in ZIMPL model reader with wrong chdir, if .zpl file is in current directory
  - fixed bug in LP file reader with signed values without space between sign and value (e.g. `+2x` instead of `+ 2x`)
  - fixed various bugs in LP file reader
  - fixed bug in LP file reader with explicit zero coefficients

- Numerics:
  - fixed numerics in probing and linear constraint handler (rentacar was detected to be infeasible in presolving)
  - fixed numerics in check method of linear constraint handler
  - fixed bug with numerical error in LP resolve after probing or diving

- Heuristics:
  - fixed bug with calling heuristics in depths smaller than their frequency offset
  - fixed bugs in local branching and RINS heuristic

Known bugs
----------

- if one uses column generation and restarts, a solution that contains variables that are only present in the
  transformed problem (i.e., variables that were generated by a pricer) is not pulled back into the original space
  correctly, since the priced variables have no original counterpart

@section RN080 SCIP 0.8.0
*************************

Features
--------

- adding variable bounds automatically adds the corresponding implication
- changed restart dfs nodeselector to sort leaves by node number instead of node depth to aviod jumping around in the
  search tree after a restart was applied and the current dive ended due to infeasibility
- new Message Handler plugin
- added file reader for LP format
- introduced subversion string
- replaced all abort() calls by SCIPABORT(); this is defined in def.h to be `assert(FALSE)`
- added possibility to disable certain features by using `make USRFLAGS=-DNO_REMOVE_HISTORY`, `make
  USRFLAGS=-DNO_SIGACTION`, `make USRFLAGS=-DNO_RAND_R`, or `make USRFLAGS=-DNO_STRTOK_R`
- improved preprocessing abort criteria
- added zlib support

- Conflict Analysis:
  - conflict clauses are now collected in a conflict store, redundant clauses are eliminated and only the best `conflict/maxclauses`
    clauses are added permanently to the problem; the remaining clauses are only added temporarily, if they can be used for repropagation
  - modified the influence of the depth level in conflict analysis
  - slightly changed LP resolving loop in conflict analysis
  - if CPLEX returns that the LP exceeds the bound and if no additional LP solves are allowed in conflict analysis, we
    have to perform one additional simplex iteration to get the dual solution that actually violates the objective limit

- Constraints:
  - reactivated multiaggregation in cons_linear.c on binary variables again (possible due to bug fix below)
  - improved preprocessing of variable bounds constraints
  - linear constraint handler now catches events of variables after the problem was completely transformed in order to
    avoid the whole bunch of `LOCKSCHANGED` events that are generated at problem transformation stage
  - added redundancy detection for pairs of constraints in setppc constraint handler

- Presolving and Cliques:
  - changed linear constraint presolving s.t. redundant sides are not removed if constraint is an equality
  - new event type `SCIP_EVENTTYPE_PRESOLVEROUND`
  - modified probing presolver to not add implications that are already included in the implication graph and clique table
  - incorporated clique and implication information in knapsack constraint presolving
  - removed transitive clique generation, because this produces way too many cliques

- Heuristics:
  - diving heuristics now apply propagation at each step
  - removed `objfeaspump` heuristic, because the functionality can be achieved by using the `feaspump` heuristic
  - diving heuristics are now applying propagation after each bound change
  - new primal heuristic `octane`
  - slightly changed feaspump heuristic, s.t. after finding a new best solution the target integral solution is modified randomly

- Separation and Cuts:
  - improved debugging for infeasible cuts and propagations, given a primal feasible solution
  - improved knapsack cover separation
  - improved performance of c-MIR separator
  - cut pool is now also separated in root node (to find cuts again that were removed from the LP due to aging)

Interface changes
-----------------

- new event type `SCIP_EVENTTYPE_VARDELETED`
- new event `SCIP_EVENTTYPE_IMPLADDED`
- new event types `SCIP_EVENTTYPE_GLBCHANGED` and `SCIP_EVENTTYPE_GUBCHANGED`

### New and changed callbacks

- new callback parameter `validnode` for the `CONFLICTEXEC` method of conflict handlers, which should be passed to
  SCIPaddConsNode()

### Deleted and changed API methods

- additional parameter `validnode` for SCIPaddConsLocal() and SCIPaddConsNode()
- SCIPhashtableRemove() can now also be called, if the element does not exist in the table
- SCIPhashmapRemove() can now also be called, if the element does not exist in the map
- additional parameter `branchdir` for SCIPbranchVar()
- replaced method SCIPmessage() by SCIPverbMessage() with additional parameter `file`
- put block memory shell and tclique algorithm into separate subdirectories
- new parameter `duringlploop` of SCIPincludeHeur(): heuristics can now run during the price-and-cut loop at a node

### New API functions

- SCIPgetNConflictClausesApplied()
- SCIPgetNConflictClausesApplied()
- SCIPhashtableExists()
- SCIPhashmapExists()
- SCIPnodeGetNumber()
- SCIPsolveProbingLP() to solve the LP in a probing node (enables mixing of propagation and LP solving for diving heuristics)
- SCIProwGetDualfarkas()
- SCIPgetCurrentNode()
- SCIPinterruptSolve()
- SCIPpropagateProbingImplications()
- SCIPgetLPI() which makes all methods in scip/lpi.h available to the user
- SCIPgetRandomInt() and SCIPgetRandomReal()
- SCIPstrtok()
- SCIPheurGetNBestSolsFound()

- Variables:
  - SCIPdelVar()
  - SCIPgetVarStrongbranchLPAge()
  - SCIPvarIsTransformedOrigvar()
  - SCIPvarIsDeleted()

- Messages and IO:
  - SCIPerrorMessage()
  - SCIPwarningMessage()
  - SCIPdialogMessage()
  - SCIPinfoMessage()
  - SCIPsetMessagehdlr()
  - SCIPsetDefaultMessagehdlr()
  - SCIPgetMessagehdlr()
  - new file i/o methods SCIPfopen(), SCIPfclose(), SCIPfprintf(), ... that operate on the data type `SCIPFILE`; these
    methods automatically use zlib methods if the zlib is enabled

- Cliques:
  - SCIPvarGetNCliques()
  - SCIPvarGetCliques()
  - SCIPvarsHaveCommonClique()
  - SCIPvarHasImplic()
  - SCIPcliqueGetNVars()
  - SCIPcliqueGetVars()
  - SCIPcliqueGetValues()
  - SCIPcliqueGetId()
  - SCIPaddClique()
  - SCIPcalcCliquePartition()

- Constraint handler:
  - SCIPgetDualfarkasLinear() of linear constraint handler
  - SCIPgetDualfarkasLogicor() of logicor constraint handler
  - SCIPgetDualfarkasSetppc() of setppc constraint handler
  - SCIPgetDualsolKnapsack() of knapsack constraint handler
  - SCIPgetDualfarkasKnapsack() of knapsack constraint handler
  - SCIPgetDualsolVarbound() of varbound constraint handler
  - SCIPgetDualfarkasVarbound() of varbound constraint handler
  - SCIPconsGetValidDepth()
  - SCIPsetConsInitial()
  - SCIPsetConsSeparated()
  - SCIPsetConsEnforced()
  - SCIPsetConsChecked()
  - SCIPsetConsPropagated()
  - SCIPsetConsLocal()
  - SCIPsetConsDynamic()
  - SCIPsetConsRemoveable()

### Command line interface

- added command `write solution` to default dialog
- added commands `write problem` and `write transproblem` to default dialog

### Changed parameters

- additional setting `SCIP_VERBLEVEL_DIALOG` in `display/verblevel` parameter
- additional LP pricing setting `partial`
- replaced parameter `presolving/restartbdchgs` with parameters `presolving/maxrestarts` and `presolving/restartfac`
- replaced parameter `constraints/linear/maxpresolaggrrounds` with `constraints/linear/maxpresolpairrounds`
- parameters `constraints/agelimit` and `constraints/obsoleteage` now iterprete the value 0 as a dynamic setting
- number of fractional variables included in parameter `separating/maxstallrounds`

- Changed default values:
  - changed default values of `heuristics/*/maxdiveavgquot` and `heuristics/*/maxdiveavgquotnosol` to 0
  - changed default values of `constraints/agelimit` and `constraints/obsoleteage` to 0
  - changed default values of `heuristics/objpscostdiving/maxsols` and `heuristics/rootsoldiving/maxsols` to -1
  - changed default value of `separating/strongcg/maxroundsroot` to 20
  - changed default value of `separating/cmir/maxroundsroot` to 10
  - changed default value of `constraints/linear/maxaggrnormscale` to 0.0, which means to not apply aggregation
  - changed default value of `separating/maxstallrounds` to 5
  - changed default value of `presolving/probing/maxfixings` to 50
  - changed default parameter values to MIP settings:
    + `conflict/useprop` = FALSE
    + `conflict/usepseudo` = FALSE
    + `display/verblevel` = 4
    + `separating/poolfreq` = 0
    + `constraints/linear/sepafreq` = 0
    + `constraints/and/sepafreq` = 0
    + `constraints/conjunction/sepafreq` = 0
    + `constraints/knapsack/sepafreq` = 0
    + `constraints/knapsack/sepacardfreq` = 0
    + `constraints/logicor/sepafreq` = 0
    + `constraints/or/sepafreq` = 0
    + `constraints/setppc/sepafreq` = 0
    + `constraints/varbound/sepafreq` = 0
    + `constraints/xor/sepafreq` = 0
    + `separating/clique/freq` = 0
    + `separating/cmir/freq` = 0
    + `separating/gomory/freq` = 0
    + `separating/impliedbounds/freq` = 0
    + `separating/strongcg/freq` = 0

### New parameters

- `branching/fullstrong/reevalage`
- `conflict/maxclauses`
- `conflict/allowlocal`
- `constraints/knapsack/disaggregation`
- `presolving/probing/maxtotaluseless`
- `separating/cmir/maxfails`, `separating/cmir/maxfailsroot` and `separating/cmir/trynegscaling`

### Data structures

- MAJOR CHANGE: preceeded all data types with `SCIP_`: you may use shell script reptypes_scip.sh to rename the SCIP
  data types in your own source code (But use with care! Create a backup copy of your source first!)

Build system
------------

### Makefile

- modified the Makefile to accept an additional parameter `VERBOSE={true,false}`
- added flags `READLINE=true/false`, `ZLIB=true/false`, `ZIMPL=true/false` to Makefile

Fixed bugs
----------

- fixed minor bugs in debug code of primal.c and sol.c
- variables that are being multiaggregated are now automatically removed from all other variables' variable bound and
  implication arrays; this fixes bugs with methods, that rely on the fact, that the entries in the variable bound and
  implication arrays are active variables only
- aggregations are now always performed in a way, such that the variable of more general type is aggregated (with type
  generality being cont > implint > int > bin); in this way, a binary variable's representant is always binary (which
  was not the case before and resulted in a bug in SCIPgetBinvarRepresentative())
- removed bug in presol_probing.c: the vars of the sorted variables array have to be captured
- fixed bug in the output of solutions with priced variables
- fixed bug in propagation with parameters prop_maxrounds and prop_maxroundsroot
- conflict analysis can now handle errors in LP solving calls
- removed bug in SCIPvarAddVlb() and SCIPvarAddVub() with fractional vlb/vubcoefs
- fixed bug that primal or dual rays might not be available because the wrong solver was used
- included message.o in LPI library, s.t. one can link this library indepentent of SCIP
- fixed bug that if diving heuristic that changes the objective values finds a solution, the cutoff is reinstalled in
  the LP solver (although the objective value has no meaning due to the objective function modification)

- Feasibiltiy:
  - LP primal feasibility for bounds is now defined as absolute measure (was relative to the bound before); this fixes a bug (see alu8_9.mps),
    that an LP with an integral variable fixed to a large value yields an accepted solution with that variable slightly different than the fixed
    value; the integrality feasibility condition is measured with absolute differences, which leads to the fixed integer variable being fractional;
    this leads to an error if branching is performed on this variable
  - fixed bug with redundant self implications that wrongly lead to the detection of infeasibility
  - fixed bug with potential infinite loop if a separator is delayed and the LP is infeasible

- Asserts:
  - removed wrong asserts from lpi_cpx.c
  - removed wrong assertion in varAddImplic()

- Numerics:
  - locally fixed variables are no longer used as branching candidates even if their LP solution value is fractional (due
    to numerical reasons, see above)
  - fixed numerical bug in pseudo objective propagator with only slightly tightened bounds
  - removed bug that an LP might be declared to be solved even if it was marked erroneous due to numerical problems

- Constraint Handlers:
  - fixed bug in linear constraint handler with variables fixed to infinity
  - fixed bug with constraint handlers that can only enforce their constraints by adding cuts, but the maximal number of
    cuts to separate is set to 0; now, cuts that are generated in the constraint enforcement are used in any case
  - fixed bug in knapsack constraint presolving with tightening coefficients and capacity
  - fixed bug with modifiable constraints in linear constraint handler preprocessing
  - fixed bug in linear constraint handler that global activities are not updated after global bound changes

- Separation and Cuts:
  - global bound changes now lead to the removal of redundant implications (such that the asserts in sepa_implbounds.c are now correct)
  - due to usage of variable bounds, SCIPcalcMIR() may return LOOSE variables in the cut -> modified sepa_cmir.c, sepa_gomory.c and
    sepa_strongcg.c to use SCIPcreateEmptyRow() and SCIPaddVarsToRow() instead of SCIPcreateRow() which only works for COLs
  - fixed bug in clique separator that reduced performance
  - increased performance of clique separator by allowing only a certain number of zero-weighted fill ins

@page RN07 Release notes for SCIP 0.7

@section RN079 SCIP 0.7.9
*************************

Features
--------

- aging and cleanup now only remove non-basic columns and basic rows, s.t. resolving can be applied with 0 simplex iterations
- it is now possible to create subnodes in probing and use backtracking to undo probing changes
- bounds of variables are included in the feasibility checks for solutions
- support for barrier algorithm
- changed implementation of automatic minplungedepth and maxplungedepth calculation in bfs node selector

- Presolving:
  - new plugin: probing presolver
  - probing is now also possible in presolving stage
  - it is now possible to interrupt and continue presolving

- Separation and Cuts:
  - new plugin: clique separator for clique cuts with at least 3 elements
  - new plugin: implied bound cuts separator
  - included debugging module to check whether cutting planes cut off the optimal solution

- Branching:
  - changed implementation of reliability value calculation in reliability branching; slightly modified influence of
    maximal total number of strong branching LP iterations in reliability branching
  - changed implementation of maximal strong branching iterations calculation in reliability branching

- Constraints:
  - if verblevel is at least `NORMAL`, an automatical check of the best solution is performed in the original problem, and
    an error message is displayed, if it violates an original constraint
  - due to the new constraint handler `cons_cumulative.{c,h}` SCIP can resource-constraint scheduling problem
  - during probing, propagation of bounds is now always performed in linear constraint handler, ignoring the parameter `tightenboundsfreq`
  - new implementation of the clique graph construction method in clique separator
  - new constraint handler `cons_cumulative.{c,h}`

- Heuristics:
  - new implementation of the feasibility pump heuristic by Timo Berthold (replaces old implementation); old
    implementation is now called `objfeaspump`; parameter names have been changed accordingly
  - diving heuristics now compare their number of LP iterations with the number of node LP iterations instead of the total
    number (including their own) LP iterations
  - modified the automatic objfactor setting of feaspump heuristic to let the objective function have stronger influence

Examples and applications
-------------------------

- added TSP example in `examples/TSP`

Interface changes
-----------------

### New and changed callbacks

- new callback methods `INITSOL` and `EXITSOL` for variable pricers, primal heuristics, conflict handlers, relaxators,
  separators, propagators, event handlers, node selectors and display columns
- callback method `CONFLICTEXEC` of conflict handlers receive additional parameters `dynamic` and `removeable`
- constraint handler callback methods `CONSLOCK` and `CONSUNLOCK` are replaced by a single method `CONSLOCK` with the number
  of locks being positive or negative

### Deleted and changed API methods

- calling SCIPaddCut() with `forcecut=TRUE` will add the cut to the LP even if it is redundant
- SCIPreadProb() does not free the current problem, this is done in SCIPcreateProb() now, which is usually
  called by a problem reader; in this way, a reader can generate `extra information` for the current problem, s.t.  the
  full problem information can be distributed to different files read by different readers
- SCIPgetVarStrongbranch() and SCIPgetVarStrongbranchLast() now have two additional parameters that can be used
  to check, whether the returned values are correct dual bounds
- SCIPgetBinvarRepresentative() now returns the fixed or multi-aggregated variable instead of returning `NULL` or
  aborting with an error message
- SCIPdispDecimal() is replaced by SCIPdispInt() and SCIPdispLongint()
- additional parameter `maxproprounds` in SCIPpropagateProbing()
- changed memory interface (see memory.h), `MEMHDR` is now called `BLKMEM`
- source code was moved into subdirectories: replace includes `scip.h` by `scip/scip.h` and
  `objscip.h` by `objscip/objscip.h`; This should allow a user to have include files of the same name as the ones
  of SCIP, e.g. `tree.h` or `var.h`.
- event handlers are now available as C++ wrapper class
- new flag `afterrelaxation` for primal heuristics

- Solution:
  - removed method SCIPsolGetObj(), use SCIPgetSolOrigObj() or SCIPgetSolTransObj() instead
  - additional parameter `checkbounds` for SCIPtrySol(), SCIPtrySolFree(), SCIPcheckSol()

- Variables:
  - SCIPvarLock(), SCIPvarLockDown(), SCIPvarLockUp(), SCIPvarLockBoth(), SCIPvarUnlock(), SCIPvarUnlockDown(),
    SCIPvarUnlockUp() and SCIPvarUnlockBoth() are replaced by SCIPaddVarLocks() which returns a `RETCODE`
  - SCIPvarGetLbGlobal(), SCIPvarGetUbGlobal(), SCIPvarGetLbLocal() and SCIPvarGetUbLocal() now return the
    corresponding values of the transformed problem or current subproblem even for original problem variables
  - SCIPvarGetProbvar(), SCIPvarGetProbvarBinary() now return the fixed or multi-aggregated variable instead of
    returning `NULL` or aborting with an error message; in SCIPvarGetProbvarBinary(), the fixing of a fixed variable does
    not influence the negation status anymore
  - SCIPvarGetProbvarBound() returns the multi-aggregated variable instead of aborting with an error message
  - SCIPvarGetProbvarSum() does not set *var to `NULL` for fixed variables anymore; it may also return a
    multi-aggregated variable instead of aborting with an error message
  - SCIPaddVarImplication() now also adds variable lower and upper bounds, if the implied variable is non-binary
  - additional parameter `aggregated` in SCIPmultiaggregateVars()

- Constraints:
  - SCIPvarLockDownCons(), SCIPvarLockUpCons(), SCIPvarUnlockDownCons() and SCIPvarUnlockUpCons() are replaced by
    SCIPlockVarCons() and SCIPunlockVarCons() which return a `RETCODE`
  - SCIPlockConsVars() and SCIPunlockConsVars() replaced with method SCIPaddConsLocks()
  - SCIPconshdlrGetNConss() is replaced by SCIPconshdlrGetNActiveConss() (returning the number of active
    constraints); method SCIPconshdlrGetNConss() does now return the total number of existing constraints, active and inactive
  - SCIPconshdlrGetStartNConss() is now called SCIPconshdlrGetStartNActiveConss()
  - SCIPconshdlrGetMaxNConss() is now called SCIPconshdlrGetMaxNActiveConss()
  - SCIPdisableConsNode() is replaced by SCIPdelConsNode()
  - SCIPdisableConsLocal() is replaced by SCIPdelConsLocal()
  - added new parameter `dynamic` to SCIPcreateCons() and all plugin methods SCIPcreateCons...()

### New API functions

- SCIPgetObjNorm()
- SCIPcreateOrigSol()
- SCIPwriteImplicationConflictGraph()
- SCIPinProbing()
- SCIPgetProbName()
- SCIPgetVarNStrongbranchs()
- SCIPcolGetNStrongbranchs()
- SCIPfindSimpleRational()
- SCIPselectSimpleValue()

- Variables:
  - SCIPvarGetLbOriginal()
  - SCIPvarGetUbOriginal()
  - SCIPvarGetImplIds()
  - SCIPvarGetOrigvarSum()

- Constraints:
  - SCIPenableCons()
  - SCIPdisableCons()
  - SCIPenableConsSeparation()
  - SCIPdisableConsSeparation()
  - SCIPconsIsSeparationEnabled()

- Averages:
  - SCIPgetAvgPseudocost()
  - SCIPgetAvgPseudocostCurrentRun()
  - SCIPgetAvgPseudocostCount()
  - SCIPgetAvgPseudocostCountCurrentRun()
  - SCIPgetAvgInferences()
  - SCIPgetAvgInferencesCurrentRun()
  - SCIPgetAvgCutoffs()
  - SCIPgetAvgCutoffsCurrentRun()

- LPs:
  - SCIPisLPSolBasic() to check, whether the current LP solution is basic (i.e. due to a simplex algorithm or barrier with crossover)
  - SCIPgetNPrimalLPs()
  - SCIPgetNPrimalLPIterations()
  - SCIPgetNDualLPs()
  - SCIPgetNDualLPIterations()
  - SCIPgetNBarrierLPs()
  - SCIPgetNBarrierLPIterations()
  - SCIPgetNPrimalResolveLPs()
  - SCIPgetNPrimalResolveLPIterations()
  - SCIPgetNDualResolveLPs()
  - SCIPgetNDualResolveLPIterations()

- Delayed:
  - SCIPsepaIsDelayed()
  - SCIPsepaWasDelayed()
  - SCIPpropIsDelayed()
  - SCIPpropWasDelayed()
  - SCIPpresolIsDelayed()
  - SCIPpresolWasDelayed()
  - SCIPconshdlrIsSeparationDelayed()
  - SCIPconshdlrIsPropagationDelayed()
  - SCIPconshdlrIsPresolvingDelayed()
  - SCIPconshdlrWasSeparationDelayed()
  - SCIPconshdlrWasPropagationDelayed()
  - SCIPconshdlrWasPresolvingDelayed()

### Command line interface

- command line history in interactive shell now only stores useful commands

### Interfaces to external software

- removed storing of dual norms in LPI state of CPLEX interface (too memory consuming)

### Changed parameters

- default frequency offset of fracdiving heuristic changed to 3
- default frequency offset of (new) feaspump heuristic changed to 0
- default frequency offset of objfeaspump heuristic changed to 8
- changed default priority of primal heuristics
- renamed parameter `limits/sol` to `limits/solutions`
- changed default check priority of knapsack constraint handler to -600000
- changed default priority of Gomory cut separator to -1000 (will now be called after constraint handlers!)
- changed default priority of strong CG cut separator to -2000
- changed default priority of cmir cut separator to -3000
- changed default of parameter `lp/pricing` to `s`teepest edge pricing
- default parameter `branching/relpscost/minreliable` changed to 1.0
- default parameter `branching/relpscost/maxlookahead` changed to 8
- default parameter `branching/relpscost/sbiterofs` changed to 100000
- default parameter `heuristics/coefdiving/maxlpiterquot` changed to 0.05
- default parameter `heuristics/fracdiving/maxlpiterquot` changed to 0.05
- default parameter `heuristics/guideddiving/maxlpiterquot` changed to 0.05
- default parameter `heuristics/linesearchdiving/maxlpiterquot` changed to 0.05
- default parameter `heuristics/pscostdiving/maxlpiterquot` changed to 0.05
- default parameter `heuristics/feaspump/freq` changed to 20
- default parameter `heuristics/objfeaspump/freq` changed to 20
- default parameter `heuristics/objpscostdiving/freq` changed to 20
- default parameter `heuristics/rootsoldiving/freq` changed to 20
- default parameter `separating/clique/maxtreenodes` changed to -1

### New parameters

- new parameter delay for presolvers
- new parameter delaypresol for constraint handlers
- `branching/scorefunc`
- `constraints/.../delaypresol`
- `constraints/.../delayprop`
- `constraints/.../delaysepa`
- `conflict/dynamic`
- `conflict/removeable`
- `heuristics/coefdiving/maxlpiterofs`
- `heuristics/feaspump/maxlpiterofs`
- `heuristics/feaspump/maxsols`
- `heuristics/fracdiving/maxlpiterofs`
- `heuristics/guideddiving/maxlpiterofs`
- `heuristics/linesearchdiving/maxlpiterofs`
- `heuristics/objfeaspump/maxlpiterofs`
- `heuristics/objfeaspump/maxsols`
- `heuristics/objpscostdiving/maxlpiterofs`
- `heuristics/objpscostdiving/maxsols`
- `heuristics/pscostdiving/maxlpiterofs`
- `heuristics/rootsoldiving/maxlpiterofs`
- `heuristics/rootsoldiving/maxsols`
- `heuristics/fixandinfer/proprounds` and `heuristics/fixandinfer/minfixings`
- `lp/cleanupcolsroot` and `lp/cleanuprowsroot` to distinguish cleanup settings between root node and other nodes
- `lp/checkstability` to disable stability check of LP solver's result code
- `lp/initalgorithm` and `lp/resolvealgorithm` for switching between simplex and barrier algorithm
- `lp/pricing` to set the pricing strategy used in the LP solver
- `numerics/barrierconvtol` to set the convergence tolerance in the barrier algorithm
- `presolving/.../delay`
- `propagating/.../delay`
- `reading/cnfreader/dynamicconss`
- `reading/mpsreader/dynamicconss`
- `separating/.../delay`

### Data structures

- new possible result `SCIP_DELAYED` for `EXEC` method of separators, presolvers and propagators and `SEPA`, `PROP` and
  `PRESOL` methods of constraint handlers

Fixed bugs
----------

- fixed bug in MPS file reader
- removed bug with applying reduced cost strengthening before pricing in all necessary variables
- negated variables must also be reset in SCIPvarInitSolve()
- fixed documentation of `CONSLOCK`-method (missing parameter `scip` in SCIPaddVarLocks())
- included missing `objrelax.h` in includes of objscip.h
- fixed bug that after a resolve and further preprocessing, existing primal solutions may get corrupted due to
  aggregations or fixings that are possible due to the primal bound (given by the best solution)
- fixed bug with primal bound becoming wrong, if in a prior run the optimal solution was found and the cutoff bound was
  thereby reduced due to further domain propagation w.r.t. the objective function
- fixed bug in SCIPisObjIntegral()
- fixed bug in SCIPprintError() with `file == NULL`
- heuristic's display character is now only shown the first time, the new solution was found
- fixed bug that SCIPreadProb() doesn't discard the transformed problem
- fixed bug with wrong euclidean norm calculation of row, if multiple coefficients for the same variable are added and
  the sorting of the row was delayed with SCIProwDelaySort()
- fixed bug with adding implications: wrong insertion position, if only the lower bound change was present but not the
  upper bound change
- fixed bug in SCIPvarAddImplics() with wrong variable used in varAdjustBd()
- fixed bug in method reduced() of tclique_branch.c with sorting nodes in V

- LP:
  - removed bug with objective norm calculation and column variables not in the LP (pricing)
  - LP error on forced LP resolve (due to 0 unfixed integers) now leads to an error (instead of accepting the pseudo
    solution as feasible)
  - fixed bug in CPLEX LP interface with dual norms

- Presolving:
  - fixed bug that presolving time is not counted to solving time, if presolving is called explicitly with SCIPpresolve()
  - fixed bug where presolving fixings are counted even if the variable was already fixed
  - removed bug with dual presolver, that declared a problem to be unbounded or infeasible, if it could fix a variable to
    infinity even if its objective value is zero
  - fixed bug in knapsack constraint handler that fixed variables are sometimes not removed in presolving

- Numerics:
  - fixed bug with unresolved numerical troubles in LP that don't render the LP useless at the current node
  - fixed numerical bugs in rounding heuristic and rootsoldiving heuristic

- Separator:
  - fixed bugs in separation store with single coefficient cuts that are converted into bound changes
  - at least one cut per separation round is added to the LP to avoid cycling, even if the cut is redundant
  - fixed bug in SCIProwCalcIntegralScalar() with rows consisting of only continuous variables (appeared in gomory cut
    separator on miplib/dcmulti.mps)
  - fixed bug in linear constraint handler's knapsack relaxation separator
  - fixed bugs in intobj separator
  - fixed bug in cmir separator with empty rows
  - fixed bug in implied bound cut separator: only implications between binary variables were generated before

- Constraint Handlers:
  - removed bug in knapsack constraint handler with merging multiple items if more than two items of the same variable
    appear in the constraint
  - removed bug in knapsack constraint handler with merging negated variables of equal weight at the end of the variables' array
  - fixed bug in linear constraint handler with eventdatas, if the original constraint has no variables
  - fixed bug that `CONSLOCK` method of constraint handlers that don't need constraints is not called
  - fixeg bug in setppc constraint handler with pairs of aggregated variables in the same constraint
  - fixed bug with globally deleting constraints, that have attached rows which are therefore not released in exitsol methods

- Conflict analysis:
  - removed conflict analysis of infeasible diving LP if pricing is activated
  - made conflict analysis available in presolving stage (for probing conflicts)

@section RN078 SCIP 0.7.8
*************************

Features
--------

- changed SCIProwCalcIntegralScalar() to a slightly different algorithm
- improved knapsack relaxation in linear constraint handler separator to scale the constraint in order to get integral
  coefficients instead of just rounding down all coefficients
- improved presolving of linear constraint handler: aggregation of two constraints with equal coefficient vector into
  single constraint
- improved presolving of knapsack constraint handler: aggregation of equal or negated variables in same constraint

- Plugins:
  + priority of separators, propagators and presolvers decide whether the plugin is called before the corresponding
    constraint handler methods or after: plugins with nonnegative priorities are called before, plugins with negative
    priorities are called after the constraint handlers
  + new plugin class for relaxators (external relaxations, that can be used in parallel with LP relaxations)
  + if more than one result code applies to a plugin's execution, it should return the one that is higher in the call's
    documentation list

Interface changes
-----------------

- even in optimized mode, the simple functions that are implemented as defines in the include files exist in the
  library, s.t. one can include the include files without `NDEBUG` and use the optimized library

### New and changed callbacks

- new branching rule plugin methods `INITSOL` and `EXITSOL`

### Deleted and changed API methods

- removed SCIPisFeasible(); use !SCIPisFeasNegative() instead
- SCIPisIntegral(), SCIPisFracIntegral(), SCIPfloor(), SCIPceil() and SCIPfrac() don't use the feasibility
  tolerance anymore (default: 1e-06); instead, they are using epsilon (default: 1e-09); instead, for handling
  integrality of a variable `in feasibility tolerances`, new methods SCIPisFeasIntegral(), SCIPisFeasFracIntegral(),
  SCIPfeasFloor(), SCIPfeasCeil() and SCIPfeasFrac() should be used
- in LPI, the semantics of SCIPlpiHasPrimalRay() and SCIPlpiHasDualRay() changed: methods return TRUE, if a ray exists
  and the solver can return it; new methods SCIPlpiExistsPrimalRay() and SCIPlpiExistsDualRay() check whether a ray
  exists without checking, if the solver knows and can return the ray

### New API functions

- SCIPvarIsInLP()
- SCIPgetLPColumnObjval() and SCIPgetLPLooseObjval()
- SCIPcalcIntegralScalar() with arbitrary array of Real values
- SCIPaddCoefKnapsack() in knapsack constraint handler
- SCIPisScalingIntegral() to check, whether the scaling of a value would lead to an integral value, measured
  against epsilon which is also scaled by the same scalar
- SCIPgetRealarrayMinIdx(), SCIPgetRealarrayMaxIdx(), SCIPgetIntarrayMinIdx(), SCIPgetIntarrayMaxIdx(),
  SCIPgetBoolarrayMinIdx(), SCIPgetBoolarrayMaxIdx(), SCIPgetPtrarrayMinIdx() and SCIPgetPtrarrayMaxIdx()
- SCIPbsortPtrInt() and SCIPbsortPtrIntInt()
- SCIPvarWasFixedAtIndex()
- SCIPaddConflictBd()
- SCIPprintMemoryDiagnostic()
- SCIPfindObj...() and SCIPgetObj...() in C++ wrapper interface to get the corresponding plugin object

### Changed parameters

- slightly changed the meaning of parameter `presolving/abortfac` a value of 0 now means to abort presolving only after
  no more change has been found

Fixed bugs
----------

- assigning a value to a fixed variable in a solution with SCIPsetSolVal() does not return an error anymore, if the
  value is equal to the fixed value of the variable
- removed bug in SCIPisScalingIntegral()
- removed bugs with calling SCIPtightenVarLb(), SCIPtightenVarUb(), SCIPinferVarLbCons(), SCIPinferVarUbCons(),
  SCIPinferVarLbProp() and SCIPinferVarUbProp() in `PROBLEM` stage

- (Re)solving:
  - solving loop is now immediately aborted, if a node on the active path is marked to be cut off
  - removed bug in resolving an interrupted problem, after the last solved node was cut off
  - removed bug with infinite solving loop if LP solving is turned off
  - removed bug with aborted solving in root node (e.g. due to time limit) that is tagged to be restarted

- Branching:
  - fixed bug in all-fullstrong branching with getting strong branching information for columns not in current LP
  - implemented missing case in solve.c with branching rules that add constraints

- Numerics:
  - changed numerics for integrality check of coefficients (fixed bug with accumulated errors in rows s.t. the row's
    activity is no longer integral although the row is marked being integer)
  - slightly changed numerics in linear constraint handler presolving to fix a bug with coefficients detected to be scaled
    to an integral value, that are not integral after scaling due to a large scalar that increased the integrality gap to
    a value larger than epsilon

- Constraint handlers:
  - fixed bugs in consdataSwitchWatchedVars() of `or` and `and` constraint handlers
  - fixed wrong assertion in xor constraint handler with switching both watched variables to unwatched
  - fixed bugs in constraint handlers (and, logicor, or, setppc, xor) with calling conflict analysis during presolving
  - removed bug in knapsack constraint handler that appears if a variable is fixed to zero in knapsack presolving, which
    triggers a variable of the same knapsack to be fixed to one due to aggregation

- Presolving:
  - removed bug in knapsack presolver
  - fixed bug in presolving with wrong number of newly fixed/aggregated/... variables/bounds/... after a restart

@section RN077 SCIP 0.7.7
*************************

Features
--------

- infeasible LPs in diving now produce conflict clauses (if LP conflict analysis is enabled)
- conflict analysis was slightly modified
- slightly changed aging strategy of logic or constraint handler

Interface changes
-----------------

### Deleted and changed API methods

- method SCIPgetGap() and SCIPgetTransGap() now return infinity, if primal and dual bound have opposite sign (this
  removes the oddness with the gap increasing while the dual bound approaches zero)

### New API functions

- added methods SCIPgetVarsLogicor() and SCIPgetNVarsLogicor() in logic or constraint handler

### Changed parameters

- `lp/colagelimit` and `lp/rowagelimit` may now be set to -1 to disable deletion of columns/rows due to aging

Build system
------------

### Makefile

- the file names in the archive file are now preceeded with a directory `scip-<version>/`
- the compiler is now also represented in the LP solver library names (e.g. you have to rename the softlink
  `libcplex.linux.x86.a` to `libcplex.linux.x86.gnu.a`)

Fixed bugs
----------

- removed bug in conflict analysis that appears if the conflict is only active at the current depth level
- missing SCIPlpiIsPrimalFeasible() and SCIPlpiIsDualFeasible() implemented in lpi_spx.cpp and lpi_spx121.cpp
- removed preprocessing of linear constraint pairs with modifiable constraints

- Asserts:
  - removed wrong assert `assert(eventfilter->len == 0 || eventfilter->eventmask != 0x00000000)` from event.c
  - removed wrong assert in conflict analysis (appeared on analyzing diving LP conflicts with both bounds of a non-binary variable changed)

@section RN076 SCIP 0.7.6
*************************

Features
--------

- creation of reconvergence clauses in conflict analysis
- first node of each plunging is not treated as plunging node w.r.t. calling primal heuristics
- improved performance of logic or constraint handler due to better watched variables handling

Interface changes
-----------------

### Deleted and changed API methods

- changed SCIPcatchVarEvent() and SCIPdropVarEvent()
- SCIPstage() is now called SCIPgetStage()
- SCIPprintStatus() is now called SCIPprintStage()

### New API functions

- SCIPgetActivityLinear() in linear constraint handler
- SCIPgetFeasibilityLinear() in linear constraint handler
- SCIPchgVarBranchDirection()
- SCIPvarGetBranchDirection()
- SCIPgetStatus() returns the solution status
- SCIPprintStatus() outputs the solution status (beware, that the old SCIPprintStatus() method is now called SCIPprintStage())

### Changed parameters

- changed default frequency offset of pscostdiving `heuristics/pscostdiving/freqofs` to 2 and frequency offset of fracdiving
  `heuristics/feaspump/freqofs` to 0 in order to not call pscostdiving in root node, where nearly all pseudo costs are uninitialized.

### New parameters

- new parameter `separating/efficacynorm` to choose between Euclidean, maximum, sum and discrete norm in efficacy
  calculation

### Data structures

- new possible result code `SCIP_DELAYED` for primal heuristics

Fixed bugs
----------

- removed bugs in CLP Solver interface
- SCIP returned `gap limit reached` even if the problem was solved to optimality, if the optimal solution was found at a
  node with lower bound equal to the global lower bound
- after conversion of the focus node into a junction (e.g. in case of numerical troubles while solving the node's LP), the child
  nodes got the wrong LP fork attached (the common LP fork of the old and new focus node instead of the old focus node's LP fork)

- Variables:
  - bug reconvergence clauses in conflict analysis if bounds on non-binary variables were the reason for the fixing of the
    uip to create a reconvergence clause for
  - wrong sub calls in SCIPvarGet...CurrentRun() for aggregated variables
  - variables' conflict set counter was not reset when the problem was resolved again

Known bugs
----------

- unbounded models lead to an error
- air04 and air05 return wrong optimal value (1 too large): possibly due to strong branching or setppc propagation?

@section RN075 SCIP 0.7.5
*************************

Miscellaneous
-------------

- started change log<|MERGE_RESOLUTION|>--- conflicted
+++ resolved
@@ -54,11 +54,8 @@
 
 - Fixed overflow in inference information of cumulative constraint handler
 - Fixed problem with propfreq == 0 in cons_linear.c
-<<<<<<< HEAD
 - Fixed aggregation heuristic to not use local rows when that is requested
-=======
 - Fixed problem with incompatibility of symmetry handling in Benders decomposition
->>>>>>> 5f986845
 
 Miscellaneous
 -------------
