@page RNNEXT Release notes for SCIP NEXT

@section RNNEXT SCIP NEXT
*************************

Features
--------

- Variables that were marked as relaxation-only and that were not used in any solution (SCIP_SOL)
  are now deleted when during a restart.
- New symmetry handling method, symmetry handling inequalities based on the Schreier Sims table,
  which is able to handle symmetries of arbitrary kinds of variables.
<<<<<<< HEAD
- Variables can now be marked to forbid aggregation
=======
- Revise way in which external memory (e.g., of LP-solver) is estimated.
- The symmetry code can now heuristically search for orbitopes that do not completely handle
  a symmetry component and add certain Schreier Sims cuts to such components.
- The LPIs for Gurobi and Mosek are thread-safe now.
- The complete code is now thread-safe by default.
- New separator to generate mixing cuts (works well for stochastic programming with probabilistic constraint).
- New parsing routines for cons_orbisack and cons_symresack.
>>>>>>> 5bd7f7da

Performance improvements
------------------------

- Use the objective cutoff row as base row for separation in sepa_aggregation.c
- Separate lifted cover cuts based on newer lifting function of Letchford and Souli (2019) in sepa_aggregation.c
- In-tree restarts due to tree size estimation have been made compatible with orbital fixing.
- improved upgrade of orbisacks to packing/partitioning orbitopes
- Improved running time of symresack cover separation.

Examples and applications
-------------------------

- Add c++ Sudoku example

Interface changes
-----------------
### New and changed callbacks

- extend SEPAEXEC{LP,SOL} callbacks by parameter "depth", which should be used within separation instead of SCIPgetCurrentDepth()
- extend SCIPseparateSolCutpool() by parameter "pretendroot", which is passed to SCIPcutpoolSeparate() instead of SCIPtreeGetCurrentDepth(scip->tree) == 0

### Deleted and changed API methods

- If SCIPvarMarkRelaxationOnly() is called for a variable, then this now need to happen before the
  variable is added to the transformed problem (SCIPaddVar()).
  SCIPvarMarkRelaxationOnly() will automatically call SCIPvarMarkDeletable().
- SCIPcomputeOrbitsFilterSym() and SCIPcomputeComponentsSym(): Type of argument componentblocked
  changed from SCIP_Shortbool* to unsigned*.
- removed SCIPsetParam()
- SCIPcreateConsOrbitope() and SCIPcreateConsBasicOrbitope() have two new arguments "usedynamicprop"
  and "mayinteract" to encode whether a dynamic reordering of the orbitope rows shall be used in
  full orbitope propagation and whether the orbitope might interact with other symmetry handling
  methods, respectively.
- internal function SCIPgetPropertiesPerm() has been replaced by SCIPisInvolutionPerm()
- internal function SCIPgenerateOrbitopeVarsMatrix() has new arguments "storelexorder", "lexorder",
  "nvarsorder", "maxnvarsorder" to compute and store the lexicographic order defined by an orbitope
- renamed SCIPcomputeArraysIntersection() and SCIPcomputeArraysSetminus() to
  SCIPcomputeArraysIntersectionInt() and SCIPcomputeArraysSetminusInt(), respectively, and changed
  their return type from SCIP_RETCODE (which _always_ was SCIP_OKAY) to void

### New API functions

- added SCIPallocClearMemory() and SCIPallocClearBlockMemory() to allocate a chunk of (block) memory
  that is initialized to zeros
- New internal functions for changing the default values of parameters:
    SCIPparamsetSetDefaultLongint(), SCIPparamsetSetDefaultReal(), SCIPparamsetSetDefaultChar(),
    SCIPparamsetSetDefaultString() and
    SCIPparamSetDefaultLongint(), SCIPparamSetDefaultReal(), SCIPparamSetDefaultChar(),
    SCIPparamSetDefaultString()
- new internal function SCIPisPackingPartitioningOrbitope() to check whether an orbitope is of
  packing or partitioning type
<<<<<<< HEAD
- added SCIPmarkDoNotAggrVar() to mark that a variable should not be aggregated
- added SCIPdoNotAggrVar() to query whether a variable should not be aggregated
=======
- new internal function SCIPcomputeOrbitVar() to compute the symmetry orbit of a variable
- added SCIPcalcFibHash(SCIP_Real) to hash a floating-point value to an unsigned integer
- added SCIPcomputeArraysIntersectionPtr() to compute intersection of two sorted arrays of pointers
>>>>>>> 5bd7f7da

### Command line interface
### Interfaces to external software

- removed GAMS interface (originally in interfaces/gams) and reading capability of gms reader;
  the removed interface was a poorly maintained copy of the GAMS/SCIP interface that is available at
  https://github.com/coin-or/GAMSlinks

### Changed parameters

- Extended range of parameter "misc/usesymmetry" from [0,3] to [0,7], changed default from 3 to 7
- deleted parameter "constraints/orbitope/usedynamicprop"

### New parameters

- It is now possible to add orbitope constraints to handle symmetries even if not all variables
  in a component of the symmetry group are binary. This feature can be enabled using the
  parameter "propagating/symmetry/onlybinorbitope".

- new parameter "propagating/symmetry/sstleaderrule" to select a rule for selecting the
  leader in SST cuts
- new parameter "propagating/symmetry/ssttiebreakrule" to select a tiebreak rule for selecting the
  leader in SST cuts
- new parameter "propagating/symmetry/sstleadervartype" to select the possible variable types
  for a leader in SST cuts
- new parameter "propagating/symmetry/addconflictcuts" to control whether SST cuts are added if
  a binary leader variable is in conflict with a variable in its orbit
- new parameter "propagating/symmetry/sstaddcuts" to control whether SST cuts are added
- new parameter "propagating/symmetry/sstmixedcomponents" to control whether SST cuts are added
  if a symmetry component contains variables of different types
- new parameter "propagating/symmetry/detectsubgroups" to search for orbitopes defined by subgroups
- new parameter "propagating/symmetry/addweaksbcs" to add Schreier Sims cuts for a single
  variable orbit in case an orbitope subgroup is detected
- new parameter "propagating/symmetry/addstrongsbcs" to add symretope facets for a single
  variable orbit on which the symmetry group acts like a symmetric group
- new parameter "propagating/symmetry/maxnconsssubgroup" to control up to which number of
  constraints subgroups are detected
- new parameter "propagating/symmetry/preferlessrows" to control whether orbitopes with
  smallest number of rows shall be computed by the subgroup detection heuristic
- new parameter "propagating/symmetry/usedynamicprop" to control if rows of full orbitope
  shall be ordered dynamically in propagation
- new parameter "separating/filtercutpoolrel" to control whether cutpool uses
  a dynamic strategy to separate only cuts with high relative efficacy


### Data structures

Deleted files
-------------

Unit tests
----------

Testing
-------

Build system
------------
### Cmake

- replace flag PARASCIP by THREADSAFE

### Makefile

- replace flag PARASCIP by THREADSAFE

Fixed bugs
----------

Miscellaneous
-------------

- in LP, use absolute instead of relative tolerances to check whether solutions from LP solver are primal feasible
- when a restart occurs, SCIP now asserts (during EXITSOLVE) that all relaxation-only variables are unlocked and
  only captured by the transformed problem.
- Avoid redundant calls to LP solver when LP is already flushed and solved
- In SCIPdebugMsg(), SCIPsetDebugMsg(), SCIPstatDebugMsg() strip directory from filename.
- Recompute activity of rows when checking LP solutions instead of trusting the value given by the LP solver
- The define NPARASCIP has been replaced by SCIP_THREADSAFE

Known bugs
----------

@page RN70 Release notes for SCIP 7.0

@section RN703 SCIP 7.0.3
*************************

Features
--------

Performance improvements
------------------------

Examples and applications
-------------------------

Interface changes
-----------------

### New and changed callbacks

### Deleted and changed API methods

### New API functions
- added function SCIPwithDebugSol() to determine whether SCIP was compiled with WITH_DEBUG_SOLUTION

- New function SCIPcreateConsBounddisjunctionRedundant() and SCIPcreateConsBasicBounddisjunctionRedundant() that allow
  the input to contain redundant literals.

### Command line interface

### Interfaces to external software

- removed MATLAB interface from interfaces/matlab

### Changed parameters

### New parameters

### Data structures

Deleted files
-------------

Unit tests
----------

Testing
-------

Build system
------------

- Compilation will now also work in a raw tarball of the scip git repository

### Cmake

- Make find_package more verbose and require packages to be found. Now enabled packages that are not found result in an error.

### Makefile

Fixed bugs
----------

- Fixed numerical bug by creating and checking the empty solution when problem vanishes in presolving.
- Fixed several bugs in reoptimization.
- Fixed bug in cons_bounddisjunction in which a constraint leads to a cutoff.
- Fixed bug in reoptimization by avoiding redundant literals for bound disjunctions.
- Replace wrong usage of CMAKE_BINARY_DIR by PROJECT_BINARY_DIR in CMake system
- Fixed lpi_glop to use absl flag instead of GFlags
- Fixed invalid initialization of limits/softtime parameter in cons_components
- Fixed MIN macro not defined in some cases.
- Safeguard some API methods for querying solving statistics against segmentation faults after SCIPpresolve()
- Fixed unfreed solution in concurrent solving
- Make sure that logicor constraints are enforced/separated if genlogicor is true in cons_indicator.
  Thus, do not change constraints/logicor/sepafreq anymore, but output warning.
- Fixed assert that assumed infeasibility cannot occur in presol_boundshift.
- Fixed sign bug during creation of conflict constraints with almost zero left-hand side.
- Disabled call of conflict handler for conflict sets that contain relaxation-only variables.
- Fixed bug in cons_symresack by initializing all constraint data in constrans
- Avoid allowing the upgrade of linear constraints corresponding to indicators in propagation of nodes.
- Fixed bug in computing lex. min/max faces in dynamic orbitope propagation.


Miscellaneous
-------------

- To avoid performance variablity during reoptimization, the active constraints are now stored in the same order as in the
  original problem.
- Added workaround for bug in MSVS 2019 when compiling CppAD source.

Known bugs
----------

@section RN702 SCIP 7.0.2
*************************

Features
--------

- Extended check for valid variable and constraint names in PIP writer.
- Indicator constraints now write the name of the linear constraint in CIP format. This avoids a complicated
  name matching during parsing. The old format is still supported.
- The objective scale and offset are now taken into account when reading/writing problems in lp/mps/fzn/pip format.
  This often changes the behavior when writing transformed problems.

Performance improvements
------------------------

Examples and applications
-------------------------

- Add c++ Sudoku example

Interface changes
-----------------

### New and changed callbacks

### Deleted and changed API methods

- deprecated SCIPsetParam(); use SCIPsetIntParam(), SCIPsetRealParam(), etc, instead

### New API functions

- new function SCIPcolGetVarProbindex() for accessing the probindex of a variable corresponding to a column
- added new sorting functions SCIPsortPtrRealRealBoolBool()

### Command line interface

### Interfaces to external software

### Changed parameters

### New parameters

### Data structures

Deleted files
-------------

Unit tests
----------

Testing
-------

Build system
------------

### Cmake

### Makefile

Fixed bugs
----------

- Fixed a sign bug occuring for some cases in the computation of the directed cutoff distance
- Fixed overflow in inference information of cumulative constraint handler
- Fixed problem with propfreq == 0 in cons_linear.c
- Fixed aggregation heuristic in sepa_aggregation.c to not use local rows when that is requested nor modifiable rows
- Fixed problem with incompatibility of symmetry handling in Benders decomposition
- Fixed parsing of small number in CIP format of nonlinear constraint
- Fixed problem in upgrading full orbitopes to partitioning orbitopes
- Fixed treatment of negated variables in parsing orbitope constraints
- Fixed potential indexing error in prop_vbounds.c
- Fixed bug in writing fzn format
- Revert to old parameter value when parameter change is rejected in PARAMCHGD callback
- Fixed order of linker flags when building AMPL interface with cmake system.
- Fixed bug with ofsymcomptiming == 0: now symmetry is actually computed
- Improved separation for SOC constraint with multiaggregated variable on right-hand-side.
- Fixed bug in presol_boundshift: do not shift non-active variables
- Fixed bug in domain propagation for SOC constraints with negative coefficient for variable on right-hand-side.
- Fixed bug with multi-aggregated integer variables in cons_xor.
- Fixed bug with changed number of variables in storing relaxation solution in probing/diving.
- Fixed issues with scip statistics
- Fixed issue with multi-aggregated variables
- Fixed issue in with buffer memory in cons_cumulative

Miscellaneous
-------------

Known bugs
----------

@section RN701 SCIP 7.0.1
*************************

Build system
------------

### Cmake

- Fixed cmake module for Ipopt to support Ipopt 3.13
- Added cmake variable BLISS_LIBRARY_DIR to pass a bliss library
- Added warning to require minimal GCC version 4.8
- Renamed FindCriterion cmake findmodule to FindCRITERION

### Makefile

- Updated make/make.project for macOS
- Add SANITZERFLAGS (only OPT=dbg) to LDFLAGS also if SHARED=true (and rename SANITZERFLAGS to SANITIZERFLAGS)
- Fixed GCC version check in make/make.linux.gnu.dbg

Fixed bugs
----------

- Fixed handling of constant term in quadratic objective of pip-reader
- Fixed incorrect value string for parameter estimation/completiontype
- Fixed initialization of first LP which led to wrong output about LPs not resolved correctly
- Fixed bug in SCIPcutpoolClear() function not clearing internal datastructures properly
- Fixed inability to set a value in a solution if it was within epsilon to the current value
- Fixed problems for linking optimized code with debug library of SCIP (and vice versa) by moving debug-only members
  to end of SCIP structs

Miscellaneous
-------------

- Variables that are marked as relaxation-only are no longer checked against debug solutions if
  they are captured by the transformed problem only.

@section RN700 SCIP 7.0.0
*************************

Features
--------

- Using the parameter "propagating/symmetry/recomputerestart" one can now decide to recompute symmetries after a
  restart or not. Previously one could just turn off symmetry computation after a restart. If orbital fixing
  has found a reduction before the restart occured, symmetries have to be updated to ensure correctness.
  To this end, the user can decide via "propagating/symmetry/disableofrestart" whether orbital fixing is disabled or
   whether symmetries are recomputed.

- extended relaxators statistics in solve statistics about information on number of cutoffs, improved bounds, etc.

- extends SMPS file reader for the stochastic information, the sto files, to read a lower bound for the discrete
  scenarios. The lower bound is used when creating the auxiliary variables for Benders' decomposition.

- extended Benders framework to solve NLPs and generate optimality and feasibility cuts from their solution
  when the subproblem is convex nonlinear.

- extended Benders framework to create copies of Benders decompositions that can be used in a multithreading environment

- additional functionality has been added to enable the transfer of Benders' decomposition cuts between different SCIP
  instances, e.g., when used in UG

- LP rows (SCIP_ROW) can now store pointer to a constraint from which the row originates

- Trust region, a new LNS heuristic, has been added to SCIP as both a standalone primal heuristic heur_trustregion.c
  and as a neighborhood inside of Adaptive Large Neighborhood Search (heur_alns.c). This heuristic is designed to improve the
  heuristic performance of the Benders' decomposition algorithm. It builds upon the successful trust region approaches
  applied to Benders' decomposition.

- Modularity of symmetry handling has been increased. It is now possible to use orbitopes (i.e., polyhedral symmetry
  handling techniques) and orbital fixing on the same instance.

- cut strengthening enabled within the Benders' decomposition framework. This uses a mix of the Improved Magnanti-Wong
  method and Kelly's method. The cut strengthening is enabled by setting the paramemter
  "benders/<bendersname>/cutstrengthenenabled" to TRUE. The parameters "cutstrengthenmult", "noimprovelimit" and
  "corepointperturb" control the behavior of the cut strengthening method. Additionally, the parameter
  "cutstrengthenintpoint" allows the user to specify the solution that is used to initialize the core point. The options
  are the first LP solution, the first integer feasible solution, a relative interior point, a solution vector of all
  ones and a solution vector of all zeros. Also, the core point can be reinitialized after each update to the incumbent
  solution.

- added option to adjust weights of different scores in relpscost (hybrid) branching rule based on degeneracy information
  and skip strong branching for very high degeneracy rates

- added new SCIP_DECOMP* object to store user decompositions. The user can specify one or several decompositions by assigning variable
  and/or constraint labels either through the API or by reading a file in DEC format (which is one of the formats that GCG writes).
  This format specifies constraint labels, variable labels are inferred from that. The decomposition is transformed after presolving.
- statistics regarding the number of blocks, the largest and smallest blocks, the border, and the constraint graph are printed for the original decomposition,
  and for each decomposition after presolving.
- the decomposition can be used as initial decomposition for the Benders functionality of SCIP.
- new subsection "How to provide a problem decomposition" in the SCIP documentation

- GINS heuristic can make use of a user-provided decomposition labels in two ways:
 1. by selecting a block of variables that maximizes the potential, and randomly selecting a start variable for the neighborhood and/or
 2. by selecting an interval of consecutive blocks as neighborhood, until fixing rate is reached. In this case, no variable is randomly selected.

- extend potential parameter of GINS to allow computation based on local LP solution, as well

- new primal heuristic Adaptive Diving, which registers all publicly available dive sets from other diving heuristics.
  At each call, it selects one of the available dive sets based on the user's score type choice (heuristics/adaptivediving/scoretype).
  During the solution process, the heuristics learns online which divesets reach the best score, and executes them more frequently.
  The statistic output for Diving heuristics has been extended to incorporate the statistics of each dive set within Adaptive diving.

- Added new penalty alternating direction method (PADM) primal heuristic that splits the problem into several sub-SCIPs
  according to a user-provided decomposition. The sub-SCIPs are solved on an alternating basis until a feasible solution of
  the original problem is found.

- Symmetry handling constraints (cons_orbisack, cons_orbitope, cons_symresack) now have an additional parameter to encode
  whether they are model constraints, i.e., define the problem, or whether they are only present to handle symmetries.

- The symmetry code has been completely restructured. The presolvers presol_symbreak and presol_symmetry as well as the propagator
  prop_orbitalfixing have been merged into the single propagator prop_symmetry to avoid storing the same information
  multiple times. This propagator is now responsible for adding symmetry handling constraints as well as activating orbital
  fixing. Moreover, the new file symmetry.c contains general functions for symmetry computations like orbit computations.

- Variables can now be marked as "relaxation-only". This flag should be used to introduce new variables that are required
  to define a relaxation, but that are not part of any checked constraints. Essentially, these variables should only be used
  in the current SCIP solve and disregarded after a restart or in SCIP copies. Hence, these variables are not copied by SCIPcopy and
  SCIPgetVarCopy, they are currently not used in conflict constraints, and cuts involving them are not upgraded to linear constraints.
  Relaxation-only variables cannot appear in the objective function.

- The OSiL reader now supports nonlinear expressions of type "signpower".

- Expressions of form abs(x)^p * x in a nonlinear constraint are now sometimes recognized and handled by abspower constraints.

- If polyhedral symmetry handling methods are used (cons_orbisack, cons_orbitope, cons_symresack), it is now possible to
  recompute symmetries if a restart occured.

- upgrade some more quadratic constraints to second-order cone constraints, that is,
  handle linear binary variables as if squared in simple upgrade and
  do not require bounds for variables that have a zero entry in the computed eigenvectors in the non-simple upgrade

- new variable event when changing the variable type

- It is no longer necessary to provide a SCIP pointer for the subproblem in SCIPaddBendersSubproblem if custom solving
  methods are defined. A NULL pointer can be supplied to SCIPaddBendersSubproblem. In this case, no internal Benders'
  cut generation methods can be used.

- Using the parameter "constraints/symresack/checkmonotonicity" one can now decide to upgrade to packing/partitioning
  symresacks even if the underlying permutation is not monotone.

- New branching rule `vanillafullstrong`, mostly for scientific purpose, with the following features:
  1) no cutoff or domain reduction: only branching;
  2) idempotent (optional): leave SCIP, as much as possible, in the same state before / after the strong branching calls
     - basically, do not update any statistic;
  3) donotbranch (optional): do no perform branching. So that the brancher can be called as an oracle only
     (on which variable would you branch ? But do not branch please);
  4) scoreall (optional): keep scoring variables, even if infeasibility is detected;
  5) collectscores (optional): store the candidate scores from the last call, which can then be retrieved by calling SCIPgetVanillafullstrongData();
  6) integralcands (optional): consider integral candidates for branching,
     i.e., get candidates from SCIPgetPseudoBranchCands() instead of SCIPgetLPBranchCands().

- If a reference value (misc/referencevalue) is given, the primal-reference and reference-dual integrals are calculated automatically and printed within the SCIP statistics.

- Locally valid cuts / rows are now considered for dual proof analysis when `conflict/uselocalrows` is set to TRUE.

- Linking variables in the linking constraint handler (cons_linking.{ch}) can now be integer or continuous. The coefficients of the binary variables are therefore now stored as SCIP_Real.

- To save memory, it is now possible to remove all variables from the internal symmetry data structures that are
  not affected by any symmetry.

- Allow to filter first variables from orbits and transfer pseudo cost information to variables in orbit

- Add integration of external MILP presolve library as a SCIP presolver plugin that runs on MILP problems

- Parallelisation can be used when applying Benders' decomposition. There are two different forms of parallelisation
  available. The first is applying Benders' decomposition within a parallel branch-and-bound. This is achieved through
  the integration with the UG framework. The second is the use of shared memory parallelisation for solving the Benders'
  decomposition subproblems. A priority queue has been added to help with load balancing.

- The Benders' decomposition framework can handle MINLPs. If a convex relaxation of the MINLP exists, then this is
  solved to generate optimality and feasibility cuts. The extensions to the framework are:
  - New generic solving methods to solve convex NLP subproblems.
  - Modification to benderscut_opt and benderscut_feas to enable the generation of cuts from convex NLPs.
  - Addition of benderscut_feasalt to generate feasibility cuts from an alternative subproblem that minimises the
    violation of infeasible problems.
  - Better handling of subproblem solution results

- Adds a feasibility phase to the Benders' decomposition subproblem solving methods. The feasibility phase adds slack
  variables to each of the constraints to ensure feasibility of the subproblem. A large coefficient is given to these
  slack variables in the objective function to penalise constraint violations. The coefficients are progressively
  increased until all slack variables take the value 0.0.

- Improved convexity check for Benders' decomposition subproblems. The constraints of the subproblem are now checked for
  convexity in the initialisation of the Benders' decomposition algorithm. This enables the solving of convex NLPs as
  Benders' decomposition subproblems.

- Benders' decomposition can be applied using decomposition supplied in the DEC format. To apply Benders' decomposition
  the parameters decomposition/benderslabels and decomposition/applybenders must be set to TRUE.

- new event handler event_estim.c/h that approximates search tree completion and estimates tree size
  to trigger restarts; many approximations of search tree completion and estimation, including WBE, SSG, and tree profile method
- new display column that reports approx. search tree completion during the search, and an overview in the statistics table
- added resources (script, tutorial, test data) to adapt tree size estimation to user instances.

- Orbital Fixing uses a list of variables that have been fixed globally since the computation of symmetries to filter
  symmetries. Previously, some plugins were disabled, which is not necessary anymore.

- A new presolver "dualsparsify" was added. It tries to combine columns (i.e. variables) to cancel nonzero coefficients in the constraint matrix.

- The presolver "tworowbnd" was implemented with better performance.

- To be able to calculate better bounds for the dual variables, the presolver "dualinfer" was extended by the ability to perform convex combinations of continuous columns.

- allow disabling of pricers during solving process

- added emphasis setting for numerically challenging instances

Performance improvements
------------------------

- Extended cut presolving by removing variables that been fixed at their bounds

- Improved branching point selection when branching on externals branching candidates. Instead of using exactly the
  LP solution, a point closer to the middle of the variables domain is chosen.

- Matrix presolvers that do not work on incomplete matrices now skip matrix creation if unsupported constraint types are detected.

- consLockBenders callback implemented to add down locks on the Benders' decomposition auxiliary variables and
  up and down locks per subproblem for all master problem variables. This allows the use of presolving and propagation
  with Benders' decomposition.

- improved performance of orbital fixing in several ways:
  store permutations in transposed form to improve cache efficency;
  reverse order to speed up filtering of permutations;
  handle variables globally fixed to 1 in list;
  use event handler to catch global fixings;
  speed up orbit computations;
  change handling of restarts;
  use only permutations that can contribute to a variable's orbit;

- allow rapid learning at local nodes

- allow to recompute cut without using fractional values for sepa_cgmip

- restrict the number of the clique table nonzeros relative to the number of problem nonzeros, which could be a performance bottleneck.

- variable fixings of LP face heuristic are now computed earlier; subproblem creation is skipped if not enough variables are fixed.

- Improved domcol presolver to not require a complete representation of all constraints in the matrix

- performance improvement of adaptive large neighborhood search heuristic on merely continuous problems. The heuristic
  stops if presolving in the sub-SCIP fixes less than 50 % of the current target fixing rate over all variables
  (including continuous).

- reduce memory usage in symmetry detection by a staggered allocation with decreasing overhead for larger instances

- improved full orbitope propagation using a static implementation or a dynamic reordering of orbitope rows by a global rank function

- improved detection of packing/partitioning orbitopes

- enable an in-tree restart if after a reasonable initialization, the estimated size of the remaining tree is large.


Examples and applications
-------------------------

- added methods to set and get hmin and hmax for optcumulative constraints

Interface changes
-----------------

### New and changed callbacks

- new optional callback `SCIP_DECL_DIVESETAVAILABLE` to check preconditions for this dive set, e.g., if an incumbent solution is available,
  which is passed as new argument to SCIPcreateDiveset(). SCIPcreateDiveset() has another new parameter "ispublic".

- new callback `SCIP_DECL_CONSHDLRCOPY` and `SCIP_DECL_CONSCOPY` in cons_orbisack and cons_symresack

- new `idempotent` argument to SCIPgetVarStrongbranchInt() and SCIPgetVarStrongbranchFrac(),
  so that statistics are not updated during the call. Likewise, new `updatecol` and `updatestat` arguments to SCIPcolGetStrongbranch().

- callback `SCIP_DECL_CONSHDLRENFOLP` can now also return SCIP_SOLVELP as *result, which indicates to the SCIP core that the LP relaxation
  should be solved again because the primal feasibility tolerance of the LP has been tightened (using SCIPsetLPFeastol())

- extension of SCIP_PQUEUE by a new callback SCIP_DECL_PQUEUEELEMCHGPOS to catch swaps as well as functionality to delete arbitrary elements from the priority queue.

### Deleted and changed API methods

- LPI:
  + now for all lp interfaces consistent requirements on SCIP_LPPAR:
    LPITLIM and BARRIERCONVTOL positive or zero; FEASTOL, DUALFEASTOL, LPTILIM strictly positive
  + now projecting SCIP_LPPAR values on feasible values for each lp interface
  + add interface to Glop
  + fixed mapping between scaling parameter values in Gurobi LPI lpi_grb
- Symmetry:
  + removed method SCIPseparateCoversOrbisack() in cons_orbisack.h since the orbitope constraint
    handler has its own implementation of this routine with advanced features now
  + renamed SCIPgetGeneratorsSymmetry() to SCIPgetSymmetry() and removed two arguments
  + extended method SCIPgetSymmetry(): It is possible to access both the original and
    transposed permutations matrix as well as the (independent symmetry) components of a permutation group now.
  + arguments of functions SCIPcreateConsOrbisack(), SCIPcreateConsBasicOrbisack(), SCIPcreateConsOrbitope(),
    SCIPcreateConsBasicOrbitope(), SCIPcreateConsSymresack(), SCIPcreateConsBasicSymresack(), and SCIPcreateSymbreakCons() extended
    by "ismodelcons" to encode whether the constraints are model constraints or not
  + the function SCIPgetSymmetry() no longer accepts the parameter recompute, but has parameter permvarmap as new input
  + removed SCIPgetPermvarsObjSymmetry(), SCIPsetSymmetryComponentblocked(), SCIPgetSymmetryComponentblocked(),
    SCIPgetSyminfoGloballyFixedVars(), SCIPcomputeGroupOrbitsSymbreak, SCIPincludePresolSymmetry(),SCIPincludePresolSymbreak(),
    and SCIPincludePropOrbitalfixing()
  + add function SCIPcomputeOrbitsComponentsSym() to compute orbits without filtering permutations and indices of orbits for each variable
- SCIPallowObjProp() and SCIPallowDualReds() are deprecated and replaced by SCIPallowWeakDualReds() and SCIPallowStrongDualReds(), respectively
- Benders' decomposition
  + changed SCIPstoreBenderscutCut() in scip_benders.c to SCIPstoreBendersCut(). Where this function used to take a
    SCIP_BENDERSCUT pointer, it now accepts a SCIP_BENDERS pointer.
  + the functions SCIPsolveBendersSubproblem() no longer accepts the parameter type. The type is not a necessary
    argument for the subproblem solving method.
  + arguments of functions SCIPbendersSolveSubproblemLP(), SCIPbendersSolveSubproblemCIP(), and SCIPbendersOnlyCheckConvexRelax() changed
  - removed SCIPbenderscutGetNAddedCuts() and SCIPbenderscutGetAddedCutData()


### New API functions

- new argument "onlyifcomplete" in SCIPmatrixCreate() to skip matrix creation right after detecting unsupported constraint types
  and new arguments to count statistics when doing a clean-up of inactive variables in the constraints before building the matrix

- new argument "threadsafe" in SCIPcopy(), SCIPcopyConsCompression(), SCIPcopyOrig(), SCIPcopyOrigConsCompression and
  SCIPcopyBenders(). This argument must only be set to TRUE if the source and target SCIP instances are to be solved in
  parallel. Setting this argument to TRUE has a performance cost.

- new argument "append" in SCIPsetModifiedDefaultSettingsIpopt()
- functions SCIPclearRelaxSolVals(), SCIPsetRelaxSolVal(), SCIPsetRelaxSolVals(), SCIPsetRelaxSolValsSol(), and SCIPmarkRelaxSolValid()
  receive an additional argument "relax" to store the relaxation handler as creator of the relaxation solution.

- LP:
  - SCIProwGetOriginCons() now returns a SCIP_CONS* instead of a SCIP_CONSHDLR*, use SCIProwGetOriginConshdlr() for the previous behavior
  - SCIPcreateRowCons() and SCIPcreateEmptyRowCons() now expect a SCIP_CONS* instead of a SCIP_CONSHDLR*,
    use SCIPcreateRowConshdlr() and SCIPcreateEmptyRowConshdlr(), respectively, for the previous behavior
  - deprecated SCIPlpfeastol() and SCIPchgLpfeastol(), use SCIPgetLPFeastol() and SCIPsetLPFeastol()

- new parameter "divecontext" for every method that queries statistics for a diveset. The context can be used to distinguish between the dive set
  as single (standalone) heuristic or within Adaptive Diving.
- new parameters "divecontext" and "iterlim" to SCIPperformGenericDivingAlgorithm() to control in which context (single,adaptive) statistics are updated.

- SCIPcopyVars, SCIPcopy, SCIPcopyConsCompression, and SCIPgetVarCopy do not copy variables that are marked as relaxation-only,
  thus it cannot be assumed anymore that each active variable from the master SCIP also has a counterpart in the copy.
  SCIPcopy, SCIPcopyConsCompression, and SCIPcopyConss can now return *valid=TRUE if some non-checked and non-enforced constraints were not copied, e.g.,
  because they involved relaxation-only variables. Thus, a copy is already regarded as valid if all checked or enforced constraints were copied successfully.

- linking constraint handler:
  - changed type of vals argument from int* to SCIP_Real* in SCIPcreateConsLinking() and SCIPcreateConsBasicLinking()
  - SCIPgetIntvarLinking() has been renamed to SCIPgetLinkvarLinking().
  - changed return value of SCIPgetValsLinking() from int* to SCIP_Real*.
  - new method SCIPgetBinvarsDataLinking().

- SCIPbendersCheckSubproblemOptimality() now returns a boolean indicating whether the subproblem is optimal or not.
  Previously this result was returned through a parameter. The change was required to facilitate the integration with
  the UG framework.

- deleted SCIPcombineTwoInt(), SCIPcombineThreeInt(), SCIPcombineFourInt(); use the appropriate SCIPhashTwo(), ..., SCIPhashSeven() method instead

- SCIPsetupBendersSubproblem takes a parameter of the enforcement type.

- SCIPcreateNlpiProb takes a hashmap to store the map between the nlrows and the index in the nlrow array.

### New API functions

- SCIPallowWeakDualReds() and SCIPallowStrongDualReds() replace the deprecated SCIPallowObjProp() and SCIPallowDualReds(), respectively
- methods have been added to facilitate the transfer of Benders' decomposition cuts between solvers in UG. These include
  SCIPapplyBendersStoredCuts(), SCIPbendersGetNStoredCuts(), SCIPbendersGetStoredCutData() and
  SCIPbendersGetStoredCutOrigData().
- added SCIPisConvexAbspower()
- new functions SCIPsolGetType(), SCIPsolGetRelax(), SCIPsolSetRelax(), SCIPsolSetLPRelaxation(), SCIPsolSetStrongbranch(),
  SCIPsolSetPseudo to set or query the new type attribute of a primal solution. The type attribute gives information
  about the origin of the solution, ie, whether it was created by a relaxation handler,
  by the LP relaxation, by strong branching, by the current pseudo solution, or by a primal heuristic.
  The meaning of the argument 'heur' in all creation methods for primal solutions such as SCIPcreateSol() stays unchanged.
- added SCIProwGetOriginConshdlr(), SCIPcreateRowConshdlr(), SCIPcreateEmptyRowConshdlr()
- new API functions SCIPsetCommonSubscipParams(), SCIPtranslateSubSol(), and SCIPtranslateSubSols() shared by several Large Neighborhood Search heuristics.
- new API function SCIPgetLPDualDegeneracy() to get two measures for the dual degeneracy of the current LP
- new API functions SCIPdivesetIsAvailable() to check preconditions of a dive set and SCIPdivesetIsPublic() to check if the dive set can be used
  by other primal heuristics.
- new API functions SCIPcomputeOrbitsSym(), SCIPcomputeOrbitsFilterSym(), SCIPgetPropertiesPerm(), SCIPdetermineBinvarAffectedSym(),
  SCIPdetermineNVarsAffectedSym(), SCIPcomputeComponentsSym(), and SCIPextendSubOrbitope(), SCIPgenerateOrbitopeVarsMatrix() for symmetry computations
- new API functions SCIPvarIsRelaxationOnly() and SCIPvarMarkRelaxationOnly() to query and set, resp., whether a variable is marked as relaxation-only
- new API functions SCIPconshdlrGetNUpdateConss() and SCIPconshdlrGetUpdateConss(), for expert users only
- new API function SCIPgetNConflictDualproofsApplied()
- new API functions SCIPeventGetOldtype() and SCIPeventGetNewtype() for the new event when changing the variable type
- new API function SCIPisConvexConsQuadratic() to check whether a quadratic constraint is convex when a given set of variables would be fixed
- new API functions SCIPgetLPFeastol(), SCIPsetLPFeastol(), and SCIPresetLPFeastol() to get, set, and reset (to the default), respectively, the primal
  feasibility tolerance for the LP relaxation
- new API functions SCIPcleanupConss{Linear,Varbound,Setppc,Logicor,Knapsack}() to clean up inactive variables from those types of linear constraints
- new API function SCIPsetBendersSubproblemComp() used to add a custom comparison method for ordering the Benders'
  decomposition subproblem solves. The comparison method is used to help with load balancing.
- new API function SCIPgetRowObjParallelism to get the objective parallelism of a row
- new API function SCIPcolGetAge to get the age of a column
- added SCIPhashThree(), SCIPhashFive(), SCIPhashSix(), and SCIPhashSeven() that complement SCIPhashTwo(), SCIPhashFour() to combine 32bit integers to
  a 32bit hash value
- new API function SCIPgenerateAndApplyBendersOptCut is used to generate a Benders' optimality cut using the dual
  solutions. This function can be supplied vectors for the primal and dual solution for generating an optimality cut.
  This avoids the need for a SCIP instance to solve the Benders' decomposition subproblem and generating cuts.
- new API function SCIPconsAddCoef used for adding a coefficient to a linear-type constraint.
- new API functions SCIPconsNonlinearGetRhs, SCIPconsNonlinearGetLhs and SCIPconsNonlinearAddLinearCoef for getting the
  RHS and LHS from a nonlinear-type constraint and adding a linear coefficient to the constraint.
- new API function SCIPbendersSolSlackVarsActive for checking whether any slack variables from the feasibility phase are
  active in the subproblem solution.
- new API functions SCIPbendersSetSubproblemType and SCIPbendersGetSubproblemType sets and gets the subproblem type.
  This is either:
  - Convex constraints with continuous variables
  - Convex constraints with discrete variables
  - Non-convex constraints with continuous variables
  - Non-convex constraints with discrete variables
- new API functions SCIPbendersSetSubproblemIsNonlinear() and SCIPbendersSubproblemIsNonlinear() for setting and
  identifying whether the Benders' decomposition subproblems contain nonlinear constraints. Similarly, the functions
  SCIPbendersSetMasterIsNonlinear() and SCIPbendersMasterIsNonlinear() sets and identifies whether the Benders'
  decomposition master problem contains nonlinear constraints.
- new API function SCIPapplyBendersDecomposition for applying Benders' decomposition given a decomposition in the DEC
  format
- new API function SCIPwasNodeLastBranchParent to query if a node has been the parent of the most recent branching in the tree
- new API functions SCIPtreemodelInit(), SCIPtreemodelFree(), SCIPtreemodelIsEnabled(), SCIPtreemodelSelectCandidate() related to the new
  treemodel way of comparing branching candidates. These functions are only currently used for reliability pscost branching, but they can be used
  in other parts of the code.
- New function SCIPcalcChildEstimateIncrease() to compute the increase in the child estimation
- new API functions SCIPisOrbitalfixingEnabled() and SCIPgetSymmetryNGenerators() to check whether orbital fixing is
  enabled and to get the number of generators of the current symmetry group, respectively
- new API function SCIPdelNlRow() to remove a row from the NLP

### Event system

- new event type SCIP_EVENTTYPE_NODEDELETE to react on nodes that are about to be deleted from the tree

### Changed parameters

- renamed parameter "propagating/orbitalfixing/enableafterrestart" to ".../symmetry/recomputerestart"
- Parameter "misc/allowdualreds" is now called "misc/allowstrongdualreds"
- Parameter "misc/allowobjprop" is now called "misc/allowweakdualreds"
- changed default values of propagation (new value: 1, old value: 5) and separation frequency (new value: -1, old value: 5) in cons_orbitope.c
- all primal heuristics that use sub-SCIPs are disabled within the heuristics fast emphasis setting
- deleted parameter heuristics/localbranching/useuct, use heuristics/useuctsubscip instead
- changed default value of "presolving/symbreak/detectorbitopes" (new value: TRUE, old value: FALSE)
- extended range of "misc/usesymmetry" (new range: [0,3], old range: [0,2])
- deleted parameter "constraints/orbisack/checkalwaysfeas"
- deleted parameter "constraints/orbitope/checkalwaysfeas"
- deleted parameter "constraints/symresack/checkalwaysfeas"
- deleted parameter "presolving/symmetry/maxgenerators"
- deleted parameter "presolving/symmetry/checksymmetries"
- deleted parameter "presolving/symmetry/displaynorbitvars"
- deleted parameter "presolving/symbreak/conssaddlp"
- deleted parameter "presolving/symbreak/addsymresacks"
- deleted parameter "presolving/symbreak/computeorbits"
- deleted parameter "presolving/symbreak/detectorbitopes"
- deleted parameter "presolving/symbreak/addconsstiming"
- deleted parameter "propagating/orbitalfixing/symcomptiming"
- deleted parameter "propagating/orbitalfixing/performpresolving"
- deleted parameter "propagating/orbitalfixing/recomputerestart"
- changed default value of "heuristics/coefdiving/freq" (old: 10, new: -1)
- changed default value of "heuristics/conflictdiving/freq" (old: -1, new: 10)
- changed default value of "heuristics/conflictdiving/lockweight" (old: 1.0, new: 0.75)
- replaced parameter "numerics/lpfeastol" by "numerics/lpfeastolfactor" to specify which factor should be applied to the SCIP feasibility
  tolerance to initialize the primal feasibility tolerance of the LP solver
- enabling aggressive presolving now activates all available presolving plugins,
  and decreases the presolving/restartfac parameter correctly with respect to default.
- changed default value of heuristics/rins/nodesquot to 0.3 (was 0.1), to compensate
  the removal of a hard coded factor of 3.0 in the code without affecting the default behavior
  of the RINS heuristic.
- changed default value of "constraints/quadratic/empathy4and" (old: 0, new: 2)
- changed default value of "propagating/redcost/useimplics" (old: TRUE, new: FALSE)

### New parameters

- the possibility to define the Benders' decomposition auxiliary variables as implicit integer is provided. This
  behavior is controlled with an additional parameter in the Benders' decomposition framework.
- added parameter benders/<bendersname>/cutcheck to enable the generation of Benders' decomposition cuts during solution
  checking.
- constraints/orbitope/usedynamicprop: the possibility to propagate orbitope constraints by reordering the rows based on the
  branching strategy is provided (only possible for non-model constraints)

- new parameters heuristics/shiftandpropagate/minfixingratelp and heuristics/locks/minfixingratelp to stop the
  heuristics after propagating integer fixings if no sufficient fixing of the all variables (including continuous)
  could be achieved. These parameters help to avoid solving LP's that are comparable in hardness to the main root LP.

- Added parameters branching/midpull and branching/midpullreldomtrig to control by how much to move
  the branching point for an external branching candidate closer to the middle of the candidates domain. The
  default of 0.75 and 0.5, respectively, uses a point that is 75*alpha% closer to the middle of the domain, where
  alpha is the relative width of the candidates domain (width of local domain divided by width of global domain),
  if the latter is below 0.5, and alpha=1.0 otherwise. That is, with the default settings, a branching point is
  chosen closer to the middle of the candidates domain if the variables local domain is still similar to its
  global domain, but is chosen closer to the LP solution if the local domain is much smaller than the global
  domain.

- Added parameter lp/minmarkowitz to set the Markowitz stability threshold (range 0.0001 to 0.9999).
  High values sacrifice performance for stability.

- Added parameters benders/<bendersname>/lnsmaxcalls and benders/<bendersname>/lnsmaxcallsroot to the Benders'
  decomposition core. These parameters limit the number of Benders' decomposition subproblem checks, for the full
  branch-and-bound tree and root node respective, when solving the auxiliary problem of LNS hueristics. These
  parameters only have effect if the lnscheck parameter is set to TRUE.

- Added parameter cons/linear/maxmultaggrquot to limit the maximum coefficient dynamism of an equation on which
  multiaggregation is performed. This replaces a compiler define of the same name.
  Default value is 1000, smaller values make multiaggregations numerically more stable.
- new global parameter heuristics/useuctsubscip that affects all LNS heuristics using common sub-SCIP parameters

- new parameter branching/relpscost/degeneracyaware to switch degeneracy-aware hybrid branching

- new parameter separation/rapidlearning/checkexec to check whether rapid learning is allowed to run locally
- new parameters separation/rapidlearning/check{degeneracy,dualbound,leaves,nsols,obj} to enable checking the respective feature for local rapid learning
- new parameter separation/rapidlearning/maxcalls to limit the number of rapid learning executions
- new parameter separation/rapidlearning/nwaitingnodes to set the number of waiting nodes before the dual bound is checked
- new parameter separation/rapidlearning/mindegeneracy to set the minimal threshold of degenerate basic-variables
- new parameters separation/rapidlearning/minvarconsratio to set the minimal ratio of unfixed variables in relation to basis size

- new parameters to control the Benders' decomposition two-phase method.
  - constraints/benderslp/depthfreq: after the maxdepth is reached, then the two-phase method will only be called at
    nodes at a depth divisible by depthfreq.
  - constraints/benderslp/stalllimit: after the maxdepth is reached, if there has been no improvement in the dual bound
    for stalllimit number of nodes, then the two-phase method is executed for the next fractional LP solution that is
    encountered.
  - constraints/benderslp/iterlimit: after the root node, only iterlimit fractional LP solutions are used at each node
    to generate Benders' decomposition cuts.

- new parameters for symmetry handling
  - new parameter "propagating/symmetry/maxgenerators"
  - new parameter "propagating/symmetry/checksymmetries"
  - new parameter "propagating/symmetry/displaynorbitvars"
  - new parameter "propagating/symmetry/conssaddlp"
  - new parameter "propagating/symmetry/addsymresacks"
  - new parameter "propagating/symmetry/detectorbitopes"
  - new parameter "propagating/symmetry/addconsstiming"
  - new parameter "propagating/symmetry/ofsymcomptiming"
  - new parameter "propagating/symmetry/performpresolving"
  - new parameter "propagating/symmetry/recomputerestart"
  - new parameter "constraints/symresack/checkmonotonicity"
  - new parameter "propagating/symmetry/compresssymmetries"
  - new parameter "propagating/symmetry/compressthreshold"
  - new parameter "propagating/symmetry/disableofrestart"
  - new parameter "propagating/symmetry/symfixnonbinaryvars"

- new parameter for enabling shared memory parallelisation for solving Benders' decomposition subproblems. The parameter
  benders/<bendersname>/numthreads sets the number of threads used for parallel subproblem solving.

- new parameters to control enhancements for solving MINLPs by Benders' decomposition
  - benders/<bendersname>/execfeasphase: enables the feasibility phase for solving the Benders' decomposition
    subproblems
  - benders/<bendersname>/slackvarcoef: the initial coefficient of the slack variable for the feasibility phase
  - benders/<bendersname>/checkconsconvexity: should the constraints be checked for convexity. This can be set to FALSE
    if you are certain that the NLP subproblem is convex.

- new parameter presolving/clqtablefac (default value 2.0) as limit on number of entries in clique table relative to number of problem nonzeros

- new parameter conflict/uselocalrows (default: TRUE) to incorporate locally valid cuts / rows for dual proof analysis

- new return code SCIP_NOTIMPLEMENTED for functions, e.g., in the LPI that have not been implemented (yet)

- new parameter separating/cgmip/genprimalsols that allows to generate initial primal solutions from Gomory cuts

- new parameter branching/relpscost/filtercandssym to allow filtering from orbits

- new parameter branching/relpscost/transsympscost to transfer pseudo cost information to orbit

- new parameters for tree size estimation and restarts:
    - estimation/restarts/restartpolicy (default value n)
    - estimation/method (default value c)
    - estimation/restarts/restartlimit (default value 1)
    - estimation/restarts/minnodes (default value 1000)
    - estimation/restarts/countonlyleaves (default value FALSE)
    - estimation/restarts/restartfactor (default value 2)
    - estimation/coefmonoprog (default value 0.3667)
    - estimation/coefmonossg (default value 0.6333)
    - estimation/restarts/hitcounterlim (default value 50)
    - estimation/reportfreq (default value -1)
    - estimation/regforestfilename (default value "-")
    - estimation/completiontype (default value a)
    - estimation/treeprofile/enabled (default value FALSE)
    - estimation/treeprofile/minnodesperdepth (default value 20)
    - estimation/useleafts (default value TRUE)
    - estimation/ssg/nmaxsubtrees (default value -1)
    - estimation/ssg/nminnodeslastsplit (default value 0)

- new parameter constraints/linear/extractcliques to turn clique extraction off

- new emphasis setting emphasis/numerics to increase numerical stability of (mostly) presolving operations such as (multi-)aggregations at the cost of performance.

- new parameters for treemodel:
  - new parameter branching/treemodel/enable to enable the treemodel in reliability pscost branching and possible
    future parts of the code where it could be used.
  - new parameter branching/treemodel/highrule to specify which branching rule to use when treemodel thinks the node
    is high in the tree.
  - new parameter branching/treemodel/lowrule to specify which branching rule to use when treemodel thinks the node
    is low in the tree.
  - new parameter branching/treemodel/height to specify at which (estimated) height a node is high or low in the tree.
  - new parameter branching/treemodel/filterhigh to specify whether to filter dominated candidates in nodes which are
    high in the tree.
  - new parameter branching/treemodel/filterlow to specify whether to filter dominated candidates in nodes which are
    low in the tree.
  - new parameter branching/treemodel/maxfpiter to specify the maximum number of fixed-point iterations to use when
    computing the ratio of a variable using the fixed-point method.
  - new parameter branching/treemodel/maxsvtsheight to specify the maximum height to compute the SVTS score exactly
    before approximating it using the ratio.
  - new parameter branching/treemodel/fallbackinf defines the fallback strategy to use when the tree size estimates
    obtained by SVTS are infinite.
  - new parameter branching/treemodel/fallbacknoprim defines the fallback strategy to use when no primal bound is known
    and thus SVTS would not be able to compute a tree size (it would be infinite).
  - new parameter branching/treemodel/smallpscost defines the value under which pscosts are considered too small to be
    the deciding factor for branching, in which case it may be better not to use the treemodel.

- new parameters for symmetry handling constraint handlers to enforce that also non-model constraint are copied:
  - new parameter "constraints/orbisack/forceconscopy"
  - new parameter "constraints/orbitope/forceconscopy"
  - new parameter "constraints/symresack/forceconscopy"


### Data structures

- small changes in constants of hash functions
- added fast 2-universal hash functions for two to seven 32bit elements with 32bit output
- extended SCIPpqueueCreate() by additional callback argument SCIP_DECL_PQUEUEELEMCHGPOS to catch position changes
- new methods SCIPpqueueDelPos() to delete elements at a specific position in the priority queue and SCIPpqueueFind() to
  find a specific position. It is recommended to track position changes using the new callback SCIP_DECL_PQUEUEELEMCHGPOS.
  In contrast, using SCIPpqueueFind() can be slow because it needs to compare the element it searches for
  with each slot in the queue.

### Build system

- The default value for DFLAGS in the non-cmake buildsystem has changed from -MM to -MMD. This will break the
  generation of depend.* files if that was done by a compiler call that relied on -MM. The new preferred way
  to handle compilation dependencies is to additionally use $(DFLAGS) when compiling the object files (.o) and
  to include the generated .d files in the Makefile, see also "Build system / Makefile" below.

Unit tests
----------
 - new unit test for treemodel.

Testing
-------

 - fixed an issue that may have lead to wrong status reports in the evaluation scripts

Build system
------------

### Cmake

- avoid problem with doubly defined object together with CPLEX

### Makefile

- Removed static object compilation dependency files (depend.*). If using a GCC compatible compiler, then dependency
  files are now dynamically created and updated during build. The new dependency files (*.d) reside next to each object
  file (.o) in the corresponding obj subdirectory.
- added support for building against Ipopt >= 3.13
- unify compiler switches for Intel compiler and avoid problem with doubly defined object together with CPLEX

Fixed bugs
----------

- fix and improve memory handling in symmetry computation
- fix shown number of applied conflicts in solving statistics
- fix wrongly skipping strong branching call and using old information if LP was solved with 0 iterations
- fix minor bug in cut score calculation
- fixed several bugs related to rounding locks of variables not being updated correctly
- small fix in cons_varbound.c to skip changing bounds of multi-aggregated variables in separation callback
- fixed issue in SCIPtightenVar* and SCIPinferVar* that occurs for small bound changes
- fixed rejecting minimal boundchange that changed sign of variable, even though SCIPisLb/UbBetter approved it
- fixed issue in generateCutNonConvex() which is triggered when adding quadratic constraints during the solving process
- fixed bug in freeing the reoptimization data if no problem exists
- fixed bug in SCIPreoptReleaseData() when freeing all stored constraints
- fixed bug when freeing the transformed problem via interactive shell if reoptimization is enabled
- fixed two issues related to (near-)redundant logicor constraints in presolving
- fixed counting of aggregations in XOR constraint handler
- fixed handling of unbounded solutions
- fixed update of LP size information when an LP error occured during probing
- handle special case of variable bound constraints during aggregating variables
- tighten sides of linear constraints before trying to upgrade them to more specialized constraints (knapsack, logic-or etc.) when calling SCIPupgradeConsLinear()
- fixed an issue in repair heuristic in the case of loose (noncolumn) variables
- allow user to correctly set heuristics/alns/(un)fixtol
- fixed an issue in heur_completesol which is triggered during bound widening of unbounded continuous variables
- fixed bug in cons_indicator if addopposite is true
- fixed bug in sepa_disjunctive: treat case that conflictgraph is empty
- added safety check in conversion to rational number to avoid overflow
- fixed bug in interval evaluation with power-operator in certain situations
- fixed behavior of SCIPmatrixCreate() regarding memory management and column generation
- SCIPmatrixCreate() returns complete=FALSE when locks do not add up
- fixed bug in sepa_oddcylce when variables are fixed
- fixed numerical issues related to tighter constraint sides in varbound constraint handler
- fixed update of watchedvars in logicor constraint handler in case of a restart during the tree
- fixed treatment of multi-aggregated variables in logicor constraint handler
- handle special case of redundant implications
- fixed numerical issue related to almost-0-values in pseudosolution conflict analysis
- fixed numerical issue related to very large greatest common dividers in linear constraint handler
- avoid using implications on multiaggregated variables when propagating implications
- fixed creation of (Lagrangian) variable bounds in the OBBT propagator
- fixed sorting of primal solutions
- fixed cleaning of clean buffer in conflict analysis
- avoid probing on variables with huge bounds in shift and propagate heuristic
- fix issue in printing solutions for variables that have been added by the dual sparsify presolver
- fix issue related to fixing redundant logic-or constraints after presolving
- fixed bug when parsing logic-or and and-constraints
- fixed wrong assert in updateLazyBounds()
- fixed bug in pricestore, which resulted in too many problem variables being added
- fixed bug in cons_knapsack where weight of clique was not reset after an infeasibility was detected
- fixed bug in presol_inttobinary which did not take into account that the aggregation could be rejected due to numerics
- fixed bug in debug solution mechanism in connection to variables created by presol_inttobinary
- fixed wrong indexing while undoing the implications from a redundant variable in SCIPshrinkDisjunctiveVarSet
- redundancy checks in SCIPnodeAddBoundinfer now take a possible change to an active variable into account
- fixed adding already added quadratic rows to NLP relaxation during solve
- fixed issue related to variable locks in the varbound constraint handler
- fixed bug in the quadratic constraint handler when changing infinite constraint sides
- fixed sorting of variables in linear constraint handler
- added additional checks to ensure numerical stability of dual proofs
- fixed a case when activities of a linear constraint got unreliable but where still used for reductions
- ensure that lhs <= rhs for linear constraints (without tolerances)
- make handling of read errors in SCIPfread() consistent between version with and without ZLIB
- correctly drop variable events in cons_indicator in restart
- fixed bug in cons_orbitope with upgrading of orbitope constraints
- additional checks in some presolvers for time limit being exceeded
- fixed bug in presolving of cons_varbound with multi-aggregated variables
- improve numerics in conflict analysis by using double-double arithmetic
- fixed bound acceptance condition to avoid inconsistencies
- fixed numerics in pseudoobj propagator by using double-double arithmetic

Miscellaneous
-------------

- modified display column for memory usage ("mem"), which reports the memory usage most of the time, but shows the creator name
  (heuristic, relaxation handler, LP relaxation, strong branching, pseudo solution) of every new incumbent solution. Together with this change,
  heuristic display characters have been unified to represent the type of the heuristic
  (diving, Large neighborhood search, propagation, etc.), see also type_heur.h.
- added assert that ensures that the locks of a variable have been decreased to 0 when it is freed
- added more output for completing a partial solution
- checks in debug mode that clean buffer memory is really clean when being freed are now disabled by default
- don't compute symmetries if reoptimization is enabled
- prefer integral values when fixing an almost-fixed continuous variable in the trivial presolver
- changed the name of the variable that is added by the OSiL reader to represent the quadratic or nonlinear parts of the objective function
- SCIP_EXPORT is now defined as __attribute__((__visibility__("default"))) if GCC and no SCIP config header is used

@page RN60 Release notes for SCIP 6.0

@section RN602 SCIP 6.0.2
*************************

Features
--------

- The abspower constraint handler now passes more accurate convexity
  information to the NLP relaxation.

Examples and applications
-------------------------

- added parsing functionality for optcumulative constraints in CIP format

Interface changes
-----------------

### Interfaces to external software

- Updated the Mosek LP solver interface to support Mosek 9.0.

Build system
------------

### Cmake

- new target to 'doc' to build documentation
- ctests now fail if parameter file not found
- add flag STATIC_GMP and improve GMP find module
- remove non-API methods from library (API methods use new macro SCIP_EXPORT)
- increase minimal required CMake version to 3.3
- correct paths and dependency information when installing SCIP

Fixed bugs
----------
- fixed SCIP-Jack presolving bug that could lead to wrong results for Steiner arborescence problems
- fixed wrong unboundedness result in case not all constraints were already in the LP and enforcement was
  skipped because an optimal solution was found
- fixed wrong enforcement of constraints in the disjunction constraint handler
- fixed wrong behavior of concurrent solve ignoring initial solutions
- fixed bug in concurrent solve when problem was already solved in presolving
- aggregate non-artificial integer variable for XOR constraints with two binary variables and delete constraint
- copy the objective offset when copying the original problem
- fixed bug in SCIPlpiGetBInvARow in lpi_cpx using wrong size of resulting vector
- fixed quadratic runtime behavior in sepa_aggregation
- fixed statistics of separators
- improve numerical stability in varbound constraint handler by using double-double arithmetic
- fixed bug in propagation of dual proofs
- fixed bugs that arise for multiaggregated indicator variables by disallowing multiaggregation for them
- improve numerical stability in SCIPcomputeBilinEnvelope* by using double-double arithmetic
- fixed bug related to releasing pending bound changes in tree.c
- set STD FENV_ACCESS pragma to on in code that changes floating-point rounding mode
- disable GCC optimizations in main interval arithmetic code to prevent wrong optimizations
- fixed wrong assert in cons_xor concerning the variable type
- fixed different behavior of SCIPisLbBetter and SCIPisUbBetter between having NDEBUG defined or not
- correctly handle bound disjunctions in symmetry detection
- fixed issue in reliability branching related to the LP error flag not being reset
- fixed treatment of near-infinite bounds in shiftandpropagate's problem transformation
- fixed handling of infinite values in SCIPcomputeHyperplaneThreePoints()
- fixed comparisons of infinite values in heur_intshifting.c and heur_shifting.c
- fixed bug related to updating unprocessed cuts in the cutpool
- fixed bug related to enabling quadratic constraints during `CONSINITLP`
- add missing SCIP_EXPORT for functions used by GCG
- fixed memory leak and wrong initialization for trival cases in cons_symresack.c
- fixed bug with upgrading to packing/partitioning orbitopes
- fixed bug with the status while upgrading in presol_symbreak.c
- fixed wrong stage while clearing the conflict store
- fixed behavior of SCIPfixVar() by setting infeasible pointer to TRUE if fixval lies outside variable domain
- allow tightenVar() in SCIP_STAGE_PROBLEM stage
- fixed bug in cumulative constraint handler when separating the LP solution
- fixed issues with integer overflow in cumulative constraint handler
- fixed bug where the convexity of Benders' decomposition subproblems was checked even when users defined subproblem
  solving methods. Now, as per the documentation, the user must explicitly state whether the subproblem is convex
- fixed wrong indexing in heur_dualval
- fixed issue with basis status in SoPlex LPi

Miscellaneous
-------------

- statistics now output primal/dual bounds if objective limit is reached
- memory check in debug mode is now disabled by default
- message is now provided to the user to inform that automatic Benders' auxiliary variable lower bound computations are
  not activated when user defined subproblem solving methods are present
- corrected documentation of the primalgap in SCIP; describe when it will be infinite

@section RN601 SCIP 6.0.1
*************************

Features
--------

- when using a debug solution every (multi-)aggregation will be checked w.r.t. this solution

Performance improvements
------------------------

- try greedy solution first before solving knapsack exactly using dynamic programming in SCIPsolveKnapsackExactly,
  compute greedy solution by weighted median selection.
- don't consider implied redcost by default in the reduced cost propagator

Interface changes
-----------------

### Deleted and changed API methods and macros

- The preprocessor macro NO_CONFIG_HEADER now needs to be defined when
  including SCIP header files from a SCIP build or installation that
  has been build via the Makefile-only build system.

- The following preprocessor macros have been renamed:
  WITH_ZLIB to SCIP_WITH_ZLIB, WITH_GMP to SCIP_WITH_GMP, WITH_READLINE
  to SCIP_WITH_READLINE, NO_SIGACTION to SCIP_NO_SIGACTION, NO_STRTOK_R
  to SCIP_NO_STRTOK_R, ROUNDING_FE to SCIP_ROUNDING_FE, ROUNDING_FP to
  SCIP_ROUNDING_FP, ROUNDING_MS to SCIP_ROUNDING_MS. Note, however, that
  the names of macros NO_RAND_R and NO_STRERROR_R have not been changed
  so far.

### New API functions

- SCIPhashmapInsertInt(), SCIPhashmapSetImageInt(), and SCIPhashmapGetImageInt() to use integer values as images in hashmaps

### Command line interface

- warn about coefficients in MPS files with absolute value larger than SCIP's value for infinity

### Changed parameters

- default clock type for timing is now wallclock

Unit tests
----------

- added unit tests for exact knapsack solving and (weighted) median selection algorithms

Build system
------------

### Cmake

- add missing GMP dependency when compiling with SYM=bliss
- add DL library when linking to CPLEX to avoid linker errors
- new config.h header defining the current build configuration, e.g. SCIP_WITH_GMP

Fixed bugs
----------

- fixed handling of weights in cons_sos1 and cons_sos2 (NULL pointer to weights)
- fixed handling of unbounded LPs in SCIP and in several LPIs; added heuristic method to guess solution
- the STO reader is capable of handling scenarios defined using lower case "rhs"
- fixed OPB reader for instances without explicit plus signs
- correct dual solution values for bound constraints
- fixed recognition of variable with only one lock in cons_bivariate, cons_quadratic, and cons_nonlinear
- fixed update of constraint violations in solution repair in cons_bivariate, cons_quadratic, and cons_nonlinear
- print error message and terminate if matrix entries of a column are not consecutive in mps format
- fixed incorrect handling of fixed variables when transfer of cuts from LNS heuristic for Benders' decomposition
- fix returning local infeasible status by Ipopt interface if Ipopt finds problem locally infeasible
- skip attempt to apply fixings in linear constraint handler during solving stage as LP rows cannot change anymore
- fixed bug when reading >= indicator constraints in MPS format
- fix issue with nodes without domain changes if we ran into solution limit in prop_orbitalfixing
- fixed unresolved reference to CppAD's microsoft_timer() function on builds with MS/Intel compilers on Windows
- ignore implications added through SCIPaddVarImplication() that are redundant to global bounds also in the
  special case of an implication between two binary variables; also, use implications instead of cliques in the case
  of a binary implied variable with nonbinary active representative
- fixed bug with aggregated variables that are aggregated in propagation of cons_sos1
- fixed some special cases in SCIPselect/SCIPselectWeighted methods
- relaxed too strict assertion in Zirounding heuristic
- fixed the upgrade routine to XOR constraints: aggregate integer variable if its coefficient has the wrong sign
- fixed handling of nonartificial parity variables when deleting redundant XOR constraints
- earlier deletion of trivial XOR constraints (at most 1 operator left)
- fixed wrong hashmap accesses and added sanity check for the correct hashmap type
- avoid copying of unbounded solutions from sub-SCIPs as those cannot be checked completely
- corrected the output of the first LP value in case of branch-and-price
- fixed possible integer overflow, which led to wrong conclusion of infeasibility, in energetic reasoning of cons_cumulative.c

Miscellaneous
-------------
- do not scale linear constraints to integral coefficients

@section RN600 SCIP 6.0.0
*************************

Features
--------

- new diving heuristic farkasdiving that dives into the direction of the pseudosolution and tries to construct Farkas-proofs
- new diving heuristic conflictdiving that considers locks from conflict constraints
- restructuring of timing of symmetry computation that allows to add symmetry handling components within presolving
- `lp/checkstability` is properly implemented for SoPlex LPI (spx2)
- new branching rule lookahead that evaluates potential child and grandchild nodes to determine a branching decision
- limits on the number of presolving rounds a presolver (maxrounds) or propagator/constraint handler (maxprerounds)
  participates in are now compared to the number of calls of the particular presolving method, not the number of
  presolving rounds in general, anymore
- new miscellaneous methods for constraints that have a one-row linear representation in pub_misc_linear.h
- a Benders' decomposition framework has been added. This framework provides the functionality for a user to solve a
  decomposed problem using Benders' decomposition. The framework includes classical optimality and feasibility cuts,
  integer optimality cuts and no-good cuts.
- add statistic that presents the number of resolves for instable LPs
- new readers for stochastic programming problems in SMPS format (reader_sto.h, reader_smps.h)

Performance improvements
------------------------

- cuts generated from certain quadratic constraints with convex feasible region are now global
- performance improvements for Adaptive Large Neighborhood Search heur_alns.c
  + all neighborhoods now start conservatively from maximum fixing rate
  + new default parameter settings for bandit selection parameters
  + no adjustment of minimum improvement by default
- improved bound tightening for some quadratic equations
- constraint handler checking order for original solutions has been modified to check those with negative check priority
  that don't need constraints after all other constraint handlers and constraints have been checked
- deactivate gauge cuts

Examples and applications
-------------------------

- new example `brachistochrone` in CallableLibrary examples collection; this example implements a discretized model to
  obtain the trajectory associated with the shortest time to go from point A to B for a particle under gravity only
- new example `circlepacking` in CallableLibrary examples collection; this example models two problems about packing
  circles of given radii into a rectangle
- new price-and-branch application for the ringpacking problem
- new stochastic capacitated facility location example demonstrating the use of the Benders' decomposition framework

Interface changes
-----------------

### New and changed callbacks

- added parameter locktype to `SCIP_DECL_CONSLOCK` callback to indicate the type of variable locks

### Deleted and changed API methods

- Symmetry:
  + removed function SCIPgetTimingSymmetry() in presol_symmetry.h since this presolver does not compute symmetries independent
    of other components anymore
  + additional argument `recompute` to SCIPgetGeneratorsSymmetry() to allow recomputation of symmetries

- Random generators:
  + the seed of SCIPinitializeRandomSeed() is now an unsigned int
  + the seed of SCIPsetInitializeRandomSeed() is now an unsigned int and it returns an unsigned int
  + new parameter for SCIPcreateRandom() to specify whether the global random seed shift should be used in the creation of
    the random number generator

- Miscellaneous:
  + additional arguments `preferrecent`, `decayfactor` and `avglim` to SCIPcreateBanditEpsgreedy() to choose between
    weights that are simple averages or higher weights for more recent observations (the previous default).
    The last two parameters are used for a finer control of the exponential decay.
  + functions SCIPintervalSolveUnivariateQuadExpression(), SCIPintervalSolveUnivariateQuadExpressionPositive(), and
    SCIPintervalSolveUnivariateQuadExpressionPositiveAllScalar() now take an additional argument to specify already
    existing bounds on x, providing an entire interval ([-infinity,infinity]) gives previous behavior

### New API functions

- SCIPintervalSolveUnivariateQuadExpressionNegative()
- SCIPvarGetNLocksDownType() and SCIPvarGetNLocksUpType()
- SCIPaddConsLocksType()
- SCIPconsIsLockedTypePos(), SCIPconsIsLockedTypeNeg(), SCIPconsIsLockedType(), SCIPconsGetNLocksTypePos() and SCIPconsGetNLocksTypeNeg()
- SCIPstrncpy(), a safe version of strncpy()

### Changed parameters

- Removed parameters:
  - `heuristics/alns/stallnodefactor` as the stall nodes are now controlled directly by the target node limit within the heuristic
  - `presolving/symmetry/computepresolved` since this presolver does not compute symmetries independent of other components anymore
  - `separating/maxincrounds`

### New parameters

- `lp/checkfarkas` that enables the check of infeasibility proofs from the LP
- `heuristics/alns/unfixtol` to specify tolerance to exceed the target fixing rate before unfixing variables, (default: 0.1)
- `propagating/orbitalfixing/symcomptiming` to change the timining of symmetry computation for orbital fixing
- `lp/alwaysgetduals` ensure that the dual solutions are always computed from the recent LP solve
- `display/relevantstats` indicates whether the small relevant statistics are displayed at the end of solving
- `propagating/orbitalfixing/performpresolving` that enables orbital fixing in presolving
- `presolving/symbreak/addconsstiming` to change the timining of symmetry computation for symmetry handling inequalities
- `propagating/orbitalfixing/enabledafterrestarts` to control whether orbital fixing is enabled after restarts
- `benders/*` new submenu for Benders' decomposition related settings. This includes the settings related to the
  included Benders' decompositions and the general Benders' decomposition settings.
- `benders/<decompname>/benderscuts/*` submenu within each included Benders' decomposition to control the Benders'
  decomposition cuts. The cuts are added to each decomposition separately, so the setting are unique to each
  decomposition.

### Data structures

- new enum `SCIP_LOCKTYPE` to distinguish between variable locks implied by model (check) constraints (`SCIP_LOCKYPE_MODEL`)
  and variable locks implied by conflict constraints (`SCIP_LOCKYPE_CONFLICT`)
- expression interpreter objects are now stored in the block memory

Deleted files
-------------

- removed presolving plugin presol_implfree
- separated scip.c into several smaller implementation files scip_*.c for better code overview; scip.c was removed,
  but the central user header scip.h remains, which contains includes of the separated headers

Fixed bugs
----------

- fixed bug in gcd reductions of cons_linear regarding an outdated flag for variable types
- fixed bug in heur_dualval regarding fixing routine for integer variables
- suppress debug solution warnings during problem creation stage
- fixed check for activated debugging solution in components constraint handler
- fixed potential bug concerning solution linking to LP in SCIPperformGenericDivingAlgorithm()
- fixed reward computation in ALNS on continuous, especially nonlinear, problems
- fixed bug in freeing reoptimization data if problem was solved during presolving
- fixed check of timing in heur_completesol
- fixed wrong propagation in optcumulative constraint handler
- fixed non-deterministic behavior in OBBT propagator
- don't disable LP presolving when using Xpress as LP solver
- fixed possible `NULL` pointer usage in cons_pseudoboolean
- ensured that SCIPgetDualbound() returns global dual bound instead of the dual bound of the remaining search tree
- fixed rare division-by-zero when solving bivariate quadratic interval equation
- use total memory for triggering memory saving mode
- fix parsing of version number in the CMake module for Ipopt
- fixed handling of implicit integer variables when attempting to solve sub-MIP in nlpdiving heuristic
- added workaround for bug when solving certain bivariate quadratic interval equations with unbounded second variable
- fixed bug with releasing slack variable and linear constraint in cons_indicator
- fixed problem when writing MPS file with indicator constraints with corresponding empty linear constraints
- fixed bug in heur_vbound triggered when new variables were added while constructing the LP
- fixed bug with unlinked columns in SCIProwGetLPSolCutoffDistance()

Miscellaneous
-------------

- updated CppAD to version 20180000.0
- remove LEGACY mode, compiler needs to be C++11-compliant

@page RN50 Release notes for SCIP 5.0

@section RN501 SCIP 5.0.1
*************************

Features
--------

- SCIP executable handles the `SIGTERM` signal. If the process receives a `SIGTERM`, SCIP terminates the solution process with a
  new `SCIP_STATUS` code `SCIP_STATUS_TERMINATE` and displays all relevant statistics before exiting.
- add number of conflict constraints found by diving heuristics to statistics
- allow output of lower bounds for visualization
- added symmetry detection for linking constraints

Performance improvements
------------------------

- disable disaggregation of quadratic constraints by changing the default for `constraints/quadratic/maxdisaggrsize` to 1
  (disaggregation can still be very helpful on some instances, but also seems hurtful on others)

- Cuts:
  - increased threshold when to scale up cuts that are generated by nonlinear constraint handlers
  - test additional scaling factors in CMIR cut generation heuristic
  - cleaned up implementation of the cut selection procedure and added new cut quality measure
  - use random tie-breaking in cut selection

Interface changes
-----------------

### New API functions

- new methods SCIPtryTerminate() and SCIPterminated() in scip/interrupt.h for handling of SIGTERM signals.
- new method SCIPselectCuts() to run SCIP's cut selection procedure on a given array of cuts

### Changed parameters

- rename parameter `constraints/orbisack/orbisack/coverseparation` to `constraints/orbisack/coverseparation`

### New parameters

- `visual/displb` that enables output of lower bounds for visualization
- `presolving/symmetry/displaynorbitvars` (whether we display the number of affected variables in the statistics)
- `separating/efficacyfac` to change the weight of the efficacy in cut score calculation
- `separating/dircutoffdistfac` to change the weight of the directed cutoff distance in cut score calculation

### Data structures

- new `SCIP_STATUS` code `SCIP_STATUS_TERMINATE` in scip/interrupt.h for handling of SIGTERM signals.

Unit tests
----------

- expanded unit tests of the lpis
- added check to unit tests that problem is not solved after every change

Fixed bugs
----------

- fixed LP status to unsolved when marking LP to be resolved if objective limit has changed
- copy parameter settings to sub-SCIPs in SCIPcopyLargeNeighborhoodSearch() also when copying only LP rows
- fixed a check for fixed variables in Binpacking example
- generate deprecation warnings when using SCIPaddCut
- fix bug in sepa_gomory if cut is a bound change
- fixed handling of infinite bounds in cons_sos1

- Constraints:
  - fixed bug while scaling linear constraints
  - don't delete conflict constraints that were transformed into model constraints during a restart
  - fixed treatment of variable aggregations in knapsack constraint handler that led to wrong propagations

- LP Interface:
  - fixed LPI status after changing objective in lpi_cpx, lpi_grb, lpi_xprs, lpi_msk
  - fixed and unified asserts in LPIs
  - retrieve interior solution instead of (possibly non-existing) basic solution from mosek after using barrier without crossover in lpi_msk
  - fixed bug with `NULL` pointer handling in LPIs

- Heuristics:
  - fixed wrong cast in LP iteration limit computation in proximity search heuristic
  - fixed check for time limit in heur_nlpdiving
  - improved numerics and fixed stop criterion in zirounding heuristic

@section RN500 SCIP 5.0.0
*************************

Features
--------

- new numerical solution violations get printed when checksol is called
- added analysis of the clique table which identifies possible aggregations via the search for
  strongly connected components and may detect infeasible assignments on the way
- added macros to do computations with a higher precision by using double-double arithmetic
- extended conflict analysis by analyzing dual solutions of boundexceeding LPs
- revised internal debugging mechanism to check against a user given debug solution (debug.h)

- Heuristic:
  - add new heuristic MPEC that solves a MPEC reformulation of a mixed-binary nonlinear problem by regularized NLP reformulations
  - new primal heuristic ALNS that orchestrates eight different LNS heuristics adaptively
    using algorithms for the multi-armed bandit problem
  - three bandit selection algorithms to face sequential decision problems under uncertainty

- Presolving and symmetry:
  - added presol_symmetry.c for computing and storing symmetry information of a MIP
  - added presol_symbreak.c to detect special symmetry structures and to add symmetry handling constraints
  - SCIP can now automatically detect and compute symmetries in MIPs (if a graph automorphism code is linked in)
  - added cons_symresack.c to handle permutation symmetries in a binary programs via inequalities and propagation
  - added cons_orbisack.c to handle special permutation symmetries in a binary programs via inequalities and propagation
  - cons_orbitope.c can now handle full orbitopes as well

- Propagator:
  - added new propagator orbital fixing
  - utilizing linear inequalities to compute stronger linearizations for bilinear terms; the inequalities are computed in
    the OBBT propagator

- Cuts:
  - added API for aggregating rows for generating cuts which uses double-double arithmetic internally
  - added filtering of parallel cuts in the cut pool

- Plugins:
  + added new plugin type `table` for adding user-defined statistics tables
  + new presolving plugin presol_sparsify that tries to cancel nonzero coefficients in linear constraints by adding
    multiples of linear equalities

Performance improvements
------------------------

- use disjoint set to reduce peak memory usage and time to compute of clique table connectedness information
- add and use RESTRICT macro for some pointers
- improved the implementation of SCIPvarGetActiveRepresentatives
- speed-up reverse propagation
- removed bestrelaxsol and directly access relaxation solution instead to decrease overhead when using relaxation handlers
- for fast presolving emphasis, disable use of implications in logicor presolving
- use limit on the total number of nonzeros added to the clique table during the greedyCliqueAlgorithm of cons_knapsack.c
- revised disaggregation of quadratic constraints: the number of created constraints can now be controlled and the
  disaggregated constraints are scaled in order to increase numerical accuracy
- disabled reformulation of products of a binary variable with a linear term that does not solely involve binary variables
- speed up creation of LP in the computation of relative interior points
- improved dual ray analysis
- drop events of disabled linear constraints to reduce event processing effort

- Separation:
  - new implementation of zerohalf separator
  - enabled cutting plane separation in the tree
  - improved cut selection and management
  - improved cut post-processing: apply coefficient tightening, enforce maximal dynamism

- Heuristics:
  - improved selection of rows in CMIR aggregation heuristic
  - generate lifted flowcover cuts in CMIR cut generation heuristic
  - faster implementation of CMIR cut generation heuristic
  - use LP solution polishing during probing and diving mode to activate it during many primal heuristics; remains disabled
    during strong branching and OBBT
  - improved versions of the clique and variable bound pre-root heuristics that are often able to fix many more variables

Interface changes
-----------------

### New and changed callbacks

- New types:
  - added new abstract selection algorithm `SCIP_BANDIT` together with callbacks
  - added new types for symmetry handling

- LP interface:
  - dropped NLP termination status `SCIP_NLPTERMSTAT_UOBJLIM`

- NLP callbacks:
  - added parameter `objval` to `SCIP_DECL_NLPIGETSOLUTION` for returning the optimal objective value (can be set to `NULL`)

- Separation callbacks:
  - added parameter `allowlocal` to `SCIP_DECL_SEPAEXECLP` and `SCIP_DECL_SEPAEXECSOL` to switch generation of locally valid cuts
  - added parameter `dstatssize` to `SCIP_DECL_NLPIDELVARSET` and `SCIP_DECL_NLPIDELCONSSET`

### Deleted and changed API methods

- Branching rules:
  - removed parameter `allowaddcons` from SCIPselectVarPseudoStrongBranching(), SCIPselectVarStrongBranching(), and
    SCIPincludeBranchruleRelpscost()

- Constraint Handlers:
  - generalized SCIPcreateConsOrbitope() and SCIPcreateConsBasicOrbitope() method to three orbitope types (full, partitioning, packing)

- Cutting plane separation methods:
  - changed function signature of SCIPcalcMIR()
  - changed function signature of SCIPcalcStrongCG()
  - new method SCIPaddRow() to replace deprecated SCIPaddCut()
  - removed parameter `scaling` from SCIPgetRowprepViolation()
  - added parameter `allowlocal` to SCIPseparateSol()

- LP interface:
  - replaced LP parameters `SCIP_LPPARAM_LOBJLIM` and `SCIP_LPPARAM_UOBJLIM` by `SCIP_LPPARAM_OBJLIM`

- NLP interface:
  - SCIPnlpStatisticsCreate() and SCIPnlpStatisticsFree() now require a pointer to blockmemory as parameter
  - added parameter `objval` to SCIPnlpiGetSolution() of NLPIs for returning the optimal objective value (can be set to `NULL`)
  - added parameter `varnameslength` to SCIPexprParse()
  - added parameter `dstatssize` to SCIPnlpiDelVarSet() and SCIPnlpiDelConsSet()
  - added modifier const to `exprtree` parameter of SCIPnlpiChgExprtree()

- Primal heuristics:
  - SCIPheurPassIndicator() has a new parameter which allows to pass the objective of the solution

- Relaxator methods:
  - added parameter `includeslp` to SCIPmarkRelaxSolValid(), SCIPsetRelaxSolVals() and SCIPsetRelaxSolValsSol();
  - removed parameter `includeslp` from SCIPrelaxCreate() and SCIPincludeRelax()
  - removed functions SCIPrelaxIncludesLp() and SCIPrelaxSetIncludesLp()
  - replaced method SCIPgetRelaxFeastolFactor() by SCIPrelaxfeastol() and added SCIPchgRelaxfeastol()

- Misc:
  - changed return type of SCIPcliqueGetId() from `int` to `unsigned int`
  - SCIPsolveParallel() is deprecated; use SCIPsolveConcurrent() instead
  - removed SCIPvarGetCliqueComponentIdx(); the connectedness information of the clique table is now stored as a
    `SCIP_DISJOINTSET` member of the clique table and cannot be publicly accessed
  - added parameter `copytables` to SCIPcopyPlugins()
  - SCIPsolveParallel() has been deprecated, use the new method SCIPsolveConcurrent() instead
  - allowed SCIPgetNConss() in stage `SCIP_STAGE_INITSOLVE`

### New API functions

- SCIPaddRow() to replace deprecated SCIPaddCut()
- methods to display linear constraint classification types; use SCIPclassifyConstraintTypesLinear()
  after reading a problem to classify linear constraint types
- public methods SCIPvariableGraphBreadthFirst() and SCIPvariableGraph{Create,Free}() to
  perform breadth-first search on the variable constraint graph used by the GINS and ALNS heuristics
- SCIPsetProbingLPState() to install given LP state and/or norms at the current probing node
- SCIPbranchcandGetLPMaxPrio() and SCIPbranchcandGetExternMaxPrio() to query the maximal branching priority of given
  branching candidates; also added SCIPbranchcandGetNPrioLPCands() to access the number of LP candidates with this priority.
- SCIPupdateSolIntegralityViolation(), SCIPupdateSolBoundViolation(), SCIPupdateSolLPRowViolation(),
  SCIPupdateSolConsViolation() and SCIPupdateSolLPConsViolation() for updating numerical solution violations, as well as
  SCIPactivateSolViolationUpdates() and SCIPdeactivateSolViolationUpdates() for activating/deactivating violation updates globally
- SCIPsetSubscipDepth() to set the depth of SCIP as a copied subproblem during problem stage
- SCIPdivesetGetNSols() to query the number of found solutions from a diveset.
- SCIPnextafter() that wraps different nextafter methods to return the next representable value after a given value
- SCIPlinConsStats{Create,Free,GetTypeCount,GetSum}() and SCIPprintLinConsStats() to work with linear constraint classification through the C API
- SCIPgetRowNumIntCols() that returns the number of integer columns in a row
- SCIPsetSlackVarUb() to control upper bound of slack variable in cons_indicator

- Data structures:
  - methods SCIPrandomCreate() and SCIPrandomFree() are no longer public and should be replaced by SCIPcreateRandom() and
    SCIPfreeRandom(), respectively (the new methods respect the global parameter `randomization/randomseedshift` automatically)
  - methods SCIPdigraphCreate() and SCIPdigraphCopy() are no longer public and should be replaced by SCIPcreateDigraph() and
    SCIPcopyDigraph(), respectively, which receive a \SCIP argument and are more robust towards future interface changes

- Bilinear:
  - SCIPgetAllBilinearTermsQuadratic() to access data of all existing bilinear terms in quadratic constraints
  - SCIPaddBilinearIneqQuadratic() to propose an inequality with two variables that appear in a bilinear term
  - SCIPcomputeBilinEnvelope{1,2}() to compute a linearization of a bilinear term when considering at most two linear inequalities

- Clique:
  - SCIPcliqueGetIndex() which returns the unique identifier for the given clique
  - SCIPgetNCliquesCreated() which returns the number of cliques created so far

- Cutting plane separation methods:
  - SCIPisCutNew() that returns whether a cut is already present in the global cut pool
  - SCIPgetSepaMinEfficacy() to access separating/minefficacy(root)

- Interfaces:
  - interface methods to create and use bandit algorithms implemented as SCIP core plugins
  - interface methods for aggregating rows and computating MIP cuts, see cuts.h
  - interface method SCIPsetRandomSeed() to (re)set a random number generator seed

### Command line interface

- new interactive shell functionality to display linear constraint classification types;
  use `display linclass` after reading a problem to classify linear constraint types
- new command line parameter `-r` to pass a nonnegative integer as random seed.

### Interfaces to external software

- added interface to the NLP solver WORHP
- added interface to the NLP solver FilterSQP
- added interface to graph automorphism algorithms in `src/symmetry/` (initially only to BLISS)
- unify handling of objective limit in LPIs by replacing LPI parameters `SCIP_LPPAR_LOBJLIM` and `SCIP_LPPAR_UOBJLIM` by
  `SCIP_LPPAR_OBJLIM`
- dropped support for MOSEK < 7.0.0.0

### Changed parameters

- changed and removed several parameters for zerohalf separator
- replaced `constraints/quadratic/disaggregate` by `constraints/quadratic/maxdisaggrsize` to bound
  the total number of created constraints when disaggregating a quadratic constraint
- new value 3 for parameter `lp/solutionpolishing` to enable LP polishing only during probing and diving mode
- parameter `conflict/useboundlp` has new values `d` (only dual solution analysis) and `b` (both, conflict and dual solution analysis)

- Heuristics:
  - fixed typo `heuristics/completesol/maxunkownrate` has changed to `heuristics/completesol/maxunknownrate`
  - replaced parameter `heuristics/{clique,vbounds}/minfixingrate` by `heuristics/{clique,vbounds}/minintfixingrate` and
    `heuristics/{clique,vbounds}/minmipfixingrate`, which check the fixing rate before LP solving and after sub-MIP presolve

- Separating:
  - parameter `separating/maxstallrounds` only applies to nodes in the tree (not the root node, anymore); use the new
    parameter `separating/maxstallroundsroot` for the root node
  - moved parameters for flowcover and cmir separators to `separating/aggregation`

- Removed parameters:
  - `constraints/{abspower,bivariate,nonlinear,quadratic,soc}/scaling`
  - `constraints/{abspower,bivariate,quadratic,nonlinear}/mincutefficacysepa`
  - `constraints/{abspower,bivariate,quadratic,nonlinear}/mincutefficacyenfofac`
  - `constraints/soc/minefficacy`
  - `conflict/usemir`
  - `conflict/prefermir`
  - `heuristics/clique/{multiplier,initseed}`
  - `separating/feastolfac`
  - `separating/orthofac`
  - `separating/cgmip/allowlocal` (use parameter passed to separation callback instead)
  - `separating/{gomory,strongcg}/maxweightrange`

### New parameters

- `conflict/prefinfproof` (prefer infeasibility proof to boundexceeding proof)
- `conflict/sepaaltproofs`
- `constraints/indicator/maxsepanonviolated` to stop separation after separation of non violated cuts
- `constraints/orbisack/coverseparation` (whether orbisack cover inequalities should be separated)
- `constraints/orbisack/orbiSeparation` (whether facet defining inequalities for orbisack should be separated)
- `constraints/orbisack/coeffbound` (maximal value of coefficients in orbisack facet inequalities)
- `constraints/orbisack/checkpporbisack` (check whether orbisacks can be strengthened by packing/partitioning constraints)
- `constraints/orbisack/checkalwaysfeas` (whether conscheck returns always `SCIP_FEASIBLE`)
- `constraints/orbitope/checkpporbitope` (check packing/partitioning orbitopes)
- `constraints/orbitope/sepafullorbitope` (separate full orbitopes)
- `constraints/orbitope/checkalwaysfeas` (whether conscheck returns always `SCIP_FEASIBLE`)
- `constraints/quadratic/{usebilinineqbranch,minscorebilinterms,bilinineqmaxseparounds}`
- `constraints/quadratic/disaggrmergemethod` to change the strategy of how to merge independent blocks of quadratic constraints
- `constraints/quadratic/mincurvcollectbilinterms` to change the minimal curvature of constraints
  to be considered when returning bilinear terms to other plugins
- `constraints/quadratic/binreformbinaryonly` to disable reformulation of products of binary and non-binary variables
- `constraints/symresack/ppsymresack` (check whether symresacks can be strengthend by packing/partitining constraints)
- `constraints/symresack/checkalwaysfeas` (whether conscheck returns always `SCIP_FEASIBLE`)
- `expbackoff` to all separators which increases the frequency exponentially over the depth in the tree
- `heuristics/completesol/{beforepresol,maxlpiter,maxcontvars}`
- `heuristics/{clique,vbounds}/maxbacktracks` to limit the number of backtracks in the fix-and-propagate phase
- `heuristics/{clique,vbounds}/uselockfixings` to enable fixing of additional variables based on variable locks
- `heuristics/vbounds/{feasvariant,tightenvariant}` to specify the fixing variants used by the vbounds heuristic
- `lp/refactorinterval` to change the refactorization interval of the LP solver
- `misc/debugsol` to specify a debug solution that should be checked during the solve
- `misc/usesymmetry` to determine whether symmetry handling should be used
- `presolving/symbreak/conssaddlp` (whether symmetry handling inequalities should be added to the LP)
- `presolving/symbreak/addsymresacks` (whether symresacks should be used to handle symmetries)
- `presolving/symbreak/computeorbits` (whether symmetry orbits should be computed)
- `presolving/symbreak/detectorbitopes` (whether it should be checked if some symmetries can be handled by orbitopes)
- `presolving/symmetry/computepresolved` (Whether symmetries are computed after presolving)
- `presolving/symmetry/maxgenerators` (maximal number of generators generated by symmetry detection)
- `presolving/symmetry/checksymmetries` (whether validity of computed symmetries should be verified)
- `propagating/obbt/{itlimitfactorbilin,minnonconvexity,createbilinineqs}`
- `propagating/vbounds/minnewcliques` to specify the minimum number of new cliques to trigger another clique table analysis
- `propagating/vbounds/{maxcliquesmedium,maxcliquesexhaustive}` to limit the number of cliques relative to the
  number of binary variable for performing clique table analysis
- `separating/maxincrounds`
- `separating/maxlocalbounddist`, `separating/maxcoefratio` and `separating/intsupportfac`

### Data structures

- new type `SCIP_Shortbool` (equal to uint8_t) for storing Boolean values in a more compact manner
- new disjoint set data structure `SCIP_DISJOINTSET` to incrementally update connectedness information for a graph on nodes {0,...,n-1}
- new red black tree data structure defined in `src/scip/rbtree.{c,h}`
- new object `SCIP_LINCONSSTATS`, see type_cons.h, to work with linear constraint classification through the C API
- added new type `SCIP_TABLE` together with callbacks to output SCIP statistics

Unit tests
----------

- added several tests for the LP interface
- added tests that cover nonempty linear constraint classification types
- added tests for the double double arithmetic, the new red black tree data structure, the nlpi, obbt, interval arithmetics,
  symmetry computation, objective function changes in probing, computing envelopes of bilinear function, relaxation enforcement

Build system
------------

- added interface to the NLP solver WORHP; set `WORHP=true` in order to link to WORHP
- added interface to the NLP solver FilterSQP; set `FILTERSQP=true` in order to link to FilterSQP

### Cmake

- added support for sanitizers in debug mode and options SANITIZE_ADDRESS, SANITIZE_MEMORY, SANITIZE_UNDEFINED, SANITIZE_THREAD
- added option SYM to specify which graph automorphism package (bliss, none) should be used, if available
- disable non-standard compliant floating point optimizations in combination with intel compilers
- improve Visual Studio compilation
- only accept IPOPT version 3.12.0 or higher
- preserve correct rpath in library (e.g. path to libipopt) when installing

### Makefile

- new flag `DEBUGSOL={true,false}` to enable checks against a user given debug solution
- added flag SYM to specify which graph automorphism package (bliss, none) should be used
- default value for ZIMPL in the Makefile is now `false`

Fixed bugs
----------

- fix wrong statistic display of diving leaf solutions
- fixed order of SCIPcalcCliquePartition() in corner case where no cliques are available
- fix treatment of infinite lower bound in proximity objective cutoff
- fixed minor issue in expression graph simplification

- Separator:
  - fix linear knapsack relaxation during separation if a binary variable does not have a solution value in [0,1].
  - fixed potential ressource leaks in SCIPsolveLinearProb(), expr.c, sepa_eccuts, cons_cumulative.c, cons_nonlinear.c
  - fixed bug in cons_orbitope.c, where wrong terminating index in separation of SCIs was used
  - fixed wrong mapping of permuted basis indices in gomory separator
  - fixed integer objective separator for objective scales < 1

- Presolver:
  - fixed numerical issues in boundshift presolver when aggregating integer variables
  - fixed aggregation of variables in boundshift presolver that contain large variable bounds

- Heuristic:
  - fixed bug in feasibility pump heuristic when switching on the `usefp20` parameter
  - fixed handling of LOOSE variables in locks heuristic
  - fixed creation of conflicts in clique heuristic for incomplete LPs

- Constraints:
  - fixed bug in mps reader. Reader now prints `OBJSENSE` section and tries to generate unique names of constraints
  - fixed upgrade to a varbound constraint if abspower constraint contains a multi-aggregated variable
  - fixed several bugs related to hashing of constraints/rows in cutpool.c and cons_linear.c
  - fixed registration of almost fixed nonlinear variables in abspower constraints

- Propagator:
  - fixed releasing of variables in the genvbounds propagator in case the problem could be solved during presolving of a restart
  - fixed numerical issues in bound widening of variable bound constraint handler and vbound propagator during conflict analysis

@page RN40 Release notes for SCIP 4.0

@section RN401 SCIP 4.0.1
*************************

Features
--------

- added parsing functionality to cardinality constraint handler for CIP format
- allow to relax objective limit in reoptimization in presolved stage
- suppress excessive printing about numerical troubles in LP on default verblevel (high)

Performance improvements
------------------------

- only accept passed improving solutions in heur_indicator
- add and use RESTRICT macro for some pointers
- sorting of parents and children for some expression types is now independent of memory layout

- Constraints:
  - widened a bottleneck in simplifying long signomial sums in a nonlinear constraint
  - unified and extended code that improves numerics of cuts generated by nonlinear constraint handlers

- Separation:
  - stop separation in cons_indicator after maxsepanonviolated many non violated separated cuts
  - improve choice of variable to enter support in separation of cons_indicator

Interface changes
-----------------

### New API functions

- SCIPvalidateSolve() to compare solving result with an external primal and dual reference value
- SCIPisObjChangedProbing() to check whether the objective function has changed during probing mode
- SCIPgetDualSolVal() to get the dual solution value of a constraint
- SCIPisLPPrimalReliable() and SCIPisLPDualReliable() to check whether the current primal / dual LP solution
  were successfully checked for feasibility

### Command line interface

- New option in the interactive shell to validate the solution against an external primal and dual reference value
- added command line option `-o` and command `validatesolve` in interactive shell
  to validate the solution against an external primal and dual reference value.

### Interfaces to external software

- Updated and new interfaces to Mosek 8.1, GAMS and Gurobi
- new LP interface to Glop (Google OR tools); CMake only

### Changed parameters

- renamed parameter `heuristics/completesol/maxunkownrate` to `heuristics/completesol/maxunknownrate`

Testing
-------

- add options to make test target (see Makefile section)

Build system
------------

### Cmake

- New CMake build system alongside the usual Makefile setup

### Makefile

- added make options for specifying EXECUTABLE and OUTPUTDIR variables for the make test target

Fixed bugs
----------

- fixed unintended behavior of interrupt signal handler inside SCIP copies
- fixed uninitialized values in SCIP's digraph data structure after calling SCIPdigraphResize()
- fixed issue related to SCIPcreateFiniteSolCopy() not being able to remove all infinite fixings
- fixed issue in SCIPcopyLimits() w.r.t. soft time limit
- fixed bug in dynamic resizing of hashtables and hashmaps
- added workaround for bug in primal simplex of cplex 12.7.1.0 occuring when attempting to solve LPs without rows without presolving
- fixed bug in binpacking example that might have led to doing the same branching several times
- fixed memory issue in binpacking example
- in GAMS writer, forbid also various parenthesis characters in gams symbol names
- added missing definition of `SCIP_UNUSED` in memory.h if def.h is not included
- treat reopt bugs: Avoid numerical problems with changing objective; fix check for changed objective
- fixed reading issue in mps reader: integer variables fixed to 0 or 1 are treated as binaries now,
  allowing to use them as indicator variables
- afternode heuristics are now called even if the node limit was reached and the solving process will be stopped
  after the current node
- fixed bug when activating probing mode with a non-empty separation storage

- LP interfaces:
  - fixed guard against using old Gurobi versions in lpi_grb.c: Gurobi 7.5 was not permitted
  - fixed wrong handling of unboundedness status in lpi_grb.c
  - fixed wrong handling of row basis status in lpi_grb.c

- Propagator:
  - fixed bug in shift and propagate--variable information with a negation transformation is correctly reset after backtracking
  - fixed bug in genvbounds propagator when applying a restart after the root node

- Constraints:
  - fixed bug in varbound coefficient tightening: if a varbound constraint only contained one variable afterwards,
    it may have been deleted without applying the induced bound, if the change was too small, this is now forced
  - fixed potential wrong locks update after a varbound constraint became redundant in coefficient tightening
  - fixed potentially wrong cleanup of fixed variables in nonlinear constraint handler
  - fixed memory leak in OSiL reader when using SOS constraints

- Solution:
  - improved handling of infinite values in a primal solution in quadratic and nonlinear constraints
  - fixed bug in computing violation and cut for certain nonlinear constraints when LP solution is slightly out of bounds
  - fixed debug solution check that appeared in probing mode when the objective function has changed
  - relaxed a too strong assert concerning solutions close to the objective limit

@section RN400 SCIP 4.0.0
*************************

Features
--------

- Introduced support for partial or infeasible user solutions, which SCIP tries to complete/repair heuristically
- implemented linear time methods for (weighted) median selection for joint arrays of various types
- added adaptive solving behavior of SCIP based on solving phases and heuristic transitions, if enabled via `solvingphases/enabled`
- can now solve relaxations within probing
- in case of multiple relaxators the best solution is saved instead of the last one
- added write callback for reader_bnd
- added possibility to use a reference value for advanced analysis of the tree search. If a finite reference value
  (an objective value in original objective space) is passed via misc/referencevalue, SCIP keeps track of the
  number of nodes exceeding the reference value and the number of early backtracks -- path switches in the tree when
  a child node with lower bound smaller than the reference value was available.
- added reading capabilities for partial solutions with extension *.mst
- new global shift off all random seeds (randomization/randomseedshift) and unification of all existing random seeds
- use new macros SCIPdebugMsg(), SCIPsetDebugMsg(), SCIPstatDebugMsg() at all places where it makes sense
- new random number generator in pub_misc.h
- add check whether variables have been released when freeing SCIP
- a print callback can now be specified for user expressions

- LP Solutions:
  - will now enforce relaxation solution instead of lp or pseudosolution if lowerbound is better and the whole lp is included in the relaxation
  - new feature solution polishing to improve integrality of LP solutions

- Constraints:
  - new constraint handler for cardinality constraints
  - added interval-evaluation of sine and cosine
  - allow to create constraints of constraint handlers that don't need constraints
  - New constraint handlers cardinality and components

- Conflicts:
  - implement a storage for conflicts to have more control over active conflicts
  - Improved conflict analysis through central conflict pool and dual ray analysis for primal infeasible LPs; can now analyze dual
    unbounded rays of primal infeasible LPs

- Presolving:
  - New presolvers that disaggregate SOC constraints and reformulate QP's by adding KKT conditions
  - new presolving step for variables contained in a single quadratic constraint with proper square coefficients
  - add new presolving step to disaggregate second order cone constraints
  - new presolving method presol_qpkktref to add the KKT conditions of a QP
  - implemented and extended stuffing presolving in linear constraint handler
  - new components constraint handler which replaces the components presolver; it searches for independent subproblems
    and solves small ones as sub-SCIPs during presolve, larger ones are solved alternatingly during the main solving process
  - new presolving timing FINAL: presolving methods with this timing are only called once after all other presolvers with timings
    FAST, MEDIUM and EXHAUSTIVE are finished; during this timing only reductions are allowed that are self-contained, e.g.,
    fixing all variables and deleting all constraints of an independent component; note that reductions found in this timing
    do not trigger a new presolving round

- Separation and Cuts:
  - can now separate perspective cuts for indicator constraints
  - add sepa_convexproj, a separator which projects onto convex relaxation and build gradient cuts at the projection
  - add sepa_gauge, a separator which computes an interior point of a convex relaxation and performs a binary search in the segment joining
    the interior point and the point to separate until it finds a point in the boundary of the feasible region where to build a gradient cut
  - changed handling of coupling constraints in cons_indicator; the cuts will not be added to the pool, but are separated by default
  - concurrent solving mode that allows to run multiple SCIP instances, that share solutions and global variable bounds, in parallel
  - Revised pseudo random number generation and introduced central random seed for all plugins

- Heuristics:
  - new Graph induced neighborhood search (GINS) primal heuristic that uses neighborhoods
    based on distances in the variable constraint connectivity graph.
    In addition, the heuristic supports a rolling horizon-like procedure to solve auxiliary problems
    for neighborhoods with increasing distance from the starting neighborhood.
  - new primal heuristic LP face that tries to find an integer solution inside the optimal LP face.
  - new heuristic that tries to complete partial solutions
  - the subnlp heuristic now gives ownership of a found solution to the heuristic that constructed the starting point, if any;
    as a consequence, MIP heuristics may now be shown more frequently for having found a solution when solving MINLPs, even
    though the solutions required an additional NLP solve

- Propagator:
  - add prop_nlobbt, a nonlinear optimization-based bound propagator solving two convex NLP relaxations for each variable
  - nodes can now be postponed; currently, this can only be triggered by BEFORELP propagation callbacks

- Statistic:
  + Extended statistic output displayable via the interactive shell
  + new statistic computed: `Root LP Estimate` that shows the root LP best-estimate with every pseudo-cost update
  + added leaf statistics about LP objective limit|feasible|infeasible leaves to the statistics output and
    to the callable library: SCIPgetNObjlimLeaves(), SCIPgetNFeasibleLeaves(), SCIPgetNInfeasibleLeaves()
  + next to the number of found solution, also the number of new best solutions is now printed for each heuristic
    (and relaxation solutions) in the statistics in the `Primal Heuristic` section.

Performance improvements
------------------------

- Extended the presolving timings by an additional timing FINAL for self-contained reductions
- Randomized tie-breaking in different parts of the code to reduce performance variability
- use connectedness information of the clique table to speed up the clique partitioning algorithm
- knapsack approximation algorithms use linear-time weighted median selection instead of sorting
- improved greedy solution in SCIPsolveKnapsackApproximatelyLT() for the flow cover separation
- reduce performance variability by using random numbers as tie-breaker for external branching candidates

- Heuristics:
  - adjusted most Large Neighborhood Search heuristics such that they collect their variable fixings first in an array,
    and only create and populate a sub-SCIP if enough variables will be fixed.
  - reduce performance variability by using a small perturbation in the undercover heuristic
  - 1-opt heuristic can now be repeatedly executed as long as new incumbents are found

- Constraints:
  - Improved and extended stuffing inside of linear constraint handler
  - Changed handling of coupling constraints in cons_indicator
  - SCIP supports constraint compression for problem copies; constraint compression denotes the immediate
    removal of fixed variables from constraint data at creation time to reduce memory requirements.

- Propagation:
  - rewrote the propagate-and-cut-and-price loop so that successful propagations with DURINGLPLOOP timing, bound changes found by separation,
    and new primal solutions now trigger a new round of node solving, starting with propagation; improved tuning of propagation and heuristic timings
  - tuned propagation methods of several constraint handlers
  - make more use of SCIPmarkConsPropagate() to mark constraints for propagation and improved the internal handling of marked constraints
  - improve propagation of absolute-value expression in the case that the sign of the argument is fixed

Interface changes
-----------------

### New and changed callbacks

- Concurrent SCIP:
  - extended interface to support concurrent solving mode

- Constraint Handlers:
  - new optional callback `CONSENFORELAX` to enforce a relaxation solution, see \ref CONS
  - `CONSINITLP` callback now has a new parameter `infeasible`, which is a pointer to store whether infeasibility
    was detected while building the initial LP relaxation

### Deleted and changed API methods

- setting a parameter to a non-valid value now produces an error message instead of a warning
- bound reader uses angle bracket around variable names
- the parameters of SCIPlpiChgObj(), SCIPlpiSetBase(), SCIPlpiSetState(), SCIPlpiSetNorms() have been declared as const
- SCIPapplyHeurSubNlp() can now return the solution found by the sub-NLP heuristic

- Random:
  - methods SCIPrandomGetInt() substitutes SCIPgetRandomInt() (marked to be deprecated)
  - methods SCIPrandomGetReal() substitutes SCIPgetRandomReal() (marked to be deprecated)
  - methods SCIPrandomPermuteArray() substitutes SCIPpermuteRandomArray() (marked to be deprecated)
  - methods SCIPrandomPermuteIntArray() substitutes SCIPpermuteRandomIntArray() (marked to be deprecated)
  - method SCIPrandomGetSubset() substitutes SCIPgetRandomSubset() (marked to be deprecated)

- Conflict Analysis:
  - added parameters `conftype` and `iscutoffinvolved` to SCIPinitConflictAnalysis()
    that indicate the type of the conflict and whether the current cutoff bound is used or not

- Constraint Handlers:
  - added parameter `infeasible` to SCIPinitlpCons()

- Copying:
  - added parameters `fixedvars`, `fixedvals`, `nfixedvars` to SCIPcopyVars()
  - added parameters `fixedvars`, `fixedvals`, `nfixedvars` to SCIPcopyOrigVars()
  - renamed parameter `success` to `valid` in SCIPgetConsCopy()

- Hashmap and Hashtable:
  - removed function SCIPcalcHashtableSize() since not required anymore for `SCIP_HASHTABLE` and `SCIP_HASHMAP`
  - based on the initial size `SCIP_HASHTABLE` and `SCIP_HASHMAP` choose an appropriate size internally to allow insertion of that
    many elements without resizing
  - `SCIP_MULTIHASH` behaves like the old `SCIP_HASHTABLE` and SCIPcalcMultihashSize() should be used as replacement for
    SCIPcalcHashtableSize()

- Nonlinear Relaxation:
  - added parameter `curvature` to SCIPcreateNlRow()

- Parameters:
  - the following new methods return a bool indicating whether the given value is valid for the parameter instead of printing a warning
    message and returning an error code if the value is invalid
    - renamed method SCIPcheckBoolParam() to SCIPisBoolParamValid()
    - renamed method SCIPcheckLongintParam() to SCIPisLongintParamValid()
    - renamed method SCIPcheckCharParam() to SCIPisCharParamValid()
    - renamed method SCIPcheckStringParam() to SCIPisStringParamValid()
    - renamed method SCIPcheckRealParam() to SCIPisRealParamValid()
  - in param.c/h: the new methods return a bool whether the given value is valid for the parameter instead of printing a warning message
    and returning an error code if the value is invalid
    - rename SCIPparamCheckBool() to SCIPparamIsValidBool()
    - rename SCIPparamCheckString() to SCIPparamIsValidString()
    - rename SCIPparamCheckChar() to SCIPparamIsValidChar()
    - rename SCIPparamCheckLongint() to SCIPparamIsValidLongint()

- Primal Heuristics:
  - added parameter `initialseed` to SCIPcreateDiveset()
  - introduced new type `SCIP_HEURTIMING` for primal heuristic timing masks
  - changed type of parameter `timingmask` from unsigned int to `SCIP_HEURTIMING` in SCIPincludeHeur(), SCIPincludeHeurBasic()

- Relaxators:
  - new parameter `includeslp` for SCIPincludeRelax() and SCIPincludeRelaxBasic()
    to indicate whether relaxation includes all linear rows and can be enforced

- Reoptimization:
  - rename method SCIPgetReopSolsRun() to SCIPgetReoptSolsRun()

- Solutions:
  - added parameter `completely` to SCIPtrySol(), SCIPtrySolFree(), SCIPcheckSol() to check all constraints when
    printing violations

- Variables:
  - removed SCIPvarGetLbAtIndex() and added SCIPgetVarLbAtIndex()
  - removed SCIPvarGetUbAtIndex() and added SCIPgetVarUbAtIndex()
  - removed SCIPVarGetBdAtIndex() and added SCIPgetVarBdAtIndex()
  - removed SCIPvarWasFixedAtIndex() and added SCIPgetVarWasFixedAtIndex()
  - Removed method SCIPvarGetNBinImpls()

### New API functions

- added functions for concurrent solving mode (see concurrent.h, concsolver.h)
- SCIPcreateNlpiProb(), SCIPupdateNlpiProb() and SCIPaddNlpiProbRows() to create and update a nonlinear relaxation
- SCIPgetNObjlimLeaves(), SCIPgetNFeasibleLeaves(), SCIPgetNInfeasibleLeaves() for statistics output
  about LP objective leaves
- SCIPcheckCopyLimits() which can be used to check that enough time and memory is left to run a sub-SCIP after
  subtracting time and memory used by the main-SCIP and SCIPcopyLimits() which copies these limits accordingly and disables
  all other limits (need to be set by the plugin, if needed)
- SCIPcopyLargeNeighborhoodSearch() in heuristics.h that supports compressed copying and two kinds of problem copy: the MIP-relaxation or
  a 1-1 problem copy (by copying the constraints and not the LP relaxation)
- SCIPsolveProbingRelax() to solve a relaxation within probing
- SCIPgetLastStrongbranchingLPSolstat() to query the LP statuses after strong branching on a variable
- SCIPinitializeRandomSeed()
- SCIPswapReals() to swap two real values
- SCIPgetNNZs() to get the number of active non-zeros in the transformed/presolved problem

- Debug Messages:
  - SCIPprintDebugMessage(), SCIPsetPrintDebugMessage(), SCIPstatPrintDebugMessage() that output debug messages and also print the
    subscip depth; the first two output via the message handler; also added macros SCIPdebugMsg(), SCIPsetDebugMsg(), SCIPstatDebugMsg()
  - SCIPdebugMsgPrint()/SCIPsetDebugMsgPrint() that output a message without `[debug]` prefix via the message handler (compare SCIPdebugPrintf())

- Solution:
  - SCIPisDualSolAvailable() to query the dual solution availability
  - SCIPlpiSetIntegralityInformation() to improve SoPlex' solution polishing

- Constraints:
  - library methods SCIPcopyConsCompression(), SCIPcopyOrigConsCompression() that accept an array of variables that are immediately
    fixed in the copy. Alternatively, local instead of global bounds can be used for compression.
  - library methods SCIPenableConsCompression(), SCIPisConsCompressionEnabled(), SCIPcopyConsCompression(), SCIPcopyOrigConsCompression()
  - SCIPgetIntVarXor() to access integer variable of XOR constraints
  - SCIPcreateConsCardinality() to create a cardinality constraint
  - SCIPcreateConsBasicCardinality() to create a basic cardinality constraint
  - SCIPchgCardvalCardinality() to changes cardinality value of cardinality constraint (i.e., right hand side of cardinality constraint)
  - SCIPaddVarCardinality() to add a variable to a cardinality constraint
  - SCIPappendVarCardinality() to append a variable to a cardinality constraint
  - SCIPgetNVarsCardinality() to get the number of variables in a cardinality constraint
  - SCIPgetVarsCardinality() to get the array of variables in a cardinality constraint
  - SCIPgetCardvalCardinality() to get the cardinality value of a cardinality constraint (i.e., right hand side of cardinality constraint)
  - SCIPgetWeightsCardinality() to get the array of weights of a cardinality constraint
  - SCIPgetLinvarMay{Decrease,Increase}Quadratic() to get index of a variable in linear term of quadratic constraint that may be decreased
    without making any other constraint infeasible

- Parameters:
  - add SCIPparamIsValidInt() and SCIPparamIsValidReal() to param.c/h
  - add missing functions SCIPisIntParamValid() and SCIPisRealParamValid() to scip.c/h

### Command line interface

- new command line parameter `-v` to print detailed build options

### Interfaces to external software

- Interfaces for Python and Java are, among others, now available via http://www.github.com/scip-interfaces
- Revised documentation of the SCIP C-API to group methods more comprehensively by topics
- dropped support for Ipopt < 3.11
- Additional I/O-functionalities for debugging and logging in SCIP and in the AMPL interface
- updated CppAD to 20160000
- for users of the ampl interface, the display/logfile option has been added to set the name of a
  file to write the SCIP log to (additionally to stdout)

- LP Interfaces:
  - SCIP uses the lpi_spx2 interface by default
  - Improved Gurobi interface that can handle ranged rows (requires Gurobi >= 7.0.2)
  - the CPLEX LPI now also compiles with CPLEX 12.7.0.0

### Changed parameters

- setting a value for a fixed parameter will no longer return with an error, if the new value equals the one to which the parameter is fixed
- changed value of parameter `separating/clique/cliquedensity` to 0.0 such that the separator always constructs a dense clique table
  which proved to be faster on the benchmarks MMM and stableset.
- parameters `misc/permutationseed`, `misc/permuteconss` and `misc/permutevars` changed to `randomization/permutationseed`,
  `randomization/permuteconss` and `randomization/permutevars`
- parameters `conflict/useinflp` and `conflict/useboundlp` are now of type char (before bool)
- all parameters of the components presolver (starting with `presolving/components/`) are now parameters of the components
  constraint handler (starting with `constraints/components/`)

### New parameters

- class randomization
- `branching/sumadjustweight` to adjust branching scores by adding a sum epsilon in order to keep score differences
  near zero, which are otherwise completely disregarded (they are adjusted to at least sum epsilon)
- `concurrent/* ` and `parallel/* ` for configuring the concurrent solving mode
- `constraints/cardinality/branchbalanced` to decide whether to use a balanced branching scheme in the enforcing of cardinality
  constraints
- `constraints/cardinality/balanceddepth` to set the maximal depth until balanced branching is turned off
- `constraints/cardinality/balancedcutoff` to determine that balanced branching is only used if the branching cut off value
  w.r.t. the current LP solution is greater than a given value
- `constraints/indicator/sepaperspective` to turn on separation of perspective cuts for indicator constraints
- `constraints/indicator/sepapersplocal` to decide whether local cuts can be used for perspective cuts for indicator constraints
- `constraints/quadratic/projectedcuts` to enable convex quadratics to generate gradients cuts at the
  projection of the point onto the region described by the constraint, which is supporting
- `lp/solutionpolishing` to enable LP polishing only at the root LP or always
- `misc/referencevalue` to pass a reference value for further analysis of the tree search, see also in `features`
- `presolving/qpkktref/addkktbinary` to allow the presence of binary variables for the KKT update
- `presolving/qpkktref/updatequadbounded` to add the KKT conditions to QPs only if all variables are bounded
- `presolving/qpkktref/updatequadindef` to add the KKT conditions to QPs only if the quadratic matrix is indefinite
- `randomization/lpseed` to set the initial seed of the LP solver
- `solvingphases/enabled` to activate adaptive behavior during the solution process; several further parameters
  in the solvingphases-section to control how to switch the parameters and whether a restart should be performed between the phases.

### Data structures

- new `SCIP_REGRESSION` data structure in pub_misc.h to incrementally compute a best-fit line through pairs of observations
- add maximum branch-and-bound tree depth constant `SCIP_MAXTREEDEPTH` (replaces SCIPgetDepthLimit() and SCIPtreeGetDepthLimit())
- new files heuristics.c/heuristics.h to collect methods that are frequently used by heuristics
- merged dive.c/pub_dive.h with heuristics.c/heuristics.h, removed dive.c/pub_dive.h
- separated header pub_misc.h from repeated methods for sorting and (weighted) median selection;
  those are also available in separate headers pub_misc_sort.h
  and pub_misc_select.h, but included into pub_misc.h

Unit tests
----------

- New unit testing system built on the Criterion framework

Build system
------------

### Makefile

- All makefiles in `examples/` and `applications/` have been updated.
- `make.project` defines a variable `SCIP_VERSION` containing the SCIP version number
- revise sub-makefiles for MSVC on MinGW
- make shared libraries aware of their dependencies
- sub-makefile for CrayXC systems added

- Places:
  - All objective files are now placed in `obj/static` or `obj/shared`, depending on `SHARED=false` or `SHARED=true`, respectively.
  - All internal and external libraries are placed in `lib/static` and `lib/shared`, the include files are in `lib/include`.
  - The binaries now contain an rpath to the SCIP directory, such that shared libraries are found.

- Linking:
  - link binary to shared libs when compiling with `SHARED=true`
  - External projects (including make.project) can use the makefile variable LINKCXXSCIPALL or LINKCCSCIPALL to link all SCIP libraries.
  - Building with `SHARED=true` automatically generates the combined library libscipsolver.so for easier linking

- Targets:
  - Running `make help` lists all makefile options.
  - `make install` copies now all header files
  - new target `dll` to build Windows dlls with MSVC
  - rename `dll` target to `windowslib`

Fixed bugs
----------

- fixed bug in event system: bound change events of the new focus node must be processed, even if the bound
  is the same as at the last focus node
- avoid numerically unstable (multi-)aggregations
- fixed bug in XML reader concerning comments
- the AMPL interface now writes a solve status (solve_result_num) into the .sol file
- in the cmpres.awk (allcmpres.sh) output, the counts in the time column are now with respect to the
  whole set of processed instances (as with fail and solv), while before it was with respect to the
  set of instances where no solver failed (eval set); thus, now proc = fail + time + solv.
- writing of solutions or parameters to a file now works also with the message handler set to quiet
- ignore lower and upper bound tightenigs beyond +/-infinity during solving
- time limit of SCIP-infinity is converted to LPI-infinity when setting it
- fix LP activity of a row that has been modified

- Propagation:
  - fixed possible segmentation fault in genvbounds propagator
  - fixed bug with sorting of propagators in presolving: the order can be changed by calling probing; thus, there is a copy of the
    propagators, which is sorted by presolving priority
  - added missing capturing and releasing mechanism in genvbounds propagator
  - fix wrong propagation of product expressions

- Constraints:
  - fixed wrong representation of SOC constraints in NLP
  - fixed a few issues within redundant constraint detection of (specialized) linear constraint handlers
  - fixed issue in reader_opb concerning writing of fixed variables contained in no constraints

- Memory:
  - fixed memory bug in `SCIP_DIGRAPH`
  - improved counting of memory consumption by using more block memory and counting all allocated memory
  - fix memory leaks in TSP example
  - return `SCIP_ERROR` when a memory exception is caught in SoPlex (was `SCIP_LPERROR`)
  - fixed memory leak in OSiL reader

- Objective:
  - fixed bug while changing the objective value of an original value after transforming the problem
  - fixed bug with solutions from previous runs not satisfying an objective limit
  - SCIPisObjIntegral() now works correctly in `SCIP_STAGE_PROBLEM`

- Heuristics:
  - fixed two bugs in heur_indicator: use improvesols parameter now and update pointer to indicator constraint handler
  - fix wrong NLP representation of logic-or constraints in the dual value heuristic
  - correct handling of implicit integer variables with fractional solution value in simplerounding heuristic
  - fixed bug in heur_octane with uninitialized ray direction

@page RN32 Release notes for SCIP 3.2

@section RN321 SCIP 3.2.1
*************************

Features
--------

- new `force` parameter in (root)redcost propagator to run the propagator also with active pricers

Performance improvements
------------------------

- do not transfer solutions to original space, if SCIP is being freed
- modified implication graph analysis of SOS1 constraint handler; a new component allows to deduce zero fixings of variables
- made SOS1 constraint handler specific diving selection rule faster for the case that the SOS1 constraints do not overlap
- improved disjunctive cuts by the `monoidal cut strengthening` procedure of Balas and Jeroslow

Examples and applications
-------------------------

- several improvements of SCIP-Jack (STP application): extended presolving for STP variants, STP-specific branching
  rule, dual heuristic to generate initial LP relaxation
  SCIP-Jack is now competitive with problem specific state-of-the-art solvers on several well-known STP variants,
  e.g., the (rooted) prize-collecting Steiner tree problem.
- MultiObjective application renamed to PolySCIP; several improvements: better command line argument processing,
  overhaul of much of the source code, installation via CMake

Interface changes
-----------------

- made debug solution functionality thread safe (see debug.h for further information)

### Deleted and changed API methods

- add SCIPcomputeHyperplaneThreePoints() to compute a hyperplane containing three given 3-dimensional points
- SCIPsolveLinearProb() now uses a 1-dimensional matrix representation

### Command line interface

- added interactive shell command `display finitesolution` to print solution with infinite fixings removed,
  added reference to that method to `display solution` output if there are infinite fixings
- new interactive shell command `write history` to write the command line history (only when compiled with Readline)

### Interfaces to external software

- significantly improved Python interface to support user callbacks as well as linear and quadratic expressions

### New parameters

- `constraints/sos1/branchingrule` to decide whether to use neighborhood, bipartite, or SOS1 branching (this parameter
  replaces the old parameters `constraints/sos1/neighbranch`, `constraints/sos1/bipbranch`, and `constraints/sos1/sos1branch`)
- `constraints/sos1/depthimplanalysis` to limit the number of recursive calls of implication graph analysis
- `constraints/sos1/perfimplanalysis` to perform an implication graph analysis to deduce variable fixings and
  additional SOS1 constraints (this parameter replaces the old parameter `constraints/sos1/updateconflpresol`)
- `misc/transsolorig` for transfering transformed solutions to the original space (default: true)
- `propagating/rootredcost/onlybinary` to propagate root reduced costs of binary variables only

### Data structures

- renamed MIP matrix structure to `SCIP_MATRIX`
- changed the numeric values for `PRESOLTIMING` flags

Build system
------------

### Makefile

- new target `dll` to build Windows dlls with MSVC
- add new compiling flag OPENSOURCE to allow/forbid the usage of third party software

Fixed bugs
----------

- fixed wrong objective sense when copying the original problem
- fixed a bug in merge step of cliques during clean up phase; method did not correctly handle infeasibility in the case of multiple
  variable-negation pairs
- fixed a previously untreated case in the linear cons simplification where coefficients only differ by slightly more than an epsilon
- fixed bug in parsing emphasis parameters which formerly led to completely wrong results
- fixed bug in the computation of the Wilcoxon test
- do not use the relative and absolute gap limit if no primal solution has been found so far
- fixed bug in conflict.c with wrong reset of bounds used
- fixed bug with transferring solutions to new runs (need to recompute objective before checking)
- fixed issue with infinite values when checking cuts for redundancy
- fixed library problems on Windows operating systems

- Variables:
  - fixed wrong check when computing cuts for factorable quadratic functions bound tightening of a single variable
  - fixed wrong handling of loose variables in OBBT
  - fixed freeing of hash for binary variables
  - fixed bug during the computation of branching points for continuous variables which are almost fixed to +/- SCIPinfinity()
  - treated the case of integer variables as intermediate variables in the process of obtaining the active variable for a
    given binary variable

- LP:
  - fixed a bug in dive.c that occurred when lpsolvefreq was set to 1; after a cutoff, the solution values of the
    linked LP solution might have become invalid
  - do not analyse an infeasible LP for conflicts during diving mode when LHS/RHS of rows were changed
  - use LPi infinity when reverting bound changes in conflict analysis

- Heuristics:
  - fixed bug in heur_simplerounding in connection with relaxators
  - fixed bug in feaspump heuristic where last solution candidates were not updated correctly
  - fixed bug with infinite shift values in heur_shifting
  - fixed bug in shiftandpropagate heuristic: the heuristic did not correctly handle intermediate, global bound changes of the selected variable
    after its tentative fixing led to a cutoff.

- Propagator:
  - (root) reduced cost propagators are not run anymore when doing branch-and-price,
    since they may install upper bounds on variables which might interfere with the
    pricing (they may be enabled again by their force parameters)
  - fixed too hard assertion in pseudoobj propagator
  - fixed a bug in shiftandpropagate where column positions after sorting are now correctly linked to their variables after sorting
  - fixed potential memory leak in genvbound propagator

- Presolving:
  - fixed inconsistency in knapsack constraint handler data during presolving
  - fixed some problem with reoptimization when the problems are infeasible or have been solved in presolving
  - fixed endless loop in knapsack constraint handler when continuous variables change their types to binary during presolving
  - squares of binary variables might not have been replaced by the binary variable itself in presolve,
    if the variable was originally general integer and only became binary during presolve (due to bound tightening)
  - fixed bug in dive.c avoiding a check of constraints in the presence of indicator constraints

- Constraints:
  - fixed numerical problems in computation of cuts for bivariate functions in quadratic constraint handler
  - fixed bug in quadratic constraint handler when computing lifted-tangent inequalities
  - fixed bug in nonlinear constraint handler when replacing a violated nonlinear constraint leads to an infinite
  - fixed bug in SOS1 constraint handler with inconsistent data structure after restart
  - fixed wrong handling of negated variables in bound tightening procedure of SOS1 constraint handler
  - fixed bug in simple fixing heuristic of SOS1 constraint handler
  - fixed two bugs in pseudoboolean constraint handler with wrong sorting of and constraints
  - fixed issue: constraints being parallel to objective function (after restart) sometimes led to wrongly stating infeasible
  - fixed bug during coefficient tightening in varbound constraint handler
  - handle cutoffs in cons_indicator detected by infeasible inequalities
  - fixed late change of type of slack variables in cons_indicator, if the bounds are not integral
  - fixed initsol and exitsol of cons_indicator, if problem has already been solved
  - fixed bug in cons_indicator with changing type of slackvariable

@section RN320 SCIP 3.2.0
*************************

Features
--------

- added reoptimization feature for optimization problems with changed objective function or tighter feasible region
- the original problem can now be permuted directly after reading (if `misc/permutationseed` has value >= 0)
- added methods to compute strongly connected components with Tarjan's Algorithm
- added method to propagate implications of SOS1 variables
- convex quadratic contraints can now generate gradient cuts which are supporting to the feasible region
- SoPlex interface can now (re)store dual steepest edge weights
- extended expression parsing to support power, realpower and signpower operators; started support for user-defined operators
  in expression trees/graphs
- possibility to set a soft time limit which becomes active only after the first primal solution was found
- added matrix module for getting access to the internal mixed inter linear problem matrix
- better handling of large values returned by the LP solver
- added more checks to SCIP{alloc,realloc,duplicate}BufferArray() to handle overflows properly
- new plugin for reoptimizing a sequence of optimization problem that differ in the objective function, e.g., sequences arising from
  column generation
- new plugin `compr` for rearranging the search tree, currently this only works on the reoptimization tree
- moved assertions in comparison methods from scip.c to set.c

- Constraints:
  - we can now upgrade quadratic constraints with one bilinear term to SOC constraints
  - we can also upgrade general quadratic constraints with a single negative eigenvalue to SOC constraints

- Branching:
  - tighter reliability notions introduced for reliability branching, based on pseudo-cost relative errors
    and comparing candidates with the best pseudo-candidate using a 2-sample student-T test. These methods
    are used in disjunction with the existing reliability notion that uses a fixed number as reliability
    threshold for every variable before turning off strong-branching. This means, the classical method
    must be turned off by setting parameters minreliable and maxreliable to 0. The behavior is
    controlled through several parameters.
  - new distribution branching rule to base decisions on row activity (normal) distribution over domain space
  - can now output information for BAK: Branch-and-bound Analysis Kit
  - new score in hybrid reliability pseudocost branching that prefers nonlinear variables when solving MINLPs
  - new branching rule multaggr which allows to branch on general disjunctions defined by fractional multi-aggregated variables
  - new branching rules for SOS1 constraints for branching on a neighborhood or a complete bipartite subgraph of
    the conflict graph. In addition to variable domain fixings, it is sometimes also possible to add complementarity
    constraints to the branching nodes. This results in a nonstatic conflict graph, which may change dynamically
    with every branching node.
  - new branching rule nodereopt to reconstruct the tree after changing the objective function

- Reader:
  - the MPS reader can now read semi-integer variables, they are handled by creating bound disjunction constraints
  - the MPS reader can now handle objective constants given as (the negation of) the RHS of the objective row

- Separation:
  - obbt propagator applies now additional separation and propagation in order to learn stronger and more bound tightenings
  - extended probing mode to allow separation and objective coefficient changes
  - improved separation procedure of SOS1 constraint handler, including bound (clique) cuts and implied bound cuts
  - new disjunctive cut separator for SOS1 constraints
  - new edge-concave cut separator for quadratic constraints

- Presolver:
  - Improved coordination of presolvers. There are three timings for presolvers now, FAST, MEDIUM and EXHAUSTIVE.
    Each presolving callback can specify one or more of these timings in which it will be called later.
    Within a presolving method, the current timing can be checked and the algorithms to be performed selected based on
    the timing. In one presolving round, first all presolving methods with timing FAST are called, sorted by priority.
    If they found enough reductions, a new round is started, otherwise, all presolving methods with timing MEDIUM are
    called. Again, with enough reductions, a new presolving round is started, too few reductions lead to running
    the EXHAUSTIVE presolvers. Similar to the delay concept used before, we are not neccessarily running all EXHAUSTIVE
    presolvers but stop as soon as one of them found enough reductions, starting a new presolving round immediately.
  - new presolving components for SOS1 constraints, including bound tightening and clique extension
  - new presolver tworowbnd for improving variable bounds and detecting redundant constraints added
  - new presolver dualagg for aggregating single up-/downlocked variables by a binary variable added
  - new presolver implfree for aggregating implied free variables added
  - new presolver redvub which can detect redundant variable upper bound constraints added
  - new presolver stuffing for fixing of singleton continuous variables added

- Heuristic:
  - improved clique and variable bound heuristics
  - new heuristic distribution diving that bases its score function on the changes regarding solution density
  - variable histories can be transferred between sub-SCIPs solved by LNS heuristics and the component presolver
    and the main SCIP to reuse this information.
  - new heuristic heur_indicator that tries to make partial solutions with indicator constraints feasible. It also
    tries to improve them (or external solutions) by a one-opt local search.
  - new heuristic (heur_bound) which fixes all integer variables to their lower/upper bounds and solves the remaining LP
  - modified diving heuristics to handle SOS1 constraints
  - new primal heuristic for reoptimization 'ofins': objective function induced neighborhood heuristic
  - new heuristic for reoptimization which constructs solutions based in the changes between the objective function and the optimal
    solution before changing the objective function

- Statistic:
  - extended variable branching statistics in the interactive shell by sample variance of unit gains
  - extended statistic output of interactive shell by more information on diving heuristic behavior

Performance improvements
------------------------

- improved treatment of nonlinearities in hybrid reliability pseudo cost branching
- using sparsity information of the SoPlex LP

- Constraints:
  - improved vartype upgradability from continuous to implicit variables in cons_linear.c, depending on their objective coefficients
  - improved propagation of SOS1 constraint handler using the information from a conflict

- Heuristics:
  - zi rounding heuristic uses buffer data structures, thereby decreasing total memory usage of SCIP
  - adjusted (hard) diving heuristics to solve fewer LPs. LP's are resolved only if a parameter-defined
    percentage of the variable bounds changed through domain propagation or at a predefined frequency.
  - some of the diving heuristics additionally consider indicator variables and SOS1 variables as candidate variables and try to
    make these constraint types feasible before passing a rounded solution to SCIPtrySol()

- Presolving:
  - new presolving/propagation algorithm using the gcd for ranged rows and equations in cons_linear
  - added presolving levels (FAST, MEDIUM and EXHAUSTIVE) to allow better balancing of presolvers

- Separation:
  - improved separation procedure of SOS1 constraint handler
  - improved separation procedure for convex quadratic constraints

Examples and applications
-------------------------

- two new applications for multi-objective optimization (PolySCIP) and the Steiner Tree Problem in Graphs
- new application for solving Steiner tree problems: SCIP-Jack can handle both the classical Steiner tree problem in graphs
  and 10 of its variants

Interface changes
-----------------

### New and changed callbacks

- new callback function `SCIP_DECL_CONSGETDIVEBDCHGS` to provide
  constraint handler method to suggest dive bound changes during the generic diving algorithm, see type_cons.h for details
- new callback `SCIP_DECL_DIVESETGETSCORE` to implement scoring function to guide diving

### Deleted and changed API methods

- avoid potential comparisons of different infinity values by adjusting the LP solution value
- SCIPintervalSign(),  SCIPintervalAbs(), SCIPintervalMax(), SCIPintervalMin(), SCIPexprgraphGetNodePolynomialMonomialCurvature(),
  and SCIPexprgraphTightenNodeBounds() need an infinity value to decide whether an interval is empty or not
- SCIPgetFeasibilityQuadratic() and SCIPgetActivityQuadratic() returns now a `SCIP_RETCODE` and needs an additional `SCIP_Real*` to
  store the result
- methods which support statistical tests in pub_misc.h, SCIPstudentTGetCriticalValue(), SCIPcomputeTwoSampleTTestValue() etc.
- SCIPsolveLinearProb() solves a linear problem of the form Ax=b for a regular square matrix A
- Added parameter `freesubscip` to SCIPapplyProximity()

- Data structures:
  - Renamed method SCIPdigraphGetSuccessorsDatas() to SCIPdigraphGetSuccessorsData()
  - Renamed method SCIPdigraphGetNodeDatas() to SCIPdigraphGetNodeData()
  - Renamed method SCIPdigraphSetNodeDatas() to SCIPdigraphSetNodeData()

- Constraint Handlers:
  - Renamed method SCIPconshdlrGetPropTimingmask() to SCIPconshdlrGetPropTiming()
  - new method SCIPconshdlrSetPropTiming()
  - Removed method SCIPconshdlrIsPresolvingDelayed()
  - Removed method SCIPconshdlrWasPresolvingDelayed()
  - SCIPmakeSOS1sFeasible() based on solution values, fixes variables to zero to turn all SOS1 constraints feasible
  - removed `delay(presol)` parameter from SCIPinclude{Conshdlr,Presol,Prop}() and added `(presol)timing` parameter
  - new parameter `presoltiming` for method SCIPpresolCons()
  - SCIPvarIsSOS1() returns whether some variable is involved in an SOS1 constraint
  - SCIPgetConflictgraphSOS1() gets conflict graph of SOS1 constraints
  - Added parameter `presoltiming` to SCIPpropCumulativeCondition()
  - Removed parameter `delaypos` from SCIPsetConshdlrPresol()
  - Added parameter `presoltiming` to SCIPsetConshdlrPresol()
  - Removed parameter `delaypos` from SCIPincludeConshdlr()
  - Added parameter `presoltiming` to SCIPincludeConshdlr()
  - Added parameter `consgetdivebdchgs` to SCIPincludeConshdlr() to provide a divebdchg-callback for the constraint handler
    to include

- Branching Rules:
  - Added parameter `forcestrongbranch` to SCIPselectVarStrongBranching()
  - Added parameter `executebranching` SCIPexecRelpscostBranching()
  - Added parameters `ndomredsdown` and `ndomredsup` to SCIPgetVarStrongbranchWithPropagation()

- LP and Cutting Planes:
  - Added parameters `inds` and `ninds` to SCIPgetLPBInvRow(), SCIPgetLPBInvCol(), SCIPgetLPBInvARow(), SCIPgetLPBInvACol(), and
    SCIPcalcStrongCG()
  - Added parameters `maxweight`, `weightinds`, `nweightinds`, and `rowlensum` to SCIPcalcMIR()

- Variables:
  - SCIPvarGetNodeSOS1() returns node of SOS1 variable in the conflict graph
  - SCIPnodeGetVarSOS1() returns SOS1 variable associated to some given node in the conflict graph
  - Removed method SCIPvarGetNBinImpls()

- Presolving:
  - Removed parameter `delaypos` from SCIPincludePresolBasic()
  - Added parameter `presoltiming` to SCIPincludePresolBasic()
  - Removed parameter `delaypos` from SCIPincludePresol()
  - Added parameter `presoltiming` to SCIPincludePresol()
  - Removed parameters `presoldelay` and `presoltiming` from SCIPincludePresol()
  - Removed parameters `presoldelay` and `presoltiming` from SCIPsetPropPresol()

- Misc:
  - Added parameter `isequation` to SCIPaddClique()
  - Removed parameter `writeimplications` from SCIPwriteCliqueGraph()
  - Removed method SCIPallocBufferSize()
  - Removed method SCIPduplicateBufferSize()
  - Removed method SCIPreallocBufferSize()
  - Removed method SCIPfreeBufferSize()
  - Removed method callback SCIPdialogExecConflictgraph()

### New API functions

- started support for user-defined operators in expression trees/graphs (see SCIPexprCreateUser()),
  interface will likely change again in future SCIP versions
- new methods for mixed inter linear matrix access (see pub_matrix.h) added
- SCIPcomputeArraysIntersection() to compute the set intersection of two ordered arrays
- SCIPcomputeArraysSetminus() to compute the set difference of two ordered arrays
- SCIPcutGetLPActivityQuot() in pub_cutpool.h to get the potion of LP's where this cut was sharp in an optimal basis.
- SCIPpresolGetTiming(), SCIPpresolSetTiming(), SCIP{conshdlr,prop}GetPresolTiming(), and SCIP{conshdlr,prop}SetPresolTiming()
- SCIPdigraphSetNSuccessors() sets the number of successors of some digraph node to a given value

- Diving:
  - SCIPcreateDiveset() to add a diveset to a heuristic. Heuristics may have multiple divesets under different names
  - SCIPperformGenericDivingAlgorithm() that performs diving with periodic LP resolve according to the diveset argument.

- Constraints:
  - new setter function SCIPsetConshdlrGetDiveBdChgs() in scip.h to set dive bound change callback for this constraint handler
  - SCIPaddDiveBoundChange() to add a diving bound change to the diving bound change storage of SCIP together with the information if this is a
    bound change for the preferred direction or not, to be used by constraint handlers inside the getDiveBdChgs-callback
  - SCIPchgCoefLinear() and SCIPdelCoefLinear() to modify linear constraint during problem creation

- Memory:
  - BMSallocClearBlockMemoryArray()/SCIPallocClearBlockMemoryArray() and
    BMSallocClearBufferMemoryArray(), SCIPallocClearBufferArray() to allocate arrays that are initialized to 0
  - SCIPbuffermem() to get buffer memory;

- Sort:
  - added new sorting functions SCIPsortRealRealRealBoolBoolPtr(), SCIPsortDownRealRealRealBoolBoolPtr()
  - added new sorting functions SCIPsortIntIntIntReal(), SCIPsortDownIntIntIntReal(), SCIPsortRealIntInt(), SCIPsortDownRealIntInt()

- Param:
  - SCIPwriteParam() to write a single parameter to a file
  - SCIPcheckParam{Bool,Char,...}() to check whether a parameter value is within the feasible domain

- Quadratic:
  - SCIPchgLhsQuadratic(), SCIPchgRhsQuadratic(), SCIPchgLinearCoefQuadratic(), SCIPchgSquareCoefQuadratic(),
    and SCIPchgBilinCoefQuadratic() to modify quadratic constraints during problem creation
  - SCIPgetFeasibilityQuadratic() and SCIPgetActivityQuadratic() to get the feasibility and activity of a quadratic constraint in a given solution
  - SCIPaddSquareLinearization(), SCIPaddSquareSecant(), SCIPaddBilinLinearization() and SCIPaddBilinMcCormick()
    in cons_quadratic.h to compute linear under- and overestimation for bilinear and quadratic terms

### Command line interface

- extended variable branching statistics and statistic output in the interactive shell (see Statistic section)
- submenu for setting `vbc` settings renamed to `visual`
- at the end of a command line run the best solution can now be output in the orignal space

### Interfaces to external software

- in the AMPL interface, variable and constraint attributes (flags) can now be set via suffixes, where 0 (unset) stands
  for the default, 1 for TRUE and other values for FALSE; see SCIPcreateVar() and SCIPcreateCons() for their meaning;
  for variables, `initial` and `removable` are recognized;
  for constraints, `initial`, `separate`, `enforce`, `check`, `propagate`, `dynamic` and `removable` are recognized
- the AMPL interface now passes an initial guess, if specified, as a solution (that will be checked for feasibility) to SCIP

### Changed parameters

- rowrepswitch set to 2.0, so row representation is activated if LP has at least 2 times more rows than columns
- one can now set emphasis parameters at the beginning of a settings file; it should start with `emphasis:` and
  the contain the emphasis string, e.g., `emphasis: feasibility` or `emphasis: heuristics off`.

- Renamed parameters:
  - `vbc/filename` to `visual/vbcfilename`
  - `vbc/realtime` to `visual/realtime`
  - `vbc/dispsols` to `visual/dispsols`

### New parameters

- added parameter to switch pseudo cost update in diving heuristics (enabled by default)
- `branching/relpscost/confidencelevel` to set the confidence level to be used by statistical tests
- `branching/relpscost/higherrortol` to define the highest reliability threshold for relative error based reliability
- `branching/relpscost/lowerrortol` to define a lower reliability threshold for relative error based reliability
- `branching/relpscost/nlscoreweight` for weight of nonlinear score when branching on MINLPs
- `branching/relpscost/usedynamicconfidence` to use a dynamic confidence level based on the amount of
  strong-branching simplex-iterations compared to the overall simplex iterations (default is FALSE)
- `branching/relpscost/usehyptestforreliability` to enable strong branching decisions based on a 2-sample student-T test of all prior
  pseudo-cost observations between the best pseudo-candidate and the candidate for which to decide whether strong-branching should be applied
- `branching/relpscost/userelerrorreliability` to enable relative error based reliability
- `branching/relpscost/skipbadinitcands` for skipping strong-branching candidates whose estimated gain
  is significantly worse than the one of the locally best (sb or pseudo) candidate
- `constraints/linear/multaggrremove` to perform multi-aggregations in linear constraint handler only if the constraint can be removed afterwards
- `constraints/linear/rangedrowpropagation` to disabled newly implemented propagtion algorithm for ranged rows and equations
- `constraints/quadratic/advanced/interiorcomputation` to select the way of computing and interior point for gauge cuts
- `constraints/quadratic/gaugecuts` to enable convex quadratics to generate gradients cuts which are supporting
- `constraints/soc/generalsocupgrade` to allow general quadratics to be upgraded to soc
- `constraints/SOS1/addcomps` to add local complementarity constraints to the branching nodes (can be used in combination
  with neighborhood or bipartite branching)
- `constraints/SOS1/addbdsfeas` to define a minimal feasibility value for local bound (clique) inequalities in order to be
  added to the branching node
- `constraints/SOS1/addcompsdepth` to define the maximal depth for adding complementarity constraints
- `constraints/SOS1/addcompsfeas` to define a minimal feasibility value for local complementarity constraints in order to be
  added to the branching node
- `constraints/SOS1/autocutsfromsos1` to automatically switch to separating bound cuts from SOS1 constraints if the SOS1
  constraints do not overlap
- `constraints/SOS1/autosos1branch` to switch to SOS1 branching if the SOS1 constraints do not overlap
- `constraints/SOS1/conflictprop` to define whether to use conflict graph propagation
- `constraints/SOS1/bipbranch` to branch on a complete bipartite subgraph of the conflict graph
- `constraints/SOS1/boundcutsdepth` to define the node depth of separating bound (clique) cuts
- `constraints/SOS1/boundcutsfreq` to define the frequency for separating bound (clique) cuts
- `constraints/SOS1/boundcutsfromgraph` to define whether to separate bound (clique) inequalities from the conflict graph
- `constraints/SOS1/boundcutsfromsos1` to define whether to separate bound (clique) inequalities from SOS1 constraints
- `constraints/SOS1/fixnonzero`: If neighborhood branching is used, then fix the branching variable (if positive in sign)
  to the value of the feasibility tolerance
- `constraints/SOS1/implcutsdepth` to define the node depth of separating implied bound cuts
- `constraints/SOS1/implcutsfreq` to define the frequency for separating implied bound cuts
- `constraints/SOS1/implprop` to define whether to use implication graph propagation
- `constraints/SOS1/maxaddcomps` to define the maximal number of complementarity constraints added per branching node
- `constraints/SOS1/maxboundcuts` to define the maximal number of bound (clique) cuts separated per branching node
- `constraints/SOS1/maxboundcutsroot` to define the maximal number of bound (clique) cuts separated per iteration in the root node
- `constraints/SOS1/maximplcuts` to define the maximal number of implied bound cuts separated per branching node
- `constraints/SOS1/maximplcutsroot` to define the maximal number of implied bound cuts separated per iteration in the root node
- `constraints/SOS1/maxextensions` to define maximal number of extensions that will be computed for each SOS1 constraint in presolving
- `constraints/SOS1/maxsosadjacency` to define that the adjacency matrix of the conflict graph is not created in presolving if
  the number of SOS1 variables is too large
- `constraints/SOS1/maxtightenbds` to define the maximal number of bound tightening rounds per presolving round
- `constraints/SOS1/neighbranch` to branch on a neighborhood of the conflict graph
- `constraints/SOS1/nstrongiter` to define the maximal number LP iterations to perform for each strong branching round
- `constraints/SOS1/nstrongrounds` to define the maximal number of strong branching rounds to perform for each node (only
  available for neighborhood and bipartite branching)
- `constraints/SOS1/sos1branch` to branch on a single SOS1 constraint, i.e., a clique of the conflict graph
- `constraints/SOS1/sosconsprop` to define whether to use SOS1 constraint propagation
- `constraints/SOS1/strthenboundcuts` to define whether to strengthen bound (clique) cuts in case bound variables are available
- `constraints/SOS1/updateconflpresol` to update the conflict graph during the presolving procedure
- `display/allviols` to print all violated constraints of the best solution during checksol in the scip shell
- `heuristics/indicator/improvesols` that turns on the improvement of external solutions by one-opt
- `heuristics/*diving/lpresolvedomchgquot` to determine the percentage of changed domains since previous LP to trigger
  an LP resolve [default: 0.15] (* stands for eight diving heuristics to support this feature)
- `heuristics/*diving/lpsolvefreq` to determine the frequency for resolving LP's during the execution of
  this heuristic [default: 1, use 0 for a dynamic setting based on the number of domain reductions]
  (* stands for eight diving heuristics to support this feature)
- `heuristics/shiftandpropagate/binlocksfirst` to set if binaries without locks should be preferred in ordering
- `heuristics/shiftandpropagate/maxcutoffquot` to select a maximum percentage of allowed cutoffs before stopping the heuristic (default is 0.0)
- `heuristics/shiftandpropagate/selectbest` to trigger if shiftandpropagate should select the best candidate in every round
  (set to FALSE for static order) (default is FALSE)
- `limits/autororestart` for triggering an automatic restart after this many nodes, or -1 for no auto restart [default is -1]
- `limits/softtime` to set a soft time limit (active only after first primal solution was found)
- `misc/allowobjprop` to allow objective function propagation
- `misc/allowdualreds` to allow dual reductions
- `misc/outputorigsol` to control whether at the end of a command line run the solution should be output in the orignal space
- `numerics/checkfeastolfac` to scale feasibility tolerance when checking the feasibility of best found solution
  after the solving process finished (e.g., checksol in scip shell)
- `separating/cutselrestart` for cut selection during restart copy process (`a`ge, activity `q`uotient) [default is `a`]
- `separating/cutselsubscip` for cut selection for sub SCIPs (`a`ge, activity `q`uotient) [default is `a`]
- `separating/disjunctive/maxconsdelay` to delay separation of disjunctive cuts if number of SOS1 constraints is larger than predefined value
- `separating/disjunctive/maxdepth` to define the node depth of separating disjunctive cuts
- `separating/disjunctive/maxinvcuts` to define the maximal number of disjunctive cuts investigated per iteration in a branching node
- `separating/disjunctive/maxinvcutsroot` to define the maximal number of disjunctive cuts investigated per iteration in the root node
- `separating/disjunctive/maxrank` to define the maximal permissible rank of a disjunctive cut that could not be scaled to integral coefficients
- `separating/disjunctive/maxrankintegral` to define the maximal permissible rank of a disjunctive cut that could be scaled
  to integral coefficients
- `separating/disjunctive/maxrounds` to define the maximal number of separation rounds of disjunctive cuts in a branching node
- `separating/disjunctive/maxweightrange` to define the maximal valid range of simplex tableau row weights

### Data structures

- new enum `SCIP_CONFIDENCE_LEVEL` for different levels of confidence for statistical tests.
- new struct `SCIP_DIVESET` that bundles options for SCIP's diving heuristics; all hard diving heuristics (those
  without `obj` at the beginning) include diveset and implement only the scoring callback.
- rename all file `*_vbc.?` to the more generic `*_visual.?`
- moved buffer memory handling to blockmemory/memory.?;
  remove files type_buffer.h, struct_buffer.h buffer.h buffer.c;
  removed functions SCIP*buffer*() from scip.? and replaced them by macros;
  redesigned buffer interface to be similar to block memory; added checks for strange sizes

Testing
-------

- added scripts and targets for testing with xpress (see Makefile section)

Build system
------------

### Makefile

- new parameter `DELHEADERS` for `uninstall`-target: scip headers are only removed when invoking `make uninstall DELHEADERS=true`
- added scripts check_xpress.awk, check_xpress.sh, evalcheck_xpress.sh and check_cluster_xpress.sh and target
  `testclusterxpress` and `testxpress`

Fixed bugs
----------

- fixed bug in primal.c and tree.c by using SCIPinfinity() as a cutoffbound to delete child nodes
- fixed bug in lp.c which leads to wrong primal and dual feasibility
- fixed wrong handling of infinite activities and primal values in sepastore.c and lp.c
- fixed bug that led to an erroneous warning about the clock type
- fix behavior of `make install` which now sets symbolic links and short links to binaries and libraries
- fix bug which lead to wrong global bound tightenings in prop_genvbounds.c
- fix call to random generator for Windows operating systems in misc.c
- fixed again a bug in backward propagation of linear expressions in expression graph

- NLP:
  - fixed bug in heur_nlpdiving.c: wrong counting of fix variables
  - fix wrong handling of `SCIP_NLPSOLSTAT_LOCALINFEASIBLE` solution status in nlp.c
  - fix characterization of logic or constraints in SCIP's NLP relaxation

- Branching:
  - fixed wrong comparison when executing branching rule for external branching candidates
  - fix spatial branching on implicit integer variables
  - fix wrong comparisons of values larger/less than +/- SCIPinfinity() in branch.c, lp.c and sol.c
  - fixed problem with lpisrelax flag in probing mode when doing branch-and-price

- Constraint Handlers:
  - try to handle fixings of multi-aggregated variable in cons_sos1 presolving and avoid error
  - fixed bug in pseudoboolean constraint handler about negated variables
  - fixed assert in cons_soc.c: now soc with 1 lhs variable are allowed
  - fixed wrong assert in cons_indicator (slack variables might be replaced by active variables that have nonzero objective)
  - fix late creation of auxiliary LP in cons_nonlinear.c, which lead to a segmentation fault with lpi_spx2.cpp
  - fixed bug in cons_abspower.c: do not generate cuts with infinity right-hand-side anymore
  - fixed setting of enforcement flag for constraints created by reformulation in nonlinear constraint handlers
  - fixed bug in cons_indicator with handling local bounds

- Memory:
  - fix potential memory leak in SoPlex LP interfaces when setting invalid basis
  - fix potential memory leak in method SCIPgetConsCopy()
  - fix potential memory leak in method detectRedundantConstraints() of the knapsack constraint handler

- Interval arithmetic:
  - fix handling of infinite intervals in SCIPintervalIsEmpty()
  - fixed bug in intervalarith.c: bivariate quadratic equations may have been solved wrongly if second variable is unbounded

- Quadratic Constraints:
  - fix wrong sorting of bilinear terms in cons_quadratic
  - fix potentially tightening of LB/UB of a variable to +/- infinity in cons_quadratic
  - fixed bug in cons_quadratic.c which leads to an overflow when SCIP allocates memory for a dense matrix
  - fixed bug in cons_quadratic.c: do not generate linearization cuts for disabled constraints
  - fix missing clean phase of bilinear terms with zero coefficient in cons_quadratic.c

@page RN31 Release notes for SCIP 3.1

@section RN311 SCIP 3.1.1
*************************

Features
--------

- use clock average to reduce number of system calls via `timing/rareclockcheck` parameter
- added copy mechanism for conjunction constraints
- added revised lpi_xprs for using XPRESS as LP solver

Performance improvements
------------------------

- improved solving of LPs in OBBT propagator
- improved activity-delta computation and thereby propagation for linear constraints
- improved memory management of proximity heuristic
- disabled statistic timing in all subscips via new parameter `timing/statistictiming`

Interface changes
-----------------

### New and changed callbacks

- rename array arcdatas in digraph to arcdata
- changes in clock type are now transferred to SoPlex
- corrected wrong primal bound in statistics for unbounded problems
- forbid to call SCIPfixVar() in `SCIP_STAGE_PRESOLVED` stage, which is not allowed since it calls SCIPchgVarLb/Ub()

### Deleted and changed API methods

- rename SCIPdigraphGetNodeDatas() to SCIPdigraphGetNodeData();
- rename SCIPdigraphSetNodeDatas() to SCIPdigraphSetNodeData()
- SCIPapplyProximity() has an additional parameter freesubscip, which causes the method to free
  the created subscip automatically at the end.

### New API functions

- SCIPhasPerformedPresolve() to check, e.g., whether LP duals are accessible
- SCIPconvertRealTo[Long]Int() to convert reals that represent integers to [long] ints.
- SCIPisDualfeasEQ() and related to perform checks w.r.t. to the dual feasibility tolerance
- SCIPdeleteSubproblemProximity() to free proximity subproblem manually as external caller

### Command line interface

- added dialog for writing the finite solution (calling SCIPcreateFiniteSolCopy() before writing)

### Interfaces to external software

- AMPL interface now returns dual multipliers if problem is an LP and presolving was turned off

### Changed parameters

- changed default value of parameter `heuristics/proximity/minimprove` to 0.02; previous value was 0.25
- changed default value of parameter `heuristics/proximity/usefinallp` to FALSE

### New parameters

- `timing/rareclockcheck` to call the system time less frequently, based on the current average time interval
  between two calls to SCIPsolveIsStopped(); the default value is FALSE
- `timing/statistictiming` to enable/disable all timers for statistic output of SCIP; the default value is TRUE

### Data structures

- renamed MIP matrix structure to `SCIP_MATRIX`
- changed the numeric values for `PRESOLTIMING` flags

Build system
------------

### Makefile

- added Makefile support for cygwin 64 Bit
- allow to turn off block and buffer memory by the makefile parameters NOBLKMEM, NOBUFMEM, NOBLKBUFMEM;
  also remove the now superfluous makefiles for noblkmem, nobufmem, noblkbufmem

Fixed bugs
----------

- fixed wrong conversion of reals representing negative integer values
- in debug mode, SCIP checks that no NaN's are introduced in SCIPsolSetVal()
- fixed bug 697 (and 699), calling SCIPsolve() after the problem was already solved and SCIPfreeSolve() was called now
  does nothing anymore
- added support for character `#` in variable names in old non-linear CIP format (i.e., names without `<` and `>`)
- fixed bug 702, removed too hard assert when casting too big values into `SCIP_Longint`
- branching for continuous variables with unbounded intervals now takes `branching/clamp` into account
- forbid aggregations with scalar smaller feastol or larger 1/feastol
- fixed bug 683, not recognizing errors/segfaults especially in free stage of SCIP by improving the check scripts
- fixed bug where quieting a message handler also disabled writing to files other than stdout
- fixed bug 708, special case of implications led to a fixing
- fixed bug, variable bounds detected wrong infeasibility
- another bug fix when computing the original variable sum of a given variable in SCIPvarGetOrigvarSum()
- fixed setting solution value of multi-aggregated var in xml-solution case
- fixed bug changing the variable type of an negated variable
- fixed numerical troubles in SCIPcreateFiniteSolCopy()
- fixed bug in SCIPpermuteProb(): if called before transforming the problem, data structures were not initialized yet
- fixed bug in aggregation procedure if two variables were of non-binary type but for one of the variables
  SCIPvarIsBinary() returned true
- treat activities of pseudo solutions as invalid when containing positive and negative infinity contributions
- fixed bug in GMI example: fractionality of slack variable is now computed correctly
- fixed LP interface of CPLEX: functions getBInv* return the correct sign of the coefficients.
- fixed bug in SCIPpermuteProb(), when called in transformed stage and non-active constraints exist

- Dual:
  - use dual feasibility tolerance for comparisons regarding reduced costs
  - fixed bug in prop_dualfixing: don't fix variables to infinite values during solving
  - fixed sign of the dual multipliers returned by AMPL interfaces for maximization

- Objective and Time Limit:
  - fixed wrong output of status when an objective limit was imposed but not reached yet
  - fixed the rare case that branching was performed even though strong branching found global bound changes leading to
    an infeasible/objlimit LP
  - fixed bug that objective limit was not reset correctly during SCIPfreeTransform() for maximization problems
  - fixed bug that hitting the time limit while solving a pure LP and then continuing the solving process lead to
    not solving the LP, but always creating a single child node until maximum depth is reached

- Heuristic:
  - fixed bug leading to an incorrect dual bound when solving probing LPs within a DURINGPRICINGLOOP heuristic
  - fixed bug in proximity heuristic which attempted to enter diving mode even at nodes without a constructed LP
  - fixed wrong pseudo cost updates during diving heuristic execution after backtracking
  - fixed bug in heur_oneopt: avoid bound violations if shift value is negative due to infeasibilities
  - fixed bug that reaching a solution limit by beforenode heuristics lead to disregarding the current node if the
    optimization process was restarted later
  - fixed bug in trysol heuristic not saving the best solution in maximization problems

- Presolve:
  - fixed bug in presolving of abspower constraints that lead to wrong variable locks
  - allow to call SCIPmarkConsPropagate() in INITPRESOLVE stage
  - fixed bug in components presolver with handling of dual fixable variables: unboundedness was not detected,
    better handle components with single variables by dual fixing propagator
  - issues in component solving by presol_components do not lead to stopping the overall process, anymore, the component
    is just disregarded

- Memory:
  - fixed bug with freeing problem: need to reset objective limit
  - fixed memory leaks in case of erroneous parsing of constraints, e.g., non-linear constraints
  - fixed missing memory allocation for node data in digraphs

- Constraints:
  - fixed bug in cons_quadratic which leads to wrong min/max activities
  - removed wrong break in cons_pseudoboolean
  - fixed bug in cons_varbound.c using the wrong constraint side for updating an upper bound
  - fixed bug in presolve of cons_nonlinear: wrong constraint upgrades may have been performed due to outdated bound
    information in expression graph
  - fixed bug in cons_setppc, wrongly aggregating variables if dual-presolving was disabled
  - fixed bug in cons_sos1: locks and events were not initialized if constraint was added to transformed problem
  - fixed bug in cons_setppc with dual presolving disabled
  - corrected copy of disjunction constraints

- Reading:
  - allow to read numbers like `42856.` in lp-format
  - fixed bug(?) in reader_mps: variables are now written in columns section even of they occur in no constraint
    and have an objective coefficient of 0 (otherwise, CPLEX and Gurobi cannot read the file)
  - fixed bug with reading `>=1` indicator constraints in LP-files
  - fixed bug in reader_lp which created two indicator constraints with the same name to trigger an equality
  - fixed bug when reading indicator constraints for linear constraints (equations/ranged rows) from MPS files

@section RN310 SCIP 3.1.0
*************************

Features
--------

- added breadth first search node selection
- new node selection rule UCT which balances exploration and exploitation by considering node visits
- added possibility to not set a cutoff bound in the LP solver (can be enabled by setting `lp/disablecutoff` to TRUE)
- added missing debugging solution check for cliques
- added a data pointer to each node of the `SCIP_DIGRAPH`
- SCIPgetVarCopy() will now copy the original bounds when called for an original variable
- added upgrade of continuous variables to implicit variables for linear equations even if the coefficient is
  not equal to 1
- probing supports implicit binary variables
- added scaling to computation of relative interior point in SCIPcomputeLPRelIntPoint()

- Solution:
  - added two methods to iterate over a sparse solution (`SCIP_SPARSESOLUTION`), see pub_misc.h
  - it is now possible to add an offset for the original problem instance, all original solutions will be initialized with
    this value and updated, when the offset is changed
  - extended and corrected dual feasibility checks for LP solution (controlled by parameter `lp/checkdualfeas`)

- Cuts and Separation:
  - the rank of cuts is now stored and taken into account to improve numerical stability
  - added possibility to separate a cutpool w.r.t. a given solution (instead of LP-solution)

- Branching:
  - new branching rule `cloud branching` that considers several alternative LP optima
  - additional vbc output added: branching information is printed earlier and also for nodes which were cut off
  - added support for strong branching with domain propagation in full strong and reliability pseudo cost branching
  - added strong branching with domain propagation support: in SCIPstartStrongbranch(), support for propagation can
    be enabled (uses the probing mode, some overhead compared to standard strong branching), after that
    SCIPgetVarStrongbranchWithPropagation() can be used to perform strong branching on a variable with previous domain
    propagation; similar to probing, valid bounds for variables are collected
  - strong branching with propagation can be enabled in fullstrong and relpscost branching rule
  - added possibility to store pricing norms of the LP solver (in addition to basis information) to speed up LP solving
    after a backtrack, e.g. in probing or strong branching with domain propagation
  - a pricer can now return that no further pricing should be done but rather early branching, even if it added variables

- LP interface:
  - SoPlex (>= 1.7.0.5) can compute condition number of current basis matrix via LP interface
  - LPI files (lpi*.[h|c]) all moved from src/scip to src/lpi

- Constraints:
  - added propagation method to cons_xor relying on Gaussian elimination, which can also produce feasible solutions
  - added first implication detection in cons_linear
  - cons_indicator can now try to construct feasible solutions from a cover
  - added possibility to forbid upgrading of linear constraints
  - new initial constraints are now added to the LP before solving a probing LP
  - first implementation of parsing for nonlinear constraints in CIP format
  - added upgrade from varbound constraints to set-packing constraints
  - added upgrade from bounddisjunction constraints to set-packing/logicor constraints
  - cumulative constraint handler adds disjunctive constraints (cumulative with capacity 1) for all jobs which cannot
    be processed in parallel
  - added new clique extraction algorithm for linear constraints
  - the slack variables of indicator constraints can now be scaled
  - added redundancy check of sides of ranged row varbound constraint
  - added coefficient tightening for ranged row varbound constraint
  - XOR constraint handler can add two extended formulations (flow/asymmetric, parameter `addflowextended/addextendedform`)
  - added multi-aggregation for binary variables with at most two uplocks and two downlocks, which emerge from set-
    partitioning or set-packing constraints
  - added upgrade from quadratic constraints to set-packing constraints
  - generalized the linking constraint handler

- Reader:
  - can now read and write CIP-files with (multi-)aggregated variables
  - all readers now take the global parameters `reading/dynamic{conss|cols|rows}` and `reading/initialconss` into account
  - added reader_pbm, which writes the constraint-variable incidence matrix in pbm format (possibly scaled to given size)
  - reader_osil can now read SOS1 and SOS2 constraints
  - reader_lp and reader_mps are now able to write and-constraints in form of their (weak/strict) relaxation
  - added reading capability to GAMS reader (if compiling with GAMS=true, requires a GAMS system)
  - added capability of writing SOS1/2 constraints to GAMS reader (introduces extra variables and equations)

- Heuristic:
  - new primal heuristics dual value
  - new LNS heuristic called `proximity`, which solves a problem in which a local branching constraint replaces the
    objective function which in turn is treated as additional constraint
  - new LP-based rounding heuristic (heur_randround) whose randomized rounding is biased towards the LP solution value;
    the heuristic uses the probing mode of SCIP to generate conflict clauses on the fractional variables

- Presolving:
  - added new dual presolving for setppc-constraints
  - changed dualfix presolver to propagator such that dual fixing can also be applied during repropagation of the root node
  - added full-dual presolving step in setppc constraint handler
  - dual solution can now be displayed for pure LPs when no presolving was performed
  - added clique presolving for xor constraints
  - added presolving using pairs of variable bound constraints that use the same variables
  - added more presolving to cons_indicator, checking whether indicator/slack variables are aggregated
  - added presolve.{c,h} which should be used for all preprocessing mechanisms executed from within SCIP, corresponding to
    solve.{c,h} and also for presprocessing methods which can be called from different plugins or from the core to avoid
    code doubling
  - return error if variable should be fixed to infinity after presolving (LP-solvers do not handle this consistently)
  - in verblevel `SCIP_VERBLEVEL_FULL`, the number of non-zeros will be output for the original and presolved model
  - new presolving step for tightening logicor constraints using implication and clique information
  - several new presolving steps for linear and knapsack constraints, using gcd information and many more

- Statistic:
  - added average gap based on primal-dual integral to solution statistics; can be disabled via parameter
    `misc/calcintegral`
  - the statistics now include the value of the first LP solved at the root node (without cuts)
  - added new statistic which distinguishes between internal nodes and leaves which got processed
  - new section `Root Node` in statistics, listing objective value, iterations and solving time for the first LP solved
    at the root node as well as final dual bound of the root node and LP iterations for processing the root node
    (those where listed in the `Solutions` section before, named `Root Dual Bound` and `Root Iterations`)

Performance improvements
------------------------

- allow multiaggregation of binary variables
- shorten conflicts and deriving global boundchanges from conflicts
- apply lowerbound provided by pricers already during pricing loop, stop pricing if the lower bound computed by pricing
  already exceeds the cutoff bound
- improved performance of SCIPcliquelistDel(), SCIPcliquetableAdd(), SCIPcliquetableCleanup()

- LP Solution:
  - strong branching LP solutions are checked for integrality
  - improved LP reoptimization for branch-and-price applications
  - improved numerical stability checks for LP solution
  - faster feasibility check of LP solutions (controlled by parameters `lp/checkprimfeas` and `lp/checkdualfeas`)

- Presolver:
  - improved methods SCIPlpiGetBInv{Row,Col,ACol} for row representation in SoPlex LP interface
  - improved performance of method SCIPsolRetransform() when called during presolving with many aggregations
  - minor presolving performance improvements in cons_logicor.c and cons_knapsack.c
  - dual fixing presolver was turned into a propagator
  - many presolving improvements in constraint handlers
  - improved dual-presolving for setppc constraints in special cases

- Constraints:
  - major improvements in pseudo-boolean constraint handler
  - performance improvement in domain propagation by marking constraints for propagation
  - added more constraint upgrading possibilities
  - improved handling of initial constraints created during solving
  - disabled scaling in feasibility check of nonlinear constraint handlers
  - conflict consisting of exactly two binary variables will be handled as set-packing constraint instead of an logicor
    constraint and the corresponding clique information is globally added
  - fasten repropagation for set-packing and -partitioning constraints
  - improved merging of and-constraints
  - disabled multi-aggregation in linear constraint handler when coefficients differ too much
  - improved multi-aggregation in linear constraint handler when only one variable in the aggregation has infinity
    contribution
  - added upgradability for implicit binary variable cases for linear constraints

Examples and applications
-------------------------

- new textbook Gomory mixed integer cuts example

Interface changes
-----------------

- removed all message length parameters in message.c and for printing error messages (not needed anymore)

### New and changed callbacks

- Domain Propagation:
  - added parameter `nmarkedconss` to SCIP_DECL_CONSPROP() callback which gives the number of constraints marked
    for propagation (these constraints are listed first in the conss array given as parameter).

- Primal Heuristics:
  - Added parameter `nodeinfeasible` to SCIP_DECL_HEUREXEC() callback which states whether the current subproblem was
    already detected to be infeasible. In this case, the current LP solution might not respect local bounds and the
    heuristic must not assume that it does.

- Variable Pricers:
  - Added parameter `stopearly` to callback method SCIP_DECL_PRICERREDCOST(). This boolean pointer should be used by the pricer
    to state whether early branching should be performed, even if new variables were added in the current pricing round.

- Branching Rules:
  - new possible return value `SCIP_DIDNOTFIND` for SCIP_DECL_BRANCHEXECLP(), SCIP_DECL_BRANCHEXECPS(), and
    SCIP_DECL_BRANCHEXECEXT() callbacks to state that the branching rule searched, but did not find a branching.

### Deleted and changed API methods

- SCIPcalcMIR() takes an additional parameter sidetypes to determine which side of the rows to use
  (relevant for ranged rows)
- SCIPvarParseOriginal() and SCIPvarParseTransformed() now return the end of the parsed string
- SCIPgetConsCopy() now always captures the created constraint

- Branching:
  - Added parameter `nfracimplvars` to SCIPgetLPBranchCands()
  - SCIPgetLPBranchCands() can be used to retrieve the number of implicit integer variables with fractional LP solution
    value via an additional pointer; the corresponding implicit integer variables can be accessed together with their
    fractionalities and solution values in the same way as binary and integer variables before; the arrays are sorted such
    that binary and integer variables precede the implicit integer variables; the method SCIPbranchcandGetLPCands()
    has been modified in the same way

- LP and Cutting Planes:
  - Added parameter `sidetypes` to SCIPcalcMIR() to specify the specify row side type to be used.
  - Added parameter `cutrank` to SCIPcalcMIR() and SCIPcalcStrongCG() which stores the rank of the returned cut;
     via SCIProwChgRank() the rank of a cut can be changed (default rank is 0)
  - Added parameter `infeasible` to SCIPaddCut() which is a pointer to store whether the cut is infeasible for the
    local bounds.
  - SCIPgetLPObjval() now returns the LP value of the current (suboptimal) basis if the iteration limit is hit during LP
    solving (instead of -infinity); this value is not necessarily a valid dual bound and must not be used as such, but can
    be used as an objective estimate, e.g., if strong branching is simulated using the probing mode
  - removed parameter `normtype` from function SCIPcomputeLPRelIntPoint()

- Misc:
  - Added parameter `lazyconss` to SCIPwriteMIP() to swith writing removable rows as lazy constraints.
  - Added parameter `enablepropagation` to SCIPstartStrongbranch(), which can be used to enable strong branching
    with domain propagation.
  - SCIPstartStrongbranch() has a new parameter `propagate` to enable or disable propagation support for strong branching
  - New method SCIPgetVarStrongbranchWithPropagation() which performs strong branching with propagation on a variable.
  - Added parameter `endptr` to SCIPparseVar() which stores the final string position after parsing.

### New API functions

- added SCIPdebugCheckConss() to the debugging mechanism and therefore created a `SCIP_SOL` (in original space) in debug.c
- before copying solutions to the original solution candidate storage, infinite solution values can now be removed using SCIPcreateFiniteSolCopy()
- SCIPsortLongPtrRealBool(), SCIPsortLongPtrRealRealBool(), SCIPsortLongPtrRealRealIntBool() and corresponding
  methods for sorting, insertion and deletion
- SCIPstoreSolutionGap() in scip.c, to store the gap when the first and last solution is found
- SCIPwriteCliqueGraph() which allows to write a graph with node weights for fractional variables

- Separation:
  - SCIPconshdlrIncNCutsFound(), SCIPsepaIncNCutsFound() and SCIPsepaIncNCutsFoundAtNode() to increase the number of found cuts
  - SCIPseparateSolCutpool() to separate a cutpool w.r.t. a given solution

- Constraint Handlers:
  - New method SCIPconshdlrGetStrongBranchPropTime() which returns the time used for domain propagation methods
    of the constraint handler during strong branching.
  - New method SCIPconsIsMarkedPropagate() which returns whether a constraint is marked for propagation.
  - New methods SCIPconsAddUpgradeLocks() and SCIPconsGetNUpgradeLocks() to increase or get the number of upgrade
    locks of a constraint.
  - New method SCIPgetNCheckConss() which returns the number of checked constraints.

- Data structures:
  - New methods SCIPsparseSolGetFirstSol() and SCIPsparseSolGetNextSol() to get the first sparse solution
    or iterate over the sparse solutions, respectively.
  - New methods for the `SCIP_QUEUE` data structure in pub_misc.h to handle a (circular) queue, e.g., SCIPqueueCreate(),
    SCIPqueueFree(), SCIPqueueInsert(), SCIPqueueRemove(), SCIPqueueFirst(), SCIPqueueIsEmpty(), SCIPqueueNElems()
  - New method SCIPgmlWriteNodeWeight() to write a node section including weight to a .gml graph file.
  - New methods for hash tables: SCIPhashtableRemoveAll(), SCIPhashtableGetNElements(), SCIPhashtableGetLoad()
  - New methods in pub_misc.h to handle a resource activity, e.g., SCIPactivityCreate(), SCIPactivityFree(),
    SCIPactivityGetVar(), SCIPactivityGetDemand() ...
  - New methods for digraphs: SCIPdigraphResize() to resize the graph and SCIPdigraphSetNodeDatas() and
    SCIPdigraphGetNodeDatas() to set and get the data attached to the nodes.

- Domain Propagation:
  - New method SCIPpropGetStrongBranchPropTime() which returns the time spent by a domain propagator during strong branching.
  - New methods SCIPmarkConsPropagate() and SCIPunmarkConsPropagate() to (un)mark a constraint for propagation.

- LP and Cutting Planes:
  - New methods SCIPchgRowLhsDive() and SCIPchgRowRhsDive() to change left and right hand side of a row during diving.
  - Added parameter `cutoff` to SCIPsolveDiveLP(), SCIPsolveProbingLP(), and SCIPsolveProbingLPWithPricing()
    which is a pointer to store whether the diving/probing LP was infeasible or the objective limit was reached.
  - SCIPgetFirstLP{Dual/Lower}boundRoot() which return the value of the first LP solved at the root node
  - SCIPgetNRootFirstLPIterations() which returns the number of LP iterations for the first LP solved at the root node
  - SCIPlpiGetNorms(), SCIPlpiSetNorms() and SCIPlpiFreeNorms() for getting the LP pricing norms from the LP
    solver, loading them back into the solver and freeing the data
  - New method SCIPgetFirstLPTime() and SCIPgetNRootFirstLPIterations() to return time and iterations for the first LP solve
    and SCIPgetFirstLPDualboundRoot() and SCIPgetFirstLPLowerboundRoot() to return the first root LP dual and lower bound.
  - New method SCIPprintDualSol() which prints the dual solution for a pure LP (works only with preprocessing disabled).
  - New method SCIPisCutApplicable() which returns whether a cut is good enough to be applied.

- Message Handler:
  - the main output routine of message.c (`bufferMessage` now handleMessage) has been rewritten: it now does not need
    a copy of the string to be output anymore, which makes the code much simpler (and also faster); it is passed a
    function pointer to the output function and uses it to directly output the (buffered) messages
  - New generic messagehandler output callback method SCIP_DECL_MESSAGEOUTPUTFUNC().
  - Removed parameter `msglength` from callback method SCIP_DECL_ERRORPRINTING().
  - New method SCIPmessageVPrintError() to print an error message.
  - Removed method SCIPmessagePrintWarningHeader().

- Parameters:
  - New method SCIPparamGetCharAllowedValues() to get the allowed values for a char parameter.
  - New method SCIPgetParam() to get the parameter with a given name.

- Variables:
  - SCIPapplyProbingVar() in prop_probing.h
    without deteriorating its objective value
  - SCIPshrinkDisjunctiveVarSet(), which takes an set of variables with corresponding bounds and boundtypes, and
    tries to derive global boundchanges and also to shorten this set of variables by using cliqe, implication and
    variable bound information
  - SCIPselectVarStrongBranching() to get the variable that fullstrongbranching would select
  - New method SCIPvarGetValuehistory() to get the value-based history of a variable.

- Misc:
  - New method SCIPdoNotMultaggr() which returns whether multi-aggregation was disabled.
  - New method SCIPcreateFiniteSolCopy() to create a copy of a solution with infinite fixings removed.
  - New method SCIPadjustImplicitSolVals() which sets implicit integer variables to an integer value in the given
    solution without deteriorating its objective value.
  - New method SCIPcopyOrig() to copy the original problem. Analoguosly, use SCIPcopyOrigProb(), SCIPcopyOrigVars(),
    and SCIPcopyOrigConss() to copy original problem data, variables, or constraints, respectively.
  - New method SCIPwriteCliqueGraph() to write the clique graph in GML format into a given file
  - New method SCIPaddOrigObjoffset() to add an offset to the objective function.
    in original space and updates all orignal solutions correspondingly
  - New method SCIPcopyImplicationsCliques() to copy implications and cliques to a copied SCIP instance.
  - New method SCIPgetOpenNodesData() which returns all unprocessed nodes.
  - Added parameter `endline` to SCIPprintDisplayLine() to switch printing a newline symbol at the end of the line.
  - New method SCIPgetNLimSolsFound() returning the number of feasible primal solution respecting the objective limit.

### Command line interface

- allow dialog option to write clique graph
- dual solution values can now be obtained in the interactive shell after solving a pure
  LP without presolving

### Interfaces to external software

- new SoPlex 2.0 interface, can be enabled with `LPS=spx2`
- add support for SOS1 and SOS2 constraints to AMPL interface (see `interfaces/check/testset/SOS/sos?a.mod` for example)
- added copy of GAMS interface from COIN-OR/GAMSlinks project; GAMS-reader in SCIP can now read model instances from .gms files
- beta version of a python interface for the scipoptsuite is now available under interfaces/python
- beta version of a Java native interface is now available under `interfaces/jni`

### Changed parameters

- parameter `branching/scorefunction` has new value `q` for for `q`uotient branching score function
- replaced parameter `lp/checkfeas` by two parameters `lp/checkprimfeas` and `lp/checkdualfeas` to decide on primal and dual
  feasibility checks individually
- removed all local parameters `reading/(READER)/dynamic{conss|cols|rows}` and replaced them by global parameters
  `reading/dynamic{conss|cols|rows}`
- changed default value of parameter `numerics/dualfeastol` to 1e-7 for safer dual bounds from LP solver
- new possible values for parameter `heuristics/shiftandpropagate/sortkey` for sorting variables w.r.t. their norm,
  default changed from `u` to `v`, which means sorting downwards by violations

- Constraints:
  - changed type of parameters `constraints/bivariate/scaling`, `constraints/quadratic/scaling`, `constraints/soc/scaling`
    from boolean to character
  - changed default for `constraints/{abspower,bivariate,nonlinear,quadratic,soc}/scaling` to off
  - changed default max coefficient for big-M constraint to be initial from 1e6 to 1e9

- Separation:
  - changed default value of gomory cut separation parameter `separating/gomory/maxrank` from 0 to 3, to take also gomory
    cuts that could not be scaled to integral coefficients, with maximal rank 3 into account
  - remove parameter `separating/closecuts/relintnormtype`

### New parameters

- `branching/checksol` and `branching/heursbsol` to specify whether the strong branching LP solution
  should be checked for feasibility and whether a simple rounding heuristic should be run on this solution
- `branching/firstsbchild` and `branching/forceall` to specify the first child node to be
  investigated during strong branching (`u`p, `d`down, `a`uto) and whether always both children should be solved (only for
  strong branching with domain propagation, per default, the second child is not looked at when the first is infeasible)
- `conflict/fullshortenconflict` to decide whether we want to stop shortening a conflict set, when no
  global bound changes can be found anymore
- `conflict/maxvarsdetectimpliedbounds` to decide whether the a valid conflict of what maximal length
  will be used to derive global bound changes
- `constraints/{linear,knapsack}/detectcutoffbound` and `constraints/{linear,knapsack}/detectlowerbound`
  to enable/disable detection of constraint parallel to the objective function that will add an cutoffbound or an
  lowerbound respectively and these constraints will be prevented from entering the LP
- `constraints/and/upgraderesultant` to upgrade resultants of and constraints from binary to implicit binary variables, default is TRUE
- `constraints/abspower/scaling` and `constraints/nonlinear/scaling`
- `constraints/indicator/scaleslackvar` for scaling of the slack variable in indicator constraints
- `constraints/indicator/trysolfromcover` for trying to construct a feasible solution from a cover
- `constraints/linear/checkrelmaxabs` for checking linear constraints with a side of 0.0 relative to
- `constraints/linear/detectpartialobjective` to enable/disable the detection of sub-equations of the objective function
- `constraints/logicor/strengthen`, should pairwise constraint comparison try to strengthen constraints by removing superflous non-zeros?
- `constraints/xor/addextendedform` to add an extended formulation in XOR-constraints
- `constraints/xor/addflowextended` to add use the extended flow formulation in XOR-constraints
- `heuristics/<heurname>/lplimfac` for LNS heuristics to limit the number of LPs solved in a subproblem
  the maximum absolute value in the activity instead of 1.0
- `heuristics/shiftandpropagate/fixbinlocks` for fixing binary variables with no locks in one direction to the corresponding bound
- `heuristics/shiftandpropagate/collectstats` which decides whether variable statistics are collected
- `heuristics/shiftandpropagate/impliscontinuous` to decide whether implicit integer variables are treated as continuous variables
- `heuristics/shiftandpropagate/preferbinaries` and `heuristics/shiftandpropagate/stopafterfeasible`,
  which decide whether binaries should be shifted first and the shifting should be stopped when no violations are left
- `lp/disablecutoff` to toggle usage of LP cutoff bound (0: enabled, 1: disabled, 2: auto = disabled if pricers are used)
- `misc/calcintegral` (default TRUE) to trigger calculation of primal-dual integral
- `misc/finitesolutionstore` to switch whether infinite fixings should be removed from solutions before
  copying them to the original solution store
- `misc/permuteconss` and `misc/permutevars` to control whether variables and/or constraints should be permuted, if permutationseed != -1
- `presolving/components/feastolfactor` to increase the feasibility tolerance in all sub-SCIPs, when solving a component
- `propagating/obbt/conditionlimit` to discard instable LP bases
- `reading/(READER)/initialconss` that determines whether model constraints are initial
- `reading/cipreader/writefixedvars` for disabling printing of fixed variables in CIP format
- `reading/lpreader/aggrlinearization-ands` and `reading/mpsreader/aggrlinearization-ands` to enable/disable
  the printing of the weak or strict relaxation of and-constraints in LP and MPS format, respectively
- `reading/lpreader/linearize-and-constraints` and `reading/mpsreader/linearize-and-constraints` to
  allow and-constraints to be linearized when printing in LP and MPS format, respectively
- `separating/feastolfac` to allow dynamic decrease of relaxation feasibility tolerance depending on feasibility to applied cuts,
  i.e., allow relaxation solutions to have a primal infeasibility of at most this factor times the infeasibility of applied cuts
- `separating/gomory/sidetypebasis` to decide whether the sides of ranged rows should be determined from the basis status
- `separating/oddcycle/cutthreshold` to run odd cycle separation if not enough cuts have been found
- `separating/zerohalf/delayedcuts` to use the delayed cutpool for the zerohalf separator
- `write/allconss` to enable that all constraints are written
- `write/genericnamesoffset` when writing a generic problem to define an offset on the variable numbering

### Data structures

- New structure to store value-based branching and inference history (see pub_history.h).
- new data structure for (circular) queues (`SCIP_QUEUE`)
- hash tables will now increase dynamically
- Moved LP solver interfaces to subdirectory `src/lpi`.

Testing
-------

- added McNemar tests and Wilcoxon signed rank tests to cmpres.awk evaluation scripts
- added passing MEM option of testgams(cluster) target as workspace option to GAMS jobs
- extended test scripts by statistical tests

Build system
------------

### Makefile

- default flag for ZIMPL is now `auto`, which means that it is built if and only if GMP is available (GMP=true)
- fixed make install for older Mac systems where install command does not have option -t
- dropped support for Ipopt < 3.10

Fixed bugs
----------

- fixed bug when adding (global) clique, implications or variable bound information in solving stage that lead to
  global bound changes which contradict local bounds and therefore need to be stored as pending bound changes
- unlinking a solution now copies solution values smaller than SCIPepsilon() avoiding some feasible solution in the
  transformed problem to be infeasible in the original problem
- fixed bug when flushing the warning buffer when SCIP is closed
- fixed bug when a bound change contradicts a local bound and is stored as pending, but the contradicting local
  bound becomes global afterwards (--> node where pending bound change is valid can be cut off)
- fixed statistics bug: externally given solutions and new solutions found while transforming existing ones
  are now listed in line `other solutions` of primal heuristics statistics
- fixed bug in random generators SCIPgetRandomInt() and SCIPgetRandomReal() for large intervals
- make sure that bound changes of negated original variables are correct

- Branching:
  - fixed bug w.r.t. changing the variable branching priority beyond the problem stage
  - allow again branching on continuous variables with huge bounds

- Separation:
  - fixed bug in sepa_cgmip computeObjWeightSize() w.r.t. equal sized rows
  - fixed wrong bound calculation in sepa_rapidlearning
  - fixed bug in flowcover separator to exclude unconstrained rows in aggregation

- LP and Interfaces:
  - fixed bug that lead to resolving the LP after diving instead of restoring the buffered solution
  - fixed rare bug with conflict analysis and LP/LPI having different states after diving
  - fixed several bugs in lpi_grb
  - fixed wrong strong branching results in lpi_grb.c and an invalid write
  - fixed bug in handling max-function in ampl interface; added support for min-function

- Presolving:
  - fixed bug in prop_dualfix w.r.t. to fixing of variables to infinity after presolving
  - fixed wrong presolving finished status which sometimes occurred when the time limit was hit during presolve
  - fixed bug where a limit on presolving rounds was exceeded by 1
  - fixed minor bugs in presolving in cons_setppc.c and cons_logicor.c
  - fixed minor bug in cons_linear w.r.t. disabled presolving

- Propagators:
  - fixed bug in genvbounds propagator occurring when objective offset or scale changes after a restart
  - fixed bug in genvbounds propagator by replacing non-active variables on right-hand side after presolving

- Readers:
  - fixed memory bug in reader_mps
  - fixed several minor bugs with handling of memory when writing aggregated variables (reader_lp, reader_mps)
  - fixed bug in reader_lp when writing bilinear terms (product sign was missing)
  - fixed bug in reading indicator constraints in mps-format
  - nonlinear readers now create auxiliary objective variables and constraints always as initial and not removable
    in order to avoid unbounded LPs due to loose variables with infinite best bound

- Constraints:
  - fixed several bugs where variables or constraints were not freed correctly
  - do not multi-aggregate variables if the constant would be a huge value in order to avoid numerical troubles
  - fixed bug with infinite multi-aggregation constants
  - fixed output of aggregated variables in indicator constraints in lp and mps-format
  - improved handling of initial constraints: constraints which are initial, but added during the search to an already
    treated node are kept and added to the LP at every node where they are active
  - fixed bug in cons_superindicator concerning names of upgraded constraints
  - fixed bug in cons_indicator with trying to create solution in problem stage
  - fixed bug in cons_orbitope with fixing upper right triangle in non-root nodes

Miscellaneous
-------------

- new SCIP Optimization Suite homepages

@page RN30 Release notes for SCIP 3.0

@section RN302 SCIP 3.0.2
*************************

Features
--------

- reading erroneous CIP files can now output some indication of syntax errors
- can now run splint on core files
- cons_xor now uses the integral variable in propagation
- allowed to switch on/off the solution debugging

Performance improvements
------------------------

- improved SCIPlpiAdd{Cols,Rows}() in SoPlex LPi

Examples and applications
-------------------------

Interface changes
-----------------

### New API functions

- SCIPmarkColNotRemovableLocal() and SCIPmarkRowNotRemovableLocal() to forbid removal of an column/row
  from the LP in the current node
- SCIPmessageVPrintError()

### Command line interface

- can now output the solutions in the solution pool in the interactive shell

### Interfaces to external software

- updated Mosek LP interface to compile with Mosek 7

Fixed bugs
----------

- fixed bugs in solution counting
- fixed fieldtypes in sorting template
- fixed bug concerning the userinterrupt flag, which was not reset
- fixed solution collection when counting solutions
- fixed bug with storing original solutions
- fixed bug with infinite multi-aggregation constants
- fixed bug that removing reverse implication did not reset closestvblpcount
- fixed bug that duplicate solutions stopped copying of solutions to original solution candidate store
- forbid branching on variables with huge bounds; such huge values cannot be enumerated with fixed precision
  floating point arithmetics
- fixed bug that Ipopt's error message was not fully shown due to exiting before the message handler buffer was emptied
- unlinking a solution now copies solution values smaller than SCIPepsilon() avoiding some feasible solution in the
  transformed problem to be infeasible in the original problem
- allow to add columns (rows) with nonzero indices beyond current number of rows (columns) in SoPlex LPi
- updated get.ASL script to cope with broken ftp access to netlib server

- Memory:
  - fixed bugs with freeing C++ object data for problem and variables
  - fixed memory leak in lp.c (probably never occurred so far since array was not used)
  - fixed bug in sepa_zerohalf.c where the maxcuts(root) parameters led to an invalid memory allocation call

- LP:
  - fixed assert in solve.c with branched status and LP reached the objective limit
  - fixed bug in heur_oneopt.c and heur_clique.c which was caused by side-effects when calling SCIPconstructLP(); when
    adding new variables in this method (e.g. adding new variables needed for a relaxation), this changes the variables
    array of SCIP
  - fixed problem that diving did not save status for infeasible LPs
  - fixed bug in SCIPlpComputeRelIntPoint() with wrong iteration limit and with wrong recompution
  - fixed bug that old LP size was not updated for deadend if no LP was solved

- Expressions:
  - fixed issues with ungraceful termination when encountering unsupported expression operands in AMPL interface
  - fixed bug in backward propagation of linear expressions in expression graph

- Propagation:
  - fixed potential performance issue with tree depth always assumed to be zero when propagating in probing mode
  - fixed bug in prop_vbound w.r.t. creation of variables during the search
  - fixed several bugs in propagation of cons_xor: need to take integral variables into account
  - fixed bug in cons_abspower.c handling infinity values in propagation
  - fixed bug in cons_and.c when a constraint was not correctly propagated which led to wrong dual-presolve reductions
  - fixed bug in cons_abspower: wrong infinity check when propagating bounds

- Presolving:
  - fixed bug that the number aggregated variables were not counted in presol_inttobinary.c
  - fixed bug in presol_domcol: locks are now checked to see whether rounding was forbidden for a variable

- Reader:
  - fixed bug in reader_gms.c w.r.t. writing nonlinear expressions with polynomials with constants
  - fixed bugs in parsing bounds from CIP-files, in reader_gms and AMPL interface
  - fixed bug when reading a mps formated file with a missing bound in the bound section

- Constraints:
  - fixed bug in cons_bounddisjunction with satisfied literal of multi-aggregated variable
  - fixed bug in upgrade method of cons_soc
  - fixed issue with negated variables in cons_xor.c
  - fixed several asserts in cons_xor presolving
  - fixed bug in cons_xor.c calling method on null pointer row
  - fixed bug using a too hard comparison on the objective-infeasible-decision in constraint enforcement
  - fixed possible cycling in enforcement of nonlinear constraints due to too early removal of newly added cuts from LP
  - fixed bug wrongly removing constraints locally while counting
  - fixed bugs in cons_bivariate.c when the nonlinear function is not differentiable on the boundary of the domain
  - fixed bug in cons_indicator.c:SCIPmakeIndicatorFeasible() with handling fixed variables
  - fixed bug in cons_integral: check integrality of implicit integer variables when a solution is checked for feasibility
  - fixed bug in Undercover with `pseudo-`quadratic constraints
  - fixed bug with quadratic constraints not being upgraded
  - fixed bug in intervalarith.c: bivariate quad. equations may have been solved wrongly if second variable is unbounded

- Separation:
  - fixed bug in sepa_zerohalf.c not copying the displays to the subscip, but still changing a display parameter there
  - fixed iteration limit determination in sepa_closecuts
  - fixed bug in sepa_closecuts: need to make sure that variable values of separation point satisfy bounds
  - fixed bugs in sepa_oddcylce: number of arcs have to be adjusted, handle implicit binary variables,
    fixed bug in heuristic separation method, fixed asserts
  - fixed wrong bound calculation in sepa_rapidlearning

@section RN301 SCIP 3.0.1
*************************

Features
--------

- added delayed cutpool which only gets separated if the sepastore is empty after a separation round
- sepa_cgmip can now take the objective row into account
- added possibility to run clang compiler
- statistics now include output on number of solutions that respect objective limit

Performance improvements
------------------------

- also copying active tight cuts from the delayed cut pool when calling SCIPcopyCuts()
- sort genvbounds only when root node is finished; apply more often

Examples and applications
-------------------------

Interface changes
-----------------

- when using an objective limit, heuristic characters are not displayed any longer for worse solutions

### Deleted and changed API methods

- fixed spelling in the method name SCIPgmlWriteClosing()

### New API functions

- SCIPgetNLimSolsFound() to get number of solutions that respect the objective limit

Fixed bugs
----------

- fixed issue with applying the effective root depth during the search
- fixed bug concerning usage of dualbound and lowerbound
- fixed bug trying to color probing nodes, which are not added to the vbc output anymore
- fixed bug in sorting template
- fixed bug leading to removing a ranged row parallel to the objective function, although one of the sides was still needed
- fixed a bug correcting the binvarssorted flag in cons_linear.c
- fixed bug in cons_varbound.c not resolving multi-aggregated variables
- relaxed assert in SCIPvarCh{Lb,Ub}{Global,Local} that new bound must be tighter to feastol
- fixed contra-intuitive behavior when using SCIP with objective limits and solution limit at the same time;
  SCIP now only stops when sufficiently many solutions better than the objective limit have been found
- fixed bug when adding binary implications with non-vartype binary variables
- fixed bug adding binary implications on binary variables with type != `SCIP_VARTYPE_BINARY`
- fixed bug concerning different tolerances for reached objective limit in case of pricing with fastmip

- LP:
  - fixed bug which disabled iteration limit in SCIPlpSolveAndEval()
  - ensure consistency of LP bounds during OBBT diving, i.e., that lower <= upper holds exactly
  - set lpsolstat to `SCIP_LPSOLSTAT_NOTSOLVED` in SCIPchg{Lp,Dual}feastol()
  - use tighter dual feasibility tolerance for LPs solved during optimization-based bound tightening
  - fixed bug with unflushed LP arising from global bound changes in strong branching

- Constraints:
  - fixed issue with deleting varbound constraints in case the bound change was not applied
  - fixed bugs in parsing dis-/conjunctive constraints
  - fixed bug with handling of empty logicor and bounddisjunction constraints
  - fixed issue in cumulative constraint and separation
  - fixed bug when sorting knapsack constraints with the same weights
  - fixed bug resulting in trying to delete an upgraded linear constraint a second time in exitpre callback
  - fixed minor bug in conjunctive constraint handler printing wrong constraint
  - fixed bug in disjunctive constraint handler when enforcing a constraint
  - fixed behaviour change of indicator constraint handler when solving another instance after solving one using the
    interactive shell
  - fixed several issues in cumulative constraint handler
  - fixed bug in cumulative constraint handler w.r.t. getting active variables
  - fixed bug in cumulative constraint handler concerning conflict analysis

- LPI and Interfaces:
  - fixed bug in CppAD in connection with abspower constraints
  - fixed bug in CppAD when using signpower functions with expression pointers that do not fit into an unsigned int
  - better handling of generalized (Lagrangian) variable bounds that are not in the LPI
  - fixed wrong basis rstat values in CPLEX LPI
  - fixed bug with LP not being flushed after bound changes on columns that are not in the LPI
  - methods SCIPlpiIs{PrimalFeasible,DualFeasible,DualUnbounded}() in SoPlex LPi now check that the LP is not perturbed,
    which may happen when stopping due to iteration or time limit
  - fixed inconsistencies between methods SCIPlpiIs{PrimalFeasible,DualFeasible,Optimal,...} in SoPlex LPi

- Propagation:
  - fixed bug when adding linear constraints with non active variables in solving process, during propagation this
    resulted in changing the row, which is not possible for unmodifiable constraints/locked rows
  - fixed small issue in pseudo objective propagator w.r.t. propagating the lower bound globally
  - fixed bug in cons_orbitope: in rare cases one cannot repropagate
  - fixed bug of wrong result code in propagation in prop_genvbound.c

- Presolve:
  - fixed bug in copying nonlinear constraints during presolve (resulted
    in wrongly declaring instances as infeasible when using component presolve)
  - fixed bug in copying nonlinear constraints during presolve (nonlinear part was not copied)

- Heuristics:
  - fixed wrong solving status (OPTIMAL) in case an unbounded solution was provided or found by heuristic before presolve
  - fixed bug in heur_subnlp running with tightened tolerances: sumepsilon must be tightened like feastol and epsilon
  - fixed bug in nlp diving heuristic for fractional variables with values slightly outside of their domain

- Numerics:
  - fixed several numeric issues
  - fixed numerical bug in conflict.c relaxing bounds while keeping an infeasibility proof
  - fixed feasibility decision bug when replacing inactive variables by their active counterparts, which might change the
    redundancy status of a bounddisjunction constraint due to numerics
  - fixed numerical bug adding a relaxed bound for conflict analysis in cons_varbound
  - fixed numerical bug in conflict analysis of genvbounds propagator

@section RN300 SCIP 3.0.0
*************************

Features
--------

- SCIPcomputeLPRelIntPoint() with normtype=`s` now uses homogenized LP for computing rel.int. point too and allow to
  set relaxrows = FALSE
- new column showing the pseudo objective value
- digraph structure added to misc.c and pub_misc.h that can be used to handle directed graphs, compute undirected
  components in the graph and sort these components (almost) topologically
- SCIP does now print an info message when the root LP could not be solved or is unbounded
- added counter and clock for SCIPcopy() calls
- correct initialization of steepest edge weights with SoPlex 1.6.0.4
- parameters can now be fixed, which means that their value cannot be changed unless they are unfixed, first;
  the fixing status of a parameter is copied to sub-SCIPs, which allows to ensure that certain parameters
  are also not changed when, e.g., heuristics change emphasis settings or also specific parameters
- automatic transfer of original solutions (e.g., provided by the user, from solution pool, after restart, from heuristic
  adding original solution during solve) to the transformed space (might fail due to, e.g., dual fixings)
- added possibility to use GUBs for lifting knapsack cuts (disabled)
- added pre- and post-conditions in doxygen documentation for all methods of scip.{c,h}
- added zeroobj heuristic that solves a copy of the problem without an objective function and with quite strict limits
  on the number of nodes and LP iterations
- complete reworking of the vbounds propagator: it now takes into account variable bounds, cliques and implications,
  stores bounds of variables which were changed and performs a forward propagation from these bounds, i.e., tries to
  derive new bounds for other variables; during propagation, bound changes are propagated in an (almost) topological order

- Constraints:
  - full version of cumulative constraint handler
  - new constraint handler `superindicator` for indicator constraints with slack constraints of arbitrary type
  - implemented first clique lifting procedure in cons_setppc.c (by default is off)
  - the conjunction and disjunction constraint handlers are now able to parse their CIP output format

- Memory:
  - better handling of memory limits, in particular for large problems
  - estimate memory consumption for sub-SCIP and do not copy them if close to memory limit

- Presolve:
  - time for initpre and exitpre methods is now also measured in presolving time
  - added dual presolving for and-constraints difficult instances (no guarantees)
  - oneopt can now be called before presolving
  - added a presolving step in the disjunctive constraint handler, removing disjunction, where a sub-constraint was
    deleted, which means this sub-constraint is redundant, which again means it is always TRUE or will be enforced by
    another constraint
  - added new presolver convertinttobin, which converts bounded integer variables to their binary representation, e.g.
    for integer variable 0 <= x <= 10 the binary variables y0, y1, y2 and y3 are created, such that
    1 y0 + 2 y1 + 4 y2 + 8 y3 <= 10 and x = 1 y0 + 2 y1 + 4 y2 + 8 y3
  - added new presolver gateextraction, which tries to find and-gates/constraints which are linearized
    e.g. (x + y + z >= 1, x + y <= 1 and x + z <= 1 => x == AND(~y,~z)), in special cases it also detects set-partitioning
    constraints e.g. (x + y + z >= 1, x + y <= 1, x + z <= 1 and y + z <= 1 => x + y + z == 1));
    gate-extractor is also able to detect logicor constraints and set-packing/-partitioning constraints with the same
    variables, to upgrade these both constraints to a set-partitioning constraint
  - added new presolver components, that searches for independent components in the problem structure and solves
    these components as sub-SCIPs when they are small enough (per default <= 20 discrete variables, nodelimit of 10000)
  - added new presolver domcol that looks for dominated columns in a MIP and tries to fix them

- Reader:
  - CNF reader now creates feasibility instances per default, usage of an objective has to be set by a parameter
  - added reader for MI(NL)Ps in OSiL (Optimization Services Instance Language) format

- Statistic:
  - new statistics and new statistic output messages
  - number of presolving calls of plugins is counted and displayed in the statistics,
    can be accessed via SCIPpresolGetNCalls() and SCIP{prop/conshdlr}getNPresolCalls()
  - the statistics shows for a branching rule the number of calls for LP, extern and pseudo candidates
  - new switch `SCIP_STATISTIC` and new macros SCIPstatisticMessage(), SCIPstatisticPrintf() and SCIPstatistic() to output
    statistic and execute code lines which are only needed therefor. Works as `SCIP_DEBUG` and SCIPdebugXyz()
  - added statistics on the number of cuts/rows that have actually been applied to the lp for each constraint handler and separator;
    use SCIPcreate(Empty)RowCons() and SCIPcreate(Empty)RowSepa() to support the statistics.

- NLP:
  - new propagators obbt and genvbounds for MINLP
  - new NLPI parameter `SCIP_NLPPAR_FASTFAIL` to enable convergence checks in NLP solver to stop early on seemingly
  - added nlpdiving heuristic that comprises several diving heuristics using an NLP relaxation

Performance improvements
------------------------

- improved scaling by choosing the smallest scaler
- if first root lp is solved and the optimality is rejected by SCIP, there won't be an unnecessary solving of the lp
  from scratch again
- several performance improvements for Pseudo-Boolean optimization, pseudo objective propagator
- streamlined initlp functions in cons_indicator, cons_sos1, cons_sos2 (add rows only if needed)
- improved time used for adding implications
- speed up in SCIPboolarrayExtend() in misc.c replacing a for loop with BMSmoveMemoryArray() call
- speed up in var.c changing some recursive calls into iterative calls and reducing the number of VARFIX event that are
  thrown for fixation, aggregation or multi-aggregations
- revised reduced cost propagator
- increased performance in SCIPcliqueAddVar(), adding a variable to a clique
- tighten primal and dual feasibility tolerances independently if they are not reached in LP solving

- Probing:
  - if probing reached the end of all variables it will restart the probing cycle correctly
  - improved probing by ordering the variables differently and applying the one-branch before the zero-branch

- Constraints:
  - improved scaling of linear constraints, linear constraints with integral variables will now be scale with
    1e+06/MAX(maximal absolute coefficient, 1.0) instead of 1e+03/MAX(maximal absolute coefficient, 1.0);
    if all coefficients are in absolute value equal they will be scaled by that
  - added clique presolving for and-constraints, which checks if two operands or one operand and the resultant are in a
    clique and then fixes the resultant to 0 and in the former case we can delete the and-constraint too
  - speed up in linear constraint handler replacing aggregated variables
  - when all nonlinearities have been fixed and the number of nonfixed variables is 1 in cons_nonlinear/cons_quadratic/
    cons_bivariate, handle it by a bound change instead of adding a linear constraint

- Separation:
  - automatically turn off separation in sepa_oddcycle if it was too unsuccessful within the last calls
  - use faster Dijkstra variants in sepa_oddcycle
  - improved tcliquegraphAddImplicsVars() in sepa_clique.c to faster add possible variables
  - changed emphasis settings: knapsack disaggregation is now allowed in fast presolving, CG-MIP separator disabled in
    aggressive separation

- Reader:
  - improved lp-, mps-, opb-reading time
  - speed up mps reader asking parameters only once

- Heuristics:
  - added parameters mincoveredrel and mincoveredabs to heur_undercover to only run if problem is sufficiently nonlinear
  - improved intdiving heuristic by activating backtracking to a different fixing value
  - heur_undercover treats indicator constraints as nonlinear and fixes the binary variable for linearization

Examples and applications
-------------------------

- new examples for scheduling and usage of the callable library with nonlinear problems
- the error messages are not handled via the message handler anymore; per default the error message a written to stderr

Interface changes
-----------------

- introduced basic inclusion and creation methods to simplify usage of the SCIP library
- allowed to start diving mode even if LP is not flushed, not solved, or not solved to optimality
- changed the message handler system within SCIP heavily such that it is thread save
- the resolve propagation methods for the constraint handler and propagator getting a new parameter called relaxedbd;
  explaining/resolving this relaxed bound is sufficient
- default integer comparer SCIPsortCompInt() (see pub_misc.h)

- LP interface:
  - SoPlex LPI supports setting of `SCIP_LPPAR_DUALFEASTOL` when using SoPlex version 1.6.0.5 and higher.

- Problem:
  - Forbid problem modifications in `SCIP_STAGE_{INIT,EXIT}PRESOLVE` (see pre-conditions for corresponding methods in scip.h).

- Miscellaneous:
  - New macro SCIPdebugPrintCons() to print constraint only if `SCIP_DEBUG` flag is set.
  - all objscip *.h file now use the default SCIP interface macros (this should avoid errors when changing the interface)

### New and changed callbacks

- Constraint Handler:
  - Added a propagation timing parameter `proptiming` to SCIP_DECL_CONSPROP(), giving the current timing at which
    this method is called (also to the corresponding c++ wrapper classes).
  - New optional callback methods in constraint handlers: `SCIP_DECL_CONSGETVARS` and `SCIP_DECL_CONSGETNVARS`.
    These callbacks, if implemented, should return an array of all variables and the number of all variables used
    by the given constraint, respectively. (This method might, e.g., be called by a presolver)

- NLP Solver Interface:
  - New NLPI callback SCIP_DECL_NLPISETMESSAGEHDLR() to set message handler in NLP solver interfaces.

- Propagator:
  - Added a propagation timing parameter `proptiming` to SCIP_DECL_PROPEXEC(), giving the current timing at which this method is
    called (also to the corresponding c++ wrapper classes).

- Plugin management:
  - added `basic` inclusion methods which have only fundamental data of the plug-ins as arguments; added setter functions
    for all non-fundamental callbacks of the plug-ins; the plug-in types with basic inclusion functions are:
    readers, constraint handlers, conflict handlers, presolvers, propagators, heuristics, separators, relaxation handlers,
    branching rules, node selectors and pricers; these methods should make the usage easier, sparing out optional callbacks and
    parameters: e.g., SCIPincludeConshdlrBasic();
  - To extend the basic functionalities, there are setter method to add
    optional callbacks. For example SCIPsetConshdlrParse(), SCIPsetPropCopy() or SCIPsetHeurInitsol().

- Constraint Handlers:
  - Added basic creation methods for all constraints types, e.g., SCIPcreateConsBasicLinear(); these methods should make the usage easier,
    sparing out optional callbacks and parameters.

### Deleted and changed API methods

- SCIPcomputeCoverUndercover() now has an additional parameter coverbd
- tcliqueMaxClique has an additional parameter to store the number of used branch-and-bound nodes
- the code in `src/dijkstra` and `src/xml` has been changed to (increasingly) conform to the SCIP coding style;
  all function (and variable) names have been changed (do not contain `_` anymore).
- renamed SCIPstairmap*Core() to SCIPstairmap*Stair()

- Conflict Analysis:
  - Added parameter `relaxedbds` to conflict handler callback method SCIP_DECL_CONFLICTEXEC(). This array contains
    bounds which are sufficient to create a valid conflict

- Constraint Handler:
  - Added a parameter `restart` to the SCIP_DECL_CONSEXITSOL() callback method, indicating whether this call was
    triggered by a restart.
  - Added a parameter `relaxedbd` to SCIP_DECL_CONSRESPROP() callback method. If explaining a given bound change
    (index), it is sufficient to explain the reason for reaching the `relaxedbd` value, see above
  - Removed parameters `isunbounded`, `isinfeasible` and `result` from SCIP_DECL_CONSINITPRE() and SCIP_DECL_CONSEXITPRE()
    callback methods. It is not allowed to determine unboundedness or infeasibility in these callbacks, anymore.
  - added a `SCIP_CONS*` parameter to SCIPcreateConsDisjunction() which can represent the linear relaxation of the whole
    disjunction constraint as a conjunction constraint, or `NULL`
  - remove problematic function cons_indicator:SCIPsetSlackVarIndicator()
  - Renamed SCIPgetCountedSparseSolutions() to SCIPgetCountedSparseSols() in cons_countsols.{c,h}.

- Counting:
  - Changed the counting system within SCIP heavily. New method for `SCIP_SPARSESOL` usage, SCIPsparseSolCreate(),
    SCIPsparseSolFree(), SCIPsparseSolGetVars(), SCIPsparseSolGetNVars(), SCIPsparseSolGetLbs(), SCIPsparseSolGetUbs()
    in (pub_)misc.{c,h}.

- Cuts and Separation:
  - removed `targetscip` parameter from SCIPconvertCutsToConss(), now this function can only convert cuts on one instance,
    otherwise use SCIPcopyCuts()
  - added `ncutsadded` parameter to SCIPcopyCuts() to be able to store the number of copied/converted cuts
  - New functions SCIPcreateEmptyRowCons(), SCIPcreateEmptyRowSepa(), SCIPcreateRowCons(), and SCIPcreateRowSepa() that allow
    to set the originating constraint handler or separator of a row respectively; this is, for instance, needed for statistics
    on the number of applied cuts. If rows are created outside a constraint handler or separator use SCIPcreateRowUnspec() and
    SCIPcreateEmptyRowUnspec(). The use of SCIPcreateEmptyRow() and SCIPcreateRow() is deprecated.
  - New functions SCIProwGetOrigintype(), SCIProwGetOriginCons(), and SCIProwGetOriginSepa() to obtain the originator
    that created a row.

- LP:
  - new parameter numerics/lpfeastol for primal feasibility tolerance used in LP solver
  - SCIPcomputeLPRelIntPoint() takes two new arguments giving a time and iteration limit
  - SCIPcolGetStrongbranchLPAge(), SCIPgetVarStrongbranchLPAge(), SCIPgetNLPs(), SCIPgetNPrimalLPs(), SCIPgetNDualLPs(),
    SCIPgetNBarrierLPs(), SCIPgetNResolveLPs(), SCIPgetNPrimalResolveLPs(), SCIPgetNDualResolveLPs(), SCIPgetNNodeLPs(),
    SCIPgetNNodeInitLPs(), SCIPgetNDivingLPs(), SCIPgetNStrongbranchs(), SCIPgetNRootStrongbranchs() now return a longint
    instead of an integer

- Message Handler and Printing:
  - New callback method SCIP_DECL_MESSAGEHDLRFREE() which is called when the message handler is freed.
  - The old callback method SCIP_DECL_MESSAGEERROR() was replaced by the callback method SCIP_DECL_ERRORPRINTING().
  - the follwing methods additionally need the SCIP pointer as parameter to make the output thread save:
    SCIPprintVersion(), SCIPsetMessagehdlr(), SCIPgetMessagehdlr() and SCIPwarningMessage()
  - the error printing method can be replaced using the method SCIPmessageSetErrorPrinting(); the default error message
    printing can be recoverd via SCIPmessageSetErrorPrintingDefault() (see pub_message.h)
  - Changed the message handler system within SCIP heavily such that it is thread-safe. SCIPcreateMessagehdlr() in
    scip.{c,h} was replaced by SCIPmessagehdlrCreate() in pub_message.h/message.c with a changed parameter list;
    see pub_message.h and type_message.h.
  - removed method SCIPcreateMesshdlr(), please use SCIPmessagehdlrCreate() (see pub_message.c)
  - removed method SCIPfreeMesshdlr(), please use SCIPmessagehdlrRelease() (see pub_message.c)
  - Error messages (SCIPerrorMessage()) are not handled via the message handler anymore; per default the error
    message is written to stderr.
  - the following methods need an additional message handler: SCIPdispLongint(), SCIPdispInt(), SCIPdispTime(), all message
    handler methods (see pub_message.h), SCIPhashtablePrintStatistics(), SCIPhashmapPrintStatistics(), SCIPlpiCreate()
  - SCIPprintCons() does not print termination symbol `;\n` anymore; if wanted, use SCIPinfoMessage() to print `;\n` manually
  - remove SCIPcolPrint() and SCIProwPrint(), please use SCIPprintCol() SCIPprintRow() see scip.h
  - method SCIPprintError() does not need the file stream anymore. The error is written via the error message callback.

- Nonlinear expressions, relaxation, and solver interface:
  - Method SCIPexprtreeRemoveFixedVars() is not public anymore.
  - Renamed SCIPmarkNonlinearitiesPresent() to SCIPenableNLP()
  - Renamed SCIPhasNonlinearitiesPresent() to SCIPisNLPEnabled().
  - removed SCIPmarkContinuousNonlinearitiesPresent(),
    renamed SCIPhasContinuousNonlinearitiesPresent() to SCIPhasNLPContinuousNonlinearity() and allow call only during
    initsolve and solve,

- Parameters:
  - Replaced SCIPparamSet*() by SCIPchg*Param()
    + replaced SCIPparamSetBool() by SCIPchgBoolParam()
    + replaced SCIPparamSetInt() by SCIPchgIntParam()
    + replaced SCIPparamSetLongint() by SCIPchgLongintParam()
    + replaced SCIPparamSetReal() by SCIPchgRealParam()
    + replaced SCIPparamSetChar() by SCIPchgCharParam()
    + replaced SCIPparamSetString() by SCIPchgStringParam()

- Presolving:
  - Removed parameters `isunbounded`, `isinfeasible` and `result` from SCIP_DECL_PRESOLINITPRE() and
    SCIP_DECL_PRESOLSEXITPRE(). It is not allowed to determine unboundedness or infeasibility in these callbacks, anymore.

- Propagator:
  - changed parameters of function SCIPpropagateCutoffboundVar() in prop_pseudoobj.{c,h}
  - Added a parameter `restart` to SCIP_DECL_PROPEXITSOL() callback method, indicating whether this call was triggered
    by a restart.
  - Added a parameter `relaxedbd` to SCIP_DECL_PROPRESPROP() callback method. If explaining a given bound change
    (index), it is sufficient to explain the reason for reaching the `relaxedbd` value.
  - Removed parameters `isunbounded`, `isinfeasible` and `result` from SCIP_DECL_PROPINITPRE() and
    SCIP_DECL_PROPEXITPRE() callback methods. It is not allowed to determined unboundedness or infeasibility in
    these callbacks, anymore.

- Sort and Copy:
  - The methods SCIPsortedvecInsert*() have an additional parameter which can be used to receive the position where
    the new element was inserted, if this is not of interest a `NULL` pointer can be given
  - new parameter in SCIPcopyPlugins() to indicate whether the message handler from the source SCIP should be passed to the
    target SCIP (only the pointer is copied and the usage counter of the message handler is increased)
  - New parameter in SCIPcopy() to indicate whether the message handler from the source SCIP
    should be passed to the target SCIP (only the pointer is copied and the usage counter of the message handler is
    increased). In multi theaded enviroment this parameter needs to be set to FALSE.

- Variable usage:
  - rename SCIPvarGetBestBound() to SCIPvarGetBestBoundLocal()
  - rename SCIPvarGetWorstBound() to SCIPvarGetWorstBoundLocal()
  - Method SCIPvarGetProbvarSum() is not public anymore, use SCIPgetProbvarSum() instead.
  - Replaced method SCIPvarGetRootRedcost() by SCIPvarGetBestRootRedcost().

### New API functions

- setup timer to all plugins and therefore SCIP<plugin-type>GetSetupTime() methods in all pub_plugin-type.h to ask
  for this time (, e.g. SCIPeventhdlrGetSetupTime() in pub_event.h)
- new GML(Graph Modeling Language) methods SCIPgmlWriteOpening(), SCIPgmlWriteCosing(), SCIPgmlWriteArc(), SCIPgmlWriteEdge(),
  SCIPgmlWriteNode() that write to a given GML file
- new LPI method SCIPlpiGetObjsen() to query objective sense
- SCIPpermuteIntArray() in pub_misc.h and misc.c for permuting an integer array
- SCIPcalcBinomCoef() in pub_misc.h and misc.c which calculates a binomial coefficient up to 33 over 16
- SCIPheurPassSolAddSol() in heur_trysol.c; solution which are passed via this method are just without any feasibility check
- SCIPgetGlobalPseudoObjval() which returns the global pseudo objective value which is all variables
  set to their best (w.r.t. the objective function) global bound
- SCIPhashGetKeyStandard() which returns the element itself as the key, SCIPhashKeyEqPtr(),
  SCIPhashKeyValPtr() which do the hash-comparison/-conversion on a pointer in pub_misc.h
- SCIPhashtableClear() which removes all elements of a hash table
- SCIPisUpdateUnreliable() to check whether an iteratively updated value should be recomputed from scratch
  (e.g., for activities; uses new parameter `misc/num_recompfac`)
- SCIPisHugeValue() to check whether a value is huge and should be handled separately from other values
  (e.g., in activity computations) and SCIPgetHugeValue() to get the smallest value counting as huge
- SCIPfixParam() and SCIPunfixParam() to fix and unfix a parameter, respectively;
  the fixing status of a parameter can be requested by SCIPparamIsFixed();
- SCIPsetBasePointClosecuts() to set the base point for close cut separation
- SCIPchgCutoffboundDive() to change the cutoffbound in diving mode
- SCIPupdateCutoffbound() which can be used to pass a cutoff bound

- Presolving:
  - SCIPpropIsPresolDelayed() which return if a propagator is delay during presolving
  - Added method SCIPisPresolveFinished() which returns whether the presolving process would be stopped after the
    current presolving round, given no further reductions will be found, can be used to ensure that a presolver is called very late

- Memory:
  - added forgotten implementation of SCIPfreeMemorySize(), SCIPfreeMemorySizeNull() in scip.h and BMSfreeMemorySize(),
    BMSfreeMemorySizeNull() in memory.h
  - SCIPmemccpy() in pub_misc.h and misc.c which copies either a specified number of charcters of a source
    string to a destination string or until it hits a stoping character
  - BMSmoveMemory(), BMSmoveMemoryArray(), BMSmoveMemorySize() and corresponding  BMSmoveMemory_call() in
    memory.{h,c} too move memory elements

- Conflict Analysis:
  - SCIPisConflictAnalysisApplicable() which return FALSE is the conflict will not runs; can be used
    to avoid unnecessary initialization of the conflict analysis
  - SCIPaddConflictRelaxedLb(), SCIPaddConflictRelaxedUb() and SCIPaddConflictRelaxedBd(); these methods
    can be used to give for a bound change which is part of an explanation a relaxed bound; this means the relaxed bound
    is already efficient to be part of a valid explanation
  - SCIPisConflictVarUsed() returns TRUE if the given bound change is already part of the conflict set;
    that is the bound change is redundant;
  - SCIPgetConflictVarLb() and SCIPgetConflictVarUb() returning the lower/upper bound of the given
    variable within the current active conflict set

- Variable usage:
  - SCIPvarsGetProbvar() in pub_var.h and var.c, which returns for a given array of variables the active, fixed
    or multiaggregated representation
  - SCIPgetActiveVars() in scip.{h,c}, which returns for a given array of variables the active counterparts
  - SCIPgetNObjVars() which returns the number of variables which have a non-zero objective coefficient
  - SCIPenableVarHistory() and SCIPdisableVarHistory() which can be used to turn off and on the collection
    of variables statistics which is used for example for branching
  - SCIPbranchVarHole() which branches a variable w.r.t. a given domain hole
  - SCIPvarGetAggregatedObj() which computes for a (not active) variable the corresponding objective value
  - SCIPsolIsOriginal() that returns whether a solution is defined on the original variables
  - SCIPgetVarImplRedcost() which returns the implied reduced costs
  - SCIPvarGetBestRootSol(), SCIPvarGetBestRootRedcost(), SCIPvarGetBestRootLPObjval() which return the best
    combination for a variable w.r.t. root solution value, root LP objective value and root reduced cost
  - SCIPhaveVarsCommonClique() in scip.{h,c}, to check for common clique information on two given variables
  - added basic creation methods SCIPcreateVarBasic() and SCIPcreateProbBasic() and setter functions for
    non-fundamental callbacks of variables and problems.
  - added new methods SCIPvarGetBestBoundGlobal() and SCIPvarGetWorstBoundGlobal().

- Constraint Handler:
  - added public wrapper functions for calling constraint handler callback methods for a single constraint:
    SCIPactiveCons(), SCIPdeactiveCons(), SCIPinitlpCons(), SCIPsepalpCons(), SCIPsepasolCons(), SCIPpropCons(),
    SCIPrespropCons(), SCIPenfopsCons(), SCIPenfolpCons()
  - added basic creation methods for all constraint handlers
  - SCIPchgCapacityKnapsack() which can be used to change the capacity of a knapsack constraint
  - SCIPconsIsAdded() which returns whether a constraint was already to a SCIP instance
  - SCIPconshdlrGetNCutsApplied() in pub_cons.h to get the number of cuts applied to the lp
  - SCIPconshdlrIncNAppliedCuts() in cons.h to increase the number of applied cuts (used by sepastore.c)
  - SCIPchgVarName() and SCIPchgConsName() which can be used to change name of variables and
    constraints in problem creation stage
  - New methods SCIPgetConsVars() and SCIPgetConsNVars() which return for a given constraint the involved variables and
    the number of variables if the corresponding constraint supports this (optional) callbacks
    (corresponding callbacks need to be implemented, see above)

- Message Handler:
  - SCIPmessagehdlrCapture() which captures a given message handler (increases number of uses)
  - SCIPmessagehdlrRelease() which releases and possibly frees a given message handler (decreases number of uses)
  - SCIPsetMessagehdlrLogfile() which can be used to write into a log file
  - SCIPsetMessagehdlrQuiet() which can be used to turn the screen output on and off

### Command line interface

- in the interactive shell, parameters can be fixed and unfixed with `fix` (instead of `set`), e.g., `fix heuristics rens freq TRUE`;
- new shell command `change minuc` to minimize the number of unsatisfied constraints

### Interfaces to external software

- beta-version of a MATLAB interface can be found under interfaces/matlab
- beta-version of a AMPL interface can be found under interfaces/ampl

### Changed parameters

- `branching/fullstrong/reevalage` changed from an integer to a longint parameter

- Removed parameters:
  - `separating/closecuts/separootonly`
  - `constraints/quadratic/defaultbound`
  - `separating/cgmip/nodelimit`

### New parameters

- `constraints/%s/timingmask` for changing the timingmask for calling the propagtion method of all constraint plugins
- `constraints/and/dualpresolving` by default set to TRUE, enabling dual-presolving on and-constraints
- `constraints/indicator/{sepacouplingcuts,sepacouplinglocal}` to enable separation of (local) cuts
- `constraints/indicator/{maxsepacuts,maxsepacutsroot}` to restrict the number of separated cuts
- `constraints/indicator/dualreductions` to enable dual presolving/propagation steps
- `constraints/setppc/cliquelifting`, `constraints/setppc/addvariablesascliques`,
  `constraints/setppc/cliqueshrinking`, first for enabling/disabling the clique lifting algorithm in cons_setppc.c,
  second parameter is for trying to create extra clique constraints in lifting algorithm, third parameter is for trying
  to decrease the number of variable in a clique constraint in the lifting algorithm
- `limits/totalnodes` that allows to stop at the correct node if a restart occured; therefore the new
  `SCIP_STATUS_TOTALNODELIMIT` is added
- `lp/{rootiterlim,iterlim}` to set a limit on the LP iterations spend in the initial root LP and each
  LP resolve, respectively
- `misc/transorigsols` by default set to TRUE, that switches whether SCIP tries to transfer original
  solutions into the transformed space (in initsol and if a heuristic adds an original solution during solving)
- `numerics/hugeval` that defines the smalles value counting as huge (see new method SCIPisHugeValue())
- `numerics/recompfac` which denotes the factor, by which the absolute of an iteratively updated value has
  to be decreased in order to recompute the value from scratch
- `presolving/convertinttobin/maxdomainsize` by default is set to `SCIP_LONGINT_MAX`, which deternmines
  the domainsize for which integers are converted to their binary representation
- `presolving/convertinttobin/onlypoweroftwo` by default is set to FALSE, that parameter allows you to
  only convert integer variables with a domainsize of 2^p-1 to their binary representation
- `presolving/convertinttobin/samelocksinbothdirections` by default is set to FALSE, that parameter allows
  you to convert only integer variables to their binary representation, which have the same amount of up- and downlocks
- `presolving/gateextraction/sorting` by default is set to 1, that parameter determines if you want to try
  to extract big-gates(-1) or small-gates(1) at first by ordering bigger/smaller logicor constraint up front, or use
  them as they are (0)
- `presolving/gateextraction/onlysetpart` by default is set to FALSE, that parameter allows you to
  only extract set-partitioning and no and-constraints
- `presolving/gateextraction/searchequations` by default is set to TRUE, that parameter allows you to
  search for logicor constraints and set-packing/-partitioning constraints with same variables
- `propagating/%s/timingmask` for changing the timingmask for calling the propagtion method of all propagator plugins
- `propagating/probing/maxdepth` to set the maximal depth until the probing propagation is executed
- `reading/cnfreader/useobj` to state whether an artificial objective, depending on the number of clauses
  a variable appears in, should be used, by default set to FALSE, old default behavior of reader corresponds to TRUE
- `separating/cgmip/{minnodelimit,maxnodelimit}` to determine node limit.
- `separating/closecuts/maxlpiterfactor` for iteration limit in relative interior point computation
- `separating/oddcycle/maxunsucessfull` to automatically turn off separation
- `oncepernode` in Rounding and Simple Rounding heuristic

### Data structures

- new data structure for binary trees (`SCIP_BT` and `SCIP_BTNODE` in pub_misc.h)
- renamed data structure `SCIP_STAIRMAP` to `SCIP_PROFILE`
- added new stages `SCIP_STAGE_INITPRESOLVE`, `SCIP_STAGE_EXITPRESOLVE` and `SCIP_STAGE_FREE`; renamed `SCIP_STAGE_FREESOLVE`
  to `SCIP_STAGE_EXITSOLVE`
- Changed the counting system within SCIP heavily. `SPARSESOLUTION` was renamed to `SCIP_SPARSESOL` and moved
  from cons_countsols.h to struct_misc.h

Testing
-------

- the check script now recognizes MIQCP and MINLP instances
- make test now also checks instances in wbo, cnf, osil and fzn format
- renamed parameter SCRDIR of `make testgams` to CLIENTTMPDIR and changed its default to `/tmp`

Build system
------------

### Makefile

- CppAD source code is now distributed with SCIP (`src/cppad`), so that `lib/cppad` is not used anymore;
  the default for EXPRINT has changed from none to cppad

Fixed bugs
----------

- fixed bug with strong branching with the LP status for conflict analysis
- fixed bug w.r.t. adding a value to the objective offset of the transformed problem
- fixed wrong assert in feasibility pump stage 3
- fixed bug in solve.c, applied bounding for the initial lp was only done if root-lp-solution was valid but another
  solution could also have been added
- primal solutions with infinite objective value are now automatically discarded
- all plugins that solve sub-SCIPs now do not stop the whole solution process if there has been an error
- fixed bug in cip reader, wrong use of SCIPstrtok()

- Variables:
  - fixed bug in shiftandpropagate w.r.t. SCIPconstructLP() which can have the side effect that variables are created
  - method SCIPvarGetProbvarSum() (and thus also SCIPgetProbvarSum()) returns +/-infinity if the variable resolves to a
    variable fixed to +/-infinity (depending on the sign of the scalar) but does not multiply with the scalar, anymore
  - better handling of infinite solution values for aggregated and negated variables
  - fixed bug that disabled multi-aggregation of two integer or implicit integer variables
  - fixed bug in sol.c with requesting values of transformed variables in original solution; previously this had only
    been handled in SCIPgetSolVal(), now the handling has been moved to SCIPsolGetVal()
  - fixed several bugs writing an mps file in the reader_mps.c, e.g. writing fixed variables which are not (yet) removed
    and writing integer variables even with an objective value of 0, if they only exist in non-linear constraints

- Separation:
  - fixed minor bugs with respect to counting generated and lifted cuts in sepa_oddcycle
  - fixed bug in sepa_clique.c, could not handle only empty cliques, that were not removed

- Heuristics:
  - fixed potential bugs in shiftandpropagate heuristic concerning the transformation update of a variable with free status
  - fixed bug in heur_zirounding with computation of up/downslacks
  - fixed bug in mutation heuristic with unnecessary aborts due to a wrong memory limit
  - fixed potential bug in fix-and-infer heuristic with variables being fixed to infinite value
  - fixed bug in diving heuristics with variables being fixed to values outside their domain
  - fixed bug in simple rounding heuristic with column generation for variables with strictly positive lower bound
  - made Octane heuristic numerically more stable to avoid asserts being caused by cancellation
  - fixed bug in mutation heuristic with variables being fixed to infinite values
  - do not run heur_shiftandpropagate if there is no LP

- LP Interface:
  - fixed bug in Cplex LPI: after running simplex, solisbasic flag was always true, which might be wrong if Cplex hit a
    time limit
  - fixed bug in SCIP probing mode with cleared LPI state but solved LP
  - fixed assert with `LPI=none` (need to count rows/cols in lpi_none)
  - fixed bug in SoPlex LPI where objective sense was not correct after reading LP from file in SCIPlpiReadLP()

- Constraints:
  - fixed bug in scip.c adding a constraint in SCIPgetConsCopy() to the constraint hashmap
  - fixed bug in cons_linear w.r.t recalculation of unreliable activities
  - fixed bug in cons_linear concerning huge activity values: besides infinite contributions, we now also treat huge
    contributions separately, count their occurences in a constraint and provide a relaxed activity value
  - fixed bug in cons_xor.c parsing a constraint
  - fixed count of propagations in cons_indicator and only try to propagate if variables are not yet fixed
  - fixed some bugs in cons_disjunction.c (wrong assert, forgotten deletion of constraint, wrong SCIPreleaseCons() call)

Miscellaneous
-------------

- first release of GCG, a generic branch-cut-and-price solver built on top of SCIP
- first release of UG, a framework for solving mixed integer programs, mixed integer
  nonlinear programs and constraint integer programs in parallel
- new SCIP T-shirts
- renamed ZIB Optimization Suite to SCIP Optimization Suite

@page RN21 Release notes for SCIP 2.1

@section RN212 SCIP 2.1.2
*************************

Performance improvements
------------------------

- fixed performance issue in debug mode, where SCIPvarGetLPSol_rec() calculated a value to often, which in the end lead
  to exponential growth in running time
- force cuts from linearizations of convex constraint in NLP relax solution into LP, thus allowing faster proving of
  optimality for convex NLPs

Fixed bugs
----------

- fixed bug in varAddTransitiveImplic() in var.c, when adding implications on special aggregated, namely negated, variables
- fixed issue if a primal solution leads to a cutoff of the current focus node
- fix compilation issues with zlib 1.2.6
- fixed bug in SCIPsolveKnapsackExactly(), trying to allocate too much memory which led to an overflow and later to a segmentation fault
- fixed bug in sepa_rapidlearning, carrying on the optimization process, when already solved

- Heuristics:
  - fixed bug in heur_undercover.c, where a variable with fixed bounds but not of status `SCIP_VARSTATUS_FIXED` was wrongly handled
  - fixed bug in heur_oneopt.c which forgot to check LP rows if local rows are present

- Constraints:
  - fixed bug in SCIPsolveKnapsackExactly()
  - fixed bug in cons_quadratic where bounds on activity of quadratic term were not always invalidated when quadratic variables were removed
  - fixed bug in cons.c, where after a restart the arrays for all initial constraints were corrected in the initsol process
    instead of the initpre process, this was to late because you might change the status in presolving which lead to an assert()
  - fixed bug in NLP representation of abspower constraints handling (x+a)^2 with nonzero a
  - fixed bug parsing an and-constraint in cip format
  - fixed bug in cons_setppc, did not handle new constraints with inactive variables
  - fixed bug in cons_xor.c which did not copy the artificial integer variable (used for the lp relaxation)

@section RN211 SCIP 2.1.1
*************************

Features
--------

- the pseudo objective propagator can be forced to propagate if active pricers are present; this can be done
  if for all (known or unknown) variables follows that: they have positive (negative) objective coefficient
  and the global lower (upper) bound is zero.

Performance improvements
------------------------

- improvements in undercover heuristic
- improve SCIPintervalSolveBivariateQuadExpressionAllScalar() for ax=0 case if x has 0 in the interval for the linear coef.
- better domain propagation for quadratic constraints that consist of `non-overlapping` bilinear terms only
- ensure that a fixing of a variable in an abspower constraint is propagated to a fixing of the other variable
- improvements in undercover heuristic, e.g., bound disjunction constraints are considered when setting up the covering problem

Interface changes
-----------------

### Changed parameters

- changed parameter `propagating/pseudoobj/maxcands` to `propagating/pseudoobj/minuseless` (see prop_pseudoobj.c)
  due to revision of the pseudo objective propagator

### New parameters

- added parameters `heuristics/undercover/coverbd` and `heuristics/undercover/fixingorder`

Fixed bugs
----------

- fixed numeric issue in aggregations
- fixed pseudo cost computation
- fixed bug with setting type of slack variables to be implicitly integral
- fixed bug when copying problem data in c++ case returned with the result `SCIP_DIDNOTRUN`
- fixed computation of counter which state the changes since the last call of a presolver
- fixed handling of unbounded solutions, including double-checking their feasibility and that the primal ray is a
  valid unboundedness proof and reoptimizing the LP with modified settings if the solution is not feasible
- fixed compilation issues with negate() function in intervalarith.c on exotic platforms
- fixed bug in SCIPsortedvecDelPos...() templates
- pseudo objective propagator does not propagate it active pricers are present
- fixed bug in heur_shiftandpropagate.c concerning the treatment of unbounded variables
- workaround for trying to add variable bounds with to small coefficients

- Reading and Writing:
  - gams writer now also substitutes $-sign from variable/equation names
  - fixed bug in reader_mps.c: INTEND marker is now also written, if COLUMNS section ends with non-continous variables
  - fixed bug in flatzinc reader w.r.t. boolean expressions

- Constraints:
  - fixed constraint flags evaluation within the ZIMPL reader (reader_zpl.c)
  - fixed bug in SCIPmakeIndicatorFeasible() in cons_indicator.c
  - fixed bug with conflict clause modification in cons_indicator
  - fixed bug in cons_bounddisjunction with uninitialized return values
  - fixed bug in cons_orbitope with calling conflict analysis
  - fixed bug in nlpi_oracle w.r.t. changing linear coefs in a NLP constraint

@section RN210 SCIP 2.1.0
*************************

Features
--------

- New original solution storage capability, which allows transfering solutions between SCIP runs
- SCIP-CPX is now threadsafe
- comparison of solutions now also works for original solutions
- can now compute the relative interior point of the current LP
- interval arithmetics for power, log, exp, bivariate quadratic expressions should be rounding safe now
- LP iterations in resolving calls can now be limited w.r.t. the average number of LP iterations in previous calls
  (after the root node); this is currently only done for the initial LP solve at a node and the corresponding parameter
  resolveiterfac is set to -1 (no limit) per default
- it is now possible in `SCIP_STAGE_TRANSFORMED` to call SCIPaddVarLocks() (i.e. to lock variables in initialization methods)
- changed computation of optimality gap which is now done in the same way as described in the MIPLIB 2010 paper: the gap
  is 0, if primalbound (pb) and dualbound (db) are equal (within tolerances), it is infinity if pb and db have opposite
  signs and (this changed), if both have the same sign, the difference between pb and db is devided by the minimum of
  the absolute values of pb and db (instead of always the dual bound)
- functionality to use the bound flipping ratio test of SoPlex is available (requires at least version 1.5.0.7)
- there exists now a solution candidate store for the original problem; during transformation these solutions are tried;
  during free the transformed problem the best feasible solution of the transformed problem are copied to the solution
  candidate store of the original problem; this useful if you solve several problems iteratively, solutions get now
  carried over automatically.
- reworked concept of lazy bounds: they can now also be used for problems where constraints and objective together
  ensure the bounds; to allow this also for diving heuristics that might change the objective and thus destroy this
  property, lazy bounds are explicitly put into the LP during diving and removed afterwards
- `SCIP_HASHMAP` now works also without block memory
- The variable deletion event is now a variable specific event and not global, anymore.
- All timing flags are now defined type_timing.h.
- all C template files are now called <plugintype>_xyz.{c,h} instead of <plugintype>_xxx.{c,h}

- Separators and Cuts:
  - reorganized computation of scores in cut filtering: instead of the computation at the time of addition, scores are now
    only computed w.r.t. the current LP solution and when cut filtering is performed; one can now fill the cut storage
    with cuts that were separated for different solutions
  - New separator for close cuts and a new function to compute relative interior points of the LP
  - added first version of sepa_closecuts.{c,h} to separate cuts w.r.t. a point that is closer to the integral polyhedron

- Constraints:
  - implement possibility to force a restart in cons_indicator if enough indicator variables have been fixed
  - the xor constraint handler can now parse its constraints
  - the bounddisjunction constraint handler can now parse its constraints
  - the knapsack, setppc and soc constraint handler can now parse their constraints
  - the varbound constraint handler can now parse its constraints
  - added beta version of variable deletion: for branch-and-price application, variables can now be completely deleted
    from the problem; variables that are deletable have to be marked with SCIPvarMarkDeletable(), constraint handlers can
    implement the new `SCIP_DECL_DELVARS` callback that should remove variables from the constraints; at the moment, only
    the linear, the setppc and the knapsack constraint handler support this callback; furthermore, when using this
    feature, all used plugins have to capture and release variables they store in their data, this is currently only done
    for the aforementioned constraint handlers as well as the and, the varbound and the logicor constraint handler; for
    more details about this feature, see the FAQ
  - added pseudoboolean constraint handler (cons_pseudoboolean.{c,h})
  - added first version of cons_disjunction.{c,h} which allows a disjunction of constraints
  - added constraint handler for (absolute) power constraints (cons_abspower.{c,h}) to handle equations like z = sign(x)abs(x)^n, n > 1

- Heuristics:
  - new heuristic vbounds which use the variables lower and upper bounds to fix variable and performs a neighborhood search
  - added vbound heuristic (heur_vbounds.{c,h})
  - added clique heuristic (heur_clique.{c,h})

- Reading and Writing:
  - added writing for wbo files
  - added writing for pip files (linear, quadratic, polynomial nonlinear, polynomial abspower, polynomial bivariate, and
    and constraints)
  - CIP format variable characters defined, e.g. `SCIP_VARTYPE_INTEGER_CHAR`
  - Improved support for wbo format for weighted PBO problems, IBM's xml-solution
    format and pip and zimpl format for polynomial mixed-integer programs
  - New reader for (standard) bounds on variables
  - Extended reader for CIP models to handle various new constraints, including all types of linear constraints
  - flatzinc reader is now capable to read cumulative constraints
  - changed opb(/wbo) reader which now creates pseudoboolean constraints instead of linear- and and-constraints, only a
    non-linear objective will create and-constraints inside the reader and while reading a wbo file the topcost constraint
    is created as well
  - added clock for determine the time for reading
  - added reader for variable bounds (reader_bnd.{c,h})
  - Removed method SCIPreadSol(); call solution reading via SCIPreadProb() which calls the solution reader for .sol files.

- Nonlinear:
  - Major extensions for nonlinear CIP, new option for n-ary branching on nonlinear variables (within pseudocost branching rule)
  - added BETA version of constraint handler for nonlinear constraints (cons_nonlinear.{c,h}) to handle nonlinear
    equations given by algebraic expressions using operands like addition, multiplication, power, exp, log, bivariate
    nonlinear constraints; currently no trigonometric functions
  - added BETA version of constraint handler for bivariate nonlinear constraints (cons_bivariate.{c,h}) to compute tight
    estimators for 1-convex and convex-concave bivariate nonlinear functions (given as expression tree)
  - the gams writer can now write nonlinear, abspower and bivariate constraints
  - Extended writer for GAMS and pip format to write more types of nonlinear constraints
  - the pip and zimpl reader now create nonlinear constraints for polynomials of degree > 2

- Presolving:
  - new dual presolving methods in cons_setppc and cons_logicor
  - new presolving step `removeConstraintsDueToNegCliques` in locigor constraint handler which updates logicor constraints
    to setppc constraints if a negated clique inside this constraint exist, by default is off
  - new presolving step in cons_knapsack (detectRedundantVars, deleteRedundantVars) which determines redundant variables
    in knapsack constraint with or without using clique information
  - cons_logicor is now able to replace all aggregated variables in presolving by there active or negation of an active
    variable counterpart
  - prop_pseudoobj is now working in presolving as well
  - implement presolving in exitpre() in cons_orbitope and cons_indicator

- Propagators:
  - added counter for number calls and timing for resolve propagation calls for constraint handler and propagators
  - Propagators are now also called in node presolving
  - the probing presolver presol_probing.{c.h} is now a propagator prop_probing.{c,h}, all corresponding parameters moved as well
  - the redcost separator sepa_redcost.{c.h} is now a propagator prop_redcost.{c,h}, all corresponding parameters moved as well
  - outsourced propAndSolve() method in solve.c which calls domain propagation and solving of the lp and relaxation

- Statistic:
  - solutions which are given by the user from the outside are now marked by `#` in the output
  - the `Solving Time` is now spitted into presolving, solving and reading time
  - Presolvers section has new column `AddCons` which states the number of added constraint
  - Constraints section has new column named #ResProp which show the number of resolve propagation calls of certain
    constraint handler
  - Constraint Timing section has a new column #ResProp which states the time spend in resolve propagation method of the
    constraint handler
  - improved output of propagators in display statistics
  - new section `Propagator Timing` which shows the time spend in different callbacks of the propagator
  - rearranged first two columns of Propagators section; #Propagate and #ResProp stating the number of call for
    propagation and resolve propagation; the Time column is moved into the new section Propagator Timings
  - Constraints section has new column named `MaxNumber` which the maximum number of active constraint of a certain
    constraint handler
  - added two columns `Time-0-It` and `Calls-0-It` in the LP section which states the number of LP call and time spend for
    solving LPs with zero iterations (only refactorization)
  - The display of statistics for presolvers, propagators, constraints and LP solving has changed.

Performance improvements
------------------------

- Reorganized filtering process of separation storage (allows adding cuts for different solutions)
- Improved presolving for various constraint handlers
- Improved propagation methods for variable bound constraints
- Improved performance for quadratic constraints
- performance improvements in prop_vbounds
- child selection rules now get also applied when the relaxation value is equal to the bound changed in branching
- added dual reduction to cons_cumulative.c
- for continuous variables, the pseudo costs update and the pscost branching rule now use the same strategies for
  updating the pseudo costs and estimating the improvement in the LP bound
- only perform probing if the variables are locked
- performance and memory consumption improvements in xmlparse.c
- Improved knapsack cover cuts
- avoid very long separation times of LEWIs in cons_knapsack for very large minimal covers
- used SCIPallocMemoryArray() instead of SCIPallocBlockMemoryArray() which leads to fewer memory consumption in
  getLiftingSequence() in cons_knapsack, also improved cache use bei using an extra array instead blockmemory chunks
- switched FASTMIP from 1 to 2 for CPLEX and changed default pricing rule back to steepest edge pricing instead of
  quickstart steepest edge pricing
- made sorting method more robust
- LNS heuristics now use SCIPcopy() by default
- considering inactive variables in undercover heuristic; limiting effort for solving covering problem
- if during probing mode the LP relaxation is solved from scratch, e.g., when calling the shiftandpropagate heuristic
  before root node solving, then we clear the resulting LP state, since it might be a bad starting basis for the next
  solve of the LP relaxation (controlled by new parameter `lp/clearinitialprobinglp`)
- included LP simplifier into SoPlex LP interface, applied when solving from scratch (lpi_spx.cpp)
- new presolving steps in varbound constraint handler, tightening bounds, coefficients, sides and pairwise presolving

Interface changes
-----------------

- Miscellaneous:
  - The emphasis setting types now distinguish between plugin-type specific parameter settings (default, aggressive, fast, off),
    which are changed by SCIPsetHeuristics/Presolving/Separating(), and global emphasis settings (default, cpsolver, easycip,
    feasibility, hardlp, optimality, counter), which can be set using SCIPsetEmphasis().

### New and changed callbacks

- added propagator timings `SCIP_PROPTIMING_BEFORELP`, `SCIP_PROPTIMING_DURINGLPLOOP` and `SCIP_PROPTIMING_AFTERLPLOOP` for
  all propagation callbacks (see propagators and constraint handlers) which lead to calling the propagation methods of a
  propagator before the lp is solved, during the lp loop and after the lp solving loop

- Conflict Analysis:
  - Added parameter `separate` to conflict handler callback method SCIP_DECL_CONFLICTEXEC() that defines whether the conflict
    constraint should be separated or not.

- Constraint Handler:
  - The new constraint handler callback SCIP_DECL_CONSDELVARS() is called after variables were marked for deletion.
    This method is optional and only of interest if you are using SCIP as a branch-and-price framework. That means,
    you are generating new variables during the search. If you are not doing that just define the function pointer
    to be `NULL`.
    If this method gets implemented you should iterate over all constraints of the constraint handler and delete all
    variables that were marked for deletion by SCIPdelVar().

- NLP Solver Interface:
  - The callbacks SCIP_DECL_NLPIGETSOLUTION() and SCIP_DECL_NLPISETINITIALGUESS() got new parameters to get/set values of
    dual variables.
  - The callback SCIP_DECL_NLPICOPY() now passes the block memory of the target SCIP as an additional parameter.

- Presolving:
  - New parameters `isunbounded` and `isinfeasible` for presolving initialization (SCIP_DECL_CONSINITPRE(),
    SCIP_DECL_PRESOLINITPRE(), SCIP_DECL_PROPINITPRE()) and presolving deinitialization (SCIP_DECL_CONSEXITPRE(),
    SCIP_DECL_PRESOLEXITPRE(), SCIP_DECL_PROPEXITPRE()) callbacks of presolvers,
    constraint handlers and propagators, telling the callback whether the problem was already declared to be
    unbounded or infeasible.  This allows to avoid expensive steps in these methods in case the problem is already
    solved, anyway.

    Note, that the C++ methods
    - scip::ObjConshdlr::scip_presol() corresponding to SCIP_DECL_CONSPRESOL()
    - scip::ObjConshdlr::scip_initpre() corresponding to  SCIP_DECL_CONSINITPRE()
    - scip::ObjPresol::scip_initpre() corresponding to SCIP_DECL_PRESOLINITPRE()
    - scip::ObjProp::scip_initpre() corresponding to SCIP_DECL_PROPINITPRE()
    - scip::ObjConshdlr::scip_exitpre() corresponding to SCIP_DECL_CONSEXITPRE()
    - scip::ObjPresol::scip_exitpre() corresponding to SCIP_DECL_PRESOLEXITPRE()
    -  scip::ObjProp::scip_exitpre() corresponding to  and SCIP_DECL_PROPEXITPRE()
    are virtual functions. That means, if you are not adding the new parameters, your code will still compile, but these methods are not executed.
  - Propagators are now also called in during presolving, this is supported by the new callback methods SCIP_DECL_PROPINITPRE(),
    SCIP_DECL_PROPEXITPRE(), and SCIP_DECL_PROPPRESOL().
  - The new parameters `nnewaddconss` and `naddconss` were added to the constraint handler callback method SCIP_DECL_CONSPRESOL()
    and the presolver callback method SCIP_DECL_PRESOLEXEC(). These parameters were also added to corresponding C++ wrapper
    class methods (scip_presol() in objconshdlr.h and scip_exec() in objpresol.h)

- Problem Data:
  - The callback SCIP_DECL_PROBCOPY() got a new parameter `global` to indicate whether the global problem or a local version is copied.

### Deleted and changed API methods

- implemented SCIPlpiGetPrimalRay() in SoPlex interface that has become available with SoPlex version 1.5.0.2
- allowed calling SCIPgetRowSolActivity() in `SCIP_STAGE_SOLVED`, since LP is still available
- various extensions and modifications for expressions and expression trees (too much to state here)
- The result value `SCIP_NEWROUND` has been added, it allows a separator/constraint handler to start a new separation round
  (without previous calls to other separators/conshdlrs).
- SCIPcalcNodeselPriority() got a new parameter `branchdir`, which defines the type of branching that was performed: upwards, downwards, or fixed.

- Constraint Handlers:
  - Method SCIPincludeQuadconsUpgrade() of quadratic constraint handler got new parameter `active` to indicate whether the upgrading method is active by default.
  - Method SCIPseparateRelaxedKnapsack() in knapsack constraint handler got new parameter `cutoff`, which is a pointer to store whether a cutoff was found.

- Nonlinear expressions, relaxation, and solver interface:
  - SCIPcreateNLPSol() now creates a `SCIP_SOL` that is linked to the solution of the current NLP relaxation
  - Various types and functions dealing with polynomial expressions have been renamed to use the proper terms `monomial` and
    `polynomial` in nonlinear expressions (nlpi/*expr*); results in many renamings of types, structs and methods.
  - The methods SCIPnlpGetObjective(), SCIPnlpGetSolVals(), and SCIPnlpGetVarSolVal() have been removed, use SCIPgetNLPObjval(),
    SCIPvarGetNLPSol() and SCIPcreateNLPSol() to retrieve NLP solution values instead.
    SCIPcreateNLPSol() now returns an error if NLP or NLP solution is not available
  - Removed methods SCIPmarkRequireNLP() and SCIPisNLPRequired(), because the NLP is now always constructed if nonlinearities
    are present.
  - SCIPgetNLP() has been removed and NLP-methods from pub_nlp.h have been moved to scip.h, which resulted in some renamings, too.
  - renamed SCIPexprtreeEvalSol() to SCIPevalExprtreeSol() and now located in scip.h.
  - renamed SCIPexprtreeEvalIntLocalBounds() to SCIPevalExprtreeLocalBounds() and now located in scip.h.
  - renamed SCIPexprtreeEvalIntGlobalBounds() to SCIPevalExprtreeGlobalBounds() and now located in scip.h.
  - The functions SCIPnlpiGetSolution() and SCIPnlpiSetInitialGuess() got additional arguments to get/set dual values.
  - The method SCIPgetNLPI() got a new parameter `nlpiproblem`, which is a pointer to store the NLP solver interface problem.

- Timing:
  - SCIPincludeProp() got additional parameters to set the timing mask of the propagator and the new callbacks and parameters
    related to calling the propagator in presolving.
  - SCIPincludeConshdlr() got additional parameters to set the variable deletion callback function and the timing mask for
    propagation.
  - removed parameters timelimit and memorylimit from SCIPapplyRens()
  - The parameters `timelimit` and `memorylimit` were removed from SCIPapplyRens().

- Problem Data:
  - The method SCIPcopyProb() got a new parameter `global` to indicate whether the global problem or a local version is copied.

- Writing and Parsing Constraints:
  - The methods SCIPwriteVarName(), SCIPwriteVarsList(), and SCIPwriteVarsLinearsum() got a new boolean parameter `type`
    that indicates whether the variable type should be written or not.
  - The methods SCIPparseVarName() and SCIPparseVarsList() got a new output parameter `endptr` that is filled with the position
    where the parsing stopped.
  - The method SCIPwriteVarsList() got additionally a new parameter `delimiter` that defines the character which is used for delimitation.

- Variables:
  - SCIPmarkDoNotMultaggrVar()/SCIPvarMarkDoNotMultaggr() now allow to mark negated and aggregated variables
  - SCIPgetVarCopy() got a new parameter `success` that will be FALSE if method is called after problem creation stage and no hash map is
    given or no image for the given variable is contained in the given hash map.
  - SCIPchgVarType() got an extra boolean parameter to store if infeasibility is recognized while upgrading a variable from continuous
    type to an integer type.
  - SCIPdelVar() got a new parameter `deleted`, which stores whether the variable was successfully marked to be deleted.

### New API functions

- information about the quality of the solution of an LP (currently the condition number of the basis matrix) can now be:
  + requested from the LPI (currently only available for CPLEX): methods SCIPlpiGetRealSolQuality() and
  + SCIPprintLPSolutionQuality() command display lpsolquality in interactive shell display column lpcond to show
  + estimate on condition number, if available
- SCIPround() and SCIPfeasRound() to round to nearest integer
- SCIPsortRealRealIntInt() and corresponding sorting/inserting/deleting methods in pub_misc.h and necessary defines in misc.c
- SCIPsortRealIntLong(), SCIPsortPtrPtrRealInt() and corresponding sorting/inserting/deleting methods in
  pub_misc.h and necessary defines in misc.c
- SCIPcomputeLPRelIntPoint() to compute relative interior point of the current LP
- SCIPstartSolvingTime() and SCIPstopSolvingTime() which can be used to start or stop the solving time clock
- SCIPstrToRealValue() and SCIPstrCopySection() in pub_misc.h; these methods can be used to convert a string
  into a `SCIP_Real` value and to copy a substring.
- SCIPgetBinvarRepresentatives() which gets binary variables that are equal to some given binary variables,
  and which are either active, fixed, or multi-aggregated, or the negated variables of active, fixed, or multi-aggregated variables
- SCIPhasPrimalRay() and SCIPgetPrimalRayVal() that return whether a primal ray is stored and which value a
  given variable has in the primal ray, respectively
- SCIPsetConsModifiable()
- SCIPsetParam() which is a generic parameter setter method, independent of the parameter type
- SCIPpropInitpre(), SCIPpropExitpre(), SCIPpropPresol() which initializes, exists and executes the presolving phase
- SCIProwGetAge() to access the age of a row (pub_lp.h/lp.c)
- SCIPsolGetOrigObj() in pub_sol.h which returns for a solution in the original problem space the objective value
- SCIPretransformSol() in scip.h that allows to retransform a solution to the original space
- SCIPlpiClearState() to LP interfaces for clearing basis information in the LP solver
- SCIPgetSubscipDepth() to access the depth of the current SCIP as a copied subproblem
- SCIPdebugAddSolVal() and SCIPdebugGetSolVal() to add/get values to/from a debug solution
- SCIPsepastoreRemoveInefficaciousCuts() to remove non-efficious cuts from the separation storage

- Nodes:
  - SCIPnodeGetParent() to get parent node of a node
  - SCIPnodesSharePath() in pub_tree.h that determines whether two nodes are on the same leaf-root path
  - SCIPnodesGetCommonAncestor() in pub_tree.h that finds the common ancestor node for two given nodes

- Read and Write:
  - SCIPgetReadingTime() which returns the time for reading in seconds
  - SCIPparseVarsLinearsum(), SCIPparseVarsPolynomial() and SCIPwriteVarsPolynomial() and for writing and
    parsing polynomials in constraint handler writing/parsing methods

- Memory:
  - SCIPcreateMesshdlrPThreads() and SCIPfreeMesshdlrPThreads() for allocating and deleting necessary memory
    for message handlers for parallel pthread version
  - SCIPallocClearMemoryArray() and BMSallocClearMemoryArray() for allocating cleared memory arrays in scip.h and memory.h

- Intervals:
  - SCIPintervalPowerScalarInverse() to solve an equation y = x^p for given bounds on y and scalar exponent p
  - SCIPintervalQuadBivar() to compute tight bounds on a bivariate quadratic form
  - SCIPintervalSolveBivariateQuadExpressionAllScalar() to compute tight bounds on the solutions of a bivariate quadratic equation

- Variables:
  - SCIPcomputeVarCurrent{L,U}b{Local,Global}() to compute local or global lower or upper bounds of a
    multiaggregated variable from the bounds of the aggregation variables
  - SCIPbranchVarValNary() for n-ary variable branching
  - SCIPgetNegatedVars() which returns all negated variables for a given array of variables, if the negated
    variables are not existing yet, they will be created
  - SCIPgetNTotalVars() that returns the total number of created vars, icluding variables that were deleted in the meantime
  - SCIPvarGetHashkey(), SCIPvarIsHashkeyEq(), SCIPvarGetHashkeyVal() in pub_var.h which can be used for `SCIP_HASHTABLE` of variables
  - SCIPvarGetNBdchgInfosLb() and SCIPvarGetNBdchgInfosUb() in pub_var.h returning the number of lower or upper bound changes on the active path
  - SCIPvarGetBdchgInfoLb() and SCIPvarGetBdchgInfoUb() returning the bound change information at the given position
  - SCIPvarMarkDeletable() to mark a variable to be deletable completely from the problem (for
    branch-and-price); can only be called before the variable is added to the problem
  - SCIPvarMarkNotDeletable() that marks a variable to be non-deleteable (used within SCIP for forbidding
    deletion of variables contained in solution, LP bases, (multi)aggregation, ...)
  - SCIPvarIsDeletable() that returns whether a variable is marked to be deletable (each variable is per default non-deletable)

- NLP:
  - SCIPgetNLPVarsNonlinearity() to get for each variable in the NLP the number of NLP rows in which this variable appears in a nonlinear way
  - SCIPnlrowGetDualsol(), SCIPgetNLPVarsLbDualsol(), SCIPgetNLPVarsUbDualsol() to retrieve dual values from an NLP solution
  - SCIPgetNLPFracVars() to get the fractional variables in an NLP solution

- Propagator:
  - SCIPpropSetPresolPriority() which changes the presolving priority of a given propagator
  - SCIPpropGetPresolPriority(), SCIPpropGetPresolTime(), SCIPpropWasPresolDelayed(), SCIPpropGetNFixedVars(),
    SCIPpropGetNAggrVars(), SCIPpropGetNChgVarTypes(), SCIPpropGetNChgBds(), SCIPpropGetNAddHoles(), SCIPpropGetNDelConss(),
    SCIPpropGetNAddConss(), SCIPpropGetNUpgdConss(), SCIPpropGetNChgCoefs(), SCIPpropGetNChgSides(), SCIPpropGetTimingmask(),
    SCIPpropDoesPresolve() which return corresponding presolving information
  - SCIPpropGetNRespropCalls() and SCIPconshdlrGetNRespropCalls() which return the number of times a
    propagator or a constraint handler was called for resolving a propagation
  - SCIPpropGetRespropTime() and SCIPconshdlrGetRespropTime() which return time spent for resolving a
    propagation within a propagator or a constraint handler
  - SCIPcheckCumulativeCondition(), SCIPpropCumulativeCondition() and SCIPrespropCumulativeCondition() in
    cons_cumulative.h; these methods can be used to check, propagate, or resolve the propagation of a cumulative condition
  - SCIPpropagateCutoffboundVar() in prop_pseudoobj.h which can be used to propagate the cutoff bound for the given variables

- Constraints:
  - added to linear constraint handler SCIPsetUpgradeConsLinear(), which (de-)activates the possibility to
    upgrade a linear constraint to a specialized linear constraint (e.g. knapsack)
  - SCIPconvertCutsToConss() and SCIPcopyCuts() to scip.{c,h} for copying cuts to linear constraints
  - SCIPaddCoefLogicor() to add a variable to a logic or constraint
  - SCIPfindOrigCons() which return a original constraint with the given name or `NULL`
  - SCIPconshdlrGetNAddConss() which returns the number of added constraints during presolving by a given constraint handler
  - SCIPpresolGetNAddConss() which returns the number of added constraints during presolving by a given presolver

### Command line interface

- New funtionalities in the interactive shell (modify current CIP instance, write NLP relaxation)
- added dialog `write nlp` to write current NLP relaxation to a file
- new dialog `change freetransproblem` to free transformed problem in the interactive shell before changing the problem
- it is possible to change bounds of a variable in the interactive shell
- it is possible to add a constraint to a problem in the interactive shell

### Interfaces to external software

- Improved SOPLEX interface (LP simplifier)
- Improved CPLEX interface, including measures for numerical stability

### Changed parameters

- change default value of parameter `nodeselection/restartdfs/selectbestfreq` 100
- moved parameters for pseudoboolean constraints from opb-reader to pseudoboolean constraint handler
- changed possible parameter values of `branching/pscost/strategy` from `bri` to `cdsu`: default is now `u`, i.e., to
  estimate the LP gain by a branching for external branching candidates (esp. continuous variables) the same way as
  their pseudo costs are updated
- added possible value `d` for `constraints/soc/nlpform` to choose a convex division form for SOC constraint
  representation in NLP
- renamed parameter `constraints/quadratic/linearizenlpsol` to `constraints/quadratic/linearizeheursol` and do
  linearizations in every solution found by some heuristic
- renamed parameter `constraints/quadratic/mincutefficacyenfo` to `constraints/quadratic/mincutefficacyenfofac` and
  interpret it as a factor of the feasibility tolerance
- removed fastmip setting 2, which means the dualsolution would not be calculated but because SCIP always asks for the
  dual solution, the lp would be reoptimized to calculate them; so it had no real effect
- all parameters in cons_indicator and cons_sos1 have been converted to lower case!
- changed default value of parameter `separating/gomory/maxroundsroot` to 10
- changed default value of parameter `separating/gomory/maxsepacutsroot` to 50
- removed parameter `heuristics/subnlp/nlpsolver`, use `nlp/solver` instead

### New parameters

- `branching/delaypscostupdate` to delay the update of pseudo costs for continuous variables behind the separation round: default is TRUE
- `branching/lpgainnormalize` to set the strategy how the LP gain for a continuous variable is normalized when updating the
  variables pseudocosts: default is to divide LP gain by reduction of variable's domain in sibling node
- `branching/pscost/nchildren` and `branching/pscost/nary*` to enable and customize n-ary branching on
  external branching candidates (e.g., in spatial branching for MINLP)
- `conflict/bounddisjunction/continuousfrac` which defines the maximum percantage of continuous variables
  within a conflict create by the bounddisjunction conflict handler
- `conflict/separate` which enables or disables the separation of conflict constraints
- `constraints/{nonlinear,quadratic,soc,abspower}/sepanlpmincont` to specify minimal required fraction
  of continuous variables in problem to enable linearization of convex constraints in NLP relaxation solution in root
- `constraints/indicator/forcerestart` and `constraints/indicator/restartfrac` to control forced restart in cons_indicator
- `constraints/indicator/generatebilinear` to generate bilinear (quadratic) constraints instead of indicator constraints
- `constraints/indicator/maxconditionaltlp` to enable a quality check for the solution of the alternative LP
- `constraints/indicator/removeindicators` to remove indicator constraints if corresponding vub has been added
- `constraints/linear/nmincomparisons` and `constraints/linear/mingainpernmincomparisons` to influence
  stopping criterium for pairwise comparison of linear constraints
- `constraints/pseudoboolean/decompose`, for pseudoboolean constraints to transform pseudoboolean constraints into linear- and and-constraints
- `constraints/quadratic/binreforminitial` to indicate whether linear (non-varbound) constraints added due to reformulation of products with
  binary variables in a quadratic constraints should be initial (if the quadratic constraint is initial), default is FALSE
- `constraints/quadratic/checkfactorable` to disable check for factorable quadratic functions (xAx = (ax+b)*(cx+d)) in quadratic constraints
  and not to use of this information in separation (generates lifted tangent inequalities according to Belotti/Miller/Namazifar if also
  linear vars are present)
- `constraints/quadratic/disaggregate` to split a block-separable quadratic constraint into several quadratic constraint
- `constraints/quadratic/maxproprounds` and `constraints/quadratic/maxproproundspresolve` to limit the
  number of propagations rounds for quadratic constraints within one propagation round of SCIP solve or during SCIP presolve
- `constraints/varbound/presolpairwise` that allows pairwise presolving of varbound constraints, default is TRUE
- `heuristics/shiftandpropagate/onlywithoutsol` to switch whether the heuristic should be called in case a primal solution is already present
- `limit/maxorigsol` which defines the size of the solution candidate store (default value is 10)
- `lp/resolverestore` controlling how LP solution is restored after diving: if TRUE by resolving them,
  if FALSE by buffering them; if `lp/freesolvalbuffers` is TRUE, we free the buffer memory each time (FALSE by default)
- `lp/clearinitialprobinglp` to clear LP state at end of probing mode, if LP was initially unsolved
- `lp/resolveitermin` and `lp/resolveiterfac` to limit the number of LP iterations in resolving calls:
  resolveiterfac is a factor by which the average number of iterations per call is multiplied to get the limit, but the
  limit is at least resolveitermin; default is -1 (no limit) for resolveiterfac and 1000 for resolveitermin
- `lp/resolverestore` and `lp/freesolvalbuffers` possibility to buffer and restore LP solution after diving without
  having to resolve the LP; currently turned off, because performance impact is unclear;
- `misc/improvingsols` which states whether only solutions which have a better (or equal) primal bound
  as the best known are checked; this is of interest if the check of a solution is expensive; default value is FALSE
- `misc/resetstat` which state if the statistics should be reseted if the transformed problem is freed
  (in case of a benders decomposition this parameter should be set to FALSE) default value is TRUE
- `nodeselection/restartdfs/countonlyleafs` in node selector restart dfs which can be used to select the counting process of processed nodes
- `presolving/donotaggr` to deactivate aggregation of variables globally
- `pricing/delvars` and `pricing/delvarsroot` that define, whether variables created at a node / the
  root node should be deleted when the node is solved in case they are not present in the LP anymore
- `propagating/%s/maxprerounds` for all propagators which allows to change to maximal number of rounds
  of presolving where this propagator participates in
- `propagating/%s/presoldelay` for all propagators which allows to change if the presolving call of the given propagator should be delayed
- `propagating/%s/presolpriority` for all propagators which allows to change the priority of calling the given propagator
- `propagating/pseudoobj/propfullinroot` for allowing to propagate all variables in the root node,
  instead of stopping after `maxcands` which is set by a parameter as well
- `reading/gmsreader/bigmdefault` and `reading/gmsreader/indicatorreform` reader_gms is now able to write indicator
  constraints (reformulated either via big-M or sos1)
- `reading/gmsreader/signpower` to enable writing sign(x)abs(x)^n as the rarely used gams function signpower(x,n)
- `separating/closecuts/maxunsucessful` to turn off separation if we can not find cuts
- `timing/reading` to add reading time to solving time

### Data structures

- split off `PARAMEMPHASIS` from `PARAMSETTING` (in pub_paramset.c/paramset.c)
- new data structure `SCIP_STAIRMAP`
- add expression graph data structures and methods for reformulation, domain propagation, simple convexity check on
  nonlinear expressions and simplification for expression trees and graphs

Testing
-------

- New scripts for running tests with GAMS
- added scripts check_gams.sh, evalcheck_gams.sh and check_gams.awk and target `testgams` in Makefile
- adjusted all test scripts to use the same new optimality gap computation as in SCIP
- added Makefile option `VALGRIND=true` to enable running the SCIP checks (make test) through valgrind; valgrind errors
  and memory leaks are reported as fails
- moved *.test and *.solu files to subdirectory testset in check directory and adjusted test scripts

Build system
------------

### Makefile

- Variables:
  - via `PARASCIP=true` as a `Makefile` option it is possible to compile SCIP threadsafe in DEBUG-mode, (in OPT-mode it's
    only necessary if non-default messagehandler or CppAD is used)
  - the `make` parameter `PARASCIP=true` leads to threadsafe message handlers where you need to call
    SCIPcreateMesshdlrPThreads() and SCIPmessageSetHandler()/SCIPmessageSetDefaultHandler() and SCIPfreeMesshdlrPThreads();
    therefore we need to link with pthread library
  - new variable $(INSTALLDIR) in Makefile which define installation directory for the libraries, $(INSTALLDIR)/lib/,
    binary, $(INSTALLDIR)/bin and include headers, $(INSTALLDIR)/include, the default value is the empty string

- Linking:
  - Linking against Clp and Ipopt has been simplified. Only the directory where the
    package has been installed need to be provided now. For details see the INSTALL file.
  - to link against IPOPT, only the base directory of an Ipopt installation need to be specified now; additionally, if
    building with gnu compilers, the Ipopt libraries directory is stored in the SCIP binary, which should make it easier
    to run with Ipopt shared libraries
  - to link against Clp, only the base directory of an Clp installation needs to be specified now

- Targets:
  - New targets `(un)install` in Makefile, support for valgrind in testing environment
  - new target `make libs` which compiles only the libraries
  - new target in Makefile `install` performs `make` and copies using the install command the include headers, binary, and
    libraries
  - new target in Makefile `uninstall` removes libraries, binary and include headers form `INSTALLDIR`
  - removed target `lintfiles`, this target is now imitated by the `lint` target and a none empty variable `FILES`

Fixed bugs
----------

- fixed bug in copying if the target SCIP already is in solving stage: it might be that the copy of a variable cannot be found/created
- fixed bug trying to print big messages bigger than `SCIP_MAXSTRLEN`
- fixed bug w.r.t. counting feasible solutions and turned of sparse solution test
- LP solution status is now checked when checking root LP solution. Otherwise, due to different time measurements, it
  might happen that the LP solving was stopped due to the time limit, but SCIP did not reach the limit, yet.
- fixed bug trying to tighten multiaggregated variables, which have only one active representation and this variable is already tightened
- fixed possible buffer overrun in tclique_graph.c
- fixed issue with interactive shell in case (user) plugins are included after the default plugins
- fixed bug where mutiaggregating leads to an aggregation and both variables were of implicit or integral type
- fixed bug in conflict.c, where LPi was manipulated, but not marked as not solved

- Tree:
  - fixed assertion in tree.c w.r.t. node estimation
  - fixed bug in debug.c: removed tree nodes had not been checked if they were pruned due to an incumbent solution found by a diving heuristic

- Bounds:
  - fixed bug which occured when changing a bound in the solving stage when this variables got upgraded from continuous to
    a integer type, where the bounds of this variable were still not integral; due to that SCIPchgVarType() has changed (see above)
  - fixed bug in handling of lazy bounds that resulted in putting the bounds explicitly into the LP

- Separation:
  - fixed assert in sepa_clique.c which is currently not valid because implicit binary variables in cliques are ignored
  - fixed bug in sepa_zerohalf.c concerning inconsistent construction of solution array of variables and fixed wrong assert about variable bounds

- Constraints:
  - fixed not correct merging of variable in logicor constraint handler and changed the name of the method to a common
    name used by other constraint handlers too(findPairsAndSets->mergeMultiples)
  - fixed bugs in changing the initial and checked flags for constraints in original problem
  - fixed bug in cons_linear.c, when scaling a constraint maxabscoef was not set correctly, furthermore the correction of
    maxabscoef was not handled correctly
  - fixed bug in cons_indicator.c trying to copy a constraint where the pointer to the linear constraint did not point to
    the already transformed linear constraint (, happend when SCIPcopy() is used after transforming before presolving)
  - fixed numerical bug in linear constraint handler: polishing of coefficients after fixing variables led to wrong
    results for continuous variables fixed to a close-to-zero value.
  - fixed bug in cons_bounddisjunction where branching on multiaggregated variables was tried while all aggregation variables are fixed
  - fixed bug in presolving of cons_logicor.c: adding variable implications can lead to further reductions; added call to applyFixings()
  - fixed bug in cons_countsols.c w.r.t. none active variables
  - fixed bug in cons_linear.c, scaling could have led to wrong values

- Reader:
  - fixed bug in reader_fzn.c w.r.t. cumulative constraints
  - fixed bug in reader_mps.c: if a variables first occurence is in the bounds section, then the corresponding variable bound was lost
  - fixed several issues in flatzinc reader
  - deactived checking of zero solution in Zimpl reader when no starting values are provided
  - reader_lp is now able to read lines longer than 65534 characters

- Memory:
  - fixed bug in copying NLPI interfaces that use block-memory (NLPI copy used block memory from source SCIP)
  - fixed memory leak in reader_pip.c
  - fixed memory leak in coloring part of maximum clique algorithm (tclique_coloring.c)
  - fixed memory leak in coloring part of maximum clique algorithm (tclique_coloring.c) in a better way

- Numerics:
  - fixed bug which occured when the dual farkas multipliers were not available in the lpi because the LP could only be
    solved with the primal simplex due to numerical problems
  - fixed bug in ZI round heuristic that led to infeasible shiftings for numerically slightly infeasible rows with close-to-zero coefficients
  - fixed numerical issue in octane heuristic: close-to-zero values for ray direction could have led to bad computations

- Propagation:
  - fixed bug in propagation of indicator constraints: cannot fix slack variable to 0 if linear constraint is disabled/not active
  - fixed bug in cons_linear.c while sorting the eventdatas during the binary variable sorting for propagation
  - fixed bug and wrong assert in heur_shiftandpropagate.c when relaxing continuous variables from the problem
  - fixed bug in cons_orbitope:resprop() for the packing case
  - fixed wrong changing of wasdelayed flag for propagators
  - fixed bug using wrong sign in infinity check in prop_pseudoobj
  - fixed bug in redcost propagator: can only be called if the current node has an LP
  - fixed bug w.r.t. infinity loop during propagation

Miscellaneous
-------------

- The interface contains several additional callback functions and parameters for plugins. Some effort may be required to compile your old
  projects with SCIP 2.1. For details see section `Changes between version 2.0 and 2.1` in the doxygen documentation.

@page RN20 Release notes for SCIP 2.0

@section RN202 SCIP 2.0.2
*************************

Performance improvements
------------------------

- improved twoopt-heuristic by considering larger search domains
- the SoPlex interface now has the capability to provide a primal ray, provided it is compiled against the next SoPlex release (>= 1.5.0.2)
- calculation of node priority now also works when variable's relaxation value is equal to a bound
- fixed issue w.r.t. calling primal heuristics after presolving detected infeasibility

- Constraints:
  - fasten propagation in cons_knapsack.c due to negated clique partitions
  - recalculating only needed partitions in cons_knapsack.c, not always both

- Memory:
  - reduced memory usage of shift-and-propagate heuristic
  - knapsack constraints are now separated faster; SCIPsolveKnapsackExactly() now works faster and requires less memory
  - fasten knapsack separation by replacing SCIPallocBuffer(Array) through SCIPallocBlockMemory(Array)
  - improved runtime and memory consumption in SCIPsolveKnapsackExactly() in cons_knapsack.c

Fixed bugs:
----------

- fixed `make/make.project`
- fixed wrong assert in plugins that use SCIPcopy()
- fixed bug in DINS w.r.t. column generation
- fixed bug in var.c where a possible multiaggregation was resolved to an aggregation but the variables types were not
  checked to prefer more general types for aggregating; possible memory loss removed
- fixed bug in prop_vbounds.c w.r.t. infinity lower and upper bound of variable bound variables
- fixed bug w.r.t. setting wall clocks
- fixed wrong assert in var.c (replaced `==` through SCIPsetIsEQ()), real values do not have to be exactly the same when
  computed in different function
- fixed bug in SCIPsolveIsStopped() where it could happen that TRUE was reported if a nodelimit was reached but
  checknodelimits had been set to FALSE
- fixed three bugs when writing in fzn format (wrongly splitted writing buffer, wrong variables was used, floats were printed to short)
- fixed bug in conflict.c, infeasibility analysis with big values led to wrong result

- Heuristics:
  - fixed bug in DINS heuristic that occured when the incumbent solution value is outside the variable's current domain
  - fixed behavior of LNS heuristics when the subproblem aborts: continue in optimized mode, stop in debug mode
  - fixed segmentation fault in heur_subnlp.c which occured if resolving the NLP with a tighter feasibility tolerance
    failed with a solver error
  - fixed bug in heur_subnlp.c where constraints forbidding variable fixations where added if a cutoff was used in the subproblem
  - fixed bug in heur_subnlp.c where wrong constraints forbidding variable fixations where added in case of general integers

- NLP:
  - fixed bug in changing quadratic coefficients of a row in the NLP
  - fixed various small bugs in nonlinear expressions code
  - fixed removal of fixed linear variables from a nonlinear row: a fixed variable may have not been removed if there was
    also a multiaggregated variable

- LP:
  - implemented SCIPlpiGetPrimalRay() in SoPlex interface that has become available with SoPlex version 1.5.0.2
  - fixed two bugs at nodes with unbounded LP relaxation: don't check lp rows of infinite solution; don't analyze conflict
    due to primal cutoff bound of -infinity
  - fixed wrong assumption that an optimal LP solution in the root is optimal for the problem if there are no active
    pricers, need to check also whether all variables are in the LP

- Constraints:
  - fixed bug in reader_cip regarding reading of very long constraints
  - fixed bug while after restarting possible the aggregted variables were not removed in setppc constraints
  - fixed bug in cons_knapsack: in seldom circumstances the relaxation of a linear constraint can detect infeasibility,
    which was not handled properly
  - fixed bug w.r.t. to pricing variables in case new initial constraints come in during the price and cut loop
  - fixed bug in cons_soc.c w.r.t. upgrading from quadratic constraints with finite left-hand-side
  - fixed bug caused by not (correctly) counting boundchanges in cons_varbound.c
  - fixed bug in sorting mechanism in cons_xor.c
  - fixed wrong (neg)cliquepartition check in cons_knapsack.c when deleting a coefficient
  - fixed bug in cons_quadratic: in seldom cases, fixed variables may have been substituted out wrongly in presolve
  - fixed bugs in cons_countsols.c w.r.t. collecting feasible solutions and forbidding a found solution
  - fixed bug in cons_linear.c: multiaggregated variables were not removed when adding during solve, leading to a failing
    assert in tightenBounds due to an unsuccessful bound tightening

- Memory:
  - fixed bug concerning overflow in memsize calculation in set.c
  - fixed memory leak in SoPlex LP interface when requesting an unbounded solution
  - fixed memory leak in SoPlex LP interface when solving with LP scaling
  - fixed memory leaks in reader of TSP example

@section RN201 SCIP 2.0.1
*************************

Performance improvements
------------------------

- SCIP with SoPlex as LP solver now uses auto pricing by default (start with devex, switch to steepest
  edge after some iterations); this fixes timeouts on instances where devex converges very slowly
- fixing lifting of new knapsack items which are negated items of already included items, this could lead to very long presolving
- fixed performance issue in presolving w.r.t. to computing the number of new fixings, aggregated,
  and so on before a constraint handler presolver is called
- in case of adding constraints during pricing with initial flag set to
  TRUE, we add now these constraints after the pricing round to the LP
- changed parameter values in clique separator in order to avoid very large branch-and-bound trees

Interface changes
-----------------

### New and changed callbacks

- allow access of transformed constraints in `SCIP_STAGE_TRANSFORMED`

### Changed parameters

- replaced parameter `constraints/quadratic/minefficacy` by `constraints/quadratic/minefficacysepa` and `constraints/quadratic/minefficacyenfo`
- added possible values `a` and `e` for `constraints/soc/nlpform` to enable automatic choice and convex exponential-sqrt
  form for SOC constraint representation in NLP

Fixed bugs
----------

- fixed bug w.r.t. looseobjval; the counting of number of loose variables in the LP data structure was incorrect in case
  a variable got aggregated or multi-aggregated
- fixed bug in copy method of objvardata which should only create a new `SCIP_VARDATA` if the implemented subclass create
  a copy of the given objvardata object
- fixed bug in lp.c where in case of objlimit reached and fastmip not all variables where priced because of an incorrect
  dual solution
- fixed bugs in binpacking example w.r.t. empty struct and not initializing an array
- fixed bugs in sepa_clique.c concerning incorrect way to ignore implicit binary variables in cliques and non-active
  variables in implications
- fixed some bugs w.r.t. to casting pointer arrays
- fixed bug in vars.c which handled arrays with parts of original variables during resolving to active variables (using
  SCIPvarsGetProbvarBinary) wrong
- fixed bug in nlp.c: nlrowSearchQuadElem was using SCIPquadelemSortedFind() incorrectly

- Branching:
  - fixed assertion w.r.t. to probing during the propagation round of a branch-and-bound node
  - fixed computation of node's objective value estimate when branching on continuous variables (see
    SCIPtreeCalcChildEstimate(), SCIPtreeBranchVar())
  - fixed bug in statistic w.r.t. number of calls for external branching candidates
  - fixes to branching on continuous variables

- Reader:
  - fixed bug in reader_gms.c: linear coefficients for quadratic variables were not printed if they had no
    square-coefficient
  - fixed bug in reader_mps: indicator constraints do not output the slack variables anymore

- Constraints:
  - fixed bugs in SCIPcopyConss: copy all active constraints (including disabled ones), *valid was not initialized to TRUE
  - fixed bug in debug.c w.r.t. checking of constraints and continuous variables
  - fixed bug in cons.c which didn't allow the changing of the separation and enforcement flag of a constraint in the
    problem stage
  - corrected behavior of the copy function in cons_indicator.c: create artificial linear constraint if linear constraint
    was deleted
  - fixed bug in cons_indicator.c: presolving cannot delete linear constraints; several other minor bugfixes
  - fixed bugs in cons_bounddisjunction where the branching during the constraint enforcement was done incorrectly
  - fixed bugs in cons_orbitope.c: orbitopal fixing for the packing case had two bugs; also fixed one wrong assert
  - fixed bugs in cons_sos?.c: take average of objestimate
  - fixed bug in cons_logicor, implications on none `SCIP_VARTYPE_BINARY` variable were handled wrong
  - fixed bug in cons_linear while trying to add a conflict without any variables
  - fixed bug in cons_indicator.c: creating constraints in transformed stage is now possible

- LP Interface:
  - fixed bug w.r.t. memory allocation for all values of a column in lpi_cpx.c
  - fixed bugs in SCIPnlpiOracleChgLinearCoefs() and SCIPnlpiOracleChgQuadCoefs() for the case where new coefficients where
    added
  - fixed bugs in lpi_none.c w.r.t. debug and opt mode
  - fixed bug in lpi_cpx.c w.r.t. to wrong handling in case the crossover did not succeed

- Heuristics:
  - fixed bug in heur_subnlp when initialized starting values of a fixed variable in the NLP of the subscip
  - fixed bug in heur_undercover: removed option globalbounds, since we are not allowed to relax bounds at a probing node
  - fixed bug in heur_shiftandpropagate where some variables were initialized too late
  - fixed numerical issue in some heuristics: nearly-integral values that are between the feasibility and the integrality
    tolerance might not have been rounded correctly
  - fixed bug in heur_guideddiving: best solution is now copied to avoid deletion in case of many new solutions
  - fixed bug in DINS heuristic, information storage for binary variables could lead to bad memory access in column
    generation applications
  - fixed bug in heur_shiftandpropagate.c: Now, the heuristic checks rows for global infeasibility at the beginning. This
    check is only relevant if presolving is disabled.
  - fixed bug in heur_subnlp when forbidding a particular combination of integer variables in the main problem

@section RN200 SCIP 2.0.0
*************************

Features
--------

- added relaxation structure to SCIP, it represents global relaxation information independent from a specific relaxator;
  at the moment, it contains information about the relaxation solution stored in the variables: objective value and
  validness
- SCIP may now be manually restarted
- SCIPsolveKnapsackExactly() got a new 12. parameter `SCIP_Bool* success` which stores if an error occured during
  solving(normally a memory problem)
- SCIP can now handle problems with continuous variables w.r.t. to counting (the projection to the integral variables
  are counted)
- an XML-parser is available in the src/xml subdirectory
- We do not distinguish between block memory for the original and the transformed problem anymore. The same
  block memory is now used in both problem stages.
- added new sorting method SCIPsortLongPtr(), SCIPsortDownLongPtr() and all corresponding methods
- added new sorting method SCIPsortRealIntPtr(), SCIPsortDownRealIntPtr() and all corresponding methods

- Heuristics:
  - SCIP can now copy instances (e.g. for heuristics)
  - new undercover heuristic for MINLPs: fixes variables such as to obtain a linear or convex subproblem and solves this
  - primal heuristics may now already be called before presolving, using the new timing point
    `SCIP_HEURTIMING_BEFOREPRESOL`.  Note that solutions that are added before/during presolving, will be retransformed to
    the original space.
  - primal heuristics may now be called during presolving, using the new timing point `SCIP_HEURTIMING_DURINGPRESOLLOOP`
  - added heuristic zirounding (heur_zirounding.{c,h})
  - added heuristic twoopt (heur_twoopt.{c,h})
  - added new NLP heuristic (heur_subnlp.{c,h}) which solves the sub-NLP that is obtained by fixing all discrete variables
    in the CIP and applying SCIP's presolving
  - feasibility pump heuristic now implements all functionality for feasibility pump 2.0

- Reader:
  - can now read XML-solution files as used by CPLEX
  - the MPS reader can now read MIQPs and MIQCPs where a quadratic objective function can be specified by a QMATRIX or
    QUADOBJ section and the quadratic part of a quadratic constraint by a QCMATRIX
  - the MPS reader can now write quadratic and SOC constraints
  - the GAMS reader can now write SOC constraints
  - added support for bool_gt, bool_lt, bool_ge, bool_le, bool_ne, bool_not, int_times, int_minus, int_plus, int_negate,
    float_times, float_minus, float_plus, float_negate constraints to flatzinc reader
  - the LP reader (.lp files) can now read MIQPs and MIQCPs and write quadratic and SOC constraints
  - the LP reader (.lp files) and MPS reader can now read semicontinuous variables, they are handled by creating bound
    disjunction constraints
  - added new reader for polynomial mixed-integer programs (reader_pip.{c,h}) as used in the POLIP

- Indicator constraints:
  - SCIP can now handle indicator constraints (reading (from LP, ZIMPL), writing, solving, ...) see \ref cons_indicator.h.
  - the indicator constraint can now decompose the problem, i.e., not add the linear constraint to the problem if all of
    its variables are continuous
  - can now read and write indicator constraints in the (extended) MPS format
  - cons_indicator tries to adapt solutions to get feasible during check
  - cons_indicator allows to store information on other linear constraints that might help to separate cuts

- Constraint handlers:
  - Solution counting extended to constraint integer programs, this also
    includes constraint integer programs which contain continuous variables
  - The solution behavior of SCIP can be diversified by randomly permuting constraints and variables or randomly
    determining a set of branching variables with a unique high priority
  - `negated cliques` (1<=i<=n : sum (x_i) >= n-1) were added and we are using them now inside the knapsack constraint
    handler, the cliquepartitioning which is returned by SCIPcalcCliquePartition() contains now integer != 0, negatives ones
    indicates a negated clique and positive ones indicates a normal clique
  - SCIP is now able to detect in DEBUG-mode whether a constraint or variables which will be added, was also created in
    the same scip instance, if not an error is thrown
  - cons_knapsack is now able to detect negated cliques due to negated cliques on knapsack constraints
  - SCIP is now able to write non-linear opb-files(linear instances with and-constraints)
  - New constraint handlers for linking constraints (only Beta), cumulative constraints, and for breaking orbitopal symmetries
  - `negated cliques` handling in knapsack constraint handler got changed due to the new method
    SCIPcalcNegatedCliquePartition() resulting in new consdata members `negcliquepartition`, `negcliquepartitioned` and
    `nnegcliques`; changed SCIPcalcCliquePartition() so all cliquepartitions (calculated by SCIPcalcCliquePartition() or
    SCIPcalcNegatedCliquePartition(), which uses the first one) contain again not negative integers
  - `and`, `knapsack`, `linear`, `logic`, `or`, `quadratic`, `setpp`, `varbound`, `xor` and `clique` constraint handlers
    can handle implicit binary variables
  - knapsack constraint handler is now able to pairwise presolving constraints
  - constraint handlers `logicor`, `and`, `or` can parse their output
  - constraint handler `or` can copy its constraints
  - added packing/partitioning orbitope constraint handler for symmetry handling (cons_orbitope.{c,h})
  - added constraint handler for second order cone constraints (cons_soc.(c|h))
  - added constraint handler cons_linking.{c,h} (see cons_linking.c for more details)
  - cons_quadratic can make solutions in CONSCHECK feasible for the quadratic constraints by moving values of linear
    variables and passing the modified solution to the trysol heuristic
  - constraint handler can now register their upgrade functions for quadratic constraints to cons_quadratic (similar to
    LINCONSUPGD)

- Separation:
  - New separators for oddcycle cuts and Chvatal-Gomory cuts using sub-MIPs
  - modified implementation of separation algorithms in cons_knapsack.c according to results of diploma thesis; including
    super-additive lifting (disabled)
  - uncommented decomposeProblem() in sepa_zerohalf.c (in default settings, not used anyway): was not adapted to the case
    that contiuous variables are allowed in a row
  - new separator rapid learning (sepa_rapidlearning.{c,h}) that produces conflicts, global bound changes, primal
    solutions and initializes inference values for branching
  - added Chvatal-Gomory cuts separated with a sub-MIP (sepa_cgmip.{c|h})
  - added reader for 'Weigted Boolean Optimization': problems (reader_wbo.{c,h}), this reader needs the reader_opb files
  - new separator oddcycle (sepa_oddcycle.{c,h}) separates oddcycle inequalities using the implication/conflict graph and
    dijkstra-algorithm based on binary heaps (dijkstra/dijkstra_bh.{c,h})

- Branching:
  - Branching on externally given candidates, the \ref BRANCH 'branching rules' have a second new callback method
    (see type_branch.h for more details): SCIP_DECL_BRANCHEXECEXT(x) can be used to branch on external branching candidates,
    which can be added by a user's `relaxation handler` or `constraint handler` plugin, calling SCIPaddExternBranchCand().
  - added branchcands for relaxator solution, that can be added by the relaxator and used by branching rules
  - added relaxsol to variables, s.t. a relaxator can store a solution on which branching or separation can be done
  - SCIP can now branch on relaxation solutions that are either installed to the relaxsol field of the variables or added
    to the list of relaxation candidates, e.g., by constraint handlers. Branching on relaxation solutions is performed if
    the enforcement resulted in an unresolved infeasibility and there are no LP branching candidates, but before pseudo
    solution branching.  The branching rules leastinf, mostinf, random and pscost implement the callback for branching on
    relaxation candidates.
  - SCIP can branch on continuous variables. The branching value x' must not be one of the bounds. Two children (x <= x',
    x >= x') will be created.
  - the vbc visualization adds the branching type (lower or upper bound change) and the new bound to the node information
  - the vbc visualization adds the new bound of the branched variable to the node information

- Statistic:
  - added statistic information about the first primal solution to SCIP statistic; in the statistic output a new line
    appears with this information
  - now the statistic displays the number of calls of the feasibility checking method of each constraint handler and the
    running time of it

- Propagation:
  - New rounding and propagation heuristics
  - New propagator for variable bounds
  - primal heuristics may now be called directly after the node's propagation loop, using the new timing point
    `SCIP_HEURTIMING_AFTERPROPLOOP`
  - following methods SCIPinferVarUbProp(), SCIPinferVarLbProp(), SCIPinferVarLbCons(), SCIPinferVarUbCons() have a new 6th
    parameter `SCIP_Bool force` which allows bound tightening even if the difference to the newbound is below bound
    strengthening tolerance
  - added propagator for variable lower and upper bounds (prop_vbounds.{c,h}); adjusted cons_varbound.c, var.c, and,
    implics.c to work correctly with the new propagator

- Nonlinear CIPs:
  + Improved constraint handler for quadratic constraints
  + New constraint handler for second order cone constraints
  + New MINLP heuristics (undercover, subnlp)
  + Preliminary support for non-linear relaxations (via expression trees)
  + Automatic branching on solutions from arbitrary relaxations and on continuous variables

Performance improvements
------------------------

- improved `settings/emphasis/cpsolver.set` to decrease time per node
- reworked access to pseudo solution and inference value of variables in order to reduce function calls
- changed default value of parameter `nodeselection/restartdfs/selectbestfreq` to 0; this means if the current node has
  no children the node with the best bound is selected (SCIPgetBestboundNode())
- added a dual reduction step in cons_knapsack.c
- fasten check for common cliques in SCIPcliquelistsHaveCommonClique
- SCIP with CPLEX as LP solver now uses quickstart steepest edge pricing as default instead of steepest edge pricing
- avoid unnecessary domain propagation and LP resolve at nodes with infeasible LP relaxation
- improved zerohalf cut separator: more than one delta is tested for MIR cuts, better handling of dense base
  inequalities, faster scaling of fractional coefficients in rows (now enabled), improved parameter settings (presolving)

- LP solution:
  - in root node, first LP solution is checked for feasibility to avoid expensive setup
  - avoided restarting if LP solution is feasible
  - separators are not called any longer for an integral initial LP solution

Examples and applications
-------------------------

- New branch-and-price example which includes Ryan/Foster branching (binpacking example)
- New example illustrating the use of an event handler (`example/Eventhdlr`)

Interface changes
-----------------

- Enhanced user interface for callable library: manual restarts, predefined settings and many other features
- Support of wbo format for weighted PBO problems, IBM's xml-solution format and pip format for polynomial mixed-integer programs
- Extended reader for Flatzinc models
- new API for 'expressions interpreter': code that evaluates expression trees, including first and second derivatives
- NLP solver interface (NLPI) now independent of SCIP like LPI
- SCIP can now maintain a central NLP relaxation of the problem (similar to LP)
- SCIP can now manage a list of external codes (e.g., LP or NLP solver, ZIMPL)
- lp.h/lp.c and the lpi's were changed according to the changes mentioned below.
- adding and deletion of rows to the separation storage and to the LP can now be catched by events
  (`SCIP_EVENTTYPE_ROWADDEDSEPA`, `SCIP_EVENTTYPE_ROWDELETEDSEPA`, `SCIP_EVENTTYPE_ROWADDEDLP`, `SCIP_EVENTTYPE_ROWDELETEDLP`)

### New and changed callbacks

- new callback SCIP_DECL_BRANCHEXECRELAX(), together with new parameter in SCIPincludeBranchrule() for branching on a
  relaxation solution

- Copying a SCIP instance:
  - Constraint handlers have two new callback methods. One for copying the constraint handler plugins
    SCIP_DECL_CONSHDLRCOPY() and the other for copying a constraint itself, SCIP_DECL_CONSCOPY().
  - All plugins, like \ref BRANCH `branching rules` and \ref HEUR `primal heuristics`, have a new callback method (see, e.g.,
    type_branch.h and type_heur.h for more details):
    - SCIP_DECL_BRANCHCOPY(x), SCIP_DECL_HEURCOPY(x) etc.
    - When copying a SCIP instance, these methods are called to copy the plugins.
  - The main problem has a new callback method (see type_prob.h for more details) SCIP_DECL_PROBCOPY(x) when copying a
    SCIP instance, this method is called to copy the problem's data.
  - Variables have a new callback method (see type_var.h for more details) SCIP_DECL_VARCOPY(x) when copying a SCIP
    instance, this method is called to copy the variables' data.

- Restarts:
  - The callback SCIP_DECL_PROBEXITSOL(x) in the main problem has one new parameter (see type_prob.h for more details):
    - The parameter `restart` is `TRUE` if the callback method was triggered by a restart.

### Deleted and changed API methods

- All C++ objects and constructors have a SCIP pointer, now.
- added parameter scip to ObjCloneable::clone()
- changes in a row can now be catched via row events (SCIPcatchRowEvent(), SCIPdropRowEvent(),
  `SCIP_EVENTTYPE_ROWCOEFCHANGED`, `SCIP_EVENTTYPE_ROWCONSTCHANGED`, `SCIP_EVENTTYPE_ROWSIDECHANGED`)
- added new parameter `varcopy` to SCIPcreateVar() to add the function for copying variable data
- in case of using SCIPwriteTransProblem() the currently (locally) valid problem is written this now also includes the
  local constraints

- Settings:
  - The predefined setting files like `settings/cuts/off.set,aggressive.set,fast.set` have been replaced by
    interface methods like SCIPsetHeuristics(), SCIPsetPresolving(), SCIPsetSeparating(), and SCIPsetEmphasis() in
    \ref scip.h and by user dialogs in the interactive shell like
    `SCIP> set {heuristics|presolving|separating} emphasis {aggressive|fast|off}` or
    `SCIP> set emphasis {counter|cpsolver|easycip|feasibility|hardlp|optimality}`
  - All functions for setting user parameters of different types like SCIPparamSetBool(), SCIPparamSetChar(),
    SCIPparamSetInt(), SCIPparamSetLongint(), and SCIPparamSetString() in pub_paramset.h have a new parameter
    `quiet` it prevents any output during the assign to a new value.

- NLP:
  - NLPIs can now be used without generating a SCIP instance (i.e., do not require a SCIP pointer), code moved into src/nlpi
  - NLPIs can now be managed like other SCIP plugins, i.e., they can be included into the SCIP core and accessed by
    methods SCIPincludeNlpi(), SCIPfindNlpi(), SCIPgetNNlpis(), SCIPgetNlpis(), SCIPsetNlpiPriority()

- Intervalarithmetic:
  - method SCIPgetVarPseudocostCurrentRun() now returns the pseudocost value of one branching direction, scaled to a unit
    interval, old method now called SCIPgetVarPseudocostValCurrentRun()
  - renamed SCIPintervalScalarProductRealsIntervals()/SCIPintervalScalarProduct() by
    SCIPintervalScalprodScalars()/SCIPintervalScalprod() and redesigned them in intervalarith.c including new methods
    SCIPintervalScalprodScalarsInf/Sup()

- Branching:
  - The usage of strong branching changed. Now, SCIPstartStrongbranch() and SCIPendStrongbranch() must be
    called before and after strong branching, respectively.
  - The methods SCIPgetVarPseudocost() and SCIPgetVarPseudocostCurrentRun() in \ref scip.h now return the pseudocost value of
    one branching direction, scaled to a unit interval. The former versions of SCIPgetVarPseudocost() and
    SCIPgetVarPseudocostCurrentRun() are now called SCIPgetVarPseudocostVal() and SCIPgetVarPseudocostValCurrentRun(), respectively.
  - The methods SCIPgetVarConflictScore() and SCIPgetVarConflictScoreCurrentRun() in \ref scip.h are now called
    SCIPgetVarVSIDS() and SCIPgetVarVSIDSCurrentRun(), respectively.
  - The methods SCIPvarGetNInferences(), SCIPvarGetNInferencesCurrentRun(), SCIPvarGetNCutoffs(), and
    SCIPvarGetNCutoffsCurrentRun() are now called SCIPvarGetInferenceSum(), SCIPvarGetInferenceSumCurrentRun(),
    SCIPvarGetCutoffSum(), and SCIPvarGetCutoffSumCurrentRun(), respectively. Furthermore, they now return
    `SCIP_Real` instead of `SCIP_Longint` values.
  - The method SCIPgetVarStrongbranch() has been replaced by two methods SCIPgetVarStrongbranchFrac() and
    SCIPgetVarStrongbranchInt().

- Copying a SCIP instance:
  - Every new callback method resulted in a new parameter of the include function for the corresponding plugin,
    e.g., SCIPincludeBranchrule() has two new parameters `SCIP_DECL_BRANCHCOPY((*branchcopy))` and
    `SCIP_DECL_BRANCHEXECREL((*branchexecrel))`.  In the same fashion, the new callbacks
    `SCIP_DECL_VARCOPY` and `SCIP_DECL_PROBCOPY` led to new parameters in SCIPcreateVar() and SCIPcreateProb() in
    scip.c, respectively.
  - W.r.t. to copy and the C++ wrapper classes there are two new classes. These are `ObjCloneable` and `ObjProbCloneable`.
    The constraint handlers and variables pricers are derived from `ObjProbCloneable` and all other plugin are derived from `ObjCloneable`.
    Both classes implement the function `iscloneable()` which return whether a plugin is clone able or not. Besides that each class has a
    function named `clone()` which differ in their signature. See objcloneable.h, objprobcloneable.h, and the TSP example for more details.
  - SCIPincludeHeur() and SCIPincludeSepa() in \ref scip.h, as well as scip::ObjSepa() and scip::ObjHeur(), have a new parameter:
    `usessubscip`: It can be used to inform SCIP that the heuristic/separator to be included uses a secondary SCIP instance.
  - The argument success in `SCIP_DECL_CONSCOPY` has been renamed to valid.

- Heuristics:
  - SCIPcutGenerationHeuristicCmir() in sepa_cmir.h has three new parameters:
    - `maxmksetcoefs`: If the mixed knapsack constraint obtained after aggregating LP rows contains more
      than `maxmksetcoefs` nonzero coefficients the generation of the c-MIR cut is aborted.
    - `delta`: It can be used to obtain the scaling factor which leads to the best c-MIR cut found within
      the cut generation heuristic. If a `NULL` pointer is passed, the corresponding c-MIR cut will already be
      added to SCIP by SCIPcutGenerationHeuristicCmir(). Otherwise, the user can generate the cut and add it to SCIP
      on demand afterwards.
    - `deltavalid`: In case, the user wants to know the best scaling factor, i.e., `delta` passed is not `NULL`,
      `deltavalid` will be `TRUE` if the stored scaling factor `delta` will lead to a violated c-MIR cut.

### New API functions

- added SCIPcalcNegatedCliquePartition() to scip.c to calculate a clique partition on negations of all given binary
  variables
- SCIPpermuteArray() that randomly shuffles an array using the Fisher-Yates algorithm
- SCIPgetRandomSubset() that draws a random subset of disjoint elements from a given set of disjoint elements
- SCIPswapPointers()
- SCIPlpiGetSolverDesc() to get a descriptive string of an LP solver (developer, webpage, ...)
- SCIPholelistGetNext() to get the next hole of the hole list
- SCIPlpRecalculateObjSqrNorm() which is used when the old calculated square norm was unreliable
- SCIPpricerIsDelayed() which returns if the pricer is delayed (see pub_pricer.h)

- Variables:
  - SCIPvarIsBinary() which checks if a variable is (implicit) binary (see var.c for more details)
  - SCIPvarGetHolelistOriginal(), SCIPvarGetHolelistGlobal(), SCIPvarGetHolelistLocal() to get the original, global and local holes, respectively
  - SCIPvarGetProbvarHole() to tranform a given domain hole to the corresponding active, fixed, or multi-aggregated variable

- Restart:
  - allow user to trigger a restart during presolving SCIPrestartSolve()
  - SCIPrestartSolve() that allows the user to manually restart the solving process
  - SCIPisInRestart() to detect whether we are currently restarting

- Heuristics:
  - for heuristics SCIPheurSetFreq() to change the frequency of the heuristic (pub_heur.h, heur.c)
  - SCIPsepaUsesSubscip(), SCIPheurUsesSubscip()

- Intervalarithmetic:
  - SCIPeventGetHoleLeft() and SCIPeventGetHoleRight() for accessing the left right interval bound of a domain hole added or removed event
  - SCIPholelistGetLeft() and SCIPholelistGetRight()to get the left and right interval bounds of the open hole interval
  - SCIPintervalAddInf/Sup/Vectors(), SCIPintervalMulInf/Sup() in intervalarith.c

- Sorting:
  - added SCIPsortPtrPtrLongIntInt(), SCIPsortLongPtrPtrIntInt() and corresponding sorting/inserting/deleting methods in
    pub_misc.h and necessary defines in misc.c
  - added SCIPsortLongPtrInt() and corresponding sorting/inserting/deleting methods in pub_misc.h and necessary defines in misc.c
  - added SCIPsortPtrPtrInt() (and various other) and corresponding sorting/inserting/deleting methods in pub_misc.h and
    necessary defines in misc.c
  - SCIPsortPtrBool() and corresponding sorting/inserting/deleting methods in pub_misc.h and necessary defines in misc.c

- Constraint Handlers:
  - SCIPconshdlrGetEnfoConss(), SCIPconshdlrGetNEnfoConss()
  - can now forbid upgrading of individual linear constraints (SCIPmarkDoNotUpgradeConsLinear())
  - SCIPpermuteProb() that randomly permutes constraints and variables
  - SCIPgetResultantOr() which returns the resultant of an `or` constraint
  - SCIPmarkDoNotUpgradeConsLinear() in cons_linear.?, which allows to forbid upgrading of linear constraints
  - SCIPgetNUpgrConss() which returns the number of upgraded constraints
  - SCIPconshdlrGetCheckTime() and SCIPconshdlrGetNCheckCalls() which returns the running time in the feasibility checking of the
    corresponding constraint handler respectively the number of calls of the checking method (implemented in cons.c)

- Copy:
  - SCIPcopy() to clone a SCIP instance
  - SCIPcopyPlugins(), SCIPcopyParamSettings(), SCIPcopyVars(), SCIPcopyConss(), SCIPgetVarCopy() to copy
    individual parts of a SCIP instance separately.
  - SCIPcopyProbData() and SCIPprobCopyProbData() which copies the probdata from a sourcescip to a targetscip

- Branching:
  - two new functions SCIPgetVarsStrongbranchesFrac()/SCIPgetVarsStrongbranchesInt() for computing strong branching
    information for several variables
  - SCIPbranchruleGetNRelaxCalls() to get the total number of times, a particular branching rule was called on a relaxation solutions
  - SCIPbranchRelax() to branch on a relaxation solution
  - SCIPbranchVarVal() to branch on an arbitrary value within the variable's bounds
  - SCIPbranchGetBranchingPoint() and SCIPgetBranchingPoint() to select branching point for a variable, e.g.,
    ensure branching point is inside the interval for a continuous variable
  - SCIPexecRelpscostBranching() in branch_relpscost.{c,h}; this method allows of calling the reliability
    pseudo cost branching algorithm for given set of branching candidates from the outside
  - SCIPinitVarBranchStats() to initialize the branching statistics (such as pseudo costs, VSIDS, inference values) of a variable
  - SCIPselectBranchVarPscost() in branch_pscost.{c,h}; this method selects from a given candidate array a
    branching variable w.r.t. pseudo cost branching for relax candidates

- Reading, Writing and Parsing:
  - SCIPparseVarName() which parses a string in cip-format as a variable name
  - SCIPparseVarList() which parses a string as a variable list in cip-format
  - the Flatzinc reader can now handle the output annotations of the Flatzinc format; the method SCIPprintSolReaderFzn()
    outputs the given solution in Flatzinc format w.r.t. the output annotations
  - SCIPprintSolReaderFzn() which prints the best solution in Flatzinc format w.r.t. to the output annotations
    in the input file of the flatzinc model
  - SCIPwriteVarName() which writes a variable in cip-format to given stream
  - SCIPwriteVarsList() which writes an array of variables in cip-Format to given stream
  - SCIPwriteVarsLinearsum() which writes an array of variables and coefficients as linear sum in cip-Format to given stream

- Copying a SCIP instance:
  - SCIPapplyRens() in \ref heur_rens.h has a new parameter `uselprows`. It can be used to switch from LP rows
    to SCIP constraints as basis of the sub-SCIP constructed in the RENS heuristic.

- Parameters:
  - SCIPsetParamsCountsols() which sets the parameter for a valid counting process
  - SCIPsetEmphasis() which sets parameter to detect feasibility fast, handle hard LP, solves easy CIPs fast, behaves like a
    CP solver, set parameter for a valid counting process; the desired behavior is triggered via a parameter of the function
  - SCIPresetParam() to reset the value of a single parameter to its default value

- Settings:
  - added SCIPsortRealRealRealPtr() and corresponding sorting/inserting/deleting methods in pub_misc.h and necessary defines in misc.c
    as basis for the subSCIP, setting ist to TRUE (uses LP rows) will lead to same version as before
  - SCIPsetHeuristics(), SCIPsetSeparating(), SCIPsetPresolving() which set the heuristics to aggressive, fast, off, or
    default settings, depending on the `SCIP_PARAMSET` parameter
  - SCIPsetSubscipsOff() which disables all plugins that uses subscips
  - SCIPsepaSetFreq() to set the calling frequency of a separator

### Command line interface

- added new dialog for setting the SCIP parameters for hardlp, optimality, easy CIP, CP like search
- added new dialog for setting the SCIP parameters for feasibility problems `SCIP> set emphasis feasibility`
- added new dialog for setting the SCIP parameters for counting `SCIP> set emphasis counting`
- added new dialog for setting presolving to aggressive, fast, or off in interactive shell
- added new dialog for setting separation to aggressive, fast, or off in interactive shell
- added new dialog for writing all solutions which are collected during the counting process (see cons_countsols.{c,h})
- added new dialog for setting heuristics to aggressive, fast, or off in interactive shell
- added new dialog `display pricers` which displays all included pricers

### Interfaces to external software

- added interface to CppAD (nlpi/exprinterpret_cppad.cpp)
- Improved Xpress, CPLEX, SoPlex interfaces
- the SoPlex interface now includes equilibrium scaling on lp's solved from scratch without starting basis
- the SoPlex interface can now double check each SoPlex result against CPLEX (lpi_spx.cpp)
- the SoPlex interface has the option to restore basis only after entire strong branching phase instead of after each
  strong branch (off, because it mostly appears to increase strong branching time and iterations) (lpi_spx.cpp)

### Changed parameters

- removed parameter `constraints/knapsack/maxnumcardlift` and adapted setting files
- changed parameter `lp/fastmip` from boolean to integer, possible values are 0 (off), 1 (medium, default), 2 (full,
  must not be used with branch-and-price).

### New parameters

- `branching/clamp` to set the minimal fractional distance of a branching point to a continuous variable' bounds
- `branching/random/seed` to change the initial seed value of the branching rule random
- `constraints/indicator/addCouplingCons` that allows to add variable upper bounds if addCoupling is true
- `constraints/indicator/enforceCuts` that allows to check for violated cust in enforcement
- `constraints/indicator/maxCouplingValue` for the maximal value of the coefficient in a coupling inequality/constraint
- `constraints/indicator/noLinconsCon` which controls whether the linear constraint is not explicitly
  added to the problem. default is FALSE
- `constraints/knapsack/dualpresolving` to switch dualpresolving on/off inside the knapsack constraint handler, default is TRUE
- `constraints/knapsack/presolpairwise` that allows pairwise presolving of knapsack constraints, default is TRUE
- `constraints/knapsack/presolusehashing` that allows fast pairwise presolving of knapsack constraints, default is TRUE
- `heuristics/crossover/dontwaitatroot` that allows to call crossover at root node independently from nwaitingnodes
- `heuristics/rens/uselprows` that allows to switch between LP row and SCIP constraints as basis for the
  subSCIP, default is TRUE (uses LP rows)
- `lp/rowrepswitch` telling simplex solver to switch to row representation of the basis (if possible),
  if number of rows divided by number of columns exceeds this value (default value infinity, i.e. never switch)
- `lp/threads` to change the number of threads used to solve the LP relaxation (default is 0: automatic)
- `misc/lexdualstalling` that turns on the lex dual algorithm if the separation process is stalling
- `misc/usevartable` and `misc/useconstable` which turns on/off the usage of hashtables mapping from
  variable/constraint names to the variables/constraints; when turned off, SCIPfindVar() and SCIPfindCons() may not be
  used; the hashtables can be turned off for subMIPs to improve the performance, default value TRUE
- `misc/usesmalltables` which results in using smaller tables for names, cliques and cuts and improves
  the performace for smaller instances, default value FALSE
- `misc/permutationseed` to change the permutation seed value for permuting the problem after the
  problem is transformed (-1 means no permutation)
- `reading/zplreader/usestartsol` which allows to switch ZIMPL start solutions off, default value TRUE
- `vbc/dispsols` to propose if the nodes where solutions are found should be visualized in the branch and bound tree

### Data structures

- implemented the data structure and events for global and local domain holes added and removed
- new data structures and methods to handle nonlinear expressions in NLPI ({type_, struct_, pub_}expression.{h,c}):
  nlpioracle can store and evaluate general NLPs now, nlpi_ipopt can solve general NLPs now

Testing
-------

- minor changes on several evaluation scripts (new statuses: better, solved, sollimit, gaplimit) and short-mode for cmpres.awk
- support for FreeBSD (32- and 64-bit) including minor changes in several scripts in the check-directory

Build system
------------

### Makefile

- added scripts check_*.sh, evalcheck_*.sh and check_*.awk for blis, glkp, gurobi and symphony (including targets in
  Makefile) and slightly modified scripts for cplex, cbc and mosek and cmpres-script
- added target `lintfiles` which allows to call flexelint with a list of file, for example, make lintfiles
  `FILES=src/scip/prop_vbounds.c`
- the NLP solver interfaces and expression interpreter are located in a separate library (libnlpi.*; similar to the lpi
  library) and is required to link against the SCIP library also projects that use SCIP via `make/make.project` need to
  change their Makefile (!!!): in the $(MAINFILE) target, add $(NLPILIBFILE) behind $(LPILIBFILE) in the dependencies
  and add $(LINKCXX_l)$(NLPILIB)$(LINKLIBSUFFIX) to the linker flags
- The additional NLPI library requires a change in the Makefile of SCIP's project:
  The $(MAINFILE) target now has $(NLPILIBFILE) as additional dependency and the linking
  command requires $(LINKCXX_l)$(NLPILIB)$(LINKLIBSUFFIX) as additional argument.
- A bug in the Makefiles of older versions of the SCIP examples may cause
  data loss. If you have a custom Makefile, please ensure that the target
  `clean` is changed as described here:
  http://scipopt.org/download/bugfixes/scip-1.2.0/make.txt.

Fixed bugs
----------

- fixed bug in conflict.c in the method conflictsetAddBound()
- fixed `bug` in projects Makefiles w.r.t. `make clean`
- fixed bug in rapid learning with wrong ordering of dual and primal bound update, primal bound is now updated inside
  rapid learning
- fixed potential bug in rapid learning with dual reductions
- fixed potential bug where SCIPselectSimpleValue() returns a value slightly outside of the given bounds due to rounding
  errors (probably cancelation in subtraction in SCIPfindSimpleRational), now use rounding control and check result
- fixed bug that SCIP could not be continued after it has been stopped due to a limit
- fixed bug in var.c: SCIPvarChgLbOriginal() and SCIPvarChgUbOriginal() cannot access original bounds if the variable is
  negated
- fixed potential bug with pseudo solution branching on free variables
- fixed bug with multiaggregations whose infimum and supremum are both infinite: in such a case multiaggregation is now
  forbidden
- fixed numerical issue with multiaggregations which are infinite in one direction: value of multiaggregated variable
  could have been larger then inifinity
- fixed bug w.r.t. of adding a variable bound variable to its self
- fixed bug concering the incorrect assumption that every solution computed in SCIPlpGetUnboundedSol() is integral (we
  will not branch but return `infeasible or unbounded` like in presolving)
- fixed bug while breaking an clique down to their impications (in SCIPcliquetableCleanup() in implics.c) where the
  variable was not of vartype `SCIP_VARTYPE_BINARY`, instead of adding an implication we add a variable bound
- fixed bug with debugging a solution: during restarts erroneously it was claimed that the primal solution is cut off

- Interface:
  - fixed bug w.r.t. ObjDialog and displaying the description of the dialog
  - fixed bug when aborting pricing with Ctrl-C

- LP:
  - fixed bug in scip.c w.r.t. to call of conflict analysis for LPs which reached the objective limit in case of diving
  - fixed bug with resolving LPs at infeasible root node
  - fixed bug in lp.c: in sumMIRRow() rowtoolong was not set correctly
  - fixed bug in lp.c w.r.t. objective limit reached and the chosen comparison (fixed buglist entry 40)
  - fixed bug in lp.c: if in SCIPlpSolveAndEval() the LP has to be solved from scratch due to numerical troubles, reset
    `SCIP_LPPARAM_FROMSCRATCH` to `FALSE` afterwards
  - fixed bug in lp.c SCIProwGetObjParallelism() due to a wrong parallelism value which arised from cancellations during
    calculation of squared euclidean norm of objective function vector of column variables
  - fixed bug in lp.c: SCIPlpGetUnboundedSol() did not ensure that unbounded solution lies withing the bounds of the
    variables
  - fixed bug in lp.c w.r.t. to the number of `active` pricer

- Solve:
  - fixed bug in solve.c where relaxation branching candidates were cleared, but the relaxation was still marked solved
    and not called again, furthermore, adjusted criterions for solving a relaxation again
  - fixed bugs in solve.c: even with LP solving disabled, the root LP was solved in case continous variables are
    contained; setting pricing/maxvars(root) to 1 resulted in not calling the pricers
  - fixed bug in solve.c: make sure SCIP terminates correctly also when a user interrupt or gap limit is reached, i.e.,
    avoid error `pricing was aborted, but no branching could be created!`

- Tree:
  - fixed bug in tree.c: if an explicit branching point is given, we may not recompute a better centering point
  - fixed bug in tree.c: propagate implications on multi-aggregated should not be performed

- Constraints:
  - corrected several asserts in linear and quadratic constraint handler concerning parsing of CIP format
  - fixed bug while deleting redundant variables, which have no influence on changing the feasibility of the linear
    constraints, we need to update the sides of the constraint at each step, bug number 51 in bugzilla
  - fixed bug in copy procedure of AND constraint handler, negated variables have been copied to their originals
  - fixed bug when deleting a constraint where the update was delayed and not processed yet (in cons.c)
  - fixed bug in cons_linear.c: binary variables should not be multi-aggregated
  - fixed bug in cons_quadratic.c: curvature of bivariate quadratic constraints was not detected correctly
  - fixed bug in cons_sos2.c: the branching position was sometimes mistakenly increased
  - fixed bug in propagation of cons_sos2.c: the node can be cut off at more places: the previous version was not
    sucessfull in this respect
  - fixed bug in cons_linear.c:applyFixings() which could lead to lhs/rhs smaller/larger than -/+infinity
  - fixed bug in cons_linear.c in detectRedundantConstraints() and corrected old bug fix in SCIProwCreate(): we want lhs
    <= rhs to be satisfied without numerical tolerances in order to avoid numerical problems in the LP solver

- Knapsack Constraint Handler:
  - fixed bug in cons_knapsack.c: mergeMultiples() now detects whether a node can be cut off
  - fixed bug in cons_knapsack.c w.r.t. to items with zero weight
  - fixed bug in cons_knapsack.c: In SCIPseparateRelaxedKnapsack() not all variables need to be active in deeper regions
    of the tree
  - fixed bug in cons_knapsack.c and sepa_clique.c: the assumption that implications are always nonredundant and contain
    only active variables is not correct anymore as the corresponing vbound might be missing because of numerics

- Separation and Cuts:
  - fixed bug in cutpool.c: the hashkey computation was not constant over time
  - fixed bug in cutpool.c: hashkey of a row changed during the solving process (if a row is made integral after creation,
    maxabsval can be invalid when adding it to the pool, but might be recomputed later on)
  - fixed bug in sepa_rapidlearning.c, stop processing if there are no binary variables left
  - fixed bug in sepa_rapidlearning.c, corrected computation of right dualbound
  - fixed bugs in sepa_zerohalf.c, e.g., handling of intscaling and substitution of variable bounds
  - fixed bug in sepastore.c in sepastoreApplyLb/Ub being to hard on feasibility decisions
  - fixed bug in sepa_flowcover.c: numerical issues while computing candidate set for lambda

- LP Interfaces:
  - fixed bug in SoPlex autopricing due to which autopricing had behaved like steepest edge pricing so far
  - fixed bug in lpi_clp.cpp: SCIPlpiChgBounds() checks if the column status exists in Clp before using it
  - fixed wrong assert in Cplex LPI: Due to numerical inaccuracies, a few pivots might be performed after refactorization
  - fixed bug concerning assert(!SCIPlpDivingObjChanged(lp)) which was caused by wrong infinity double parameters for
    cplex
  - fixed makefile system for `OSTYPE=darwin` w.r.t. to CPLEX as LP solver

- Presolving:
  - fixed bug in cons_setppc: aggregated variables were not correctly removed in presolving
  - fixed bug in presolving of linear constraint handler: in redundancy detection, two different numerical epsilons were used
  - fixed bug in presolving while not applying a bound change on a variable in a single-variable constraint (e.g. x1 =
    0.03) in cons_linear which is too small, that lead to another bound change in presol_trivial which is not allowed, so
    now this bound change will be forced
  - fixed SCIPvarIsTransformedOrigvar() in var.c (variables generated by presol_inttobinary returned false)
  - fixed bug w.r.t. an assert in presol_inttobinary.c; it was assumed that the aggregation which is performed there will
    never lead to an infeasibility, this is not true, see comment in presol_inttobinary.c
  - fixed bug in presol_trivial.c trying to fix continuous variables, now uses a less stricter comparison to fix variables
  - fixed bug in cons_bounddisjunction.c: presolve may have tried to tighten bounds on a multiaggregated variable (now
    upgrades to linear constraint)

- Reading, Writing and Messages:
  - fixed bug while trying to write a MIP where SCIP needs to flush the lp changes first
  - fixed potential resource leak when running out of memory while writing files
  - fixed bug in reader_zpl.c which appeared using the parameter `reading/zplreader/parameters`
  - fixed bugs in flatzinc readers with constraints that exclusively consist of constants
  - fixed bug in reader_gms: correct handling of nonstandard bounds on general integer variables
  - fixed buglist entry 35, which was caused by a wrong read in correction when the reading buffer was full in
    reader_opb.c
  - fixed bugs in reader_fzn.c w.r.t. parsing and solution output in Flatzinc format
  - fixed bug in reader_fzn.c w.r.t. comment lines
  - fixed bug in reader_opb.c w.r.t. comment lines
  - fixed bug in message handler w.r.t. to messages which are longer then `SCIP_MAXSTRLEN`

- Heuristics:
  - fixed bugs do to `HEUR_TIMING SCIP_HEURTIMING_AFTERPROPLOOP` which appeared during repropagation
  - fixed bug in trivial heuristic: the locking solution might have falsely initialized some values to zero
  - fixed bug in heur_oneopt.c w.r.t. to SCIPtrySol(); it is necessary that the bound of the solution is check otherwise,
    infeasible solution could be accepted as feasible
  - fixed bug in heur_trivial.c w.r.t. to debug messages after a solution was freed
  - fixed bug for `HEUR_TIMING SCIP_HEURTIMING_BEFOREPRESOL` and modifiable constraints
  - corrected wrong assert in DINS heuristic when called for an empty problem
  - fixed potential bug in OCTANE heuristic with nonbasic solutions
  - fixed bug in sub-MIP heuristics with parameter change if some default plugins are not included
  - fixed bug in trivial heuristic with bounds that are greater than the heuristic's infinity value

Miscellaneous
-------------

- As the interface contains several additional callback functions and
  parameters for plugins, some effort may be required to compile your
  own projects with SCIP 2.0. See also `Changes between version 1.2 and 2.0` in the doxygen
  documentation for additional information.

@page RN12 Release notes for SCIP 1.2

@section RN120 SCIP 1.2.0
*************************

Features
--------

- adjusted hard memory limit to (soft memory limit)*1.1 + 100mb in check.sh, checkcount.sh, check_cplex.sh,
  check_cluster.sh and check_cbc.sh
- new presolving step in cons_knapsack.c, same like `simplifyinequalities` in cons_linear.c
- now it's possible to write strings with more than `SCIP_MAXSTRLEN` amount of characters in all message.c functions
- the current/root lp can be marked to be no relaxation of the current/root problem
- added new preprocessing step (mergeMultiples) in cons_setppc.c where equal variables are merged
- Black-box lexicographic dual simplex algorithm; can now run lexicographical dual algorithm (parameter `lp/lexdualalgo`)

- Bounds:
  - SCIP now has `lazy bounds`, which are useful for column generation: see @ref PRICER_REMARKS `pricer remarks` for an explanation.
    Each variable has now two additional `SCIP_Real` parameter which define a lazy lower and upper bound; lazy means that
    there exists constraints which implies these (lazy) bounds. If the lazy lower or upper bound is greater or less than
    the local lower or upper bound, respectively, then the corresponding bound is not put into the LP. The bounds are set
    to minus and plus infinity per default which yields the same behavior as before. With the methods SCIPchgVarLbLazy()
    and SCIPchgVarUbLazy() these bounds can be set.  This is of interest if SCIP gets used as a branch-and-price
    framework. Attention! The lazy bounds need to be valid for each feasible LP solution. If the objective function
    implies bounds on the variables for each optimal LP solution, but these bounds may be violated for arbitrary LP
    solutions, these bounds must not be declared lazy!
  - interval arithmetic functions can work with unbounded intervals added new functions to allow more operations on
    intervals, including solving quadratic interval equations

- Branching:
  - extended hybrid relpscost branching rule by usage of the average length of conflicts a variable appears in
  - `early branching`-functionality added: in a branch-and-price code, the user can stop pricing at a node although there
    may exist variables with negative reduced costs. In this case, the lp-lowerbound will not be used. The pricer has,
    however, the option to return a lower bound. This can be useful for column generation.

- Constraints:
  - Copy constructors and i/o functionality for constraints: all linear type constraint handlers are able to copy
    constraints using the function SCIPgetConsCopy() in scip.h
  - the linear constraint handler is able to parse a string in CIP format and create a corresponding linear constraint
  - Constraint handler for indicator constraints and parsing them from *.lp and *.zpl files
  - the indicator constraint can now try to produce a feasible solution (via heur_trysol)
  - one can now write indicator constraints in LP-format
  - added constraint handler for quadratic constraints

- Cuts:
  - added new version of zerohalf cuts from Manuel Kutschka
  - added multi-commodity-flow cut separator

- Heuristics:
  - Heuristics which are applied before root LP
  - added heuristic that performs a local search in an NLP (takes only linear and quadratic constraints into account so far)
  - added heuristic that gets a solution from other components and tries it (heur_trysol.?)
  - new trivial heuristic: tries zero solution, lower and upper bound solution and some variable lock based fixing
  - added new timing point, `SCIP_HEURTIMING_DURINGPRICINGLOOP`, for calling heuristics; If this timing point is used the
    corresponding heuristics is called during the pricing loop of variables; we also added this timing point to
    heur_simplerounding.{h,c} which has the effect that a LP solution which satisfies all integrality conditions during
    the pricing loop is detected

- Interfaces:
  - added first version of an interface to NLP solvers (type_nlpi.h, struct_nlpi.h, nlpi.h, nlpi.c, nlpi_oracle.h, nlpi_oracle.c)
  - Preliminary support of non-convex MIQCPs: Constraint handler for quadratic constraints, NLP heuristic and
    Ipopt interface, see \ref cons_quadratic.h.
  - There are LP-interfaces to QSopt and Gurobi (rudimentary).

- Reader and Writer:
  - added reader and writer for FlatZinc models (reader_fzn.{c,h})
  - added writer for GAMS models (reader_gms.{c,h})

Performance improvements
------------------------

- Enhanced MCF cuts: stable version, used by default
- replaced some function calls in loop conditions
- in sepa_cmir.c, if mksetcoefs is invalid for delta=1 no other values of delta are tested anymore
- changed the timing of the feasibility pump in case of pricing
- removed changing of update rule to `ETA` from standard soplex update `Forrest-Tomlin` in lpi_spx.cpp
- improved memory usage in heur_octane.c
- improved reading time of opb-files, due to using a hashtable for all `and`-constraints
- improved performance of merging variables in mergeMultiples() in cons_knapsack.c
- improved performance in tightenWeightsLift() and SCIPseparateRelaxedKnapsack() in cons_knapsack.c, due to now
  sparse-cleaning `global` arrays instead of using BMSclearMemory... functions for cleaning local arrays each time
- improved performance in SCIPcliquelistRemoveFromCliques()
- improved performance in SCIPcalcCliquePartition()
- improved performance in SCIPvarGetActiveRepresentatives() in var.c

- Presolving:
  - improved pairwise presolving in cons_and.c due to using a hashtable
  - improved pairwise presolving in cons_xor.c due to using a hashtable

Interface changes
-----------------

- A significant change for C++ users is that all include files of SCIP
  automatically detect C++ mode, i.e., no `extern `C`` is needed anymore.
- Reader for Flatzinc and GAMS models

### New and changed callbacks

- The callback SCIP_DECL_PRICERREDCOST(x) in the \ref PRICER `pricers` has two new parameters:
  + A `result` pointer determines whether the pricer guarantees that there exist no more variables. This allows for early branching.
  + A pointer for providing a lower bound.

- The \ref CONS `constraint handlers` have two new callback methods (see type_cons.h for more details):
  + SCIP_DECL_CONSCOPY(x): this method can be used to copy a constraint.
  + SCIP_DECL_CONSPARSE(x): this method can be used to parse a constraint in CIP format.

### Deleted and changed API methods

- SCIPcalcMIR() in scip.h has two new parameter `mksetcoefsvalid` and `sol`. The parameter `mksetcoefsvalid` stores
  whether the coefficients of the mixed knapsack set (`mksetcoefs`) computed in SCIPlpCalcMIR() are valid. If the mixed
  knapsack constraint obtained after aggregating LP rows is empty or contains too many nonzero elements the generation of the
  c-MIR cut is aborted in SCIPlpCalcMIR() and `mksetcoefs` is not valid. The input parameter `sol` can be used to separate a
  solution different from the LP solution.
- new parameter `set` in SCIPconsSetInitial().
- some interval arithmetic method take an additional argument to denote which value stands for infinity in an interval

- Variables:
  - SCIPgetVarClosestVlb() and SCIPgetVarClosestVub() in scip.h have a new parameter `sol`. It can be used to obtain the closest
    variable bound w.r.t. a solution different from the LP solution.
  - new parameters `lowerbound` and `result` in type_pricer.h: lowerbound can save a lower bound computed by the pricer,
    result indicates whether the pricer guarantees that there exist no more variables if no variable was found

### New API functions

- new methods to deactivate a pricer SCIPdeactivatePricer() in scip.c
- new methods in pub_misc.h/misc.c to access hash map lists and elements of a hash map list and to clear all entries in a hash map
- SCIPsetProbName() to set problem name in scip.h/c (SCIPprobSetName() in prob.h/c)

- Objective:
  - SCIPgetTransObjscale() and SCIPgetTransObjoffset() in scip.c
  - SCIPaddObjoffset() in scip.h; sets offset of objective function
  - SCIPgetOrigObjoffset() in scip.h; returns the objective offset of the original problem
  - SCIPgetOrigObjscale() in scip.h; returns the objective scale of the original problem

- Constraints:
  - detectRedundantConstraints() in cons_xor.c and necessary hash-functions for fast pairwise presolving
  - SCIPparseCons() in scip.h; parses constraint information (in cip format) out of a string
  - SCIPgetConsCopy() in scip.h; which copies a constraint of the source SCIP

- Relaxation:
  - SCIPisLPRelax() and SCIPisRootLPRelax() in scip.c and scip.h returning whether the current/root LP is a
    relaxation of the current/root problem and thus defines a valid lower bound
  - SCIPlpSetIsRelax() and SCIPlpSetRootLPIsRelax() in lp.c and lp.h to set the information, whether the lp is a valid relaxation;
    this information is per default set to true and constraint be used. The aggregated version has only 2 linear constraints the
    default linearization has nvars + 1

- Sort:
  - extended the sort template functions in sorttpl.c with a `five` array; now it possible to used this template to sort
    up to five arrays
  - new interface methods SCIPcolSort(), SCIProwSort(), SCIPcolGetIndex()
  - added SCIPsortPtrPtrLongInt() and corresponding sorting/inserting/deleting methods in pub_misc.h and necessary defines
    in misc.c

- Variables:
  - SCIPprintNodeRootPath() in scip.h This method prints all branching decisions on variables from the root to the given node
  - SCIPnodeGetParentBranchings(), SCIPnodeGetAncestorBranchings(), SCIPnodeGetAncestorBranchingPath(); These methods return
    the set of variable branchings that were performed in the parent node / all ancestor nodes to create a given node
  - SCIPchgVarLbLazy() and SCIPchgVarUbLazy() in scip.h; These methods can be used to change the lazy lower or
    upper bound of a variable; This might has the consequences that the bounds of the corresponding variable is not in
    LP. This is the case if the lazy lower or upper bound is greater or less than the local lower or upper bound, respectively
  - SCIPvarGetLbLazy() and SCIPvarGetUbLazy() in pub_var.h; These methods return the lazy lower or upper bound, respectively
  - SCIPvarCompareActiveAndNegated() and SCIPvarCompActiveAndNegated() in pub_var.h for comparing variables
    negated, active or fixed the same way
  - SCIPparseVars() in scip.h; parses variable information (in cip format) out of a string
  - SCIPgetNFixedonesSetppc() and SCIPgetNFixedzerosSetppc() in cons_setppc.{h,c}; these methods returns
    current (local) number of variables fixed to one/zero in the given setppc constraint
  - SCIPgetVarConflictlengthScore(), SCIPgetVarAvgConflictlength(), SCIPgetAvgConflictlengthScore() and their pendants for the current run
  - added function SCIPvarsGetProbvarBinary() in pub_var.h; gets active, fixed, or multi-aggregated problem variables of
    binary variables and corresponding negated status

### Interfaces to external software

- LP Interfaces:
  - heavily revised Mosek interface
  - new interface to QSopt due to Daniel Espinoza
  - First version of LP interfaces to Gurobi and QSopt
  - Major performance improvements in LP interfaces to Clp, Mosek and SoPlex

- External Software:
  - adjusted interface to ZIMPL (reader_zpl.{c,h} for ZIMPL version 2.10; this interface should also work with older ZIMPL versions
  - Adjusted interface to Zimpl version 3.0.0
  - added first version of an interface to Ipopt (only QCP, no deletion of vars/cons allowed; nlpi_ipopt.(h|c))

- SCIP Interfaces:
  - On http://code.google.com/p/python-zibopt/source/checkout you find a beta
    version of a python interface to SCIP implemented by Ryan J. O'Neil.

### Changed parameters

- removed parameter `constraints/and/initiallp` since it is not needed anymore;
- set parameter `constraints/and/sepafreq` default value to 1
- display character of oneopt heuristic changed to `b`

### New parameters

- `branching/relpscost/advanced/conflenscore`, default value 0.001
- `constraints/and/aggrlinearization` in cons_and.c, aggregated version of the linearization
- `constraints/and/enforcecuts` in cons_and.c, should cuts be separated during LP enforcing?
- `constraints/and/presolusehashing` in cons_and.c, should pairwise presolving use hashing?, default TRUE
- `constraints/countsols/sollimit` in cons_countsols.c, counting stops, if the given number of solutions were found (-1: no limit)
- `constraints/xor/presolusehashing` in cons_xor.c, should pairwise presolving use hashing?, default TRUE
- `heuristics/oneopt/duringroot`, default value TRUE

Build system
------------

### Makefile

- extend Makefile to link against Ipopt if `IPOPT=true` is set

Fixed bugs
----------

- fixed wrong use of pointer in lp.c
- fixed bug with array dimension not reset to zero when array is freed in pseudoobj propagator
- fixed bug with enforcement of pseudo solutions: if pseudo solution is choosen because LP hit a limit, it has to be
  enforced in any case
- fixed potential bug in coloring example: SCIPcreateChild() is now given an estimate in terms of the transformed
  problem by SCIPgetLocalTransEstimate(), no longer the estimated original problem value. Also clarified this in the
  comments for SCIPcreateChild()
- fixed compiler warning `warning: dereferencing type-punned pointer will break strict-aliasing rules` which resuts in
  scip-crashes with gcc version 4.4.0
- adjusted assert in var.c
- fixed bug in SCIPvarGetActiveRepresentatives() in var.c
- fixed bug with objective limit in lp.c: previously the infinity value of SCIP was used as default - now the value of
  LPI is used. In the earlier version in many cases the problems where never infeasible.
- added and adjusted some asserts, initialized some values
- increased the numerical stability of coefficient tightening for Big M formulations
- fixed bug with incorrect pseudo activities when objective of a variable switches sign in linear constraint handler
- fixed bug with empty constraints in several writing routines
- fixed `GGT-Kaibel-Bug` in var.c, prop_pseudoobj.c and cons_varbound.c that occured while computing new values using
  infinity values

- Bounds:
  - fixed bug in coefficient tightening with infinite bounds
  - fixed bug in solve.c: in case lowerbound >= upperbound, SCIPsolveIsStopped() returned `SCIP_STATUS_GAPLIMIT`

- Nodes:
  - fixed bug in SCIPsolveNode() concerning the case that the time limit was hit while solving the LP relaxation of a
    subproblem which is already an LP (branching on pseudo solution is not possible)
  - fixed bug in vbc tools concerning of marking probing nodes
  - fixed bug in solve.c with nodes which are marked to be repropagated while enforcement

- Variables:
  - fixed possible infinite loop while multiaggregating a variable in var.c
  - fixed bug in SCIPgetSolVals() similar to SCIPgetSolVal(): try to get original variables of transformed ones if the
    solution lives in original space

- Pricing:
  - fixed potential bug: restarts are now only done if no active pricers exist
  - fixed bug in SCIPlpSolveAndEval(): if fastmip and pricers enabled and objlimit was reached but CPLEX did not perform
    the final pivot step in order to exceed the objlimit, do one additional simplex step with pricing strategy steepest
    edge, if this doesn't suffice, turn off fastmip temporarily and solve again. Also consider solstat of the new
    solution.
  - fixed bug with invalid pseudo solution (lower bound was always >= 0) when using pricing.
  - fixed bug in SCIPfreeProb() in scip.c: all pricers are deactivated now

- Memory:
  - now frees debug memory
  - fixed bug with exponential complexity for reallocating memory in SCIPvarGetActiveRepresentatives() in var.c
  - fixed casting of void* pointers in memory.h for C++, adjusted the same for C in memory.h and due to that adjusted all
    header files(set whole files in extern `C`) and cpp-files(removed unnecessary extern `C` lines)
  - removed memory leak in connection with freeing branch and bound nodes: focusnode was not freed if both children could
    be cut off due to bounding

- Reading and Writing:
  - corrected bug in reader_lp.c: earlier read bounds were thrown away (implementation was not conforming to standard)
  - fixed bug in reader_lp.c with respect to constraint and variable names which start with two or more dots `..`
  - fixed bug in all readers w.r.t. SCIPgetProbvarLinearSum()
  - fixed bug in reader_mps.c with respect to corrupted files
  - fixed bug in reader_mps.c with respect to writing transformed problems
  - changed wrong writing of mps files due to constraints without any name
  - fixed a bug during reading debug solution file
  - fixed bug in case of reading an objective function in opb format with multiple occurrences of the same variable
  - fixed bug in case of reading an objective function in lp format with multiple occurrences of the same variable
  - fixed a wrong fix of a reading bug, which was in reality a writing bug in MPS format; integer variables in mps format
    without bounds are binary variables, if the bound of an integer variable is infinity you have to write this bound

- Separation:
  - fixed bug in sepa_cmir.c, sepa_mcf.c and sepa_flowcover.c: sol different to LP solution is now separated
  - corrected two asserts in sepa_redcost.c (reduced costs can be negative for fixed variables: qsopt uses this)
  - fixed bug in sepa_zerohalf.c; replacement of own sorting functions by template functions was incorrect
  - fixed bug in var.c, cons_knapsack.c and sepa_flowcover.c: variable bounds corresponding to implication are not
    generated if coefficient is large, variable bounds with large coefficients are ignored for construction of knapsack
    and snf relaxations
  - fixed bug in sepa_impliedbound.c concerning redundant implications

- Cuts:
  - fixed bug in sepa_cmir.c concerning uninitialized mksetcoefs (if MIR-cut generation is aborted because the aggregated
    constraint is empty or contains too many nonzero elements mksetcoefs is invalid)
  - interrupts optimization process if a node will be cutoff, which allows the solution
  - fixed bug in sepa_impliedbounds.c and sepa_intobj.c: if separating a sol, this sol is now also given to SCIPaddCut()
    so that the efficacy of the cut is now computed correctly
  - fixed bug in solve.c caused by integer overflow due to setting the number of cuts to INT_MAX

- Presolving:
  - fixed wrong result in check.awk, if infeasible problems are stopped in presolving
  - fixed exponential calculation of solution values during check of original solution, therefore changed
    SCIPvarGetActiveRepresentatives() in var.c and flattened all multiaggregated vars at the end of presolving in
    exitPresolve()
  - fixed bug with wrong abort criterion in presolving
  - fixed bug in presol.c caused by not reseting presolver-wasdelayed status
  - fixed bug in SCIPconsSetInitial() that occurred in pairwise presolving: add or delete constraint in initconss when
    changing the initial flag

- Constraints:
  - fixed bug in cons.c caused by not resetting conshdlr data after restart
  - fixed memory error in cons_countsols.c
  - fixed assert in cons_and.c method SCIP_DECL_CONSINITSOL(consInitsolAnd)
  - fixed bug in cons_countsols.c we respect to warning message that `The current parameter setting might cause ...`

- Knapsack Constraint Handler:
  - fixed wrong assert in cons_knapsack.c and handled a special this case in simplifyInequalities()
  - fixed some bugs in simplifyInequalities() in cons_knapsack.c
  - fixed bug in mergeMultiples() in cons_knapsack.c
  - adjusted ConsData and ConsHdlrData in cons_knapsack.c
  - fixed compiler warning caused by no initialization of two integer in cons_knapsack.c
  - fixed bug in cons_knapsack.c caused by having a multi-aggregated variable in a knapsack constraint, now applyFixing is
    able to resolve a binary multi-aggregation with integral values

- Linear Constraint Handler:
  - fixed infinity loop in simplify inequalities in cons_linear.c
  - fixed bug in cons_linear.c: do not select variable as slack variable for multiaggregation in convertLongEquality if it
    has been marked as not-multiaggregable
  - fixed bug in cons_linear.c: also do not multiaggregate variables in dual preproccessing if it has been marked as
    not-multiaggregable
  - fixed bug in cons_linear.c: slight decrease of epsilon in order to make sure that scaled coefficients are really
    integral
  - fixed bug in chgRhs() and chgLhs() of cons_linear.c: after changing lhs or rhs of a constraints lhs <= rhs has to be
    satisfied without numerical tolerances

- Heuristics:
  - added and changed some SCIPisStopped() calls in several heuristics
  - fixed bug in oneopt heuritic with start solution which has become infeasible due to global bound changes

- Interfaces:
  - corrected several bugs in the Clp-interface concerning return values
  - fixed potential interface bug: time limits of 0.0 are not anymore passed to the LP solver, which may have caused
    errors

@page RN11 Release notes for SCIP 1.1

@section RN110 SCIP 1.1.0
*************************

Features
--------

- SCIP can now count integer feasible solutions for IPs/CIPs (without continuous variables) (see SCIPcount())
- check.awk now uses TeX package supertabular which supports automatic pagebreak
- struct `SCIP_Stat` has now two additional variables: `nprobboundchgs`, `nprobholechgs`; these are used to fix the domain
  reduction counts in sepa.c, cons.c, branch.c and prop.c; this means, that now the domain reduction counts are reduced
  by those domain reduceds which are preformed during probing
- added capabilities to flatten the (multi)-aggregation graph of variables
- pseudoobj propagator now also propagates the global lower (dual) bound
- new heuristic DINS (distance induced neighborhood search by Ghosh)

- Output:
  - SCIP can now output a picture of the constraint matrix in PPM format.
  - output of real values is now done with 15 digits after the decimal point
  - Extended the capabilities of SCIP to output problems in different formats (LP, MPS, CIP, ...). You can output the original and
    transformed problem. Furthermore, generic names can be given to the variables and constraints.
  - The feasibility test for solutions at the end of the execution now outputs more useful information.
    This made some changes in the interface of constraint handlers necessary.

- Presolving:
  - added predefined settings file presolving/aggressive.set
  - new presolver boundshift (presol_boundshift.{c,h}); this presolver is currently turned off with default parameter setting

- Constraints:
  - linear constraint handler now detects continuous variables that are implicit integer in dual presolve
  - replaced some old sorting methods in cons_knapsack.c, heur_octane.c, sepa_flowcover.c and presol_probing.c through
    SCIPsort...() interfaces, adjusted misc.{c,h} and pub_misc.h for these changes
  - cons_countsols.c is now able to store the collected solution if required
  - added first version of SOS type 1 constraint handler (cons_sos1.{c,h})
  - added first version of SOS type 2 constraint handler (cons_sos2.{c,h})
  - less aggressive scaling in linear constraint handler presolve to improve numerics
  - added first version of constraint handler cons_countsols.{c,h}

- Reader:
  - added ccg-reader (weighted column connectivity graph)
  - added reader for pseudo-Boolean problems (reader_opb.{c,h})
  - the ZPL reader is now able to pass a starting solution to SCIP
  - the MPS reader is now able to write a problem in MPS format
  - the ZIMPL reader now understands SOS type 1 and 2 constraints
  - the LP reader reads SOS constraints of type 1 and 2
  - the MPS reader reads the SOS section (but cannot yet handle `MARKERS`)

- LPI:
  - The SoPlex LPI can now write basis files.
  - revised lpi_clp.cpp (many small changes, in particular writing and reading of bases)
  - added FASTMIP settings in lpi_clp.cpp that try to improve the performance of Clp as much as possible

- Cuts and Separation:
  - the c-MIR separator now also tries to get rid of implicit integer variables by aggregation
  - allow cut selection based on support of inequality in orthogonality computation
  - disabled zerohalf cuts by default
  - adjusted all predefined settings files, e.g., `settings/cuts/fast.set`, such that they are consistent wrt removed,
    added and changed parameter values of scip.
  - New cutting plane separator MCF (beta version).
  - new separator sepa_zerohalf.{c,h}; separates {0,1/2}-Cuts according to Caprara and Fischetti

Performance improvements
------------------------

- heavily decreased the usage of SCIPisStopped(), which costs system time
- small performance improvement of c-MIR aggregation heuristic
- reworked strong branching in lpi_clp.cpp (scaling works now, bounds can be trusted)

- Constraints:
  - The preprocessing has been revised. It now applies bound computations in a numerically more stable way. The pairwise
    comparison of linear, logicor, and setppc constraints has been improved.
  - better branching in SOS1/SOS2 constraints
  - fixed performance bug with large number of unnamed constraints that will kill the name hash table (now, unnamed
    constraints are not put into the hash table)

- Cuts and Separation:
  - improved the performance of SCIPcalcMIR() and SCIPcalcStrongCG() by exploiting sparsity
  - improved performance of SCIPvarGetLPSol(), which affects many parts of the code, in particular Gomory and strong CG cuts
  - do not calculate MIR and StrongCG cut aggregations if number of nonzeros in aggregated row is too large

- Presolving:
  - improved pairwise presolving in cons_linear.c: reduced cache misses, reduced number of SCIPisStopped() calls and
    included detecting of redundant constraints with hash table in advance
  - tighter memory limits in knapsack presolve lifting procedure to avoid overly expensive presolving
  - included detecting of redundant constraints with hash table in advance in cons_logicor.c and limit other pairwise
    presolving
  - included detecting of redundant constraints with hash table in advance in cons_setppc.c and limit other pairwise
    presolving
  - limit pairwise presolving in cons_linear.c

Examples and applications
-------------------------

- Added an example for the graph coloring problem in `examples/Coloring`, showing the usage of column generation.
- added SOS2 example
- extended TSP example

Interface changes
-----------------

### New and changed callbacks

- New callback method SCIP_DECL_READERWRITE(x) in type_reader.h; this method is called to write a problem to file
  stream in the format the reader stands for; useful for writing the transformed problem in LP or MPS format. Hence,
  also SCIPincludeReader() has changed.
- The callback \ref CONSCHECK (SCIP_DECL_CONSCHECK()) in the constraint handlers now has a new parameter `printreason` that tells
  a constraint handler to output the reason for a possible infeasibility of the solution to be checked using
  SCIPinfoMessage(). Have a look at one of the constraint handlers implemented in SCIP to see how it works. This
  methodology makes it possible to output the reason of a violation in human readable form, for instance, for the check
  at the end of a SCIP run, where the obtained best solution is checked against the original formulation.\n This change
  often has little effect on C-implementations, since this parameter can be safely ignored with respect to the
  correctness of the code. The corresponding C++ method scip::ObjConshdlr::scip_check(), however, has to be extended
  and will not compile otherwise.
- added new LPI pricing option `SCIP_PRICING_LPIDEFAULT`, such that every LP interface can set the default pricing
  strategy on its own (`auto` is not useful for this, because for CPLEX, for example, SCIP seems to be worse with `auto`
  then with `steepest edge`)
- Added user pointer to callback methods of hash table, see pub_misc.h.

### Deleted and changed API methods

- SCIPgetVarRedcost() now returns 0 for variables that have been aggregated out or removed in presolving.
  reduced cost in case of infeasible LPs)
- new parameter `maxfrac` for SCIPcalcStrongCG()
- new parameter `maxmksetcoefs` for SCIPcalcMIR() and SCIPcalcStrongCG() methods
- new parameter `conshdlrname` in SCIPincludeLinconsUpgrade()

- Problem:
  - new parameters `extension` in SCIPreadProb() defining a desired file format or `NULL` if file extension should be use
  - New parameters `extension` and `genericnames` in SCIPprintTransProblem(), SCIPprintOrigProblem(),
    SCIPwriteOrigProblem(), and SCIPwriteTransProblem() defining the requested format or `NULL` for default CIP format
    and using generic names for the variables and constraints. Examples are
    - SCIPprintTransProblem(scip, NULL, NULL, TRUE) displays the transformed problem in CIP format with
      generic variables and constraint names
    - SCIPprintOrigProblem(scip, NULL, `lp`, FALSE) displays the original problem in LP format with
      original variables and constraint names.

- Sorting:
  - expand sorttpl.c by some parameters
  - changed some names for sorting methods
  - replaced sorting methods SCIPbsort...() by faster (quicksort/shellsort) algorithms SCIPsort...() Note that the order
    of the parameters has been changed to simplify the template code in sorttpl.c!

- Checking:
  - SCIPcheckSolOrig() is restructured. The last two parameters have changed. They are now bools indicating
    whether the reason for the violation should be printed to the standard output and whether all violations should be
    printed. This reflects the changes in the constraint handlers above, which allow the automation of the feasibility
    test. The pointers to store the constraint handler or constraint are not needed anymore.
  - the parameter list of the method SCIPcheckCons() (scip.h) has changed; the new advatage is, that SCIP can print the
    reason for the violation of a constraint as for as the constraint handler supports that
  - the parameter list of the method scip_check() (objconshdlr.h) has an additional parameter `printreason` see for
    explanation the previous point

### New API functions

- LPI now has a function SCIPlpiGetSolverPointer() that returns a solver dependent pointer. This can be used to directly
  access the LP solver.  This should, of course, only be used by people that know exactly what they are doing.
- added capabilities to avoid multi-aggregation of a single variable by setting a corresponding flag (SCIPmarkDoNotMultaggrVar())
- SCIPgetProbvarLinearSum()
- SCIPgetResultantAnd() which returns the resultant variable of an `and` constraint
- SCIPchgChildPrio() to change the node selection priority of the given child
- SCIPconsGetPos()
- SCIPrepropagateNode() to mark a node for repropagation
- SCIPcount() (in cons_countsols.h) for counting all feasible solution of a given CIP
- SCIPcreateRootDialog() (in dialog_default.h) which creates a root dialog
- SCIPgetVectorEfficacyNorm()
- SCIPseparateRelaxedKnapsack() in cons_knapsack.h
- SCIPgetCutoffdepth() which returns the depth of first node in active path that is marked being cutoff
- SCIPflattenVarAggregationGraph()
- SCIPclockGetLastTime()
- SCIPcalcHashtableSize() to get a reasonable hash table size
- SCIPgetVarFarkasCoef() and SCIPgetColFarkasCoef() to get the farkas coefficient of a variable (analogon of
- SCIPgetRepropdepth() to get the depth of first node in active path that has to be propagated again
- SCIPmajorVersion(), SCIPminorVersion() and SCIPtechVersion() returning the corresponding version

- Read, Write and Print:
  - SCIPprintSysError() which encapsulates the strerror_r calls, the NO_STRERROR_R flag switches between the use
    of strerror_r and strerror inside
  - SCIPsnprintf() safe version of snprintf (and sprintf)
  - SCIPreaderCanRead() and SCIPreaderCanWrite() in pub_reader.h, these return TRUE if the corresponding
    reader is capable to read or write, respectively
  - SCIPwriteOrigProblem(), e.g., SCIPwriteOrigProblem(scip, `orig.lp`, NULL, FALSE) prints the original
    problem in LP format in the file `orig.lp`
  - SCIPwriteTransProblem(), e.g., SCIPwriteTransProblem(scip, NULL, NULL, FALSE) displays the transformed problem in CIP format

- Heuristics:
  - SCIPcutGenerationHeuristicCmir() in sepa_cmir.h
  - SCIPheurGetTimingmask() and SCIPheurSetTimingmask()

- Sorting:
  - added some downwards-sorting methods
  - SCIPbsortInd()
  - SCIPsortedvecInsert...(), SCIPsortedvecInsertDown...(), SCIPsortedvecDelPos...(),
    SCIPsortedvecDelPosDown...(), SCIPsortedvecFind...() and SCIPsortedvecFindDown...() to manage sorted vectors or
    groups of vectors of various data types that are sorted w.r.t. the first vector

### Command line interface

- advanced reading and writing dialog in interactive shell

### Interfaces to external software

- Many changes in the SoPlex interface: The current one is tailored towards SoPlex 1.4 (aka 1.3.3). All SoPlex functions
  (where applicable) should now have an exception handling. The Bugfix for adding columns has been moved to SoPlex.  One
  can use ROW representation. Reading/writing of a basis has been implemented.

### Changed parameters

- changed default frequency parameters for RINS, Local Branching, Crossover and Mutation heuristic This should not
  change the performance but happened just for consistency reasons
- changed parameter default values for the priority of presolver `dualfix` and `inttobinary`
- removed parameter `separating/cmir/maxtestdeltaroot`
- new value `l` for parameter `lp/pricing`, which is the new default

### New parameters

- `constraints/and/linearize` to enable linearization of all <and> constraints (in presolving),
- `constraints/and/initiallp` to turn on, off, or `auto` that the LP relaxation of the AND constraints are in the initial LP;
- `constraints/countsols/collect` to enable the storing of the solutions; default value FALSE;
- `constraints/indicator/addCoupling` to enable generation of relaxation
- `constraints/indicator/branchIndicators` to decide whether it is branched on indicator constraints in enforcing
- `constraints/indicator/genLogicor` to decide whether logicor constraints instead of cuts are generated
- `constraints/indicator/sepaAlternativeLP` to decide whether separation takes place using the alternative LP
- `constraints/linear/aggregatevariables` to search for aggregations in equations in the presolving step
- `constraints/linear/dualpresolving` to disable dual presolving step in the linear constraint handler; default value is TRUE
- `constraints/linear/simplifyinequalities` to enable a simplification step for inequalities; default value is set to FALSE = disabled
- `constraints/linear/upgrade/binpack` to enable or disable the linear upgrading process
- `constraints/linear/upgrade/eqknapsack` to enable or disable the linear upgrading process
- `constraints/linear/upgrade/invarknapsack` to enable or disable the linear upgrading process
- `constraints/linear/upgrade/knapsack` to enable or disable the linear upgrading process
- `constraints/linear/upgrade/logicor` to enable or disable the linear upgrading process
- `constraints/linear/upgrade/setppc` to enable or disable the linear upgrading process
- `constraints/linear/upgrade/varbound` to enable or disable the linear upgrading process
- `constraints/linear/presolusehashing` to use hashing comparison in cons_linear.c; default value is TRUE
- `constraints/logicor/presolusehashing` to use hashing comparison in cons_logicor.c; default value is TRUE
- `constraints/setppc/presolusehashing` to use hashing comparison in cons_setppc.c; default value is TRUE
- `constraints/SOS1/branchNonzeros` to decide whether SOS1 constraint with largest number of nonzero variables is picked for branching
- `constraints/SOS1/branchSOS` to enable or disable branching on SOS1 constraints
- `heuristics/feaspump/beforecuts` to allow the feaspump to be called before cut separation
- `heuristics/mutation/minimprove`
- `presol/donotmultaggr` which disables multiaggregation for all variables of the problem
- `separating/cmir/densityoffset` to allow for more c-MIR cuts on small models
- `separating/orthofunc` to choose function for scalar product computation in orthogonality test

Testing
-------

- updated mmm.{test,solu}, mittelmann.{test,solu}, miplib3.solu, miplib.solu, shortmiplib.test and added
  mittelmann_current.test, mittelmann_old.test
- added test scripts for testing counting (make testcount)
- removed tag make testpre (useless without corresponding scripts)
- added tag testcount (make testcount); this allows for testing counting problem
- replaced tcsh by bash and gawk by awk in all check scripts to achieve higher compatibility

Build system
------------

### Makefile

- added `make/make.project` as default make include for external projects using SCIP
- added possibility to compile shared libraries in makefiles (and added `make/make.linux.x86.gnu.opt-shared`)
- replaced <string> by <cstring> in all C++-interfaces to get `strlen()` included (gcc-4.3 gave an error)
- Moved -rpath option for ld to linux-specific Makefiles.
- Re-activated readline library on darwin/ppc.

- Flags:
  - added in all `make/make.*` `GMP_FLAGS` and `GMP_LDFLAGS`
  - new flag GMP with values (`auto`, `true and `false`); in case of `auto` the library gmp is linked if ZIMPL is
    included
  - adapted all makefiles of the examples accordingly

- LP:
  - modified makefiles to accept ZIMPLOPT and LPSOPT flags (with values `opt` or `dbg` and default being `opt`), and
    removed `LPS=spxdbg` and `LPS=clpdbg`
  - added target spx132 for SoPlex version 1.3.2

Fixed bugs
----------

- fixed CTRL-C if NO_SIGACTION is set (e.g., for MinGW)
- added checks whether a plugin (handler) has already been included to avoid later complications e.g. with parameters.
- fixed bug with wrong `tightened` return value of some of the change bounds methods
- forced full propagation in presolving -> this fixes a bug that implied that variable locks became inconsistent
- replaced calls to perror() by SCIP error message using strerror(errno); this avoids problems with the error output
  stream
- fixed bug in method SCIPgetProbvarLinearSum()
- fixed bug with errors occurring in sub-MIPs. Search is only aborted in dbg mode, in opt mode a warning will be printed
- fixed bug in tclique-graph datastructure concerning insertion of edges into nonempty graph
- corrected bug in SCIPtreeBranchVar() (tree.c): several comparison functions needed a `feas`.
- fixed bug in SCIPtightenVarLb/Ub() in scip.c concering forcing a bound change (bound improvement is checked now)
- improved stage checking for bound computation
- fixed usage of command test for string comparison in check-scripts (now compatible with ubuntu)
- replaced sprintf and snprintf by SCIPsnprintf() fixed potential bug with overlong strings
- corrected bug in the case when soplex threw an exception in autopricing
- fixed bug in SCIPvarGetOrigvarSum() concerning the corner case the a negated variable has no parent variable in
  original problem

- Aggregation:
  - avoid aggregation of implicit integers with fractional aggregation scalars
  - fixed bug in aggregateActiveIntVars(): If a < 0, multiply a*x + b*y == c by -1 (algo for finding initial solution does
    only work for a > 0).
  - avoiding aggregation that removes information about implicitly integer variables (removes bug)
  - fixed bug with exponential running times due to complicated recursive multi-aggregation
  - corrected bug in var.c occuring during applying boundchanges in varUpdateAggregationBounds method

- Constraints:
  - fixed bug that a missing CONSTRANS in constraint handler leads to `NULL` pointer as constraint data for the copied
    constraints instead of pointer copies of the consdata (as explained in the constraint handler `HowTo`)
  - fixed bugs in second part of consdataTightenCoefs(): Removed min/maxleftactisinfinity (definition was not correct),
    fixed calculation of min/maxleftactivity and removed asserts concerning whether all redundant vars were deleted (led
    to different behavior in debug and opt mod).
  - fixed typo in documentation: default value for `dynamic` parameter is FALSE for all constraint handlers!
  - fixed bug in preprocessing of SOS2 constraints (cons_sos2.c)
  - fixed bug in cons_countsols.c concerning variable locking
  - fixed bug in cons_varbounds.c, concerning SCIPaddVarVlb() and SCIPaddVarVub()
  - fixed bug in applyFixings() in cons_varbound.c concerning tightening the bound of a variable left in a redundant
    constraint (bound change is forced now)

- Heuristics:
  - fixed bug with useless objective cutoff in LNS heuristics
  - removed bug for values greater than (-)infinity, heur_shifting.c, heur_intshifting.c, heur_rounding.c, heur_oneopt.c
  - fixed bug with errors occurring in heuristic LPs. In opt mode a warning will be printed, abort in dbg mode

- Linear Constraints:
  - fixed bug with wrong update of activities in linear constraints after global upper bound changes
  - fixed bug in preprocessConstraintPairs() in cons_linear.c concerning updating the flags of the constraint that stayes
    in the problem (nonredundant information were lost before)
  - fixed bug in cons_linear.c caused by comparing two infinity values during checking of using variable as slackvariable
  - removed bug for rhs/lhs greater than (-)infinity, cons_linear.c
  - removed bug caused by hashcomparison for non-sorted constraints, cons_linear.c
  - fixed bugs with wrong presolving due to cancellation in (res-)activities in cons_linear.c
  - removed BOUNDSCALETOL adjustment in cons_linear.c. This fixes bug with slightly infeasible variable fixings in
    presolving; reliable resactivities should make the BOUNDSCALETOL relaxation redundant.
  - removed `epsilontic` bug in cons_linear.c due to adjusting left/right hand side in applyfixing
  - fixed bug with multi-aggregated variables in cons_logicor: instead of fixing them, a linear constraint will be created
  - corrected bug in cons_linear.c:applyFixings() [if variable was fixed to infinity the rhs/lhs were wrong]
  - fixed bugs in pairwise presolving of cons_linear.c concerning deletion of upgraded constraints and inconsistent update
    of nchgsides in case of coefsequal and coefsnegated
  - fixed false assert and corrected a bug caused by deleting a constraint on `firstchanged` position in pairwise
    presolving with hashing in cons_linear.c

- LP:
  - fixed handling of unbounded variables with 0 objective in SCIPlpGetModifiedPseudo[Proved]Objval() (lp.c)
  - fixed bug with uncatched LPSOLSTAT after hitting a time or iteration limit
  - corrected bug in SCIPlpGetState() if the LP is empty
  - fixed bug in SCIPlpSolveAndEval(): added extra simplex step if objlimit reached, fastmip and pricers enabled in order
    to get dual solution for pricing.
  - weakened two too strong asserts in lp.c concerning the LP result OBJLIMIT
  - fixed bug in SCIPlpSolveAndEval(): allow more than one extra simplex step for getting an objlimit exceeding solution
    with fastmip

- Memory:
  - corrected invalid memory access in tcliqueIsEdge: added check whether node1 has no neighbors (tclique_graph.c)
  - removed memory leak detected with the help of coverity in dialog.c
  - fixed bug with memory reallocation in SCIPgetProbvarLinearSum()
  - tried to fix memory leak in dialog.c occuring from different versions of the readline/history libraries
  - removed possible memory leak in objdialog.cpp

- Numerical:
  - fixed numerical issue in linear constraint propagation: need slightly more aggressive tightening such that probing
    does not choose a wrong value for fixing inside an epsilon interval
  - fixed numerical bug in dual presolving of linear constraint handler
  - avoid fixing variables to infinity in order to get rid of numerical inconsistencies in the original model

- Objective:
  - added handling of the case of roundable variables with 0 objective in presol_dualfix.c
  - fixed bug with writing the MIP relaxation to a file concerning the objective function; in case the original objective
    function is requested, the transformed objective function gets re-transformed (scaling, offset)
  - fixed bug with wrong objective sense output for transformed problem. The transformed problem is always a minimization
    problem!
  - fixed bug with objective scaling after restart

- Reading:
  - fixed bug with reading empty lines in TSP example
  - fixed bug with non-conformal parameter name in reader_ppm
  - fixed infinite loop in LP file reader if a line exceeds the character limit
  - fixed bug in reader_ppm while appending strings for output file
  - fixed some `SCIP_RETCODE` bugs in reader_fix.c, reader_sol.c, reader_sos.c and reader_zpl.c
  - fixed docu in type_reader.h
  - fixed bug with multi-aggregated variables which are de facto aggregated or fixed after flattening the aggregation tree
  - fixed bug with bound changes of variables in modifiable constraints during full dual presolving of linear conshdlr
  - increased compiler compatibility for C++ wrapper classed by adding extern `C` in obj*.cpp files and changing strlen
    calls to std::strlen

- Separation:
  - corrected bug in priceAndCutLoop(): separation was aborted if domain reduction was applied
  - fixed bug in sepa_mir.c: size of testeddeltas-array was too small
  - corrected imlementation of SCIPlpiGetBasisInd() in lpi_clp.cpp (this fixes the bug that almost no Gomory cuts are
    found with Clp).

- Sorting:
  - fixed bugs in sorttpl.c: fixed wrong arraysize in shellsort; in case an has at most one element, then no sorting is
    applied
  - fixed wrong if condition for function call in sorttpl.c
  - fixed obvious bug in linear constraint data sorting. Most part of the code assumed pure index sorting, but in fact, it
    was sorted by variable type as first criterion and index as second criterion.

@page RN10 Release notes for SCIP 1.0

@section RN100 SCIP 1.0.0
*************************

Features
--------

- SCIP now has a couple of specialized settings, all called scip_*.set
- SCIP is now compatible to the Exception branch of SoPlex
- if possible, objective function is scaled to make objective value integral with gcd 1
- slightly modified automatic constraint aging strategy
- new C templates disp_xxx.h and dialog_xxx.h and C++ wrapper classes objdisp.h and objdialog.h, respectively
- modified reader `sol`, st. files which where created via typing the order of commands `set log *.sol`,
  `disp sol var -`, `set log cplex.log` in Cplex can now be read
- new dummy LP interface `lpi_none.c`; useful for running SCIP without a LP solver

- Presolver:
  - modified probing presolver to do multiple cycles if called in subsequent runs
  - changed sort algorithm in probing presolver

- Node selection:
  - new node selection rule `estimate` (best estimate search)
  - new node selection rule `hybridestim`

- Documentation:
  - the doxygen documentation now has HowTo's for all plugin types
  - the doxygen documentation now contains a FAQ
  - the documentation has now a TAB Modules; there you can find list of available constraint handles, presolvers,
    propagators, lpi interfaces, file readers and so on

- Time:
  - time limit is now forwarded to lp solving algorithm
  - presolving, cut separation, primal heuristics and strong branching now better respect time limit

- Heuristics:
  - best estimate search is now used in all large neighborhood search heuristics
  - new improvement heuristic `oneopt`
  - new heuristic `actconsdiving` following an idea of John Chinneck

- Separation and Cuts:
  - modified cut selection code
  - cut conversion into linear constraints after a restart now works better
  - added flow cover separator
  - gomory cuts are now also separated for integral slack variables
  - less aggressive in Gomory cut separation
  - strong CG cuts are now also separated for integral slack variables

Performance improvements
------------------------

- greatly improved performance of LP file reader by replacing string copies with pointer copies
- removed performance bottleneck with non-bfs based node selectors and large leaf queues at the cost of a small memory
  overhead (2 ints per node in the leaf queue); this improves performance quite a bit on instances that take a large
  number of branching nodes
- improved performance of linear constraint propagation by delaying some floor/ceil calculations
- improved performance of clique cut separator

Interface changes
-----------------

### New and changed callbacks

- new callback method SCIPdialogFree()

### Deleted and changed API methods

- slightly modified bound substitution heuristic in SCIPcalcMIR() and SCIPcalcStrongCG()
- slightly less conservative in numerics for SCIPmakeRowIntegral()
- linear and knapsack constraint handler may now deal with coefficients of value zero
- new parameter `maxbounddist` for SCIPincludeSepa() and constructor ObjSepa()
- new parameter `restart` for method SCIPfreeSolve()
- calling SCIPwriteLP() is now possible in Solved Stage
- SCIPwrite{LP,MIP} may no longer be called after solving, since the LP data structures may not be valid
- All functions SCIP<datatype>Param() got a new parameter `isadvanced`.
  This does not influence the performance of SCIP, but the position of the parameter in the settings menu.
  Hence, if you do not care about this, you can assign any value to it.
  You should add the corresponding flag to the SCIP<datatype>Param() calls in your own source code.

- Version:
  - modified `SCIP_SUBVERSION` to be a number instead of a string (to be able to use `SCIP_SUBVERSION >= ...`)
  - SCIPsubversion() now returns an int instead of a const char*

- Tree and Nodes:
  - new parameter `estimate` for SCIPcreateChild() giving an estimate for value of best feasible solution in the subtree to
    be created. One possibility is to use SCIPgetLocalOrigEstimate() for this value.
  - removed method SCIPnodeGetPriority()
  - removed parameter `lowestboundfirst` from SCIPincludeNodesel()

- Branching:
  - removed parameter `branchdir` from SCIPbranchVar()
  - new parameters `leftchild`, `eqchild` and `downchild` for SCIPbranchVar()
  - SCIPgetVarStrongbranch() now also returns lperror == TRUE if the solving process should be stopped, e.g., because of a
    time limit

- Variable tightening:
  - replaced methods SCIPvarGetClosestVlb() and SCIPvarGetClosestVub() from pub_var.h by new methods
    SCIPgetVarClosestVlb() and SCIPgetVarClosestVlb() in scip.h
  - new parameter `force` for SCIPtightenVarLb() and SCIPtightenVarUb()

### New API functions

- SCIPreadSol()
- SCIPwriteMIP()
- SCIPgetLocalOrigEstimate() and SCIPgetLocalTransEstimate()
- SCIPisStopped()
- SCIProwIsInGlobalCutpool()
- SCIPresetParams()
- SCIPgetVarRedcost()
- SCIPtightenVarLbGlobal() and SCIPtightenVarUbGlobal()
- SCIPsepaGetMaxbounddist()
- SCIPboundchgGetNewbound(), SCIPboundchgGetVar(), SCIPboundchgGetBoundchgtype(),
  SCIPboundchgGetBoundtype(), SCIPboundchgIsRedundant(), SCIPdomchgGetNBoundchgs(), SCIPdomchgGetBoundchg()
- SCIPnodeUpdateLowerboundLP()
- SCIPcalcNodeselPriority()
- SCIPnodeGetEstimate()
- SCIPnodeGetDomchg()
- SCIPgetRootNode() (in combination with SCIPcutoffNode(), this allows the immediate finishing of the optimization)

### Command line interface

- default dialog menu now includes the commands `set default` and `display parameters`
- added option to write node LP and MIP relaxations to LP file from interactive shell

### Changed parameters

- parameters are now separated into basic and advanced, the latter ones have been moved to extra submenus
- priority parameters are now restricted to be in [INT_MIN/4,INT_MAX/4] to avoid overflow errors in comparison methods
- increased priority of `estimate` node selector, such that this is the new default node selector
- changed meaning of parameter setting `nodeselection/childsel = l`; old meaning is now called `r`
- changed default value of `conflict/maxvarsfac` to 0.1
- changed default value of `conflict/useprop` to TRUE
- changed default value of `conflict/useinflp` to TRUE
- changed default value of `conflict/usepseudo` to TRUE
- changed default value of `conflict/maxlploops` to 2
- changed default value of `conflict/lpiterations` to 10
- changed default value of `conflict/interconss` to -1
- changed default value of `conflict/reconvlevels` to -1
- changed default value of `conflict/settlelocal` to FALSE
- changed default value of `constraints/linear/propfreq` to 1
- changed default values of `heuristics/*diving/backtrack` to TRUE
- changed default value of `nodeselection/restartdfs/stdpriority` to 10000
- changed default value of `numerics/boundstreps` to 0.05 in order to avoid very long propagation loops on continuous variables
- changed default value of `presolving/restartfac` to 0.05
- changed default value of `presolving/restartminred` to 0.10
- changed default value of `separating/objparalfac` to 0.01 for performance reasons
- changed default value of global `separating/maxbounddist` to 1.0
- changed default value of `separating/objparalfac` to 0.0001

### New parameters

- `conflict/enable` to globally enable or disable conflict analysis
- `constraints/linear/maxcardbounddist` and `constraints/knapsack/maxcardbounddist`
- `heuristics/*diving/backtrack` to activate 1-level backtracking for most of the diving heuristics
- `heuristics/feaspump/maxstallloops`
- `nodeselection/childsel` to control the child selection
- `presolving/immrestartfac`
- `separating/*/maxbounddist` to have individual maxbounddist parameters per separator
- `separating/clique/backtrackfreq` to speed up clique cut separation in heuristic fashion
- `separating/redcost/continuous`

Build system
------------

### Makefile

- added version numbers to library files (There will be a softlink generated in the lib/ and bin/ directories without
  version number that point to the latest compiled version.)
- added .exe extension to binaries of MinGW
- removed the `.static` extension associated to the LINK variable from the Makefile system (If you want to build
  makefiles for shared library generation, use the OPT variable. For example, you could create a makefile
  `make/make.linux.x86.gnu.opt-shared` and compile it with `make OPT=opt-shared`.)

- Defaults and Options:
  - modified the default LP solver to be SoPlex instead of CPLEX
  - added `LPS=none` for compiling SCIP without a LP solver
  - made `ZIMPL=true` the default; if you do not want to include ZIMPL support, call `make ZIMPL=false`

Fixed bugs
----------

- fixed bug in rowScale() concerning deletion of almost zero coefficients
- weakened assert in primal.c in order to avoid numerical troubles
- fixed bug with too long variable names
- fixed bug with strange user descriptions of plugins
- changed position of some asserts to prevent segmentation faults
- SCIPgetAvgPseudocostCount() and SCIPgetAvgPseudocostCountCurrentRun() now return the average over all integer
  variables instead of all variables, since pseudo costs are not recorded for continuous variables
- fixed wrong sorting of plugins with priorities close to INT_MIN or INT_MAX
- replaced `line` by `read` in Makefile, since `line` is non-standard
- fixed bug with branching rules that produce only one child with no changes to the problem
- fixed bug that external relaxator is not reset appropriately for a new problem instance
- removed wrong assert in function paramWrite()
- fixed bug with uninitialized in check.awk
- fixed bug in ZIMPL file reader for multiple occurrences of a single variable in the objective function
- fixed bug with deleting variables from the transformed problem that are contained in the implication graph
- fixed bug in root reduced cost fixing propagator that leads to an empty domain for a variable as a proof of optimality
  of the current incumbent
- fixed bug with fractional coefficients of binary variables in cont --> impl int upgrading

- Solution:
  - fixed bug with aggregated variables in debug solution test
  - now it is possible to add original solutions
  - fixed bugs with SCIPgetBestsol() returning `NULL` after a restart with user objective limit
  - fixed wrong status code in presence of user objective limit and a feasible solution that is not better than the limit

- Bounds:
  - fixed bug with wrong bound changes of loose variables
  - changed wrong assert in SCIPnodeAddBoundinfer()
  - fixed bug in variable bounds search and insertion method
  - fixed bug regarding modifying bounds in original problem if negated original variables exist
  - fixed bug with multiple pending bound changes on some variable

- Separator:
  - fixed bug in integer objective separator with restarts
  - fixed bug in integer objective separator with dynamic columns

- Cuts:
  - fixed bug that cut age was not reset to zero for violated cuts
  - fixed bug in SCIPcutpoolAddNewRow() concerning update of minidx and maxidx of added row
  - fixed numerical bug in rowScaling of lp.c, which possibly cut off feasible solutions
  - significantly improved performance of c-MIR and Gomory cuts by caching closest VLB and VUB info

- LP:
  - fixed numerical buf with slightly different LP optimum after resolving due to probing/diving
  - fixed bug in cmir and flowcover separator with variables which are currently not in the LP
  - fixed bug with LP size management in probing if column generation is used
  - fixed bug in LP file reader with row names identical to section keywords
  - fixed potential bugs due to errors in resolving the LP after diving or probing
  - fixed potential bugs in SCIPpriceLoop() and priceAndCutLoop(), st. now all LP solution stati are handled appropriately
  - fixed potential bug with non-existent LP in SCIPwrite{LP,MIP}

- Constraint handler:
  - removed wrong assert in bounddisjunction constraint enforcement
  - fixed numerical bug in propagator of varbound constraint handler
  - fixed bug in variable bound constraint handler with changing bounds on multi-aggregated variables
  - fixed bug in linear constraint handler: only tight cuts are transformed into linear constraints after restart
  - fixed bug in bounddisjunction constraint handler with propagation of multi-aggregated variables
  - fixed bug with numerics in linear constraint handler due to non-representable `BOUNDSCALETOL`
  - fixed bug with almost integral multi-aggregation in dual presolve of linear constraint handler
  - fixed bug with numerics in update of min/maxactivity in linear constraint handler

- Heuristics:
  - fixed bug in intshifting and oneopt heuristic with variables which are currently not in the LP
  - fixed bug with primal heuristics reducing the cutoff bound such that the current node is cut off
  - fixed bug in oneopt heuristic: must not be called on pseudo nodes if continuous variables are present

@page RN09 Release notes for SCIP 0.9

@section RN090 SCIP 0.9.0
*************************

Features
--------

- the EXITSOL callback of the plugins is now called before the LP and the global cut pool are freed

- Primal Heuristics:
  - new primal heuristics `rens`, `mutation` and `veclendiving`
  - primal heuristics that run before the node is solved now know already whether the LP will be solved at the current
    node or not

- Heuristics:
  - new heuristic `intshifting` (ID character `i`)
  - in the root node of the very first run, heuristics with timing `AFTERNODELPNODE`, `AFTERLPPLUNGE`, `AFTERPSEUDONODE`, and
    `AFTERPSEUDOPLUNGE` are now called before the enforcement of the constraint handlers, in particular before the branching
    rules; in this way, the branching rule can already benefit from a tighter primal bound
  - if a heuristic found a better solution after the LP loop (and in particular the `AFTERNODE` heuristics in the root node
    of the very first run, see above), domain propagation and LP solving is triggered again; this allows for additional
    reduced cost tightening and other dual propagations
  - slightly modified `crossover` and `rins` heuristics
  - improved performance of intdiving heuristic
  - improved heuristic `octane` and `shifting`
  - slightly modified rens and localbranching heuristics
  - modified guided diving heuristic such that it equals the original version of the heuristic (i.e., round in direction of the
    current incumbent solution instead of the average of all primal feasible solutions)
  - ID character for intdiving heuristic is now `I`

- Separation and Cuts:
  - c-MIR cuts try now to scale the cut to integral values; however, cuts are still generated if this fails
  - hard-coded relative objective gain to consider a separation loop to be stalling is now changed from 1e-3 to 1e-4,
    which means that separation is not aborted as early as before
  - modified c-MIR cut separator to more closely resemble the original version of Marchand and Wolsey

- Constraint:
  - possibility of SAT-like restarts after a number of conflict constraints have been found
  - improved presolving of and, or and xor constraints
  - implemented additional dual presolving in linear constraint handler
  - slightly modified presolving of varbound constraint handler

Interface changes
-----------------

### New and changed callbacks

- new parameter `solinfeasible` for constraint handler callback methods `ENFOLP`  and `ENFOPS`
- replaced callback parameter `inlploop` and `inplunging` by `heurtiming` in `SCIP_DECL_HEUREXEC`
- slightly changed the meaning of the result codes returned by external relaxators: if they modify the LP or tighten
  bounds of variables, they are not automatically be called again (it is assumed that they already made use of these
  changes). They are only called again, if they returned `SCIP_SUSPENDED` or if some other plugin modified the LP.

### Deleted and changed API methods

- new parameter `escapecommand` for SCIPdialoghdlrAddHistory()
- removed method SCIPgetVarData(); use SCIPvarGetData() from pub_var.h instead
- new calls SCIPgetLPBInvCol() and SCIPgetLPBInvACol() to access the basis inverse and simplex tableau columnwise
- new parameter `ndomredsfound` of SCIPpropagateProbing()
- new parameters `fixintegralrhs`, `maxfrac`, `mksetcoefs` and `fracnotinrange` in SCIPcalcMIR()
- modified SCIPfixVar() such that in problem creation stage it will change the bounds as requested even if the fixing
  value is outside of the current bounds
- replaced parameters `pseudonodes`, `duringplunging`, `duringlploop` and `afternode` by `timingmask` in
  SCIPincludeHeur() and constructor of ObjHeur() class use the following table to translate old settings into the new
  timingmask:

| PSEUDONODES | DURINGPLUNGING | DURINGLPLOOP | AFTERNODE | timingmask                                                    |
|-------------|----------------|--------------|-----------|---------------------------------------------------------------|
| FALSE       | FALSE          | FALSE        | FALSE     | SCIP_HEURTIMING_BEFORENODE                                    |
| TRUE        | FALSE          | FALSE        | FALSE     | SCIP_HEURTIMING_BEFORENODE                                    |
| FALSE       | TRUE           | FALSE        | FALSE     | SCIP_HEURTIMING_BEFORENODE                                    |
| TRUE        | TRUE           | FALSE        | FALSE     | SCIP_HEURTIMING_BEFORENODE                                    |
| FALSE       | FALSE          | TRUE         | FALSE     | SCIP_HEURTIMING_BEFORENODE \| SCIP_HEURTIMING_DURINGLPLOOP    |
| TRUE        | FALSE          | TRUE         | FALSE     | SCIP_HEURTIMING_BEFORENODE \| SCIP_HEURTIMING_DURINGLPLOOP    |
| FALSE       | TRUE           | TRUE         | FALSE     | SCIP_HEURTIMING_BEFORENODE \| SCIP_HEURTIMING_DURINGLPLOOP    |
| TRUE        | TRUE           | TRUE         | FALSE     | SCIP_HEURTIMING_BEFORENODE \| SCIP_HEURTIMING_DURINGLPLOOP    |
| FALSE       | FALSE          | FALSE        | TRUE      | SCIP_HEURTIMING_AFTERLPPLUNGE                                 |
| TRUE        | FALSE          | FALSE        | TRUE      | SCIP_HEURTIMING_AFTERPLUNGE                                   |
| FALSE       | TRUE           | FALSE        | TRUE      | SCIP_HEURTIMING_AFTERLPNODE                                   |
| TRUE        | TRUE           | FALSE        | TRUE      | SCIP_HEURTIMING_AFTERNODE                                     |
| FALSE       | FALSE          | TRUE         | TRUE      | SCIP_HEURTIMING_AFTERLPPLUNGE \| SCIP_HEURTIMING_DURINGLPLOOP |
| TRUE        | FALSE          | TRUE         | TRUE      | SCIP_HEURTIMING_AFTERPLUNGE \| SCIP_HEURTIMING_DURINGLPLOOP   |
| FALSE       | TRUE           | TRUE         | TRUE      | SCIP_HEURTIMING_AFTERLPNODE \| SCIP_HEURTIMING_DURINGLPLOOP   |
| TRUE        | TRUE           | TRUE         | TRUE      | SCIP_HEURTIMING_AFTERNODE \| SCIP_HEURTIMING_DURINGLPLOOP     |

- Constraints:
  - renamed all occurences of `removeable` by the correct English word `removable`: SCIPconsIsRemovable(),
    SCIPsetConsRemovable(), SCIPvarIsRemovable(), SCIPcolIsRemovable(), SCIProwIsRemovable()
  - new parameter `sticktonode` in SCIPcreateCons(), SCIPcreateConsAnd(), SCIPcreateConsBounddisjunction(),
    SCIPcreateConsKnapsack(), SCIPcreateConsLinear(), SCIPcreateConsLogicor(), SCIPcreateConsOr(),
    SCIPcreateConsVarbound(), SCIPcreateConsXor(), SCIPcreateConsSetpart(), SCIPcreateConsSetpack(),
    SCIPcreateConsSetcover(): usually, you should set this to FALSE; if you want to add constraints as node markers with
    node data and, e.g., use the `activate` and `deactivate` callbacks to get informed about the activation and
    deactivation of the node, you should set this flag to TRUE in order to make sure, that the constraint will always be
    associated to the node and not moved to a more global node if this would be possible
  - slightly changed semantics of SCIPaddConsNode() and SCIPaddConsLocal(), such that a constraint which is added to the
    root node now enters the global problem (and is still existing after a restart)

### New API functions

- SCIPgetVerbLevel()
- SCIPescapeString()
- SCIPgetGlobalCutpool(), SCIPgetPoolCuts(), SCIPcutpoolGetCuts(), SCIPcutGetRow() and SCIPcutGetAge()
- SCIPconsGetNLocksPos() and SCIPconsGetNLocksNeg()

### Command line interface

- command shell now understands escape characters `\``,`'` and `\` which makes it possible to read in files with spaces in the
  name

### Interfaces to external software

- updated XPress interface to XPress-MP 17 (contributed by Michael Perregaard)

### Changed parameters

- changed default value of `heuristics/octane/usediffray` to FALSE
- removed parameter `heuristics/octane/usediffbwray`
- renamed parameter `heuristics/octane/useavgray` to `heuristics/octane/useavgnbray`
- changed default value of `heuristics/rens/binarybounds` to TRUE
- changed default value of `heuristics/octane/freq` to -1 in order to deactivate Octane
- parameter `heuristics/feaspump/maxsols` is now strict, i.e., if n solutions were already found, the feasibility pump
  starts to work only if `maxsols <= n`, instead of `maxsols < n`

### New parameters

- `conflict/restartnum` and `conflict/restartfac`
- `heuristics/octane/useavgray`
- `heuristics/octane/useavgwgtray`
- `limits/absgap` to define an absolute gap limit
- `separating/cmir/aggrtol`
- `separating/cmir/densityscore`
- `separating/cmir/fixintegralrhs`
- `separating/maxruns`
- `presolving/restartminred` which forbids another restart if the last one was not successful enough
- `propagating/abortoncutoff`
- `reading/zplreader/changedir` to control behavior of path switching of ZIMPL file reader
- `reading/zplreader/parameters` to pass additional parameters to ZIMPL

Build system
------------

### Makefile

- added ncurses to the readline entries in the `make/make.*` files
- added quotes to sed expressions in Makefile (needed under Windows)
- modified makefiles for Windows/Intel
- added automatic query script in the Makefile for soft-link names

Fixed bugs
----------

- fixed bug with string pointer copy instead of string content duplication in constructors of C++ wrapper classes
- fixed bug in CPLEX interface with basis access methods that dualopt has to be called for more error status codes
- fixed bug with inserting two variable bounds of the same type on the same variable with the same bounding variable but
  with different sign of coefficient (e.g., `x <= 10*z + 5` and `x <= -5*z + 10`); in previous version, one of the two was
  removed, although both have a useful meaning; now, we keep both and detect a stronger global bound in the implication graph presolving
- objective function is now also checked for integrality after problem transformation (fixed a bug that a solution which
  was generated between transformation and presolving for an integral objective function did not reduce the cutoff bound by one)
- fixed a bug with cmir cut efficacy calculation (however, on my first tests, the performance reduced slightly!)
- fixed bug that SCIPvarGetAvgSol() always returned the upper bound (affected guided diving heuristic)
- fixed bug in RENS, RINS, Local Branching, Crossover and Mutation heuristics with wrong variable-subvariable assignments
- fixed bug in infeasible/bound-exceeding LP conflict analysis if the bounds were relaxed in diving (happens in intshifting heuristic)

- Separation:
  - fixed bug with adding constraints with `INITIAL=true` and separating them afterwards, which lead to a second addition of
    the constraint's relaxation in the child node
  - separation LPs are now immediately resolved after a bound change was generated by a cut separator; before, the
    separation round was prematurely aborted, which means that a separation round limit was sometimes reached very quickly
    and some of the separators were not even called a single time

- Cmir Cut Separator:
  - too large deltas are now also rejected in c-MIR cut separation
  - fixed bug in cmir cut separator, that 8*delta was not tried
  - fixed bug in cmir cut separator with wrong sign of slack in row score function
  - fixed bug in cmir cut separator with weights fixed to zero, thus making the current aggregation invalid
  - fixed bug in cmir cut separator with wrong calculation of cut efficacies

@page RN08 Release notes for SCIP 0.8

@section RN082 SCIP 0.8.2
*************************

Features
--------

- additional flag `delay` for pricers
- new propagator `rootredcost` which applies reduced cost fixing at the root node whenever a best new primal solution was found
- new separator `redcost` which replaces the internal reduced cost strengthening

- LP:
  - extensions to the LP are kept even if the LP is not solved at the current node; however, if the LP turned out to be
    numerically instable, the extensions of the current node are still discarded
  - added removal of bound-redundant rows from the LP during root node LP solving loop
  - new display column `lpobj`

- Constraints:
  - slightly changed priorities of constraint handlers
  - now, conflict constraints are also created if they were generated in strong branching or diving with insertion depth
    equal to the current depth
  - new constraint handler `bounddisjunction`

- Readers:
  - renamed `sol` file reader to `fix` file reader (reads partial solution files and fixes variables to the given values)
  - added `sol` file reader which reads complete solution files and adds the solutions to the solution pool
  - LP and MPS file readers are now able to parse lazy constraints and user cuts sections

- Presolver:
  - knapsack presolver now generates cliques in the clique table (this essentially solves `neos1.mps`)
  - new presolver `inttobinary`

- Heuristics:
  - new primal heuristic `shifting`
  - diving heuristics abort earlier (did not come back in reasonable time on `fast0507`)

Interface changes
-----------------

- new solution status code `SCIP_STATUS_STALLNODELIMIT`

### New and changed callbacks

- slightly modified semantics of the `CONSINITLP` callback in the constraint handlers

### Deleted and changed API methods

- methods SCIPisLbBetter() and SCIPisUbBetter() have an additional parameter and slightly different meaning (they now
  compare the bound improvement *relatively* to the width of the domain and the bound itself)
- SCIPgetNSols() now returns an int instead of `SCIP_Longint`
- method SCIPreadProb() does not call SCIPfreeTransform() anymore; file readers that want to extend the existing problem
  must now call SCIPfreeTransform() themselves before modifying the original problem
- method SCIPgetBinvarRepresentative() can now also be called in problem creation stage
- additional parameter `maxpricerounds` in method SCIPsolveProbingLPWithPricing()
- changed name of method SCIPpresolGetNVarTypes() to SCIPpresolGetNChgVarTypes()
- method SCIPsplitFilenames() now treats both versions of slashes, `/` and `\`, as directory delimiters (under MinGW and
  CygWin, both are valid; so, we cannot treat file names anymore where the other slash is used as a regular character)

- Constraints:
  - marking a constraint to be `initial` now means in addition, that if the constraint is added to a local node it will
    enter the LP at the time the node is first processed, even if parameters forbid separation at this node
  - changed name of method SCIPconshdlrGetNVarTypes() to SCIPconshdlrGetNChgVarTypes()

- Conflicts:
  - method SCIPgetNConflictClausesFound() renamed to SCIPgetNConflictConssFound()
  - method SCIPgetNConflictClausesFoundNode() renamed to SCIPgetNConflictConssFoundNode()
  - method SCIPgetNConflictClausesApplied() renamed to SCIPgetNConflictConssApplied()

### New API functions

- SCIPsolveProbingLPWithPricing()
- SCIPchgVarLbRoot() and SCIPchgVarUbRoot()
- SCIPinRepropagation()
- SCIPaddDialogInputLine() and SCIPaddDialogHistoryLine()
- SCIPtransformProb() to create the transformed problem; enables the user, e.g., to add primal solutions before the presolving begins
- SCIPcreateSolCopy()
- SCIPareSolsEqual()

- Getters:
  - SCIPgetRowKnapsack(), SCIPgetRowLinear(), SCIPgetRowLogicor(), SCIPgetRowSetppc(), and
    SCIPgetRowVarbound() for obtaining the linear relaxation of a corresponding constraint
  - SCIPgetLhsVarbound(), SCIPgetRhsVarbound(), SCIPgetVarVarbound(), SCIPgetVbdvarVarbound(), and
    SCIPgetVbdcoefVarbound()
  - SCIPgetLPRootObjval(), SCIPgetLPRootColumnObjval() and SCIPgetLPRootLooseObjval()
  - SCIPcolGetMinPrimsol() and SCIPcolGetMaxPrimsol()
  - SCIPgetFocusDepth()

- Score:
  - SCIPgetAvgPseudocostScore()
  - SCIPgetAvgPseudocostScoreCurrentRun()
  - SCIPgetAvgConflictScore()
  - SCIPgetAvgConflictScoreCurrentRun()
  - SCIPgetAvgInferenceScore()
  - SCIPgetAvgInferenceScoreCurrentRun()
  - SCIPgetAvgCutoffScore()
  - SCIPgetAvgCutoffScoreCurrentRun()

- Reduced Cost:
  - SCIPgetColRedcost()
  - SCIPvarGetRootRedcost()

- Variables:
  - SCIPgetNVarsAnd() and SCIPgetVarsAnd()
  - SCIPgetWeightsKnapsack(), SCIPgetNVarsKnapsack(), SCIPgetVarsKnapsack() and SCIPgetWeightsKnapsack()
  - SCIPgetNVarsLinear(), SCIPgetVarsLinear() and SCIPgetValsLinear()
  - SCIPgetNVarsOr() and SCIPgetVarsOr()
  - SCIPgetNVarsXor() and SCIPgetVarsXor()

### Command line interface

- command line syntax changed to support batch modus without piping stdin with `<` or `|` operators
- advanced command line syntax:
  - `-l <logfile>  `: copy output into log file
  - `-q            `: suppress screen messages
  - `-s <settings> `: load parameter settings (.set) file
  - `-f <problem>  `: load and solve problem file
  - `-b <batchfile>`: load and execute dialog command batch file (can be used multiple times)
  - `-c <command>  `: execute single line of dialog commands (can be used multiple times)

### Interfaces to external software

### Changed parameters

- removed parameter `propagating/redcostfreq`, because reduced cost strengthening is now an external separator plugin
- removed parameter `conflict/maxunfixed`
- parameter `conflict/maxclauses` renamed to `conflict/maxconss`
- parameter `conflict/interclauses` renamed to `conflict/interconss`
- parameter `conflict/reconvclauses` replaced by `conflict/reconvlevels`
- parameter `conflict/uselp` replaced by `conflict/useinflp` and `conflict/useboundlp`
- changed default value of `constraints/obsoleteage` to -1
- changed default value of `branching/relpscost/conflictweight` to 0.01
- changed default value of `branching/relpscost/inferenceweight` to 0.0001
- changed default value of `branching/relpscost/cutoffweight` to 0.0001
- in bfs node selector, parameter `minplungedepth` is now stronger than `maxplungedepth` if they conflict

### New parameters

- `constraints/linear/separateall`
- `conflict/lpiterations`
- `conflict/keepreprop`
- `branching/relpscost/conflictweight`, `branching/relpscost/inferenceweight`,
  `branching/relpscost/cutoffweight` and `branching/relpscost/pscostweight`
- `conflict/settlelocal`
- `conflict/depthscorefac`
- `limits/stallnodes`

Build system
------------

### Makefile

- removed ncurses and pthread libraries from the Makefile; pthread is now only linked if CPLEX is used

Fixed bugs
----------

- fixed numerical bug in SCIPrealToRational() [thanks to Anders Schack-Nielsen]
- fixed bug in crossover heuristic with negative timelimit
- removed bug in conflict analysis with wrong redundancy check
- fixed bug that unexpected end of stdin (Ctrl-D or piped-in file without `quit` command) gives a segmentation fault
- fixed bug with inconsistent data structures after a global bound was changed at a local subproblem and the local
  bounds are not contained anymore in the new global bounds
- fixed dependency generation in example Makefiles

- Knapsack:
  - fixed bug in knapsack presolving with redundancy check after applyFixings() [thanks to Anders Schack-Nielsen]
  - fixed bug in knapsack separator with empty initial covers
  - fixed bug in knapsack constraint disaggregation that may lead to acceptance of infeasible solutions
  - fixed bug in knapsack constraint handler where a modifiable constraint may be declared redundant

- LP:
  - fixed bug with missing LP size updates after pricing or cut separation in probing [thanks to Marc Nuenkesser]
  - fixed bug in CPLEX interface with getting basis information after the LP was modified and restored
  - fixed bug with updating LP size in probing
  - fixed bug that SCIPgetLPSolstat() returns a valid status code even if the LP was not yet constructed for the current node

- Variables:
  - fixed bug with invalid lazy updates after a restart where the LP is not solved again (e.g., due to all variables being fixed)
  - fixed bugs resulting from inactive general integer variables being member of the variable bounds array of a variable
  - fixed bug in updatePseudocost() with wrong lpgain distribution on multiple branching variables [thanks to Anders Schack-Nielsen]
  - fixed bug in objconshdlr.h where member variable scip_maxprerounds_ was declared as an `SCIP_Bool` instead of an int
  - branching on nearly-integral variables is now avoided in relpscost branching, which lead to a numerical assertion

- Implication:
  - fixed bug with adding implications that fix the implication variable to the opposite value (due to the bug, it was
    returned that the whole problem is infeasible)
  - removed wrong assert in varRemoveImplicsVbs()

- Cliques:
  - fixed bug in SCIPcliqueSearchVar() [thanks to Anders Schack-Nielsen]
  - fixed bug in SCIPcliqueAddVar() [thanks to Anders Schack-Nielsen]

- Readers:
  - fixed bug in MPS file reader with `OBJSENSE`
  - fixed bug in LP reader with potentially uninitialized pointers [thanks to Martin Mueller]

- Constraints:
  - it is now possible to branch on constraints without the risk of going into an infinite loop, because constraints marked as `initial`
    will be put to the LP relaxation (of the child nodes) even if separation is prohibited by the parameter settings
  - fixed bug that locally valid varbound constraints produce VLB/VUB entries [thanks to Anders Schack-Nielsen]

@section RN081 SCIP 0.8.1
*************************

Features
--------

- improved performance of the priority queue in conflict analysis
- slightly modified restartdfs node selector

- Presolving:
  - new presolver `implics` to find bound changes and aggregations out of the implication graph
  - modified probing order in probing presolver

- Constraints:
  - changed handling of added constraints in separation calls
  - modified bookkeeping of locally added and disabled constraints such that the order of enabling and disabling constraints stays the same
  - logic or constraint handler now adds implications on clauses with 2 literals to the implication graph
  - and/or constraint handlers now add implications to the implication graph
  - xor constraint handler now uses stronger LP relaxation without auxiliary variable for xor constraint with 2 operands

- Heuristics:
  - added preliminary version of `intdiving` heuristic (disabled in default settings)
  - added crossover heuristic

- Readers:
  - LP file reader now accepts the keyword `Integer` for defining the start of the integer variables section
  - new file reader for (partial) solutions

Examples and applications
-------------------------

- added two small pricer examples (for C and C++)
- updated example code (s.t. it compiles again)

Interface changes
-----------------

### New and changed callbacks

- callback method `CONSSEPA` of constraint handler was split into two methods `CONSSEPALP` and `CONSSEPASOL`
- callback method `SEPAEXEC` of separator was split into two methods `SEPAEXECLP` and `SEPAEXECSOL`

### Deleted and changed API methods

- replaced method SCIPsepaWasDelayed() by SCIPsepaWasLPDelayed() and SCIPsepaWasSolDelayed()
- additional parameter `sol` for methods SCIPaddCut(), SCIPgetCutEfficacy() and SCIPisCutEfficacious()
- additional parameter `sol` for method SCIPseparateKnapsackCover()
- primal solutions may now contain values marked to be unknown (value is `SCIP_UNKNOWN`); unknown values don't contribute
  to the objective value of the solution; an unknown solution value should be treated as an arbitrary value in the
  variable's bounds, e.g., in the calculation of the feasibility of a constraint, a value inside the variable's bounds
  should be selected that makes the constraint as feasible as possible
- new parameter `printzeros` for methods SCIPprintSol(), SCIPprintTransSol(), SCIPprintBestSol() and SCIPprintBestTransSol()

- Constraints:
  - replaced method SCIPconshdlrWasSeparationDelayed() by two methods SCIPconshdlrWasLPSeparationDelayed() and
    SCIPconshdlrWasSolSeparationDelayed()
  - renamed method SCIPgetNGlobalConss() to SCIPgetNConss()

### New API functions

- SCIPgetCuts()
- SCIPgetVarConflictScore() and SCIPgetVarConflictScoreCurrentRun()
- SCIPvarSetData()
- SCIPcreateUnknownSol()
- SCIPgetNConflictClausesFoundNode()
- SCIPvarSetDelorigData(), SCIPvarSetTransData() and SCIPvarSetDeltransData()
- SCIPvarHasBinaryImplic()
- SCIPgetFixedVars() and SCIPgetNFixedVars()
- SCIPgetConss(), SCIPgetNOrigConss() and SCIPgetOrigConss()
- SCIPsepaGetNConssFound() and SCIPsepaGetNDomredsFound()
- SCIPconstructLP() to force constructing the LP of the current node
- SCIPisLPConstructed()

### Command line interface

- added `write statistics` command to default user dialogs

### Changed parameters

- modified meaning of parameter `presolving/probing/maxtotaluseless`
- heuristics with `freq = 0` and `freqofs > 0` are now called in depth level freqofs instead of being called in the root
  node
- added some parameters in local branching and RINS heuristic
- new parameter values `p`rimal simplex and `d`ual simplex in `lp/initalgorithm` and `lp/resolvealgorithm`

### New parameters

- `branching/inference/conflictweight`

Build system
------------

### Makefile

- included version number in binary file name
- tried to make the code Windows compatible

Fixed bugs
----------

- also removed history_length, if `NO_REMOVE_HISTORY` is defined to support older versions of the readline library
- hopefully fixed bug with wrong path slash `/` under Windows
- fixed bug with aggregating fixed variables

- Implications:
  - fixed bug in transitive implication addition
  - fixed wrong assert with implications that imply a fixed variable
  - removed bug in implication addition

- Readers:
  - fixed bug in ZIMPL model reader with wrong chdir, if .zpl file is in current directory
  - fixed bug in LP file reader with signed values without space between sign and value (e.g. `+2x` instead of `+ 2x`)
  - fixed various bugs in LP file reader
  - fixed bug in LP file reader with explicit zero coefficients

- Numerics:
  - fixed numerics in probing and linear constraint handler (rentacar was detected to be infeasible in presolving)
  - fixed numerics in check method of linear constraint handler
  - fixed bug with numerical error in LP resolve after probing or diving

- Heuristics:
  - fixed bug with calling heuristics in depths smaller than their frequency offset
  - fixed bugs in local branching and RINS heuristic

Known bugs
----------

- if one uses column generation and restarts, a solution that contains variables that are only present in the
  transformed problem (i.e., variables that were generated by a pricer) is not pulled back into the original space
  correctly, since the priced variables have no original counterpart

@section RN080 SCIP 0.8.0
*************************

Features
--------

- adding variable bounds automatically adds the corresponding implication
- changed restart dfs nodeselector to sort leaves by node number instead of node depth to aviod jumping around in the
  search tree after a restart was applied and the current dive ended due to infeasibility
- new Message Handler plugin
- added file reader for LP format
- introduced subversion string
- replaced all abort() calls by SCIPABORT(); this is defined in def.h to be `assert(FALSE)`
- added possibility to disable certain features by using `make USRFLAGS=-DNO_REMOVE_HISTORY`, `make
  USRFLAGS=-DNO_SIGACTION`, `make USRFLAGS=-DNO_RAND_R`, or `make USRFLAGS=-DNO_STRTOK_R`
- improved preprocessing abort criteria
- added zlib support

- Conflict Analysis:
  - conflict clauses are now collected in a conflict store, redundant clauses are eliminated and only the best `conflict/maxclauses`
    clauses are added permanently to the problem; the remaining clauses are only added temporarily, if they can be used for repropagation
  - modified the influence of the depth level in conflict analysis
  - slightly changed LP resolving loop in conflict analysis
  - if CPLEX returns that the LP exceeds the bound and if no additional LP solves are allowed in conflict analysis, we
    have to perform one additional simplex iteration to get the dual solution that actually violates the objective limit

- Constraints:
  - reactivated multiaggregation in cons_linear.c on binary variables again (possible due to bug fix below)
  - improved preprocessing of variable bounds constraints
  - linear constraint handler now catches events of variables after the problem was completely transformed in order to
    avoid the whole bunch of `LOCKSCHANGED` events that are generated at problem transformation stage
  - added redundancy detection for pairs of constraints in setppc constraint handler

- Presolving and Cliques:
  - changed linear constraint presolving s.t. redundant sides are not removed if constraint is an equality
  - new event type `SCIP_EVENTTYPE_PRESOLVEROUND`
  - modified probing presolver to not add implications that are already included in the implication graph and clique table
  - incorporated clique and implication information in knapsack constraint presolving
  - removed transitive clique generation, because this produces way too many cliques

- Heuristics:
  - diving heuristics now apply propagation at each step
  - removed `objfeaspump` heuristic, because the functionality can be achieved by using the `feaspump` heuristic
  - diving heuristics are now applying propagation after each bound change
  - new primal heuristic `octane`
  - slightly changed feaspump heuristic, s.t. after finding a new best solution the target integral solution is modified randomly

- Separation and Cuts:
  - improved debugging for infeasible cuts and propagations, given a primal feasible solution
  - improved knapsack cover separation
  - improved performance of c-MIR separator
  - cut pool is now also separated in root node (to find cuts again that were removed from the LP due to aging)

Interface changes
-----------------

- new event type `SCIP_EVENTTYPE_VARDELETED`
- new event `SCIP_EVENTTYPE_IMPLADDED`
- new event types `SCIP_EVENTTYPE_GLBCHANGED` and `SCIP_EVENTTYPE_GUBCHANGED`

### New and changed callbacks

- new callback parameter `validnode` for the `CONFLICTEXEC` method of conflict handlers, which should be passed to
  SCIPaddConsNode()

### Deleted and changed API methods

- additional parameter `validnode` for SCIPaddConsLocal() and SCIPaddConsNode()
- SCIPhashtableRemove() can now also be called, if the element does not exist in the table
- SCIPhashmapRemove() can now also be called, if the element does not exist in the map
- additional parameter `branchdir` for SCIPbranchVar()
- replaced method SCIPmessage() by SCIPverbMessage() with additional parameter `file`
- put block memory shell and tclique algorithm into separate subdirectories
- new parameter `duringlploop` of SCIPincludeHeur(): heuristics can now run during the price-and-cut loop at a node

### New API functions

- SCIPgetNConflictClausesApplied()
- SCIPgetNConflictClausesApplied()
- SCIPhashtableExists()
- SCIPhashmapExists()
- SCIPnodeGetNumber()
- SCIPsolveProbingLP() to solve the LP in a probing node (enables mixing of propagation and LP solving for diving heuristics)
- SCIProwGetDualfarkas()
- SCIPgetCurrentNode()
- SCIPinterruptSolve()
- SCIPpropagateProbingImplications()
- SCIPgetLPI() which makes all methods in scip/lpi.h available to the user
- SCIPgetRandomInt() and SCIPgetRandomReal()
- SCIPstrtok()
- SCIPheurGetNBestSolsFound()

- Variables:
  - SCIPdelVar()
  - SCIPgetVarStrongbranchLPAge()
  - SCIPvarIsTransformedOrigvar()
  - SCIPvarIsDeleted()

- Messages and IO:
  - SCIPerrorMessage()
  - SCIPwarningMessage()
  - SCIPdialogMessage()
  - SCIPinfoMessage()
  - SCIPsetMessagehdlr()
  - SCIPsetDefaultMessagehdlr()
  - SCIPgetMessagehdlr()
  - new file i/o methods SCIPfopen(), SCIPfclose(), SCIPfprintf(), ... that operate on the data type `SCIPFILE`; these
    methods automatically use zlib methods if the zlib is enabled

- Cliques:
  - SCIPvarGetNCliques()
  - SCIPvarGetCliques()
  - SCIPvarsHaveCommonClique()
  - SCIPvarHasImplic()
  - SCIPcliqueGetNVars()
  - SCIPcliqueGetVars()
  - SCIPcliqueGetValues()
  - SCIPcliqueGetId()
  - SCIPaddClique()
  - SCIPcalcCliquePartition()

- Constraint handler:
  - SCIPgetDualfarkasLinear() of linear constraint handler
  - SCIPgetDualfarkasLogicor() of logicor constraint handler
  - SCIPgetDualfarkasSetppc() of setppc constraint handler
  - SCIPgetDualsolKnapsack() of knapsack constraint handler
  - SCIPgetDualfarkasKnapsack() of knapsack constraint handler
  - SCIPgetDualsolVarbound() of varbound constraint handler
  - SCIPgetDualfarkasVarbound() of varbound constraint handler
  - SCIPconsGetValidDepth()
  - SCIPsetConsInitial()
  - SCIPsetConsSeparated()
  - SCIPsetConsEnforced()
  - SCIPsetConsChecked()
  - SCIPsetConsPropagated()
  - SCIPsetConsLocal()
  - SCIPsetConsDynamic()
  - SCIPsetConsRemoveable()

### Command line interface

- added command `write solution` to default dialog
- added commands `write problem` and `write transproblem` to default dialog

### Changed parameters

- additional setting `SCIP_VERBLEVEL_DIALOG` in `display/verblevel` parameter
- additional LP pricing setting `partial`
- replaced parameter `presolving/restartbdchgs` with parameters `presolving/maxrestarts` and `presolving/restartfac`
- replaced parameter `constraints/linear/maxpresolaggrrounds` with `constraints/linear/maxpresolpairrounds`
- parameters `constraints/agelimit` and `constraints/obsoleteage` now iterprete the value 0 as a dynamic setting
- number of fractional variables included in parameter `separating/maxstallrounds`

- Changed default values:
  - changed default values of `heuristics/*/maxdiveavgquot` and `heuristics/*/maxdiveavgquotnosol` to 0
  - changed default values of `constraints/agelimit` and `constraints/obsoleteage` to 0
  - changed default values of `heuristics/objpscostdiving/maxsols` and `heuristics/rootsoldiving/maxsols` to -1
  - changed default value of `separating/strongcg/maxroundsroot` to 20
  - changed default value of `separating/cmir/maxroundsroot` to 10
  - changed default value of `constraints/linear/maxaggrnormscale` to 0.0, which means to not apply aggregation
  - changed default value of `separating/maxstallrounds` to 5
  - changed default value of `presolving/probing/maxfixings` to 50
  - changed default parameter values to MIP settings:
    + `conflict/useprop` = FALSE
    + `conflict/usepseudo` = FALSE
    + `display/verblevel` = 4
    + `separating/poolfreq` = 0
    + `constraints/linear/sepafreq` = 0
    + `constraints/and/sepafreq` = 0
    + `constraints/conjunction/sepafreq` = 0
    + `constraints/knapsack/sepafreq` = 0
    + `constraints/knapsack/sepacardfreq` = 0
    + `constraints/logicor/sepafreq` = 0
    + `constraints/or/sepafreq` = 0
    + `constraints/setppc/sepafreq` = 0
    + `constraints/varbound/sepafreq` = 0
    + `constraints/xor/sepafreq` = 0
    + `separating/clique/freq` = 0
    + `separating/cmir/freq` = 0
    + `separating/gomory/freq` = 0
    + `separating/impliedbounds/freq` = 0
    + `separating/strongcg/freq` = 0

### New parameters

- `branching/fullstrong/reevalage`
- `conflict/maxclauses`
- `conflict/allowlocal`
- `constraints/knapsack/disaggregation`
- `presolving/probing/maxtotaluseless`
- `separating/cmir/maxfails`, `separating/cmir/maxfailsroot` and `separating/cmir/trynegscaling`

### Data structures

- MAJOR CHANGE: preceeded all data types with `SCIP_`: you may use shell script reptypes_scip.sh to rename the SCIP
  data types in your own source code (But use with care! Create a backup copy of your source first!)

Build system
------------

### Makefile

- modified the Makefile to accept an additional parameter `VERBOSE={true,false}`
- added flags `READLINE=true/false`, `ZLIB=true/false`, `ZIMPL=true/false` to Makefile

Fixed bugs
----------

- fixed minor bugs in debug code of primal.c and sol.c
- variables that are being multiaggregated are now automatically removed from all other variables' variable bound and
  implication arrays; this fixes bugs with methods, that rely on the fact, that the entries in the variable bound and
  implication arrays are active variables only
- aggregations are now always performed in a way, such that the variable of more general type is aggregated (with type
  generality being cont > implint > int > bin); in this way, a binary variable's representant is always binary (which
  was not the case before and resulted in a bug in SCIPgetBinvarRepresentative())
- removed bug in presol_probing.c: the vars of the sorted variables array have to be captured
- fixed bug in the output of solutions with priced variables
- fixed bug in propagation with parameters prop_maxrounds and prop_maxroundsroot
- conflict analysis can now handle errors in LP solving calls
- removed bug in SCIPvarAddVlb() and SCIPvarAddVub() with fractional vlb/vubcoefs
- fixed bug that primal or dual rays might not be available because the wrong solver was used
- included message.o in LPI library, s.t. one can link this library indepentent of SCIP
- fixed bug that if diving heuristic that changes the objective values finds a solution, the cutoff is reinstalled in
  the LP solver (although the objective value has no meaning due to the objective function modification)

- Feasibiltiy:
  - LP primal feasibility for bounds is now defined as absolute measure (was relative to the bound before); this fixes a bug (see alu8_9.mps),
    that an LP with an integral variable fixed to a large value yields an accepted solution with that variable slightly different than the fixed
    value; the integrality feasibility condition is measured with absolute differences, which leads to the fixed integer variable being fractional;
    this leads to an error if branching is performed on this variable
  - fixed bug with redundant self implications that wrongly lead to the detection of infeasibility
  - fixed bug with potential infinite loop if a separator is delayed and the LP is infeasible

- Asserts:
  - removed wrong asserts from lpi_cpx.c
  - removed wrong assertion in varAddImplic()

- Numerics:
  - locally fixed variables are no longer used as branching candidates even if their LP solution value is fractional (due
    to numerical reasons, see above)
  - fixed numerical bug in pseudo objective propagator with only slightly tightened bounds
  - removed bug that an LP might be declared to be solved even if it was marked erroneous due to numerical problems

- Constraint Handlers:
  - fixed bug in linear constraint handler with variables fixed to infinity
  - fixed bug with constraint handlers that can only enforce their constraints by adding cuts, but the maximal number of
    cuts to separate is set to 0; now, cuts that are generated in the constraint enforcement are used in any case
  - fixed bug in knapsack constraint presolving with tightening coefficients and capacity
  - fixed bug with modifiable constraints in linear constraint handler preprocessing
  - fixed bug in linear constraint handler that global activities are not updated after global bound changes

- Separation and Cuts:
  - global bound changes now lead to the removal of redundant implications (such that the asserts in sepa_implbounds.c are now correct)
  - due to usage of variable bounds, SCIPcalcMIR() may return LOOSE variables in the cut -> modified sepa_cmir.c, sepa_gomory.c and
    sepa_strongcg.c to use SCIPcreateEmptyRow() and SCIPaddVarsToRow() instead of SCIPcreateRow() which only works for COLs
  - fixed bug in clique separator that reduced performance
  - increased performance of clique separator by allowing only a certain number of zero-weighted fill ins

@page RN07 Release notes for SCIP 0.7

@section RN079 SCIP 0.7.9
*************************

Features
--------

- aging and cleanup now only remove non-basic columns and basic rows, s.t. resolving can be applied with 0 simplex iterations
- it is now possible to create subnodes in probing and use backtracking to undo probing changes
- bounds of variables are included in the feasibility checks for solutions
- support for barrier algorithm
- changed implementation of automatic minplungedepth and maxplungedepth calculation in bfs node selector

- Presolving:
  - new plugin: probing presolver
  - probing is now also possible in presolving stage
  - it is now possible to interrupt and continue presolving

- Separation and Cuts:
  - new plugin: clique separator for clique cuts with at least 3 elements
  - new plugin: implied bound cuts separator
  - included debugging module to check whether cutting planes cut off the optimal solution

- Branching:
  - changed implementation of reliability value calculation in reliability branching; slightly modified influence of
    maximal total number of strong branching LP iterations in reliability branching
  - changed implementation of maximal strong branching iterations calculation in reliability branching

- Constraints:
  - if verblevel is at least `NORMAL`, an automatical check of the best solution is performed in the original problem, and
    an error message is displayed, if it violates an original constraint
  - due to the new constraint handler `cons_cumulative.{c,h}` SCIP can resource-constraint scheduling problem
  - during probing, propagation of bounds is now always performed in linear constraint handler, ignoring the parameter `tightenboundsfreq`
  - new implementation of the clique graph construction method in clique separator
  - new constraint handler `cons_cumulative.{c,h}`

- Heuristics:
  - new implementation of the feasibility pump heuristic by Timo Berthold (replaces old implementation); old
    implementation is now called `objfeaspump`; parameter names have been changed accordingly
  - diving heuristics now compare their number of LP iterations with the number of node LP iterations instead of the total
    number (including their own) LP iterations
  - modified the automatic objfactor setting of feaspump heuristic to let the objective function have stronger influence

Examples and applications
-------------------------

- added TSP example in `examples/TSP`

Interface changes
-----------------

### New and changed callbacks

- new callback methods `INITSOL` and `EXITSOL` for variable pricers, primal heuristics, conflict handlers, relaxators,
  separators, propagators, event handlers, node selectors and display columns
- callback method `CONFLICTEXEC` of conflict handlers receive additional parameters `dynamic` and `removeable`
- constraint handler callback methods `CONSLOCK` and `CONSUNLOCK` are replaced by a single method `CONSLOCK` with the number
  of locks being positive or negative

### Deleted and changed API methods

- calling SCIPaddCut() with `forcecut=TRUE` will add the cut to the LP even if it is redundant
- SCIPreadProb() does not free the current problem, this is done in SCIPcreateProb() now, which is usually
  called by a problem reader; in this way, a reader can generate `extra information` for the current problem, s.t.  the
  full problem information can be distributed to different files read by different readers
- SCIPgetVarStrongbranch() and SCIPgetVarStrongbranchLast() now have two additional parameters that can be used
  to check, whether the returned values are correct dual bounds
- SCIPgetBinvarRepresentative() now returns the fixed or multi-aggregated variable instead of returning `NULL` or
  aborting with an error message
- SCIPdispDecimal() is replaced by SCIPdispInt() and SCIPdispLongint()
- additional parameter `maxproprounds` in SCIPpropagateProbing()
- changed memory interface (see memory.h), `MEMHDR` is now called `BLKMEM`
- source code was moved into subdirectories: replace includes `scip.h` by `scip/scip.h` and
  `objscip.h` by `objscip/objscip.h`; This should allow a user to have include files of the same name as the ones
  of SCIP, e.g. `tree.h` or `var.h`.
- event handlers are now available as C++ wrapper class
- new flag `afterrelaxation` for primal heuristics

- Solution:
  - removed method SCIPsolGetObj(), use SCIPgetSolOrigObj() or SCIPgetSolTransObj() instead
  - additional parameter `checkbounds` for SCIPtrySol(), SCIPtrySolFree(), SCIPcheckSol()

- Variables:
  - SCIPvarLock(), SCIPvarLockDown(), SCIPvarLockUp(), SCIPvarLockBoth(), SCIPvarUnlock(), SCIPvarUnlockDown(),
    SCIPvarUnlockUp() and SCIPvarUnlockBoth() are replaced by SCIPaddVarLocks() which returns a `RETCODE`
  - SCIPvarGetLbGlobal(), SCIPvarGetUbGlobal(), SCIPvarGetLbLocal() and SCIPvarGetUbLocal() now return the
    corresponding values of the transformed problem or current subproblem even for original problem variables
  - SCIPvarGetProbvar(), SCIPvarGetProbvarBinary() now return the fixed or multi-aggregated variable instead of
    returning `NULL` or aborting with an error message; in SCIPvarGetProbvarBinary(), the fixing of a fixed variable does
    not influence the negation status anymore
  - SCIPvarGetProbvarBound() returns the multi-aggregated variable instead of aborting with an error message
  - SCIPvarGetProbvarSum() does not set *var to `NULL` for fixed variables anymore; it may also return a
    multi-aggregated variable instead of aborting with an error message
  - SCIPaddVarImplication() now also adds variable lower and upper bounds, if the implied variable is non-binary
  - additional parameter `aggregated` in SCIPmultiaggregateVars()

- Constraints:
  - SCIPvarLockDownCons(), SCIPvarLockUpCons(), SCIPvarUnlockDownCons() and SCIPvarUnlockUpCons() are replaced by
    SCIPlockVarCons() and SCIPunlockVarCons() which return a `RETCODE`
  - SCIPlockConsVars() and SCIPunlockConsVars() replaced with method SCIPaddConsLocks()
  - SCIPconshdlrGetNConss() is replaced by SCIPconshdlrGetNActiveConss() (returning the number of active
    constraints); method SCIPconshdlrGetNConss() does now return the total number of existing constraints, active and inactive
  - SCIPconshdlrGetStartNConss() is now called SCIPconshdlrGetStartNActiveConss()
  - SCIPconshdlrGetMaxNConss() is now called SCIPconshdlrGetMaxNActiveConss()
  - SCIPdisableConsNode() is replaced by SCIPdelConsNode()
  - SCIPdisableConsLocal() is replaced by SCIPdelConsLocal()
  - added new parameter `dynamic` to SCIPcreateCons() and all plugin methods SCIPcreateCons...()

### New API functions

- SCIPgetObjNorm()
- SCIPcreateOrigSol()
- SCIPwriteImplicationConflictGraph()
- SCIPinProbing()
- SCIPgetProbName()
- SCIPgetVarNStrongbranchs()
- SCIPcolGetNStrongbranchs()
- SCIPfindSimpleRational()
- SCIPselectSimpleValue()

- Variables:
  - SCIPvarGetLbOriginal()
  - SCIPvarGetUbOriginal()
  - SCIPvarGetImplIds()
  - SCIPvarGetOrigvarSum()

- Constraints:
  - SCIPenableCons()
  - SCIPdisableCons()
  - SCIPenableConsSeparation()
  - SCIPdisableConsSeparation()
  - SCIPconsIsSeparationEnabled()

- Averages:
  - SCIPgetAvgPseudocost()
  - SCIPgetAvgPseudocostCurrentRun()
  - SCIPgetAvgPseudocostCount()
  - SCIPgetAvgPseudocostCountCurrentRun()
  - SCIPgetAvgInferences()
  - SCIPgetAvgInferencesCurrentRun()
  - SCIPgetAvgCutoffs()
  - SCIPgetAvgCutoffsCurrentRun()

- LPs:
  - SCIPisLPSolBasic() to check, whether the current LP solution is basic (i.e. due to a simplex algorithm or barrier with crossover)
  - SCIPgetNPrimalLPs()
  - SCIPgetNPrimalLPIterations()
  - SCIPgetNDualLPs()
  - SCIPgetNDualLPIterations()
  - SCIPgetNBarrierLPs()
  - SCIPgetNBarrierLPIterations()
  - SCIPgetNPrimalResolveLPs()
  - SCIPgetNPrimalResolveLPIterations()
  - SCIPgetNDualResolveLPs()
  - SCIPgetNDualResolveLPIterations()

- Delayed:
  - SCIPsepaIsDelayed()
  - SCIPsepaWasDelayed()
  - SCIPpropIsDelayed()
  - SCIPpropWasDelayed()
  - SCIPpresolIsDelayed()
  - SCIPpresolWasDelayed()
  - SCIPconshdlrIsSeparationDelayed()
  - SCIPconshdlrIsPropagationDelayed()
  - SCIPconshdlrIsPresolvingDelayed()
  - SCIPconshdlrWasSeparationDelayed()
  - SCIPconshdlrWasPropagationDelayed()
  - SCIPconshdlrWasPresolvingDelayed()

### Command line interface

- command line history in interactive shell now only stores useful commands

### Interfaces to external software

- removed storing of dual norms in LPI state of CPLEX interface (too memory consuming)

### Changed parameters

- default frequency offset of fracdiving heuristic changed to 3
- default frequency offset of (new) feaspump heuristic changed to 0
- default frequency offset of objfeaspump heuristic changed to 8
- changed default priority of primal heuristics
- renamed parameter `limits/sol` to `limits/solutions`
- changed default check priority of knapsack constraint handler to -600000
- changed default priority of Gomory cut separator to -1000 (will now be called after constraint handlers!)
- changed default priority of strong CG cut separator to -2000
- changed default priority of cmir cut separator to -3000
- changed default of parameter `lp/pricing` to `s`teepest edge pricing
- default parameter `branching/relpscost/minreliable` changed to 1.0
- default parameter `branching/relpscost/maxlookahead` changed to 8
- default parameter `branching/relpscost/sbiterofs` changed to 100000
- default parameter `heuristics/coefdiving/maxlpiterquot` changed to 0.05
- default parameter `heuristics/fracdiving/maxlpiterquot` changed to 0.05
- default parameter `heuristics/guideddiving/maxlpiterquot` changed to 0.05
- default parameter `heuristics/linesearchdiving/maxlpiterquot` changed to 0.05
- default parameter `heuristics/pscostdiving/maxlpiterquot` changed to 0.05
- default parameter `heuristics/feaspump/freq` changed to 20
- default parameter `heuristics/objfeaspump/freq` changed to 20
- default parameter `heuristics/objpscostdiving/freq` changed to 20
- default parameter `heuristics/rootsoldiving/freq` changed to 20
- default parameter `separating/clique/maxtreenodes` changed to -1

### New parameters

- new parameter delay for presolvers
- new parameter delaypresol for constraint handlers
- `branching/scorefunc`
- `constraints/.../delaypresol`
- `constraints/.../delayprop`
- `constraints/.../delaysepa`
- `conflict/dynamic`
- `conflict/removeable`
- `heuristics/coefdiving/maxlpiterofs`
- `heuristics/feaspump/maxlpiterofs`
- `heuristics/feaspump/maxsols`
- `heuristics/fracdiving/maxlpiterofs`
- `heuristics/guideddiving/maxlpiterofs`
- `heuristics/linesearchdiving/maxlpiterofs`
- `heuristics/objfeaspump/maxlpiterofs`
- `heuristics/objfeaspump/maxsols`
- `heuristics/objpscostdiving/maxlpiterofs`
- `heuristics/objpscostdiving/maxsols`
- `heuristics/pscostdiving/maxlpiterofs`
- `heuristics/rootsoldiving/maxlpiterofs`
- `heuristics/rootsoldiving/maxsols`
- `heuristics/fixandinfer/proprounds` and `heuristics/fixandinfer/minfixings`
- `lp/cleanupcolsroot` and `lp/cleanuprowsroot` to distinguish cleanup settings between root node and other nodes
- `lp/checkstability` to disable stability check of LP solver's result code
- `lp/initalgorithm` and `lp/resolvealgorithm` for switching between simplex and barrier algorithm
- `lp/pricing` to set the pricing strategy used in the LP solver
- `numerics/barrierconvtol` to set the convergence tolerance in the barrier algorithm
- `presolving/.../delay`
- `propagating/.../delay`
- `reading/cnfreader/dynamicconss`
- `reading/mpsreader/dynamicconss`
- `separating/.../delay`

### Data structures

- new possible result `SCIP_DELAYED` for `EXEC` method of separators, presolvers and propagators and `SEPA`, `PROP` and
  `PRESOL` methods of constraint handlers

Fixed bugs
----------

- fixed bug in MPS file reader
- removed bug with applying reduced cost strengthening before pricing in all necessary variables
- negated variables must also be reset in SCIPvarInitSolve()
- fixed documentation of `CONSLOCK`-method (missing parameter `scip` in SCIPaddVarLocks())
- included missing `objrelax.h` in includes of objscip.h
- fixed bug that after a resolve and further preprocessing, existing primal solutions may get corrupted due to
  aggregations or fixings that are possible due to the primal bound (given by the best solution)
- fixed bug with primal bound becoming wrong, if in a prior run the optimal solution was found and the cutoff bound was
  thereby reduced due to further domain propagation w.r.t. the objective function
- fixed bug in SCIPisObjIntegral()
- fixed bug in SCIPprintError() with `file == NULL`
- heuristic's display character is now only shown the first time, the new solution was found
- fixed bug that SCIPreadProb() doesn't discard the transformed problem
- fixed bug with wrong euclidean norm calculation of row, if multiple coefficients for the same variable are added and
  the sorting of the row was delayed with SCIProwDelaySort()
- fixed bug with adding implications: wrong insertion position, if only the lower bound change was present but not the
  upper bound change
- fixed bug in SCIPvarAddImplics() with wrong variable used in varAdjustBd()
- fixed bug in method reduced() of tclique_branch.c with sorting nodes in V

- LP:
  - removed bug with objective norm calculation and column variables not in the LP (pricing)
  - LP error on forced LP resolve (due to 0 unfixed integers) now leads to an error (instead of accepting the pseudo
    solution as feasible)
  - fixed bug in CPLEX LP interface with dual norms

- Presolving:
  - fixed bug that presolving time is not counted to solving time, if presolving is called explicitly with SCIPpresolve()
  - fixed bug where presolving fixings are counted even if the variable was already fixed
  - removed bug with dual presolver, that declared a problem to be unbounded or infeasible, if it could fix a variable to
    infinity even if its objective value is zero
  - fixed bug in knapsack constraint handler that fixed variables are sometimes not removed in presolving

- Numerics:
  - fixed bug with unresolved numerical troubles in LP that don't render the LP useless at the current node
  - fixed numerical bugs in rounding heuristic and rootsoldiving heuristic

- Separator:
  - fixed bugs in separation store with single coefficient cuts that are converted into bound changes
  - at least one cut per separation round is added to the LP to avoid cycling, even if the cut is redundant
  - fixed bug in SCIProwCalcIntegralScalar() with rows consisting of only continuous variables (appeared in gomory cut
    separator on miplib/dcmulti.mps)
  - fixed bug in linear constraint handler's knapsack relaxation separator
  - fixed bugs in intobj separator
  - fixed bug in cmir separator with empty rows
  - fixed bug in implied bound cut separator: only implications between binary variables were generated before

- Constraint Handlers:
  - removed bug in knapsack constraint handler with merging multiple items if more than two items of the same variable
    appear in the constraint
  - removed bug in knapsack constraint handler with merging negated variables of equal weight at the end of the variables' array
  - fixed bug in linear constraint handler with eventdatas, if the original constraint has no variables
  - fixed bug that `CONSLOCK` method of constraint handlers that don't need constraints is not called
  - fixeg bug in setppc constraint handler with pairs of aggregated variables in the same constraint
  - fixed bug with globally deleting constraints, that have attached rows which are therefore not released in exitsol methods

- Conflict analysis:
  - removed conflict analysis of infeasible diving LP if pricing is activated
  - made conflict analysis available in presolving stage (for probing conflicts)

@section RN078 SCIP 0.7.8
*************************

Features
--------

- changed SCIProwCalcIntegralScalar() to a slightly different algorithm
- improved knapsack relaxation in linear constraint handler separator to scale the constraint in order to get integral
  coefficients instead of just rounding down all coefficients
- improved presolving of linear constraint handler: aggregation of two constraints with equal coefficient vector into
  single constraint
- improved presolving of knapsack constraint handler: aggregation of equal or negated variables in same constraint

- Plugins:
  + priority of separators, propagators and presolvers decide whether the plugin is called before the corresponding
    constraint handler methods or after: plugins with nonnegative priorities are called before, plugins with negative
    priorities are called after the constraint handlers
  + new plugin class for relaxators (external relaxations, that can be used in parallel with LP relaxations)
  + if more than one result code applies to a plugin's execution, it should return the one that is higher in the call's
    documentation list

Interface changes
-----------------

- even in optimized mode, the simple functions that are implemented as defines in the include files exist in the
  library, s.t. one can include the include files without `NDEBUG` and use the optimized library

### New and changed callbacks

- new branching rule plugin methods `INITSOL` and `EXITSOL`

### Deleted and changed API methods

- removed SCIPisFeasible(); use !SCIPisFeasNegative() instead
- SCIPisIntegral(), SCIPisFracIntegral(), SCIPfloor(), SCIPceil() and SCIPfrac() don't use the feasibility
  tolerance anymore (default: 1e-06); instead, they are using epsilon (default: 1e-09); instead, for handling
  integrality of a variable `in feasibility tolerances`, new methods SCIPisFeasIntegral(), SCIPisFeasFracIntegral(),
  SCIPfeasFloor(), SCIPfeasCeil() and SCIPfeasFrac() should be used
- in LPI, the semantics of SCIPlpiHasPrimalRay() and SCIPlpiHasDualRay() changed: methods return TRUE, if a ray exists
  and the solver can return it; new methods SCIPlpiExistsPrimalRay() and SCIPlpiExistsDualRay() check whether a ray
  exists without checking, if the solver knows and can return the ray

### New API functions

- SCIPvarIsInLP()
- SCIPgetLPColumnObjval() and SCIPgetLPLooseObjval()
- SCIPcalcIntegralScalar() with arbitrary array of Real values
- SCIPaddCoefKnapsack() in knapsack constraint handler
- SCIPisScalingIntegral() to check, whether the scaling of a value would lead to an integral value, measured
  against epsilon which is also scaled by the same scalar
- SCIPgetRealarrayMinIdx(), SCIPgetRealarrayMaxIdx(), SCIPgetIntarrayMinIdx(), SCIPgetIntarrayMaxIdx(),
  SCIPgetBoolarrayMinIdx(), SCIPgetBoolarrayMaxIdx(), SCIPgetPtrarrayMinIdx() and SCIPgetPtrarrayMaxIdx()
- SCIPbsortPtrInt() and SCIPbsortPtrIntInt()
- SCIPvarWasFixedAtIndex()
- SCIPaddConflictBd()
- SCIPprintMemoryDiagnostic()
- SCIPfindObj...() and SCIPgetObj...() in C++ wrapper interface to get the corresponding plugin object

### Changed parameters

- slightly changed the meaning of parameter `presolving/abortfac` a value of 0 now means to abort presolving only after
  no more change has been found

Fixed bugs
----------

- assigning a value to a fixed variable in a solution with SCIPsetSolVal() does not return an error anymore, if the
  value is equal to the fixed value of the variable
- removed bug in SCIPisScalingIntegral()
- removed bugs with calling SCIPtightenVarLb(), SCIPtightenVarUb(), SCIPinferVarLbCons(), SCIPinferVarUbCons(),
  SCIPinferVarLbProp() and SCIPinferVarUbProp() in `PROBLEM` stage

- (Re)solving:
  - solving loop is now immediately aborted, if a node on the active path is marked to be cut off
  - removed bug in resolving an interrupted problem, after the last solved node was cut off
  - removed bug with infinite solving loop if LP solving is turned off
  - removed bug with aborted solving in root node (e.g. due to time limit) that is tagged to be restarted

- Branching:
  - fixed bug in all-fullstrong branching with getting strong branching information for columns not in current LP
  - implemented missing case in solve.c with branching rules that add constraints

- Numerics:
  - changed numerics for integrality check of coefficients (fixed bug with accumulated errors in rows s.t. the row's
    activity is no longer integral although the row is marked being integer)
  - slightly changed numerics in linear constraint handler presolving to fix a bug with coefficients detected to be scaled
    to an integral value, that are not integral after scaling due to a large scalar that increased the integrality gap to
    a value larger than epsilon

- Constraint handlers:
  - fixed bugs in consdataSwitchWatchedVars() of `or` and `and` constraint handlers
  - fixed wrong assertion in xor constraint handler with switching both watched variables to unwatched
  - fixed bugs in constraint handlers (and, logicor, or, setppc, xor) with calling conflict analysis during presolving
  - removed bug in knapsack constraint handler that appears if a variable is fixed to zero in knapsack presolving, which
    triggers a variable of the same knapsack to be fixed to one due to aggregation

- Presolving:
  - removed bug in knapsack presolver
  - fixed bug in presolving with wrong number of newly fixed/aggregated/... variables/bounds/... after a restart

@section RN077 SCIP 0.7.7
*************************

Features
--------

- infeasible LPs in diving now produce conflict clauses (if LP conflict analysis is enabled)
- conflict analysis was slightly modified
- slightly changed aging strategy of logic or constraint handler

Interface changes
-----------------

### Deleted and changed API methods

- method SCIPgetGap() and SCIPgetTransGap() now return infinity, if primal and dual bound have opposite sign (this
  removes the oddness with the gap increasing while the dual bound approaches zero)

### New API functions

- added methods SCIPgetVarsLogicor() and SCIPgetNVarsLogicor() in logic or constraint handler

### Changed parameters

- `lp/colagelimit` and `lp/rowagelimit` may now be set to -1 to disable deletion of columns/rows due to aging

Build system
------------

### Makefile

- the file names in the archive file are now preceeded with a directory `scip-<version>/`
- the compiler is now also represented in the LP solver library names (e.g. you have to rename the softlink
  `libcplex.linux.x86.a` to `libcplex.linux.x86.gnu.a`)

Fixed bugs
----------

- removed bug in conflict analysis that appears if the conflict is only active at the current depth level
- missing SCIPlpiIsPrimalFeasible() and SCIPlpiIsDualFeasible() implemented in lpi_spx.cpp and lpi_spx121.cpp
- removed preprocessing of linear constraint pairs with modifiable constraints

- Asserts:
  - removed wrong assert `assert(eventfilter->len == 0 || eventfilter->eventmask != 0x00000000)` from event.c
  - removed wrong assert in conflict analysis (appeared on analyzing diving LP conflicts with both bounds of a non-binary variable changed)

@section RN076 SCIP 0.7.6
*************************

Features
--------

- creation of reconvergence clauses in conflict analysis
- first node of each plunging is not treated as plunging node w.r.t. calling primal heuristics
- improved performance of logic or constraint handler due to better watched variables handling

Interface changes
-----------------

### Deleted and changed API methods

- changed SCIPcatchVarEvent() and SCIPdropVarEvent()
- SCIPstage() is now called SCIPgetStage()
- SCIPprintStatus() is now called SCIPprintStage()

### New API functions

- SCIPgetActivityLinear() in linear constraint handler
- SCIPgetFeasibilityLinear() in linear constraint handler
- SCIPchgVarBranchDirection()
- SCIPvarGetBranchDirection()
- SCIPgetStatus() returns the solution status
- SCIPprintStatus() outputs the solution status (beware, that the old SCIPprintStatus() method is now called SCIPprintStage())

### Changed parameters

- changed default frequency offset of pscostdiving `heuristics/pscostdiving/freqofs` to 2 and frequency offset of fracdiving
  `heuristics/feaspump/freqofs` to 0 in order to not call pscostdiving in root node, where nearly all pseudo costs are uninitialized.

### New parameters

- new parameter `separating/efficacynorm` to choose between Euclidean, maximum, sum and discrete norm in efficacy
  calculation

### Data structures

- new possible result code `SCIP_DELAYED` for primal heuristics

Fixed bugs
----------

- removed bugs in CLP Solver interface
- SCIP returned `gap limit reached` even if the problem was solved to optimality, if the optimal solution was found at a
  node with lower bound equal to the global lower bound
- after conversion of the focus node into a junction (e.g. in case of numerical troubles while solving the node's LP), the child
  nodes got the wrong LP fork attached (the common LP fork of the old and new focus node instead of the old focus node's LP fork)

- Variables:
  - bug reconvergence clauses in conflict analysis if bounds on non-binary variables were the reason for the fixing of the
    uip to create a reconvergence clause for
  - wrong sub calls in SCIPvarGet...CurrentRun() for aggregated variables
  - variables' conflict set counter was not reset when the problem was resolved again

Known bugs
----------

- unbounded models lead to an error
- air04 and air05 return wrong optimal value (1 too large): possibly due to strong branching or setppc propagation?

@section RN075 SCIP 0.7.5
*************************

Miscellaneous
-------------

- started change log<|MERGE_RESOLUTION|>--- conflicted
+++ resolved
@@ -10,9 +10,6 @@
   are now deleted when during a restart.
 - New symmetry handling method, symmetry handling inequalities based on the Schreier Sims table,
   which is able to handle symmetries of arbitrary kinds of variables.
-<<<<<<< HEAD
-- Variables can now be marked to forbid aggregation
-=======
 - Revise way in which external memory (e.g., of LP-solver) is estimated.
 - The symmetry code can now heuristically search for orbitopes that do not completely handle
   a symmetry component and add certain Schreier Sims cuts to such components.
@@ -20,7 +17,7 @@
 - The complete code is now thread-safe by default.
 - New separator to generate mixing cuts (works well for stochastic programming with probabilistic constraint).
 - New parsing routines for cons_orbisack and cons_symresack.
->>>>>>> 5bd7f7da
+- Variables can now be marked to forbid aggregation
 
 Performance improvements
 ------------------------
@@ -73,14 +70,11 @@
     SCIPparamSetDefaultString()
 - new internal function SCIPisPackingPartitioningOrbitope() to check whether an orbitope is of
   packing or partitioning type
-<<<<<<< HEAD
-- added SCIPmarkDoNotAggrVar() to mark that a variable should not be aggregated
-- added SCIPdoNotAggrVar() to query whether a variable should not be aggregated
-=======
 - new internal function SCIPcomputeOrbitVar() to compute the symmetry orbit of a variable
 - added SCIPcalcFibHash(SCIP_Real) to hash a floating-point value to an unsigned integer
 - added SCIPcomputeArraysIntersectionPtr() to compute intersection of two sorted arrays of pointers
->>>>>>> 5bd7f7da
+- added SCIPmarkDoNotAggrVar() to mark that a variable should not be aggregated
+- added SCIPdoNotAggrVar() to query whether a variable should not be aggregated
 
 ### Command line interface
 ### Interfaces to external software
