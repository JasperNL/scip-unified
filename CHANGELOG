@page RN70 Release notes for SCIP 7.0

@section RN000 SCIP 7.0.2
*************************

Features
--------

- Extended check for valid variable and constraint names in PIP writer.

Performance improvements
------------------------

Examples and applications
-------------------------

Interface changes
-----------------

### New and changed callbacks

### Deleted and changed API methods

- deprecated SCIPsetParam(); use SCIPsetIntParam(), SCIPsetRealParam(), etc, instead

### New API functions

- new function SCIPcolGetVarProbindex() for accessing the probindex of a variable corresponding to a column

### Command line interface

### Interfaces to external software

### Changed parameters

### New parameters

### Data structures

Deleted files
-------------

Unit tests
----------

Testing
-------

Build system
------------

### Cmake

### Makefile

Fixed bugs
----------

- Fixed a sign bug occuring for some cases in the computation of the directed cutoff distance
- Fixed overflow in inference information of cumulative constraint handler
- Fixed problem with propfreq == 0 in cons_linear.c
- Fixed aggregation heuristic in sepa_aggregation.c to not use local rows when that is requested
- Fixed problem with incompatibility of symmetry handling in Benders decomposition
- Fixed parsing of small number in CIP format of nonlinear constraint
- Fixed problem in upgrading full orbitopes to partitioning orbitopes
- Fixed treatment of negated variables in parsing orbitope constraints
- Fixed potential indexing error in prop_vbounds.c
- Fixed bug in writing fzn format
- Revert to old parameter value when parameter change is rejected in PARAMCHGD callback
<<<<<<< HEAD
- When a row with invalid minidx and maxidx is added to global cutpool, update the indices instead of failing as assert
=======
- Fixed order of linker flags when building AMPL interface with cmake system.
- Improved separation for SOC constraint with multiaggregated variable on right-hand-side.
- Fixed bug in presol_boundshift: do not shift non-active variables
- Fixed bug in domain propagation for SOC constraints with negative coefficient for variable on right-hand-side.
>>>>>>> c68331e3

Miscellaneous
-------------

- Added more information about using SCIPcache- and SCIPflushRowExtensions() to the documentation and comments

Known bugs
----------

@section RN701 SCIP 7.0.1
*************************

Build system
------------

### Cmake

- Fixed cmake module for Ipopt to support Ipopt 3.13
- Added cmake variable BLISS_LIBRARY_DIR to pass a bliss library
- Added warning to require minimal GCC version 4.8
- Renamed FindCriterion cmake findmodule to FindCRITERION

### Makefile

- Updated make/make.project for macOS
- Add SANITZERFLAGS (only OPT=dbg) to LDFLAGS also if SHARED=true (and rename SANITZERFLAGS to SANITIZERFLAGS)
- Fixed GCC version check in make/make.linux.gnu.dbg

Fixed bugs
----------

- Fixed handling of constant term in quadratic objective of pip-reader
- Fixed incorrect value string for parameter estimation/completiontype
- Fixed initialization of first LP which led to wrong output about LPs not resolved correctly
- Fixed bug in SCIPcutpoolClear() function not clearing internal datastructures properly
- Fixed inability to set a value in a solution if it was within epsilon to the current value
- Fixed problems for linking optimized code with debug library of SCIP (and vice versa) by moving debug-only members
  to end of SCIP structs

Miscellaneous
-------------

- Variables that are marked as relaxation-only are no longer checked against debug solutions if
  they are captured by the transformed problem only.

@section RN700 SCIP 7.0.0
*************************

Features
--------

- Using the parameter "propagating/symmetry/recomputerestart" one can now decide to recompute symmetries after a
  restart or not. Previously one could just turn off symmetry computation after a restart. If orbital fixing
  has found a reduction before the restart occured, symmetries have to be updated to ensure correctness.
  To this end, the user can decide via "propagating/symmetry/disableofrestart" whether orbital fixing is disabled or
   whether symmetries are recomputed.

- extended relaxators statistics in solve statistics about information on number of cutoffs, improved bounds, etc.

- extends SMPS file reader for the stochastic information, the sto files, to read a lower bound for the discrete
  scenarios. The lower bound is used when creating the auxiliary variables for Benders' decomposition.

- extended Benders framework to solve NLPs and generate optimality and feasibility cuts from their solution
  when the subproblem is convex nonlinear.

- extended Benders framework to create copies of Benders decompositions that can be used in a multithreading environment

- additional functionality has been added to enable the transfer of Benders' decomposition cuts between different SCIP
  instances, e.g., when used in UG

- LP rows (SCIP_ROW) can now store pointer to a constraint from which the row originates

- Trust region, a new LNS heuristic, has been added to SCIP as both a standalone primal heuristic heur_trustregion.c
  and as a neighborhood inside of Adaptive Large Neighborhood Search (heur_alns.c). This heuristic is designed to improve the
  heuristic performance of the Benders' decomposition algorithm. It builds upon the successful trust region approaches
  applied to Benders' decomposition.

- Modularity of symmetry handling has been increased. It is now possible to use orbitopes (i.e., polyhedral symmetry
  handling techniques) and orbital fixing on the same instance.

- cut strengthening enabled within the Benders' decomposition framework. This uses a mix of the Improved Magnanti-Wong
  method and Kelly's method. The cut strengthening is enabled by setting the paramemter
  "benders/<bendersname>/cutstrengthenenabled" to TRUE. The parameters "cutstrengthenmult", "noimprovelimit" and
  "corepointperturb" control the behavior of the cut strengthening method. Additionally, the parameter
  "cutstrengthenintpoint" allows the user to specify the solution that is used to initialize the core point. The options
  are the first LP solution, the first integer feasible solution, a relative interior point, a solution vector of all
  ones and a solution vector of all zeros. Also, the core point can be reinitialized after each update to the incumbent
  solution.

- added option to adjust weights of different scores in relpscost (hybrid) branching rule based on degeneracy information
  and skip strong branching for very high degeneracy rates

- added new SCIP_DECOMP* object to store user decompositions. The user can specify one or several decompositions by assigning variable
  and/or constraint labels either through the API or by reading a file in DEC format (which is one of the formats that GCG writes).
  This format specifies constraint labels, variable labels are inferred from that. The decomposition is transformed after presolving.
- statistics regarding the number of blocks, the largest and smallest blocks, the border, and the constraint graph are printed for the original decomposition,
  and for each decomposition after presolving.
- the decomposition can be used as initial decomposition for the Benders functionality of SCIP.
- new subsection "How to provide a problem decomposition" in the SCIP documentation

- GINS heuristic can make use of a user-provided decomposition labels in two ways:
 1. by selecting a block of variables that maximizes the potential, and randomly selecting a start variable for the neighborhood and/or
 2. by selecting an interval of consecutive blocks as neighborhood, until fixing rate is reached. In this case, no variable is randomly selected.

- extend potential parameter of GINS to allow computation based on local LP solution, as well

- new primal heuristic Adaptive Diving, which registers all publicly available dive sets from other diving heuristics.
  At each call, it selects one of the available dive sets based on the user's score type choice (heuristics/adaptivediving/scoretype).
  During the solution process, the heuristics learns online which divesets reach the best score, and executes them more frequently.
  The statistic output for Diving heuristics has been extended to incorporate the statistics of each dive set within Adaptive diving.

- Added new penalty alternating direction method (PADM) primal heuristic that splits the problem into several sub-SCIPs
  according to a user-provided decomposition. The sub-SCIPs are solved on an alternating basis until a feasible solution of
  the original problem is found.

- Symmetry handling constraints (cons_orbisack, cons_orbitope, cons_symresack) now have an additional parameter to encode
  whether they are model constraints, i.e., define the problem, or whether they are only present to handle symmetries.

- The symmetry code has been completely restructured. The presolvers presol_symbreak and presol_symmetry as well as the propagator
  prop_orbitalfixing have been merged into the single propagator prop_symmetry to avoid storing the same information
  multiple times. This propagator is now responsible for adding symmetry handling constraints as well as activating orbital
  fixing. Moreover, the new file symmetry.c contains general functions for symmetry computations like orbit computations.

- Variables can now be marked as "relaxation-only". This flag should be used to introduce new variables that are required
  to define a relaxation, but that are not part of any checked constraints. Essentially, these variables should only be used
  in the current SCIP solve and disregarded after a restart or in SCIP copies. Hence, these variables are not copied by SCIPcopy and
  SCIPgetVarCopy, they are currently not used in conflict constraints, and cuts involving them are not upgraded to linear constraints.
  Relaxation-only variables cannot appear in the objective function.

- The OSiL reader now supports nonlinear expressions of type "signpower".

- Expressions of form abs(x)^p * x in a nonlinear constraint are now sometimes recognized and handled by abspower constraints.

- If polyhedral symmetry handling methods are used (cons_orbisack, cons_orbitope, cons_symresack), it is now possible to
  recompute symmetries if a restart occured.

- upgrade some more quadratic constraints to second-order cone constraints, that is,
  handle linear binary variables as if squared in simple upgrade and
  do not require bounds for variables that have a zero entry in the computed eigenvectors in the non-simple upgrade

- new variable event when changing the variable type

- It is no longer necessary to provide a SCIP pointer for the subproblem in SCIPaddBendersSubproblem if custom solving
  methods are defined. A NULL pointer can be supplied to SCIPaddBendersSubproblem. In this case, no internal Benders'
  cut generation methods can be used.

- Using the parameter "constraints/symresack/checkmonotonicity" one can now decide to upgrade to packing/partitioning
  symresacks even if the underlying permutation is not monotone.

- New branching rule `vanillafullstrong`, mostly for scientific purpose, with the following features:
  1) no cutoff or domain reduction: only branching;
  2) idempotent (optional): leave SCIP, as much as possible, in the same state before / after the strong branching calls
     - basically, do not update any statistic;
  3) donotbranch (optional): do no perform branching. So that the brancher can be called as an oracle only
     (on which variable would you branch ? But do not branch please);
  4) scoreall (optional): keep scoring variables, even if infeasibility is detected;
  5) collectscores (optional): store the candidate scores from the last call, which can then be retrieved by calling SCIPgetVanillafullstrongData();
  6) integralcands (optional): consider integral candidates for branching,
     i.e., get candidates from SCIPgetPseudoBranchCands() instead of SCIPgetLPBranchCands().

- If a reference value (misc/referencevalue) is given, the primal-reference and reference-dual integrals are calculated automatically and printed within the SCIP statistics.

- Locally valid cuts / rows are now considered for dual proof analysis when `conflict/uselocalrows` is set to TRUE.

- Linking variables in the linking constraint handler (cons_linking.{ch}) can now be integer or continuous. The coefficients of the binary variables are therefore now stored as SCIP_Real.

- To save memory, it is now possible to remove all variables from the internal symmetry data structures that are
  not affected by any symmetry.

- Allow to filter first variables from orbits and transfer pseudo cost information to variables in orbit

- Add integration of external MILP presolve library as a SCIP presolver plugin that runs on MILP problems

- Parallelisation can be used when applying Benders' decomposition. There are two different forms of parallelisation
  available. The first is applying Benders' decomposition within a parallel branch-and-bound. This is achieved through
  the integration with the UG framework. The second is the use of shared memory parallelisation for solving the Benders'
  decomposition subproblems. A priority queue has been added to help with load balancing.

- The Benders' decomposition framework can handle MINLPs. If a convex relaxation of the MINLP exists, then this is
  solved to generate optimality and feasibility cuts. The extensions to the framework are:
  - New generic solving methods to solve convex NLP subproblems.
  - Modification to benderscut_opt and benderscut_feas to enable the generation of cuts from convex NLPs.
  - Addition of benderscut_feasalt to generate feasibility cuts from an alternative subproblem that minimises the
    violation of infeasible problems.
  - Better handling of subproblem solution results

- Adds a feasibility phase to the Benders' decomposition subproblem solving methods. The feasibility phase adds slack
  variables to each of the constraints to ensure feasibility of the subproblem. A large coefficient is given to these
  slack variables in the objective function to penalise constraint violations. The coefficients are progressively
  increased until all slack variables take the value 0.0.

- Improved convexity check for Benders' decomposition subproblems. The constraints of the subproblem are now checked for
  convexity in the initialisation of the Benders' decomposition algorithm. This enables the solving of convex NLPs as
  Benders' decomposition subproblems.

- Benders' decomposition can be applied using decomposition supplied in the DEC format. To apply Benders' decomposition
  the parameters decomposition/benderslabels and decomposition/applybenders must be set to TRUE.

- new event handler event_estim.c/h that approximates search tree completion and estimates tree size
  to trigger restarts; many approximations of search tree completion and estimation, including WBE, SSG, and tree profile method
- new display column that reports approx. search tree completion during the search, and an overview in the statistics table
- added resources (script, tutorial, test data) to adapt tree size estimation to user instances.

- Orbital Fixing uses a list of variables that have been fixed globally since the computation of symmetries to filter
  symmetries. Previously, some plugins were disabled, which is not necessary anymore.

- A new presolver "dualsparsify" was added. It tries to combine columns (i.e. variables) to cancel nonzero coefficients in the constraint matrix.

- The presolver "tworowbnd" was implemented with better performance.

- To be able to calculate better bounds for the dual variables, the presolver "dualinfer" was extended by the ability to perform convex combinations of continuous columns.

- allow disabling of pricers during solving process

- added emphasis setting for numerically challenging instances

Performance improvements
------------------------

- Extended cut presolving by removing variables that been fixed at their bounds

- Improved branching point selection when branching on externals branching candidates. Instead of using exactly the
  LP solution, a point closer to the middle of the variables domain is chosen.

- Matrix presolvers that do not work on incomplete matrices now skip matrix creation if unsupported constraint types are detected.

- consLockBenders callback implemented to add down locks on the Benders' decomposition auxiliary variables and
  up and down locks per subproblem for all master problem variables. This allows the use of presolving and propagation
  with Benders' decomposition.

- improved performance of orbital fixing in several ways:
  store permutations in transposed form to improve cache efficency;
  reverse order to speed up filtering of permutations;
  handle variables globally fixed to 1 in list;
  use event handler to catch global fixings;
  speed up orbit computations;
  change handling of restarts;
  use only permutations that can contribute to a variable's orbit;

- allow rapid learning at local nodes

- allow to recompute cut without using fractional values for sepa_cgmip

- restrict the number of the clique table nonzeros relative to the number of problem nonzeros, which could be a performance bottleneck.

- variable fixings of LP face heuristic are now computed earlier; subproblem creation is skipped if not enough variables are fixed.

- Improved domcol presolver to not require a complete representation of all constraints in the matrix

- performance improvement of adaptive large neighborhood search heuristic on merely continuous problems. The heuristic
  stops if presolving in the sub-SCIP fixes less than 50 % of the current target fixing rate over all variables
  (including continuous).

- reduce memory usage in symmetry detection by a staggered allocation with decreasing overhead for larger instances

- improved full orbitope propagation using a static implementation or a dynamic reordering of orbitope rows by a global rank function

- improved detection of packing/partitioning orbitopes

- enable an in-tree restart if after a reasonable initialization, the estimated size of the remaining tree is large.


Examples and applications
-------------------------

- added methods to set and get hmin and hmax for optcumulative constraints

Interface changes
-----------------

### New and changed callbacks

- new optional callback `SCIP_DECL_DIVESETAVAILABLE` to check preconditions for this dive set, e.g., if an incumbent solution is available,
  which is passed as new argument to SCIPcreateDiveset(). SCIPcreateDiveset() has another new parameter "ispublic".

- new callback `SCIP_DECL_CONSHDLRCOPY` and `SCIP_DECL_CONSCOPY` in cons_orbisack and cons_symresack

- new `idempotent` argument to SCIPgetVarStrongbranchInt() and SCIPgetVarStrongbranchFrac(),
  so that statistics are not updated during the call. Likewise, new `updatecol` and `updatestat` arguments to SCIPcolGetStrongbranch().

- callback `SCIP_DECL_CONSHDLRENFOLP` can now also return SCIP_SOLVELP as *result, which indicates to the SCIP core that the LP relaxation
  should be solved again because the primal feasibility tolerance of the LP has been tightened (using SCIPsetLPFeastol())

- extension of SCIP_PQUEUE by a new callback SCIP_DECL_PQUEUEELEMCHGPOS to catch swaps as well as functionality to delete arbitrary elements from the priority queue.

### Deleted and changed API methods

- LPI:
  + now for all lp interfaces consistent requirements on SCIP_LPPAR:
    LPITLIM and BARRIERCONVTOL positive or zero; FEASTOL, DUALFEASTOL, LPTILIM strictly positive
  + now projecting SCIP_LPPAR values on feasible values for each lp interface
  + add interface to Glop
  + fixed mapping between scaling parameter values in Gurobi LPI lpi_grb
- Symmetry:
  + removed method SCIPseparateCoversOrbisack() in cons_orbisack.h since the orbitope constraint
    handler has its own implementation of this routine with advanced features now
  + renamed SCIPgetGeneratorsSymmetry() to SCIPgetSymmetry() and removed two arguments
  + extended method SCIPgetSymmetry(): It is possible to access both the original and
    transposed permutations matrix as well as the (independent symmetry) components of a permutation group now.
  + arguments of functions SCIPcreateConsOrbisack(), SCIPcreateConsBasicOrbisack(), SCIPcreateConsOrbitope(),
    SCIPcreateConsBasicOrbitope(), SCIPcreateConsSymresack(), SCIPcreateConsBasicSymresack(), and SCIPcreateSymbreakCons() extended
    by "ismodelcons" to encode whether the constraints are model constraints or not
  + the function SCIPgetSymmetry() no longer accepts the parameter recompute, but has parameter permvarmap as new input
  + removed SCIPgetPermvarsObjSymmetry(), SCIPsetSymmetryComponentblocked(), SCIPgetSymmetryComponentblocked(),
    SCIPgetSyminfoGloballyFixedVars(), SCIPcomputeGroupOrbitsSymbreak, SCIPincludePresolSymmetry(),SCIPincludePresolSymbreak(),
    and SCIPincludePropOrbitalfixing()
  + add function SCIPcomputeOrbitsComponentsSym() to compute orbits without filtering permutations and indices of orbits for each variable
- SCIPallowObjProp() and SCIPallowDualReds() are deprecated and replaced by SCIPallowWeakDualReds() and SCIPallowStrongDualReds(), respectively
- Benders' decomposition
  + changed SCIPstoreBenderscutCut() in scip_benders.c to SCIPstoreBendersCut(). Where this function used to take a
    SCIP_BENDERSCUT pointer, it now accepts a SCIP_BENDERS pointer.
  + the functions SCIPsolveBendersSubproblem() no longer accepts the parameter type. The type is not a necessary
    argument for the subproblem solving method.
  + arguments of functions SCIPbendersSolveSubproblemLP(), SCIPbendersSolveSubproblemCIP(), and SCIPbendersOnlyCheckConvexRelax() changed
  - removed SCIPbenderscutGetNAddedCuts() and SCIPbenderscutGetAddedCutData()

- new argument "onlyifcomplete" in SCIPmatrixCreate() to skip matrix creation right after detecting unsupported constraint types
  and new arguments to count statistics when doing a clean-up of inactive variables in the constraints before building the matrix

- new argument "threadsafe" in SCIPcopy(), SCIPcopyConsCompression(), SCIPcopyOrig(), SCIPcopyOrigConsCompression and
  SCIPcopyBenders(). This argument must only be set to TRUE if the source and target SCIP instances are to be solved in
  parallel. Setting this argument to TRUE has a performance cost.

- new argument "append" in SCIPsetModifiedDefaultSettingsIpopt()
- functions SCIPclearRelaxSolVals(), SCIPsetRelaxSolVal(), SCIPsetRelaxSolVals(), SCIPsetRelaxSolValsSol(), and SCIPmarkRelaxSolValid()
  receive an additional argument "relax" to store the relaxation handler as creator of the relaxation solution.

- LP:
  - SCIProwGetOriginCons() now returns a SCIP_CONS* instead of a SCIP_CONSHDLR*, use SCIProwGetOriginConshdlr() for the previous behavior
  - SCIPcreateRowCons() and SCIPcreateEmptyRowCons() now expect a SCIP_CONS* instead of a SCIP_CONSHDLR*,
    use SCIPcreateRowConshdlr() and SCIPcreateEmptyRowConshdlr(), respectively, for the previous behavior
  - deprecated SCIPlpfeastol() and SCIPchgLpfeastol(), use SCIPgetLPFeastol() and SCIPsetLPFeastol()

- new parameter "divecontext" for every method that queries statistics for a diveset. The context can be used to distinguish between the dive set
  as single (standalone) heuristic or within Adaptive Diving.
- new parameters "divecontext" and "iterlim" to SCIPperformGenericDivingAlgorithm() to control in which context (single,adaptive) statistics are updated.

- SCIPcopyVars, SCIPcopy, SCIPcopyConsCompression, and SCIPgetVarCopy do not copy variables that are marked as relaxation-only,
  thus it cannot be assumed anymore that each active variable from the master SCIP also has a counterpart in the copy.
  SCIPcopy, SCIPcopyConsCompression, and SCIPcopyConss can now return *valid=TRUE if some non-checked and non-enforced constraints were not copied, e.g.,
  because they involved relaxation-only variables. Thus, a copy is already regarded as valid if all checked or enforced constraints were copied successfully.

- linking constraint handler:
  - changed type of vals argument from int* to SCIP_Real* in SCIPcreateConsLinking() and SCIPcreateConsBasicLinking()
  - SCIPgetIntvarLinking() has been renamed to SCIPgetLinkvarLinking().
  - changed return value of SCIPgetValsLinking() from int* to SCIP_Real*.
  - new method SCIPgetBinvarsDataLinking().

- SCIPbendersCheckSubproblemOptimality() now returns a boolean indicating whether the subproblem is optimal or not.
  Previously this result was returned through a parameter. The change was required to facilitate the integration with
  the UG framework.

- deleted SCIPcombineTwoInt(), SCIPcombineThreeInt(), SCIPcombineFourInt(); use the appropriate SCIPhashTwo(), ..., SCIPhashSeven() method instead

- SCIPsetupBendersSubproblem takes a parameter of the enforcement type.

- SCIPcreateNlpiProb takes a hashmap to store the map between the nlrows and the index in the nlrow array.

### New API functions

- SCIPallowWeakDualReds() and SCIPallowStrongDualReds() replace the deprecated SCIPallowObjProp() and SCIPallowDualReds(), respectively
- methods have been added to facilitate the transfer of Benders' decomposition cuts between solvers in UG. These include
  SCIPapplyBendersStoredCuts(), SCIPbendersGetNStoredCuts(), SCIPbendersGetStoredCutData() and
  SCIPbendersGetStoredCutOrigData().
- added SCIPisConvexAbspower()
- new functions SCIPsolGetType(), SCIPsolGetRelax(), SCIPsolSetRelax(), SCIPsolSetLPRelaxation(), SCIPsolSetStrongbranch(),
  SCIPsolSetPseudo to set or query the new type attribute of a primal solution. The type attribute gives information
  about the origin of the solution, ie, whether it was created by a relaxation handler,
  by the LP relaxation, by strong branching, by the current pseudo solution, or by a primal heuristic.
  The meaning of the argument 'heur' in all creation methods for primal solutions such as SCIPcreateSol() stays unchanged.
- added SCIProwGetOriginConshdlr(), SCIPcreateRowConshdlr(), SCIPcreateEmptyRowConshdlr()
- new API functions SCIPsetCommonSubscipParams(), SCIPtranslateSubSol(), and SCIPtranslateSubSols() shared by several Large Neighborhood Search heuristics.
- new API function SCIPgetLPDegeneracy() to get two measures for the degeneracy of the current LP
- new API functions SCIPdivesetIsAvailable() to check preconditions of a dive set and SCIPdivesetIsPublic() to check if the dive set can be used
  by other primal heuristics.
- new API functions SCIPcomputeOrbitsSym(), SCIPcomputeOrbitsFilterSym(), SCIPgetPropertiesPerm(), SCIPdetermineBinvarAffectedSym(),
  SCIPdetermineNVarsAffectedSym(), SCIPcomputeComponentsSym(), and SCIPextendSubOrbitope(), SCIPgenerateOrbitopeVarsMatrix() for symmetry computations
- new API functions SCIPvarIsRelaxationOnly() and SCIPvarMarkRelaxationOnly() to query and set, resp., whether a variable is marked as relaxation-only
- new API functions SCIPconshdlrGetNUpdateConss() and SCIPconshdlrGetUpdateConss(), for expert users only
- new API function SCIPgetNConflictDualproofsApplied()
- new API functions SCIPeventGetOldtype() and SCIPeventGetNewtype() for the new event when changing the variable type
- new API function SCIPisConvexConsQuadratic() to check whether a quadratic constraint is convex when a given set of variables would be fixed
- new API functions SCIPgetLPFeastol(), SCIPsetLPFeastol(), and SCIPresetLPFeastol() to get, set, and reset (to the default), respectively, the primal
  feasibility tolerance for the LP relaxation
- new API functions SCIPcleanupConss{Linear,Varbound,Setppc,Logicor,Knapsack}() to clean up inactive variables from those types of linear constraints
- new API function SCIPsetBendersSubproblemComp() used to add a custom comparison method for ordering the Benders'
  decomposition subproblem solves. The comparison method is used to help with load balancing.
- new API function SCIPgetRowObjParallelism to get the objective parallelism of a row
- new API function SCIPcolGetAge to get the age of a column
- added SCIPhashThree(), SCIPhashFive(), SCIPhashSix(), and SCIPhashSeven() that complement SCIPhashTwo(), SCIPhashFour() to combine 32bit integers to
  a 32bit hash value
- new API function SCIPgenerateAndApplyBendersOptCut is used to generate a Benders' optimality cut using the dual
  solutions. This function can be supplied vectors for the primal and dual solution for generating an optimality cut.
  This avoids the need for a SCIP instance to solve the Benders' decomposition subproblem and generating cuts.
- new API function SCIPconsAddCoef used for adding a coefficient to a linear-type constraint.
- new API functions SCIPconsNonlinearGetRhs, SCIPconsNonlinearGetLhs and SCIPconsNonlinearAddLinearCoef for getting the
  RHS and LHS from a nonlinear-type constraint and adding a linear coefficient to the constraint.
- new API function SCIPbendersSolSlackVarsActive for checking whether any slack variables from the feasibility phase are
  active in the subproblem solution.
- new API functions SCIPbendersSetSubproblemType and SCIPbendersGetSubproblemType sets and gets the subproblem type.
  This is either:
  - Convex constraints with continuous variables
  - Convex constraints with discrete variables
  - Non-convex constraints with continuous variables
  - Non-convex constraints with discrete variables
- new API functions SCIPbendersSetSubproblemIsNonlinear() and SCIPbendersSubproblemIsNonlinear() for setting and
  identifying whether the Benders' decomposition subproblems contain nonlinear constraints. Similarly, the functions
  SCIPbendersSetMasterIsNonlinear() and SCIPbendersMasterIsNonlinear() sets and identifies whether the Benders'
  decomposition master problem contains nonlinear constraints.
- new API function SCIPapplyBendersDecomposition for applying Benders' decomposition given a decomposition in the DEC
  format
- new API function SCIPwasNodeLastBranchParent to query if a node has been the parent of the most recent branching in the tree
- new API functions SCIPtreemodelInit(), SCIPtreemodelFree(), SCIPtreemodelIsEnabled(), SCIPtreemodelSelectCandidate() related to the new
  treemodel way of comparing branching candidates. These functions are only currently used for reliability pscost branching, but they can be used
  in other parts of the code.
- New function SCIPcalcChildEstimateIncrease() to compute the increase in the child estimation
- new API functions SCIPisOrbitalfixingEnabled() and SCIPgetSymmetryNGenerators() to check whether orbital fixing is
  enabled and to get the number of generators of the current symmetry group, respectively
- new API function SCIPdelNlRow() to remove a row from the NLP

### Event system

- new event type SCIP_EVENTTYPE_NODEDELETE to react on nodes that are about to be deleted from the tree

### Changed parameters

- renamed parameter "propagating/orbitalfixing/enableafterrestart" to ".../symmetry/recomputerestart"
- Parameter "misc/allowdualreds" is now called "misc/allowstrongdualreds"
- Parameter "misc/allowobjprop" is now called "misc/allowweakdualreds"
- changed default values of propagation (new value: 1, old value: 5) and separation frequency (new value: -1, old value: 5) in cons_orbitope.c
- all primal heuristics that use sub-SCIPs are disabled within the heuristics fast emphasis setting
- deleted parameter heuristics/localbranching/useuct, use heuristics/useuctsubscip instead
- changed default value of "presolving/symbreak/detectorbitopes" (new value: TRUE, old value: FALSE)
- extended range of "misc/usesymmetry" (new range: [0,3], old range: [0,2])
- deleted parameter "constraints/orbisack/checkalwaysfeas"
- deleted parameter "constraints/orbitope/checkalwaysfeas"
- deleted parameter "constraints/symresack/checkalwaysfeas"
- deleted parameter "presolving/symmetry/maxgenerators"
- deleted parameter "presolving/symmetry/checksymmetries"
- deleted parameter "presolving/symmetry/displaynorbitvars"
- deleted parameter "presolving/symbreak/conssaddlp"
- deleted parameter "presolving/symbreak/addsymresacks"
- deleted parameter "presolving/symbreak/computeorbits"
- deleted parameter "presolving/symbreak/detectorbitopes"
- deleted parameter "presolving/symbreak/addconsstiming"
- deleted parameter "propagating/orbitalfixing/symcomptiming"
- deleted parameter "propagating/orbitalfixing/performpresolving"
- deleted parameter "propagating/orbitalfixing/recomputerestart"
- changed default value of "heuristics/coefdiving/freq" (old: 10, new: -1)
- changed default value of "heuristics/conflictdiving/freq" (old: -1, new: 10)
- changed default value of "heuristics/conflictdiving/lockweight" (old: 1.0, new: 0.75)
- replaced parameter "numerics/lpfeastol" by "numerics/lpfeastolfactor" to specify which factor should be applied to the SCIP feasibility
  tolerance to initialize the primal feasibility tolerance of the LP solver
- enabling aggressive presolving now activates all available presolving plugins,
  and decreases the presolving/restartfac parameter correctly with respect to default.
- changed default value of heuristics/rins/nodesquot to 0.3 (was 0.1), to compensate
  the removal of a hard coded factor of 3.0 in the code without affecting the default behavior
  of the RINS heuristic.
- changed default value of "constraints/quadratic/empathy4and" (old: 0, new: 2)
- changed default value of "propagating/redcost/useimplics" (old: TRUE, new: FALSE)

### New parameters

- the possibility to define the Benders' decomposition auxiliary variables as implicit integer is provided. This
  behavior is controlled with an additional parameter in the Benders' decomposition framework.
- added parameter benders/<bendersname>/cutcheck to enable the generation of Benders' decomposition cuts during solution
  checking.
- constraints/orbitope/usedynamicprop: the possibility to propagate orbitope constraints by reordering the rows based on the
  branching strategy is provided (only possible for non-model constraints)

- new parameters heuristics/shiftandpropagate/minfixingratelp and heuristics/locks/minfixingratelp to stop the
  heuristics after propagating integer fixings if no sufficient fixing of the all variables (including continuous)
  could be achieved. These parameters help to avoid solving LP's that are comparable in hardness to the main root LP.

- Added parameters branching/midpull and branching/midpullreldomtrig to control by how much to move
  the branching point for an external branching candidate closer to the middle of the candidates domain. The
  default of 0.75 and 0.5, respectively, uses a point that is 75*alpha% closer to the middle of the domain, where
  alpha is the relative width of the candidates domain (width of local domain divided by width of global domain),
  if the latter is below 0.5, and alpha=1.0 otherwise. That is, with the default settings, a branching point is
  chosen closer to the middle of the candidates domain if the variables local domain is still similar to its
  global domain, but is chosen closer to the LP solution if the local domain is much smaller than the global
  domain.

- Added parameter lp/minmarkowitz to set the Markowitz stability threshold (range 0.0001 to 0.9999).
  High values sacrifice performance for stability.

- Added parameters benders/<bendersname>/lnsmaxcalls and benders/<bendersname>/lnsmaxcallsroot to the Benders'
  decomposition core. These parameters limit the number of Benders' decomposition subproblem checks, for the full
  branch-and-bound tree and root node respective, when solving the auxiliary problem of LNS hueristics. These
  parameters only have effect if the lnscheck parameter is set to TRUE.

- Added parameter cons/linear/maxmultaggrquot to limit the maximum coefficient dynamism of an equation on which
  multiaggregation is performed. This replaces a compiler define of the same name.
  Default value is 1000, smaller values make multiaggregations numerically more stable.
- new global parameter heuristics/useuctsubscip that affects all LNS heuristics using common sub-SCIP parameters

- new parameter branching/relpscost/degeneracyaware to switch degeneracy-aware hybrid branching

- new parameter separation/rapidlearning/checkexec to check whether rapid learning is allowed to run locally
- new parameters separation/rapidlearning/check{degeneracy,dualbound,leaves,nsols,obj} to enable checking the respective feature for local rapid learning
- new parameter separation/rapidlearning/maxcalls to limit the number of rapid learning executions
- new parameter separation/rapidlearning/nwaitingnodes to set the number of waiting nodes before the dual bound is checked
- new parameter separation/rapidlearning/mindegeneracy to set the minimal threshold of degenerate basic-variables
- new parameters separation/rapidlearning/minvarconsratio to set the minimal ratio of unfixed variables in relation to basis size

- new parameters to control the Benders' decomposition two-phase method.
  - constraints/benderslp/depthfreq: after the maxdepth is reached, then the two-phase method will only be called at
    nodes at a depth divisible by depthfreq.
  - constraints/benderslp/stalllimit: after the maxdepth is reached, if there has been no improvement in the dual bound
    for stalllimit number of nodes, then the two-phase method is executed for the next fractional LP solution that is
    encountered.
  - constraints/benderslp/iterlimit: after the root node, only iterlimit fractional LP solutions are used at each node
    to generate Benders' decomposition cuts.

- new parameters for symmetry handling
  - new parameter "propagating/symmetry/maxgenerators"
  - new parameter "propagating/symmetry/checksymmetries"
  - new parameter "propagating/symmetry/displaynorbitvars"
  - new parameter "propagating/symmetry/conssaddlp"
  - new parameter "propagating/symmetry/addsymresacks"
  - new parameter "propagating/symmetry/detectorbitopes"
  - new parameter "propagating/symmetry/addconsstiming"
  - new parameter "propagating/symmetry/ofsymcomptiming"
  - new parameter "propagating/symmetry/performpresolving"
  - new parameter "propagating/symmetry/recomputerestart"
  - new parameter "constraints/symresack/checkmonotonicity"
  - new parameter "propagating/symmetry/compresssymmetries"
  - new parameter "propagating/symmetry/compressthreshold"
  - new parameter "propagating/symmetry/disableofrestart"
  - new parameter "propagating/symmetry/symfixnonbinaryvars"

- new parameter for enabling shared memory parallelisation for solving Benders' decomposition subproblems. The parameter
  benders/<bendersname>/numthreads sets the number of threads used for parallel subproblem solving.

- new parameters to control enhancements for solving MINLPs by Benders' decomposition
  - benders/<bendersname>/execfeasphase: enables the feasibility phase for solving the Benders' decomposition
    subproblems
  - benders/<bendersname>/slackvarcoef: the initial coefficient of the slack variable for the feasibility phase
  - benders/<bendersname>/checkconsconvexity: should the constraints be checked for convexity. This can be set to FALSE
    if you are certain that the NLP subproblem is convex.

- new parameter presolving/clqtablefac (default value 2.0) as limit on number of entries in clique table relative to number of problem nonzeros

- new parameter conflict/uselocalrows (default: TRUE) to incorporate locally valid cuts / rows for dual proof analysis

- new return code SCIP_NOTIMPLEMENTED for functions, e.g., in the LPI that have not been implemented (yet)

- new parameter separating/cgmip/genprimalsols that allows to generate initial primal solutions from Gomory cuts

- new parameter branching/relpscost/filtercandssym to allow filtering from orbits

- new parameter branching/relpscost/transsympscost to transfer pseudo cost information to orbit

- new parameters for tree size estimation and restarts:
    - estimation/restarts/restartpolicy (default value n)
    - estimation/method (default value c)
    - estimation/restarts/restartlimit (default value 1)
    - estimation/restarts/minnodes (default value 1000)
    - estimation/restarts/countonlyleaves (default value FALSE)
    - estimation/restarts/restartfactor (default value 2)
    - estimation/coefmonoprog (default value 0.3667)
    - estimation/coefmonossg (default value 0.6333)
    - estimation/restarts/hitcounterlim (default value 50)
    - estimation/reportfreq (default value -1)
    - estimation/regforestfilename (default value "-")
    - estimation/completiontype (default value a)
    - estimation/treeprofile/enabled (default value FALSE)
    - estimation/treeprofile/minnodesperdepth (default value 20)
    - estimation/useleafts (default value TRUE)
    - estimation/ssg/nmaxsubtrees (default value -1)
    - estimation/ssg/nminnodeslastsplit (default value 0)

- new parameter constraints/linear/extractcliques to turn clique extraction off

- new emphasis setting emphasis/numerics to increase numerical stability of (mostly) presolving operations such as (multi-)aggregations at the cost of performance.

- new parameters for treemodel:
  - new parameter branching/treemodel/enable to enable the treemodel in reliability pscost branching and possible
    future parts of the code where it could be used.
  - new parameter branching/treemodel/highrule to specify which branching rule to use when treemodel thinks the node
    is high in the tree.
  - new parameter branching/treemodel/lowrule to specify which branching rule to use when treemodel thinks the node
    is low in the tree.
  - new parameter branching/treemodel/height to specify at which (estimated) height a node is high or low in the tree.
  - new parameter branching/treemodel/filterhigh to specify whether to filter dominated candidates in nodes which are
    high in the tree.
  - new parameter branching/treemodel/filterlow to specify whether to filter dominated candidates in nodes which are
    low in the tree.
  - new parameter branching/treemodel/maxfpiter to specify the maximum number of fixed-point iterations to use when
    computing the ratio of a variable using the fixed-point method.
  - new parameter branching/treemodel/maxsvtsheight to specify the maximum height to compute the SVTS score exactly
    before approximating it using the ratio.
  - new parameter branching/treemodel/fallbackinf defines the fallback strategy to use when the tree size estimates
    obtained by SVTS are infinite.
  - new parameter branching/treemodel/fallbacknoprim defines the fallback strategy to use when no primal bound is known
    and thus SVTS would not be able to compute a tree size (it would be infinite).
  - new parameter branching/treemodel/smallpscost defines the value under which pscosts are considered too small to be
    the deciding factor for branching, in which case it may be better not to use the treemodel.

- new parameters for symmetry handling constraint handlers to enforce that also non-model constraint are copied:
  - new parameter "constraints/orbisack/forceconscopy"
  - new parameter "constraints/orbitope/forceconscopy"
  - new parameter "constraints/symresack/forceconscopy"


### Data structures

- small changes in constants of hash functions
- added fast 2-universal hash functions for two to seven 32bit elements with 32bit output
- extended SCIPpqueueCreate() by additional callback argument SCIP_DECL_PQUEUEELEMCHGPOS to catch position changes
- new methods SCIPpqueueDelPos() to delete elements at a specific position in the priority queue and SCIPpqueueFind() to
  find a specific position. It is recommended to track position changes using the new callback SCIP_DECL_PQUEUEELEMCHGPOS.
  In contrast, using SCIPpqueueFind() can be slow because it needs to compare the element it searches for
  with each slot in the queue.

### Build system

- The default value for DFLAGS in the non-cmake buildsystem has changed from -MM to -MMD. This will break the
  generation of depend.* files if that was done by a compiler call that relied on -MM. The new preferred way
  to handle compilation dependencies is to additionally use $(DFLAGS) when compiling the object files (.o) and
  to include the generated .d files in the Makefile, see also "Build system / Makefile" below.

Unit tests
----------
 - new unit test for treemodel.

Testing
-------

 - fixed an issue that may have lead to wrong status reports in the evaluation scripts

Build system
------------

### Cmake

- avoid problem with doubly defined object together with CPLEX

### Makefile

- Removed static object compilation dependency files (depend.*). If using a GCC compatible compiler, then dependency
  files are now dynamically created and updated during build. The new dependency files (*.d) reside next to each object
  file (.o) in the corresponding obj subdirectory.
- added support for building against Ipopt >= 3.13
- unify compiler switches for Intel compiler and avoid problem with doubly defined object together with CPLEX

Fixed bugs
----------

- fix and improve memory handling in symmetry computation
- fix shown number of applied conflicts in solving statistics
- fix wrongly skipping strong branching call and using old information if LP was solved with 0 iterations
- fix minor bug in cut score calculation
- fixed several bugs related to rounding locks of variables not being updated correctly
- small fix in cons_varbound.c to skip changing bounds of multi-aggregated variables in separation callback
- fixed issue in SCIPtightenVar* and SCIPinferVar* that occurs for small bound changes
- fixed rejecting minimal boundchange that changed sign of variable, even though SCIPisLb/UbBetter approved it
- fixed issue in generateCutNonConvex() which is triggered when adding quadratic constraints during the solving process
- fixed bug in freeing the reoptimization data if no problem exists
- fixed bug in SCIPreoptReleaseData() when freeing all stored constraints
- fixed bug when freeing the transformed problem via interactive shell if reoptimization is enabled
- fixed two issues related to (near-)redundant logicor constraints in presolving
- fixed counting of aggregations in XOR constraint handler
- fixed handling of unbounded solutions
- fixed update of LP size information when an LP error occured during probing
- handle special case of variable bound constraints during aggregating variables
- tighten sides of linear constraints before trying to upgrade them to more specialized constraints (knapsack, logic-or etc.) when calling SCIPupgradeConsLinear()
- fixed an issue in repair heuristic in the case of loose (noncolumn) variables
- allow user to correctly set heuristics/alns/(un)fixtol
- fixed an issue in heur_completesol which is triggered during bound widening of unbounded continuous variables
- fixed bug in cons_indicator if addopposite is true
- fixed bug in sepa_disjunctive: treat case that conflictgraph is empty
- added safety check in conversion to rational number to avoid overflow
- fixed bug in interval evaluation with power-operator in certain situations
- fixed behavior of SCIPmatrixCreate() regarding memory management and column generation
- SCIPmatrixCreate() returns complete=FALSE when locks do not add up
- fixed bug in sepa_oddcylce when variables are fixed
- fixed numerical issues related to tighter constraint sides in varbound constraint handler
- fixed update of watchedvars in logicor constraint handler in case of a restart during the tree
- fixed treatment of multi-aggregated variables in logicor constraint handler
- handle special case of redundant implications
- fixed numerical issue related to almost-0-values in pseudosolution conflict analysis
- fixed numerical issue related to very large greatest common dividers in linear constraint handler
- avoid using implications on multiaggregated variables when propagating implications
- fixed creation of (Lagrangian) variable bounds in the OBBT propagator
- fixed sorting of primal solutions
- fixed cleaning of clean buffer in conflict analysis
- avoid probing on variables with huge bounds in shift and propagate heuristic
- fix issue in printing solutions for variables that have been added by the dual sparsify presolver
- fix issue related to fixing redundant logic-or constraints after presolving
- fixed bug when parsing logic-or and and-constraints
- fixed wrong assert in updateLazyBounds()
- fixed bug in pricestore, which resulted in too many problem variables being added
- fixed bug in cons_knapsack where weight of clique was not reset after an infeasibility was detected
- fixed bug in presol_inttobinary which did not take into account that the aggregation could be rejected due to numerics
- fixed bug in debug solution mechanism in connection to variables created by presol_inttobinary
- fixed wrong indexing while undoing the implications from a redundant variable in SCIPshrinkDisjunctiveVarSet
- redundancy checks in SCIPnodeAddBoundinfer now take a possible change to an active variable into account
- fixed adding already added quadratic rows to NLP relaxation during solve
- fixed issue related to variable locks in the varbound constraint handler
- fixed bug in the quadratic constraint handler when changing infinite constraint sides
- fixed sorting of variables in linear constraint handler
- added additional checks to ensure numerical stability of dual proofs
- fixed a case when activities of a linear constraint got unreliable but where still used for reductions
- ensure that lhs <= rhs for linear constraints (without tolerances)
- make handling of read errors in SCIPfread() consistent between version with and without ZLIB
- correctly drop variable events in cons_indicator in restart
- fixed bug in cons_orbitope with upgrading of orbitope constraints
- additional checks in some presolvers for time limit being exceeded
- fixed bug in presolving of cons_varbound with multi-aggregated variables
- improve numerics in conflict analysis by using double-double arithmetic
- fixed bound acceptance condition to avoid inconsistencies
- fixed numerics in pseudoobj propagator by using double-double arithmetic

Miscellaneous
-------------

- modified display column for memory usage ("mem"), which reports the memory usage most of the time, but shows the creator name
  (heuristic, relaxation handler, LP relaxation, strong branching, pseudo solution) of every new incumbent solution. Together with this change,
  heuristic display characters have been unified to represent the type of the heuristic
  (diving, Large neighborhood search, propagation, etc.), see also type_heur.h.
- added assert that ensures that the locks of a variable have been decreased to 0 when it is freed
- added more output for completing a partial solution
- checks in debug mode that clean buffer memory is really clean when being freed are now disabled by default
- don't compute symmetries if reoptimization is enabled
- prefer integral values when fixing an almost-fixed continuous variable in the trivial presolver
- changed the name of the variable that is added by the OSiL reader to represent the quadratic or nonlinear parts of the objective function
- SCIP_EXPORT is now defined as __attribute__((__visibility__("default"))) if GCC and no SCIP config header is used

@page RN60 Release notes for SCIP 6.0

@section RN602 SCIP 6.0.2
*************************

Features
--------

- The abspower constraint handler now passes more accurate convexity
  information to the NLP relaxation.

Examples and applications
-------------------------

- added parsing functionality for optcumulative constraints in CIP format

Interface changes
-----------------

### Interfaces to external software

- Updated the Mosek LP solver interface to support Mosek 9.0.

Build system
------------

### Cmake

- new target to 'doc' to build documentation
- ctests now fail if parameter file not found
- add flag STATIC_GMP and improve GMP find module
- remove non-API methods from library (API methods use new macro SCIP_EXPORT)
- increase minimal required CMake version to 3.3
- correct paths and dependency information when installing SCIP

Fixed bugs
----------
- fixed SCIP-Jack presolving bug that could lead to wrong results for Steiner arborescence problems
- fixed wrong unboundedness result in case not all constraints were already in the LP and enforcement was
  skipped because an optimal solution was found
- fixed wrong enforcement of constraints in the disjunction constraint handler
- fixed wrong behavior of concurrent solve ignoring initial solutions
- fixed bug in concurrent solve when problem was already solved in presolving
- aggregate non-artificial integer variable for XOR constraints with two binary variables and delete constraint
- copy the objective offset when copying the original problem
- fixed bug in SCIPlpiGetBInvARow in lpi_cpx using wrong size of resulting vector
- fixed quadratic runtime behavior in sepa_aggregation
- fixed statistics of separators
- improve numerical stability in varbound constraint handler by using double-double arithmetic
- fixed bug in propagation of dual proofs
- fixed bugs that arise for multiaggregated indicator variables by disallowing multiaggregation for them
- improve numerical stability in SCIPcomputeBilinEnvelope* by using double-double arithmetic
- fixed bug related to releasing pending bound changes in tree.c
- set STD FENV_ACCESS pragma to on in code that changes floating-point rounding mode
- disable GCC optimizations in main interval arithmetic code to prevent wrong optimizations
- fixed wrong assert in cons_xor concerning the variable type
- fixed different behavior of SCIPisLbBetter and SCIPisUbBetter between having NDEBUG defined or not
- correctly handle bound disjunctions in symmetry detection
- fixed issue in reliability branching related to the LP error flag not being reset
- fixed treatment of near-infinite bounds in shiftandpropagate's problem transformation
- fixed handling of infinite values in SCIPcomputeHyperplaneThreePoints()
- fixed comparisons of infinite values in heur_intshifting.c and heur_shifting.c
- fixed bug related to updating unprocessed cuts in the cutpool
- fixed bug related to enabling quadratic constraints during `CONSINITLP`
- add missing SCIP_EXPORT for functions used by GCG
- fixed memory leak and wrong initialization for trival cases in cons_symresack.c
- fixed bug with upgrading to packing/partitioning orbitopes
- fixed bug with the status while upgrading in presol_symbreak.c
- fixed wrong stage while clearing the conflict store
- fixed behavior of SCIPfixVar() by setting infeasible pointer to TRUE if fixval lies outside variable domain
- allow tightenVar() in SCIP_STAGE_PROBLEM stage
- fixed bug in cumulative constraint handler when separating the LP solution
- fixed issues with integer overflow in cumulative constraint handler
- fixed bug where the convexity of Benders' decomposition subproblems was checked even when users defined subproblem
  solving methods. Now, as per the documentation, the user must explicitly state whether the subproblem is convex
- fixed wrong indexing in heur_dualval
- fixed issue with basis status in SoPlex LPi

Miscellaneous
-------------

- statistics now output primal/dual bounds if objective limit is reached
- memory check in debug mode is now disabled by default
- message is now provided to the user to inform that automatic Benders' auxiliary variable lower bound computations are
  not activated when user defined subproblem solving methods are present
- corrected documentation of the primalgap in SCIP; describe when it will be infinite

@section RN601 SCIP 6.0.1
*************************

Features
--------

- when using a debug solution every (multi-)aggregation will be checked w.r.t. this solution

Performance improvements
------------------------

- try greedy solution first before solving knapsack exactly using dynamic programming in SCIPsolveKnapsackExactly,
  compute greedy solution by weighted median selection.
- don't consider implied redcost by default in the reduced cost propagator

Interface changes
-----------------

### Deleted and changed API methods and macros

- The preprocessor macro NO_CONFIG_HEADER now needs to be defined when
  including SCIP header files from a SCIP build or installation that
  has been build via the Makefile-only build system.

- The following preprocessor macros have been renamed:
  WITH_ZLIB to SCIP_WITH_ZLIB, WITH_GMP to SCIP_WITH_GMP, WITH_READLINE
  to SCIP_WITH_READLINE, NO_SIGACTION to SCIP_NO_SIGACTION, NO_STRTOK_R
  to SCIP_NO_STRTOK_R, ROUNDING_FE to SCIP_ROUNDING_FE, ROUNDING_FP to
  SCIP_ROUNDING_FP, ROUNDING_MS to SCIP_ROUNDING_MS. Note, however, that
  the names of macros NO_RAND_R and NO_STRERROR_R have not been changed
  so far.

### New API functions

- SCIPhashmapInsertInt(), SCIPhashmapSetImageInt(), and SCIPhashmapGetImageInt() to use integer values as images in hashmaps

### Command line interface

- warn about coefficients in MPS files with absolute value larger than SCIP's value for infinity

### Changed parameters

- default clock type for timing is now wallclock

Unit tests
----------

- added unit tests for exact knapsack solving and (weighted) median selection algorithms

Build system
------------

### Cmake

- add missing GMP dependency when compiling with SYM=bliss
- add DL library when linking to CPLEX to avoid linker errors
- new config.h header defining the current build configuration, e.g. SCIP_WITH_GMP

Fixed bugs
----------

- fixed handling of weights in cons_sos1 and cons_sos2 (NULL pointer to weights)
- fixed handling of unbounded LPs in SCIP and in several LPIs; added heuristic method to guess solution
- the STO reader is capable of handling scenarios defined using lower case "rhs"
- fixed OPB reader for instances without explicit plus signs
- correct dual solution values for bound constraints
- fixed recognition of variable with only one lock in cons_bivariate, cons_quadratic, and cons_nonlinear
- fixed update of constraint violations in solution repair in cons_bivariate, cons_quadratic, and cons_nonlinear
- print error message and terminate if matrix entries of a column are not consecutive in mps format
- fixed incorrect handling of fixed variables when transfer of cuts from LNS heuristic for Benders' decomposition
- fix returning local infeasible status by Ipopt interface if Ipopt finds problem locally infeasible
- skip attempt to apply fixings in linear constraint handler during solving stage as LP rows cannot change anymore
- fixed bug when reading >= indicator constraints in MPS format
- fix issue with nodes without domain changes if we ran into solution limit in prop_orbitalfixing
- fixed unresolved reference to CppAD's microsoft_timer() function on builds with MS/Intel compilers on Windows
- ignore implications added through SCIPaddVarImplication() that are redundant to global bounds also in the
  special case of an implication between two binary variables; also, use implications instead of cliques in the case
  of a binary implied variable with nonbinary active representative
- fixed bug with aggregated variables that are aggregated in propagation of cons_sos1
- fixed some special cases in SCIPselect/SCIPselectWeighted methods
- relaxed too strict assertion in Zirounding heuristic
- fixed the upgrade routine to XOR constraints: aggregate integer variable if its coefficient has the wrong sign
- fixed handling of nonartificial parity variables when deleting redundant XOR constraints
- earlier deletion of trivial XOR constraints (at most 1 operator left)
- fixed wrong hashmap accesses and added sanity check for the correct hashmap type
- avoid copying of unbounded solutions from sub-SCIPs as those cannot be checked completely
- corrected the output of the first LP value in case of branch-and-price
- fixed possible integer overflow, which led to wrong conclusion of infeasibility, in energetic reasoning of cons_cumulative.c

Miscellaneous
-------------
- do not scale linear constraints to integral coefficients

@section RN600 SCIP 6.0.0
*************************

Features
--------

- new diving heuristic farkasdiving that dives into the direction of the pseudosolution and tries to construct Farkas-proofs
- new diving heuristic conflictdiving that considers locks from conflict constraints
- restructuring of timing of symmetry computation that allows to add symmetry handling components within presolving
- `lp/checkstability` is properly implemented for SoPlex LPI (spx2)
- new branching rule lookahead that evaluates potential child and grandchild nodes to determine a branching decision
- limits on the number of presolving rounds a presolver (maxrounds) or propagator/constraint handler (maxprerounds)
  participates in are now compared to the number of calls of the particular presolving method, not the number of
  presolving rounds in general, anymore
- new miscellaneous methods for constraints that have a one-row linear representation in pub_misc_linear.h
- a Benders' decomposition framework has been added. This framework provides the functionality for a user to solve a
  decomposed problem using Benders' decomposition. The framework includes classical optimality and feasibility cuts,
  integer optimality cuts and no-good cuts.
- add statistic that presents the number of resolves for instable LPs
- new readers for stochastic programming problems in SMPS format (reader_sto.h, reader_smps.h)

Performance improvements
------------------------

- cuts generated from certain quadratic constraints with convex feasible region are now global
- performance improvements for Adaptive Large Neighborhood Search heur_alns.c
  + all neighborhoods now start conservatively from maximum fixing rate
  + new default parameter settings for bandit selection parameters
  + no adjustment of minimum improvement by default
- improved bound tightening for some quadratic equations
- constraint handler checking order for original solutions has been modified to check those with negative check priority
  that don't need constraints after all other constraint handlers and constraints have been checked
- deactivate gauge cuts

Examples and applications
-------------------------

- new example `brachistochrone` in CallableLibrary examples collection; this example implements a discretized model to
  obtain the trajectory associated with the shortest time to go from point A to B for a particle under gravity only
- new example `circlepacking` in CallableLibrary examples collection; this example models two problems about packing
  circles of given radii into a rectangle
- new price-and-branch application for the ringpacking problem
- new stochastic capacitated facility location example demonstrating the use of the Benders' decomposition framework

Interface changes
-----------------

### New and changed callbacks

- added parameter locktype to `SCIP_DECL_CONSLOCK` callback to indicate the type of variable locks

### Deleted and changed API methods

- Symmetry:
  + removed function SCIPgetTimingSymmetry() in presol_symmetry.h since this presolver does not compute symmetries independent
    of other components anymore
  + additional argument `recompute` to SCIPgetGeneratorsSymmetry() to allow recomputation of symmetries

- Random generators:
  + the seed of SCIPinitializeRandomSeed() is now an unsigned int
  + the seed of SCIPsetInitializeRandomSeed() is now an unsigned int and it returns an unsigned int
  + new parameter for SCIPcreateRandom() to specify whether the global random seed shift should be used in the creation of
    the random number generator

- Miscellaneous:
  + additional arguments `preferrecent`, `decayfactor` and `avglim` to SCIPcreateBanditEpsgreedy() to choose between
    weights that are simple averages or higher weights for more recent observations (the previous default).
    The last two parameters are used for a finer control of the exponential decay.
  + functions SCIPintervalSolveUnivariateQuadExpression(), SCIPintervalSolveUnivariateQuadExpressionPositive(), and
    SCIPintervalSolveUnivariateQuadExpressionPositiveAllScalar() now take an additional argument to specify already
    existing bounds on x, providing an entire interval ([-infinity,infinity]) gives previous behavior

### New API functions

- SCIPintervalSolveUnivariateQuadExpressionNegative()
- SCIPvarGetNLocksDownType() and SCIPvarGetNLocksUpType()
- SCIPaddConsLocksType()
- SCIPconsIsLockedTypePos(), SCIPconsIsLockedTypeNeg(), SCIPconsIsLockedType(), SCIPconsGetNLocksTypePos() and SCIPconsGetNLocksTypeNeg()
- SCIPstrncpy(), a safe version of strncpy()

### Changed parameters

- Removed parameters:
  - `heuristics/alns/stallnodefactor` as the stall nodes are now controlled directly by the target node limit within the heuristic
  - `presolving/symmetry/computepresolved` since this presolver does not compute symmetries independent of other components anymore
  - `separating/maxincrounds`

### New parameters

- `lp/checkfarkas` that enables the check of infeasibility proofs from the LP
- `heuristics/alns/unfixtol` to specify tolerance to exceed the target fixing rate before unfixing variables, (default: 0.1)
- `propagating/orbitalfixing/symcomptiming` to change the timining of symmetry computation for orbital fixing
- `lp/alwaysgetduals` ensure that the dual solutions are always computed from the recent LP solve
- `display/relevantstats` indicates whether the small relevant statistics are displayed at the end of solving
- `propagating/orbitalfixing/performpresolving` that enables orbital fixing in presolving
- `presolving/symbreak/addconsstiming` to change the timining of symmetry computation for symmetry handling inequalities
- `propagating/orbitalfixing/enabledafterrestarts` to control whether orbital fixing is enabled after restarts
- `benders/*` new submenu for Benders' decomposition related settings. This includes the settings related to the
  included Benders' decompositions and the general Benders' decomposition settings.
- `benders/<decompname>/benderscuts/*` submenu within each included Benders' decomposition to control the Benders'
  decomposition cuts. The cuts are added to each decomposition separately, so the setting are unique to each
  decomposition.

### Data structures

- new enum `SCIP_LOCKTYPE` to distinguish between variable locks implied by model (check) constraints (`SCIP_LOCKYPE_MODEL`)
  and variable locks implied by conflict constraints (`SCIP_LOCKYPE_CONFLICT`)
- expression interpreter objects are now stored in the block memory

Deleted files
-------------

- removed presolving plugin presol_implfree
- separated scip.c into several smaller implementation files scip_*.c for better code overview; scip.c was removed,
  but the central user header scip.h remains, which contains includes of the separated headers

Fixed bugs
----------

- fixed bug in gcd reductions of cons_linear regarding an outdated flag for variable types
- fixed bug in heur_dualval regarding fixing routine for integer variables
- suppress debug solution warnings during problem creation stage
- fixed check for activated debugging solution in components constraint handler
- fixed potential bug concerning solution linking to LP in SCIPperformGenericDivingAlgorithm()
- fixed reward computation in ALNS on continuous, especially nonlinear, problems
- fixed bug in freeing reoptimization data if problem was solved during presolving
- fixed check of timing in heur_completesol
- fixed wrong propagation in optcumulative constraint handler
- fixed non-deterministic behavior in OBBT propagator
- don't disable LP presolving when using Xpress as LP solver
- fixed possible `NULL` pointer usage in cons_pseudoboolean
- ensured that SCIPgetDualbound() returns global dual bound instead of the dual bound of the remaining search tree
- fixed rare division-by-zero when solving bivariate quadratic interval equation
- use total memory for triggering memory saving mode
- fix parsing of version number in the CMake module for Ipopt
- fixed handling of implicit integer variables when attempting to solve sub-MIP in nlpdiving heuristic
- added workaround for bug when solving certain bivariate quadratic interval equations with unbounded second variable
- fixed bug with releasing slack variable and linear constraint in cons_indicator
- fixed problem when writing MPS file with indicator constraints with corresponding empty linear constraints
- fixed bug in heur_vbound triggered when new variables were added while constructing the LP
- fixed bug with unlinked columns in SCIProwGetLPSolCutoffDistance()

Miscellaneous
-------------

- updated CppAD to version 20180000.0
- remove LEGACY mode, compiler needs to be C++11-compliant

@page RN50 Release notes for SCIP 5.0

@section RN501 SCIP 5.0.1
*************************

Features
--------

- SCIP executable handles the `SIGTERM` signal. If the process receives a `SIGTERM`, SCIP terminates the solution process with a
  new `SCIP_STATUS` code `SCIP_STATUS_TERMINATE` and displays all relevant statistics before exiting.
- add number of conflict constraints found by diving heuristics to statistics
- allow output of lower bounds for visualization
- added symmetry detection for linking constraints

Performance improvements
------------------------

- disable disaggregation of quadratic constraints by changing the default for `constraints/quadratic/maxdisaggrsize` to 1
  (disaggregation can still be very helpful on some instances, but also seems hurtful on others)

- Cuts:
  - increased threshold when to scale up cuts that are generated by nonlinear constraint handlers
  - test additional scaling factors in CMIR cut generation heuristic
  - cleaned up implementation of the cut selection procedure and added new cut quality measure
  - use random tie-breaking in cut selection

Interface changes
-----------------

### New API functions

- new methods SCIPtryTerminate() and SCIPterminated() in scip/interrupt.h for handling of SIGTERM signals.
- new method SCIPselectCuts() to run SCIP's cut selection procedure on a given array of cuts

### Changed parameters

- rename parameter `constraints/orbisack/orbisack/coverseparation` to `constraints/orbisack/coverseparation`

### New parameters

- `visual/displb` that enables output of lower bounds for visualization
- `presolving/symmetry/displaynorbitvars` (whether we display the number of affected variables in the statistics)
- `separating/efficacyfac` to change the weight of the efficacy in cut score calculation
- `separating/dircutoffdistfac` to change the weight of the directed cutoff distance in cut score calculation

### Data structures

- new `SCIP_STATUS` code `SCIP_STATUS_TERMINATE` in scip/interrupt.h for handling of SIGTERM signals.

Unit tests
----------

- expanded unit tests of the lpis
- added check to unit tests that problem is not solved after every change

Fixed bugs
----------

- fixed LP status to unsolved when marking LP to be resolved if objective limit has changed
- copy parameter settings to sub-SCIPs in SCIPcopyLargeNeighborhoodSearch() also when copying only LP rows
- fixed a check for fixed variables in Binpacking example
- generate deprecation warnings when using SCIPaddCut
- fix bug in sepa_gomory if cut is a bound change
- fixed handling of infinite bounds in cons_sos1

- Constraints:
  - fixed bug while scaling linear constraints
  - don't delete conflict constraints that were transformed into model constraints during a restart
  - fixed treatment of variable aggregations in knapsack constraint handler that led to wrong propagations

- LP Interface:
  - fixed LPI status after changing objective in lpi_cpx, lpi_grb, lpi_xprs, lpi_msk
  - fixed and unified asserts in LPIs
  - retrieve interior solution instead of (possibly non-existing) basic solution from mosek after using barrier without crossover in lpi_msk
  - fixed bug with `NULL` pointer handling in LPIs

- Heuristics:
  - fixed wrong cast in LP iteration limit computation in proximity search heuristic
  - fixed check for time limit in heur_nlpdiving
  - improved numerics and fixed stop criterion in zirounding heuristic

@section RN500 SCIP 5.0.0
*************************

Features
--------

- new numerical solution violations get printed when checksol is called
- added analysis of the clique table which identifies possible aggregations via the search for
  strongly connected components and may detect infeasible assignments on the way
- added macros to do computations with a higher precision by using double-double arithmetic
- extended conflict analysis by analyzing dual solutions of boundexceeding LPs
- revised internal debugging mechanism to check against a user given debug solution (debug.h)

- Heuristic:
  - add new heuristic MPEC that solves a MPEC reformulation of a mixed-binary nonlinear problem by regularized NLP reformulations
  - new primal heuristic ALNS that orchestrates eight different LNS heuristics adaptively
    using algorithms for the multi-armed bandit problem
  - three bandit selection algorithms to face sequential decision problems under uncertainty

- Presolving and symmetry:
  - added presol_symmetry.c for computing and storing symmetry information of a MIP
  - added presol_symbreak.c to detect special symmetry structures and to add symmetry handling constraints
  - SCIP can now automatically detect and compute symmetries in MIPs (if a graph automorphism code is linked in)
  - added cons_symresack.c to handle permutation symmetries in a binary programs via inequalities and propagation
  - added cons_orbisack.c to handle special permutation symmetries in a binary programs via inequalities and propagation
  - cons_orbitope.c can now handle full orbitopes as well

- Propagator:
  - added new propagator orbital fixing
  - utilizing linear inequalities to compute stronger linearizations for bilinear terms; the inequalities are computed in
    the OBBT propagator

- Cuts:
  - added API for aggregating rows for generating cuts which uses double-double arithmetic internally
  - added filtering of parallel cuts in the cut pool

- Plugins:
  + added new plugin type `table` for adding user-defined statistics tables
  + new presolving plugin presol_sparsify that tries to cancel nonzero coefficients in linear constraints by adding
    multiples of linear equalities

Performance improvements
------------------------

- use disjoint set to reduce peak memory usage and time to compute of clique table connectedness information
- add and use RESTRICT macro for some pointers
- improved the implementation of SCIPvarGetActiveRepresentatives
- speed-up reverse propagation
- removed bestrelaxsol and directly access relaxation solution instead to decrease overhead when using relaxation handlers
- for fast presolving emphasis, disable use of implications in logicor presolving
- use limit on the total number of nonzeros added to the clique table during the greedyCliqueAlgorithm of cons_knapsack.c
- revised disaggregation of quadratic constraints: the number of created constraints can now be controlled and the
  disaggregated constraints are scaled in order to increase numerical accuracy
- disabled reformulation of products of a binary variable with a linear term that does not solely involve binary variables
- speed up creation of LP in the computation of relative interior points
- improved dual ray analysis
- drop events of disabled linear constraints to reduce event processing effort

- Separation:
  - new implementation of zerohalf separator
  - enabled cutting plane separation in the tree
  - improved cut selection and management
  - improved cut post-processing: apply coefficient tightening, enforce maximal dynamism

- Heuristics:
  - improved selection of rows in CMIR aggregation heuristic
  - generate lifted flowcover cuts in CMIR cut generation heuristic
  - faster implementation of CMIR cut generation heuristic
  - use LP solution polishing during probing and diving mode to activate it during many primal heuristics; remains disabled
    during strong branching and OBBT
  - improved versions of the clique and variable bound pre-root heuristics that are often able to fix many more variables

Interface changes
-----------------

### New and changed callbacks

- New types:
  - added new abstract selection algorithm `SCIP_BANDIT` together with callbacks
  - added new types for symmetry handling

- LP interface:
  - dropped NLP termination status `SCIP_NLPTERMSTAT_UOBJLIM`

- NLP callbacks:
  - added parameter `objval` to `SCIP_DECL_NLPIGETSOLUTION` for returning the optimal objective value (can be set to `NULL`)

- Separation callbacks:
  - added parameter `allowlocal` to `SCIP_DECL_SEPAEXECLP` and `SCIP_DECL_SEPAEXECSOL` to switch generation of locally valid cuts
  - added parameter `dstatssize` to `SCIP_DECL_NLPIDELVARSET` and `SCIP_DECL_NLPIDELCONSSET`

### Deleted and changed API methods

- Branching rules:
  - removed parameter `allowaddcons` from SCIPselectVarPseudoStrongBranching(), SCIPselectVarStrongBranching(), and
    SCIPincludeBranchruleRelpscost()

- Constraint Handlers:
  - generalized SCIPcreateConsOrbitope() and SCIPcreateConsBasicOrbitope() method to three orbitope types (full, partitioning, packing)

- Cutting plane separation methods:
  - changed function signature of SCIPcalcMIR()
  - changed function signature of SCIPcalcStrongCG()
  - new method SCIPaddRow() to replace deprecated SCIPaddCut()
  - removed parameter `scaling` from SCIPgetRowprepViolation()
  - added parameter `allowlocal` to SCIPseparateSol()

- LP interface:
  - replaced LP parameters `SCIP_LPPARAM_LOBJLIM` and `SCIP_LPPARAM_UOBJLIM` by `SCIP_LPPARAM_OBJLIM`

- NLP interface:
  - SCIPnlpStatisticsCreate() and SCIPnlpStatisticsFree() now require a pointer to blockmemory as parameter
  - added parameter `objval` to SCIPnlpiGetSolution() of NLPIs for returning the optimal objective value (can be set to `NULL`)
  - added parameter `varnameslength` to SCIPexprParse()
  - added parameter `dstatssize` to SCIPnlpiDelVarSet() and SCIPnlpiDelConsSet()
  - added modifier const to `exprtree` parameter of SCIPnlpiChgExprtree()

- Primal heuristics:
  - SCIPheurPassIndicator() has a new parameter which allows to pass the objective of the solution

- Relaxator methods:
  - added parameter `includeslp` to SCIPmarkRelaxSolValid(), SCIPsetRelaxSolVals() and SCIPsetRelaxSolValsSol();
  - removed parameter `includeslp` from SCIPrelaxCreate() and SCIPincludeRelax()
  - removed functions SCIPrelaxIncludesLp() and SCIPrelaxSetIncludesLp()
  - replaced method SCIPgetRelaxFeastolFactor() by SCIPrelaxfeastol() and added SCIPchgRelaxfeastol()

- Misc:
  - changed return type of SCIPcliqueGetId() from `int` to `unsigned int`
  - SCIPsolveParallel() is deprecated; use SCIPsolveConcurrent() instead
  - removed SCIPvarGetCliqueComponentIdx(); the connectedness information of the clique table is now stored as a
    `SCIP_DISJOINTSET` member of the clique table and cannot be publicly accessed
  - added parameter `copytables` to SCIPcopyPlugins()
  - SCIPsolveParallel() has been deprecated, use the new method SCIPsolveConcurrent() instead
  - allowed SCIPgetNConss() in stage `SCIP_STAGE_INITSOLVE`

### New API functions

- SCIPaddRow() to replace deprecated SCIPaddCut()
- methods to display linear constraint classification types; use SCIPclassifyConstraintTypesLinear()
  after reading a problem to classify linear constraint types
- public methods SCIPvariableGraphBreadthFirst() and SCIPvariableGraph{Create,Free}() to
  perform breadth-first search on the variable constraint graph used by the GINS and ALNS heuristics
- SCIPsetProbingLPState() to install given LP state and/or norms at the current probing node
- SCIPbranchcandGetLPMaxPrio() and SCIPbranchcandGetExternMaxPrio() to query the maximal branching priority of given
  branching candidates; also added SCIPbranchcandGetNPrioLPCands() to access the number of LP candidates with this priority.
- SCIPupdateSolIntegralityViolation(), SCIPupdateSolBoundViolation(), SCIPupdateSolLPRowViolation(),
  SCIPupdateSolConsViolation() and SCIPupdateSolLPConsViolation() for updating numerical solution violations, as well as
  SCIPactivateSolViolationUpdates() and SCIPdeactivateSolViolationUpdates() for activating/deactivating violation updates globally
- SCIPsetSubscipDepth() to set the depth of SCIP as a copied subproblem during problem stage
- SCIPdivesetGetNSols() to query the number of found solutions from a diveset.
- SCIPnextafter() that wraps different nextafter methods to return the next representable value after a given value
- SCIPlinConsStats{Create,Free,GetTypeCount,GetSum}() and SCIPprintLinConsStats() to work with linear constraint classification through the C API
- SCIPgetRowNumIntCols() that returns the number of integer columns in a row
- SCIPsetSlackVarUb() to control upper bound of slack variable in cons_indicator

- Data structures:
  - methods SCIPrandomCreate() and SCIPrandomFree() are no longer public and should be replaced by SCIPcreateRandom() and
    SCIPfreeRandom(), respectively (the new methods respect the global parameter `randomization/randomseedshift` automatically)
  - methods SCIPdigraphCreate() and SCIPdigraphCopy() are no longer public and should be replaced by SCIPcreateDigraph() and
    SCIPcopyDigraph(), respectively, which receive a \SCIP argument and are more robust towards future interface changes

- Bilinear:
  - SCIPgetAllBilinearTermsQuadratic() to access data of all existing bilinear terms in quadratic constraints
  - SCIPaddBilinearIneqQuadratic() to propose an inequality with two variables that appear in a bilinear term
  - SCIPcomputeBilinEnvelope{1,2}() to compute a linearization of a bilinear term when considering at most two linear inequalities

- Clique:
  - SCIPcliqueGetIndex() which returns the unique identifier for the given clique
  - SCIPgetNCliquesCreated() which returns the number of cliques created so far

- Cutting plane separation methods:
  - SCIPisCutNew() that returns whether a cut is already present in the global cut pool
  - SCIPgetSepaMinEfficacy() to access separating/minefficacy(root)

- Interfaces:
  - interface methods to create and use bandit algorithms implemented as SCIP core plugins
  - interface methods for aggregating rows and computating MIP cuts, see cuts.h
  - interface method SCIPsetRandomSeed() to (re)set a random number generator seed

### Command line interface

- new interactive shell functionality to display linear constraint classification types;
  use `display linclass` after reading a problem to classify linear constraint types
- new command line parameter `-r` to pass a nonnegative integer as random seed.

### Interfaces to external software

- added interface to the NLP solver WORHP
- added interface to the NLP solver FilterSQP
- added interface to graph automorphism algorithms in `src/symmetry/` (initially only to BLISS)
- unify handling of objective limit in LPIs by replacing LPI parameters `SCIP_LPPAR_LOBJLIM` and `SCIP_LPPAR_UOBJLIM` by
  `SCIP_LPPAR_OBJLIM`
- dropped support for MOSEK < 7.0.0.0

### Changed parameters

- changed and removed several parameters for zerohalf separator
- replaced `constraints/quadratic/disaggregate` by `constraints/quadratic/maxdisaggrsize` to bound
  the total number of created constraints when disaggregating a quadratic constraint
- new value 3 for parameter `lp/solutionpolishing` to enable LP polishing only during probing and diving mode
- parameter `conflict/useboundlp` has new values `d` (only dual solution analysis) and `b` (both, conflict and dual solution analysis)

- Heuristics:
  - fixed typo `heuristics/completesol/maxunkownrate` has changed to `heuristics/completesol/maxunknownrate`
  - replaced parameter `heuristics/{clique,vbounds}/minfixingrate` by `heuristics/{clique,vbounds}/minintfixingrate` and
    `heuristics/{clique,vbounds}/minmipfixingrate`, which check the fixing rate before LP solving and after sub-MIP presolve

- Separating:
  - parameter `separating/maxstallrounds` only applies to nodes in the tree (not the root node, anymore); use the new
    parameter `separating/maxstallroundsroot` for the root node
  - moved parameters for flowcover and cmir separators to `separating/aggregation`

- Removed parameters:
  - `constraints/{abspower,bivariate,nonlinear,quadratic,soc}/scaling`
  - `constraints/{abspower,bivariate,quadratic,nonlinear}/mincutefficacysepa`
  - `constraints/{abspower,bivariate,quadratic,nonlinear}/mincutefficacyenfofac`
  - `constraints/soc/minefficacy`
  - `conflict/usemir`
  - `conflict/prefermir`
  - `heuristics/clique/{multiplier,initseed}`
  - `separating/feastolfac`
  - `separating/orthofac`
  - `separating/cgmip/allowlocal` (use parameter passed to separation callback instead)
  - `separating/{gomory,strongcg}/maxweightrange`

### New parameters

- `conflict/prefinfproof` (prefer infeasibility proof to boundexceeding proof)
- `conflict/sepaaltproofs`
- `constraints/indicator/maxsepanonviolated` to stop separation after separation of non violated cuts
- `constraints/orbisack/coverseparation` (whether orbisack cover inequalities should be separated)
- `constraints/orbisack/orbiSeparation` (whether facet defining inequalities for orbisack should be separated)
- `constraints/orbisack/coeffbound` (maximal value of coefficients in orbisack facet inequalities)
- `constraints/orbisack/checkpporbisack` (check whether orbisacks can be strengthened by packing/partitioning constraints)
- `constraints/orbisack/checkalwaysfeas` (whether conscheck returns always `SCIP_FEASIBLE`)
- `constraints/orbitope/checkpporbitope` (check packing/partitioning orbitopes)
- `constraints/orbitope/sepafullorbitope` (separate full orbitopes)
- `constraints/orbitope/checkalwaysfeas` (whether conscheck returns always `SCIP_FEASIBLE`)
- `constraints/quadratic/{usebilinineqbranch,minscorebilinterms,bilinineqmaxseparounds}`
- `constraints/quadratic/disaggrmergemethod` to change the strategy of how to merge independent blocks of quadratic constraints
- `constraints/quadratic/mincurvcollectbilinterms` to change the minimal curvature of constraints
  to be considered when returning bilinear terms to other plugins
- `constraints/quadratic/binreformbinaryonly` to disable reformulation of products of binary and non-binary variables
- `constraints/symresack/ppsymresack` (check whether symresacks can be strengthend by packing/partitining constraints)
- `constraints/symresack/checkalwaysfeas` (whether conscheck returns always `SCIP_FEASIBLE`)
- `expbackoff` to all separators which increases the frequency exponentially over the depth in the tree
- `heuristics/completesol/{beforepresol,maxlpiter,maxcontvars}`
- `heuristics/{clique,vbounds}/maxbacktracks` to limit the number of backtracks in the fix-and-propagate phase
- `heuristics/{clique,vbounds}/uselockfixings` to enable fixing of additional variables based on variable locks
- `heuristics/vbounds/{feasvariant,tightenvariant}` to specify the fixing variants used by the vbounds heuristic
- `lp/refactorinterval` to change the refactorization interval of the LP solver
- `misc/debugsol` to specify a debug solution that should be checked during the solve
- `misc/usesymmetry` to determine whether symmetry handling should be used
- `presolving/symbreak/conssaddlp` (whether symmetry handling inequalities should be added to the LP)
- `presolving/symbreak/addsymresacks` (whether symresacks should be used to handle symmetries)
- `presolving/symbreak/computeorbits` (whether symmetry orbits should be computed)
- `presolving/symbreak/detectorbitopes` (whether it should be checked if some symmetries can be handled by orbitopes)
- `presolving/symmetry/computepresolved` (Whether symmetries are computed after presolving)
- `presolving/symmetry/maxgenerators` (maximal number of generators generated by symmetry detection)
- `presolving/symmetry/checksymmetries` (whether validity of computed symmetries should be verified)
- `propagating/obbt/{itlimitfactorbilin,minnonconvexity,createbilinineqs}`
- `propagating/vbounds/minnewcliques` to specify the minimum number of new cliques to trigger another clique table analysis
- `propagating/vbounds/{maxcliquesmedium,maxcliquesexhaustive}` to limit the number of cliques relative to the
  number of binary variable for performing clique table analysis
- `separating/maxincrounds`
- `separating/maxlocalbounddist`, `separating/maxcoefratio` and `separating/intsupportfac`

### Data structures

- new type `SCIP_Shortbool` (equal to uint8_t) for storing Boolean values in a more compact manner
- new disjoint set data structure `SCIP_DISJOINTSET` to incrementally update connectedness information for a graph on nodes {0,...,n-1}
- new red black tree data structure defined in `src/scip/rbtree.{c,h}`
- new object `SCIP_LINCONSSTATS`, see type_cons.h, to work with linear constraint classification through the C API
- added new type `SCIP_TABLE` together with callbacks to output SCIP statistics

Unit tests
----------

- added several tests for the LP interface
- added tests that cover nonempty linear constraint classification types
- added tests for the double double arithmetic, the new red black tree data structure, the nlpi, obbt, interval arithmetics,
  symmetry computation, objective function changes in probing, computing envelopes of bilinear function, relaxation enforcement

Build system
------------

- added interface to the NLP solver WORHP; set `WORHP=true` in order to link to WORHP
- added interface to the NLP solver FilterSQP; set `FILTERSQP=true` in order to link to FilterSQP

### Cmake

- added support for sanitizers in debug mode and options SANITIZE_ADDRESS, SANITIZE_MEMORY, SANITIZE_UNDEFINED, SANITIZE_THREAD
- added option SYM to specify which graph automorphism package (bliss, none) should be used, if available
- disable non-standard compliant floating point optimizations in combination with intel compilers
- improve Visual Studio compilation
- only accept IPOPT version 3.12.0 or higher
- preserve correct rpath in library (e.g. path to libipopt) when installing

### Makefile

- new flag `DEBUGSOL={true,false}` to enable checks against a user given debug solution
- added flag SYM to specify which graph automorphism package (bliss, none) should be used
- default value for ZIMPL in the Makefile is now `false`

Fixed bugs
----------

- fix wrong statistic display of diving leaf solutions
- fixed order of SCIPcalcCliquePartition() in corner case where no cliques are available
- fix treatment of infinite lower bound in proximity objective cutoff
- fixed minor issue in expression graph simplification

- Separator:
  - fix linear knapsack relaxation during separation if a binary variable does not have a solution value in [0,1].
  - fixed potential ressource leaks in SCIPsolveLinearProb(), expr.c, sepa_eccuts, cons_cumulative.c, cons_nonlinear.c
  - fixed bug in cons_orbitope.c, where wrong terminating index in separation of SCIs was used
  - fixed wrong mapping of permuted basis indices in gomory separator
  - fixed integer objective separator for objective scales < 1

- Presolver:
  - fixed numerical issues in boundshift presolver when aggregating integer variables
  - fixed aggregation of variables in boundshift presolver that contain large variable bounds

- Heuristic:
  - fixed bug in feasibility pump heuristic when switching on the `usefp20` parameter
  - fixed handling of LOOSE variables in locks heuristic
  - fixed creation of conflicts in clique heuristic for incomplete LPs

- Constraints:
  - fixed bug in mps reader. Reader now prints `OBJSENSE` section and tries to generate unique names of constraints
  - fixed upgrade to a varbound constraint if abspower constraint contains a multi-aggregated variable
  - fixed several bugs related to hashing of constraints/rows in cutpool.c and cons_linear.c
  - fixed registration of almost fixed nonlinear variables in abspower constraints

- Propagator:
  - fixed releasing of variables in the genvbounds propagator in case the problem could be solved during presolving of a restart
  - fixed numerical issues in bound widening of variable bound constraint handler and vbound propagator during conflict analysis

@page RN40 Release notes for SCIP 4.0

@section RN401 SCIP 4.0.1
*************************

Features
--------

- added parsing functionality to cardinality constraint handler for CIP format
- allow to relax objective limit in reoptimization in presolved stage
- suppress excessive printing about numerical troubles in LP on default verblevel (high)

Performance improvements
------------------------

- only accept passed improving solutions in heur_indicator
- add and use RESTRICT macro for some pointers
- sorting of parents and children for some expression types is now independent of memory layout

- Constraints:
  - widened a bottleneck in simplifying long signomial sums in a nonlinear constraint
  - unified and extended code that improves numerics of cuts generated by nonlinear constraint handlers

- Separation:
  - stop separation in cons_indicator after maxsepanonviolated many non violated separated cuts
  - improve choice of variable to enter support in separation of cons_indicator

Interface changes
-----------------

### New API functions

- SCIPvalidateSolve() to compare solving result with an external primal and dual reference value
- SCIPisObjChangedProbing() to check whether the objective function has changed during probing mode
- SCIPgetDualSolVal() to get the dual solution value of a constraint
- SCIPisLPPrimalReliable() and SCIPisLPDualReliable() to check whether the current primal / dual LP solution
  were successfully checked for feasibility

### Command line interface

- New option in the interactive shell to validate the solution against an external primal and dual reference value
- added command line option `-o` and command `validatesolve` in interactive shell
  to validate the solution against an external primal and dual reference value.

### Interfaces to external software

- Updated and new interfaces to Mosek 8.1, GAMS and Gurobi
- new LP interface to Glop (Google OR tools); CMake only

### Changed parameters

- renamed parameter `heuristics/completesol/maxunkownrate` to `heuristics/completesol/maxunknownrate`

Testing
-------

- add options to make test target (see Makefile section)

Build system
------------

### Cmake

- New CMake build system alongside the usual Makefile setup

### Makefile

- added make options for specifying EXECUTABLE and OUTPUTDIR variables for the make test target

Fixed bugs
----------

- fixed unintended behavior of interrupt signal handler inside SCIP copies
- fixed uninitialized values in SCIP's digraph data structure after calling SCIPdigraphResize()
- fixed issue related to SCIPcreateFiniteSolCopy() not being able to remove all infinite fixings
- fixed issue in SCIPcopyLimits() w.r.t. soft time limit
- fixed bug in dynamic resizing of hashtables and hashmaps
- added workaround for bug in primal simplex of cplex 12.7.1.0 occuring when attempting to solve LPs without rows without presolving
- fixed bug in binpacking example that might have led to doing the same branching several times
- fixed memory issue in binpacking example
- in GAMS writer, forbid also various parenthesis characters in gams symbol names
- added missing definition of `SCIP_UNUSED` in memory.h if def.h is not included
- treat reopt bugs: Avoid numerical problems with changing objective; fix check for changed objective
- fixed reading issue in mps reader: integer variables fixed to 0 or 1 are treated as binaries now,
  allowing to use them as indicator variables
- afternode heuristics are now called even if the node limit was reached and the solving process will be stopped
  after the current node
- fixed bug when activating probing mode with a non-empty separation storage

- LP interfaces:
  - fixed guard against using old Gurobi versions in lpi_grb.c: Gurobi 7.5 was not permitted
  - fixed wrong handling of unboundedness status in lpi_grb.c
  - fixed wrong handling of row basis status in lpi_grb.c

- Propagator:
  - fixed bug in shift and propagate--variable information with a negation transformation is correctly reset after backtracking
  - fixed bug in genvbounds propagator when applying a restart after the root node

- Constraints:
  - fixed bug in varbound coefficient tightening: if a varbound constraint only contained one variable afterwards,
    it may have been deleted without applying the induced bound, if the change was too small, this is now forced
  - fixed potential wrong locks update after a varbound constraint became redundant in coefficient tightening
  - fixed potentially wrong cleanup of fixed variables in nonlinear constraint handler
  - fixed memory leak in OSiL reader when using SOS constraints

- Solution:
  - improved handling of infinite values in a primal solution in quadratic and nonlinear constraints
  - fixed bug in computing violation and cut for certain nonlinear constraints when LP solution is slightly out of bounds
  - fixed debug solution check that appeared in probing mode when the objective function has changed
  - relaxed a too strong assert concerning solutions close to the objective limit

@section RN400 SCIP 4.0.0
*************************

Features
--------

- Introduced support for partial or infeasible user solutions, which SCIP tries to complete/repair heuristically
- implemented linear time methods for (weighted) median selection for joint arrays of various types
- added adaptive solving behavior of SCIP based on solving phases and heuristic transitions, if enabled via `solvingphases/enabled`
- can now solve relaxations within probing
- in case of multiple relaxators the best solution is saved instead of the last one
- added write callback for reader_bnd
- added possibility to use a reference value for advanced analysis of the tree search. If a finite reference value
  (an objective value in original objective space) is passed via misc/referencevalue, SCIP keeps track of the
  number of nodes exceeding the reference value and the number of early backtracks -- path switches in the tree when
  a child node with lower bound smaller than the reference value was available.
- added reading capabilities for partial solutions with extension *.mst
- new global shift off all random seeds (randomization/randomseedshift) and unification of all existing random seeds
- use new macros SCIPdebugMsg(), SCIPsetDebugMsg(), SCIPstatDebugMsg() at all places where it makes sense
- new random number generator in pub_misc.h
- add check whether variables have been released when freeing SCIP
- a print callback can now be specified for user expressions

- LP Solutions:
  - will now enforce relaxation solution instead of lp or pseudosolution if lowerbound is better and the whole lp is included in the relaxation
  - new feature solution polishing to improve integrality of LP solutions

- Constraints:
  - new constraint handler for cardinality constraints
  - added interval-evaluation of sine and cosine
  - allow to create constraints of constraint handlers that don't need constraints
  - New constraint handlers cardinality and components

- Conflicts:
  - implement a storage for conflicts to have more control over active conflicts
  - Improved conflict analysis through central conflict pool and dual ray analysis for primal infeasible LPs; can now analyze dual
    unbounded rays of primal infeasible LPs

- Presolving:
  - New presolvers that disaggregate SOC constraints and reformulate QP's by adding KKT conditions
  - new presolving step for variables contained in a single quadratic constraint with proper square coefficients
  - add new presolving step to disaggregate second order cone constraints
  - new presolving method presol_qpkktref to add the KKT conditions of a QP
  - implemented and extended stuffing presolving in linear constraint handler
  - new components constraint handler which replaces the components presolver; it searches for independent subproblems
    and solves small ones as sub-SCIPs during presolve, larger ones are solved alternatingly during the main solving process
  - new presolving timing FINAL: presolving methods with this timing are only called once after all other presolvers with timings
    FAST, MEDIUM and EXHAUSTIVE are finished; during this timing only reductions are allowed that are self-contained, e.g.,
    fixing all variables and deleting all constraints of an independent component; note that reductions found in this timing
    do not trigger a new presolving round

- Separation and Cuts:
  - can now separate perspective cuts for indicator constraints
  - add sepa_convexproj, a separator which projects onto convex relaxation and build gradient cuts at the projection
  - add sepa_gauge, a separator which computes an interior point of a convex relaxation and performs a binary search in the segment joining
    the interior point and the point to separate until it finds a point in the boundary of the feasible region where to build a gradient cut
  - changed handling of coupling constraints in cons_indicator; the cuts will not be added to the pool, but are separated by default
  - concurrent solving mode that allows to run multiple SCIP instances, that share solutions and global variable bounds, in parallel
  - Revised pseudo random number generation and introduced central random seed for all plugins

- Heuristics:
  - new Graph induced neighborhood search (GINS) primal heuristic that uses neighborhoods
    based on distances in the variable constraint connectivity graph.
    In addition, the heuristic supports a rolling horizon-like procedure to solve auxiliary problems
    for neighborhoods with increasing distance from the starting neighborhood.
  - new primal heuristic LP face that tries to find an integer solution inside the optimal LP face.
  - new heuristic that tries to complete partial solutions
  - the subnlp heuristic now gives ownership of a found solution to the heuristic that constructed the starting point, if any;
    as a consequence, MIP heuristics may now be shown more frequently for having found a solution when solving MINLPs, even
    though the solutions required an additional NLP solve

- Propagator:
  - add prop_nlobbt, a nonlinear optimization-based bound propagator solving two convex NLP relaxations for each variable
  - nodes can now be postponed; currently, this can only be triggered by BEFORELP propagation callbacks

- Statistic:
  + Extended statistic output displayable via the interactive shell
  + new statistic computed: `Root LP Estimate` that shows the root LP best-estimate with every pseudo-cost update
  + added leaf statistics about LP objective limit|feasible|infeasible leaves to the statistics output and
    to the callable library: SCIPgetNObjlimLeaves(), SCIPgetNFeasibleLeaves(), SCIPgetNInfeasibleLeaves()
  + next to the number of found solution, also the number of new best solutions is now printed for each heuristic
    (and relaxation solutions) in the statistics in the `Primal Heuristic` section.

Performance improvements
------------------------

- Extended the presolving timings by an additional timing FINAL for self-contained reductions
- Randomized tie-breaking in different parts of the code to reduce performance variability
- use connectedness information of the clique table to speed up the clique partitioning algorithm
- knapsack approximation algorithms use linear-time weighted median selection instead of sorting
- improved greedy solution in SCIPsolveKnapsackApproximatelyLT() for the flow cover separation
- reduce performance variability by using random numbers as tie-breaker for external branching candidates

- Heuristics:
  - adjusted most Large Neighborhood Search heuristics such that they collect their variable fixings first in an array,
    and only create and populate a sub-SCIP if enough variables will be fixed.
  - reduce performance variability by using a small perturbation in the undercover heuristic
  - 1-opt heuristic can now be repeatedly executed as long as new incumbents are found

- Constraints:
  - Improved and extended stuffing inside of linear constraint handler
  - Changed handling of coupling constraints in cons_indicator
  - SCIP supports constraint compression for problem copies; constraint compression denotes the immediate
    removal of fixed variables from constraint data at creation time to reduce memory requirements.

- Propagation:
  - rewrote the propagate-and-cut-and-price loop so that successful propagations with DURINGLPLOOP timing, bound changes found by separation,
    and new primal solutions now trigger a new round of node solving, starting with propagation; improved tuning of propagation and heuristic timings
  - tuned propagation methods of several constraint handlers
  - make more use of SCIPmarkConsPropagate() to mark constraints for propagation and improved the internal handling of marked constraints
  - improve propagation of absolute-value expression in the case that the sign of the argument is fixed

Interface changes
-----------------

### New and changed callbacks

- Concurrent SCIP:
  - extended interface to support concurrent solving mode

- Constraint Handlers:
  - new optional callback `CONSENFORELAX` to enforce a relaxation solution, see \ref CONS
  - `CONSINITLP` callback now has a new parameter `infeasible`, which is a pointer to store whether infeasibility
    was detected while building the initial LP relaxation

### Deleted and changed API methods

- setting a parameter to a non-valid value now produces an error message instead of a warning
- bound reader uses angle bracket around variable names
- the parameters of SCIPlpiChgObj(), SCIPlpiSetBase(), SCIPlpiSetState(), SCIPlpiSetNorms() have been declared as const
- SCIPapplyHeurSubNlp() can now return the solution found by the sub-NLP heuristic

- Random:
  - methods SCIPrandomGetInt() substitutes SCIPgetRandomInt() (marked to be deprecated)
  - methods SCIPrandomGetReal() substitutes SCIPgetRandomReal() (marked to be deprecated)
  - methods SCIPrandomPermuteArray() substitutes SCIPpermuteRandomArray() (marked to be deprecated)
  - methods SCIPrandomPermuteIntArray() substitutes SCIPpermuteRandomIntArray() (marked to be deprecated)
  - method SCIPrandomGetSubset() substitutes SCIPgetRandomSubset() (marked to be deprecated)

- Conflict Analysis:
  - added parameters `conftype` and `iscutoffinvolved` to SCIPinitConflictAnalysis()
    that indicate the type of the conflict and whether the current cutoff bound is used or not

- Constraint Handlers:
  - added parameter `infeasible` to SCIPinitlpCons()

- Copying:
  - added parameters `fixedvars`, `fixedvals`, `nfixedvars` to SCIPcopyVars()
  - added parameters `fixedvars`, `fixedvals`, `nfixedvars` to SCIPcopyOrigVars()
  - renamed parameter `success` to `valid` in SCIPgetConsCopy()

- Hashmap and Hashtable:
  - removed function SCIPcalcHashtableSize() since not required anymore for `SCIP_HASHTABLE` and `SCIP_HASHMAP`
  - based on the initial size `SCIP_HASHTABLE` and `SCIP_HASHMAP` choose an appropriate size internally to allow insertion of that
    many elements without resizing
  - `SCIP_MULTIHASH` behaves like the old `SCIP_HASHTABLE` and SCIPcalcMultihashSize() should be used as replacement for
    SCIPcalcHashtableSize()

- Nonlinear Relaxation:
  - added parameter `curvature` to SCIPcreateNlRow()

- Parameters:
  - the following new methods return a bool indicating whether the given value is valid for the parameter instead of printing a warning
    message and returning an error code if the value is invalid
    - renamed method SCIPcheckBoolParam() to SCIPisBoolParamValid()
    - renamed method SCIPcheckLongintParam() to SCIPisLongintParamValid()
    - renamed method SCIPcheckCharParam() to SCIPisCharParamValid()
    - renamed method SCIPcheckStringParam() to SCIPisStringParamValid()
    - renamed method SCIPcheckRealParam() to SCIPisRealParamValid()
  - in param.c/h: the new methods return a bool whether the given value is valid for the parameter instead of printing a warning message
    and returning an error code if the value is invalid
    - rename SCIPparamCheckBool() to SCIPparamIsValidBool()
    - rename SCIPparamCheckString() to SCIPparamIsValidString()
    - rename SCIPparamCheckChar() to SCIPparamIsValidChar()
    - rename SCIPparamCheckLongint() to SCIPparamIsValidLongint()

- Primal Heuristics:
  - added parameter `initialseed` to SCIPcreateDiveset()
  - introduced new type `SCIP_HEURTIMING` for primal heuristic timing masks
  - changed type of parameter `timingmask` from unsigned int to `SCIP_HEURTIMING` in SCIPincludeHeur(), SCIPincludeHeurBasic()

- Relaxators:
  - new parameter `includeslp` for SCIPincludeRelax() and SCIPincludeRelaxBasic()
    to indicate whether relaxation includes all linear rows and can be enforced

- Reoptimization:
  - rename method SCIPgetReopSolsRun() to SCIPgetReoptSolsRun()

- Solutions:
  - added parameter `completely` to SCIPtrySol(), SCIPtrySolFree(), SCIPcheckSol() to check all constraints when
    printing violations

- Variables:
  - removed SCIPvarGetLbAtIndex() and added SCIPgetVarLbAtIndex()
  - removed SCIPvarGetUbAtIndex() and added SCIPgetVarUbAtIndex()
  - removed SCIPVarGetBdAtIndex() and added SCIPgetVarBdAtIndex()
  - removed SCIPvarWasFixedAtIndex() and added SCIPgetVarWasFixedAtIndex()
  - Removed method SCIPvarGetNBinImpls()

### New API functions

- added functions for concurrent solving mode (see concurrent.h, concsolver.h)
- SCIPcreateNlpiProb(), SCIPupdateNlpiProb() and SCIPaddNlpiProbRows() to create and update a nonlinear relaxation
- SCIPgetNObjlimLeaves(), SCIPgetNFeasibleLeaves(), SCIPgetNInfeasibleLeaves() for statistics output
  about LP objective leaves
- SCIPcheckCopyLimits() which can be used to check that enough time and memory is left to run a sub-SCIP after
  subtracting time and memory used by the main-SCIP and SCIPcopyLimits() which copies these limits accordingly and disables
  all other limits (need to be set by the plugin, if needed)
- SCIPcopyLargeNeighborhoodSearch() in heuristics.h that supports compressed copying and two kinds of problem copy: the MIP-relaxation or
  a 1-1 problem copy (by copying the constraints and not the LP relaxation)
- SCIPsolveProbingRelax() to solve a relaxation within probing
- SCIPgetLastStrongbranchingLPSolstat() to query the LP statuses after strong branching on a variable
- SCIPinitializeRandomSeed()
- SCIPswapReals() to swap two real values
- SCIPgetNNZs() to get the number of active non-zeros in the transformed/presolved problem

- Debug Messages:
  - SCIPprintDebugMessage(), SCIPsetPrintDebugMessage(), SCIPstatPrintDebugMessage() that output debug messages and also print the
    subscip depth; the first two output via the message handler; also added macros SCIPdebugMsg(), SCIPsetDebugMsg(), SCIPstatDebugMsg()
  - SCIPdebugMsgPrint()/SCIPsetDebugMsgPrint() that output a message without `[debug]` prefix via the message handler (compare SCIPdebugPrintf())

- Solution:
  - SCIPisDualSolAvailable() to query the dual solution availability
  - SCIPlpiSetIntegralityInformation() to improve SoPlex' solution polishing

- Constraints:
  - library methods SCIPcopyConsCompression(), SCIPcopyOrigConsCompression() that accept an array of variables that are immediately
    fixed in the copy. Alternatively, local instead of global bounds can be used for compression.
  - library methods SCIPenableConsCompression(), SCIPisConsCompressionEnabled(), SCIPcopyConsCompression(), SCIPcopyOrigConsCompression()
  - SCIPgetIntVarXor() to access integer variable of XOR constraints
  - SCIPcreateConsCardinality() to create a cardinality constraint
  - SCIPcreateConsBasicCardinality() to create a basic cardinality constraint
  - SCIPchgCardvalCardinality() to changes cardinality value of cardinality constraint (i.e., right hand side of cardinality constraint)
  - SCIPaddVarCardinality() to add a variable to a cardinality constraint
  - SCIPappendVarCardinality() to append a variable to a cardinality constraint
  - SCIPgetNVarsCardinality() to get the number of variables in a cardinality constraint
  - SCIPgetVarsCardinality() to get the array of variables in a cardinality constraint
  - SCIPgetCardvalCardinality() to get the cardinality value of a cardinality constraint (i.e., right hand side of cardinality constraint)
  - SCIPgetWeightsCardinality() to get the array of weights of a cardinality constraint
  - SCIPgetLinvarMay{Decrease,Increase}Quadratic() to get index of a variable in linear term of quadratic constraint that may be decreased
    without making any other constraint infeasible

- Parameters:
  - add SCIPparamIsValidInt() and SCIPparamIsValidReal() to param.c/h
  - add missing functions SCIPisIntParamValid() and SCIPisRealParamValid() to scip.c/h

### Command line interface

- new command line parameter `-v` to print detailed build options

### Interfaces to external software

- Interfaces for Python and Java are, among others, now available via http://www.github.com/scip-interfaces
- Revised documentation of the SCIP C-API to group methods more comprehensively by topics
- dropped support for Ipopt < 3.11
- Additional I/O-functionalities for debugging and logging in SCIP and in the AMPL interface
- updated CppAD to 20160000
- for users of the ampl interface, the display/logfile option has been added to set the name of a
  file to write the SCIP log to (additionally to stdout)

- LP Interfaces:
  - SCIP uses the lpi_spx2 interface by default
  - Improved Gurobi interface that can handle ranged rows (requires Gurobi >= 7.0.2)
  - the CPLEX LPI now also compiles with CPLEX 12.7.0.0

### Changed parameters

- setting a value for a fixed parameter will no longer return with an error, if the new value equals the one to which the parameter is fixed
- changed value of parameter `separating/clique/cliquedensity` to 0.0 such that the separator always constructs a dense clique table
  which proved to be faster on the benchmarks MMM and stableset.
- parameters `misc/permutationseed`, `misc/permuteconss` and `misc/permutevars` changed to `randomization/permutationseed`,
  `randomization/permuteconss` and `randomization/permutevars`
- parameters `conflict/useinflp` and `conflict/useboundlp` are now of type char (before bool)
- all parameters of the components presolver (starting with `presolving/components/`) are now parameters of the components
  constraint handler (starting with `constraints/components/`)

### New parameters

- class randomization
- `branching/sumadjustweight` to adjust branching scores by adding a sum epsilon in order to keep score differences
  near zero, which are otherwise completely disregarded (they are adjusted to at least sum epsilon)
- `concurrent/* ` and `parallel/* ` for configuring the concurrent solving mode
- `constraints/cardinality/branchbalanced` to decide whether to use a balanced branching scheme in the enforcing of cardinality
  constraints
- `constraints/cardinality/balanceddepth` to set the maximal depth until balanced branching is turned off
- `constraints/cardinality/balancedcutoff` to determine that balanced branching is only used if the branching cut off value
  w.r.t. the current LP solution is greater than a given value
- `constraints/indicator/sepaperspective` to turn on separation of perspective cuts for indicator constraints
- `constraints/indicator/sepapersplocal` to decide whether local cuts can be used for perspective cuts for indicator constraints
- `constraints/quadratic/projectedcuts` to enable convex quadratics to generate gradients cuts at the
  projection of the point onto the region described by the constraint, which is supporting
- `lp/solutionpolishing` to enable LP polishing only at the root LP or always
- `misc/referencevalue` to pass a reference value for further analysis of the tree search, see also in `features`
- `presolving/qpkktref/addkktbinary` to allow the presence of binary variables for the KKT update
- `presolving/qpkktref/updatequadbounded` to add the KKT conditions to QPs only if all variables are bounded
- `presolving/qpkktref/updatequadindef` to add the KKT conditions to QPs only if the quadratic matrix is indefinite
- `randomization/lpseed` to set the initial seed of the LP solver
- `solvingphases/enabled` to activate adaptive behavior during the solution process; several further parameters
  in the solvingphases-section to control how to switch the parameters and whether a restart should be performed between the phases.

### Data structures

- new `SCIP_REGRESSION` data structure in pub_misc.h to incrementally compute a best-fit line through pairs of observations
- add maximum branch-and-bound tree depth constant `SCIP_MAXTREEDEPTH` (replaces SCIPgetDepthLimit() and SCIPtreeGetDepthLimit())
- new files heuristics.c/heuristics.h to collect methods that are frequently used by heuristics
- merged dive.c/pub_dive.h with heuristics.c/heuristics.h, removed dive.c/pub_dive.h
- separated header pub_misc.h from repeated methods for sorting and (weighted) median selection;
  those are also available in separate headers pub_misc_sort.h
  and pub_misc_select.h, but included into pub_misc.h

Unit tests
----------

- New unit testing system built on the Criterion framework

Build system
------------

### Makefile

- All makefiles in `examples/` and `applications/` have been updated.
- `make.project` defines a variable `SCIP_VERSION` containing the SCIP version number
- revise sub-makefiles for MSVC on MinGW
- make shared libraries aware of their dependencies
- sub-makefile for CrayXC systems added

- Places:
  - All objective files are now placed in `obj/static` or `obj/shared`, depending on `SHARED=false` or `SHARED=true`, respectively.
  - All internal and external libraries are placed in `lib/static` and `lib/shared`, the include files are in `lib/include`.
  - The binaries now contain an rpath to the SCIP directory, such that shared libraries are found.

- Linking:
  - link binary to shared libs when compiling with `SHARED=true`
  - External projects (including make.project) can use the makefile variable LINKCXXSCIPALL or LINKCCSCIPALL to link all SCIP libraries.
  - Building with `SHARED=true` automatically generates the combined library libscipsolver.so for easier linking

- Targets:
  - Running `make help` lists all makefile options.
  - `make install` copies now all header files
  - new target `dll` to build Windows dlls with MSVC
  - rename `dll` target to `windowslib`

Fixed bugs
----------

- fixed bug in event system: bound change events of the new focus node must be processed, even if the bound
  is the same as at the last focus node
- avoid numerically unstable (multi-)aggregations
- fixed bug in XML reader concerning comments
- the AMPL interface now writes a solve status (solve_result_num) into the .sol file
- in the cmpres.awk (allcmpres.sh) output, the counts in the time column are now with respect to the
  whole set of processed instances (as with fail and solv), while before it was with respect to the
  set of instances where no solver failed (eval set); thus, now proc = fail + time + solv.
- writing of solutions or parameters to a file now works also with the message handler set to quiet
- ignore lower and upper bound tightenigs beyond +/-infinity during solving
- time limit of SCIP-infinity is converted to LPI-infinity when setting it
- fix LP activity of a row that has been modified

- Propagation:
  - fixed possible segmentation fault in genvbounds propagator
  - fixed bug with sorting of propagators in presolving: the order can be changed by calling probing; thus, there is a copy of the
    propagators, which is sorted by presolving priority
  - added missing capturing and releasing mechanism in genvbounds propagator
  - fix wrong propagation of product expressions

- Constraints:
  - fixed wrong representation of SOC constraints in NLP
  - fixed a few issues within redundant constraint detection of (specialized) linear constraint handlers
  - fixed issue in reader_opb concerning writing of fixed variables contained in no constraints

- Memory:
  - fixed memory bug in `SCIP_DIGRAPH`
  - improved counting of memory consumption by using more block memory and counting all allocated memory
  - fix memory leaks in TSP example
  - return `SCIP_ERROR` when a memory exception is caught in SoPlex (was `SCIP_LPERROR`)
  - fixed memory leak in OSiL reader

- Objective:
  - fixed bug while changing the objective value of an original value after transforming the problem
  - fixed bug with solutions from previous runs not satisfying an objective limit
  - SCIPisObjIntegral() now works correctly in `SCIP_STAGE_PROBLEM`

- Heuristics:
  - fixed two bugs in heur_indicator: use improvesols parameter now and update pointer to indicator constraint handler
  - fix wrong NLP representation of logic-or constraints in the dual value heuristic
  - correct handling of implicit integer variables with fractional solution value in simplerounding heuristic
  - fixed bug in heur_octane with uninitialized ray direction

@page RN32 Release notes for SCIP 3.2

@section RN321 SCIP 3.2.1
*************************

Features
--------

- new `force` parameter in (root)redcost propagator to run the propagator also with active pricers

Performance improvements
------------------------

- do not transfer solutions to original space, if SCIP is being freed
- modified implication graph analysis of SOS1 constraint handler; a new component allows to deduce zero fixings of variables
- made SOS1 constraint handler specific diving selection rule faster for the case that the SOS1 constraints do not overlap
- improved disjunctive cuts by the `monoidal cut strengthening` procedure of Balas and Jeroslow

Examples and applications
-------------------------

- several improvements of SCIP-Jack (STP application): extended presolving for STP variants, STP-specific branching
  rule, dual heuristic to generate initial LP relaxation
  SCIP-Jack is now competitive with problem specific state-of-the-art solvers on several well-known STP variants,
  e.g., the (rooted) prize-collecting Steiner tree problem.
- MultiObjective application renamed to PolySCIP; several improvements: better command line argument processing,
  overhaul of much of the source code, installation via CMake

Interface changes
-----------------

- made debug solution functionality thread safe (see debug.h for further information)

### Deleted and changed API methods

- add SCIPcomputeHyperplaneThreePoints() to compute a hyperplane containing three given 3-dimensional points
- SCIPsolveLinearProb() now uses a 1-dimensional matrix representation

### Command line interface

- added interactive shell command `display finitesolution` to print solution with infinite fixings removed,
  added reference to that method to `display solution` output if there are infinite fixings
- new interactive shell command `write history` to write the command line history (only when compiled with Readline)

### Interfaces to external software

- significantly improved Python interface to support user callbacks as well as linear and quadratic expressions

### New parameters

- `constraints/sos1/branchingrule` to decide whether to use neighborhood, bipartite, or SOS1 branching (this parameter
  replaces the old parameters `constraints/sos1/neighbranch`, `constraints/sos1/bipbranch`, and `constraints/sos1/sos1branch`)
- `constraints/sos1/depthimplanalysis` to limit the number of recursive calls of implication graph analysis
- `constraints/sos1/perfimplanalysis` to perform an implication graph analysis to deduce variable fixings and
  additional SOS1 constraints (this parameter replaces the old parameter `constraints/sos1/updateconflpresol`)
- `misc/transsolorig` for transfering transformed solutions to the original space (default: true)
- `propagating/rootredcost/onlybinary` to propagate root reduced costs of binary variables only

### Data structures

- renamed MIP matrix structure to `SCIP_MATRIX`
- changed the numeric values for `PRESOLTIMING` flags

Build system
------------

### Makefile

- new target `dll` to build Windows dlls with MSVC
- add new compiling flag OPENSOURCE to allow/forbid the usage of third party software

Fixed bugs
----------

- fixed wrong objective sense when copying the original problem
- fixed a bug in merge step of cliques during clean up phase; method did not correctly handle infeasibility in the case of multiple
  variable-negation pairs
- fixed a previously untreated case in the linear cons simplification where coefficients only differ by slightly more than an epsilon
- fixed bug in parsing emphasis parameters which formerly led to completely wrong results
- fixed bug in the computation of the Wilcoxon test
- do not use the relative and absolute gap limit if no primal solution has been found so far
- fixed bug in conflict.c with wrong reset of bounds used
- fixed bug with transferring solutions to new runs (need to recompute objective before checking)
- fixed issue with infinite values when checking cuts for redundancy
- fixed library problems on Windows operating systems

- Variables:
  - fixed wrong check when computing cuts for factorable quadratic functions bound tightening of a single variable
  - fixed wrong handling of loose variables in OBBT
  - fixed freeing of hash for binary variables
  - fixed bug during the computation of branching points for continuous variables which are almost fixed to +/- SCIPinfinity()
  - treated the case of integer variables as intermediate variables in the process of obtaining the active variable for a
    given binary variable

- LP:
  - fixed a bug in dive.c that occurred when lpsolvefreq was set to 1; after a cutoff, the solution values of the
    linked LP solution might have become invalid
  - do not analyse an infeasible LP for conflicts during diving mode when LHS/RHS of rows were changed
  - use LPi infinity when reverting bound changes in conflict analysis

- Heuristics:
  - fixed bug in heur_simplerounding in connection with relaxators
  - fixed bug in feaspump heuristic where last solution candidates were not updated correctly
  - fixed bug with infinite shift values in heur_shifting
  - fixed bug in shiftandpropagate heuristic: the heuristic did not correctly handle intermediate, global bound changes of the selected variable
    after its tentative fixing led to a cutoff.

- Propagator:
  - (root) reduced cost propagators are not run anymore when doing branch-and-price,
    since they may install upper bounds on variables which might interfere with the
    pricing (they may be enabled again by their force parameters)
  - fixed too hard assertion in pseudoobj propagator
  - fixed a bug in shiftandpropagate where column positions after sorting are now correctly linked to their variables after sorting
  - fixed potential memory leak in genvbound propagator

- Presolving:
  - fixed inconsistency in knapsack constraint handler data during presolving
  - fixed some problem with reoptimization when the problems are infeasible or have been solved in presolving
  - fixed endless loop in knapsack constraint handler when continuous variables change their types to binary during presolving
  - squares of binary variables might not have been replaced by the binary variable itself in presolve,
    if the variable was originally general integer and only became binary during presolve (due to bound tightening)
  - fixed bug in dive.c avoiding a check of constraints in the presence of indicator constraints

- Constraints:
  - fixed numerical problems in computation of cuts for bivariate functions in quadratic constraint handler
  - fixed bug in quadratic constraint handler when computing lifted-tangent inequalities
  - fixed bug in nonlinear constraint handler when replacing a violated nonlinear constraint leads to an infinite
  - fixed bug in SOS1 constraint handler with inconsistent data structure after restart
  - fixed wrong handling of negated variables in bound tightening procedure of SOS1 constraint handler
  - fixed bug in simple fixing heuristic of SOS1 constraint handler
  - fixed two bugs in pseudoboolean constraint handler with wrong sorting of and constraints
  - fixed issue: constraints being parallel to objective function (after restart) sometimes led to wrongly stating infeasible
  - fixed bug during coefficient tightening in varbound constraint handler
  - handle cutoffs in cons_indicator detected by infeasible inequalities
  - fixed late change of type of slack variables in cons_indicator, if the bounds are not integral
  - fixed initsol and exitsol of cons_indicator, if problem has already been solved
  - fixed bug in cons_indicator with changing type of slackvariable

@section RN320 SCIP 3.2.0
*************************

Features
--------

- added reoptimization feature for optimization problems with changed objective function or tighter feasible region
- the original problem can now be permuted directly after reading (if `misc/permutationseed` has value >= 0)
- added methods to compute strongly connected components with Tarjan's Algorithm
- added method to propagate implications of SOS1 variables
- convex quadratic contraints can now generate gradient cuts which are supporting to the feasible region
- SoPlex interface can now (re)store dual steepest edge weights
- extended expression parsing to support power, realpower and signpower operators; started support for user-defined operators
  in expression trees/graphs
- possibility to set a soft time limit which becomes active only after the first primal solution was found
- added matrix module for getting access to the internal mixed inter linear problem matrix
- better handling of large values returned by the LP solver
- added more checks to SCIP{alloc,realloc,duplicate}BufferArray() to handle overflows properly
- new plugin for reoptimizing a sequence of optimization problem that differ in the objective function, e.g., sequences arising from
  column generation
- new plugin `compr` for rearranging the search tree, currently this only works on the reoptimization tree
- moved assertions in comparison methods from scip.c to set.c

- Constraints:
  - we can now upgrade quadratic constraints with one bilinear term to SOC constraints
  - we can also upgrade general quadratic constraints with a single negative eigenvalue to SOC constraints

- Branching:
  - tighter reliability notions introduced for reliability branching, based on pseudo-cost relative errors
    and comparing candidates with the best pseudo-candidate using a 2-sample student-T test. These methods
    are used in disjunction with the existing reliability notion that uses a fixed number as reliability
    threshold for every variable before turning off strong-branching. This means, the classical method
    must be turned off by setting parameters minreliable and maxreliable to 0. The behavior is
    controlled through several parameters.
  - new distribution branching rule to base decisions on row activity (normal) distribution over domain space
  - can now output information for BAK: Branch-and-bound Analysis Kit
  - new score in hybrid reliability pseudocost branching that prefers nonlinear variables when solving MINLPs
  - new branching rule multaggr which allows to branch on general disjunctions defined by fractional multi-aggregated variables
  - new branching rules for SOS1 constraints for branching on a neighborhood or a complete bipartite subgraph of
    the conflict graph. In addition to variable domain fixings, it is sometimes also possible to add complementarity
    constraints to the branching nodes. This results in a nonstatic conflict graph, which may change dynamically
    with every branching node.
  - new branching rule nodereopt to reconstruct the tree after changing the objective function

- Reader:
  - the MPS reader can now read semi-integer variables, they are handled by creating bound disjunction constraints
  - the MPS reader can now handle objective constants given as (the negation of) the RHS of the objective row

- Separation:
  - obbt propagator applies now additional separation and propagation in order to learn stronger and more bound tightenings
  - extended probing mode to allow separation and objective coefficient changes
  - improved separation procedure of SOS1 constraint handler, including bound (clique) cuts and implied bound cuts
  - new disjunctive cut separator for SOS1 constraints
  - new edge-concave cut separator for quadratic constraints

- Presolver:
  - Improved coordination of presolvers. There are three timings for presolvers now, FAST, MEDIUM and EXHAUSTIVE.
    Each presolving callback can specify one or more of these timings in which it will be called later.
    Within a presolving method, the current timing can be checked and the algorithms to be performed selected based on
    the timing. In one presolving round, first all presolving methods with timing FAST are called, sorted by priority.
    If they found enough reductions, a new round is started, otherwise, all presolving methods with timing MEDIUM are
    called. Again, with enough reductions, a new presolving round is started, too few reductions lead to running
    the EXHAUSTIVE presolvers. Similar to the delay concept used before, we are not neccessarily running all EXHAUSTIVE
    presolvers but stop as soon as one of them found enough reductions, starting a new presolving round immediately.
  - new presolving components for SOS1 constraints, including bound tightening and clique extension
  - new presolver tworowbnd for improving variable bounds and detecting redundant constraints added
  - new presolver dualagg for aggregating single up-/downlocked variables by a binary variable added
  - new presolver implfree for aggregating implied free variables added
  - new presolver redvub which can detect redundant variable upper bound constraints added
  - new presolver stuffing for fixing of singleton continuous variables added

- Heuristic:
  - improved clique and variable bound heuristics
  - new heuristic distribution diving that bases its score function on the changes regarding solution density
  - variable histories can be transferred between sub-SCIPs solved by LNS heuristics and the component presolver
    and the main SCIP to reuse this information.
  - new heuristic heur_indicator that tries to make partial solutions with indicator constraints feasible. It also
    tries to improve them (or external solutions) by a one-opt local search.
  - new heuristic (heur_bound) which fixes all integer variables to their lower/upper bounds and solves the remaining LP
  - modified diving heuristics to handle SOS1 constraints
  - new primal heuristic for reoptimization 'ofins': objective function induced neighborhood heuristic
  - new heuristic for reoptimization which constructs solutions based in the changes between the objective function and the optimal
    solution before changing the objective function

- Statistic:
  - extended variable branching statistics in the interactive shell by sample variance of unit gains
  - extended statistic output of interactive shell by more information on diving heuristic behavior

Performance improvements
------------------------

- improved treatment of nonlinearities in hybrid reliability pseudo cost branching
- using sparsity information of the SoPlex LP

- Constraints:
  - improved vartype upgradability from continuous to implicit variables in cons_linear.c, depending on their objective coefficients
  - improved propagation of SOS1 constraint handler using the information from a conflict

- Heuristics:
  - zi rounding heuristic uses buffer data structures, thereby decreasing total memory usage of SCIP
  - adjusted (hard) diving heuristics to solve fewer LPs. LP's are resolved only if a parameter-defined
    percentage of the variable bounds changed through domain propagation or at a predefined frequency.
  - some of the diving heuristics additionally consider indicator variables and SOS1 variables as candidate variables and try to
    make these constraint types feasible before passing a rounded solution to SCIPtrySol()

- Presolving:
  - new presolving/propagation algorithm using the gcd for ranged rows and equations in cons_linear
  - added presolving levels (FAST, MEDIUM and EXHAUSTIVE) to allow better balancing of presolvers

- Separation:
  - improved separation procedure of SOS1 constraint handler
  - improved separation procedure for convex quadratic constraints

Examples and applications
-------------------------

- two new applications for multi-objective optimization (PolySCIP) and the Steiner Tree Problem in Graphs
- new application for solving Steiner tree problems: SCIP-Jack can handle both the classical Steiner tree problem in graphs
  and 10 of its variants

Interface changes
-----------------

### New and changed callbacks

- new callback function `SCIP_DECL_CONSGETDIVEBDCHGS` to provide
  constraint handler method to suggest dive bound changes during the generic diving algorithm, see type_cons.h for details
- new callback `SCIP_DECL_DIVESETGETSCORE` to implement scoring function to guide diving

### Deleted and changed API methods

- avoid potential comparisons of different infinity values by adjusting the LP solution value
- SCIPintervalSign(),  SCIPintervalAbs(), SCIPintervalMax(), SCIPintervalMin(), SCIPexprgraphGetNodePolynomialMonomialCurvature(),
  and SCIPexprgraphTightenNodeBounds() need an infinity value to decide whether an interval is empty or not
- SCIPgetFeasibilityQuadratic() and SCIPgetActivityQuadratic() returns now a `SCIP_RETCODE` and needs an additional `SCIP_Real*` to
  store the result
- methods which support statistical tests in pub_misc.h, SCIPstudentTGetCriticalValue(), SCIPcomputeTwoSampleTTestValue() etc.
- SCIPsolveLinearProb() solves a linear problem of the form Ax=b for a regular square matrix A
- Added parameter `freesubscip` to SCIPapplyProximity()

- Data structures:
  - Renamed method SCIPdigraphGetSuccessorsDatas() to SCIPdigraphGetSuccessorsData()
  - Renamed method SCIPdigraphGetNodeDatas() to SCIPdigraphGetNodeData()
  - Renamed method SCIPdigraphSetNodeDatas() to SCIPdigraphSetNodeData()

- Constraint Handlers:
  - Renamed method SCIPconshdlrGetPropTimingmask() to SCIPconshdlrGetPropTiming()
  - new method SCIPconshdlrSetPropTiming()
  - Removed method SCIPconshdlrIsPresolvingDelayed()
  - Removed method SCIPconshdlrWasPresolvingDelayed()
  - SCIPmakeSOS1sFeasible() based on solution values, fixes variables to zero to turn all SOS1 constraints feasible
  - removed `delay(presol)` parameter from SCIPinclude{Conshdlr,Presol,Prop}() and added `(presol)timing` parameter
  - new parameter `presoltiming` for method SCIPpresolCons()
  - SCIPvarIsSOS1() returns whether some variable is involved in an SOS1 constraint
  - SCIPgetConflictgraphSOS1() gets conflict graph of SOS1 constraints
  - Added parameter `presoltiming` to SCIPpropCumulativeCondition()
  - Removed parameter `delaypos` from SCIPsetConshdlrPresol()
  - Added parameter `presoltiming` to SCIPsetConshdlrPresol()
  - Removed parameter `delaypos` from SCIPincludeConshdlr()
  - Added parameter `presoltiming` to SCIPincludeConshdlr()
  - Added parameter `consgetdivebdchgs` to SCIPincludeConshdlr() to provide a divebdchg-callback for the constraint handler
    to include

- Branching Rules:
  - Added parameter `forcestrongbranch` to SCIPselectVarStrongBranching()
  - Added parameter `executebranching` SCIPexecRelpscostBranching()
  - Added parameters `ndomredsdown` and `ndomredsup` to SCIPgetVarStrongbranchWithPropagation()

- LP and Cutting Planes:
  - Added parameters `inds` and `ninds` to SCIPgetLPBInvRow(), SCIPgetLPBInvCol(), SCIPgetLPBInvARow(), SCIPgetLPBInvACol(), and
    SCIPcalcStrongCG()
  - Added parameters `maxweight`, `weightinds`, `nweightinds`, and `rowlensum` to SCIPcalcMIR()

- Variables:
  - SCIPvarGetNodeSOS1() returns node of SOS1 variable in the conflict graph
  - SCIPnodeGetVarSOS1() returns SOS1 variable associated to some given node in the conflict graph
  - Removed method SCIPvarGetNBinImpls()

- Presolving:
  - Removed parameter `delaypos` from SCIPincludePresolBasic()
  - Added parameter `presoltiming` to SCIPincludePresolBasic()
  - Removed parameter `delaypos` from SCIPincludePresol()
  - Added parameter `presoltiming` to SCIPincludePresol()
  - Removed parameters `presoldelay` and `presoltiming` from SCIPincludePresol()
  - Removed parameters `presoldelay` and `presoltiming` from SCIPsetPropPresol()

- Misc:
  - Added parameter `isequation` to SCIPaddClique()
  - Removed parameter `writeimplications` from SCIPwriteCliqueGraph()
  - Removed method SCIPallocBufferSize()
  - Removed method SCIPduplicateBufferSize()
  - Removed method SCIPreallocBufferSize()
  - Removed method SCIPfreeBufferSize()
  - Removed method callback SCIPdialogExecConflictgraph()

### New API functions

- started support for user-defined operators in expression trees/graphs (see SCIPexprCreateUser()),
  interface will likely change again in future SCIP versions
- new methods for mixed inter linear matrix access (see pub_matrix.h) added
- SCIPcomputeArraysIntersection() to compute the set intersection of two ordered arrays
- SCIPcomputeArraysSetminus() to compute the set difference of two ordered arrays
- SCIPcutGetLPActivityQuot() in pub_cutpool.h to get the potion of LP's where this cut was sharp in an optimal basis.
- SCIPpresolGetTiming(), SCIPpresolSetTiming(), SCIP{conshdlr,prop}GetPresolTiming(), and SCIP{conshdlr,prop}SetPresolTiming()
- SCIPdigraphSetNSuccessors() sets the number of successors of some digraph node to a given value

- Diving:
  - SCIPcreateDiveset() to add a diveset to a heuristic. Heuristics may have multiple divesets under different names
  - SCIPperformGenericDivingAlgorithm() that performs diving with periodic LP resolve according to the diveset argument.

- Constraints:
  - new setter function SCIPsetConshdlrGetDiveBdChgs() in scip.h to set dive bound change callback for this constraint handler
  - SCIPaddDiveBoundChange() to add a diving bound change to the diving bound change storage of SCIP together with the information if this is a
    bound change for the preferred direction or not, to be used by constraint handlers inside the getDiveBdChgs-callback
  - SCIPchgCoefLinear() and SCIPdelCoefLinear() to modify linear constraint during problem creation

- Memory:
  - BMSallocClearBlockMemoryArray()/SCIPallocClearBlockMemoryArray() and
    BMSallocClearBufferMemoryArray(), SCIPallocClearBufferArray() to allocate arrays that are initialized to 0
  - SCIPbuffermem() to get buffer memory;

- Sort:
  - added new sorting functions SCIPsortRealRealRealBoolBoolPtr(), SCIPsortDownRealRealRealBoolBoolPtr()
  - added new sorting functions SCIPsortIntIntIntReal(), SCIPsortDownIntIntIntReal(), SCIPsortRealIntInt(), SCIPsortDownRealIntInt()

- Param:
  - SCIPwriteParam() to write a single parameter to a file
  - SCIPcheckParam{Bool,Char,...}() to check whether a parameter value is within the feasible domain

- Quadratic:
  - SCIPchgLhsQuadratic(), SCIPchgRhsQuadratic(), SCIPchgLinearCoefQuadratic(), SCIPchgSquareCoefQuadratic(),
    and SCIPchgBilinCoefQuadratic() to modify quadratic constraints during problem creation
  - SCIPgetFeasibilityQuadratic() and SCIPgetActivityQuadratic() to get the feasibility and activity of a quadratic constraint in a given solution
  - SCIPaddSquareLinearization(), SCIPaddSquareSecant(), SCIPaddBilinLinearization() and SCIPaddBilinMcCormick()
    in cons_quadratic.h to compute linear under- and overestimation for bilinear and quadratic terms

### Command line interface

- extended variable branching statistics and statistic output in the interactive shell (see Statistic section)
- submenu for setting `vbc` settings renamed to `visual`
- at the end of a command line run the best solution can now be output in the orignal space

### Interfaces to external software

- in the AMPL interface, variable and constraint attributes (flags) can now be set via suffixes, where 0 (unset) stands
  for the default, 1 for TRUE and other values for FALSE; see SCIPcreateVar() and SCIPcreateCons() for their meaning;
  for variables, `initial` and `removable` are recognized;
  for constraints, `initial`, `separate`, `enforce`, `check`, `propagate`, `dynamic` and `removable` are recognized
- the AMPL interface now passes an initial guess, if specified, as a solution (that will be checked for feasibility) to SCIP

### Changed parameters

- rowrepswitch set to 2.0, so row representation is activated if LP has at least 2 times more rows than columns
- one can now set emphasis parameters at the beginning of a settings file; it should start with `emphasis:` and
  the contain the emphasis string, e.g., `emphasis: feasibility` or `emphasis: heuristics off`.

- Renamed parameters:
  - `vbc/filename` to `visual/vbcfilename`
  - `vbc/realtime` to `visual/realtime`
  - `vbc/dispsols` to `visual/dispsols`

### New parameters

- added parameter to switch pseudo cost update in diving heuristics (enabled by default)
- `branching/relpscost/confidencelevel` to set the confidence level to be used by statistical tests
- `branching/relpscost/higherrortol` to define the highest reliability threshold for relative error based reliability
- `branching/relpscost/lowerrortol` to define a lower reliability threshold for relative error based reliability
- `branching/relpscost/nlscoreweight` for weight of nonlinear score when branching on MINLPs
- `branching/relpscost/usedynamicconfidence` to use a dynamic confidence level based on the amount of
  strong-branching simplex-iterations compared to the overall simplex iterations (default is FALSE)
- `branching/relpscost/usehyptestforreliability` to enable strong branching decisions based on a 2-sample student-T test of all prior
  pseudo-cost observations between the best pseudo-candidate and the candidate for which to decide whether strong-branching should be applied
- `branching/relpscost/userelerrorreliability` to enable relative error based reliability
- `branching/relpscost/skipbadinitcands` for skipping strong-branching candidates whose estimated gain
  is significantly worse than the one of the locally best (sb or pseudo) candidate
- `constraints/linear/multaggrremove` to perform multi-aggregations in linear constraint handler only if the constraint can be removed afterwards
- `constraints/linear/rangedrowpropagation` to disabled newly implemented propagtion algorithm for ranged rows and equations
- `constraints/quadratic/advanced/interiorcomputation` to select the way of computing and interior point for gauge cuts
- `constraints/quadratic/gaugecuts` to enable convex quadratics to generate gradients cuts which are supporting
- `constraints/soc/generalsocupgrade` to allow general quadratics to be upgraded to soc
- `constraints/SOS1/addcomps` to add local complementarity constraints to the branching nodes (can be used in combination
  with neighborhood or bipartite branching)
- `constraints/SOS1/addbdsfeas` to define a minimal feasibility value for local bound (clique) inequalities in order to be
  added to the branching node
- `constraints/SOS1/addcompsdepth` to define the maximal depth for adding complementarity constraints
- `constraints/SOS1/addcompsfeas` to define a minimal feasibility value for local complementarity constraints in order to be
  added to the branching node
- `constraints/SOS1/autocutsfromsos1` to automatically switch to separating bound cuts from SOS1 constraints if the SOS1
  constraints do not overlap
- `constraints/SOS1/autosos1branch` to switch to SOS1 branching if the SOS1 constraints do not overlap
- `constraints/SOS1/conflictprop` to define whether to use conflict graph propagation
- `constraints/SOS1/bipbranch` to branch on a complete bipartite subgraph of the conflict graph
- `constraints/SOS1/boundcutsdepth` to define the node depth of separating bound (clique) cuts
- `constraints/SOS1/boundcutsfreq` to define the frequency for separating bound (clique) cuts
- `constraints/SOS1/boundcutsfromgraph` to define whether to separate bound (clique) inequalities from the conflict graph
- `constraints/SOS1/boundcutsfromsos1` to define whether to separate bound (clique) inequalities from SOS1 constraints
- `constraints/SOS1/fixnonzero`: If neighborhood branching is used, then fix the branching variable (if positive in sign)
  to the value of the feasibility tolerance
- `constraints/SOS1/implcutsdepth` to define the node depth of separating implied bound cuts
- `constraints/SOS1/implcutsfreq` to define the frequency for separating implied bound cuts
- `constraints/SOS1/implprop` to define whether to use implication graph propagation
- `constraints/SOS1/maxaddcomps` to define the maximal number of complementarity constraints added per branching node
- `constraints/SOS1/maxboundcuts` to define the maximal number of bound (clique) cuts separated per branching node
- `constraints/SOS1/maxboundcutsroot` to define the maximal number of bound (clique) cuts separated per iteration in the root node
- `constraints/SOS1/maximplcuts` to define the maximal number of implied bound cuts separated per branching node
- `constraints/SOS1/maximplcutsroot` to define the maximal number of implied bound cuts separated per iteration in the root node
- `constraints/SOS1/maxextensions` to define maximal number of extensions that will be computed for each SOS1 constraint in presolving
- `constraints/SOS1/maxsosadjacency` to define that the adjacency matrix of the conflict graph is not created in presolving if
  the number of SOS1 variables is too large
- `constraints/SOS1/maxtightenbds` to define the maximal number of bound tightening rounds per presolving round
- `constraints/SOS1/neighbranch` to branch on a neighborhood of the conflict graph
- `constraints/SOS1/nstrongiter` to define the maximal number LP iterations to perform for each strong branching round
- `constraints/SOS1/nstrongrounds` to define the maximal number of strong branching rounds to perform for each node (only
  available for neighborhood and bipartite branching)
- `constraints/SOS1/sos1branch` to branch on a single SOS1 constraint, i.e., a clique of the conflict graph
- `constraints/SOS1/sosconsprop` to define whether to use SOS1 constraint propagation
- `constraints/SOS1/strthenboundcuts` to define whether to strengthen bound (clique) cuts in case bound variables are available
- `constraints/SOS1/updateconflpresol` to update the conflict graph during the presolving procedure
- `display/allviols` to print all violated constraints of the best solution during checksol in the scip shell
- `heuristics/indicator/improvesols` that turns on the improvement of external solutions by one-opt
- `heuristics/*diving/lpresolvedomchgquot` to determine the percentage of changed domains since previous LP to trigger
  an LP resolve [default: 0.15] (* stands for eight diving heuristics to support this feature)
- `heuristics/*diving/lpsolvefreq` to determine the frequency for resolving LP's during the execution of
  this heuristic [default: 1, use 0 for a dynamic setting based on the number of domain reductions]
  (* stands for eight diving heuristics to support this feature)
- `heuristics/shiftandpropagate/binlocksfirst` to set if binaries without locks should be preferred in ordering
- `heuristics/shiftandpropagate/maxcutoffquot` to select a maximum percentage of allowed cutoffs before stopping the heuristic (default is 0.0)
- `heuristics/shiftandpropagate/selectbest` to trigger if shiftandpropagate should select the best candidate in every round
  (set to FALSE for static order) (default is FALSE)
- `limits/autororestart` for triggering an automatic restart after this many nodes, or -1 for no auto restart [default is -1]
- `limits/softtime` to set a soft time limit (active only after first primal solution was found)
- `misc/allowobjprop` to allow objective function propagation
- `misc/allowdualreds` to allow dual reductions
- `misc/outputorigsol` to control whether at the end of a command line run the solution should be output in the orignal space
- `numerics/checkfeastolfac` to scale feasibility tolerance when checking the feasibility of best found solution
  after the solving process finished (e.g., checksol in scip shell)
- `separating/cutselrestart` for cut selection during restart copy process (`a`ge, activity `q`uotient) [default is `a`]
- `separating/cutselsubscip` for cut selection for sub SCIPs (`a`ge, activity `q`uotient) [default is `a`]
- `separating/disjunctive/maxconsdelay` to delay separation of disjunctive cuts if number of SOS1 constraints is larger than predefined value
- `separating/disjunctive/maxdepth` to define the node depth of separating disjunctive cuts
- `separating/disjunctive/maxinvcuts` to define the maximal number of disjunctive cuts investigated per iteration in a branching node
- `separating/disjunctive/maxinvcutsroot` to define the maximal number of disjunctive cuts investigated per iteration in the root node
- `separating/disjunctive/maxrank` to define the maximal permissible rank of a disjunctive cut that could not be scaled to integral coefficients
- `separating/disjunctive/maxrankintegral` to define the maximal permissible rank of a disjunctive cut that could be scaled
  to integral coefficients
- `separating/disjunctive/maxrounds` to define the maximal number of separation rounds of disjunctive cuts in a branching node
- `separating/disjunctive/maxweightrange` to define the maximal valid range of simplex tableau row weights

### Data structures

- new enum `SCIP_CONFIDENCE_LEVEL` for different levels of confidence for statistical tests.
- new struct `SCIP_DIVESET` that bundles options for SCIP's diving heuristics; all hard diving heuristics (those
  without `obj` at the beginning) include diveset and implement only the scoring callback.
- rename all file `*_vbc.?` to the more generic `*_visual.?`
- moved buffer memory handling to blockmemory/memory.?;
  remove files type_buffer.h, struct_buffer.h buffer.h buffer.c;
  removed functions SCIP*buffer*() from scip.? and replaced them by macros;
  redesigned buffer interface to be similar to block memory; added checks for strange sizes

Testing
-------

- added scripts and targets for testing with xpress (see Makefile section)

Build system
------------

### Makefile

- new parameter `DELHEADERS` for `uninstall`-target: scip headers are only removed when invoking `make uninstall DELHEADERS=true`
- added scripts check_xpress.awk, check_xpress.sh, evalcheck_xpress.sh and check_cluster_xpress.sh and target
  `testclusterxpress` and `testxpress`

Fixed bugs
----------

- fixed bug in primal.c and tree.c by using SCIPinfinity() as a cutoffbound to delete child nodes
- fixed bug in lp.c which leads to wrong primal and dual feasibility
- fixed wrong handling of infinite activities and primal values in sepastore.c and lp.c
- fixed bug that led to an erroneous warning about the clock type
- fix behavior of `make install` which now sets symbolic links and short links to binaries and libraries
- fix bug which lead to wrong global bound tightenings in prop_genvbounds.c
- fix call to random generator for Windows operating systems in misc.c
- fixed again a bug in backward propagation of linear expressions in expression graph

- NLP:
  - fixed bug in heur_nlpdiving.c: wrong counting of fix variables
  - fix wrong handling of `SCIP_NLPSOLSTAT_LOCALINFEASIBLE` solution status in nlp.c
  - fix characterization of logic or constraints in SCIP's NLP relaxation

- Branching:
  - fixed wrong comparison when executing branching rule for external branching candidates
  - fix spatial branching on implicit integer variables
  - fix wrong comparisons of values larger/less than +/- SCIPinfinity() in branch.c, lp.c and sol.c
  - fixed problem with lpisrelax flag in probing mode when doing branch-and-price

- Constraint Handlers:
  - try to handle fixings of multi-aggregated variable in cons_sos1 presolving and avoid error
  - fixed bug in pseudoboolean constraint handler about negated variables
  - fixed assert in cons_soc.c: now soc with 1 lhs variable are allowed
  - fixed wrong assert in cons_indicator (slack variables might be replaced by active variables that have nonzero objective)
  - fix late creation of auxiliary LP in cons_nonlinear.c, which lead to a segmentation fault with lpi_spx2.cpp
  - fixed bug in cons_abspower.c: do not generate cuts with infinity right-hand-side anymore
  - fixed setting of enforcement flag for constraints created by reformulation in nonlinear constraint handlers
  - fixed bug in cons_indicator with handling local bounds

- Memory:
  - fix potential memory leak in SoPlex LP interfaces when setting invalid basis
  - fix potential memory leak in method SCIPgetConsCopy()
  - fix potential memory leak in method detectRedundantConstraints() of the knapsack constraint handler

- Interval arithmetic:
  - fix handling of infinite intervals in SCIPintervalIsEmpty()
  - fixed bug in intervalarith.c: bivariate quadratic equations may have been solved wrongly if second variable is unbounded

- Quadratic Constraints:
  - fix wrong sorting of bilinear terms in cons_quadratic
  - fix potentially tightening of LB/UB of a variable to +/- infinity in cons_quadratic
  - fixed bug in cons_quadratic.c which leads to an overflow when SCIP allocates memory for a dense matrix
  - fixed bug in cons_quadratic.c: do not generate linearization cuts for disabled constraints
  - fix missing clean phase of bilinear terms with zero coefficient in cons_quadratic.c

@page RN31 Release notes for SCIP 3.1

@section RN311 SCIP 3.1.1
*************************

Features
--------

- use clock average to reduce number of system calls via `timing/rareclockcheck` parameter
- added copy mechanism for conjunction constraints
- added revised lpi_xprs for using XPRESS as LP solver

Performance improvements
------------------------

- improved solving of LPs in OBBT propagator
- improved activity-delta computation and thereby propagation for linear constraints
- improved memory management of proximity heuristic
- disabled statistic timing in all subscips via new parameter `timing/statistictiming`

Interface changes
-----------------

### New and changed callbacks

- rename array arcdatas in digraph to arcdata
- changes in clock type are now transferred to SoPlex
- corrected wrong primal bound in statistics for unbounded problems
- forbid to call SCIPfixVar() in `SCIP_STAGE_PRESOLVED` stage, which is not allowed since it calls SCIPchgVarLb/Ub()

### Deleted and changed API methods

- rename SCIPdigraphGetNodeDatas() to SCIPdigraphGetNodeData();
- rename SCIPdigraphSetNodeDatas() to SCIPdigraphSetNodeData()
- SCIPapplyProximity() has an additional parameter freesubscip, which causes the method to free
  the created subscip automatically at the end.

### New API functions

- SCIPhasPerformedPresolve() to check, e.g., whether LP duals are accessible
- SCIPconvertRealTo[Long]Int() to convert reals that represent integers to [long] ints.
- SCIPisDualfeasEQ() and related to perform checks w.r.t. to the dual feasibility tolerance
- SCIPdeleteSubproblemProximity() to free proximity subproblem manually as external caller

### Command line interface

- added dialog for writing the finite solution (calling SCIPcreateFiniteSolCopy() before writing)

### Interfaces to external software

- AMPL interface now returns dual multipliers if problem is an LP and presolving was turned off

### Changed parameters

- changed default value of parameter `heuristics/proximity/minimprove` to 0.02; previous value was 0.25
- changed default value of parameter `heuristics/proximity/usefinallp` to FALSE

### New parameters

- `timing/rareclockcheck` to call the system time less frequently, based on the current average time interval
  between two calls to SCIPsolveIsStopped(); the default value is FALSE
- `timing/statistictiming` to enable/disable all timers for statistic output of SCIP; the default value is TRUE

### Data structures

- renamed MIP matrix structure to `SCIP_MATRIX`
- changed the numeric values for `PRESOLTIMING` flags

Build system
------------

### Makefile

- added Makefile support for cygwin 64 Bit
- allow to turn off block and buffer memory by the makefile parameters NOBLKMEM, NOBUFMEM, NOBLKBUFMEM;
  also remove the now superfluous makefiles for noblkmem, nobufmem, noblkbufmem

Fixed bugs
----------

- fixed wrong conversion of reals representing negative integer values
- in debug mode, SCIP checks that no NaN's are introduced in SCIPsolSetVal()
- fixed bug 697 (and 699), calling SCIPsolve() after the problem was already solved and SCIPfreeSolve() was called now
  does nothing anymore
- added support for character `#` in variable names in old non-linear CIP format (i.e., names without `<` and `>`)
- fixed bug 702, removed too hard assert when casting too big values into `SCIP_Longint`
- branching for continuous variables with unbounded intervals now takes `branching/clamp` into account
- forbid aggregations with scalar smaller feastol or larger 1/feastol
- fixed bug 683, not recognizing errors/segfaults especially in free stage of SCIP by improving the check scripts
- fixed bug where quieting a message handler also disabled writing to files other than stdout
- fixed bug 708, special case of implications led to a fixing
- fixed bug, variable bounds detected wrong infeasibility
- another bug fix when computing the original variable sum of a given variable in SCIPvarGetOrigvarSum()
- fixed setting solution value of multi-aggregated var in xml-solution case
- fixed bug changing the variable type of an negated variable
- fixed numerical troubles in SCIPcreateFiniteSolCopy()
- fixed bug in SCIPpermuteProb(): if called before transforming the problem, data structures were not initialized yet
- fixed bug in aggregation procedure if two variables were of non-binary type but for one of the variables
  SCIPvarIsBinary() returned true
- treat activities of pseudo solutions as invalid when containing positive and negative infinity contributions
- fixed bug in GMI example: fractionality of slack variable is now computed correctly
- fixed LP interface of CPLEX: functions getBInv* return the correct sign of the coefficients.
- fixed bug in SCIPpermuteProb(), when called in transformed stage and non-active constraints exist

- Dual:
  - use dual feasibility tolerance for comparisons regarding reduced costs
  - fixed bug in prop_dualfixing: don't fix variables to infinite values during solving
  - fixed sign of the dual multipliers returned by AMPL interfaces for maximization

- Objective and Time Limit:
  - fixed wrong output of status when an objective limit was imposed but not reached yet
  - fixed the rare case that branching was performed even though strong branching found global bound changes leading to
    an infeasible/objlimit LP
  - fixed bug that objective limit was not reset correctly during SCIPfreeTransform() for maximization problems
  - fixed bug that hitting the time limit while solving a pure LP and then continuing the solving process lead to
    not solving the LP, but always creating a single child node until maximum depth is reached

- Heuristic:
  - fixed bug leading to an incorrect dual bound when solving probing LPs within a DURINGPRICINGLOOP heuristic
  - fixed bug in proximity heuristic which attempted to enter diving mode even at nodes without a constructed LP
  - fixed wrong pseudo cost updates during diving heuristic execution after backtracking
  - fixed bug in heur_oneopt: avoid bound violations if shift value is negative due to infeasibilities
  - fixed bug that reaching a solution limit by beforenode heuristics lead to disregarding the current node if the
    optimization process was restarted later
  - fixed bug in trysol heuristic not saving the best solution in maximization problems

- Presolve:
  - fixed bug in presolving of abspower constraints that lead to wrong variable locks
  - allow to call SCIPmarkConsPropagate() in INITPRESOLVE stage
  - fixed bug in components presolver with handling of dual fixable variables: unboundedness was not detected,
    better handle components with single variables by dual fixing propagator
  - issues in component solving by presol_components do not lead to stopping the overall process, anymore, the component
    is just disregarded

- Memory:
  - fixed bug with freeing problem: need to reset objective limit
  - fixed memory leaks in case of erroneous parsing of constraints, e.g., non-linear constraints
  - fixed missing memory allocation for node data in digraphs

- Constraints:
  - fixed bug in cons_quadratic which leads to wrong min/max activities
  - removed wrong break in cons_pseudoboolean
  - fixed bug in cons_varbound.c using the wrong constraint side for updating an upper bound
  - fixed bug in presolve of cons_nonlinear: wrong constraint upgrades may have been performed due to outdated bound
    information in expression graph
  - fixed bug in cons_setppc, wrongly aggregating variables if dual-presolving was disabled
  - fixed bug in cons_sos1: locks and events were not initialized if constraint was added to transformed problem
  - fixed bug in cons_setppc with dual presolving disabled
  - corrected copy of disjunction constraints

- Reading:
  - allow to read numbers like `42856.` in lp-format
  - fixed bug(?) in reader_mps: variables are now written in columns section even of they occur in no constraint
    and have an objective coefficient of 0 (otherwise, CPLEX and Gurobi cannot read the file)
  - fixed bug with reading `>=1` indicator constraints in LP-files
  - fixed bug in reader_lp which created two indicator constraints with the same name to trigger an equality
  - fixed bug when reading indicator constraints for linear constraints (equations/ranged rows) from MPS files

@section RN310 SCIP 3.1.0
*************************

Features
--------

- added breadth first search node selection
- new node selection rule UCT which balances exploration and exploitation by considering node visits
- added possibility to not set a cutoff bound in the LP solver (can be enabled by setting `lp/disablecutoff` to TRUE)
- added missing debugging solution check for cliques
- added a data pointer to each node of the `SCIP_DIGRAPH`
- SCIPgetVarCopy() will now copy the original bounds when called for an original variable
- added upgrade of continuous variables to implicit variables for linear equations even if the coefficient is
  not equal to 1
- probing supports implicit binary variables
- added scaling to computation of relative interior point in SCIPcomputeLPRelIntPoint()

- Solution:
  - added two methods to iterate over a sparse solution (`SCIP_SPARSESOLUTION`), see pub_misc.h
  - it is now possible to add an offset for the original problem instance, all original solutions will be initialized with
    this value and updated, when the offset is changed
  - extended and corrected dual feasibility checks for LP solution (controlled by parameter `lp/checkdualfeas`)

- Cuts and Separation:
  - the rank of cuts is now stored and taken into account to improve numerical stability
  - added possibility to separate a cutpool w.r.t. a given solution (instead of LP-solution)

- Branching:
  - new branching rule `cloud branching` that considers several alternative LP optima
  - additional vbc output added: branching information is printed earlier and also for nodes which were cut off
  - added support for strong branching with domain propagation in full strong and reliability pseudo cost branching
  - added strong branching with domain propagation support: in SCIPstartStrongbranch(), support for propagation can
    be enabled (uses the probing mode, some overhead compared to standard strong branching), after that
    SCIPgetVarStrongbranchWithPropagation() can be used to perform strong branching on a variable with previous domain
    propagation; similar to probing, valid bounds for variables are collected
  - strong branching with propagation can be enabled in fullstrong and relpscost branching rule
  - added possibility to store pricing norms of the LP solver (in addition to basis information) to speed up LP solving
    after a backtrack, e.g. in probing or strong branching with domain propagation
  - a pricer can now return that no further pricing should be done but rather early branching, even if it added variables

- LP interface:
  - SoPlex (>= 1.7.0.5) can compute condition number of current basis matrix via LP interface
  - LPI files (lpi*.[h|c]) all moved from src/scip to src/lpi

- Constraints:
  - added propagation method to cons_xor relying on Gaussian elimination, which can also produce feasible solutions
  - added first implication detection in cons_linear
  - cons_indicator can now try to construct feasible solutions from a cover
  - added possibility to forbid upgrading of linear constraints
  - new initial constraints are now added to the LP before solving a probing LP
  - first implementation of parsing for nonlinear constraints in CIP format
  - added upgrade from varbound constraints to set-packing constraints
  - added upgrade from bounddisjunction constraints to set-packing/logicor constraints
  - cumulative constraint handler adds disjunctive constraints (cumulative with capacity 1) for all jobs which cannot
    be processed in parallel
  - added new clique extraction algorithm for linear constraints
  - the slack variables of indicator constraints can now be scaled
  - added redundancy check of sides of ranged row varbound constraint
  - added coefficient tightening for ranged row varbound constraint
  - XOR constraint handler can add two extended formulations (flow/asymmetric, parameter `addflowextended/addextendedform`)
  - added multi-aggregation for binary variables with at most two uplocks and two downlocks, which emerge from set-
    partitioning or set-packing constraints
  - added upgrade from quadratic constraints to set-packing constraints
  - generalized the linking constraint handler

- Reader:
  - can now read and write CIP-files with (multi-)aggregated variables
  - all readers now take the global parameters `reading/dynamic{conss|cols|rows}` and `reading/initialconss` into account
  - added reader_pbm, which writes the constraint-variable incidence matrix in pbm format (possibly scaled to given size)
  - reader_osil can now read SOS1 and SOS2 constraints
  - reader_lp and reader_mps are now able to write and-constraints in form of their (weak/strict) relaxation
  - added reading capability to GAMS reader (if compiling with GAMS=true, requires a GAMS system)
  - added capability of writing SOS1/2 constraints to GAMS reader (introduces extra variables and equations)

- Heuristic:
  - new primal heuristics dual value
  - new LNS heuristic called `proximity`, which solves a problem in which a local branching constraint replaces the
    objective function which in turn is treated as additional constraint
  - new LP-based rounding heuristic (heur_randround) whose randomized rounding is biased towards the LP solution value;
    the heuristic uses the probing mode of SCIP to generate conflict clauses on the fractional variables

- Presolving:
  - added new dual presolving for setppc-constraints
  - changed dualfix presolver to propagator such that dual fixing can also be applied during repropagation of the root node
  - added full-dual presolving step in setppc constraint handler
  - dual solution can now be displayed for pure LPs when no presolving was performed
  - added clique presolving for xor constraints
  - added presolving using pairs of variable bound constraints that use the same variables
  - added more presolving to cons_indicator, checking whether indicator/slack variables are aggregated
  - added presolve.{c,h} which should be used for all preprocessing mechanisms executed from within SCIP, corresponding to
    solve.{c,h} and also for presprocessing methods which can be called from different plugins or from the core to avoid
    code doubling
  - return error if variable should be fixed to infinity after presolving (LP-solvers do not handle this consistently)
  - in verblevel `SCIP_VERBLEVEL_FULL`, the number of non-zeros will be output for the original and presolved model
  - new presolving step for tightening logicor constraints using implication and clique information
  - several new presolving steps for linear and knapsack constraints, using gcd information and many more

- Statistic:
  - added average gap based on primal-dual integral to solution statistics; can be disabled via parameter
    `misc/calcintegral`
  - the statistics now include the value of the first LP solved at the root node (without cuts)
  - added new statistic which distinguishes between internal nodes and leaves which got processed
  - new section `Root Node` in statistics, listing objective value, iterations and solving time for the first LP solved
    at the root node as well as final dual bound of the root node and LP iterations for processing the root node
    (those where listed in the `Solutions` section before, named `Root Dual Bound` and `Root Iterations`)

Performance improvements
------------------------

- allow multiaggregation of binary variables
- shorten conflicts and deriving global boundchanges from conflicts
- apply lowerbound provided by pricers already during pricing loop, stop pricing if the lower bound computed by pricing
  already exceeds the cutoff bound
- improved performance of SCIPcliquelistDel(), SCIPcliquetableAdd(), SCIPcliquetableCleanup()

- LP Solution:
  - strong branching LP solutions are checked for integrality
  - improved LP reoptimization for branch-and-price applications
  - improved numerical stability checks for LP solution
  - faster feasibility check of LP solutions (controlled by parameters `lp/checkprimfeas` and `lp/checkdualfeas`)

- Presolver:
  - improved methods SCIPlpiGetBInv{Row,Col,ACol} for row representation in SoPlex LP interface
  - improved performance of method SCIPsolRetransform() when called during presolving with many aggregations
  - minor presolving performance improvements in cons_logicor.c and cons_knapsack.c
  - dual fixing presolver was turned into a propagator
  - many presolving improvements in constraint handlers
  - improved dual-presolving for setppc constraints in special cases

- Constraints:
  - major improvements in pseudo-boolean constraint handler
  - performance improvement in domain propagation by marking constraints for propagation
  - added more constraint upgrading possibilities
  - improved handling of initial constraints created during solving
  - disabled scaling in feasibility check of nonlinear constraint handlers
  - conflict consisting of exactly two binary variables will be handled as set-packing constraint instead of an logicor
    constraint and the corresponding clique information is globally added
  - fasten repropagation for set-packing and -partitioning constraints
  - improved merging of and-constraints
  - disabled multi-aggregation in linear constraint handler when coefficients differ too much
  - improved multi-aggregation in linear constraint handler when only one variable in the aggregation has infinity
    contribution
  - added upgradability for implicit binary variable cases for linear constraints

Examples and applications
-------------------------

- new textbook Gomory mixed integer cuts example

Interface changes
-----------------

- removed all message length parameters in message.c and for printing error messages (not needed anymore)

### New and changed callbacks

- Domain Propagation:
  - added parameter `nmarkedconss` to SCIP_DECL_CONSPROP() callback which gives the number of constraints marked
    for propagation (these constraints are listed first in the conss array given as parameter).

- Primal Heuristics:
  - Added parameter `nodeinfeasible` to SCIP_DECL_HEUREXEC() callback which states whether the current subproblem was
    already detected to be infeasible. In this case, the current LP solution might not respect local bounds and the
    heuristic must not assume that it does.

- Variable Pricers:
  - Added parameter `stopearly` to callback method SCIP_DECL_PRICERREDCOST(). This boolean pointer should be used by the pricer
    to state whether early branching should be performed, even if new variables were added in the current pricing round.

- Branching Rules:
  - new possible return value `SCIP_DIDNOTFIND` for SCIP_DECL_BRANCHEXECLP(), SCIP_DECL_BRANCHEXECPS(), and
    SCIP_DECL_BRANCHEXECEXT() callbacks to state that the branching rule searched, but did not find a branching.

### Deleted and changed API methods

- SCIPcalcMIR() takes an additional parameter sidetypes to determine which side of the rows to use
  (relevant for ranged rows)
- SCIPvarParseOriginal() and SCIPvarParseTransformed() now return the end of the parsed string
- SCIPgetConsCopy() now always captures the created constraint

- Branching:
  - Added parameter `nfracimplvars` to SCIPgetLPBranchCands()
  - SCIPgetLPBranchCands() can be used to retrieve the number of implicit integer variables with fractional LP solution
    value via an additional pointer; the corresponding implicit integer variables can be accessed together with their
    fractionalities and solution values in the same way as binary and integer variables before; the arrays are sorted such
    that binary and integer variables precede the implicit integer variables; the method SCIPbranchcandGetLPCands()
    has been modified in the same way

- LP and Cutting Planes:
  - Added parameter `sidetypes` to SCIPcalcMIR() to specify the specify row side type to be used.
  - Added parameter `cutrank` to SCIPcalcMIR() and SCIPcalcStrongCG() which stores the rank of the returned cut;
     via SCIProwChgRank() the rank of a cut can be changed (default rank is 0)
  - Added parameter `infeasible` to SCIPaddCut() which is a pointer to store whether the cut is infeasible for the
    local bounds.
  - SCIPgetLPObjval() now returns the LP value of the current (suboptimal) basis if the iteration limit is hit during LP
    solving (instead of -infinity); this value is not necessarily a valid dual bound and must not be used as such, but can
    be used as an objective estimate, e.g., if strong branching is simulated using the probing mode
  - removed parameter `normtype` from function SCIPcomputeLPRelIntPoint()

- Misc:
  - Added parameter `lazyconss` to SCIPwriteMIP() to swith writing removable rows as lazy constraints.
  - Added parameter `enablepropagation` to SCIPstartStrongbranch(), which can be used to enable strong branching
    with domain propagation.
  - SCIPstartStrongbranch() has a new parameter `propagate` to enable or disable propagation support for strong branching
  - New method SCIPgetVarStrongbranchWithPropagation() which performs strong branching with propagation on a variable.
  - Added parameter `endptr` to SCIPparseVar() which stores the final string position after parsing.

### New API functions

- added SCIPdebugCheckConss() to the debugging mechanism and therefore created a `SCIP_SOL` (in original space) in debug.c
- before copying solutions to the original solution candidate storage, infinite solution values can now be removed using SCIPcreateFiniteSolCopy()
- SCIPsortLongPtrRealBool(), SCIPsortLongPtrRealRealBool(), SCIPsortLongPtrRealRealIntBool() and corresponding
  methods for sorting, insertion and deletion
- SCIPstoreSolutionGap() in scip.c, to store the gap when the first and last solution is found
- SCIPwriteCliqueGraph() which allows to write a graph with node weights for fractional variables

- Separation:
  - SCIPconshdlrIncNCutsFound(), SCIPsepaIncNCutsFound() and SCIPsepaIncNCutsFoundAtNode() to increase the number of found cuts
  - SCIPseparateSolCutpool() to separate a cutpool w.r.t. a given solution

- Constraint Handlers:
  - New method SCIPconshdlrGetStrongBranchPropTime() which returns the time used for domain propagation methods
    of the constraint handler during strong branching.
  - New method SCIPconsIsMarkedPropagate() which returns whether a constraint is marked for propagation.
  - New methods SCIPconsAddUpgradeLocks() and SCIPconsGetNUpgradeLocks() to increase or get the number of upgrade
    locks of a constraint.
  - New method SCIPgetNCheckConss() which returns the number of checked constraints.

- Data structures:
  - New methods SCIPsparseSolGetFirstSol() and SCIPsparseSolGetNextSol() to get the first sparse solution
    or iterate over the sparse solutions, respectively.
  - New methods for the `SCIP_QUEUE` data structure in pub_misc.h to handle a (circular) queue, e.g., SCIPqueueCreate(),
    SCIPqueueFree(), SCIPqueueInsert(), SCIPqueueRemove(), SCIPqueueFirst(), SCIPqueueIsEmpty(), SCIPqueueNElems()
  - New method SCIPgmlWriteNodeWeight() to write a node section including weight to a .gml graph file.
  - New methods for hash tables: SCIPhashtableRemoveAll(), SCIPhashtableGetNElements(), SCIPhashtableGetLoad()
  - New methods in pub_misc.h to handle a resource activity, e.g., SCIPactivityCreate(), SCIPactivityFree(),
    SCIPactivityGetVar(), SCIPactivityGetDemand() ...
  - New methods for digraphs: SCIPdigraphResize() to resize the graph and SCIPdigraphSetNodeDatas() and
    SCIPdigraphGetNodeDatas() to set and get the data attached to the nodes.

- Domain Propagation:
  - New method SCIPpropGetStrongBranchPropTime() which returns the time spent by a domain propagator during strong branching.
  - New methods SCIPmarkConsPropagate() and SCIPunmarkConsPropagate() to (un)mark a constraint for propagation.

- LP and Cutting Planes:
  - New methods SCIPchgRowLhsDive() and SCIPchgRowRhsDive() to change left and right hand side of a row during diving.
  - Added parameter `cutoff` to SCIPsolveDiveLP(), SCIPsolveProbingLP(), and SCIPsolveProbingLPWithPricing()
    which is a pointer to store whether the diving/probing LP was infeasible or the objective limit was reached.
  - SCIPgetFirstLP{Dual/Lower}boundRoot() which return the value of the first LP solved at the root node
  - SCIPgetNRootFirstLPIterations() which returns the number of LP iterations for the first LP solved at the root node
  - SCIPlpiGetNorms(), SCIPlpiSetNorms() and SCIPlpiFreeNorms() for getting the LP pricing norms from the LP
    solver, loading them back into the solver and freeing the data
  - New method SCIPgetFirstLPTime() and SCIPgetNRootFirstLPIterations() to return time and iterations for the first LP solve
    and SCIPgetFirstLPDualboundRoot() and SCIPgetFirstLPLowerboundRoot() to return the first root LP dual and lower bound.
  - New method SCIPprintDualSol() which prints the dual solution for a pure LP (works only with preprocessing disabled).
  - New method SCIPisCutApplicable() which returns whether a cut is good enough to be applied.

- Message Handler:
  - the main output routine of message.c (`bufferMessage` now handleMessage) has been rewritten: it now does not need
    a copy of the string to be output anymore, which makes the code much simpler (and also faster); it is passed a
    function pointer to the output function and uses it to directly output the (buffered) messages
  - New generic messagehandler output callback method SCIP_DECL_MESSAGEOUTPUTFUNC().
  - Removed parameter `msglength` from callback method SCIP_DECL_ERRORPRINTING().
  - New method SCIPmessageVPrintError() to print an error message.
  - Removed method SCIPmessagePrintWarningHeader().

- Parameters:
  - New method SCIPparamGetCharAllowedValues() to get the allowed values for a char parameter.
  - New method SCIPgetParam() to get the parameter with a given name.

- Variables:
  - SCIPapplyProbingVar() in prop_probing.h
    without deteriorating its objective value
  - SCIPshrinkDisjunctiveVarSet(), which takes an set of variables with corresponding bounds and boundtypes, and
    tries to derive global boundchanges and also to shorten this set of variables by using cliqe, implication and
    variable bound information
  - SCIPselectVarStrongBranching() to get the variable that fullstrongbranching would select
  - New method SCIPvarGetValuehistory() to get the value-based history of a variable.

- Misc:
  - New method SCIPdoNotMultaggr() which returns whether multi-aggregation was disabled.
  - New method SCIPcreateFiniteSolCopy() to create a copy of a solution with infinite fixings removed.
  - New method SCIPadjustImplicitSolVals() which sets implicit integer variables to an integer value in the given
    solution without deteriorating its objective value.
  - New method SCIPcopyOrig() to copy the original problem. Analoguosly, use SCIPcopyOrigProb(), SCIPcopyOrigVars(),
    and SCIPcopyOrigConss() to copy original problem data, variables, or constraints, respectively.
  - New method SCIPwriteCliqueGraph() to write the clique graph in GML format into a given file
  - New method SCIPaddOrigObjoffset() to add an offset to the objective function.
    in original space and updates all orignal solutions correspondingly
  - New method SCIPcopyImplicationsCliques() to copy implications and cliques to a copied SCIP instance.
  - New method SCIPgetOpenNodesData() which returns all unprocessed nodes.
  - Added parameter `endline` to SCIPprintDisplayLine() to switch printing a newline symbol at the end of the line.
  - New method SCIPgetNLimSolsFound() returning the number of feasible primal solution respecting the objective limit.

### Command line interface

- allow dialog option to write clique graph
- dual solution values can now be obtained in the interactive shell after solving a pure
  LP without presolving

### Interfaces to external software

- new SoPlex 2.0 interface, can be enabled with `LPS=spx2`
- add support for SOS1 and SOS2 constraints to AMPL interface (see `interfaces/check/testset/SOS/sos?a.mod` for example)
- added copy of GAMS interface from COIN-OR/GAMSlinks project; GAMS-reader in SCIP can now read model instances from .gms files
- beta version of a python interface for the scipoptsuite is now available under interfaces/python
- beta version of a Java native interface is now available under `interfaces/jni`

### Changed parameters

- parameter `branching/scorefunction` has new value `q` for for `q`uotient branching score function
- replaced parameter `lp/checkfeas` by two parameters `lp/checkprimfeas` and `lp/checkdualfeas` to decide on primal and dual
  feasibility checks individually
- removed all local parameters `reading/(READER)/dynamic{conss|cols|rows}` and replaced them by global parameters
  `reading/dynamic{conss|cols|rows}`
- changed default value of parameter `numerics/dualfeastol` to 1e-7 for safer dual bounds from LP solver
- new possible values for parameter `heuristics/shiftandpropagate/sortkey` for sorting variables w.r.t. their norm,
  default changed from `u` to `v`, which means sorting downwards by violations

- Constraints:
  - changed type of parameters `constraints/bivariate/scaling`, `constraints/quadratic/scaling`, `constraints/soc/scaling`
    from boolean to character
  - changed default for `constraints/{abspower,bivariate,nonlinear,quadratic,soc}/scaling` to off
  - changed default max coefficient for big-M constraint to be initial from 1e6 to 1e9

- Separation:
  - changed default value of gomory cut separation parameter `separating/gomory/maxrank` from 0 to 3, to take also gomory
    cuts that could not be scaled to integral coefficients, with maximal rank 3 into account
  - remove parameter `separating/closecuts/relintnormtype`

### New parameters

- `branching/checksol` and `branching/heursbsol` to specify whether the strong branching LP solution
  should be checked for feasibility and whether a simple rounding heuristic should be run on this solution
- `branching/firstsbchild` and `branching/forceall` to specify the first child node to be
  investigated during strong branching (`u`p, `d`down, `a`uto) and whether always both children should be solved (only for
  strong branching with domain propagation, per default, the second child is not looked at when the first is infeasible)
- `conflict/fullshortenconflict` to decide whether we want to stop shortening a conflict set, when no
  global bound changes can be found anymore
- `conflict/maxvarsdetectimpliedbounds` to decide whether the a valid conflict of what maximal length
  will be used to derive global bound changes
- `constraints/{linear,knapsack}/detectcutoffbound` and `constraints/{linear,knapsack}/detectlowerbound`
  to enable/disable detection of constraint parallel to the objective function that will add an cutoffbound or an
  lowerbound respectively and these constraints will be prevented from entering the LP
- `constraints/and/upgraderesultant` to upgrade resultants of and constraints from binary to implicit binary variables, default is TRUE
- `constraints/abspower/scaling` and `constraints/nonlinear/scaling`
- `constraints/indicator/scaleslackvar` for scaling of the slack variable in indicator constraints
- `constraints/indicator/trysolfromcover` for trying to construct a feasible solution from a cover
- `constraints/linear/checkrelmaxabs` for checking linear constraints with a side of 0.0 relative to
- `constraints/linear/detectpartialobjective` to enable/disable the detection of sub-equations of the objective function
- `constraints/logicor/strengthen`, should pairwise constraint comparison try to strengthen constraints by removing superflous non-zeros?
- `constraints/xor/addextendedform` to add an extended formulation in XOR-constraints
- `constraints/xor/addflowextended` to add use the extended flow formulation in XOR-constraints
- `heuristics/<heurname>/lplimfac` for LNS heuristics to limit the number of LPs solved in a subproblem
  the maximum absolute value in the activity instead of 1.0
- `heuristics/shiftandpropagate/fixbinlocks` for fixing binary variables with no locks in one direction to the corresponding bound
- `heuristics/shiftandpropagate/collectstats` which decides whether variable statistics are collected
- `heuristics/shiftandpropagate/impliscontinuous` to decide whether implicit integer variables are treated as continuous variables
- `heuristics/shiftandpropagate/preferbinaries` and `heuristics/shiftandpropagate/stopafterfeasible`,
  which decide whether binaries should be shifted first and the shifting should be stopped when no violations are left
- `lp/disablecutoff` to toggle usage of LP cutoff bound (0: enabled, 1: disabled, 2: auto = disabled if pricers are used)
- `misc/calcintegral` (default TRUE) to trigger calculation of primal-dual integral
- `misc/finitesolutionstore` to switch whether infinite fixings should be removed from solutions before
  copying them to the original solution store
- `misc/permuteconss` and `misc/permutevars` to control whether variables and/or constraints should be permuted, if permutationseed != -1
- `presolving/components/feastolfactor` to increase the feasibility tolerance in all sub-SCIPs, when solving a component
- `propagating/obbt/conditionlimit` to discard instable LP bases
- `reading/(READER)/initialconss` that determines whether model constraints are initial
- `reading/cipreader/writefixedvars` for disabling printing of fixed variables in CIP format
- `reading/lpreader/aggrlinearization-ands` and `reading/mpsreader/aggrlinearization-ands` to enable/disable
  the printing of the weak or strict relaxation of and-constraints in LP and MPS format, respectively
- `reading/lpreader/linearize-and-constraints` and `reading/mpsreader/linearize-and-constraints` to
  allow and-constraints to be linearized when printing in LP and MPS format, respectively
- `separating/feastolfac` to allow dynamic decrease of relaxation feasibility tolerance depending on feasibility to applied cuts,
  i.e., allow relaxation solutions to have a primal infeasibility of at most this factor times the infeasibility of applied cuts
- `separating/gomory/sidetypebasis` to decide whether the sides of ranged rows should be determined from the basis status
- `separating/oddcycle/cutthreshold` to run odd cycle separation if not enough cuts have been found
- `separating/zerohalf/delayedcuts` to use the delayed cutpool for the zerohalf separator
- `write/allconss` to enable that all constraints are written
- `write/genericnamesoffset` when writing a generic problem to define an offset on the variable numbering

### Data structures

- New structure to store value-based branching and inference history (see pub_history.h).
- new data structure for (circular) queues (`SCIP_QUEUE`)
- hash tables will now increase dynamically
- Moved LP solver interfaces to subdirectory `src/lpi`.

Testing
-------

- added McNemar tests and Wilcoxon signed rank tests to cmpres.awk evaluation scripts
- added passing MEM option of testgams(cluster) target as workspace option to GAMS jobs
- extended test scripts by statistical tests

Build system
------------

### Makefile

- default flag for ZIMPL is now `auto`, which means that it is built if and only if GMP is available (GMP=true)
- fixed make install for older Mac systems where install command does not have option -t
- dropped support for Ipopt < 3.10

Fixed bugs
----------

- fixed bug when adding (global) clique, implications or variable bound information in solving stage that lead to
  global bound changes which contradict local bounds and therefore need to be stored as pending bound changes
- unlinking a solution now copies solution values smaller than SCIPepsilon() avoiding some feasible solution in the
  transformed problem to be infeasible in the original problem
- fixed bug when flushing the warning buffer when SCIP is closed
- fixed bug when a bound change contradicts a local bound and is stored as pending, but the contradicting local
  bound becomes global afterwards (--> node where pending bound change is valid can be cut off)
- fixed statistics bug: externally given solutions and new solutions found while transforming existing ones
  are now listed in line `other solutions` of primal heuristics statistics
- fixed bug in random generators SCIPgetRandomInt() and SCIPgetRandomReal() for large intervals
- make sure that bound changes of negated original variables are correct

- Branching:
  - fixed bug w.r.t. changing the variable branching priority beyond the problem stage
  - allow again branching on continuous variables with huge bounds

- Separation:
  - fixed bug in sepa_cgmip computeObjWeightSize() w.r.t. equal sized rows
  - fixed wrong bound calculation in sepa_rapidlearning
  - fixed bug in flowcover separator to exclude unconstrained rows in aggregation

- LP and Interfaces:
  - fixed bug that lead to resolving the LP after diving instead of restoring the buffered solution
  - fixed rare bug with conflict analysis and LP/LPI having different states after diving
  - fixed several bugs in lpi_grb
  - fixed wrong strong branching results in lpi_grb.c and an invalid write
  - fixed bug in handling max-function in ampl interface; added support for min-function

- Presolving:
  - fixed bug in prop_dualfix w.r.t. to fixing of variables to infinity after presolving
  - fixed wrong presolving finished status which sometimes occurred when the time limit was hit during presolve
  - fixed bug where a limit on presolving rounds was exceeded by 1
  - fixed minor bugs in presolving in cons_setppc.c and cons_logicor.c
  - fixed minor bug in cons_linear w.r.t. disabled presolving

- Propagators:
  - fixed bug in genvbounds propagator occurring when objective offset or scale changes after a restart
  - fixed bug in genvbounds propagator by replacing non-active variables on right-hand side after presolving

- Readers:
  - fixed memory bug in reader_mps
  - fixed several minor bugs with handling of memory when writing aggregated variables (reader_lp, reader_mps)
  - fixed bug in reader_lp when writing bilinear terms (product sign was missing)
  - fixed bug in reading indicator constraints in mps-format
  - nonlinear readers now create auxiliary objective variables and constraints always as initial and not removable
    in order to avoid unbounded LPs due to loose variables with infinite best bound

- Constraints:
  - fixed several bugs where variables or constraints were not freed correctly
  - do not multi-aggregate variables if the constant would be a huge value in order to avoid numerical troubles
  - fixed bug with infinite multi-aggregation constants
  - fixed output of aggregated variables in indicator constraints in lp and mps-format
  - improved handling of initial constraints: constraints which are initial, but added during the search to an already
    treated node are kept and added to the LP at every node where they are active
  - fixed bug in cons_superindicator concerning names of upgraded constraints
  - fixed bug in cons_indicator with trying to create solution in problem stage
  - fixed bug in cons_orbitope with fixing upper right triangle in non-root nodes

Miscellaneous
-------------

- new SCIP Optimization Suite homepages

@page RN30 Release notes for SCIP 3.0

@section RN302 SCIP 3.0.2
*************************

Features
--------

- reading erroneous CIP files can now output some indication of syntax errors
- can now run splint on core files
- cons_xor now uses the integral variable in propagation
- allowed to switch on/off the solution debugging

Performance improvements
------------------------

- improved SCIPlpiAdd{Cols,Rows}() in SoPlex LPi

Examples and applications
-------------------------

Interface changes
-----------------

### New API functions

- SCIPmarkColNotRemovableLocal() and SCIPmarkRowNotRemovableLocal() to forbid removal of an column/row
  from the LP in the current node
- SCIPmessageVPrintError()

### Command line interface

- can now output the solutions in the solution pool in the interactive shell

### Interfaces to external software

- updated Mosek LP interface to compile with Mosek 7

Fixed bugs
----------

- fixed bugs in solution counting
- fixed fieldtypes in sorting template
- fixed bug concerning the userinterrupt flag, which was not reset
- fixed solution collection when counting solutions
- fixed bug with storing original solutions
- fixed bug with infinite multi-aggregation constants
- fixed bug that removing reverse implication did not reset closestvblpcount
- fixed bug that duplicate solutions stopped copying of solutions to original solution candidate store
- forbid branching on variables with huge bounds; such huge values cannot be enumerated with fixed precision
  floating point arithmetics
- fixed bug that Ipopt's error message was not fully shown due to exiting before the message handler buffer was emptied
- unlinking a solution now copies solution values smaller than SCIPepsilon() avoiding some feasible solution in the
  transformed problem to be infeasible in the original problem
- allow to add columns (rows) with nonzero indices beyond current number of rows (columns) in SoPlex LPi
- updated get.ASL script to cope with broken ftp access to netlib server

- Memory:
  - fixed bugs with freeing C++ object data for problem and variables
  - fixed memory leak in lp.c (probably never occurred so far since array was not used)
  - fixed bug in sepa_zerohalf.c where the maxcuts(root) parameters led to an invalid memory allocation call

- LP:
  - fixed assert in solve.c with branched status and LP reached the objective limit
  - fixed bug in heur_oneopt.c and heur_clique.c which was caused by side-effects when calling SCIPconstructLP(); when
    adding new variables in this method (e.g. adding new variables needed for a relaxation), this changes the variables
    array of SCIP
  - fixed problem that diving did not save status for infeasible LPs
  - fixed bug in SCIPlpComputeRelIntPoint() with wrong iteration limit and with wrong recompution
  - fixed bug that old LP size was not updated for deadend if no LP was solved

- Expressions:
  - fixed issues with ungraceful termination when encountering unsupported expression operands in AMPL interface
  - fixed bug in backward propagation of linear expressions in expression graph

- Propagation:
  - fixed potential performance issue with tree depth always assumed to be zero when propagating in probing mode
  - fixed bug in prop_vbound w.r.t. creation of variables during the search
  - fixed several bugs in propagation of cons_xor: need to take integral variables into account
  - fixed bug in cons_abspower.c handling infinity values in propagation
  - fixed bug in cons_and.c when a constraint was not correctly propagated which led to wrong dual-presolve reductions
  - fixed bug in cons_abspower: wrong infinity check when propagating bounds

- Presolving:
  - fixed bug that the number aggregated variables were not counted in presol_inttobinary.c
  - fixed bug in presol_domcol: locks are now checked to see whether rounding was forbidden for a variable

- Reader:
  - fixed bug in reader_gms.c w.r.t. writing nonlinear expressions with polynomials with constants
  - fixed bugs in parsing bounds from CIP-files, in reader_gms and AMPL interface
  - fixed bug when reading a mps formated file with a missing bound in the bound section

- Constraints:
  - fixed bug in cons_bounddisjunction with satisfied literal of multi-aggregated variable
  - fixed bug in upgrade method of cons_soc
  - fixed issue with negated variables in cons_xor.c
  - fixed several asserts in cons_xor presolving
  - fixed bug in cons_xor.c calling method on null pointer row
  - fixed bug using a too hard comparison on the objective-infeasible-decision in constraint enforcement
  - fixed possible cycling in enforcement of nonlinear constraints due to too early removal of newly added cuts from LP
  - fixed bug wrongly removing constraints locally while counting
  - fixed bugs in cons_bivariate.c when the nonlinear function is not differentiable on the boundary of the domain
  - fixed bug in cons_indicator.c:SCIPmakeIndicatorFeasible() with handling fixed variables
  - fixed bug in cons_integral: check integrality of implicit integer variables when a solution is checked for feasibility
  - fixed bug in Undercover with `pseudo-`quadratic constraints
  - fixed bug with quadratic constraints not being upgraded
  - fixed bug in intervalarith.c: bivariate quad. equations may have been solved wrongly if second variable is unbounded

- Separation:
  - fixed bug in sepa_zerohalf.c not copying the displays to the subscip, but still changing a display parameter there
  - fixed iteration limit determination in sepa_closecuts
  - fixed bug in sepa_closecuts: need to make sure that variable values of separation point satisfy bounds
  - fixed bugs in sepa_oddcylce: number of arcs have to be adjusted, handle implicit binary variables,
    fixed bug in heuristic separation method, fixed asserts
  - fixed wrong bound calculation in sepa_rapidlearning

@section RN301 SCIP 3.0.1
*************************

Features
--------

- added delayed cutpool which only gets separated if the sepastore is empty after a separation round
- sepa_cgmip can now take the objective row into account
- added possibility to run clang compiler
- statistics now include output on number of solutions that respect objective limit

Performance improvements
------------------------

- also copying active tight cuts from the delayed cut pool when calling SCIPcopyCuts()
- sort genvbounds only when root node is finished; apply more often

Examples and applications
-------------------------

Interface changes
-----------------

- when using an objective limit, heuristic characters are not displayed any longer for worse solutions

### Deleted and changed API methods

- fixed spelling in the method name SCIPgmlWriteClosing()

### New API functions

- SCIPgetNLimSolsFound() to get number of solutions that respect the objective limit

Fixed bugs
----------

- fixed issue with applying the effective root depth during the search
- fixed bug concerning usage of dualbound and lowerbound
- fixed bug trying to color probing nodes, which are not added to the vbc output anymore
- fixed bug in sorting template
- fixed bug leading to removing a ranged row parallel to the objective function, although one of the sides was still needed
- fixed a bug correcting the binvarssorted flag in cons_linear.c
- fixed bug in cons_varbound.c not resolving multi-aggregated variables
- relaxed assert in SCIPvarCh{Lb,Ub}{Global,Local} that new bound must be tighter to feastol
- fixed contra-intuitive behavior when using SCIP with objective limits and solution limit at the same time;
  SCIP now only stops when sufficiently many solutions better than the objective limit have been found
- fixed bug when adding binary implications with non-vartype binary variables
- fixed bug adding binary implications on binary variables with type != `SCIP_VARTYPE_BINARY`
- fixed bug concerning different tolerances for reached objective limit in case of pricing with fastmip

- LP:
  - fixed bug which disabled iteration limit in SCIPlpSolveAndEval()
  - ensure consistency of LP bounds during OBBT diving, i.e., that lower <= upper holds exactly
  - set lpsolstat to `SCIP_LPSOLSTAT_NOTSOLVED` in SCIPchg{Lp,Dual}feastol()
  - use tighter dual feasibility tolerance for LPs solved during optimization-based bound tightening
  - fixed bug with unflushed LP arising from global bound changes in strong branching

- Constraints:
  - fixed issue with deleting varbound constraints in case the bound change was not applied
  - fixed bugs in parsing dis-/conjunctive constraints
  - fixed bug with handling of empty logicor and bounddisjunction constraints
  - fixed issue in cumulative constraint and separation
  - fixed bug when sorting knapsack constraints with the same weights
  - fixed bug resulting in trying to delete an upgraded linear constraint a second time in exitpre callback
  - fixed minor bug in conjunctive constraint handler printing wrong constraint
  - fixed bug in disjunctive constraint handler when enforcing a constraint
  - fixed behaviour change of indicator constraint handler when solving another instance after solving one using the
    interactive shell
  - fixed several issues in cumulative constraint handler
  - fixed bug in cumulative constraint handler w.r.t. getting active variables
  - fixed bug in cumulative constraint handler concerning conflict analysis

- LPI and Interfaces:
  - fixed bug in CppAD in connection with abspower constraints
  - fixed bug in CppAD when using signpower functions with expression pointers that do not fit into an unsigned int
  - better handling of generalized (Lagrangian) variable bounds that are not in the LPI
  - fixed wrong basis rstat values in CPLEX LPI
  - fixed bug with LP not being flushed after bound changes on columns that are not in the LPI
  - methods SCIPlpiIs{PrimalFeasible,DualFeasible,DualUnbounded}() in SoPlex LPi now check that the LP is not perturbed,
    which may happen when stopping due to iteration or time limit
  - fixed inconsistencies between methods SCIPlpiIs{PrimalFeasible,DualFeasible,Optimal,...} in SoPlex LPi

- Propagation:
  - fixed bug when adding linear constraints with non active variables in solving process, during propagation this
    resulted in changing the row, which is not possible for unmodifiable constraints/locked rows
  - fixed small issue in pseudo objective propagator w.r.t. propagating the lower bound globally
  - fixed bug in cons_orbitope: in rare cases one cannot repropagate
  - fixed bug of wrong result code in propagation in prop_genvbound.c

- Presolve:
  - fixed bug in copying nonlinear constraints during presolve (resulted
    in wrongly declaring instances as infeasible when using component presolve)
  - fixed bug in copying nonlinear constraints during presolve (nonlinear part was not copied)

- Heuristics:
  - fixed wrong solving status (OPTIMAL) in case an unbounded solution was provided or found by heuristic before presolve
  - fixed bug in heur_subnlp running with tightened tolerances: sumepsilon must be tightened like feastol and epsilon
  - fixed bug in nlp diving heuristic for fractional variables with values slightly outside of their domain

- Numerics:
  - fixed several numeric issues
  - fixed numerical bug in conflict.c relaxing bounds while keeping an infeasibility proof
  - fixed feasibility decision bug when replacing inactive variables by their active counterparts, which might change the
    redundancy status of a bounddisjunction constraint due to numerics
  - fixed numerical bug adding a relaxed bound for conflict analysis in cons_varbound
  - fixed numerical bug in conflict analysis of genvbounds propagator

@section RN300 SCIP 3.0.0
*************************

Features
--------

- SCIPcomputeLPRelIntPoint() with normtype=`s` now uses homogenized LP for computing rel.int. point too and allow to
  set relaxrows = FALSE
- new column showing the pseudo objective value
- digraph structure added to misc.c and pub_misc.h that can be used to handle directed graphs, compute undirected
  components in the graph and sort these components (almost) topologically
- SCIP does now print an info message when the root LP could not be solved or is unbounded
- added counter and clock for SCIPcopy() calls
- correct initialization of steepest edge weights with SoPlex 1.6.0.4
- parameters can now be fixed, which means that their value cannot be changed unless they are unfixed, first;
  the fixing status of a parameter is copied to sub-SCIPs, which allows to ensure that certain parameters
  are also not changed when, e.g., heuristics change emphasis settings or also specific parameters
- automatic transfer of original solutions (e.g., provided by the user, from solution pool, after restart, from heuristic
  adding original solution during solve) to the transformed space (might fail due to, e.g., dual fixings)
- added possibility to use GUBs for lifting knapsack cuts (disabled)
- added pre- and post-conditions in doxygen documentation for all methods of scip.{c,h}
- added zeroobj heuristic that solves a copy of the problem without an objective function and with quite strict limits
  on the number of nodes and LP iterations
- complete reworking of the vbounds propagator: it now takes into account variable bounds, cliques and implications,
  stores bounds of variables which were changed and performs a forward propagation from these bounds, i.e., tries to
  derive new bounds for other variables; during propagation, bound changes are propagated in an (almost) topological order

- Constraints:
  - full version of cumulative constraint handler
  - new constraint handler `superindicator` for indicator constraints with slack constraints of arbitrary type
  - implemented first clique lifting procedure in cons_setppc.c (by default is off)
  - the conjunction and disjunction constraint handlers are now able to parse their CIP output format

- Memory:
  - better handling of memory limits, in particular for large problems
  - estimate memory consumption for sub-SCIP and do not copy them if close to memory limit

- Presolve:
  - time for initpre and exitpre methods is now also measured in presolving time
  - added dual presolving for and-constraints difficult instances (no guarantees)
  - oneopt can now be called before presolving
  - added a presolving step in the disjunctive constraint handler, removing disjunction, where a sub-constraint was
    deleted, which means this sub-constraint is redundant, which again means it is always TRUE or will be enforced by
    another constraint
  - added new presolver convertinttobin, which converts bounded integer variables to their binary representation, e.g.
    for integer variable 0 <= x <= 10 the binary variables y0, y1, y2 and y3 are created, such that
    1 y0 + 2 y1 + 4 y2 + 8 y3 <= 10 and x = 1 y0 + 2 y1 + 4 y2 + 8 y3
  - added new presolver gateextraction, which tries to find and-gates/constraints which are linearized
    e.g. (x + y + z >= 1, x + y <= 1 and x + z <= 1 => x == AND(~y,~z)), in special cases it also detects set-partitioning
    constraints e.g. (x + y + z >= 1, x + y <= 1, x + z <= 1 and y + z <= 1 => x + y + z == 1));
    gate-extractor is also able to detect logicor constraints and set-packing/-partitioning constraints with the same
    variables, to upgrade these both constraints to a set-partitioning constraint
  - added new presolver components, that searches for independent components in the problem structure and solves
    these components as sub-SCIPs when they are small enough (per default <= 20 discrete variables, nodelimit of 10000)
  - added new presolver domcol that looks for dominated columns in a MIP and tries to fix them

- Reader:
  - CNF reader now creates feasibility instances per default, usage of an objective has to be set by a parameter
  - added reader for MI(NL)Ps in OSiL (Optimization Services Instance Language) format

- Statistic:
  - new statistics and new statistic output messages
  - number of presolving calls of plugins is counted and displayed in the statistics,
    can be accessed via SCIPpresolGetNCalls() and SCIP{prop/conshdlr}getNPresolCalls()
  - the statistics shows for a branching rule the number of calls for LP, extern and pseudo candidates
  - new switch `SCIP_STATISTIC` and new macros SCIPstatisticMessage(), SCIPstatisticPrintf() and SCIPstatistic() to output
    statistic and execute code lines which are only needed therefor. Works as `SCIP_DEBUG` and SCIPdebugXyz()
  - added statistics on the number of cuts/rows that have actually been applied to the lp for each constraint handler and separator;
    use SCIPcreate(Empty)RowCons() and SCIPcreate(Empty)RowSepa() to support the statistics.

- NLP:
  - new propagators obbt and genvbounds for MINLP
  - new NLPI parameter `SCIP_NLPPAR_FASTFAIL` to enable convergence checks in NLP solver to stop early on seemingly
  - added nlpdiving heuristic that comprises several diving heuristics using an NLP relaxation

Performance improvements
------------------------

- improved scaling by choosing the smallest scaler
- if first root lp is solved and the optimality is rejected by SCIP, there won't be an unnecessary solving of the lp
  from scratch again
- several performance improvements for Pseudo-Boolean optimization, pseudo objective propagator
- streamlined initlp functions in cons_indicator, cons_sos1, cons_sos2 (add rows only if needed)
- improved time used for adding implications
- speed up in SCIPboolarrayExtend() in misc.c replacing a for loop with BMSmoveMemoryArray() call
- speed up in var.c changing some recursive calls into iterative calls and reducing the number of VARFIX event that are
  thrown for fixation, aggregation or multi-aggregations
- revised reduced cost propagator
- increased performance in SCIPcliqueAddVar(), adding a variable to a clique
- tighten primal and dual feasibility tolerances independently if they are not reached in LP solving

- Probing:
  - if probing reached the end of all variables it will restart the probing cycle correctly
  - improved probing by ordering the variables differently and applying the one-branch before the zero-branch

- Constraints:
  - improved scaling of linear constraints, linear constraints with integral variables will now be scale with
    1e+06/MAX(maximal absolute coefficient, 1.0) instead of 1e+03/MAX(maximal absolute coefficient, 1.0);
    if all coefficients are in absolute value equal they will be scaled by that
  - added clique presolving for and-constraints, which checks if two operands or one operand and the resultant are in a
    clique and then fixes the resultant to 0 and in the former case we can delete the and-constraint too
  - speed up in linear constraint handler replacing aggregated variables
  - when all nonlinearities have been fixed and the number of nonfixed variables is 1 in cons_nonlinear/cons_quadratic/
    cons_bivariate, handle it by a bound change instead of adding a linear constraint

- Separation:
  - automatically turn off separation in sepa_oddcycle if it was too unsuccessful within the last calls
  - use faster Dijkstra variants in sepa_oddcycle
  - improved tcliquegraphAddImplicsVars() in sepa_clique.c to faster add possible variables
  - changed emphasis settings: knapsack disaggregation is now allowed in fast presolving, CG-MIP separator disabled in
    aggressive separation

- Reader:
  - improved lp-, mps-, opb-reading time
  - speed up mps reader asking parameters only once

- Heuristics:
  - added parameters mincoveredrel and mincoveredabs to heur_undercover to only run if problem is sufficiently nonlinear
  - improved intdiving heuristic by activating backtracking to a different fixing value
  - heur_undercover treats indicator constraints as nonlinear and fixes the binary variable for linearization

Examples and applications
-------------------------

- new examples for scheduling and usage of the callable library with nonlinear problems
- the error messages are not handled via the message handler anymore; per default the error message a written to stderr

Interface changes
-----------------

- introduced basic inclusion and creation methods to simplify usage of the SCIP library
- allowed to start diving mode even if LP is not flushed, not solved, or not solved to optimality
- changed the message handler system within SCIP heavily such that it is thread save
- the resolve propagation methods for the constraint handler and propagator getting a new parameter called relaxedbd;
  explaining/resolving this relaxed bound is sufficient
- default integer comparer SCIPsortCompInt() (see pub_misc.h)

- LP interface:
  - SoPlex LPI supports setting of `SCIP_LPPAR_DUALFEASTOL` when using SoPlex version 1.6.0.5 and higher.

- Problem:
  - Forbid problem modifications in `SCIP_STAGE_{INIT,EXIT}PRESOLVE` (see pre-conditions for corresponding methods in scip.h).

- Miscellaneous:
  - New macro SCIPdebugPrintCons() to print constraint only if `SCIP_DEBUG` flag is set.
  - all objscip *.h file now use the default SCIP interface macros (this should avoid errors when changing the interface)

### New and changed callbacks

- Constraint Handler:
  - Added a propagation timing parameter `proptiming` to SCIP_DECL_CONSPROP(), giving the current timing at which
    this method is called (also to the corresponding c++ wrapper classes).
  - New optional callback methods in constraint handlers: `SCIP_DECL_CONSGETVARS` and `SCIP_DECL_CONSGETNVARS`.
    These callbacks, if implemented, should return an array of all variables and the number of all variables used
    by the given constraint, respectively. (This method might, e.g., be called by a presolver)

- NLP Solver Interface:
  - New NLPI callback SCIP_DECL_NLPISETMESSAGEHDLR() to set message handler in NLP solver interfaces.

- Propagator:
  - Added a propagation timing parameter `proptiming` to SCIP_DECL_PROPEXEC(), giving the current timing at which this method is
    called (also to the corresponding c++ wrapper classes).

- Plugin management:
  - added `basic` inclusion methods which have only fundamental data of the plug-ins as arguments; added setter functions
    for all non-fundamental callbacks of the plug-ins; the plug-in types with basic inclusion functions are:
    readers, constraint handlers, conflict handlers, presolvers, propagators, heuristics, separators, relaxation handlers,
    branching rules, node selectors and pricers; these methods should make the usage easier, sparing out optional callbacks and
    parameters: e.g., SCIPincludeConshdlrBasic();
  - To extend the basic functionalities, there are setter method to add
    optional callbacks. For example SCIPsetConshdlrParse(), SCIPsetPropCopy() or SCIPsetHeurInitsol().

- Constraint Handlers:
  - Added basic creation methods for all constraints types, e.g., SCIPcreateConsBasicLinear(); these methods should make the usage easier,
    sparing out optional callbacks and parameters.

### Deleted and changed API methods

- SCIPcomputeCoverUndercover() now has an additional parameter coverbd
- tcliqueMaxClique has an additional parameter to store the number of used branch-and-bound nodes
- the code in `src/dijkstra` and `src/xml` has been changed to (increasingly) conform to the SCIP coding style;
  all function (and variable) names have been changed (do not contain `_` anymore).
- renamed SCIPstairmap*Core() to SCIPstairmap*Stair()

- Conflict Analysis:
  - Added parameter `relaxedbds` to conflict handler callback method SCIP_DECL_CONFLICTEXEC(). This array contains
    bounds which are sufficient to create a valid conflict

- Constraint Handler:
  - Added a parameter `restart` to the SCIP_DECL_CONSEXITSOL() callback method, indicating whether this call was
    triggered by a restart.
  - Added a parameter `relaxedbd` to SCIP_DECL_CONSRESPROP() callback method. If explaining a given bound change
    (index), it is sufficient to explain the reason for reaching the `relaxedbd` value, see above
  - Removed parameters `isunbounded`, `isinfeasible` and `result` from SCIP_DECL_CONSINITPRE() and SCIP_DECL_CONSEXITPRE()
    callback methods. It is not allowed to determine unboundedness or infeasibility in these callbacks, anymore.
  - added a `SCIP_CONS*` parameter to SCIPcreateConsDisjunction() which can represent the linear relaxation of the whole
    disjunction constraint as a conjunction constraint, or `NULL`
  - remove problematic function cons_indicator:SCIPsetSlackVarIndicator()
  - Renamed SCIPgetCountedSparseSolutions() to SCIPgetCountedSparseSols() in cons_countsols.{c,h}.

- Counting:
  - Changed the counting system within SCIP heavily. New method for `SCIP_SPARSESOL` usage, SCIPsparseSolCreate(),
    SCIPsparseSolFree(), SCIPsparseSolGetVars(), SCIPsparseSolGetNVars(), SCIPsparseSolGetLbs(), SCIPsparseSolGetUbs()
    in (pub_)misc.{c,h}.

- Cuts and Separation:
  - removed `targetscip` parameter from SCIPconvertCutsToConss(), now this function can only convert cuts on one instance,
    otherwise use SCIPcopyCuts()
  - added `ncutsadded` parameter to SCIPcopyCuts() to be able to store the number of copied/converted cuts
  - New functions SCIPcreateEmptyRowCons(), SCIPcreateEmptyRowSepa(), SCIPcreateRowCons(), and SCIPcreateRowSepa() that allow
    to set the originating constraint handler or separator of a row respectively; this is, for instance, needed for statistics
    on the number of applied cuts. If rows are created outside a constraint handler or separator use SCIPcreateRowUnspec() and
    SCIPcreateEmptyRowUnspec(). The use of SCIPcreateEmptyRow() and SCIPcreateRow() is deprecated.
  - New functions SCIProwGetOrigintype(), SCIProwGetOriginCons(), and SCIProwGetOriginSepa() to obtain the originator
    that created a row.

- LP:
  - new parameter numerics/lpfeastol for primal feasibility tolerance used in LP solver
  - SCIPcomputeLPRelIntPoint() takes two new arguments giving a time and iteration limit
  - SCIPcolGetStrongbranchLPAge(), SCIPgetVarStrongbranchLPAge(), SCIPgetNLPs(), SCIPgetNPrimalLPs(), SCIPgetNDualLPs(),
    SCIPgetNBarrierLPs(), SCIPgetNResolveLPs(), SCIPgetNPrimalResolveLPs(), SCIPgetNDualResolveLPs(), SCIPgetNNodeLPs(),
    SCIPgetNNodeInitLPs(), SCIPgetNDivingLPs(), SCIPgetNStrongbranchs(), SCIPgetNRootStrongbranchs() now return a longint
    instead of an integer

- Message Handler and Printing:
  - New callback method SCIP_DECL_MESSAGEHDLRFREE() which is called when the message handler is freed.
  - The old callback method SCIP_DECL_MESSAGEERROR() was replaced by the callback method SCIP_DECL_ERRORPRINTING().
  - the follwing methods additionally need the SCIP pointer as parameter to make the output thread save:
    SCIPprintVersion(), SCIPsetMessagehdlr(), SCIPgetMessagehdlr() and SCIPwarningMessage()
  - the error printing method can be replaced using the method SCIPmessageSetErrorPrinting(); the default error message
    printing can be recoverd via SCIPmessageSetErrorPrintingDefault() (see pub_message.h)
  - Changed the message handler system within SCIP heavily such that it is thread-safe. SCIPcreateMessagehdlr() in
    scip.{c,h} was replaced by SCIPmessagehdlrCreate() in pub_message.h/message.c with a changed parameter list;
    see pub_message.h and type_message.h.
  - removed method SCIPcreateMesshdlr(), please use SCIPmessagehdlrCreate() (see pub_message.c)
  - removed method SCIPfreeMesshdlr(), please use SCIPmessagehdlrRelease() (see pub_message.c)
  - Error messages (SCIPerrorMessage()) are not handled via the message handler anymore; per default the error
    message is written to stderr.
  - the following methods need an additional message handler: SCIPdispLongint(), SCIPdispInt(), SCIPdispTime(), all message
    handler methods (see pub_message.h), SCIPhashtablePrintStatistics(), SCIPhashmapPrintStatistics(), SCIPlpiCreate()
  - SCIPprintCons() does not print termination symbol `;\n` anymore; if wanted, use SCIPinfoMessage() to print `;\n` manually
  - remove SCIPcolPrint() and SCIProwPrint(), please use SCIPprintCol() SCIPprintRow() see scip.h
  - method SCIPprintError() does not need the file stream anymore. The error is written via the error message callback.

- Nonlinear expressions, relaxation, and solver interface:
  - Method SCIPexprtreeRemoveFixedVars() is not public anymore.
  - Renamed SCIPmarkNonlinearitiesPresent() to SCIPenableNLP()
  - Renamed SCIPhasNonlinearitiesPresent() to SCIPisNLPEnabled().
  - removed SCIPmarkContinuousNonlinearitiesPresent(),
    renamed SCIPhasContinuousNonlinearitiesPresent() to SCIPhasNLPContinuousNonlinearity() and allow call only during
    initsolve and solve,

- Parameters:
  - Replaced SCIPparamSet*() by SCIPchg*Param()
    + replaced SCIPparamSetBool() by SCIPchgBoolParam()
    + replaced SCIPparamSetInt() by SCIPchgIntParam()
    + replaced SCIPparamSetLongint() by SCIPchgLongintParam()
    + replaced SCIPparamSetReal() by SCIPchgRealParam()
    + replaced SCIPparamSetChar() by SCIPchgCharParam()
    + replaced SCIPparamSetString() by SCIPchgStringParam()

- Presolving:
  - Removed parameters `isunbounded`, `isinfeasible` and `result` from SCIP_DECL_PRESOLINITPRE() and
    SCIP_DECL_PRESOLSEXITPRE(). It is not allowed to determine unboundedness or infeasibility in these callbacks, anymore.

- Propagator:
  - changed parameters of function SCIPpropagateCutoffboundVar() in prop_pseudoobj.{c,h}
  - Added a parameter `restart` to SCIP_DECL_PROPEXITSOL() callback method, indicating whether this call was triggered
    by a restart.
  - Added a parameter `relaxedbd` to SCIP_DECL_PROPRESPROP() callback method. If explaining a given bound change
    (index), it is sufficient to explain the reason for reaching the `relaxedbd` value.
  - Removed parameters `isunbounded`, `isinfeasible` and `result` from SCIP_DECL_PROPINITPRE() and
    SCIP_DECL_PROPEXITPRE() callback methods. It is not allowed to determined unboundedness or infeasibility in
    these callbacks, anymore.

- Sort and Copy:
  - The methods SCIPsortedvecInsert*() have an additional parameter which can be used to receive the position where
    the new element was inserted, if this is not of interest a `NULL` pointer can be given
  - new parameter in SCIPcopyPlugins() to indicate whether the message handler from the source SCIP should be passed to the
    target SCIP (only the pointer is copied and the usage counter of the message handler is increased)
  - New parameter in SCIPcopy() to indicate whether the message handler from the source SCIP
    should be passed to the target SCIP (only the pointer is copied and the usage counter of the message handler is
    increased). In multi theaded enviroment this parameter needs to be set to FALSE.

- Variable usage:
  - rename SCIPvarGetBestBound() to SCIPvarGetBestBoundLocal()
  - rename SCIPvarGetWorstBound() to SCIPvarGetWorstBoundLocal()
  - Method SCIPvarGetProbvarSum() is not public anymore, use SCIPgetProbvarSum() instead.
  - Replaced method SCIPvarGetRootRedcost() by SCIPvarGetBestRootRedcost().

### New API functions

- setup timer to all plugins and therefore SCIP<plugin-type>GetSetupTime() methods in all pub_plugin-type.h to ask
  for this time (, e.g. SCIPeventhdlrGetSetupTime() in pub_event.h)
- new GML(Graph Modeling Language) methods SCIPgmlWriteOpening(), SCIPgmlWriteCosing(), SCIPgmlWriteArc(), SCIPgmlWriteEdge(),
  SCIPgmlWriteNode() that write to a given GML file
- new LPI method SCIPlpiGetObjsen() to query objective sense
- SCIPpermuteIntArray() in pub_misc.h and misc.c for permuting an integer array
- SCIPcalcBinomCoef() in pub_misc.h and misc.c which calculates a binomial coefficient up to 33 over 16
- SCIPheurPassSolAddSol() in heur_trysol.c; solution which are passed via this method are just without any feasibility check
- SCIPgetGlobalPseudoObjval() which returns the global pseudo objective value which is all variables
  set to their best (w.r.t. the objective function) global bound
- SCIPhashGetKeyStandard() which returns the element itself as the key, SCIPhashKeyEqPtr(),
  SCIPhashKeyValPtr() which do the hash-comparison/-conversion on a pointer in pub_misc.h
- SCIPhashtableClear() which removes all elements of a hash table
- SCIPisUpdateUnreliable() to check whether an iteratively updated value should be recomputed from scratch
  (e.g., for activities; uses new parameter `misc/num_recompfac`)
- SCIPisHugeValue() to check whether a value is huge and should be handled separately from other values
  (e.g., in activity computations) and SCIPgetHugeValue() to get the smallest value counting as huge
- SCIPfixParam() and SCIPunfixParam() to fix and unfix a parameter, respectively;
  the fixing status of a parameter can be requested by SCIPparamIsFixed();
- SCIPsetBasePointClosecuts() to set the base point for close cut separation
- SCIPchgCutoffboundDive() to change the cutoffbound in diving mode
- SCIPupdateCutoffbound() which can be used to pass a cutoff bound

- Presolving:
  - SCIPpropIsPresolDelayed() which return if a propagator is delay during presolving
  - Added method SCIPisPresolveFinished() which returns whether the presolving process would be stopped after the
    current presolving round, given no further reductions will be found, can be used to ensure that a presolver is called very late

- Memory:
  - added forgotten implementation of SCIPfreeMemorySize(), SCIPfreeMemorySizeNull() in scip.h and BMSfreeMemorySize(),
    BMSfreeMemorySizeNull() in memory.h
  - SCIPmemccpy() in pub_misc.h and misc.c which copies either a specified number of charcters of a source
    string to a destination string or until it hits a stoping character
  - BMSmoveMemory(), BMSmoveMemoryArray(), BMSmoveMemorySize() and corresponding  BMSmoveMemory_call() in
    memory.{h,c} too move memory elements

- Conflict Analysis:
  - SCIPisConflictAnalysisApplicable() which return FALSE is the conflict will not runs; can be used
    to avoid unnecessary initialization of the conflict analysis
  - SCIPaddConflictRelaxedLb(), SCIPaddConflictRelaxedUb() and SCIPaddConflictRelaxedBd(); these methods
    can be used to give for a bound change which is part of an explanation a relaxed bound; this means the relaxed bound
    is already efficient to be part of a valid explanation
  - SCIPisConflictVarUsed() returns TRUE if the given bound change is already part of the conflict set;
    that is the bound change is redundant;
  - SCIPgetConflictVarLb() and SCIPgetConflictVarUb() returning the lower/upper bound of the given
    variable within the current active conflict set

- Variable usage:
  - SCIPvarsGetProbvar() in pub_var.h and var.c, which returns for a given array of variables the active, fixed
    or multiaggregated representation
  - SCIPgetActiveVars() in scip.{h,c}, which returns for a given array of variables the active counterparts
  - SCIPgetNObjVars() which returns the number of variables which have a non-zero objective coefficient
  - SCIPenableVarHistory() and SCIPdisableVarHistory() which can be used to turn off and on the collection
    of variables statistics which is used for example for branching
  - SCIPbranchVarHole() which branches a variable w.r.t. a given domain hole
  - SCIPvarGetAggregatedObj() which computes for a (not active) variable the corresponding objective value
  - SCIPsolIsOriginal() that returns whether a solution is defined on the original variables
  - SCIPgetVarImplRedcost() which returns the implied reduced costs
  - SCIPvarGetBestRootSol(), SCIPvarGetBestRootRedcost(), SCIPvarGetBestRootLPObjval() which return the best
    combination for a variable w.r.t. root solution value, root LP objective value and root reduced cost
  - SCIPhaveVarsCommonClique() in scip.{h,c}, to check for common clique information on two given variables
  - added basic creation methods SCIPcreateVarBasic() and SCIPcreateProbBasic() and setter functions for
    non-fundamental callbacks of variables and problems.
  - added new methods SCIPvarGetBestBoundGlobal() and SCIPvarGetWorstBoundGlobal().

- Constraint Handler:
  - added public wrapper functions for calling constraint handler callback methods for a single constraint:
    SCIPactiveCons(), SCIPdeactiveCons(), SCIPinitlpCons(), SCIPsepalpCons(), SCIPsepasolCons(), SCIPpropCons(),
    SCIPrespropCons(), SCIPenfopsCons(), SCIPenfolpCons()
  - added basic creation methods for all constraint handlers
  - SCIPchgCapacityKnapsack() which can be used to change the capacity of a knapsack constraint
  - SCIPconsIsAdded() which returns whether a constraint was already to a SCIP instance
  - SCIPconshdlrGetNCutsApplied() in pub_cons.h to get the number of cuts applied to the lp
  - SCIPconshdlrIncNAppliedCuts() in cons.h to increase the number of applied cuts (used by sepastore.c)
  - SCIPchgVarName() and SCIPchgConsName() which can be used to change name of variables and
    constraints in problem creation stage
  - New methods SCIPgetConsVars() and SCIPgetConsNVars() which return for a given constraint the involved variables and
    the number of variables if the corresponding constraint supports this (optional) callbacks
    (corresponding callbacks need to be implemented, see above)

- Message Handler:
  - SCIPmessagehdlrCapture() which captures a given message handler (increases number of uses)
  - SCIPmessagehdlrRelease() which releases and possibly frees a given message handler (decreases number of uses)
  - SCIPsetMessagehdlrLogfile() which can be used to write into a log file
  - SCIPsetMessagehdlrQuiet() which can be used to turn the screen output on and off

### Command line interface

- in the interactive shell, parameters can be fixed and unfixed with `fix` (instead of `set`), e.g., `fix heuristics rens freq TRUE`;
- new shell command `change minuc` to minimize the number of unsatisfied constraints

### Interfaces to external software

- beta-version of a MATLAB interface can be found under interfaces/matlab
- beta-version of a AMPL interface can be found under interfaces/ampl

### Changed parameters

- `branching/fullstrong/reevalage` changed from an integer to a longint parameter

- Removed parameters:
  - `separating/closecuts/separootonly`
  - `constraints/quadratic/defaultbound`
  - `separating/cgmip/nodelimit`

### New parameters

- `constraints/%s/timingmask` for changing the timingmask for calling the propagtion method of all constraint plugins
- `constraints/and/dualpresolving` by default set to TRUE, enabling dual-presolving on and-constraints
- `constraints/indicator/{sepacouplingcuts,sepacouplinglocal}` to enable separation of (local) cuts
- `constraints/indicator/{maxsepacuts,maxsepacutsroot}` to restrict the number of separated cuts
- `constraints/indicator/dualreductions` to enable dual presolving/propagation steps
- `constraints/setppc/cliquelifting`, `constraints/setppc/addvariablesascliques`,
  `constraints/setppc/cliqueshrinking`, first for enabling/disabling the clique lifting algorithm in cons_setppc.c,
  second parameter is for trying to create extra clique constraints in lifting algorithm, third parameter is for trying
  to decrease the number of variable in a clique constraint in the lifting algorithm
- `limits/totalnodes` that allows to stop at the correct node if a restart occured; therefore the new
  `SCIP_STATUS_TOTALNODELIMIT` is added
- `lp/{rootiterlim,iterlim}` to set a limit on the LP iterations spend in the initial root LP and each
  LP resolve, respectively
- `misc/transorigsols` by default set to TRUE, that switches whether SCIP tries to transfer original
  solutions into the transformed space (in initsol and if a heuristic adds an original solution during solving)
- `numerics/hugeval` that defines the smalles value counting as huge (see new method SCIPisHugeValue())
- `numerics/recompfac` which denotes the factor, by which the absolute of an iteratively updated value has
  to be decreased in order to recompute the value from scratch
- `presolving/convertinttobin/maxdomainsize` by default is set to `SCIP_LONGINT_MAX`, which deternmines
  the domainsize for which integers are converted to their binary representation
- `presolving/convertinttobin/onlypoweroftwo` by default is set to FALSE, that parameter allows you to
  only convert integer variables with a domainsize of 2^p-1 to their binary representation
- `presolving/convertinttobin/samelocksinbothdirections` by default is set to FALSE, that parameter allows
  you to convert only integer variables to their binary representation, which have the same amount of up- and downlocks
- `presolving/gateextraction/sorting` by default is set to 1, that parameter determines if you want to try
  to extract big-gates(-1) or small-gates(1) at first by ordering bigger/smaller logicor constraint up front, or use
  them as they are (0)
- `presolving/gateextraction/onlysetpart` by default is set to FALSE, that parameter allows you to
  only extract set-partitioning and no and-constraints
- `presolving/gateextraction/searchequations` by default is set to TRUE, that parameter allows you to
  search for logicor constraints and set-packing/-partitioning constraints with same variables
- `propagating/%s/timingmask` for changing the timingmask for calling the propagtion method of all propagator plugins
- `propagating/probing/maxdepth` to set the maximal depth until the probing propagation is executed
- `reading/cnfreader/useobj` to state whether an artificial objective, depending on the number of clauses
  a variable appears in, should be used, by default set to FALSE, old default behavior of reader corresponds to TRUE
- `separating/cgmip/{minnodelimit,maxnodelimit}` to determine node limit.
- `separating/closecuts/maxlpiterfactor` for iteration limit in relative interior point computation
- `separating/oddcycle/maxunsucessfull` to automatically turn off separation
- `oncepernode` in Rounding and Simple Rounding heuristic

### Data structures

- new data structure for binary trees (`SCIP_BT` and `SCIP_BTNODE` in pub_misc.h)
- renamed data structure `SCIP_STAIRMAP` to `SCIP_PROFILE`
- added new stages `SCIP_STAGE_INITPRESOLVE`, `SCIP_STAGE_EXITPRESOLVE` and `SCIP_STAGE_FREE`; renamed `SCIP_STAGE_FREESOLVE`
  to `SCIP_STAGE_EXITSOLVE`
- Changed the counting system within SCIP heavily. `SPARSESOLUTION` was renamed to `SCIP_SPARSESOL` and moved
  from cons_countsols.h to struct_misc.h

Testing
-------

- the check script now recognizes MIQCP and MINLP instances
- make test now also checks instances in wbo, cnf, osil and fzn format
- renamed parameter SCRDIR of `make testgams` to CLIENTTMPDIR and changed its default to `/tmp`

Build system
------------

### Makefile

- CppAD source code is now distributed with SCIP (`src/cppad`), so that `lib/cppad` is not used anymore;
  the default for EXPRINT has changed from none to cppad

Fixed bugs
----------

- fixed bug with strong branching with the LP status for conflict analysis
- fixed bug w.r.t. adding a value to the objective offset of the transformed problem
- fixed wrong assert in feasibility pump stage 3
- fixed bug in solve.c, applied bounding for the initial lp was only done if root-lp-solution was valid but another
  solution could also have been added
- primal solutions with infinite objective value are now automatically discarded
- all plugins that solve sub-SCIPs now do not stop the whole solution process if there has been an error
- fixed bug in cip reader, wrong use of SCIPstrtok()

- Variables:
  - fixed bug in shiftandpropagate w.r.t. SCIPconstructLP() which can have the side effect that variables are created
  - method SCIPvarGetProbvarSum() (and thus also SCIPgetProbvarSum()) returns +/-infinity if the variable resolves to a
    variable fixed to +/-infinity (depending on the sign of the scalar) but does not multiply with the scalar, anymore
  - better handling of infinite solution values for aggregated and negated variables
  - fixed bug that disabled multi-aggregation of two integer or implicit integer variables
  - fixed bug in sol.c with requesting values of transformed variables in original solution; previously this had only
    been handled in SCIPgetSolVal(), now the handling has been moved to SCIPsolGetVal()
  - fixed several bugs writing an mps file in the reader_mps.c, e.g. writing fixed variables which are not (yet) removed
    and writing integer variables even with an objective value of 0, if they only exist in non-linear constraints

- Separation:
  - fixed minor bugs with respect to counting generated and lifted cuts in sepa_oddcycle
  - fixed bug in sepa_clique.c, could not handle only empty cliques, that were not removed

- Heuristics:
  - fixed potential bugs in shiftandpropagate heuristic concerning the transformation update of a variable with free status
  - fixed bug in heur_zirounding with computation of up/downslacks
  - fixed bug in mutation heuristic with unnecessary aborts due to a wrong memory limit
  - fixed potential bug in fix-and-infer heuristic with variables being fixed to infinite value
  - fixed bug in diving heuristics with variables being fixed to values outside their domain
  - fixed bug in simple rounding heuristic with column generation for variables with strictly positive lower bound
  - made Octane heuristic numerically more stable to avoid asserts being caused by cancellation
  - fixed bug in mutation heuristic with variables being fixed to infinite values
  - do not run heur_shiftandpropagate if there is no LP

- LP Interface:
  - fixed bug in Cplex LPI: after running simplex, solisbasic flag was always true, which might be wrong if Cplex hit a
    time limit
  - fixed bug in SCIP probing mode with cleared LPI state but solved LP
  - fixed assert with `LPI=none` (need to count rows/cols in lpi_none)
  - fixed bug in SoPlex LPI where objective sense was not correct after reading LP from file in SCIPlpiReadLP()

- Constraints:
  - fixed bug in scip.c adding a constraint in SCIPgetConsCopy() to the constraint hashmap
  - fixed bug in cons_linear w.r.t recalculation of unreliable activities
  - fixed bug in cons_linear concerning huge activity values: besides infinite contributions, we now also treat huge
    contributions separately, count their occurences in a constraint and provide a relaxed activity value
  - fixed bug in cons_xor.c parsing a constraint
  - fixed count of propagations in cons_indicator and only try to propagate if variables are not yet fixed
  - fixed some bugs in cons_disjunction.c (wrong assert, forgotten deletion of constraint, wrong SCIPreleaseCons() call)

Miscellaneous
-------------

- first release of GCG, a generic branch-cut-and-price solver built on top of SCIP
- first release of UG, a framework for solving mixed integer programs, mixed integer
  nonlinear programs and constraint integer programs in parallel
- new SCIP T-shirts
- renamed ZIB Optimization Suite to SCIP Optimization Suite

@page RN21 Release notes for SCIP 2.1

@section RN212 SCIP 2.1.2
*************************

Performance improvements
------------------------

- fixed performance issue in debug mode, where SCIPvarGetLPSol_rec() calculated a value to often, which in the end lead
  to exponential growth in running time
- force cuts from linearizations of convex constraint in NLP relax solution into LP, thus allowing faster proving of
  optimality for convex NLPs

Fixed bugs
----------

- fixed bug in varAddTransitiveImplic() in var.c, when adding implications on special aggregated, namely negated, variables
- fixed issue if a primal solution leads to a cutoff of the current focus node
- fix compilation issues with zlib 1.2.6
- fixed bug in SCIPsolveKnapsackExactly(), trying to allocate too much memory which led to an overflow and later to a segmentation fault
- fixed bug in sepa_rapidlearning, carrying on the optimization process, when already solved

- Heuristics:
  - fixed bug in heur_undercover.c, where a variable with fixed bounds but not of status `SCIP_VARSTATUS_FIXED` was wrongly handled
  - fixed bug in heur_oneopt.c which forgot to check LP rows if local rows are present

- Constraints:
  - fixed bug in SCIPsolveKnapsackExactly()
  - fixed bug in cons_quadratic where bounds on activity of quadratic term were not always invalidated when quadratic variables were removed
  - fixed bug in cons.c, where after a restart the arrays for all initial constraints were corrected in the initsol process
    instead of the initpre process, this was to late because you might change the status in presolving which lead to an assert()
  - fixed bug in NLP representation of abspower constraints handling (x+a)^2 with nonzero a
  - fixed bug parsing an and-constraint in cip format
  - fixed bug in cons_setppc, did not handle new constraints with inactive variables
  - fixed bug in cons_xor.c which did not copy the artificial integer variable (used for the lp relaxation)

@section RN211 SCIP 2.1.1
*************************

Features
--------

- the pseudo objective propagator can be forced to propagate if active pricers are present; this can be done
  if for all (known or unknown) variables follows that: they have positive (negative) objective coefficient
  and the global lower (upper) bound is zero.

Performance improvements
------------------------

- improvements in undercover heuristic
- improve SCIPintervalSolveBivariateQuadExpressionAllScalar() for ax=0 case if x has 0 in the interval for the linear coef.
- better domain propagation for quadratic constraints that consist of `non-overlapping` bilinear terms only
- ensure that a fixing of a variable in an abspower constraint is propagated to a fixing of the other variable
- improvements in undercover heuristic, e.g., bound disjunction constraints are considered when setting up the covering problem

Interface changes
-----------------

### Changed parameters

- changed parameter `propagating/pseudoobj/maxcands` to `propagating/pseudoobj/minuseless` (see prop_pseudoobj.c)
  due to revision of the pseudo objective propagator

### New parameters

- added parameters `heuristics/undercover/coverbd` and `heuristics/undercover/fixingorder`

Fixed bugs
----------

- fixed numeric issue in aggregations
- fixed pseudo cost computation
- fixed bug with setting type of slack variables to be implicitly integral
- fixed bug when copying problem data in c++ case returned with the result `SCIP_DIDNOTRUN`
- fixed computation of counter which state the changes since the last call of a presolver
- fixed handling of unbounded solutions, including double-checking their feasibility and that the primal ray is a
  valid unboundedness proof and reoptimizing the LP with modified settings if the solution is not feasible
- fixed compilation issues with negate() function in intervalarith.c on exotic platforms
- fixed bug in SCIPsortedvecDelPos...() templates
- pseudo objective propagator does not propagate it active pricers are present
- fixed bug in heur_shiftandpropagate.c concerning the treatment of unbounded variables
- workaround for trying to add variable bounds with to small coefficients

- Reading and Writing:
  - gams writer now also substitutes $-sign from variable/equation names
  - fixed bug in reader_mps.c: INTEND marker is now also written, if COLUMNS section ends with non-continous variables
  - fixed bug in flatzinc reader w.r.t. boolean expressions

- Constraints:
  - fixed constraint flags evaluation within the ZIMPL reader (reader_zpl.c)
  - fixed bug in SCIPmakeIndicatorFeasible() in cons_indicator.c
  - fixed bug with conflict clause modification in cons_indicator
  - fixed bug in cons_bounddisjunction with uninitialized return values
  - fixed bug in cons_orbitope with calling conflict analysis
  - fixed bug in nlpi_oracle w.r.t. changing linear coefs in a NLP constraint

@section RN210 SCIP 2.1.0
*************************

Features
--------

- New original solution storage capability, which allows transfering solutions between SCIP runs
- SCIP-CPX is now threadsafe
- comparison of solutions now also works for original solutions
- can now compute the relative interior point of the current LP
- interval arithmetics for power, log, exp, bivariate quadratic expressions should be rounding safe now
- LP iterations in resolving calls can now be limited w.r.t. the average number of LP iterations in previous calls
  (after the root node); this is currently only done for the initial LP solve at a node and the corresponding parameter
  resolveiterfac is set to -1 (no limit) per default
- it is now possible in `SCIP_STAGE_TRANSFORMED` to call SCIPaddVarLocks() (i.e. to lock variables in initialization methods)
- changed computation of optimality gap which is now done in the same way as described in the MIPLIB 2010 paper: the gap
  is 0, if primalbound (pb) and dualbound (db) are equal (within tolerances), it is infinity if pb and db have opposite
  signs and (this changed), if both have the same sign, the difference between pb and db is devided by the minimum of
  the absolute values of pb and db (instead of always the dual bound)
- functionality to use the bound flipping ratio test of SoPlex is available (requires at least version 1.5.0.7)
- there exists now a solution candidate store for the original problem; during transformation these solutions are tried;
  during free the transformed problem the best feasible solution of the transformed problem are copied to the solution
  candidate store of the original problem; this useful if you solve several problems iteratively, solutions get now
  carried over automatically.
- reworked concept of lazy bounds: they can now also be used for problems where constraints and objective together
  ensure the bounds; to allow this also for diving heuristics that might change the objective and thus destroy this
  property, lazy bounds are explicitly put into the LP during diving and removed afterwards
- `SCIP_HASHMAP` now works also without block memory
- The variable deletion event is now a variable specific event and not global, anymore.
- All timing flags are now defined type_timing.h.
- all C template files are now called <plugintype>_xyz.{c,h} instead of <plugintype>_xxx.{c,h}

- Separators and Cuts:
  - reorganized computation of scores in cut filtering: instead of the computation at the time of addition, scores are now
    only computed w.r.t. the current LP solution and when cut filtering is performed; one can now fill the cut storage
    with cuts that were separated for different solutions
  - New separator for close cuts and a new function to compute relative interior points of the LP
  - added first version of sepa_closecuts.{c,h} to separate cuts w.r.t. a point that is closer to the integral polyhedron

- Constraints:
  - implement possibility to force a restart in cons_indicator if enough indicator variables have been fixed
  - the xor constraint handler can now parse its constraints
  - the bounddisjunction constraint handler can now parse its constraints
  - the knapsack, setppc and soc constraint handler can now parse their constraints
  - the varbound constraint handler can now parse its constraints
  - added beta version of variable deletion: for branch-and-price application, variables can now be completely deleted
    from the problem; variables that are deletable have to be marked with SCIPvarMarkDeletable(), constraint handlers can
    implement the new `SCIP_DECL_DELVARS` callback that should remove variables from the constraints; at the moment, only
    the linear, the setppc and the knapsack constraint handler support this callback; furthermore, when using this
    feature, all used plugins have to capture and release variables they store in their data, this is currently only done
    for the aforementioned constraint handlers as well as the and, the varbound and the logicor constraint handler; for
    more details about this feature, see the FAQ
  - added pseudoboolean constraint handler (cons_pseudoboolean.{c,h})
  - added first version of cons_disjunction.{c,h} which allows a disjunction of constraints
  - added constraint handler for (absolute) power constraints (cons_abspower.{c,h}) to handle equations like z = sign(x)abs(x)^n, n > 1

- Heuristics:
  - new heuristic vbounds which use the variables lower and upper bounds to fix variable and performs a neighborhood search
  - added vbound heuristic (heur_vbounds.{c,h})
  - added clique heuristic (heur_clique.{c,h})

- Reading and Writing:
  - added writing for wbo files
  - added writing for pip files (linear, quadratic, polynomial nonlinear, polynomial abspower, polynomial bivariate, and
    and constraints)
  - CIP format variable characters defined, e.g. `SCIP_VARTYPE_INTEGER_CHAR`
  - Improved support for wbo format for weighted PBO problems, IBM's xml-solution
    format and pip and zimpl format for polynomial mixed-integer programs
  - New reader for (standard) bounds on variables
  - Extended reader for CIP models to handle various new constraints, including all types of linear constraints
  - flatzinc reader is now capable to read cumulative constraints
  - changed opb(/wbo) reader which now creates pseudoboolean constraints instead of linear- and and-constraints, only a
    non-linear objective will create and-constraints inside the reader and while reading a wbo file the topcost constraint
    is created as well
  - added clock for determine the time for reading
  - added reader for variable bounds (reader_bnd.{c,h})
  - Removed method SCIPreadSol(); call solution reading via SCIPreadProb() which calls the solution reader for .sol files.

- Nonlinear:
  - Major extensions for nonlinear CIP, new option for n-ary branching on nonlinear variables (within pseudocost branching rule)
  - added BETA version of constraint handler for nonlinear constraints (cons_nonlinear.{c,h}) to handle nonlinear
    equations given by algebraic expressions using operands like addition, multiplication, power, exp, log, bivariate
    nonlinear constraints; currently no trigonometric functions
  - added BETA version of constraint handler for bivariate nonlinear constraints (cons_bivariate.{c,h}) to compute tight
    estimators for 1-convex and convex-concave bivariate nonlinear functions (given as expression tree)
  - the gams writer can now write nonlinear, abspower and bivariate constraints
  - Extended writer for GAMS and pip format to write more types of nonlinear constraints
  - the pip and zimpl reader now create nonlinear constraints for polynomials of degree > 2

- Presolving:
  - new dual presolving methods in cons_setppc and cons_logicor
  - new presolving step `removeConstraintsDueToNegCliques` in locigor constraint handler which updates logicor constraints
    to setppc constraints if a negated clique inside this constraint exist, by default is off
  - new presolving step in cons_knapsack (detectRedundantVars, deleteRedundantVars) which determines redundant variables
    in knapsack constraint with or without using clique information
  - cons_logicor is now able to replace all aggregated variables in presolving by there active or negation of an active
    variable counterpart
  - prop_pseudoobj is now working in presolving as well
  - implement presolving in exitpre() in cons_orbitope and cons_indicator

- Propagators:
  - added counter for number calls and timing for resolve propagation calls for constraint handler and propagators
  - Propagators are now also called in node presolving
  - the probing presolver presol_probing.{c.h} is now a propagator prop_probing.{c,h}, all corresponding parameters moved as well
  - the redcost separator sepa_redcost.{c.h} is now a propagator prop_redcost.{c,h}, all corresponding parameters moved as well
  - outsourced propAndSolve() method in solve.c which calls domain propagation and solving of the lp and relaxation

- Statistic:
  - solutions which are given by the user from the outside are now marked by `#` in the output
  - the `Solving Time` is now spitted into presolving, solving and reading time
  - Presolvers section has new column `AddCons` which states the number of added constraint
  - Constraints section has new column named #ResProp which show the number of resolve propagation calls of certain
    constraint handler
  - Constraint Timing section has a new column #ResProp which states the time spend in resolve propagation method of the
    constraint handler
  - improved output of propagators in display statistics
  - new section `Propagator Timing` which shows the time spend in different callbacks of the propagator
  - rearranged first two columns of Propagators section; #Propagate and #ResProp stating the number of call for
    propagation and resolve propagation; the Time column is moved into the new section Propagator Timings
  - Constraints section has new column named `MaxNumber` which the maximum number of active constraint of a certain
    constraint handler
  - added two columns `Time-0-It` and `Calls-0-It` in the LP section which states the number of LP call and time spend for
    solving LPs with zero iterations (only refactorization)
  - The display of statistics for presolvers, propagators, constraints and LP solving has changed.

Performance improvements
------------------------

- Reorganized filtering process of separation storage (allows adding cuts for different solutions)
- Improved presolving for various constraint handlers
- Improved propagation methods for variable bound constraints
- Improved performance for quadratic constraints
- performance improvements in prop_vbounds
- child selection rules now get also applied when the relaxation value is equal to the bound changed in branching
- added dual reduction to cons_cumulative.c
- for continuous variables, the pseudo costs update and the pscost branching rule now use the same strategies for
  updating the pseudo costs and estimating the improvement in the LP bound
- only perform probing if the variables are locked
- performance and memory consumption improvements in xmlparse.c
- Improved knapsack cover cuts
- avoid very long separation times of LEWIs in cons_knapsack for very large minimal covers
- used SCIPallocMemoryArray() instead of SCIPallocBlockMemoryArray() which leads to fewer memory consumption in
  getLiftingSequence() in cons_knapsack, also improved cache use bei using an extra array instead blockmemory chunks
- switched FASTMIP from 1 to 2 for CPLEX and changed default pricing rule back to steepest edge pricing instead of
  quickstart steepest edge pricing
- made sorting method more robust
- LNS heuristics now use SCIPcopy() by default
- considering inactive variables in undercover heuristic; limiting effort for solving covering problem
- if during probing mode the LP relaxation is solved from scratch, e.g., when calling the shiftandpropagate heuristic
  before root node solving, then we clear the resulting LP state, since it might be a bad starting basis for the next
  solve of the LP relaxation (controlled by new parameter `lp/clearinitialprobinglp`)
- included LP simplifier into SoPlex LP interface, applied when solving from scratch (lpi_spx.cpp)
- new presolving steps in varbound constraint handler, tightening bounds, coefficients, sides and pairwise presolving

Interface changes
-----------------

- Miscellaneous:
  - The emphasis setting types now distinguish between plugin-type specific parameter settings (default, aggressive, fast, off),
    which are changed by SCIPsetHeuristics/Presolving/Separating(), and global emphasis settings (default, cpsolver, easycip,
    feasibility, hardlp, optimality, counter), which can be set using SCIPsetEmphasis().

### New and changed callbacks

- added propagator timings `SCIP_PROPTIMING_BEFORELP`, `SCIP_PROPTIMING_DURINGLPLOOP` and `SCIP_PROPTIMING_AFTERLPLOOP` for
  all propagation callbacks (see propagators and constraint handlers) which lead to calling the propagation methods of a
  propagator before the lp is solved, during the lp loop and after the lp solving loop

- Conflict Analysis:
  - Added parameter `separate` to conflict handler callback method SCIP_DECL_CONFLICTEXEC() that defines whether the conflict
    constraint should be separated or not.

- Constraint Handler:
  - The new constraint handler callback SCIP_DECL_CONSDELVARS() is called after variables were marked for deletion.
    This method is optional and only of interest if you are using SCIP as a branch-and-price framework. That means,
    you are generating new variables during the search. If you are not doing that just define the function pointer
    to be `NULL`.
    If this method gets implemented you should iterate over all constraints of the constraint handler and delete all
    variables that were marked for deletion by SCIPdelVar().

- NLP Solver Interface:
  - The callbacks SCIP_DECL_NLPIGETSOLUTION() and SCIP_DECL_NLPISETINITIALGUESS() got new parameters to get/set values of
    dual variables.
  - The callback SCIP_DECL_NLPICOPY() now passes the block memory of the target SCIP as an additional parameter.

- Presolving:
  - New parameters `isunbounded` and `isinfeasible` for presolving initialization (SCIP_DECL_CONSINITPRE(),
    SCIP_DECL_PRESOLINITPRE(), SCIP_DECL_PROPINITPRE()) and presolving deinitialization (SCIP_DECL_CONSEXITPRE(),
    SCIP_DECL_PRESOLEXITPRE(), SCIP_DECL_PROPEXITPRE()) callbacks of presolvers,
    constraint handlers and propagators, telling the callback whether the problem was already declared to be
    unbounded or infeasible.  This allows to avoid expensive steps in these methods in case the problem is already
    solved, anyway.

    Note, that the C++ methods
    - scip::ObjConshdlr::scip_presol() corresponding to SCIP_DECL_CONSPRESOL()
    - scip::ObjConshdlr::scip_initpre() corresponding to  SCIP_DECL_CONSINITPRE()
    - scip::ObjPresol::scip_initpre() corresponding to SCIP_DECL_PRESOLINITPRE()
    - scip::ObjProp::scip_initpre() corresponding to SCIP_DECL_PROPINITPRE()
    - scip::ObjConshdlr::scip_exitpre() corresponding to SCIP_DECL_CONSEXITPRE()
    - scip::ObjPresol::scip_exitpre() corresponding to SCIP_DECL_PRESOLEXITPRE()
    -  scip::ObjProp::scip_exitpre() corresponding to  and SCIP_DECL_PROPEXITPRE()
    are virtual functions. That means, if you are not adding the new parameters, your code will still compile, but these methods are not executed.
  - Propagators are now also called in during presolving, this is supported by the new callback methods SCIP_DECL_PROPINITPRE(),
    SCIP_DECL_PROPEXITPRE(), and SCIP_DECL_PROPPRESOL().
  - The new parameters `nnewaddconss` and `naddconss` were added to the constraint handler callback method SCIP_DECL_CONSPRESOL()
    and the presolver callback method SCIP_DECL_PRESOLEXEC(). These parameters were also added to corresponding C++ wrapper
    class methods (scip_presol() in objconshdlr.h and scip_exec() in objpresol.h)

- Problem Data:
  - The callback SCIP_DECL_PROBCOPY() got a new parameter `global` to indicate whether the global problem or a local version is copied.

### Deleted and changed API methods

- implemented SCIPlpiGetPrimalRay() in SoPlex interface that has become available with SoPlex version 1.5.0.2
- allowed calling SCIPgetRowSolActivity() in `SCIP_STAGE_SOLVED`, since LP is still available
- various extensions and modifications for expressions and expression trees (too much to state here)
- The result value `SCIP_NEWROUND` has been added, it allows a separator/constraint handler to start a new separation round
  (without previous calls to other separators/conshdlrs).
- SCIPcalcNodeselPriority() got a new parameter `branchdir`, which defines the type of branching that was performed: upwards, downwards, or fixed.

- Constraint Handlers:
  - Method SCIPincludeQuadconsUpgrade() of quadratic constraint handler got new parameter `active` to indicate whether the upgrading method is active by default.
  - Method SCIPseparateRelaxedKnapsack() in knapsack constraint handler got new parameter `cutoff`, which is a pointer to store whether a cutoff was found.

- Nonlinear expressions, relaxation, and solver interface:
  - SCIPcreateNLPSol() now creates a `SCIP_SOL` that is linked to the solution of the current NLP relaxation
  - Various types and functions dealing with polynomial expressions have been renamed to use the proper terms `monomial` and
    `polynomial` in nonlinear expressions (nlpi/*expr*); results in many renamings of types, structs and methods.
  - The methods SCIPnlpGetObjective(), SCIPnlpGetSolVals(), and SCIPnlpGetVarSolVal() have been removed, use SCIPgetNLPObjval(),
    SCIPvarGetNLPSol() and SCIPcreateNLPSol() to retrieve NLP solution values instead.
    SCIPcreateNLPSol() now returns an error if NLP or NLP solution is not available
  - Removed methods SCIPmarkRequireNLP() and SCIPisNLPRequired(), because the NLP is now always constructed if nonlinearities
    are present.
  - SCIPgetNLP() has been removed and NLP-methods from pub_nlp.h have been moved to scip.h, which resulted in some renamings, too.
  - renamed SCIPexprtreeEvalSol() to SCIPevalExprtreeSol() and now located in scip.h.
  - renamed SCIPexprtreeEvalIntLocalBounds() to SCIPevalExprtreeLocalBounds() and now located in scip.h.
  - renamed SCIPexprtreeEvalIntGlobalBounds() to SCIPevalExprtreeGlobalBounds() and now located in scip.h.
  - The functions SCIPnlpiGetSolution() and SCIPnlpiSetInitialGuess() got additional arguments to get/set dual values.
  - The method SCIPgetNLPI() got a new parameter `nlpiproblem`, which is a pointer to store the NLP solver interface problem.

- Timing:
  - SCIPincludeProp() got additional parameters to set the timing mask of the propagator and the new callbacks and parameters
    related to calling the propagator in presolving.
  - SCIPincludeConshdlr() got additional parameters to set the variable deletion callback function and the timing mask for
    propagation.
  - removed parameters timelimit and memorylimit from SCIPapplyRens()
  - The parameters `timelimit` and `memorylimit` were removed from SCIPapplyRens().

- Problem Data:
  - The method SCIPcopyProb() got a new parameter `global` to indicate whether the global problem or a local version is copied.

- Writing and Parsing Constraints:
  - The methods SCIPwriteVarName(), SCIPwriteVarsList(), and SCIPwriteVarsLinearsum() got a new boolean parameter `type`
    that indicates whether the variable type should be written or not.
  - The methods SCIPparseVarName() and SCIPparseVarsList() got a new output parameter `endptr` that is filled with the position
    where the parsing stopped.
  - The method SCIPwriteVarsList() got additionally a new parameter `delimiter` that defines the character which is used for delimitation.

- Variables:
  - SCIPmarkDoNotMultaggrVar()/SCIPvarMarkDoNotMultaggr() now allow to mark negated and aggregated variables
  - SCIPgetVarCopy() got a new parameter `success` that will be FALSE if method is called after problem creation stage and no hash map is
    given or no image for the given variable is contained in the given hash map.
  - SCIPchgVarType() got an extra boolean parameter to store if infeasibility is recognized while upgrading a variable from continuous
    type to an integer type.
  - SCIPdelVar() got a new parameter `deleted`, which stores whether the variable was successfully marked to be deleted.

### New API functions

- information about the quality of the solution of an LP (currently the condition number of the basis matrix) can now be:
  + requested from the LPI (currently only available for CPLEX): methods SCIPlpiGetRealSolQuality() and
  + SCIPprintLPSolutionQuality() command display lpsolquality in interactive shell display column lpcond to show
  + estimate on condition number, if available
- SCIPround() and SCIPfeasRound() to round to nearest integer
- SCIPsortRealRealIntInt() and corresponding sorting/inserting/deleting methods in pub_misc.h and necessary defines in misc.c
- SCIPsortRealIntLong(), SCIPsortPtrPtrRealInt() and corresponding sorting/inserting/deleting methods in
  pub_misc.h and necessary defines in misc.c
- SCIPcomputeLPRelIntPoint() to compute relative interior point of the current LP
- SCIPstartSolvingTime() and SCIPstopSolvingTime() which can be used to start or stop the solving time clock
- SCIPstrToRealValue() and SCIPstrCopySection() in pub_misc.h; these methods can be used to convert a string
  into a `SCIP_Real` value and to copy a substring.
- SCIPgetBinvarRepresentatives() which gets binary variables that are equal to some given binary variables,
  and which are either active, fixed, or multi-aggregated, or the negated variables of active, fixed, or multi-aggregated variables
- SCIPhasPrimalRay() and SCIPgetPrimalRayVal() that return whether a primal ray is stored and which value a
  given variable has in the primal ray, respectively
- SCIPsetConsModifiable()
- SCIPsetParam() which is a generic parameter setter method, independent of the parameter type
- SCIPpropInitpre(), SCIPpropExitpre(), SCIPpropPresol() which initializes, exists and executes the presolving phase
- SCIProwGetAge() to access the age of a row (pub_lp.h/lp.c)
- SCIPsolGetOrigObj() in pub_sol.h which returns for a solution in the original problem space the objective value
- SCIPretransformSol() in scip.h that allows to retransform a solution to the original space
- SCIPlpiClearState() to LP interfaces for clearing basis information in the LP solver
- SCIPgetSubscipDepth() to access the depth of the current SCIP as a copied subproblem
- SCIPdebugAddSolVal() and SCIPdebugGetSolVal() to add/get values to/from a debug solution
- SCIPsepastoreRemoveInefficaciousCuts() to remove non-efficious cuts from the separation storage

- Nodes:
  - SCIPnodeGetParent() to get parent node of a node
  - SCIPnodesSharePath() in pub_tree.h that determines whether two nodes are on the same leaf-root path
  - SCIPnodesGetCommonAncestor() in pub_tree.h that finds the common ancestor node for two given nodes

- Read and Write:
  - SCIPgetReadingTime() which returns the time for reading in seconds
  - SCIPparseVarsLinearsum(), SCIPparseVarsPolynomial() and SCIPwriteVarsPolynomial() and for writing and
    parsing polynomials in constraint handler writing/parsing methods

- Memory:
  - SCIPcreateMesshdlrPThreads() and SCIPfreeMesshdlrPThreads() for allocating and deleting necessary memory
    for message handlers for parallel pthread version
  - SCIPallocClearMemoryArray() and BMSallocClearMemoryArray() for allocating cleared memory arrays in scip.h and memory.h

- Intervals:
  - SCIPintervalPowerScalarInverse() to solve an equation y = x^p for given bounds on y and scalar exponent p
  - SCIPintervalQuadBivar() to compute tight bounds on a bivariate quadratic form
  - SCIPintervalSolveBivariateQuadExpressionAllScalar() to compute tight bounds on the solutions of a bivariate quadratic equation

- Variables:
  - SCIPcomputeVarCurrent{L,U}b{Local,Global}() to compute local or global lower or upper bounds of a
    multiaggregated variable from the bounds of the aggregation variables
  - SCIPbranchVarValNary() for n-ary variable branching
  - SCIPgetNegatedVars() which returns all negated variables for a given array of variables, if the negated
    variables are not existing yet, they will be created
  - SCIPgetNTotalVars() that returns the total number of created vars, icluding variables that were deleted in the meantime
  - SCIPvarGetHashkey(), SCIPvarIsHashkeyEq(), SCIPvarGetHashkeyVal() in pub_var.h which can be used for `SCIP_HASHTABLE` of variables
  - SCIPvarGetNBdchgInfosLb() and SCIPvarGetNBdchgInfosUb() in pub_var.h returning the number of lower or upper bound changes on the active path
  - SCIPvarGetBdchgInfoLb() and SCIPvarGetBdchgInfoUb() returning the bound change information at the given position
  - SCIPvarMarkDeletable() to mark a variable to be deletable completely from the problem (for
    branch-and-price); can only be called before the variable is added to the problem
  - SCIPvarMarkNotDeletable() that marks a variable to be non-deleteable (used within SCIP for forbidding
    deletion of variables contained in solution, LP bases, (multi)aggregation, ...)
  - SCIPvarIsDeletable() that returns whether a variable is marked to be deletable (each variable is per default non-deletable)

- NLP:
  - SCIPgetNLPVarsNonlinearity() to get for each variable in the NLP the number of NLP rows in which this variable appears in a nonlinear way
  - SCIPnlrowGetDualsol(), SCIPgetNLPVarsLbDualsol(), SCIPgetNLPVarsUbDualsol() to retrieve dual values from an NLP solution
  - SCIPgetNLPFracVars() to get the fractional variables in an NLP solution

- Propagator:
  - SCIPpropSetPresolPriority() which changes the presolving priority of a given propagator
  - SCIPpropGetPresolPriority(), SCIPpropGetPresolTime(), SCIPpropWasPresolDelayed(), SCIPpropGetNFixedVars(),
    SCIPpropGetNAggrVars(), SCIPpropGetNChgVarTypes(), SCIPpropGetNChgBds(), SCIPpropGetNAddHoles(), SCIPpropGetNDelConss(),
    SCIPpropGetNAddConss(), SCIPpropGetNUpgdConss(), SCIPpropGetNChgCoefs(), SCIPpropGetNChgSides(), SCIPpropGetTimingmask(),
    SCIPpropDoesPresolve() which return corresponding presolving information
  - SCIPpropGetNRespropCalls() and SCIPconshdlrGetNRespropCalls() which return the number of times a
    propagator or a constraint handler was called for resolving a propagation
  - SCIPpropGetRespropTime() and SCIPconshdlrGetRespropTime() which return time spent for resolving a
    propagation within a propagator or a constraint handler
  - SCIPcheckCumulativeCondition(), SCIPpropCumulativeCondition() and SCIPrespropCumulativeCondition() in
    cons_cumulative.h; these methods can be used to check, propagate, or resolve the propagation of a cumulative condition
  - SCIPpropagateCutoffboundVar() in prop_pseudoobj.h which can be used to propagate the cutoff bound for the given variables

- Constraints:
  - added to linear constraint handler SCIPsetUpgradeConsLinear(), which (de-)activates the possibility to
    upgrade a linear constraint to a specialized linear constraint (e.g. knapsack)
  - SCIPconvertCutsToConss() and SCIPcopyCuts() to scip.{c,h} for copying cuts to linear constraints
  - SCIPaddCoefLogicor() to add a variable to a logic or constraint
  - SCIPfindOrigCons() which return a original constraint with the given name or `NULL`
  - SCIPconshdlrGetNAddConss() which returns the number of added constraints during presolving by a given constraint handler
  - SCIPpresolGetNAddConss() which returns the number of added constraints during presolving by a given presolver

### Command line interface

- New funtionalities in the interactive shell (modify current CIP instance, write NLP relaxation)
- added dialog `write nlp` to write current NLP relaxation to a file
- new dialog `change freetransproblem` to free transformed problem in the interactive shell before changing the problem
- it is possible to change bounds of a variable in the interactive shell
- it is possible to add a constraint to a problem in the interactive shell

### Interfaces to external software

- Improved SOPLEX interface (LP simplifier)
- Improved CPLEX interface, including measures for numerical stability

### Changed parameters

- change default value of parameter `nodeselection/restartdfs/selectbestfreq` 100
- moved parameters for pseudoboolean constraints from opb-reader to pseudoboolean constraint handler
- changed possible parameter values of `branching/pscost/strategy` from `bri` to `cdsu`: default is now `u`, i.e., to
  estimate the LP gain by a branching for external branching candidates (esp. continuous variables) the same way as
  their pseudo costs are updated
- added possible value `d` for `constraints/soc/nlpform` to choose a convex division form for SOC constraint
  representation in NLP
- renamed parameter `constraints/quadratic/linearizenlpsol` to `constraints/quadratic/linearizeheursol` and do
  linearizations in every solution found by some heuristic
- renamed parameter `constraints/quadratic/mincutefficacyenfo` to `constraints/quadratic/mincutefficacyenfofac` and
  interpret it as a factor of the feasibility tolerance
- removed fastmip setting 2, which means the dualsolution would not be calculated but because SCIP always asks for the
  dual solution, the lp would be reoptimized to calculate them; so it had no real effect
- all parameters in cons_indicator and cons_sos1 have been converted to lower case!
- changed default value of parameter `separating/gomory/maxroundsroot` to 10
- changed default value of parameter `separating/gomory/maxsepacutsroot` to 50
- removed parameter `heuristics/subnlp/nlpsolver`, use `nlp/solver` instead

### New parameters

- `branching/delaypscostupdate` to delay the update of pseudo costs for continuous variables behind the separation round: default is TRUE
- `branching/lpgainnormalize` to set the strategy how the LP gain for a continuous variable is normalized when updating the
  variables pseudocosts: default is to divide LP gain by reduction of variable's domain in sibling node
- `branching/pscost/nchildren` and `branching/pscost/nary*` to enable and customize n-ary branching on
  external branching candidates (e.g., in spatial branching for MINLP)
- `conflict/bounddisjunction/continuousfrac` which defines the maximum percantage of continuous variables
  within a conflict create by the bounddisjunction conflict handler
- `conflict/separate` which enables or disables the separation of conflict constraints
- `constraints/{nonlinear,quadratic,soc,abspower}/sepanlpmincont` to specify minimal required fraction
  of continuous variables in problem to enable linearization of convex constraints in NLP relaxation solution in root
- `constraints/indicator/forcerestart` and `constraints/indicator/restartfrac` to control forced restart in cons_indicator
- `constraints/indicator/generatebilinear` to generate bilinear (quadratic) constraints instead of indicator constraints
- `constraints/indicator/maxconditionaltlp` to enable a quality check for the solution of the alternative LP
- `constraints/indicator/removeindicators` to remove indicator constraints if corresponding vub has been added
- `constraints/linear/nmincomparisons` and `constraints/linear/mingainpernmincomparisons` to influence
  stopping criterium for pairwise comparison of linear constraints
- `constraints/pseudoboolean/decompose`, for pseudoboolean constraints to transform pseudoboolean constraints into linear- and and-constraints
- `constraints/quadratic/binreforminitial` to indicate whether linear (non-varbound) constraints added due to reformulation of products with
  binary variables in a quadratic constraints should be initial (if the quadratic constraint is initial), default is FALSE
- `constraints/quadratic/checkfactorable` to disable check for factorable quadratic functions (xAx = (ax+b)*(cx+d)) in quadratic constraints
  and not to use of this information in separation (generates lifted tangent inequalities according to Belotti/Miller/Namazifar if also
  linear vars are present)
- `constraints/quadratic/disaggregate` to split a block-separable quadratic constraint into several quadratic constraint
- `constraints/quadratic/maxproprounds` and `constraints/quadratic/maxproproundspresolve` to limit the
  number of propagations rounds for quadratic constraints within one propagation round of SCIP solve or during SCIP presolve
- `constraints/varbound/presolpairwise` that allows pairwise presolving of varbound constraints, default is TRUE
- `heuristics/shiftandpropagate/onlywithoutsol` to switch whether the heuristic should be called in case a primal solution is already present
- `limit/maxorigsol` which defines the size of the solution candidate store (default value is 10)
- `lp/resolverestore` controlling how LP solution is restored after diving: if TRUE by resolving them,
  if FALSE by buffering them; if `lp/freesolvalbuffers` is TRUE, we free the buffer memory each time (FALSE by default)
- `lp/clearinitialprobinglp` to clear LP state at end of probing mode, if LP was initially unsolved
- `lp/resolveitermin` and `lp/resolveiterfac` to limit the number of LP iterations in resolving calls:
  resolveiterfac is a factor by which the average number of iterations per call is multiplied to get the limit, but the
  limit is at least resolveitermin; default is -1 (no limit) for resolveiterfac and 1000 for resolveitermin
- `lp/resolverestore` and `lp/freesolvalbuffers` possibility to buffer and restore LP solution after diving without
  having to resolve the LP; currently turned off, because performance impact is unclear;
- `misc/improvingsols` which states whether only solutions which have a better (or equal) primal bound
  as the best known are checked; this is of interest if the check of a solution is expensive; default value is FALSE
- `misc/resetstat` which state if the statistics should be reseted if the transformed problem is freed
  (in case of a benders decomposition this parameter should be set to FALSE) default value is TRUE
- `nodeselection/restartdfs/countonlyleafs` in node selector restart dfs which can be used to select the counting process of processed nodes
- `presolving/donotaggr` to deactivate aggregation of variables globally
- `pricing/delvars` and `pricing/delvarsroot` that define, whether variables created at a node / the
  root node should be deleted when the node is solved in case they are not present in the LP anymore
- `propagating/%s/maxprerounds` for all propagators which allows to change to maximal number of rounds
  of presolving where this propagator participates in
- `propagating/%s/presoldelay` for all propagators which allows to change if the presolving call of the given propagator should be delayed
- `propagating/%s/presolpriority` for all propagators which allows to change the priority of calling the given propagator
- `propagating/pseudoobj/propfullinroot` for allowing to propagate all variables in the root node,
  instead of stopping after `maxcands` which is set by a parameter as well
- `reading/gmsreader/bigmdefault` and `reading/gmsreader/indicatorreform` reader_gms is now able to write indicator
  constraints (reformulated either via big-M or sos1)
- `reading/gmsreader/signpower` to enable writing sign(x)abs(x)^n as the rarely used gams function signpower(x,n)
- `separating/closecuts/maxunsucessful` to turn off separation if we can not find cuts
- `timing/reading` to add reading time to solving time

### Data structures

- split off `PARAMEMPHASIS` from `PARAMSETTING` (in pub_paramset.c/paramset.c)
- new data structure `SCIP_STAIRMAP`
- add expression graph data structures and methods for reformulation, domain propagation, simple convexity check on
  nonlinear expressions and simplification for expression trees and graphs

Testing
-------

- New scripts for running tests with GAMS
- added scripts check_gams.sh, evalcheck_gams.sh and check_gams.awk and target `testgams` in Makefile
- adjusted all test scripts to use the same new optimality gap computation as in SCIP
- added Makefile option `VALGRIND=true` to enable running the SCIP checks (make test) through valgrind; valgrind errors
  and memory leaks are reported as fails
- moved *.test and *.solu files to subdirectory testset in check directory and adjusted test scripts

Build system
------------

### Makefile

- Variables:
  - via `PARASCIP=true` as a `Makefile` option it is possible to compile SCIP threadsafe in DEBUG-mode, (in OPT-mode it's
    only necessary if non-default messagehandler or CppAD is used)
  - the `make` parameter `PARASCIP=true` leads to threadsafe message handlers where you need to call
    SCIPcreateMesshdlrPThreads() and SCIPmessageSetHandler()/SCIPmessageSetDefaultHandler() and SCIPfreeMesshdlrPThreads();
    therefore we need to link with pthread library
  - new variable $(INSTALLDIR) in Makefile which define installation directory for the libraries, $(INSTALLDIR)/lib/,
    binary, $(INSTALLDIR)/bin and include headers, $(INSTALLDIR)/include, the default value is the empty string

- Linking:
  - Linking against Clp and Ipopt has been simplified. Only the directory where the
    package has been installed need to be provided now. For details see the INSTALL file.
  - to link against IPOPT, only the base directory of an Ipopt installation need to be specified now; additionally, if
    building with gnu compilers, the Ipopt libraries directory is stored in the SCIP binary, which should make it easier
    to run with Ipopt shared libraries
  - to link against Clp, only the base directory of an Clp installation needs to be specified now

- Targets:
  - New targets `(un)install` in Makefile, support for valgrind in testing environment
  - new target `make libs` which compiles only the libraries
  - new target in Makefile `install` performs `make` and copies using the install command the include headers, binary, and
    libraries
  - new target in Makefile `uninstall` removes libraries, binary and include headers form `INSTALLDIR`
  - removed target `lintfiles`, this target is now imitated by the `lint` target and a none empty variable `FILES`

Fixed bugs
----------

- fixed bug in copying if the target SCIP already is in solving stage: it might be that the copy of a variable cannot be found/created
- fixed bug trying to print big messages bigger than `SCIP_MAXSTRLEN`
- fixed bug w.r.t. counting feasible solutions and turned of sparse solution test
- LP solution status is now checked when checking root LP solution. Otherwise, due to different time measurements, it
  might happen that the LP solving was stopped due to the time limit, but SCIP did not reach the limit, yet.
- fixed bug trying to tighten multiaggregated variables, which have only one active representation and this variable is already tightened
- fixed possible buffer overrun in tclique_graph.c
- fixed issue with interactive shell in case (user) plugins are included after the default plugins
- fixed bug where mutiaggregating leads to an aggregation and both variables were of implicit or integral type
- fixed bug in conflict.c, where LPi was manipulated, but not marked as not solved

- Tree:
  - fixed assertion in tree.c w.r.t. node estimation
  - fixed bug in debug.c: removed tree nodes had not been checked if they were pruned due to an incumbent solution found by a diving heuristic

- Bounds:
  - fixed bug which occured when changing a bound in the solving stage when this variables got upgraded from continuous to
    a integer type, where the bounds of this variable were still not integral; due to that SCIPchgVarType() has changed (see above)
  - fixed bug in handling of lazy bounds that resulted in putting the bounds explicitly into the LP

- Separation:
  - fixed assert in sepa_clique.c which is currently not valid because implicit binary variables in cliques are ignored
  - fixed bug in sepa_zerohalf.c concerning inconsistent construction of solution array of variables and fixed wrong assert about variable bounds

- Constraints:
  - fixed not correct merging of variable in logicor constraint handler and changed the name of the method to a common
    name used by other constraint handlers too(findPairsAndSets->mergeMultiples)
  - fixed bugs in changing the initial and checked flags for constraints in original problem
  - fixed bug in cons_linear.c, when scaling a constraint maxabscoef was not set correctly, furthermore the correction of
    maxabscoef was not handled correctly
  - fixed bug in cons_indicator.c trying to copy a constraint where the pointer to the linear constraint did not point to
    the already transformed linear constraint (, happend when SCIPcopy() is used after transforming before presolving)
  - fixed numerical bug in linear constraint handler: polishing of coefficients after fixing variables led to wrong
    results for continuous variables fixed to a close-to-zero value.
  - fixed bug in cons_bounddisjunction where branching on multiaggregated variables was tried while all aggregation variables are fixed
  - fixed bug in presolving of cons_logicor.c: adding variable implications can lead to further reductions; added call to applyFixings()
  - fixed bug in cons_countsols.c w.r.t. none active variables
  - fixed bug in cons_linear.c, scaling could have led to wrong values

- Reader:
  - fixed bug in reader_fzn.c w.r.t. cumulative constraints
  - fixed bug in reader_mps.c: if a variables first occurence is in the bounds section, then the corresponding variable bound was lost
  - fixed several issues in flatzinc reader
  - deactived checking of zero solution in Zimpl reader when no starting values are provided
  - reader_lp is now able to read lines longer than 65534 characters

- Memory:
  - fixed bug in copying NLPI interfaces that use block-memory (NLPI copy used block memory from source SCIP)
  - fixed memory leak in reader_pip.c
  - fixed memory leak in coloring part of maximum clique algorithm (tclique_coloring.c)
  - fixed memory leak in coloring part of maximum clique algorithm (tclique_coloring.c) in a better way

- Numerics:
  - fixed bug which occured when the dual farkas multipliers were not available in the lpi because the LP could only be
    solved with the primal simplex due to numerical problems
  - fixed bug in ZI round heuristic that led to infeasible shiftings for numerically slightly infeasible rows with close-to-zero coefficients
  - fixed numerical issue in octane heuristic: close-to-zero values for ray direction could have led to bad computations

- Propagation:
  - fixed bug in propagation of indicator constraints: cannot fix slack variable to 0 if linear constraint is disabled/not active
  - fixed bug in cons_linear.c while sorting the eventdatas during the binary variable sorting for propagation
  - fixed bug and wrong assert in heur_shiftandpropagate.c when relaxing continuous variables from the problem
  - fixed bug in cons_orbitope:resprop() for the packing case
  - fixed wrong changing of wasdelayed flag for propagators
  - fixed bug using wrong sign in infinity check in prop_pseudoobj
  - fixed bug in redcost propagator: can only be called if the current node has an LP
  - fixed bug w.r.t. infinity loop during propagation

Miscellaneous
-------------

- The interface contains several additional callback functions and parameters for plugins. Some effort may be required to compile your old
  projects with SCIP 2.1. For details see section `Changes between version 2.0 and 2.1` in the doxygen documentation.

@page RN20 Release notes for SCIP 2.0

@section RN202 SCIP 2.0.2
*************************

Performance improvements
------------------------

- improved twoopt-heuristic by considering larger search domains
- the SoPlex interface now has the capability to provide a primal ray, provided it is compiled against the next SoPlex release (>= 1.5.0.2)
- calculation of node priority now also works when variable's relaxation value is equal to a bound
- fixed issue w.r.t. calling primal heuristics after presolving detected infeasibility

- Constraints:
  - fasten propagation in cons_knapsack.c due to negated clique partitions
  - recalculating only needed partitions in cons_knapsack.c, not always both

- Memory:
  - reduced memory usage of shift-and-propagate heuristic
  - knapsack constraints are now separated faster; SCIPsolveKnapsackExactly() now works faster and requires less memory
  - fasten knapsack separation by replacing SCIPallocBuffer(Array) through SCIPallocBlockMemory(Array)
  - improved runtime and memory consumption in SCIPsolveKnapsackExactly() in cons_knapsack.c

Fixed bugs:
----------

- fixed `make/make.project`
- fixed wrong assert in plugins that use SCIPcopy()
- fixed bug in DINS w.r.t. column generation
- fixed bug in var.c where a possible multiaggregation was resolved to an aggregation but the variables types were not
  checked to prefer more general types for aggregating; possible memory loss removed
- fixed bug in prop_vbounds.c w.r.t. infinity lower and upper bound of variable bound variables
- fixed bug w.r.t. setting wall clocks
- fixed wrong assert in var.c (replaced `==` through SCIPsetIsEQ()), real values do not have to be exactly the same when
  computed in different function
- fixed bug in SCIPsolveIsStopped() where it could happen that TRUE was reported if a nodelimit was reached but
  checknodelimits had been set to FALSE
- fixed three bugs when writing in fzn format (wrongly splitted writing buffer, wrong variables was used, floats were printed to short)
- fixed bug in conflict.c, infeasibility analysis with big values led to wrong result

- Heuristics:
  - fixed bug in DINS heuristic that occured when the incumbent solution value is outside the variable's current domain
  - fixed behavior of LNS heuristics when the subproblem aborts: continue in optimized mode, stop in debug mode
  - fixed segmentation fault in heur_subnlp.c which occured if resolving the NLP with a tighter feasibility tolerance
    failed with a solver error
  - fixed bug in heur_subnlp.c where constraints forbidding variable fixations where added if a cutoff was used in the subproblem
  - fixed bug in heur_subnlp.c where wrong constraints forbidding variable fixations where added in case of general integers

- NLP:
  - fixed bug in changing quadratic coefficients of a row in the NLP
  - fixed various small bugs in nonlinear expressions code
  - fixed removal of fixed linear variables from a nonlinear row: a fixed variable may have not been removed if there was
    also a multiaggregated variable

- LP:
  - implemented SCIPlpiGetPrimalRay() in SoPlex interface that has become available with SoPlex version 1.5.0.2
  - fixed two bugs at nodes with unbounded LP relaxation: don't check lp rows of infinite solution; don't analyze conflict
    due to primal cutoff bound of -infinity
  - fixed wrong assumption that an optimal LP solution in the root is optimal for the problem if there are no active
    pricers, need to check also whether all variables are in the LP

- Constraints:
  - fixed bug in reader_cip regarding reading of very long constraints
  - fixed bug while after restarting possible the aggregted variables were not removed in setppc constraints
  - fixed bug in cons_knapsack: in seldom circumstances the relaxation of a linear constraint can detect infeasibility,
    which was not handled properly
  - fixed bug w.r.t. to pricing variables in case new initial constraints come in during the price and cut loop
  - fixed bug in cons_soc.c w.r.t. upgrading from quadratic constraints with finite left-hand-side
  - fixed bug caused by not (correctly) counting boundchanges in cons_varbound.c
  - fixed bug in sorting mechanism in cons_xor.c
  - fixed wrong (neg)cliquepartition check in cons_knapsack.c when deleting a coefficient
  - fixed bug in cons_quadratic: in seldom cases, fixed variables may have been substituted out wrongly in presolve
  - fixed bugs in cons_countsols.c w.r.t. collecting feasible solutions and forbidding a found solution
  - fixed bug in cons_linear.c: multiaggregated variables were not removed when adding during solve, leading to a failing
    assert in tightenBounds due to an unsuccessful bound tightening

- Memory:
  - fixed bug concerning overflow in memsize calculation in set.c
  - fixed memory leak in SoPlex LP interface when requesting an unbounded solution
  - fixed memory leak in SoPlex LP interface when solving with LP scaling
  - fixed memory leaks in reader of TSP example

@section RN201 SCIP 2.0.1
*************************

Performance improvements
------------------------

- SCIP with SoPlex as LP solver now uses auto pricing by default (start with devex, switch to steepest
  edge after some iterations); this fixes timeouts on instances where devex converges very slowly
- fixing lifting of new knapsack items which are negated items of already included items, this could lead to very long presolving
- fixed performance issue in presolving w.r.t. to computing the number of new fixings, aggregated,
  and so on before a constraint handler presolver is called
- in case of adding constraints during pricing with initial flag set to
  TRUE, we add now these constraints after the pricing round to the LP
- changed parameter values in clique separator in order to avoid very large branch-and-bound trees

Interface changes
-----------------

### New and changed callbacks

- allow access of transformed constraints in `SCIP_STAGE_TRANSFORMED`

### Changed parameters

- replaced parameter `constraints/quadratic/minefficacy` by `constraints/quadratic/minefficacysepa` and `constraints/quadratic/minefficacyenfo`
- added possible values `a` and `e` for `constraints/soc/nlpform` to enable automatic choice and convex exponential-sqrt
  form for SOC constraint representation in NLP

Fixed bugs
----------

- fixed bug w.r.t. looseobjval; the counting of number of loose variables in the LP data structure was incorrect in case
  a variable got aggregated or multi-aggregated
- fixed bug in copy method of objvardata which should only create a new `SCIP_VARDATA` if the implemented subclass create
  a copy of the given objvardata object
- fixed bug in lp.c where in case of objlimit reached and fastmip not all variables where priced because of an incorrect
  dual solution
- fixed bugs in binpacking example w.r.t. empty struct and not initializing an array
- fixed bugs in sepa_clique.c concerning incorrect way to ignore implicit binary variables in cliques and non-active
  variables in implications
- fixed some bugs w.r.t. to casting pointer arrays
- fixed bug in vars.c which handled arrays with parts of original variables during resolving to active variables (using
  SCIPvarsGetProbvarBinary) wrong
- fixed bug in nlp.c: nlrowSearchQuadElem was using SCIPquadelemSortedFind() incorrectly

- Branching:
  - fixed assertion w.r.t. to probing during the propagation round of a branch-and-bound node
  - fixed computation of node's objective value estimate when branching on continuous variables (see
    SCIPtreeCalcChildEstimate(), SCIPtreeBranchVar())
  - fixed bug in statistic w.r.t. number of calls for external branching candidates
  - fixes to branching on continuous variables

- Reader:
  - fixed bug in reader_gms.c: linear coefficients for quadratic variables were not printed if they had no
    square-coefficient
  - fixed bug in reader_mps: indicator constraints do not output the slack variables anymore

- Constraints:
  - fixed bugs in SCIPcopyConss: copy all active constraints (including disabled ones), *valid was not initialized to TRUE
  - fixed bug in debug.c w.r.t. checking of constraints and continuous variables
  - fixed bug in cons.c which didn't allow the changing of the separation and enforcement flag of a constraint in the
    problem stage
  - corrected behavior of the copy function in cons_indicator.c: create artificial linear constraint if linear constraint
    was deleted
  - fixed bug in cons_indicator.c: presolving cannot delete linear constraints; several other minor bugfixes
  - fixed bugs in cons_bounddisjunction where the branching during the constraint enforcement was done incorrectly
  - fixed bugs in cons_orbitope.c: orbitopal fixing for the packing case had two bugs; also fixed one wrong assert
  - fixed bugs in cons_sos?.c: take average of objestimate
  - fixed bug in cons_logicor, implications on none `SCIP_VARTYPE_BINARY` variable were handled wrong
  - fixed bug in cons_linear while trying to add a conflict without any variables
  - fixed bug in cons_indicator.c: creating constraints in transformed stage is now possible

- LP Interface:
  - fixed bug w.r.t. memory allocation for all values of a column in lpi_cpx.c
  - fixed bugs in SCIPnlpiOracleChgLinearCoefs() and SCIPnlpiOracleChgQuadCoefs() for the case where new coefficients where
    added
  - fixed bugs in lpi_none.c w.r.t. debug and opt mode
  - fixed bug in lpi_cpx.c w.r.t. to wrong handling in case the crossover did not succeed

- Heuristics:
  - fixed bug in heur_subnlp when initialized starting values of a fixed variable in the NLP of the subscip
  - fixed bug in heur_undercover: removed option globalbounds, since we are not allowed to relax bounds at a probing node
  - fixed bug in heur_shiftandpropagate where some variables were initialized too late
  - fixed numerical issue in some heuristics: nearly-integral values that are between the feasibility and the integrality
    tolerance might not have been rounded correctly
  - fixed bug in heur_guideddiving: best solution is now copied to avoid deletion in case of many new solutions
  - fixed bug in DINS heuristic, information storage for binary variables could lead to bad memory access in column
    generation applications
  - fixed bug in heur_shiftandpropagate.c: Now, the heuristic checks rows for global infeasibility at the beginning. This
    check is only relevant if presolving is disabled.
  - fixed bug in heur_subnlp when forbidding a particular combination of integer variables in the main problem

@section RN200 SCIP 2.0.0
*************************

Features
--------

- added relaxation structure to SCIP, it represents global relaxation information independent from a specific relaxator;
  at the moment, it contains information about the relaxation solution stored in the variables: objective value and
  validness
- SCIP may now be manually restarted
- SCIPsolveKnapsackExactly() got a new 12. parameter `SCIP_Bool* success` which stores if an error occured during
  solving(normally a memory problem)
- SCIP can now handle problems with continuous variables w.r.t. to counting (the projection to the integral variables
  are counted)
- an XML-parser is available in the src/xml subdirectory
- We do not distinguish between block memory for the original and the transformed problem anymore. The same
  block memory is now used in both problem stages.
- added new sorting method SCIPsortLongPtr(), SCIPsortDownLongPtr() and all corresponding methods
- added new sorting method SCIPsortRealIntPtr(), SCIPsortDownRealIntPtr() and all corresponding methods

- Heuristics:
  - SCIP can now copy instances (e.g. for heuristics)
  - new undercover heuristic for MINLPs: fixes variables such as to obtain a linear or convex subproblem and solves this
  - primal heuristics may now already be called before presolving, using the new timing point
    `SCIP_HEURTIMING_BEFOREPRESOL`.  Note that solutions that are added before/during presolving, will be retransformed to
    the original space.
  - primal heuristics may now be called during presolving, using the new timing point `SCIP_HEURTIMING_DURINGPRESOLLOOP`
  - added heuristic zirounding (heur_zirounding.{c,h})
  - added heuristic twoopt (heur_twoopt.{c,h})
  - added new NLP heuristic (heur_subnlp.{c,h}) which solves the sub-NLP that is obtained by fixing all discrete variables
    in the CIP and applying SCIP's presolving
  - feasibility pump heuristic now implements all functionality for feasibility pump 2.0

- Reader:
  - can now read XML-solution files as used by CPLEX
  - the MPS reader can now read MIQPs and MIQCPs where a quadratic objective function can be specified by a QMATRIX or
    QUADOBJ section and the quadratic part of a quadratic constraint by a QCMATRIX
  - the MPS reader can now write quadratic and SOC constraints
  - the GAMS reader can now write SOC constraints
  - added support for bool_gt, bool_lt, bool_ge, bool_le, bool_ne, bool_not, int_times, int_minus, int_plus, int_negate,
    float_times, float_minus, float_plus, float_negate constraints to flatzinc reader
  - the LP reader (.lp files) can now read MIQPs and MIQCPs and write quadratic and SOC constraints
  - the LP reader (.lp files) and MPS reader can now read semicontinuous variables, they are handled by creating bound
    disjunction constraints
  - added new reader for polynomial mixed-integer programs (reader_pip.{c,h}) as used in the POLIP

- Indicator constraints:
  - SCIP can now handle indicator constraints (reading (from LP, ZIMPL), writing, solving, ...) see \ref cons_indicator.h.
  - the indicator constraint can now decompose the problem, i.e., not add the linear constraint to the problem if all of
    its variables are continuous
  - can now read and write indicator constraints in the (extended) MPS format
  - cons_indicator tries to adapt solutions to get feasible during check
  - cons_indicator allows to store information on other linear constraints that might help to separate cuts

- Constraint handlers:
  - Solution counting extended to constraint integer programs, this also
    includes constraint integer programs which contain continuous variables
  - The solution behavior of SCIP can be diversified by randomly permuting constraints and variables or randomly
    determining a set of branching variables with a unique high priority
  - `negated cliques` (1<=i<=n : sum (x_i) >= n-1) were added and we are using them now inside the knapsack constraint
    handler, the cliquepartitioning which is returned by SCIPcalcCliquePartition() contains now integer != 0, negatives ones
    indicates a negated clique and positive ones indicates a normal clique
  - SCIP is now able to detect in DEBUG-mode whether a constraint or variables which will be added, was also created in
    the same scip instance, if not an error is thrown
  - cons_knapsack is now able to detect negated cliques due to negated cliques on knapsack constraints
  - SCIP is now able to write non-linear opb-files(linear instances with and-constraints)
  - New constraint handlers for linking constraints (only Beta), cumulative constraints, and for breaking orbitopal symmetries
  - `negated cliques` handling in knapsack constraint handler got changed due to the new method
    SCIPcalcNegatedCliquePartition() resulting in new consdata members `negcliquepartition`, `negcliquepartitioned` and
    `nnegcliques`; changed SCIPcalcCliquePartition() so all cliquepartitions (calculated by SCIPcalcCliquePartition() or
    SCIPcalcNegatedCliquePartition(), which uses the first one) contain again not negative integers
  - `and`, `knapsack`, `linear`, `logic`, `or`, `quadratic`, `setpp`, `varbound`, `xor` and `clique` constraint handlers
    can handle implicit binary variables
  - knapsack constraint handler is now able to pairwise presolving constraints
  - constraint handlers `logicor`, `and`, `or` can parse their output
  - constraint handler `or` can copy its constraints
  - added packing/partitioning orbitope constraint handler for symmetry handling (cons_orbitope.{c,h})
  - added constraint handler for second order cone constraints (cons_soc.(c|h))
  - added constraint handler cons_linking.{c,h} (see cons_linking.c for more details)
  - cons_quadratic can make solutions in CONSCHECK feasible for the quadratic constraints by moving values of linear
    variables and passing the modified solution to the trysol heuristic
  - constraint handler can now register their upgrade functions for quadratic constraints to cons_quadratic (similar to
    LINCONSUPGD)

- Separation:
  - New separators for oddcycle cuts and Chvatal-Gomory cuts using sub-MIPs
  - modified implementation of separation algorithms in cons_knapsack.c according to results of diploma thesis; including
    super-additive lifting (disabled)
  - uncommented decomposeProblem() in sepa_zerohalf.c (in default settings, not used anyway): was not adapted to the case
    that contiuous variables are allowed in a row
  - new separator rapid learning (sepa_rapidlearning.{c,h}) that produces conflicts, global bound changes, primal
    solutions and initializes inference values for branching
  - added Chvatal-Gomory cuts separated with a sub-MIP (sepa_cgmip.{c|h})
  - added reader for 'Weigted Boolean Optimization': problems (reader_wbo.{c,h}), this reader needs the reader_opb files
  - new separator oddcycle (sepa_oddcycle.{c,h}) separates oddcycle inequalities using the implication/conflict graph and
    dijkstra-algorithm based on binary heaps (dijkstra/dijkstra_bh.{c,h})

- Branching:
  - Branching on externally given candidates, the \ref BRANCH 'branching rules' have a second new callback method
    (see type_branch.h for more details): SCIP_DECL_BRANCHEXECEXT(x) can be used to branch on external branching candidates,
    which can be added by a user's `relaxation handler` or `constraint handler` plugin, calling SCIPaddExternBranchCand().
  - added branchcands for relaxator solution, that can be added by the relaxator and used by branching rules
  - added relaxsol to variables, s.t. a relaxator can store a solution on which branching or separation can be done
  - SCIP can now branch on relaxation solutions that are either installed to the relaxsol field of the variables or added
    to the list of relaxation candidates, e.g., by constraint handlers. Branching on relaxation solutions is performed if
    the enforcement resulted in an unresolved infeasibility and there are no LP branching candidates, but before pseudo
    solution branching.  The branching rules leastinf, mostinf, random and pscost implement the callback for branching on
    relaxation candidates.
  - SCIP can branch on continuous variables. The branching value x' must not be one of the bounds. Two children (x <= x',
    x >= x') will be created.
  - the vbc visualization adds the branching type (lower or upper bound change) and the new bound to the node information
  - the vbc visualization adds the new bound of the branched variable to the node information

- Statistic:
  - added statistic information about the first primal solution to SCIP statistic; in the statistic output a new line
    appears with this information
  - now the statistic displays the number of calls of the feasibility checking method of each constraint handler and the
    running time of it

- Propagation:
  - New rounding and propagation heuristics
  - New propagator for variable bounds
  - primal heuristics may now be called directly after the node's propagation loop, using the new timing point
    `SCIP_HEURTIMING_AFTERPROPLOOP`
  - following methods SCIPinferVarUbProp(), SCIPinferVarLbProp(), SCIPinferVarLbCons(), SCIPinferVarUbCons() have a new 6th
    parameter `SCIP_Bool force` which allows bound tightening even if the difference to the newbound is below bound
    strengthening tolerance
  - added propagator for variable lower and upper bounds (prop_vbounds.{c,h}); adjusted cons_varbound.c, var.c, and,
    implics.c to work correctly with the new propagator

- Nonlinear CIPs:
  + Improved constraint handler for quadratic constraints
  + New constraint handler for second order cone constraints
  + New MINLP heuristics (undercover, subnlp)
  + Preliminary support for non-linear relaxations (via expression trees)
  + Automatic branching on solutions from arbitrary relaxations and on continuous variables

Performance improvements
------------------------

- improved `settings/emphasis/cpsolver.set` to decrease time per node
- reworked access to pseudo solution and inference value of variables in order to reduce function calls
- changed default value of parameter `nodeselection/restartdfs/selectbestfreq` to 0; this means if the current node has
  no children the node with the best bound is selected (SCIPgetBestboundNode())
- added a dual reduction step in cons_knapsack.c
- fasten check for common cliques in SCIPcliquelistsHaveCommonClique
- SCIP with CPLEX as LP solver now uses quickstart steepest edge pricing as default instead of steepest edge pricing
- avoid unnecessary domain propagation and LP resolve at nodes with infeasible LP relaxation
- improved zerohalf cut separator: more than one delta is tested for MIR cuts, better handling of dense base
  inequalities, faster scaling of fractional coefficients in rows (now enabled), improved parameter settings (presolving)

- LP solution:
  - in root node, first LP solution is checked for feasibility to avoid expensive setup
  - avoided restarting if LP solution is feasible
  - separators are not called any longer for an integral initial LP solution

Examples and applications
-------------------------

- New branch-and-price example which includes Ryan/Foster branching (binpacking example)
- New example illustrating the use of an event handler (`example/Eventhdlr`)

Interface changes
-----------------

- Enhanced user interface for callable library: manual restarts, predefined settings and many other features
- Support of wbo format for weighted PBO problems, IBM's xml-solution format and pip format for polynomial mixed-integer programs
- Extended reader for Flatzinc models
- new API for 'expressions interpreter': code that evaluates expression trees, including first and second derivatives
- NLP solver interface (NLPI) now independent of SCIP like LPI
- SCIP can now maintain a central NLP relaxation of the problem (similar to LP)
- SCIP can now manage a list of external codes (e.g., LP or NLP solver, ZIMPL)
- lp.h/lp.c and the lpi's were changed according to the changes mentioned below.
- adding and deletion of rows to the separation storage and to the LP can now be catched by events
  (`SCIP_EVENTTYPE_ROWADDEDSEPA`, `SCIP_EVENTTYPE_ROWDELETEDSEPA`, `SCIP_EVENTTYPE_ROWADDEDLP`, `SCIP_EVENTTYPE_ROWDELETEDLP`)

### New and changed callbacks

- new callback SCIP_DECL_BRANCHEXECRELAX(), together with new parameter in SCIPincludeBranchrule() for branching on a
  relaxation solution

- Copying a SCIP instance:
  - Constraint handlers have two new callback methods. One for copying the constraint handler plugins
    SCIP_DECL_CONSHDLRCOPY() and the other for copying a constraint itself, SCIP_DECL_CONSCOPY().
  - All plugins, like \ref BRANCH `branching rules` and \ref HEUR `primal heuristics`, have a new callback method (see, e.g.,
    type_branch.h and type_heur.h for more details):
    - SCIP_DECL_BRANCHCOPY(x), SCIP_DECL_HEURCOPY(x) etc.
    - When copying a SCIP instance, these methods are called to copy the plugins.
  - The main problem has a new callback method (see type_prob.h for more details) SCIP_DECL_PROBCOPY(x) when copying a
    SCIP instance, this method is called to copy the problem's data.
  - Variables have a new callback method (see type_var.h for more details) SCIP_DECL_VARCOPY(x) when copying a SCIP
    instance, this method is called to copy the variables' data.

- Restarts:
  - The callback SCIP_DECL_PROBEXITSOL(x) in the main problem has one new parameter (see type_prob.h for more details):
    - The parameter `restart` is `TRUE` if the callback method was triggered by a restart.

### Deleted and changed API methods

- All C++ objects and constructors have a SCIP pointer, now.
- added parameter scip to ObjCloneable::clone()
- changes in a row can now be catched via row events (SCIPcatchRowEvent(), SCIPdropRowEvent(),
  `SCIP_EVENTTYPE_ROWCOEFCHANGED`, `SCIP_EVENTTYPE_ROWCONSTCHANGED`, `SCIP_EVENTTYPE_ROWSIDECHANGED`)
- added new parameter `varcopy` to SCIPcreateVar() to add the function for copying variable data
- in case of using SCIPwriteTransProblem() the currently (locally) valid problem is written this now also includes the
  local constraints

- Settings:
  - The predefined setting files like `settings/cuts/off.set,aggressive.set,fast.set` have been replaced by
    interface methods like SCIPsetHeuristics(), SCIPsetPresolving(), SCIPsetSeparating(), and SCIPsetEmphasis() in
    \ref scip.h and by user dialogs in the interactive shell like
    `SCIP> set {heuristics|presolving|separating} emphasis {aggressive|fast|off}` or
    `SCIP> set emphasis {counter|cpsolver|easycip|feasibility|hardlp|optimality}`
  - All functions for setting user parameters of different types like SCIPparamSetBool(), SCIPparamSetChar(),
    SCIPparamSetInt(), SCIPparamSetLongint(), and SCIPparamSetString() in pub_paramset.h have a new parameter
    `quiet` it prevents any output during the assign to a new value.

- NLP:
  - NLPIs can now be used without generating a SCIP instance (i.e., do not require a SCIP pointer), code moved into src/nlpi
  - NLPIs can now be managed like other SCIP plugins, i.e., they can be included into the SCIP core and accessed by
    methods SCIPincludeNlpi(), SCIPfindNlpi(), SCIPgetNNlpis(), SCIPgetNlpis(), SCIPsetNlpiPriority()

- Intervalarithmetic:
  - method SCIPgetVarPseudocostCurrentRun() now returns the pseudocost value of one branching direction, scaled to a unit
    interval, old method now called SCIPgetVarPseudocostValCurrentRun()
  - renamed SCIPintervalScalarProductRealsIntervals()/SCIPintervalScalarProduct() by
    SCIPintervalScalprodScalars()/SCIPintervalScalprod() and redesigned them in intervalarith.c including new methods
    SCIPintervalScalprodScalarsInf/Sup()

- Branching:
  - The usage of strong branching changed. Now, SCIPstartStrongbranch() and SCIPendStrongbranch() must be
    called before and after strong branching, respectively.
  - The methods SCIPgetVarPseudocost() and SCIPgetVarPseudocostCurrentRun() in \ref scip.h now return the pseudocost value of
    one branching direction, scaled to a unit interval. The former versions of SCIPgetVarPseudocost() and
    SCIPgetVarPseudocostCurrentRun() are now called SCIPgetVarPseudocostVal() and SCIPgetVarPseudocostValCurrentRun(), respectively.
  - The methods SCIPgetVarConflictScore() and SCIPgetVarConflictScoreCurrentRun() in \ref scip.h are now called
    SCIPgetVarVSIDS() and SCIPgetVarVSIDSCurrentRun(), respectively.
  - The methods SCIPvarGetNInferences(), SCIPvarGetNInferencesCurrentRun(), SCIPvarGetNCutoffs(), and
    SCIPvarGetNCutoffsCurrentRun() are now called SCIPvarGetInferenceSum(), SCIPvarGetInferenceSumCurrentRun(),
    SCIPvarGetCutoffSum(), and SCIPvarGetCutoffSumCurrentRun(), respectively. Furthermore, they now return
    `SCIP_Real` instead of `SCIP_Longint` values.
  - The method SCIPgetVarStrongbranch() has been replaced by two methods SCIPgetVarStrongbranchFrac() and
    SCIPgetVarStrongbranchInt().

- Copying a SCIP instance:
  - Every new callback method resulted in a new parameter of the include function for the corresponding plugin,
    e.g., SCIPincludeBranchrule() has two new parameters `SCIP_DECL_BRANCHCOPY((*branchcopy))` and
    `SCIP_DECL_BRANCHEXECREL((*branchexecrel))`.  In the same fashion, the new callbacks
    `SCIP_DECL_VARCOPY` and `SCIP_DECL_PROBCOPY` led to new parameters in SCIPcreateVar() and SCIPcreateProb() in
    scip.c, respectively.
  - W.r.t. to copy and the C++ wrapper classes there are two new classes. These are `ObjCloneable` and `ObjProbCloneable`.
    The constraint handlers and variables pricers are derived from `ObjProbCloneable` and all other plugin are derived from `ObjCloneable`.
    Both classes implement the function `iscloneable()` which return whether a plugin is clone able or not. Besides that each class has a
    function named `clone()` which differ in their signature. See objcloneable.h, objprobcloneable.h, and the TSP example for more details.
  - SCIPincludeHeur() and SCIPincludeSepa() in \ref scip.h, as well as scip::ObjSepa() and scip::ObjHeur(), have a new parameter:
    `usessubscip`: It can be used to inform SCIP that the heuristic/separator to be included uses a secondary SCIP instance.
  - The argument success in `SCIP_DECL_CONSCOPY` has been renamed to valid.

- Heuristics:
  - SCIPcutGenerationHeuristicCmir() in sepa_cmir.h has three new parameters:
    - `maxmksetcoefs`: If the mixed knapsack constraint obtained after aggregating LP rows contains more
      than `maxmksetcoefs` nonzero coefficients the generation of the c-MIR cut is aborted.
    - `delta`: It can be used to obtain the scaling factor which leads to the best c-MIR cut found within
      the cut generation heuristic. If a `NULL` pointer is passed, the corresponding c-MIR cut will already be
      added to SCIP by SCIPcutGenerationHeuristicCmir(). Otherwise, the user can generate the cut and add it to SCIP
      on demand afterwards.
    - `deltavalid`: In case, the user wants to know the best scaling factor, i.e., `delta` passed is not `NULL`,
      `deltavalid` will be `TRUE` if the stored scaling factor `delta` will lead to a violated c-MIR cut.

### New API functions

- added SCIPcalcNegatedCliquePartition() to scip.c to calculate a clique partition on negations of all given binary
  variables
- SCIPpermuteArray() that randomly shuffles an array using the Fisher-Yates algorithm
- SCIPgetRandomSubset() that draws a random subset of disjoint elements from a given set of disjoint elements
- SCIPswapPointers()
- SCIPlpiGetSolverDesc() to get a descriptive string of an LP solver (developer, webpage, ...)
- SCIPholelistGetNext() to get the next hole of the hole list
- SCIPlpRecalculateObjSqrNorm() which is used when the old calculated square norm was unreliable
- SCIPpricerIsDelayed() which returns if the pricer is delayed (see pub_pricer.h)

- Variables:
  - SCIPvarIsBinary() which checks if a variable is (implicit) binary (see var.c for more details)
  - SCIPvarGetHolelistOriginal(), SCIPvarGetHolelistGlobal(), SCIPvarGetHolelistLocal() to get the original, global and local holes, respectively
  - SCIPvarGetProbvarHole() to tranform a given domain hole to the corresponding active, fixed, or multi-aggregated variable

- Restart:
  - allow user to trigger a restart during presolving SCIPrestartSolve()
  - SCIPrestartSolve() that allows the user to manually restart the solving process
  - SCIPisInRestart() to detect whether we are currently restarting

- Heuristics:
  - for heuristics SCIPheurSetFreq() to change the frequency of the heuristic (pub_heur.h, heur.c)
  - SCIPsepaUsesSubscip(), SCIPheurUsesSubscip()

- Intervalarithmetic:
  - SCIPeventGetHoleLeft() and SCIPeventGetHoleRight() for accessing the left right interval bound of a domain hole added or removed event
  - SCIPholelistGetLeft() and SCIPholelistGetRight()to get the left and right interval bounds of the open hole interval
  - SCIPintervalAddInf/Sup/Vectors(), SCIPintervalMulInf/Sup() in intervalarith.c

- Sorting:
  - added SCIPsortPtrPtrLongIntInt(), SCIPsortLongPtrPtrIntInt() and corresponding sorting/inserting/deleting methods in
    pub_misc.h and necessary defines in misc.c
  - added SCIPsortLongPtrInt() and corresponding sorting/inserting/deleting methods in pub_misc.h and necessary defines in misc.c
  - added SCIPsortPtrPtrInt() (and various other) and corresponding sorting/inserting/deleting methods in pub_misc.h and
    necessary defines in misc.c
  - SCIPsortPtrBool() and corresponding sorting/inserting/deleting methods in pub_misc.h and necessary defines in misc.c

- Constraint Handlers:
  - SCIPconshdlrGetEnfoConss(), SCIPconshdlrGetNEnfoConss()
  - can now forbid upgrading of individual linear constraints (SCIPmarkDoNotUpgradeConsLinear())
  - SCIPpermuteProb() that randomly permutes constraints and variables
  - SCIPgetResultantOr() which returns the resultant of an `or` constraint
  - SCIPmarkDoNotUpgradeConsLinear() in cons_linear.?, which allows to forbid upgrading of linear constraints
  - SCIPgetNUpgrConss() which returns the number of upgraded constraints
  - SCIPconshdlrGetCheckTime() and SCIPconshdlrGetNCheckCalls() which returns the running time in the feasibility checking of the
    corresponding constraint handler respectively the number of calls of the checking method (implemented in cons.c)

- Copy:
  - SCIPcopy() to clone a SCIP instance
  - SCIPcopyPlugins(), SCIPcopyParamSettings(), SCIPcopyVars(), SCIPcopyConss(), SCIPgetVarCopy() to copy
    individual parts of a SCIP instance separately.
  - SCIPcopyProbData() and SCIPprobCopyProbData() which copies the probdata from a sourcescip to a targetscip

- Branching:
  - two new functions SCIPgetVarsStrongbranchesFrac()/SCIPgetVarsStrongbranchesInt() for computing strong branching
    information for several variables
  - SCIPbranchruleGetNRelaxCalls() to get the total number of times, a particular branching rule was called on a relaxation solutions
  - SCIPbranchRelax() to branch on a relaxation solution
  - SCIPbranchVarVal() to branch on an arbitrary value within the variable's bounds
  - SCIPbranchGetBranchingPoint() and SCIPgetBranchingPoint() to select branching point for a variable, e.g.,
    ensure branching point is inside the interval for a continuous variable
  - SCIPexecRelpscostBranching() in branch_relpscost.{c,h}; this method allows of calling the reliability
    pseudo cost branching algorithm for given set of branching candidates from the outside
  - SCIPinitVarBranchStats() to initialize the branching statistics (such as pseudo costs, VSIDS, inference values) of a variable
  - SCIPselectBranchVarPscost() in branch_pscost.{c,h}; this method selects from a given candidate array a
    branching variable w.r.t. pseudo cost branching for relax candidates

- Reading, Writing and Parsing:
  - SCIPparseVarName() which parses a string in cip-format as a variable name
  - SCIPparseVarList() which parses a string as a variable list in cip-format
  - the Flatzinc reader can now handle the output annotations of the Flatzinc format; the method SCIPprintSolReaderFzn()
    outputs the given solution in Flatzinc format w.r.t. the output annotations
  - SCIPprintSolReaderFzn() which prints the best solution in Flatzinc format w.r.t. to the output annotations
    in the input file of the flatzinc model
  - SCIPwriteVarName() which writes a variable in cip-format to given stream
  - SCIPwriteVarsList() which writes an array of variables in cip-Format to given stream
  - SCIPwriteVarsLinearsum() which writes an array of variables and coefficients as linear sum in cip-Format to given stream

- Copying a SCIP instance:
  - SCIPapplyRens() in \ref heur_rens.h has a new parameter `uselprows`. It can be used to switch from LP rows
    to SCIP constraints as basis of the sub-SCIP constructed in the RENS heuristic.

- Parameters:
  - SCIPsetParamsCountsols() which sets the parameter for a valid counting process
  - SCIPsetEmphasis() which sets parameter to detect feasibility fast, handle hard LP, solves easy CIPs fast, behaves like a
    CP solver, set parameter for a valid counting process; the desired behavior is triggered via a parameter of the function
  - SCIPresetParam() to reset the value of a single parameter to its default value

- Settings:
  - added SCIPsortRealRealRealPtr() and corresponding sorting/inserting/deleting methods in pub_misc.h and necessary defines in misc.c
    as basis for the subSCIP, setting ist to TRUE (uses LP rows) will lead to same version as before
  - SCIPsetHeuristics(), SCIPsetSeparating(), SCIPsetPresolving() which set the heuristics to aggressive, fast, off, or
    default settings, depending on the `SCIP_PARAMSET` parameter
  - SCIPsetSubscipsOff() which disables all plugins that uses subscips
  - SCIPsepaSetFreq() to set the calling frequency of a separator

### Command line interface

- added new dialog for setting the SCIP parameters for hardlp, optimality, easy CIP, CP like search
- added new dialog for setting the SCIP parameters for feasibility problems `SCIP> set emphasis feasibility`
- added new dialog for setting the SCIP parameters for counting `SCIP> set emphasis counting`
- added new dialog for setting presolving to aggressive, fast, or off in interactive shell
- added new dialog for setting separation to aggressive, fast, or off in interactive shell
- added new dialog for writing all solutions which are collected during the counting process (see cons_countsols.{c,h})
- added new dialog for setting heuristics to aggressive, fast, or off in interactive shell
- added new dialog `display pricers` which displays all included pricers

### Interfaces to external software

- added interface to CppAD (nlpi/exprinterpret_cppad.cpp)
- Improved Xpress, CPLEX, SoPlex interfaces
- the SoPlex interface now includes equilibrium scaling on lp's solved from scratch without starting basis
- the SoPlex interface can now double check each SoPlex result against CPLEX (lpi_spx.cpp)
- the SoPlex interface has the option to restore basis only after entire strong branching phase instead of after each
  strong branch (off, because it mostly appears to increase strong branching time and iterations) (lpi_spx.cpp)

### Changed parameters

- removed parameter `constraints/knapsack/maxnumcardlift` and adapted setting files
- changed parameter `lp/fastmip` from boolean to integer, possible values are 0 (off), 1 (medium, default), 2 (full,
  must not be used with branch-and-price).

### New parameters

- `branching/clamp` to set the minimal fractional distance of a branching point to a continuous variable' bounds
- `branching/random/seed` to change the initial seed value of the branching rule random
- `constraints/indicator/addCouplingCons` that allows to add variable upper bounds if addCoupling is true
- `constraints/indicator/enforceCuts` that allows to check for violated cust in enforcement
- `constraints/indicator/maxCouplingValue` for the maximal value of the coefficient in a coupling inequality/constraint
- `constraints/indicator/noLinconsCon` which controls whether the linear constraint is not explicitly
  added to the problem. default is FALSE
- `constraints/knapsack/dualpresolving` to switch dualpresolving on/off inside the knapsack constraint handler, default is TRUE
- `constraints/knapsack/presolpairwise` that allows pairwise presolving of knapsack constraints, default is TRUE
- `constraints/knapsack/presolusehashing` that allows fast pairwise presolving of knapsack constraints, default is TRUE
- `heuristics/crossover/dontwaitatroot` that allows to call crossover at root node independently from nwaitingnodes
- `heuristics/rens/uselprows` that allows to switch between LP row and SCIP constraints as basis for the
  subSCIP, default is TRUE (uses LP rows)
- `lp/rowrepswitch` telling simplex solver to switch to row representation of the basis (if possible),
  if number of rows divided by number of columns exceeds this value (default value infinity, i.e. never switch)
- `lp/threads` to change the number of threads used to solve the LP relaxation (default is 0: automatic)
- `misc/lexdualstalling` that turns on the lex dual algorithm if the separation process is stalling
- `misc/usevartable` and `misc/useconstable` which turns on/off the usage of hashtables mapping from
  variable/constraint names to the variables/constraints; when turned off, SCIPfindVar() and SCIPfindCons() may not be
  used; the hashtables can be turned off for subMIPs to improve the performance, default value TRUE
- `misc/usesmalltables` which results in using smaller tables for names, cliques and cuts and improves
  the performace for smaller instances, default value FALSE
- `misc/permutationseed` to change the permutation seed value for permuting the problem after the
  problem is transformed (-1 means no permutation)
- `reading/zplreader/usestartsol` which allows to switch ZIMPL start solutions off, default value TRUE
- `vbc/dispsols` to propose if the nodes where solutions are found should be visualized in the branch and bound tree

### Data structures

- implemented the data structure and events for global and local domain holes added and removed
- new data structures and methods to handle nonlinear expressions in NLPI ({type_, struct_, pub_}expression.{h,c}):
  nlpioracle can store and evaluate general NLPs now, nlpi_ipopt can solve general NLPs now

Testing
-------

- minor changes on several evaluation scripts (new statuses: better, solved, sollimit, gaplimit) and short-mode for cmpres.awk
- support for FreeBSD (32- and 64-bit) including minor changes in several scripts in the check-directory

Build system
------------

### Makefile

- added scripts check_*.sh, evalcheck_*.sh and check_*.awk for blis, glkp, gurobi and symphony (including targets in
  Makefile) and slightly modified scripts for cplex, cbc and mosek and cmpres-script
- added target `lintfiles` which allows to call flexelint with a list of file, for example, make lintfiles
  `FILES=src/scip/prop_vbounds.c`
- the NLP solver interfaces and expression interpreter are located in a separate library (libnlpi.*; similar to the lpi
  library) and is required to link against the SCIP library also projects that use SCIP via `make/make.project` need to
  change their Makefile (!!!): in the $(MAINFILE) target, add $(NLPILIBFILE) behind $(LPILIBFILE) in the dependencies
  and add $(LINKCXX_l)$(NLPILIB)$(LINKLIBSUFFIX) to the linker flags
- The additional NLPI library requires a change in the Makefile of SCIP's project:
  The $(MAINFILE) target now has $(NLPILIBFILE) as additional dependency and the linking
  command requires $(LINKCXX_l)$(NLPILIB)$(LINKLIBSUFFIX) as additional argument.
- A bug in the Makefiles of older versions of the SCIP examples may cause
  data loss. If you have a custom Makefile, please ensure that the target
  `clean` is changed as described here:
  http://scipopt.org/download/bugfixes/scip-1.2.0/make.txt.

Fixed bugs
----------

- fixed bug in conflict.c in the method conflictsetAddBound()
- fixed `bug` in projects Makefiles w.r.t. `make clean`
- fixed bug in rapid learning with wrong ordering of dual and primal bound update, primal bound is now updated inside
  rapid learning
- fixed potential bug in rapid learning with dual reductions
- fixed potential bug where SCIPselectSimpleValue() returns a value slightly outside of the given bounds due to rounding
  errors (probably cancelation in subtraction in SCIPfindSimpleRational), now use rounding control and check result
- fixed bug that SCIP could not be continued after it has been stopped due to a limit
- fixed bug in var.c: SCIPvarChgLbOriginal() and SCIPvarChgUbOriginal() cannot access original bounds if the variable is
  negated
- fixed potential bug with pseudo solution branching on free variables
- fixed bug with multiaggregations whose infimum and supremum are both infinite: in such a case multiaggregation is now
  forbidden
- fixed numerical issue with multiaggregations which are infinite in one direction: value of multiaggregated variable
  could have been larger then inifinity
- fixed bug w.r.t. of adding a variable bound variable to its self
- fixed bug concering the incorrect assumption that every solution computed in SCIPlpGetUnboundedSol() is integral (we
  will not branch but return `infeasible or unbounded` like in presolving)
- fixed bug while breaking an clique down to their impications (in SCIPcliquetableCleanup() in implics.c) where the
  variable was not of vartype `SCIP_VARTYPE_BINARY`, instead of adding an implication we add a variable bound
- fixed bug with debugging a solution: during restarts erroneously it was claimed that the primal solution is cut off

- Interface:
  - fixed bug w.r.t. ObjDialog and displaying the description of the dialog
  - fixed bug when aborting pricing with Ctrl-C

- LP:
  - fixed bug in scip.c w.r.t. to call of conflict analysis for LPs which reached the objective limit in case of diving
  - fixed bug with resolving LPs at infeasible root node
  - fixed bug in lp.c: in sumMIRRow() rowtoolong was not set correctly
  - fixed bug in lp.c w.r.t. objective limit reached and the chosen comparison (fixed buglist entry 40)
  - fixed bug in lp.c: if in SCIPlpSolveAndEval() the LP has to be solved from scratch due to numerical troubles, reset
    `SCIP_LPPARAM_FROMSCRATCH` to `FALSE` afterwards
  - fixed bug in lp.c SCIProwGetObjParallelism() due to a wrong parallelism value which arised from cancellations during
    calculation of squared euclidean norm of objective function vector of column variables
  - fixed bug in lp.c: SCIPlpGetUnboundedSol() did not ensure that unbounded solution lies withing the bounds of the
    variables
  - fixed bug in lp.c w.r.t. to the number of `active` pricer

- Solve:
  - fixed bug in solve.c where relaxation branching candidates were cleared, but the relaxation was still marked solved
    and not called again, furthermore, adjusted criterions for solving a relaxation again
  - fixed bugs in solve.c: even with LP solving disabled, the root LP was solved in case continous variables are
    contained; setting pricing/maxvars(root) to 1 resulted in not calling the pricers
  - fixed bug in solve.c: make sure SCIP terminates correctly also when a user interrupt or gap limit is reached, i.e.,
    avoid error `pricing was aborted, but no branching could be created!`

- Tree:
  - fixed bug in tree.c: if an explicit branching point is given, we may not recompute a better centering point
  - fixed bug in tree.c: propagate implications on multi-aggregated should not be performed

- Constraints:
  - corrected several asserts in linear and quadratic constraint handler concerning parsing of CIP format
  - fixed bug while deleting redundant variables, which have no influence on changing the feasibility of the linear
    constraints, we need to update the sides of the constraint at each step, bug number 51 in bugzilla
  - fixed bug in copy procedure of AND constraint handler, negated variables have been copied to their originals
  - fixed bug when deleting a constraint where the update was delayed and not processed yet (in cons.c)
  - fixed bug in cons_linear.c: binary variables should not be multi-aggregated
  - fixed bug in cons_quadratic.c: curvature of bivariate quadratic constraints was not detected correctly
  - fixed bug in cons_sos2.c: the branching position was sometimes mistakenly increased
  - fixed bug in propagation of cons_sos2.c: the node can be cut off at more places: the previous version was not
    sucessfull in this respect
  - fixed bug in cons_linear.c:applyFixings() which could lead to lhs/rhs smaller/larger than -/+infinity
  - fixed bug in cons_linear.c in detectRedundantConstraints() and corrected old bug fix in SCIProwCreate(): we want lhs
    <= rhs to be satisfied without numerical tolerances in order to avoid numerical problems in the LP solver

- Knapsack Constraint Handler:
  - fixed bug in cons_knapsack.c: mergeMultiples() now detects whether a node can be cut off
  - fixed bug in cons_knapsack.c w.r.t. to items with zero weight
  - fixed bug in cons_knapsack.c: In SCIPseparateRelaxedKnapsack() not all variables need to be active in deeper regions
    of the tree
  - fixed bug in cons_knapsack.c and sepa_clique.c: the assumption that implications are always nonredundant and contain
    only active variables is not correct anymore as the corresponing vbound might be missing because of numerics

- Separation and Cuts:
  - fixed bug in cutpool.c: the hashkey computation was not constant over time
  - fixed bug in cutpool.c: hashkey of a row changed during the solving process (if a row is made integral after creation,
    maxabsval can be invalid when adding it to the pool, but might be recomputed later on)
  - fixed bug in sepa_rapidlearning.c, stop processing if there are no binary variables left
  - fixed bug in sepa_rapidlearning.c, corrected computation of right dualbound
  - fixed bugs in sepa_zerohalf.c, e.g., handling of intscaling and substitution of variable bounds
  - fixed bug in sepastore.c in sepastoreApplyLb/Ub being to hard on feasibility decisions
  - fixed bug in sepa_flowcover.c: numerical issues while computing candidate set for lambda

- LP Interfaces:
  - fixed bug in SoPlex autopricing due to which autopricing had behaved like steepest edge pricing so far
  - fixed bug in lpi_clp.cpp: SCIPlpiChgBounds() checks if the column status exists in Clp before using it
  - fixed wrong assert in Cplex LPI: Due to numerical inaccuracies, a few pivots might be performed after refactorization
  - fixed bug concerning assert(!SCIPlpDivingObjChanged(lp)) which was caused by wrong infinity double parameters for
    cplex
  - fixed makefile system for `OSTYPE=darwin` w.r.t. to CPLEX as LP solver

- Presolving:
  - fixed bug in cons_setppc: aggregated variables were not correctly removed in presolving
  - fixed bug in presolving of linear constraint handler: in redundancy detection, two different numerical epsilons were used
  - fixed bug in presolving while not applying a bound change on a variable in a single-variable constraint (e.g. x1 =
    0.03) in cons_linear which is too small, that lead to another bound change in presol_trivial which is not allowed, so
    now this bound change will be forced
  - fixed SCIPvarIsTransformedOrigvar() in var.c (variables generated by presol_inttobinary returned false)
  - fixed bug w.r.t. an assert in presol_inttobinary.c; it was assumed that the aggregation which is performed there will
    never lead to an infeasibility, this is not true, see comment in presol_inttobinary.c
  - fixed bug in presol_trivial.c trying to fix continuous variables, now uses a less stricter comparison to fix variables
  - fixed bug in cons_bounddisjunction.c: presolve may have tried to tighten bounds on a multiaggregated variable (now
    upgrades to linear constraint)

- Reading, Writing and Messages:
  - fixed bug while trying to write a MIP where SCIP needs to flush the lp changes first
  - fixed potential resource leak when running out of memory while writing files
  - fixed bug in reader_zpl.c which appeared using the parameter `reading/zplreader/parameters`
  - fixed bugs in flatzinc readers with constraints that exclusively consist of constants
  - fixed bug in reader_gms: correct handling of nonstandard bounds on general integer variables
  - fixed buglist entry 35, which was caused by a wrong read in correction when the reading buffer was full in
    reader_opb.c
  - fixed bugs in reader_fzn.c w.r.t. parsing and solution output in Flatzinc format
  - fixed bug in reader_fzn.c w.r.t. comment lines
  - fixed bug in reader_opb.c w.r.t. comment lines
  - fixed bug in message handler w.r.t. to messages which are longer then `SCIP_MAXSTRLEN`

- Heuristics:
  - fixed bugs do to `HEUR_TIMING SCIP_HEURTIMING_AFTERPROPLOOP` which appeared during repropagation
  - fixed bug in trivial heuristic: the locking solution might have falsely initialized some values to zero
  - fixed bug in heur_oneopt.c w.r.t. to SCIPtrySol(); it is necessary that the bound of the solution is check otherwise,
    infeasible solution could be accepted as feasible
  - fixed bug in heur_trivial.c w.r.t. to debug messages after a solution was freed
  - fixed bug for `HEUR_TIMING SCIP_HEURTIMING_BEFOREPRESOL` and modifiable constraints
  - corrected wrong assert in DINS heuristic when called for an empty problem
  - fixed potential bug in OCTANE heuristic with nonbasic solutions
  - fixed bug in sub-MIP heuristics with parameter change if some default plugins are not included
  - fixed bug in trivial heuristic with bounds that are greater than the heuristic's infinity value

Miscellaneous
-------------

- As the interface contains several additional callback functions and
  parameters for plugins, some effort may be required to compile your
  own projects with SCIP 2.0. See also `Changes between version 1.2 and 2.0` in the doxygen
  documentation for additional information.

@page RN12 Release notes for SCIP 1.2

@section RN120 SCIP 1.2.0
*************************

Features
--------

- adjusted hard memory limit to (soft memory limit)*1.1 + 100mb in check.sh, checkcount.sh, check_cplex.sh,
  check_cluster.sh and check_cbc.sh
- new presolving step in cons_knapsack.c, same like `simplifyinequalities` in cons_linear.c
- now it's possible to write strings with more than `SCIP_MAXSTRLEN` amount of characters in all message.c functions
- the current/root lp can be marked to be no relaxation of the current/root problem
- added new preprocessing step (mergeMultiples) in cons_setppc.c where equal variables are merged
- Black-box lexicographic dual simplex algorithm; can now run lexicographical dual algorithm (parameter `lp/lexdualalgo`)

- Bounds:
  - SCIP now has `lazy bounds`, which are useful for column generation: see @ref PRICER_REMARKS `pricer remarks` for an explanation.
    Each variable has now two additional `SCIP_Real` parameter which define a lazy lower and upper bound; lazy means that
    there exists constraints which implies these (lazy) bounds. If the lazy lower or upper bound is greater or less than
    the local lower or upper bound, respectively, then the corresponding bound is not put into the LP. The bounds are set
    to minus and plus infinity per default which yields the same behavior as before. With the methods SCIPchgVarLbLazy()
    and SCIPchgVarUbLazy() these bounds can be set.  This is of interest if SCIP gets used as a branch-and-price
    framework. Attention! The lazy bounds need to be valid for each feasible LP solution. If the objective function
    implies bounds on the variables for each optimal LP solution, but these bounds may be violated for arbitrary LP
    solutions, these bounds must not be declared lazy!
  - interval arithmetic functions can work with unbounded intervals added new functions to allow more operations on
    intervals, including solving quadratic interval equations

- Branching:
  - extended hybrid relpscost branching rule by usage of the average length of conflicts a variable appears in
  - `early branching`-functionality added: in a branch-and-price code, the user can stop pricing at a node although there
    may exist variables with negative reduced costs. In this case, the lp-lowerbound will not be used. The pricer has,
    however, the option to return a lower bound. This can be useful for column generation.

- Constraints:
  - Copy constructors and i/o functionality for constraints: all linear type constraint handlers are able to copy
    constraints using the function SCIPgetConsCopy() in scip.h
  - the linear constraint handler is able to parse a string in CIP format and create a corresponding linear constraint
  - Constraint handler for indicator constraints and parsing them from *.lp and *.zpl files
  - the indicator constraint can now try to produce a feasible solution (via heur_trysol)
  - one can now write indicator constraints in LP-format
  - added constraint handler for quadratic constraints

- Cuts:
  - added new version of zerohalf cuts from Manuel Kutschka
  - added multi-commodity-flow cut separator

- Heuristics:
  - Heuristics which are applied before root LP
  - added heuristic that performs a local search in an NLP (takes only linear and quadratic constraints into account so far)
  - added heuristic that gets a solution from other components and tries it (heur_trysol.?)
  - new trivial heuristic: tries zero solution, lower and upper bound solution and some variable lock based fixing
  - added new timing point, `SCIP_HEURTIMING_DURINGPRICINGLOOP`, for calling heuristics; If this timing point is used the
    corresponding heuristics is called during the pricing loop of variables; we also added this timing point to
    heur_simplerounding.{h,c} which has the effect that a LP solution which satisfies all integrality conditions during
    the pricing loop is detected

- Interfaces:
  - added first version of an interface to NLP solvers (type_nlpi.h, struct_nlpi.h, nlpi.h, nlpi.c, nlpi_oracle.h, nlpi_oracle.c)
  - Preliminary support of non-convex MIQCPs: Constraint handler for quadratic constraints, NLP heuristic and
    Ipopt interface, see \ref cons_quadratic.h.
  - There are LP-interfaces to QSopt and Gurobi (rudimentary).

- Reader and Writer:
  - added reader and writer for FlatZinc models (reader_fzn.{c,h})
  - added writer for GAMS models (reader_gms.{c,h})

Performance improvements
------------------------

- Enhanced MCF cuts: stable version, used by default
- replaced some function calls in loop conditions
- in sepa_cmir.c, if mksetcoefs is invalid for delta=1 no other values of delta are tested anymore
- changed the timing of the feasibility pump in case of pricing
- removed changing of update rule to `ETA` from standard soplex update `Forrest-Tomlin` in lpi_spx.cpp
- improved memory usage in heur_octane.c
- improved reading time of opb-files, due to using a hashtable for all `and`-constraints
- improved performance of merging variables in mergeMultiples() in cons_knapsack.c
- improved performance in tightenWeightsLift() and SCIPseparateRelaxedKnapsack() in cons_knapsack.c, due to now
  sparse-cleaning `global` arrays instead of using BMSclearMemory... functions for cleaning local arrays each time
- improved performance in SCIPcliquelistRemoveFromCliques()
- improved performance in SCIPcalcCliquePartition()
- improved performance in SCIPvarGetActiveRepresentatives() in var.c

- Presolving:
  - improved pairwise presolving in cons_and.c due to using a hashtable
  - improved pairwise presolving in cons_xor.c due to using a hashtable

Interface changes
-----------------

- A significant change for C++ users is that all include files of SCIP
  automatically detect C++ mode, i.e., no `extern `C`` is needed anymore.
- Reader for Flatzinc and GAMS models

### New and changed callbacks

- The callback SCIP_DECL_PRICERREDCOST(x) in the \ref PRICER `pricers` has two new parameters:
  + A `result` pointer determines whether the pricer guarantees that there exist no more variables. This allows for early branching.
  + A pointer for providing a lower bound.

- The \ref CONS `constraint handlers` have two new callback methods (see type_cons.h for more details):
  + SCIP_DECL_CONSCOPY(x): this method can be used to copy a constraint.
  + SCIP_DECL_CONSPARSE(x): this method can be used to parse a constraint in CIP format.

### Deleted and changed API methods

- SCIPcalcMIR() in scip.h has two new parameter `mksetcoefsvalid` and `sol`. The parameter `mksetcoefsvalid` stores
  whether the coefficients of the mixed knapsack set (`mksetcoefs`) computed in SCIPlpCalcMIR() are valid. If the mixed
  knapsack constraint obtained after aggregating LP rows is empty or contains too many nonzero elements the generation of the
  c-MIR cut is aborted in SCIPlpCalcMIR() and `mksetcoefs` is not valid. The input parameter `sol` can be used to separate a
  solution different from the LP solution.
- new parameter `set` in SCIPconsSetInitial().
- some interval arithmetic method take an additional argument to denote which value stands for infinity in an interval

- Variables:
  - SCIPgetVarClosestVlb() and SCIPgetVarClosestVub() in scip.h have a new parameter `sol`. It can be used to obtain the closest
    variable bound w.r.t. a solution different from the LP solution.
  - new parameters `lowerbound` and `result` in type_pricer.h: lowerbound can save a lower bound computed by the pricer,
    result indicates whether the pricer guarantees that there exist no more variables if no variable was found

### New API functions

- new methods to deactivate a pricer SCIPdeactivatePricer() in scip.c
- new methods in pub_misc.h/misc.c to access hash map lists and elements of a hash map list and to clear all entries in a hash map
- SCIPsetProbName() to set problem name in scip.h/c (SCIPprobSetName() in prob.h/c)

- Objective:
  - SCIPgetTransObjscale() and SCIPgetTransObjoffset() in scip.c
  - SCIPaddObjoffset() in scip.h; sets offset of objective function
  - SCIPgetOrigObjoffset() in scip.h; returns the objective offset of the original problem
  - SCIPgetOrigObjscale() in scip.h; returns the objective scale of the original problem

- Constraints:
  - detectRedundantConstraints() in cons_xor.c and necessary hash-functions for fast pairwise presolving
  - SCIPparseCons() in scip.h; parses constraint information (in cip format) out of a string
  - SCIPgetConsCopy() in scip.h; which copies a constraint of the source SCIP

- Relaxation:
  - SCIPisLPRelax() and SCIPisRootLPRelax() in scip.c and scip.h returning whether the current/root LP is a
    relaxation of the current/root problem and thus defines a valid lower bound
  - SCIPlpSetIsRelax() and SCIPlpSetRootLPIsRelax() in lp.c and lp.h to set the information, whether the lp is a valid relaxation;
    this information is per default set to true and constraint be used. The aggregated version has only 2 linear constraints the
    default linearization has nvars + 1

- Sort:
  - extended the sort template functions in sorttpl.c with a `five` array; now it possible to used this template to sort
    up to five arrays
  - new interface methods SCIPcolSort(), SCIProwSort(), SCIPcolGetIndex()
  - added SCIPsortPtrPtrLongInt() and corresponding sorting/inserting/deleting methods in pub_misc.h and necessary defines
    in misc.c

- Variables:
  - SCIPprintNodeRootPath() in scip.h This method prints all branching decisions on variables from the root to the given node
  - SCIPnodeGetParentBranchings(), SCIPnodeGetAncestorBranchings(), SCIPnodeGetAncestorBranchingPath(); These methods return
    the set of variable branchings that were performed in the parent node / all ancestor nodes to create a given node
  - SCIPchgVarLbLazy() and SCIPchgVarUbLazy() in scip.h; These methods can be used to change the lazy lower or
    upper bound of a variable; This might has the consequences that the bounds of the corresponding variable is not in
    LP. This is the case if the lazy lower or upper bound is greater or less than the local lower or upper bound, respectively
  - SCIPvarGetLbLazy() and SCIPvarGetUbLazy() in pub_var.h; These methods return the lazy lower or upper bound, respectively
  - SCIPvarCompareActiveAndNegated() and SCIPvarCompActiveAndNegated() in pub_var.h for comparing variables
    negated, active or fixed the same way
  - SCIPparseVars() in scip.h; parses variable information (in cip format) out of a string
  - SCIPgetNFixedonesSetppc() and SCIPgetNFixedzerosSetppc() in cons_setppc.{h,c}; these methods returns
    current (local) number of variables fixed to one/zero in the given setppc constraint
  - SCIPgetVarConflictlengthScore(), SCIPgetVarAvgConflictlength(), SCIPgetAvgConflictlengthScore() and their pendants for the current run
  - added function SCIPvarsGetProbvarBinary() in pub_var.h; gets active, fixed, or multi-aggregated problem variables of
    binary variables and corresponding negated status

### Interfaces to external software

- LP Interfaces:
  - heavily revised Mosek interface
  - new interface to QSopt due to Daniel Espinoza
  - First version of LP interfaces to Gurobi and QSopt
  - Major performance improvements in LP interfaces to Clp, Mosek and SoPlex

- External Software:
  - adjusted interface to ZIMPL (reader_zpl.{c,h} for ZIMPL version 2.10; this interface should also work with older ZIMPL versions
  - Adjusted interface to Zimpl version 3.0.0
  - added first version of an interface to Ipopt (only QCP, no deletion of vars/cons allowed; nlpi_ipopt.(h|c))

- SCIP Interfaces:
  - On http://code.google.com/p/python-zibopt/source/checkout you find a beta
    version of a python interface to SCIP implemented by Ryan J. O'Neil.

### Changed parameters

- removed parameter `constraints/and/initiallp` since it is not needed anymore;
- set parameter `constraints/and/sepafreq` default value to 1
- display character of oneopt heuristic changed to `b`

### New parameters

- `branching/relpscost/advanced/conflenscore`, default value 0.001
- `constraints/and/aggrlinearization` in cons_and.c, aggregated version of the linearization
- `constraints/and/enforcecuts` in cons_and.c, should cuts be separated during LP enforcing?
- `constraints/and/presolusehashing` in cons_and.c, should pairwise presolving use hashing?, default TRUE
- `constraints/countsols/sollimit` in cons_countsols.c, counting stops, if the given number of solutions were found (-1: no limit)
- `constraints/xor/presolusehashing` in cons_xor.c, should pairwise presolving use hashing?, default TRUE
- `heuristics/oneopt/duringroot`, default value TRUE

Build system
------------

### Makefile

- extend Makefile to link against Ipopt if `IPOPT=true` is set

Fixed bugs
----------

- fixed wrong use of pointer in lp.c
- fixed bug with array dimension not reset to zero when array is freed in pseudoobj propagator
- fixed bug with enforcement of pseudo solutions: if pseudo solution is choosen because LP hit a limit, it has to be
  enforced in any case
- fixed potential bug in coloring example: SCIPcreateChild() is now given an estimate in terms of the transformed
  problem by SCIPgetLocalTransEstimate(), no longer the estimated original problem value. Also clarified this in the
  comments for SCIPcreateChild()
- fixed compiler warning `warning: dereferencing type-punned pointer will break strict-aliasing rules` which resuts in
  scip-crashes with gcc version 4.4.0
- adjusted assert in var.c
- fixed bug in SCIPvarGetActiveRepresentatives() in var.c
- fixed bug with objective limit in lp.c: previously the infinity value of SCIP was used as default - now the value of
  LPI is used. In the earlier version in many cases the problems where never infeasible.
- added and adjusted some asserts, initialized some values
- increased the numerical stability of coefficient tightening for Big M formulations
- fixed bug with incorrect pseudo activities when objective of a variable switches sign in linear constraint handler
- fixed bug with empty constraints in several writing routines
- fixed `GGT-Kaibel-Bug` in var.c, prop_pseudoobj.c and cons_varbound.c that occured while computing new values using
  infinity values

- Bounds:
  - fixed bug in coefficient tightening with infinite bounds
  - fixed bug in solve.c: in case lowerbound >= upperbound, SCIPsolveIsStopped() returned `SCIP_STATUS_GAPLIMIT`

- Nodes:
  - fixed bug in SCIPsolveNode() concerning the case that the time limit was hit while solving the LP relaxation of a
    subproblem which is already an LP (branching on pseudo solution is not possible)
  - fixed bug in vbc tools concerning of marking probing nodes
  - fixed bug in solve.c with nodes which are marked to be repropagated while enforcement

- Variables:
  - fixed possible infinite loop while multiaggregating a variable in var.c
  - fixed bug in SCIPgetSolVals() similar to SCIPgetSolVal(): try to get original variables of transformed ones if the
    solution lives in original space

- Pricing:
  - fixed potential bug: restarts are now only done if no active pricers exist
  - fixed bug in SCIPlpSolveAndEval(): if fastmip and pricers enabled and objlimit was reached but CPLEX did not perform
    the final pivot step in order to exceed the objlimit, do one additional simplex step with pricing strategy steepest
    edge, if this doesn't suffice, turn off fastmip temporarily and solve again. Also consider solstat of the new
    solution.
  - fixed bug with invalid pseudo solution (lower bound was always >= 0) when using pricing.
  - fixed bug in SCIPfreeProb() in scip.c: all pricers are deactivated now

- Memory:
  - now frees debug memory
  - fixed bug with exponential complexity for reallocating memory in SCIPvarGetActiveRepresentatives() in var.c
  - fixed casting of void* pointers in memory.h for C++, adjusted the same for C in memory.h and due to that adjusted all
    header files(set whole files in extern `C`) and cpp-files(removed unnecessary extern `C` lines)
  - removed memory leak in connection with freeing branch and bound nodes: focusnode was not freed if both children could
    be cut off due to bounding

- Reading and Writing:
  - corrected bug in reader_lp.c: earlier read bounds were thrown away (implementation was not conforming to standard)
  - fixed bug in reader_lp.c with respect to constraint and variable names which start with two or more dots `..`
  - fixed bug in all readers w.r.t. SCIPgetProbvarLinearSum()
  - fixed bug in reader_mps.c with respect to corrupted files
  - fixed bug in reader_mps.c with respect to writing transformed problems
  - changed wrong writing of mps files due to constraints without any name
  - fixed a bug during reading debug solution file
  - fixed bug in case of reading an objective function in opb format with multiple occurrences of the same variable
  - fixed bug in case of reading an objective function in lp format with multiple occurrences of the same variable
  - fixed a wrong fix of a reading bug, which was in reality a writing bug in MPS format; integer variables in mps format
    without bounds are binary variables, if the bound of an integer variable is infinity you have to write this bound

- Separation:
  - fixed bug in sepa_cmir.c, sepa_mcf.c and sepa_flowcover.c: sol different to LP solution is now separated
  - corrected two asserts in sepa_redcost.c (reduced costs can be negative for fixed variables: qsopt uses this)
  - fixed bug in sepa_zerohalf.c; replacement of own sorting functions by template functions was incorrect
  - fixed bug in var.c, cons_knapsack.c and sepa_flowcover.c: variable bounds corresponding to implication are not
    generated if coefficient is large, variable bounds with large coefficients are ignored for construction of knapsack
    and snf relaxations
  - fixed bug in sepa_impliedbound.c concerning redundant implications

- Cuts:
  - fixed bug in sepa_cmir.c concerning uninitialized mksetcoefs (if MIR-cut generation is aborted because the aggregated
    constraint is empty or contains too many nonzero elements mksetcoefs is invalid)
  - interrupts optimization process if a node will be cutoff, which allows the solution
  - fixed bug in sepa_impliedbounds.c and sepa_intobj.c: if separating a sol, this sol is now also given to SCIPaddCut()
    so that the efficacy of the cut is now computed correctly
  - fixed bug in solve.c caused by integer overflow due to setting the number of cuts to INT_MAX

- Presolving:
  - fixed wrong result in check.awk, if infeasible problems are stopped in presolving
  - fixed exponential calculation of solution values during check of original solution, therefore changed
    SCIPvarGetActiveRepresentatives() in var.c and flattened all multiaggregated vars at the end of presolving in
    exitPresolve()
  - fixed bug with wrong abort criterion in presolving
  - fixed bug in presol.c caused by not reseting presolver-wasdelayed status
  - fixed bug in SCIPconsSetInitial() that occurred in pairwise presolving: add or delete constraint in initconss when
    changing the initial flag

- Constraints:
  - fixed bug in cons.c caused by not resetting conshdlr data after restart
  - fixed memory error in cons_countsols.c
  - fixed assert in cons_and.c method SCIP_DECL_CONSINITSOL(consInitsolAnd)
  - fixed bug in cons_countsols.c we respect to warning message that `The current parameter setting might cause ...`

- Knapsack Constraint Handler:
  - fixed wrong assert in cons_knapsack.c and handled a special this case in simplifyInequalities()
  - fixed some bugs in simplifyInequalities() in cons_knapsack.c
  - fixed bug in mergeMultiples() in cons_knapsack.c
  - adjusted ConsData and ConsHdlrData in cons_knapsack.c
  - fixed compiler warning caused by no initialization of two integer in cons_knapsack.c
  - fixed bug in cons_knapsack.c caused by having a multi-aggregated variable in a knapsack constraint, now applyFixing is
    able to resolve a binary multi-aggregation with integral values

- Linear Constraint Handler:
  - fixed infinity loop in simplify inequalities in cons_linear.c
  - fixed bug in cons_linear.c: do not select variable as slack variable for multiaggregation in convertLongEquality if it
    has been marked as not-multiaggregable
  - fixed bug in cons_linear.c: also do not multiaggregate variables in dual preproccessing if it has been marked as
    not-multiaggregable
  - fixed bug in cons_linear.c: slight decrease of epsilon in order to make sure that scaled coefficients are really
    integral
  - fixed bug in chgRhs() and chgLhs() of cons_linear.c: after changing lhs or rhs of a constraints lhs <= rhs has to be
    satisfied without numerical tolerances

- Heuristics:
  - added and changed some SCIPisStopped() calls in several heuristics
  - fixed bug in oneopt heuritic with start solution which has become infeasible due to global bound changes

- Interfaces:
  - corrected several bugs in the Clp-interface concerning return values
  - fixed potential interface bug: time limits of 0.0 are not anymore passed to the LP solver, which may have caused
    errors

@page RN11 Release notes for SCIP 1.1

@section RN110 SCIP 1.1.0
*************************

Features
--------

- SCIP can now count integer feasible solutions for IPs/CIPs (without continuous variables) (see SCIPcount())
- check.awk now uses TeX package supertabular which supports automatic pagebreak
- struct `SCIP_Stat` has now two additional variables: `nprobboundchgs`, `nprobholechgs`; these are used to fix the domain
  reduction counts in sepa.c, cons.c, branch.c and prop.c; this means, that now the domain reduction counts are reduced
  by those domain reduceds which are preformed during probing
- added capabilities to flatten the (multi)-aggregation graph of variables
- pseudoobj propagator now also propagates the global lower (dual) bound
- new heuristic DINS (distance induced neighborhood search by Ghosh)

- Output:
  - SCIP can now output a picture of the constraint matrix in PPM format.
  - output of real values is now done with 15 digits after the decimal point
  - Extended the capabilities of SCIP to output problems in different formats (LP, MPS, CIP, ...). You can output the original and
    transformed problem. Furthermore, generic names can be given to the variables and constraints.
  - The feasibility test for solutions at the end of the execution now outputs more useful information.
    This made some changes in the interface of constraint handlers necessary.

- Presolving:
  - added predefined settings file presolving/aggressive.set
  - new presolver boundshift (presol_boundshift.{c,h}); this presolver is currently turned off with default parameter setting

- Constraints:
  - linear constraint handler now detects continuous variables that are implicit integer in dual presolve
  - replaced some old sorting methods in cons_knapsack.c, heur_octane.c, sepa_flowcover.c and presol_probing.c through
    SCIPsort...() interfaces, adjusted misc.{c,h} and pub_misc.h for these changes
  - cons_countsols.c is now able to store the collected solution if required
  - added first version of SOS type 1 constraint handler (cons_sos1.{c,h})
  - added first version of SOS type 2 constraint handler (cons_sos2.{c,h})
  - less aggressive scaling in linear constraint handler presolve to improve numerics
  - added first version of constraint handler cons_countsols.{c,h}

- Reader:
  - added ccg-reader (weighted column connectivity graph)
  - added reader for pseudo-Boolean problems (reader_opb.{c,h})
  - the ZPL reader is now able to pass a starting solution to SCIP
  - the MPS reader is now able to write a problem in MPS format
  - the ZIMPL reader now understands SOS type 1 and 2 constraints
  - the LP reader reads SOS constraints of type 1 and 2
  - the MPS reader reads the SOS section (but cannot yet handle `MARKERS`)

- LPI:
  - The SoPlex LPI can now write basis files.
  - revised lpi_clp.cpp (many small changes, in particular writing and reading of bases)
  - added FASTMIP settings in lpi_clp.cpp that try to improve the performance of Clp as much as possible

- Cuts and Separation:
  - the c-MIR separator now also tries to get rid of implicit integer variables by aggregation
  - allow cut selection based on support of inequality in orthogonality computation
  - disabled zerohalf cuts by default
  - adjusted all predefined settings files, e.g., `settings/cuts/fast.set`, such that they are consistent wrt removed,
    added and changed parameter values of scip.
  - New cutting plane separator MCF (beta version).
  - new separator sepa_zerohalf.{c,h}; separates {0,1/2}-Cuts according to Caprara and Fischetti

Performance improvements
------------------------

- heavily decreased the usage of SCIPisStopped(), which costs system time
- small performance improvement of c-MIR aggregation heuristic
- reworked strong branching in lpi_clp.cpp (scaling works now, bounds can be trusted)

- Constraints:
  - The preprocessing has been revised. It now applies bound computations in a numerically more stable way. The pairwise
    comparison of linear, logicor, and setppc constraints has been improved.
  - better branching in SOS1/SOS2 constraints
  - fixed performance bug with large number of unnamed constraints that will kill the name hash table (now, unnamed
    constraints are not put into the hash table)

- Cuts and Separation:
  - improved the performance of SCIPcalcMIR() and SCIPcalcStrongCG() by exploiting sparsity
  - improved performance of SCIPvarGetLPSol(), which affects many parts of the code, in particular Gomory and strong CG cuts
  - do not calculate MIR and StrongCG cut aggregations if number of nonzeros in aggregated row is too large

- Presolving:
  - improved pairwise presolving in cons_linear.c: reduced cache misses, reduced number of SCIPisStopped() calls and
    included detecting of redundant constraints with hash table in advance
  - tighter memory limits in knapsack presolve lifting procedure to avoid overly expensive presolving
  - included detecting of redundant constraints with hash table in advance in cons_logicor.c and limit other pairwise
    presolving
  - included detecting of redundant constraints with hash table in advance in cons_setppc.c and limit other pairwise
    presolving
  - limit pairwise presolving in cons_linear.c

Examples and applications
-------------------------

- Added an example for the graph coloring problem in `examples/Coloring`, showing the usage of column generation.
- added SOS2 example
- extended TSP example

Interface changes
-----------------

### New and changed callbacks

- New callback method SCIP_DECL_READERWRITE(x) in type_reader.h; this method is called to write a problem to file
  stream in the format the reader stands for; useful for writing the transformed problem in LP or MPS format. Hence,
  also SCIPincludeReader() has changed.
- The callback \ref CONSCHECK (SCIP_DECL_CONSCHECK()) in the constraint handlers now has a new parameter `printreason` that tells
  a constraint handler to output the reason for a possible infeasibility of the solution to be checked using
  SCIPinfoMessage(). Have a look at one of the constraint handlers implemented in SCIP to see how it works. This
  methodology makes it possible to output the reason of a violation in human readable form, for instance, for the check
  at the end of a SCIP run, where the obtained best solution is checked against the original formulation.\n This change
  often has little effect on C-implementations, since this parameter can be safely ignored with respect to the
  correctness of the code. The corresponding C++ method scip::ObjConshdlr::scip_check(), however, has to be extended
  and will not compile otherwise.
- added new LPI pricing option `SCIP_PRICING_LPIDEFAULT`, such that every LP interface can set the default pricing
  strategy on its own (`auto` is not useful for this, because for CPLEX, for example, SCIP seems to be worse with `auto`
  then with `steepest edge`)
- Added user pointer to callback methods of hash table, see pub_misc.h.

### Deleted and changed API methods

- SCIPgetVarRedcost() now returns 0 for variables that have been aggregated out or removed in presolving.
  reduced cost in case of infeasible LPs)
- new parameter `maxfrac` for SCIPcalcStrongCG()
- new parameter `maxmksetcoefs` for SCIPcalcMIR() and SCIPcalcStrongCG() methods
- new parameter `conshdlrname` in SCIPincludeLinconsUpgrade()

- Problem:
  - new parameters `extension` in SCIPreadProb() defining a desired file format or `NULL` if file extension should be use
  - New parameters `extension` and `genericnames` in SCIPprintTransProblem(), SCIPprintOrigProblem(),
    SCIPwriteOrigProblem(), and SCIPwriteTransProblem() defining the requested format or `NULL` for default CIP format
    and using generic names for the variables and constraints. Examples are
    - SCIPprintTransProblem(scip, NULL, NULL, TRUE) displays the transformed problem in CIP format with
      generic variables and constraint names
    - SCIPprintOrigProblem(scip, NULL, `lp`, FALSE) displays the original problem in LP format with
      original variables and constraint names.

- Sorting:
  - expand sorttpl.c by some parameters
  - changed some names for sorting methods
  - replaced sorting methods SCIPbsort...() by faster (quicksort/shellsort) algorithms SCIPsort...() Note that the order
    of the parameters has been changed to simplify the template code in sorttpl.c!

- Checking:
  - SCIPcheckSolOrig() is restructured. The last two parameters have changed. They are now bools indicating
    whether the reason for the violation should be printed to the standard output and whether all violations should be
    printed. This reflects the changes in the constraint handlers above, which allow the automation of the feasibility
    test. The pointers to store the constraint handler or constraint are not needed anymore.
  - the parameter list of the method SCIPcheckCons() (scip.h) has changed; the new advatage is, that SCIP can print the
    reason for the violation of a constraint as for as the constraint handler supports that
  - the parameter list of the method scip_check() (objconshdlr.h) has an additional parameter `printreason` see for
    explanation the previous point

### New API functions

- LPI now has a function SCIPlpiGetSolverPointer() that returns a solver dependent pointer. This can be used to directly
  access the LP solver.  This should, of course, only be used by people that know exactly what they are doing.
- added capabilities to avoid multi-aggregation of a single variable by setting a corresponding flag (SCIPmarkDoNotMultaggrVar())
- SCIPgetProbvarLinearSum()
- SCIPgetResultantAnd() which returns the resultant variable of an `and` constraint
- SCIPchgChildPrio() to change the node selection priority of the given child
- SCIPconsGetPos()
- SCIPrepropagateNode() to mark a node for repropagation
- SCIPcount() (in cons_countsols.h) for counting all feasible solution of a given CIP
- SCIPcreateRootDialog() (in dialog_default.h) which creates a root dialog
- SCIPgetVectorEfficacyNorm()
- SCIPseparateRelaxedKnapsack() in cons_knapsack.h
- SCIPgetCutoffdepth() which returns the depth of first node in active path that is marked being cutoff
- SCIPflattenVarAggregationGraph()
- SCIPclockGetLastTime()
- SCIPcalcHashtableSize() to get a reasonable hash table size
- SCIPgetVarFarkasCoef() and SCIPgetColFarkasCoef() to get the farkas coefficient of a variable (analogon of
- SCIPgetRepropdepth() to get the depth of first node in active path that has to be propagated again
- SCIPmajorVersion(), SCIPminorVersion() and SCIPtechVersion() returning the corresponding version

- Read, Write and Print:
  - SCIPprintSysError() which encapsulates the strerror_r calls, the NO_STRERROR_R flag switches between the use
    of strerror_r and strerror inside
  - SCIPsnprintf() safe version of snprintf (and sprintf)
  - SCIPreaderCanRead() and SCIPreaderCanWrite() in pub_reader.h, these return TRUE if the corresponding
    reader is capable to read or write, respectively
  - SCIPwriteOrigProblem(), e.g., SCIPwriteOrigProblem(scip, `orig.lp`, NULL, FALSE) prints the original
    problem in LP format in the file `orig.lp`
  - SCIPwriteTransProblem(), e.g., SCIPwriteTransProblem(scip, NULL, NULL, FALSE) displays the transformed problem in CIP format

- Heuristics:
  - SCIPcutGenerationHeuristicCmir() in sepa_cmir.h
  - SCIPheurGetTimingmask() and SCIPheurSetTimingmask()

- Sorting:
  - added some downwards-sorting methods
  - SCIPbsortInd()
  - SCIPsortedvecInsert...(), SCIPsortedvecInsertDown...(), SCIPsortedvecDelPos...(),
    SCIPsortedvecDelPosDown...(), SCIPsortedvecFind...() and SCIPsortedvecFindDown...() to manage sorted vectors or
    groups of vectors of various data types that are sorted w.r.t. the first vector

### Command line interface

- advanced reading and writing dialog in interactive shell

### Interfaces to external software

- Many changes in the SoPlex interface: The current one is tailored towards SoPlex 1.4 (aka 1.3.3). All SoPlex functions
  (where applicable) should now have an exception handling. The Bugfix for adding columns has been moved to SoPlex.  One
  can use ROW representation. Reading/writing of a basis has been implemented.

### Changed parameters

- changed default frequency parameters for RINS, Local Branching, Crossover and Mutation heuristic This should not
  change the performance but happened just for consistency reasons
- changed parameter default values for the priority of presolver `dualfix` and `inttobinary`
- removed parameter `separating/cmir/maxtestdeltaroot`
- new value `l` for parameter `lp/pricing`, which is the new default

### New parameters

- `constraints/and/linearize` to enable linearization of all <and> constraints (in presolving),
- `constraints/and/initiallp` to turn on, off, or `auto` that the LP relaxation of the AND constraints are in the initial LP;
- `constraints/countsols/collect` to enable the storing of the solutions; default value FALSE;
- `constraints/indicator/addCoupling` to enable generation of relaxation
- `constraints/indicator/branchIndicators` to decide whether it is branched on indicator constraints in enforcing
- `constraints/indicator/genLogicor` to decide whether logicor constraints instead of cuts are generated
- `constraints/indicator/sepaAlternativeLP` to decide whether separation takes place using the alternative LP
- `constraints/linear/aggregatevariables` to search for aggregations in equations in the presolving step
- `constraints/linear/dualpresolving` to disable dual presolving step in the linear constraint handler; default value is TRUE
- `constraints/linear/simplifyinequalities` to enable a simplification step for inequalities; default value is set to FALSE = disabled
- `constraints/linear/upgrade/binpack` to enable or disable the linear upgrading process
- `constraints/linear/upgrade/eqknapsack` to enable or disable the linear upgrading process
- `constraints/linear/upgrade/invarknapsack` to enable or disable the linear upgrading process
- `constraints/linear/upgrade/knapsack` to enable or disable the linear upgrading process
- `constraints/linear/upgrade/logicor` to enable or disable the linear upgrading process
- `constraints/linear/upgrade/setppc` to enable or disable the linear upgrading process
- `constraints/linear/upgrade/varbound` to enable or disable the linear upgrading process
- `constraints/linear/presolusehashing` to use hashing comparison in cons_linear.c; default value is TRUE
- `constraints/logicor/presolusehashing` to use hashing comparison in cons_logicor.c; default value is TRUE
- `constraints/setppc/presolusehashing` to use hashing comparison in cons_setppc.c; default value is TRUE
- `constraints/SOS1/branchNonzeros` to decide whether SOS1 constraint with largest number of nonzero variables is picked for branching
- `constraints/SOS1/branchSOS` to enable or disable branching on SOS1 constraints
- `heuristics/feaspump/beforecuts` to allow the feaspump to be called before cut separation
- `heuristics/mutation/minimprove`
- `presol/donotmultaggr` which disables multiaggregation for all variables of the problem
- `separating/cmir/densityoffset` to allow for more c-MIR cuts on small models
- `separating/orthofunc` to choose function for scalar product computation in orthogonality test

Testing
-------

- updated mmm.{test,solu}, mittelmann.{test,solu}, miplib3.solu, miplib.solu, shortmiplib.test and added
  mittelmann_current.test, mittelmann_old.test
- added test scripts for testing counting (make testcount)
- removed tag make testpre (useless without corresponding scripts)
- added tag testcount (make testcount); this allows for testing counting problem
- replaced tcsh by bash and gawk by awk in all check scripts to achieve higher compatibility

Build system
------------

### Makefile

- added `make/make.project` as default make include for external projects using SCIP
- added possibility to compile shared libraries in makefiles (and added `make/make.linux.x86.gnu.opt-shared`)
- replaced <string> by <cstring> in all C++-interfaces to get `strlen()` included (gcc-4.3 gave an error)
- Moved -rpath option for ld to linux-specific Makefiles.
- Re-activated readline library on darwin/ppc.

- Flags:
  - added in all `make/make.*` `GMP_FLAGS` and `GMP_LDFLAGS`
  - new flag GMP with values (`auto`, `true and `false`); in case of `auto` the library gmp is linked if ZIMPL is
    included
  - adapted all makefiles of the examples accordingly

- LP:
  - modified makefiles to accept ZIMPLOPT and LPSOPT flags (with values `opt` or `dbg` and default being `opt`), and
    removed `LPS=spxdbg` and `LPS=clpdbg`
  - added target spx132 for SoPlex version 1.3.2

Fixed bugs
----------

- fixed CTRL-C if NO_SIGACTION is set (e.g., for MinGW)
- added checks whether a plugin (handler) has already been included to avoid later complications e.g. with parameters.
- fixed bug with wrong `tightened` return value of some of the change bounds methods
- forced full propagation in presolving -> this fixes a bug that implied that variable locks became inconsistent
- replaced calls to perror() by SCIP error message using strerror(errno); this avoids problems with the error output
  stream
- fixed bug in method SCIPgetProbvarLinearSum()
- fixed bug with errors occurring in sub-MIPs. Search is only aborted in dbg mode, in opt mode a warning will be printed
- fixed bug in tclique-graph datastructure concerning insertion of edges into nonempty graph
- corrected bug in SCIPtreeBranchVar() (tree.c): several comparison functions needed a `feas`.
- fixed bug in SCIPtightenVarLb/Ub() in scip.c concering forcing a bound change (bound improvement is checked now)
- improved stage checking for bound computation
- fixed usage of command test for string comparison in check-scripts (now compatible with ubuntu)
- replaced sprintf and snprintf by SCIPsnprintf() fixed potential bug with overlong strings
- corrected bug in the case when soplex threw an exception in autopricing
- fixed bug in SCIPvarGetOrigvarSum() concerning the corner case the a negated variable has no parent variable in
  original problem

- Aggregation:
  - avoid aggregation of implicit integers with fractional aggregation scalars
  - fixed bug in aggregateActiveIntVars(): If a < 0, multiply a*x + b*y == c by -1 (algo for finding initial solution does
    only work for a > 0).
  - avoiding aggregation that removes information about implicitly integer variables (removes bug)
  - fixed bug with exponential running times due to complicated recursive multi-aggregation
  - corrected bug in var.c occuring during applying boundchanges in varUpdateAggregationBounds method

- Constraints:
  - fixed bug that a missing CONSTRANS in constraint handler leads to `NULL` pointer as constraint data for the copied
    constraints instead of pointer copies of the consdata (as explained in the constraint handler `HowTo`)
  - fixed bugs in second part of consdataTightenCoefs(): Removed min/maxleftactisinfinity (definition was not correct),
    fixed calculation of min/maxleftactivity and removed asserts concerning whether all redundant vars were deleted (led
    to different behavior in debug and opt mod).
  - fixed typo in documentation: default value for `dynamic` parameter is FALSE for all constraint handlers!
  - fixed bug in preprocessing of SOS2 constraints (cons_sos2.c)
  - fixed bug in cons_countsols.c concerning variable locking
  - fixed bug in cons_varbounds.c, concerning SCIPaddVarVlb() and SCIPaddVarVub()
  - fixed bug in applyFixings() in cons_varbound.c concerning tightening the bound of a variable left in a redundant
    constraint (bound change is forced now)

- Heuristics:
  - fixed bug with useless objective cutoff in LNS heuristics
  - removed bug for values greater than (-)infinity, heur_shifting.c, heur_intshifting.c, heur_rounding.c, heur_oneopt.c
  - fixed bug with errors occurring in heuristic LPs. In opt mode a warning will be printed, abort in dbg mode

- Linear Constraints:
  - fixed bug with wrong update of activities in linear constraints after global upper bound changes
  - fixed bug in preprocessConstraintPairs() in cons_linear.c concerning updating the flags of the constraint that stayes
    in the problem (nonredundant information were lost before)
  - fixed bug in cons_linear.c caused by comparing two infinity values during checking of using variable as slackvariable
  - removed bug for rhs/lhs greater than (-)infinity, cons_linear.c
  - removed bug caused by hashcomparison for non-sorted constraints, cons_linear.c
  - fixed bugs with wrong presolving due to cancellation in (res-)activities in cons_linear.c
  - removed BOUNDSCALETOL adjustment in cons_linear.c. This fixes bug with slightly infeasible variable fixings in
    presolving; reliable resactivities should make the BOUNDSCALETOL relaxation redundant.
  - removed `epsilontic` bug in cons_linear.c due to adjusting left/right hand side in applyfixing
  - fixed bug with multi-aggregated variables in cons_logicor: instead of fixing them, a linear constraint will be created
  - corrected bug in cons_linear.c:applyFixings() [if variable was fixed to infinity the rhs/lhs were wrong]
  - fixed bugs in pairwise presolving of cons_linear.c concerning deletion of upgraded constraints and inconsistent update
    of nchgsides in case of coefsequal and coefsnegated
  - fixed false assert and corrected a bug caused by deleting a constraint on `firstchanged` position in pairwise
    presolving with hashing in cons_linear.c

- LP:
  - fixed handling of unbounded variables with 0 objective in SCIPlpGetModifiedPseudo[Proved]Objval() (lp.c)
  - fixed bug with uncatched LPSOLSTAT after hitting a time or iteration limit
  - corrected bug in SCIPlpGetState() if the LP is empty
  - fixed bug in SCIPlpSolveAndEval(): added extra simplex step if objlimit reached, fastmip and pricers enabled in order
    to get dual solution for pricing.
  - weakened two too strong asserts in lp.c concerning the LP result OBJLIMIT
  - fixed bug in SCIPlpSolveAndEval(): allow more than one extra simplex step for getting an objlimit exceeding solution
    with fastmip

- Memory:
  - corrected invalid memory access in tcliqueIsEdge: added check whether node1 has no neighbors (tclique_graph.c)
  - removed memory leak detected with the help of coverity in dialog.c
  - fixed bug with memory reallocation in SCIPgetProbvarLinearSum()
  - tried to fix memory leak in dialog.c occuring from different versions of the readline/history libraries
  - removed possible memory leak in objdialog.cpp

- Numerical:
  - fixed numerical issue in linear constraint propagation: need slightly more aggressive tightening such that probing
    does not choose a wrong value for fixing inside an epsilon interval
  - fixed numerical bug in dual presolving of linear constraint handler
  - avoid fixing variables to infinity in order to get rid of numerical inconsistencies in the original model

- Objective:
  - added handling of the case of roundable variables with 0 objective in presol_dualfix.c
  - fixed bug with writing the MIP relaxation to a file concerning the objective function; in case the original objective
    function is requested, the transformed objective function gets re-transformed (scaling, offset)
  - fixed bug with wrong objective sense output for transformed problem. The transformed problem is always a minimization
    problem!
  - fixed bug with objective scaling after restart

- Reading:
  - fixed bug with reading empty lines in TSP example
  - fixed bug with non-conformal parameter name in reader_ppm
  - fixed infinite loop in LP file reader if a line exceeds the character limit
  - fixed bug in reader_ppm while appending strings for output file
  - fixed some `SCIP_RETCODE` bugs in reader_fix.c, reader_sol.c, reader_sos.c and reader_zpl.c
  - fixed docu in type_reader.h
  - fixed bug with multi-aggregated variables which are de facto aggregated or fixed after flattening the aggregation tree
  - fixed bug with bound changes of variables in modifiable constraints during full dual presolving of linear conshdlr
  - increased compiler compatibility for C++ wrapper classed by adding extern `C` in obj*.cpp files and changing strlen
    calls to std::strlen

- Separation:
  - corrected bug in priceAndCutLoop(): separation was aborted if domain reduction was applied
  - fixed bug in sepa_mir.c: size of testeddeltas-array was too small
  - corrected imlementation of SCIPlpiGetBasisInd() in lpi_clp.cpp (this fixes the bug that almost no Gomory cuts are
    found with Clp).

- Sorting:
  - fixed bugs in sorttpl.c: fixed wrong arraysize in shellsort; in case an has at most one element, then no sorting is
    applied
  - fixed wrong if condition for function call in sorttpl.c
  - fixed obvious bug in linear constraint data sorting. Most part of the code assumed pure index sorting, but in fact, it
    was sorted by variable type as first criterion and index as second criterion.

@page RN10 Release notes for SCIP 1.0

@section RN100 SCIP 1.0.0
*************************

Features
--------

- SCIP now has a couple of specialized settings, all called scip_*.set
- SCIP is now compatible to the Exception branch of SoPlex
- if possible, objective function is scaled to make objective value integral with gcd 1
- slightly modified automatic constraint aging strategy
- new C templates disp_xxx.h and dialog_xxx.h and C++ wrapper classes objdisp.h and objdialog.h, respectively
- modified reader `sol`, st. files which where created via typing the order of commands `set log *.sol`,
  `disp sol var -`, `set log cplex.log` in Cplex can now be read
- new dummy LP interface `lpi_none.c`; useful for running SCIP without a LP solver

- Presolver:
  - modified probing presolver to do multiple cycles if called in subsequent runs
  - changed sort algorithm in probing presolver

- Node selection:
  - new node selection rule `estimate` (best estimate search)
  - new node selection rule `hybridestim`

- Documentation:
  - the doxygen documentation now has HowTo's for all plugin types
  - the doxygen documentation now contains a FAQ
  - the documentation has now a TAB Modules; there you can find list of available constraint handles, presolvers,
    propagators, lpi interfaces, file readers and so on

- Time:
  - time limit is now forwarded to lp solving algorithm
  - presolving, cut separation, primal heuristics and strong branching now better respect time limit

- Heuristics:
  - best estimate search is now used in all large neighborhood search heuristics
  - new improvement heuristic `oneopt`
  - new heuristic `actconsdiving` following an idea of John Chinneck

- Separation and Cuts:
  - modified cut selection code
  - cut conversion into linear constraints after a restart now works better
  - added flow cover separator
  - gomory cuts are now also separated for integral slack variables
  - less aggressive in Gomory cut separation
  - strong CG cuts are now also separated for integral slack variables

Performance improvements
------------------------

- greatly improved performance of LP file reader by replacing string copies with pointer copies
- removed performance bottleneck with non-bfs based node selectors and large leaf queues at the cost of a small memory
  overhead (2 ints per node in the leaf queue); this improves performance quite a bit on instances that take a large
  number of branching nodes
- improved performance of linear constraint propagation by delaying some floor/ceil calculations
- improved performance of clique cut separator

Interface changes
-----------------

### New and changed callbacks

- new callback method SCIPdialogFree()

### Deleted and changed API methods

- slightly modified bound substitution heuristic in SCIPcalcMIR() and SCIPcalcStrongCG()
- slightly less conservative in numerics for SCIPmakeRowIntegral()
- linear and knapsack constraint handler may now deal with coefficients of value zero
- new parameter `maxbounddist` for SCIPincludeSepa() and constructor ObjSepa()
- new parameter `restart` for method SCIPfreeSolve()
- calling SCIPwriteLP() is now possible in Solved Stage
- SCIPwrite{LP,MIP} may no longer be called after solving, since the LP data structures may not be valid
- All functions SCIP<datatype>Param() got a new parameter `isadvanced`.
  This does not influence the performance of SCIP, but the position of the parameter in the settings menu.
  Hence, if you do not care about this, you can assign any value to it.
  You should add the corresponding flag to the SCIP<datatype>Param() calls in your own source code.

- Version:
  - modified `SCIP_SUBVERSION` to be a number instead of a string (to be able to use `SCIP_SUBVERSION >= ...`)
  - SCIPsubversion() now returns an int instead of a const char*

- Tree and Nodes:
  - new parameter `estimate` for SCIPcreateChild() giving an estimate for value of best feasible solution in the subtree to
    be created. One possibility is to use SCIPgetLocalOrigEstimate() for this value.
  - removed method SCIPnodeGetPriority()
  - removed parameter `lowestboundfirst` from SCIPincludeNodesel()

- Branching:
  - removed parameter `branchdir` from SCIPbranchVar()
  - new parameters `leftchild`, `eqchild` and `downchild` for SCIPbranchVar()
  - SCIPgetVarStrongbranch() now also returns lperror == TRUE if the solving process should be stopped, e.g., because of a
    time limit

- Variable tightening:
  - replaced methods SCIPvarGetClosestVlb() and SCIPvarGetClosestVub() from pub_var.h by new methods
    SCIPgetVarClosestVlb() and SCIPgetVarClosestVlb() in scip.h
  - new parameter `force` for SCIPtightenVarLb() and SCIPtightenVarUb()

### New API functions

- SCIPreadSol()
- SCIPwriteMIP()
- SCIPgetLocalOrigEstimate() and SCIPgetLocalTransEstimate()
- SCIPisStopped()
- SCIProwIsInGlobalCutpool()
- SCIPresetParams()
- SCIPgetVarRedcost()
- SCIPtightenVarLbGlobal() and SCIPtightenVarUbGlobal()
- SCIPsepaGetMaxbounddist()
- SCIPboundchgGetNewbound(), SCIPboundchgGetVar(), SCIPboundchgGetBoundchgtype(),
  SCIPboundchgGetBoundtype(), SCIPboundchgIsRedundant(), SCIPdomchgGetNBoundchgs(), SCIPdomchgGetBoundchg()
- SCIPnodeUpdateLowerboundLP()
- SCIPcalcNodeselPriority()
- SCIPnodeGetEstimate()
- SCIPnodeGetDomchg()
- SCIPgetRootNode() (in combination with SCIPcutoffNode(), this allows the immediate finishing of the optimization)

### Command line interface

- default dialog menu now includes the commands `set default` and `display parameters`
- added option to write node LP and MIP relaxations to LP file from interactive shell

### Changed parameters

- parameters are now separated into basic and advanced, the latter ones have been moved to extra submenus
- priority parameters are now restricted to be in [INT_MIN/4,INT_MAX/4] to avoid overflow errors in comparison methods
- increased priority of `estimate` node selector, such that this is the new default node selector
- changed meaning of parameter setting `nodeselection/childsel = l`; old meaning is now called `r`
- changed default value of `conflict/maxvarsfac` to 0.1
- changed default value of `conflict/useprop` to TRUE
- changed default value of `conflict/useinflp` to TRUE
- changed default value of `conflict/usepseudo` to TRUE
- changed default value of `conflict/maxlploops` to 2
- changed default value of `conflict/lpiterations` to 10
- changed default value of `conflict/interconss` to -1
- changed default value of `conflict/reconvlevels` to -1
- changed default value of `conflict/settlelocal` to FALSE
- changed default value of `constraints/linear/propfreq` to 1
- changed default values of `heuristics/*diving/backtrack` to TRUE
- changed default value of `nodeselection/restartdfs/stdpriority` to 10000
- changed default value of `numerics/boundstreps` to 0.05 in order to avoid very long propagation loops on continuous variables
- changed default value of `presolving/restartfac` to 0.05
- changed default value of `presolving/restartminred` to 0.10
- changed default value of `separating/objparalfac` to 0.01 for performance reasons
- changed default value of global `separating/maxbounddist` to 1.0
- changed default value of `separating/objparalfac` to 0.0001

### New parameters

- `conflict/enable` to globally enable or disable conflict analysis
- `constraints/linear/maxcardbounddist` and `constraints/knapsack/maxcardbounddist`
- `heuristics/*diving/backtrack` to activate 1-level backtracking for most of the diving heuristics
- `heuristics/feaspump/maxstallloops`
- `nodeselection/childsel` to control the child selection
- `presolving/immrestartfac`
- `separating/*/maxbounddist` to have individual maxbounddist parameters per separator
- `separating/clique/backtrackfreq` to speed up clique cut separation in heuristic fashion
- `separating/redcost/continuous`

Build system
------------

### Makefile

- added version numbers to library files (There will be a softlink generated in the lib/ and bin/ directories without
  version number that point to the latest compiled version.)
- added .exe extension to binaries of MinGW
- removed the `.static` extension associated to the LINK variable from the Makefile system (If you want to build
  makefiles for shared library generation, use the OPT variable. For example, you could create a makefile
  `make/make.linux.x86.gnu.opt-shared` and compile it with `make OPT=opt-shared`.)

- Defaults and Options:
  - modified the default LP solver to be SoPlex instead of CPLEX
  - added `LPS=none` for compiling SCIP without a LP solver
  - made `ZIMPL=true` the default; if you do not want to include ZIMPL support, call `make ZIMPL=false`

Fixed bugs
----------

- fixed bug in rowScale() concerning deletion of almost zero coefficients
- weakened assert in primal.c in order to avoid numerical troubles
- fixed bug with too long variable names
- fixed bug with strange user descriptions of plugins
- changed position of some asserts to prevent segmentation faults
- SCIPgetAvgPseudocostCount() and SCIPgetAvgPseudocostCountCurrentRun() now return the average over all integer
  variables instead of all variables, since pseudo costs are not recorded for continuous variables
- fixed wrong sorting of plugins with priorities close to INT_MIN or INT_MAX
- replaced `line` by `read` in Makefile, since `line` is non-standard
- fixed bug with branching rules that produce only one child with no changes to the problem
- fixed bug that external relaxator is not reset appropriately for a new problem instance
- removed wrong assert in function paramWrite()
- fixed bug with uninitialized in check.awk
- fixed bug in ZIMPL file reader for multiple occurrences of a single variable in the objective function
- fixed bug with deleting variables from the transformed problem that are contained in the implication graph
- fixed bug in root reduced cost fixing propagator that leads to an empty domain for a variable as a proof of optimality
  of the current incumbent
- fixed bug with fractional coefficients of binary variables in cont --> impl int upgrading

- Solution:
  - fixed bug with aggregated variables in debug solution test
  - now it is possible to add original solutions
  - fixed bugs with SCIPgetBestsol() returning `NULL` after a restart with user objective limit
  - fixed wrong status code in presence of user objective limit and a feasible solution that is not better than the limit

- Bounds:
  - fixed bug with wrong bound changes of loose variables
  - changed wrong assert in SCIPnodeAddBoundinfer()
  - fixed bug in variable bounds search and insertion method
  - fixed bug regarding modifying bounds in original problem if negated original variables exist
  - fixed bug with multiple pending bound changes on some variable

- Separator:
  - fixed bug in integer objective separator with restarts
  - fixed bug in integer objective separator with dynamic columns

- Cuts:
  - fixed bug that cut age was not reset to zero for violated cuts
  - fixed bug in SCIPcutpoolAddNewRow() concerning update of minidx and maxidx of added row
  - fixed numerical bug in rowScaling of lp.c, which possibly cut off feasible solutions
  - significantly improved performance of c-MIR and Gomory cuts by caching closest VLB and VUB info

- LP:
  - fixed numerical buf with slightly different LP optimum after resolving due to probing/diving
  - fixed bug in cmir and flowcover separator with variables which are currently not in the LP
  - fixed bug with LP size management in probing if column generation is used
  - fixed bug in LP file reader with row names identical to section keywords
  - fixed potential bugs due to errors in resolving the LP after diving or probing
  - fixed potential bugs in SCIPpriceLoop() and priceAndCutLoop(), st. now all LP solution stati are handled appropriately
  - fixed potential bug with non-existent LP in SCIPwrite{LP,MIP}

- Constraint handler:
  - removed wrong assert in bounddisjunction constraint enforcement
  - fixed numerical bug in propagator of varbound constraint handler
  - fixed bug in variable bound constraint handler with changing bounds on multi-aggregated variables
  - fixed bug in linear constraint handler: only tight cuts are transformed into linear constraints after restart
  - fixed bug in bounddisjunction constraint handler with propagation of multi-aggregated variables
  - fixed bug with numerics in linear constraint handler due to non-representable `BOUNDSCALETOL`
  - fixed bug with almost integral multi-aggregation in dual presolve of linear constraint handler
  - fixed bug with numerics in update of min/maxactivity in linear constraint handler

- Heuristics:
  - fixed bug in intshifting and oneopt heuristic with variables which are currently not in the LP
  - fixed bug with primal heuristics reducing the cutoff bound such that the current node is cut off
  - fixed bug in oneopt heuristic: must not be called on pseudo nodes if continuous variables are present

@page RN09 Release notes for SCIP 0.9

@section RN090 SCIP 0.9.0
*************************

Features
--------

- the EXITSOL callback of the plugins is now called before the LP and the global cut pool are freed

- Primal Heuristics:
  - new primal heuristics `rens`, `mutation` and `veclendiving`
  - primal heuristics that run before the node is solved now know already whether the LP will be solved at the current
    node or not

- Heuristics:
  - new heuristic `intshifting` (ID character `i`)
  - in the root node of the very first run, heuristics with timing `AFTERNODELPNODE`, `AFTERLPPLUNGE`, `AFTERPSEUDONODE`, and
    `AFTERPSEUDOPLUNGE` are now called before the enforcement of the constraint handlers, in particular before the branching
    rules; in this way, the branching rule can already benefit from a tighter primal bound
  - if a heuristic found a better solution after the LP loop (and in particular the `AFTERNODE` heuristics in the root node
    of the very first run, see above), domain propagation and LP solving is triggered again; this allows for additional
    reduced cost tightening and other dual propagations
  - slightly modified `crossover` and `rins` heuristics
  - improved performance of intdiving heuristic
  - improved heuristic `octane` and `shifting`
  - slightly modified rens and localbranching heuristics
  - modified guided diving heuristic such that it equals the original version of the heuristic (i.e., round in direction of the
    current incumbent solution instead of the average of all primal feasible solutions)
  - ID character for intdiving heuristic is now `I`

- Separation and Cuts:
  - c-MIR cuts try now to scale the cut to integral values; however, cuts are still generated if this fails
  - hard-coded relative objective gain to consider a separation loop to be stalling is now changed from 1e-3 to 1e-4,
    which means that separation is not aborted as early as before
  - modified c-MIR cut separator to more closely resemble the original version of Marchand and Wolsey

- Constraint:
  - possibility of SAT-like restarts after a number of conflict constraints have been found
  - improved presolving of and, or and xor constraints
  - implemented additional dual presolving in linear constraint handler
  - slightly modified presolving of varbound constraint handler

Interface changes
-----------------

### New and changed callbacks

- new parameter `solinfeasible` for constraint handler callback methods `ENFOLP`  and `ENFOPS`
- replaced callback parameter `inlploop` and `inplunging` by `heurtiming` in `SCIP_DECL_HEUREXEC`
- slightly changed the meaning of the result codes returned by external relaxators: if they modify the LP or tighten
  bounds of variables, they are not automatically be called again (it is assumed that they already made use of these
  changes). They are only called again, if they returned `SCIP_SUSPENDED` or if some other plugin modified the LP.

### Deleted and changed API methods

- new parameter `escapecommand` for SCIPdialoghdlrAddHistory()
- removed method SCIPgetVarData(); use SCIPvarGetData() from pub_var.h instead
- new calls SCIPgetLPBInvCol() and SCIPgetLPBInvACol() to access the basis inverse and simplex tableau columnwise
- new parameter `ndomredsfound` of SCIPpropagateProbing()
- new parameters `fixintegralrhs`, `maxfrac`, `mksetcoefs` and `fracnotinrange` in SCIPcalcMIR()
- modified SCIPfixVar() such that in problem creation stage it will change the bounds as requested even if the fixing
  value is outside of the current bounds
- replaced parameters `pseudonodes`, `duringplunging`, `duringlploop` and `afternode` by `timingmask` in
  SCIPincludeHeur() and constructor of ObjHeur() class use the following table to translate old settings into the new
  timingmask:

| PSEUDONODES | DURINGPLUNGING | DURINGLPLOOP | AFTERNODE | timingmask                                                    |
|-------------|----------------|--------------|-----------|---------------------------------------------------------------|
| FALSE       | FALSE          | FALSE        | FALSE     | SCIP_HEURTIMING_BEFORENODE                                    |
| TRUE        | FALSE          | FALSE        | FALSE     | SCIP_HEURTIMING_BEFORENODE                                    |
| FALSE       | TRUE           | FALSE        | FALSE     | SCIP_HEURTIMING_BEFORENODE                                    |
| TRUE        | TRUE           | FALSE        | FALSE     | SCIP_HEURTIMING_BEFORENODE                                    |
| FALSE       | FALSE          | TRUE         | FALSE     | SCIP_HEURTIMING_BEFORENODE \| SCIP_HEURTIMING_DURINGLPLOOP    |
| TRUE        | FALSE          | TRUE         | FALSE     | SCIP_HEURTIMING_BEFORENODE \| SCIP_HEURTIMING_DURINGLPLOOP    |
| FALSE       | TRUE           | TRUE         | FALSE     | SCIP_HEURTIMING_BEFORENODE \| SCIP_HEURTIMING_DURINGLPLOOP    |
| TRUE        | TRUE           | TRUE         | FALSE     | SCIP_HEURTIMING_BEFORENODE \| SCIP_HEURTIMING_DURINGLPLOOP    |
| FALSE       | FALSE          | FALSE        | TRUE      | SCIP_HEURTIMING_AFTERLPPLUNGE                                 |
| TRUE        | FALSE          | FALSE        | TRUE      | SCIP_HEURTIMING_AFTERPLUNGE                                   |
| FALSE       | TRUE           | FALSE        | TRUE      | SCIP_HEURTIMING_AFTERLPNODE                                   |
| TRUE        | TRUE           | FALSE        | TRUE      | SCIP_HEURTIMING_AFTERNODE                                     |
| FALSE       | FALSE          | TRUE         | TRUE      | SCIP_HEURTIMING_AFTERLPPLUNGE \| SCIP_HEURTIMING_DURINGLPLOOP |
| TRUE        | FALSE          | TRUE         | TRUE      | SCIP_HEURTIMING_AFTERPLUNGE \| SCIP_HEURTIMING_DURINGLPLOOP   |
| FALSE       | TRUE           | TRUE         | TRUE      | SCIP_HEURTIMING_AFTERLPNODE \| SCIP_HEURTIMING_DURINGLPLOOP   |
| TRUE        | TRUE           | TRUE         | TRUE      | SCIP_HEURTIMING_AFTERNODE \| SCIP_HEURTIMING_DURINGLPLOOP     |

- Constraints:
  - renamed all occurences of `removeable` by the correct English word `removable`: SCIPconsIsRemovable(),
    SCIPsetConsRemovable(), SCIPvarIsRemovable(), SCIPcolIsRemovable(), SCIProwIsRemovable()
  - new parameter `sticktonode` in SCIPcreateCons(), SCIPcreateConsAnd(), SCIPcreateConsBounddisjunction(),
    SCIPcreateConsKnapsack(), SCIPcreateConsLinear(), SCIPcreateConsLogicor(), SCIPcreateConsOr(),
    SCIPcreateConsVarbound(), SCIPcreateConsXor(), SCIPcreateConsSetpart(), SCIPcreateConsSetpack(),
    SCIPcreateConsSetcover(): usually, you should set this to FALSE; if you want to add constraints as node markers with
    node data and, e.g., use the `activate` and `deactivate` callbacks to get informed about the activation and
    deactivation of the node, you should set this flag to TRUE in order to make sure, that the constraint will always be
    associated to the node and not moved to a more global node if this would be possible
  - slightly changed semantics of SCIPaddConsNode() and SCIPaddConsLocal(), such that a constraint which is added to the
    root node now enters the global problem (and is still existing after a restart)

### New API functions

- SCIPgetVerbLevel()
- SCIPescapeString()
- SCIPgetGlobalCutpool(), SCIPgetPoolCuts(), SCIPcutpoolGetCuts(), SCIPcutGetRow() and SCIPcutGetAge()
- SCIPconsGetNLocksPos() and SCIPconsGetNLocksNeg()

### Command line interface

- command shell now understands escape characters `\``,`'` and `\` which makes it possible to read in files with spaces in the
  name

### Interfaces to external software

- updated XPress interface to XPress-MP 17 (contributed by Michael Perregaard)

### Changed parameters

- changed default value of `heuristics/octane/usediffray` to FALSE
- removed parameter `heuristics/octane/usediffbwray`
- renamed parameter `heuristics/octane/useavgray` to `heuristics/octane/useavgnbray`
- changed default value of `heuristics/rens/binarybounds` to TRUE
- changed default value of `heuristics/octane/freq` to -1 in order to deactivate Octane
- parameter `heuristics/feaspump/maxsols` is now strict, i.e., if n solutions were already found, the feasibility pump
  starts to work only if `maxsols <= n`, instead of `maxsols < n`

### New parameters

- `conflict/restartnum` and `conflict/restartfac`
- `heuristics/octane/useavgray`
- `heuristics/octane/useavgwgtray`
- `limits/absgap` to define an absolute gap limit
- `separating/cmir/aggrtol`
- `separating/cmir/densityscore`
- `separating/cmir/fixintegralrhs`
- `separating/maxruns`
- `presolving/restartminred` which forbids another restart if the last one was not successful enough
- `propagating/abortoncutoff`
- `reading/zplreader/changedir` to control behavior of path switching of ZIMPL file reader
- `reading/zplreader/parameters` to pass additional parameters to ZIMPL

Build system
------------

### Makefile

- added ncurses to the readline entries in the `make/make.*` files
- added quotes to sed expressions in Makefile (needed under Windows)
- modified makefiles for Windows/Intel
- added automatic query script in the Makefile for soft-link names

Fixed bugs
----------

- fixed bug with string pointer copy instead of string content duplication in constructors of C++ wrapper classes
- fixed bug in CPLEX interface with basis access methods that dualopt has to be called for more error status codes
- fixed bug with inserting two variable bounds of the same type on the same variable with the same bounding variable but
  with different sign of coefficient (e.g., `x <= 10*z + 5` and `x <= -5*z + 10`); in previous version, one of the two was
  removed, although both have a useful meaning; now, we keep both and detect a stronger global bound in the implication graph presolving
- objective function is now also checked for integrality after problem transformation (fixed a bug that a solution which
  was generated between transformation and presolving for an integral objective function did not reduce the cutoff bound by one)
- fixed a bug with cmir cut efficacy calculation (however, on my first tests, the performance reduced slightly!)
- fixed bug that SCIPvarGetAvgSol() always returned the upper bound (affected guided diving heuristic)
- fixed bug in RENS, RINS, Local Branching, Crossover and Mutation heuristics with wrong variable-subvariable assignments
- fixed bug in infeasible/bound-exceeding LP conflict analysis if the bounds were relaxed in diving (happens in intshifting heuristic)

- Separation:
  - fixed bug with adding constraints with `INITIAL=true` and separating them afterwards, which lead to a second addition of
    the constraint's relaxation in the child node
  - separation LPs are now immediately resolved after a bound change was generated by a cut separator; before, the
    separation round was prematurely aborted, which means that a separation round limit was sometimes reached very quickly
    and some of the separators were not even called a single time

- Cmir Cut Separator:
  - too large deltas are now also rejected in c-MIR cut separation
  - fixed bug in cmir cut separator, that 8*delta was not tried
  - fixed bug in cmir cut separator with wrong sign of slack in row score function
  - fixed bug in cmir cut separator with weights fixed to zero, thus making the current aggregation invalid
  - fixed bug in cmir cut separator with wrong calculation of cut efficacies

@page RN08 Release notes for SCIP 0.8

@section RN082 SCIP 0.8.2
*************************

Features
--------

- additional flag `delay` for pricers
- new propagator `rootredcost` which applies reduced cost fixing at the root node whenever a best new primal solution was found
- new separator `redcost` which replaces the internal reduced cost strengthening

- LP:
  - extensions to the LP are kept even if the LP is not solved at the current node; however, if the LP turned out to be
    numerically instable, the extensions of the current node are still discarded
  - added removal of bound-redundant rows from the LP during root node LP solving loop
  - new display column `lpobj`

- Constraints:
  - slightly changed priorities of constraint handlers
  - now, conflict constraints are also created if they were generated in strong branching or diving with insertion depth
    equal to the current depth
  - new constraint handler `bounddisjunction`

- Readers:
  - renamed `sol` file reader to `fix` file reader (reads partial solution files and fixes variables to the given values)
  - added `sol` file reader which reads complete solution files and adds the solutions to the solution pool
  - LP and MPS file readers are now able to parse lazy constraints and user cuts sections

- Presolver:
  - knapsack presolver now generates cliques in the clique table (this essentially solves `neos1.mps`)
  - new presolver `inttobinary`

- Heuristics:
  - new primal heuristic `shifting`
  - diving heuristics abort earlier (did not come back in reasonable time on `fast0507`)

Interface changes
-----------------

- new solution status code `SCIP_STATUS_STALLNODELIMIT`

### New and changed callbacks

- slightly modified semantics of the `CONSINITLP` callback in the constraint handlers

### Deleted and changed API methods

- methods SCIPisLbBetter() and SCIPisUbBetter() have an additional parameter and slightly different meaning (they now
  compare the bound improvement *relatively* to the width of the domain and the bound itself)
- SCIPgetNSols() now returns an int instead of `SCIP_Longint`
- method SCIPreadProb() does not call SCIPfreeTransform() anymore; file readers that want to extend the existing problem
  must now call SCIPfreeTransform() themselves before modifying the original problem
- method SCIPgetBinvarRepresentative() can now also be called in problem creation stage
- additional parameter `maxpricerounds` in method SCIPsolveProbingLPWithPricing()
- changed name of method SCIPpresolGetNVarTypes() to SCIPpresolGetNChgVarTypes()
- method SCIPsplitFilenames() now treats both versions of slashes, `/` and `\`, as directory delimiters (under MinGW and
  CygWin, both are valid; so, we cannot treat file names anymore where the other slash is used as a regular character)

- Constraints:
  - marking a constraint to be `initial` now means in addition, that if the constraint is added to a local node it will
    enter the LP at the time the node is first processed, even if parameters forbid separation at this node
  - changed name of method SCIPconshdlrGetNVarTypes() to SCIPconshdlrGetNChgVarTypes()

- Conflicts:
  - method SCIPgetNConflictClausesFound() renamed to SCIPgetNConflictConssFound()
  - method SCIPgetNConflictClausesFoundNode() renamed to SCIPgetNConflictConssFoundNode()
  - method SCIPgetNConflictClausesApplied() renamed to SCIPgetNConflictConssApplied()

### New API functions

- SCIPsolveProbingLPWithPricing()
- SCIPchgVarLbRoot() and SCIPchgVarUbRoot()
- SCIPinRepropagation()
- SCIPaddDialogInputLine() and SCIPaddDialogHistoryLine()
- SCIPtransformProb() to create the transformed problem; enables the user, e.g., to add primal solutions before the presolving begins
- SCIPcreateSolCopy()
- SCIPareSolsEqual()

- Getters:
  - SCIPgetRowKnapsack(), SCIPgetRowLinear(), SCIPgetRowLogicor(), SCIPgetRowSetppc(), and
    SCIPgetRowVarbound() for obtaining the linear relaxation of a corresponding constraint
  - SCIPgetLhsVarbound(), SCIPgetRhsVarbound(), SCIPgetVarVarbound(), SCIPgetVbdvarVarbound(), and
    SCIPgetVbdcoefVarbound()
  - SCIPgetLPRootObjval(), SCIPgetLPRootColumnObjval() and SCIPgetLPRootLooseObjval()
  - SCIPcolGetMinPrimsol() and SCIPcolGetMaxPrimsol()
  - SCIPgetFocusDepth()

- Score:
  - SCIPgetAvgPseudocostScore()
  - SCIPgetAvgPseudocostScoreCurrentRun()
  - SCIPgetAvgConflictScore()
  - SCIPgetAvgConflictScoreCurrentRun()
  - SCIPgetAvgInferenceScore()
  - SCIPgetAvgInferenceScoreCurrentRun()
  - SCIPgetAvgCutoffScore()
  - SCIPgetAvgCutoffScoreCurrentRun()

- Reduced Cost:
  - SCIPgetColRedcost()
  - SCIPvarGetRootRedcost()

- Variables:
  - SCIPgetNVarsAnd() and SCIPgetVarsAnd()
  - SCIPgetWeightsKnapsack(), SCIPgetNVarsKnapsack(), SCIPgetVarsKnapsack() and SCIPgetWeightsKnapsack()
  - SCIPgetNVarsLinear(), SCIPgetVarsLinear() and SCIPgetValsLinear()
  - SCIPgetNVarsOr() and SCIPgetVarsOr()
  - SCIPgetNVarsXor() and SCIPgetVarsXor()

### Command line interface

- command line syntax changed to support batch modus without piping stdin with `<` or `|` operators
- advanced command line syntax:
  - `-l <logfile>  `: copy output into log file
  - `-q            `: suppress screen messages
  - `-s <settings> `: load parameter settings (.set) file
  - `-f <problem>  `: load and solve problem file
  - `-b <batchfile>`: load and execute dialog command batch file (can be used multiple times)
  - `-c <command>  `: execute single line of dialog commands (can be used multiple times)

### Interfaces to external software

### Changed parameters

- removed parameter `propagating/redcostfreq`, because reduced cost strengthening is now an external separator plugin
- removed parameter `conflict/maxunfixed`
- parameter `conflict/maxclauses` renamed to `conflict/maxconss`
- parameter `conflict/interclauses` renamed to `conflict/interconss`
- parameter `conflict/reconvclauses` replaced by `conflict/reconvlevels`
- parameter `conflict/uselp` replaced by `conflict/useinflp` and `conflict/useboundlp`
- changed default value of `constraints/obsoleteage` to -1
- changed default value of `branching/relpscost/conflictweight` to 0.01
- changed default value of `branching/relpscost/inferenceweight` to 0.0001
- changed default value of `branching/relpscost/cutoffweight` to 0.0001
- in bfs node selector, parameter `minplungedepth` is now stronger than `maxplungedepth` if they conflict

### New parameters

- `constraints/linear/separateall`
- `conflict/lpiterations`
- `conflict/keepreprop`
- `branching/relpscost/conflictweight`, `branching/relpscost/inferenceweight`,
  `branching/relpscost/cutoffweight` and `branching/relpscost/pscostweight`
- `conflict/settlelocal`
- `conflict/depthscorefac`
- `limits/stallnodes`

Build system
------------

### Makefile

- removed ncurses and pthread libraries from the Makefile; pthread is now only linked if CPLEX is used

Fixed bugs
----------

- fixed numerical bug in SCIPrealToRational() [thanks to Anders Schack-Nielsen]
- fixed bug in crossover heuristic with negative timelimit
- removed bug in conflict analysis with wrong redundancy check
- fixed bug that unexpected end of stdin (Ctrl-D or piped-in file without `quit` command) gives a segmentation fault
- fixed bug with inconsistent data structures after a global bound was changed at a local subproblem and the local
  bounds are not contained anymore in the new global bounds
- fixed dependency generation in example Makefiles

- Knapsack:
  - fixed bug in knapsack presolving with redundancy check after applyFixings() [thanks to Anders Schack-Nielsen]
  - fixed bug in knapsack separator with empty initial covers
  - fixed bug in knapsack constraint disaggregation that may lead to acceptance of infeasible solutions
  - fixed bug in knapsack constraint handler where a modifiable constraint may be declared redundant

- LP:
  - fixed bug with missing LP size updates after pricing or cut separation in probing [thanks to Marc Nuenkesser]
  - fixed bug in CPLEX interface with getting basis information after the LP was modified and restored
  - fixed bug with updating LP size in probing
  - fixed bug that SCIPgetLPSolstat() returns a valid status code even if the LP was not yet constructed for the current node

- Variables:
  - fixed bug with invalid lazy updates after a restart where the LP is not solved again (e.g., due to all variables being fixed)
  - fixed bugs resulting from inactive general integer variables being member of the variable bounds array of a variable
  - fixed bug in updatePseudocost() with wrong lpgain distribution on multiple branching variables [thanks to Anders Schack-Nielsen]
  - fixed bug in objconshdlr.h where member variable scip_maxprerounds_ was declared as an `SCIP_Bool` instead of an int
  - branching on nearly-integral variables is now avoided in relpscost branching, which lead to a numerical assertion

- Implication:
  - fixed bug with adding implications that fix the implication variable to the opposite value (due to the bug, it was
    returned that the whole problem is infeasible)
  - removed wrong assert in varRemoveImplicsVbs()

- Cliques:
  - fixed bug in SCIPcliqueSearchVar() [thanks to Anders Schack-Nielsen]
  - fixed bug in SCIPcliqueAddVar() [thanks to Anders Schack-Nielsen]

- Readers:
  - fixed bug in MPS file reader with `OBJSENSE`
  - fixed bug in LP reader with potentially uninitialized pointers [thanks to Martin Mueller]

- Constraints:
  - it is now possible to branch on constraints without the risk of going into an infinite loop, because constraints marked as `initial`
    will be put to the LP relaxation (of the child nodes) even if separation is prohibited by the parameter settings
  - fixed bug that locally valid varbound constraints produce VLB/VUB entries [thanks to Anders Schack-Nielsen]

@section RN081 SCIP 0.8.1
*************************

Features
--------

- improved performance of the priority queue in conflict analysis
- slightly modified restartdfs node selector

- Presolving:
  - new presolver `implics` to find bound changes and aggregations out of the implication graph
  - modified probing order in probing presolver

- Constraints:
  - changed handling of added constraints in separation calls
  - modified bookkeeping of locally added and disabled constraints such that the order of enabling and disabling constraints stays the same
  - logic or constraint handler now adds implications on clauses with 2 literals to the implication graph
  - and/or constraint handlers now add implications to the implication graph
  - xor constraint handler now uses stronger LP relaxation without auxiliary variable for xor constraint with 2 operands

- Heuristics:
  - added preliminary version of `intdiving` heuristic (disabled in default settings)
  - added crossover heuristic

- Readers:
  - LP file reader now accepts the keyword `Integer` for defining the start of the integer variables section
  - new file reader for (partial) solutions

Examples and applications
-------------------------

- added two small pricer examples (for C and C++)
- updated example code (s.t. it compiles again)

Interface changes
-----------------

### New and changed callbacks

- callback method `CONSSEPA` of constraint handler was split into two methods `CONSSEPALP` and `CONSSEPASOL`
- callback method `SEPAEXEC` of separator was split into two methods `SEPAEXECLP` and `SEPAEXECSOL`

### Deleted and changed API methods

- replaced method SCIPsepaWasDelayed() by SCIPsepaWasLPDelayed() and SCIPsepaWasSolDelayed()
- additional parameter `sol` for methods SCIPaddCut(), SCIPgetCutEfficacy() and SCIPisCutEfficacious()
- additional parameter `sol` for method SCIPseparateKnapsackCover()
- primal solutions may now contain values marked to be unknown (value is `SCIP_UNKNOWN`); unknown values don't contribute
  to the objective value of the solution; an unknown solution value should be treated as an arbitrary value in the
  variable's bounds, e.g., in the calculation of the feasibility of a constraint, a value inside the variable's bounds
  should be selected that makes the constraint as feasible as possible
- new parameter `printzeros` for methods SCIPprintSol(), SCIPprintTransSol(), SCIPprintBestSol() and SCIPprintBestTransSol()

- Constraints:
  - replaced method SCIPconshdlrWasSeparationDelayed() by two methods SCIPconshdlrWasLPSeparationDelayed() and
    SCIPconshdlrWasSolSeparationDelayed()
  - renamed method SCIPgetNGlobalConss() to SCIPgetNConss()

### New API functions

- SCIPgetCuts()
- SCIPgetVarConflictScore() and SCIPgetVarConflictScoreCurrentRun()
- SCIPvarSetData()
- SCIPcreateUnknownSol()
- SCIPgetNConflictClausesFoundNode()
- SCIPvarSetDelorigData(), SCIPvarSetTransData() and SCIPvarSetDeltransData()
- SCIPvarHasBinaryImplic()
- SCIPgetFixedVars() and SCIPgetNFixedVars()
- SCIPgetConss(), SCIPgetNOrigConss() and SCIPgetOrigConss()
- SCIPsepaGetNConssFound() and SCIPsepaGetNDomredsFound()
- SCIPconstructLP() to force constructing the LP of the current node
- SCIPisLPConstructed()

### Command line interface

- added `write statistics` command to default user dialogs

### Changed parameters

- modified meaning of parameter `presolving/probing/maxtotaluseless`
- heuristics with `freq = 0` and `freqofs > 0` are now called in depth level freqofs instead of being called in the root
  node
- added some parameters in local branching and RINS heuristic
- new parameter values `p`rimal simplex and `d`ual simplex in `lp/initalgorithm` and `lp/resolvealgorithm`

### New parameters

- `branching/inference/conflictweight`

Build system
------------

### Makefile

- included version number in binary file name
- tried to make the code Windows compatible

Fixed bugs
----------

- also removed history_length, if `NO_REMOVE_HISTORY` is defined to support older versions of the readline library
- hopefully fixed bug with wrong path slash `/` under Windows
- fixed bug with aggregating fixed variables

- Implications:
  - fixed bug in transitive implication addition
  - fixed wrong assert with implications that imply a fixed variable
  - removed bug in implication addition

- Readers:
  - fixed bug in ZIMPL model reader with wrong chdir, if .zpl file is in current directory
  - fixed bug in LP file reader with signed values without space between sign and value (e.g. `+2x` instead of `+ 2x`)
  - fixed various bugs in LP file reader
  - fixed bug in LP file reader with explicit zero coefficients

- Numerics:
  - fixed numerics in probing and linear constraint handler (rentacar was detected to be infeasible in presolving)
  - fixed numerics in check method of linear constraint handler
  - fixed bug with numerical error in LP resolve after probing or diving

- Heuristics:
  - fixed bug with calling heuristics in depths smaller than their frequency offset
  - fixed bugs in local branching and RINS heuristic

Known bugs
----------

- if one uses column generation and restarts, a solution that contains variables that are only present in the
  transformed problem (i.e., variables that were generated by a pricer) is not pulled back into the original space
  correctly, since the priced variables have no original counterpart

@section RN080 SCIP 0.8.0
*************************

Features
--------

- adding variable bounds automatically adds the corresponding implication
- changed restart dfs nodeselector to sort leaves by node number instead of node depth to aviod jumping around in the
  search tree after a restart was applied and the current dive ended due to infeasibility
- new Message Handler plugin
- added file reader for LP format
- introduced subversion string
- replaced all abort() calls by SCIPABORT(); this is defined in def.h to be `assert(FALSE)`
- added possibility to disable certain features by using `make USRFLAGS=-DNO_REMOVE_HISTORY`, `make
  USRFLAGS=-DNO_SIGACTION`, `make USRFLAGS=-DNO_RAND_R`, or `make USRFLAGS=-DNO_STRTOK_R`
- improved preprocessing abort criteria
- added zlib support

- Conflict Analysis:
  - conflict clauses are now collected in a conflict store, redundant clauses are eliminated and only the best `conflict/maxclauses`
    clauses are added permanently to the problem; the remaining clauses are only added temporarily, if they can be used for repropagation
  - modified the influence of the depth level in conflict analysis
  - slightly changed LP resolving loop in conflict analysis
  - if CPLEX returns that the LP exceeds the bound and if no additional LP solves are allowed in conflict analysis, we
    have to perform one additional simplex iteration to get the dual solution that actually violates the objective limit

- Constraints:
  - reactivated multiaggregation in cons_linear.c on binary variables again (possible due to bug fix below)
  - improved preprocessing of variable bounds constraints
  - linear constraint handler now catches events of variables after the problem was completely transformed in order to
    avoid the whole bunch of `LOCKSCHANGED` events that are generated at problem transformation stage
  - added redundancy detection for pairs of constraints in setppc constraint handler

- Presolving and Cliques:
  - changed linear constraint presolving s.t. redundant sides are not removed if constraint is an equality
  - new event type `SCIP_EVENTTYPE_PRESOLVEROUND`
  - modified probing presolver to not add implications that are already included in the implication graph and clique table
  - incorporated clique and implication information in knapsack constraint presolving
  - removed transitive clique generation, because this produces way too many cliques

- Heuristics:
  - diving heuristics now apply propagation at each step
  - removed `objfeaspump` heuristic, because the functionality can be achieved by using the `feaspump` heuristic
  - diving heuristics are now applying propagation after each bound change
  - new primal heuristic `octane`
  - slightly changed feaspump heuristic, s.t. after finding a new best solution the target integral solution is modified randomly

- Separation and Cuts:
  - improved debugging for infeasible cuts and propagations, given a primal feasible solution
  - improved knapsack cover separation
  - improved performance of c-MIR separator
  - cut pool is now also separated in root node (to find cuts again that were removed from the LP due to aging)

Interface changes
-----------------

- new event type `SCIP_EVENTTYPE_VARDELETED`
- new event `SCIP_EVENTTYPE_IMPLADDED`
- new event types `SCIP_EVENTTYPE_GLBCHANGED` and `SCIP_EVENTTYPE_GUBCHANGED`

### New and changed callbacks

- new callback parameter `validnode` for the `CONFLICTEXEC` method of conflict handlers, which should be passed to
  SCIPaddConsNode()

### Deleted and changed API methods

- additional parameter `validnode` for SCIPaddConsLocal() and SCIPaddConsNode()
- SCIPhashtableRemove() can now also be called, if the element does not exist in the table
- SCIPhashmapRemove() can now also be called, if the element does not exist in the map
- additional parameter `branchdir` for SCIPbranchVar()
- replaced method SCIPmessage() by SCIPverbMessage() with additional parameter `file`
- put block memory shell and tclique algorithm into separate subdirectories
- new parameter `duringlploop` of SCIPincludeHeur(): heuristics can now run during the price-and-cut loop at a node

### New API functions

- SCIPgetNConflictClausesApplied()
- SCIPgetNConflictClausesApplied()
- SCIPhashtableExists()
- SCIPhashmapExists()
- SCIPnodeGetNumber()
- SCIPsolveProbingLP() to solve the LP in a probing node (enables mixing of propagation and LP solving for diving heuristics)
- SCIProwGetDualfarkas()
- SCIPgetCurrentNode()
- SCIPinterruptSolve()
- SCIPpropagateProbingImplications()
- SCIPgetLPI() which makes all methods in scip/lpi.h available to the user
- SCIPgetRandomInt() and SCIPgetRandomReal()
- SCIPstrtok()
- SCIPheurGetNBestSolsFound()

- Variables:
  - SCIPdelVar()
  - SCIPgetVarStrongbranchLPAge()
  - SCIPvarIsTransformedOrigvar()
  - SCIPvarIsDeleted()

- Messages and IO:
  - SCIPerrorMessage()
  - SCIPwarningMessage()
  - SCIPdialogMessage()
  - SCIPinfoMessage()
  - SCIPsetMessagehdlr()
  - SCIPsetDefaultMessagehdlr()
  - SCIPgetMessagehdlr()
  - new file i/o methods SCIPfopen(), SCIPfclose(), SCIPfprintf(), ... that operate on the data type `SCIPFILE`; these
    methods automatically use zlib methods if the zlib is enabled

- Cliques:
  - SCIPvarGetNCliques()
  - SCIPvarGetCliques()
  - SCIPvarsHaveCommonClique()
  - SCIPvarHasImplic()
  - SCIPcliqueGetNVars()
  - SCIPcliqueGetVars()
  - SCIPcliqueGetValues()
  - SCIPcliqueGetId()
  - SCIPaddClique()
  - SCIPcalcCliquePartition()

- Constraint handler:
  - SCIPgetDualfarkasLinear() of linear constraint handler
  - SCIPgetDualfarkasLogicor() of logicor constraint handler
  - SCIPgetDualfarkasSetppc() of setppc constraint handler
  - SCIPgetDualsolKnapsack() of knapsack constraint handler
  - SCIPgetDualfarkasKnapsack() of knapsack constraint handler
  - SCIPgetDualsolVarbound() of varbound constraint handler
  - SCIPgetDualfarkasVarbound() of varbound constraint handler
  - SCIPconsGetValidDepth()
  - SCIPsetConsInitial()
  - SCIPsetConsSeparated()
  - SCIPsetConsEnforced()
  - SCIPsetConsChecked()
  - SCIPsetConsPropagated()
  - SCIPsetConsLocal()
  - SCIPsetConsDynamic()
  - SCIPsetConsRemoveable()

### Command line interface

- added command `write solution` to default dialog
- added commands `write problem` and `write transproblem` to default dialog

### Changed parameters

- additional setting `SCIP_VERBLEVEL_DIALOG` in `display/verblevel` parameter
- additional LP pricing setting `partial`
- replaced parameter `presolving/restartbdchgs` with parameters `presolving/maxrestarts` and `presolving/restartfac`
- replaced parameter `constraints/linear/maxpresolaggrrounds` with `constraints/linear/maxpresolpairrounds`
- parameters `constraints/agelimit` and `constraints/obsoleteage` now iterprete the value 0 as a dynamic setting
- number of fractional variables included in parameter `separating/maxstallrounds`

- Changed default values:
  - changed default values of `heuristics/*/maxdiveavgquot` and `heuristics/*/maxdiveavgquotnosol` to 0
  - changed default values of `constraints/agelimit` and `constraints/obsoleteage` to 0
  - changed default values of `heuristics/objpscostdiving/maxsols` and `heuristics/rootsoldiving/maxsols` to -1
  - changed default value of `separating/strongcg/maxroundsroot` to 20
  - changed default value of `separating/cmir/maxroundsroot` to 10
  - changed default value of `constraints/linear/maxaggrnormscale` to 0.0, which means to not apply aggregation
  - changed default value of `separating/maxstallrounds` to 5
  - changed default value of `presolving/probing/maxfixings` to 50
  - changed default parameter values to MIP settings:
    + `conflict/useprop` = FALSE
    + `conflict/usepseudo` = FALSE
    + `display/verblevel` = 4
    + `separating/poolfreq` = 0
    + `constraints/linear/sepafreq` = 0
    + `constraints/and/sepafreq` = 0
    + `constraints/conjunction/sepafreq` = 0
    + `constraints/knapsack/sepafreq` = 0
    + `constraints/knapsack/sepacardfreq` = 0
    + `constraints/logicor/sepafreq` = 0
    + `constraints/or/sepafreq` = 0
    + `constraints/setppc/sepafreq` = 0
    + `constraints/varbound/sepafreq` = 0
    + `constraints/xor/sepafreq` = 0
    + `separating/clique/freq` = 0
    + `separating/cmir/freq` = 0
    + `separating/gomory/freq` = 0
    + `separating/impliedbounds/freq` = 0
    + `separating/strongcg/freq` = 0

### New parameters

- `branching/fullstrong/reevalage`
- `conflict/maxclauses`
- `conflict/allowlocal`
- `constraints/knapsack/disaggregation`
- `presolving/probing/maxtotaluseless`
- `separating/cmir/maxfails`, `separating/cmir/maxfailsroot` and `separating/cmir/trynegscaling`

### Data structures

- MAJOR CHANGE: preceeded all data types with `SCIP_`: you may use shell script reptypes_scip.sh to rename the SCIP
  data types in your own source code (But use with care! Create a backup copy of your source first!)

Build system
------------

### Makefile

- modified the Makefile to accept an additional parameter `VERBOSE={true,false}`
- added flags `READLINE=true/false`, `ZLIB=true/false`, `ZIMPL=true/false` to Makefile

Fixed bugs
----------

- fixed minor bugs in debug code of primal.c and sol.c
- variables that are being multiaggregated are now automatically removed from all other variables' variable bound and
  implication arrays; this fixes bugs with methods, that rely on the fact, that the entries in the variable bound and
  implication arrays are active variables only
- aggregations are now always performed in a way, such that the variable of more general type is aggregated (with type
  generality being cont > implint > int > bin); in this way, a binary variable's representant is always binary (which
  was not the case before and resulted in a bug in SCIPgetBinvarRepresentative())
- removed bug in presol_probing.c: the vars of the sorted variables array have to be captured
- fixed bug in the output of solutions with priced variables
- fixed bug in propagation with parameters prop_maxrounds and prop_maxroundsroot
- conflict analysis can now handle errors in LP solving calls
- removed bug in SCIPvarAddVlb() and SCIPvarAddVub() with fractional vlb/vubcoefs
- fixed bug that primal or dual rays might not be available because the wrong solver was used
- included message.o in LPI library, s.t. one can link this library indepentent of SCIP
- fixed bug that if diving heuristic that changes the objective values finds a solution, the cutoff is reinstalled in
  the LP solver (although the objective value has no meaning due to the objective function modification)

- Feasibiltiy:
  - LP primal feasibility for bounds is now defined as absolute measure (was relative to the bound before); this fixes a bug (see alu8_9.mps),
    that an LP with an integral variable fixed to a large value yields an accepted solution with that variable slightly different than the fixed
    value; the integrality feasibility condition is measured with absolute differences, which leads to the fixed integer variable being fractional;
    this leads to an error if branching is performed on this variable
  - fixed bug with redundant self implications that wrongly lead to the detection of infeasibility
  - fixed bug with potential infinite loop if a separator is delayed and the LP is infeasible

- Asserts:
  - removed wrong asserts from lpi_cpx.c
  - removed wrong assertion in varAddImplic()

- Numerics:
  - locally fixed variables are no longer used as branching candidates even if their LP solution value is fractional (due
    to numerical reasons, see above)
  - fixed numerical bug in pseudo objective propagator with only slightly tightened bounds
  - removed bug that an LP might be declared to be solved even if it was marked erroneous due to numerical problems

- Constraint Handlers:
  - fixed bug in linear constraint handler with variables fixed to infinity
  - fixed bug with constraint handlers that can only enforce their constraints by adding cuts, but the maximal number of
    cuts to separate is set to 0; now, cuts that are generated in the constraint enforcement are used in any case
  - fixed bug in knapsack constraint presolving with tightening coefficients and capacity
  - fixed bug with modifiable constraints in linear constraint handler preprocessing
  - fixed bug in linear constraint handler that global activities are not updated after global bound changes

- Separation and Cuts:
  - global bound changes now lead to the removal of redundant implications (such that the asserts in sepa_implbounds.c are now correct)
  - due to usage of variable bounds, SCIPcalcMIR() may return LOOSE variables in the cut -> modified sepa_cmir.c, sepa_gomory.c and
    sepa_strongcg.c to use SCIPcreateEmptyRow() and SCIPaddVarsToRow() instead of SCIPcreateRow() which only works for COLs
  - fixed bug in clique separator that reduced performance
  - increased performance of clique separator by allowing only a certain number of zero-weighted fill ins

@page RN07 Release notes for SCIP 0.7

@section RN079 SCIP 0.7.9
*************************

Features
--------

- aging and cleanup now only remove non-basic columns and basic rows, s.t. resolving can be applied with 0 simplex iterations
- it is now possible to create subnodes in probing and use backtracking to undo probing changes
- bounds of variables are included in the feasibility checks for solutions
- support for barrier algorithm
- changed implementation of automatic minplungedepth and maxplungedepth calculation in bfs node selector

- Presolving:
  - new plugin: probing presolver
  - probing is now also possible in presolving stage
  - it is now possible to interrupt and continue presolving

- Separation and Cuts:
  - new plugin: clique separator for clique cuts with at least 3 elements
  - new plugin: implied bound cuts separator
  - included debugging module to check whether cutting planes cut off the optimal solution

- Branching:
  - changed implementation of reliability value calculation in reliability branching; slightly modified influence of
    maximal total number of strong branching LP iterations in reliability branching
  - changed implementation of maximal strong branching iterations calculation in reliability branching

- Constraints:
  - if verblevel is at least `NORMAL`, an automatical check of the best solution is performed in the original problem, and
    an error message is displayed, if it violates an original constraint
  - due to the new constraint handler `cons_cumulative.{c,h}` SCIP can resource-constraint scheduling problem
  - during probing, propagation of bounds is now always performed in linear constraint handler, ignoring the parameter `tightenboundsfreq`
  - new implementation of the clique graph construction method in clique separator
  - new constraint handler `cons_cumulative.{c,h}`

- Heuristics:
  - new implementation of the feasibility pump heuristic by Timo Berthold (replaces old implementation); old
    implementation is now called `objfeaspump`; parameter names have been changed accordingly
  - diving heuristics now compare their number of LP iterations with the number of node LP iterations instead of the total
    number (including their own) LP iterations
  - modified the automatic objfactor setting of feaspump heuristic to let the objective function have stronger influence

Examples and applications
-------------------------

- added TSP example in `examples/TSP`

Interface changes
-----------------

### New and changed callbacks

- new callback methods `INITSOL` and `EXITSOL` for variable pricers, primal heuristics, conflict handlers, relaxators,
  separators, propagators, event handlers, node selectors and display columns
- callback method `CONFLICTEXEC` of conflict handlers receive additional parameters `dynamic` and `removeable`
- constraint handler callback methods `CONSLOCK` and `CONSUNLOCK` are replaced by a single method `CONSLOCK` with the number
  of locks being positive or negative

### Deleted and changed API methods

- calling SCIPaddCut() with `forcecut=TRUE` will add the cut to the LP even if it is redundant
- SCIPreadProb() does not free the current problem, this is done in SCIPcreateProb() now, which is usually
  called by a problem reader; in this way, a reader can generate `extra information` for the current problem, s.t.  the
  full problem information can be distributed to different files read by different readers
- SCIPgetVarStrongbranch() and SCIPgetVarStrongbranchLast() now have two additional parameters that can be used
  to check, whether the returned values are correct dual bounds
- SCIPgetBinvarRepresentative() now returns the fixed or multi-aggregated variable instead of returning `NULL` or
  aborting with an error message
- SCIPdispDecimal() is replaced by SCIPdispInt() and SCIPdispLongint()
- additional parameter `maxproprounds` in SCIPpropagateProbing()
- changed memory interface (see memory.h), `MEMHDR` is now called `BLKMEM`
- source code was moved into subdirectories: replace includes `scip.h` by `scip/scip.h` and
  `objscip.h` by `objscip/objscip.h`; This should allow a user to have include files of the same name as the ones
  of SCIP, e.g. `tree.h` or `var.h`.
- event handlers are now available as C++ wrapper class
- new flag `afterrelaxation` for primal heuristics

- Solution:
  - removed method SCIPsolGetObj(), use SCIPgetSolOrigObj() or SCIPgetSolTransObj() instead
  - additional parameter `checkbounds` for SCIPtrySol(), SCIPtrySolFree(), SCIPcheckSol()

- Variables:
  - SCIPvarLock(), SCIPvarLockDown(), SCIPvarLockUp(), SCIPvarLockBoth(), SCIPvarUnlock(), SCIPvarUnlockDown(),
    SCIPvarUnlockUp() and SCIPvarUnlockBoth() are replaced by SCIPaddVarLocks() which returns a `RETCODE`
  - SCIPvarGetLbGlobal(), SCIPvarGetUbGlobal(), SCIPvarGetLbLocal() and SCIPvarGetUbLocal() now return the
    corresponding values of the transformed problem or current subproblem even for original problem variables
  - SCIPvarGetProbvar(), SCIPvarGetProbvarBinary() now return the fixed or multi-aggregated variable instead of
    returning `NULL` or aborting with an error message; in SCIPvarGetProbvarBinary(), the fixing of a fixed variable does
    not influence the negation status anymore
  - SCIPvarGetProbvarBound() returns the multi-aggregated variable instead of aborting with an error message
  - SCIPvarGetProbvarSum() does not set *var to `NULL` for fixed variables anymore; it may also return a
    multi-aggregated variable instead of aborting with an error message
  - SCIPaddVarImplication() now also adds variable lower and upper bounds, if the implied variable is non-binary
  - additional parameter `aggregated` in SCIPmultiaggregateVars()

- Constraints:
  - SCIPvarLockDownCons(), SCIPvarLockUpCons(), SCIPvarUnlockDownCons() and SCIPvarUnlockUpCons() are replaced by
    SCIPlockVarCons() and SCIPunlockVarCons() which return a `RETCODE`
  - SCIPlockConsVars() and SCIPunlockConsVars() replaced with method SCIPaddConsLocks()
  - SCIPconshdlrGetNConss() is replaced by SCIPconshdlrGetNActiveConss() (returning the number of active
    constraints); method SCIPconshdlrGetNConss() does now return the total number of existing constraints, active and inactive
  - SCIPconshdlrGetStartNConss() is now called SCIPconshdlrGetStartNActiveConss()
  - SCIPconshdlrGetMaxNConss() is now called SCIPconshdlrGetMaxNActiveConss()
  - SCIPdisableConsNode() is replaced by SCIPdelConsNode()
  - SCIPdisableConsLocal() is replaced by SCIPdelConsLocal()
  - added new parameter `dynamic` to SCIPcreateCons() and all plugin methods SCIPcreateCons...()

### New API functions

- SCIPgetObjNorm()
- SCIPcreateOrigSol()
- SCIPwriteImplicationConflictGraph()
- SCIPinProbing()
- SCIPgetProbName()
- SCIPgetVarNStrongbranchs()
- SCIPcolGetNStrongbranchs()
- SCIPfindSimpleRational()
- SCIPselectSimpleValue()

- Variables:
  - SCIPvarGetLbOriginal()
  - SCIPvarGetUbOriginal()
  - SCIPvarGetImplIds()
  - SCIPvarGetOrigvarSum()

- Constraints:
  - SCIPenableCons()
  - SCIPdisableCons()
  - SCIPenableConsSeparation()
  - SCIPdisableConsSeparation()
  - SCIPconsIsSeparationEnabled()

- Averages:
  - SCIPgetAvgPseudocost()
  - SCIPgetAvgPseudocostCurrentRun()
  - SCIPgetAvgPseudocostCount()
  - SCIPgetAvgPseudocostCountCurrentRun()
  - SCIPgetAvgInferences()
  - SCIPgetAvgInferencesCurrentRun()
  - SCIPgetAvgCutoffs()
  - SCIPgetAvgCutoffsCurrentRun()

- LPs:
  - SCIPisLPSolBasic() to check, whether the current LP solution is basic (i.e. due to a simplex algorithm or barrier with crossover)
  - SCIPgetNPrimalLPs()
  - SCIPgetNPrimalLPIterations()
  - SCIPgetNDualLPs()
  - SCIPgetNDualLPIterations()
  - SCIPgetNBarrierLPs()
  - SCIPgetNBarrierLPIterations()
  - SCIPgetNPrimalResolveLPs()
  - SCIPgetNPrimalResolveLPIterations()
  - SCIPgetNDualResolveLPs()
  - SCIPgetNDualResolveLPIterations()

- Delayed:
  - SCIPsepaIsDelayed()
  - SCIPsepaWasDelayed()
  - SCIPpropIsDelayed()
  - SCIPpropWasDelayed()
  - SCIPpresolIsDelayed()
  - SCIPpresolWasDelayed()
  - SCIPconshdlrIsSeparationDelayed()
  - SCIPconshdlrIsPropagationDelayed()
  - SCIPconshdlrIsPresolvingDelayed()
  - SCIPconshdlrWasSeparationDelayed()
  - SCIPconshdlrWasPropagationDelayed()
  - SCIPconshdlrWasPresolvingDelayed()

### Command line interface

- command line history in interactive shell now only stores useful commands

### Interfaces to external software

- removed storing of dual norms in LPI state of CPLEX interface (too memory consuming)

### Changed parameters

- default frequency offset of fracdiving heuristic changed to 3
- default frequency offset of (new) feaspump heuristic changed to 0
- default frequency offset of objfeaspump heuristic changed to 8
- changed default priority of primal heuristics
- renamed parameter `limits/sol` to `limits/solutions`
- changed default check priority of knapsack constraint handler to -600000
- changed default priority of Gomory cut separator to -1000 (will now be called after constraint handlers!)
- changed default priority of strong CG cut separator to -2000
- changed default priority of cmir cut separator to -3000
- changed default of parameter `lp/pricing` to `s`teepest edge pricing
- default parameter `branching/relpscost/minreliable` changed to 1.0
- default parameter `branching/relpscost/maxlookahead` changed to 8
- default parameter `branching/relpscost/sbiterofs` changed to 100000
- default parameter `heuristics/coefdiving/maxlpiterquot` changed to 0.05
- default parameter `heuristics/fracdiving/maxlpiterquot` changed to 0.05
- default parameter `heuristics/guideddiving/maxlpiterquot` changed to 0.05
- default parameter `heuristics/linesearchdiving/maxlpiterquot` changed to 0.05
- default parameter `heuristics/pscostdiving/maxlpiterquot` changed to 0.05
- default parameter `heuristics/feaspump/freq` changed to 20
- default parameter `heuristics/objfeaspump/freq` changed to 20
- default parameter `heuristics/objpscostdiving/freq` changed to 20
- default parameter `heuristics/rootsoldiving/freq` changed to 20
- default parameter `separating/clique/maxtreenodes` changed to -1

### New parameters

- new parameter delay for presolvers
- new parameter delaypresol for constraint handlers
- `branching/scorefunc`
- `constraints/.../delaypresol`
- `constraints/.../delayprop`
- `constraints/.../delaysepa`
- `conflict/dynamic`
- `conflict/removeable`
- `heuristics/coefdiving/maxlpiterofs`
- `heuristics/feaspump/maxlpiterofs`
- `heuristics/feaspump/maxsols`
- `heuristics/fracdiving/maxlpiterofs`
- `heuristics/guideddiving/maxlpiterofs`
- `heuristics/linesearchdiving/maxlpiterofs`
- `heuristics/objfeaspump/maxlpiterofs`
- `heuristics/objfeaspump/maxsols`
- `heuristics/objpscostdiving/maxlpiterofs`
- `heuristics/objpscostdiving/maxsols`
- `heuristics/pscostdiving/maxlpiterofs`
- `heuristics/rootsoldiving/maxlpiterofs`
- `heuristics/rootsoldiving/maxsols`
- `heuristics/fixandinfer/proprounds` and `heuristics/fixandinfer/minfixings`
- `lp/cleanupcolsroot` and `lp/cleanuprowsroot` to distinguish cleanup settings between root node and other nodes
- `lp/checkstability` to disable stability check of LP solver's result code
- `lp/initalgorithm` and `lp/resolvealgorithm` for switching between simplex and barrier algorithm
- `lp/pricing` to set the pricing strategy used in the LP solver
- `numerics/barrierconvtol` to set the convergence tolerance in the barrier algorithm
- `presolving/.../delay`
- `propagating/.../delay`
- `reading/cnfreader/dynamicconss`
- `reading/mpsreader/dynamicconss`
- `separating/.../delay`

### Data structures

- new possible result `SCIP_DELAYED` for `EXEC` method of separators, presolvers and propagators and `SEPA`, `PROP` and
  `PRESOL` methods of constraint handlers

Fixed bugs
----------

- fixed bug in MPS file reader
- removed bug with applying reduced cost strengthening before pricing in all necessary variables
- negated variables must also be reset in SCIPvarInitSolve()
- fixed documentation of `CONSLOCK`-method (missing parameter `scip` in SCIPaddVarLocks())
- included missing `objrelax.h` in includes of objscip.h
- fixed bug that after a resolve and further preprocessing, existing primal solutions may get corrupted due to
  aggregations or fixings that are possible due to the primal bound (given by the best solution)
- fixed bug with primal bound becoming wrong, if in a prior run the optimal solution was found and the cutoff bound was
  thereby reduced due to further domain propagation w.r.t. the objective function
- fixed bug in SCIPisObjIntegral()
- fixed bug in SCIPprintError() with `file == NULL`
- heuristic's display character is now only shown the first time, the new solution was found
- fixed bug that SCIPreadProb() doesn't discard the transformed problem
- fixed bug with wrong euclidean norm calculation of row, if multiple coefficients for the same variable are added and
  the sorting of the row was delayed with SCIProwDelaySort()
- fixed bug with adding implications: wrong insertion position, if only the lower bound change was present but not the
  upper bound change
- fixed bug in SCIPvarAddImplics() with wrong variable used in varAdjustBd()
- fixed bug in method reduced() of tclique_branch.c with sorting nodes in V

- LP:
  - removed bug with objective norm calculation and column variables not in the LP (pricing)
  - LP error on forced LP resolve (due to 0 unfixed integers) now leads to an error (instead of accepting the pseudo
    solution as feasible)
  - fixed bug in CPLEX LP interface with dual norms

- Presolving:
  - fixed bug that presolving time is not counted to solving time, if presolving is called explicitly with SCIPpresolve()
  - fixed bug where presolving fixings are counted even if the variable was already fixed
  - removed bug with dual presolver, that declared a problem to be unbounded or infeasible, if it could fix a variable to
    infinity even if its objective value is zero
  - fixed bug in knapsack constraint handler that fixed variables are sometimes not removed in presolving

- Numerics:
  - fixed bug with unresolved numerical troubles in LP that don't render the LP useless at the current node
  - fixed numerical bugs in rounding heuristic and rootsoldiving heuristic

- Separator:
  - fixed bugs in separation store with single coefficient cuts that are converted into bound changes
  - at least one cut per separation round is added to the LP to avoid cycling, even if the cut is redundant
  - fixed bug in SCIProwCalcIntegralScalar() with rows consisting of only continuous variables (appeared in gomory cut
    separator on miplib/dcmulti.mps)
  - fixed bug in linear constraint handler's knapsack relaxation separator
  - fixed bugs in intobj separator
  - fixed bug in cmir separator with empty rows
  - fixed bug in implied bound cut separator: only implications between binary variables were generated before

- Constraint Handlers:
  - removed bug in knapsack constraint handler with merging multiple items if more than two items of the same variable
    appear in the constraint
  - removed bug in knapsack constraint handler with merging negated variables of equal weight at the end of the variables' array
  - fixed bug in linear constraint handler with eventdatas, if the original constraint has no variables
  - fixed bug that `CONSLOCK` method of constraint handlers that don't need constraints is not called
  - fixeg bug in setppc constraint handler with pairs of aggregated variables in the same constraint
  - fixed bug with globally deleting constraints, that have attached rows which are therefore not released in exitsol methods

- Conflict analysis:
  - removed conflict analysis of infeasible diving LP if pricing is activated
  - made conflict analysis available in presolving stage (for probing conflicts)

@section RN078 SCIP 0.7.8
*************************

Features
--------

- changed SCIProwCalcIntegralScalar() to a slightly different algorithm
- improved knapsack relaxation in linear constraint handler separator to scale the constraint in order to get integral
  coefficients instead of just rounding down all coefficients
- improved presolving of linear constraint handler: aggregation of two constraints with equal coefficient vector into
  single constraint
- improved presolving of knapsack constraint handler: aggregation of equal or negated variables in same constraint

- Plugins:
  + priority of separators, propagators and presolvers decide whether the plugin is called before the corresponding
    constraint handler methods or after: plugins with nonnegative priorities are called before, plugins with negative
    priorities are called after the constraint handlers
  + new plugin class for relaxators (external relaxations, that can be used in parallel with LP relaxations)
  + if more than one result code applies to a plugin's execution, it should return the one that is higher in the call's
    documentation list

Interface changes
-----------------

- even in optimized mode, the simple functions that are implemented as defines in the include files exist in the
  library, s.t. one can include the include files without `NDEBUG` and use the optimized library

### New and changed callbacks

- new branching rule plugin methods `INITSOL` and `EXITSOL`

### Deleted and changed API methods

- removed SCIPisFeasible(); use !SCIPisFeasNegative() instead
- SCIPisIntegral(), SCIPisFracIntegral(), SCIPfloor(), SCIPceil() and SCIPfrac() don't use the feasibility
  tolerance anymore (default: 1e-06); instead, they are using epsilon (default: 1e-09); instead, for handling
  integrality of a variable `in feasibility tolerances`, new methods SCIPisFeasIntegral(), SCIPisFeasFracIntegral(),
  SCIPfeasFloor(), SCIPfeasCeil() and SCIPfeasFrac() should be used
- in LPI, the semantics of SCIPlpiHasPrimalRay() and SCIPlpiHasDualRay() changed: methods return TRUE, if a ray exists
  and the solver can return it; new methods SCIPlpiExistsPrimalRay() and SCIPlpiExistsDualRay() check whether a ray
  exists without checking, if the solver knows and can return the ray

### New API functions

- SCIPvarIsInLP()
- SCIPgetLPColumnObjval() and SCIPgetLPLooseObjval()
- SCIPcalcIntegralScalar() with arbitrary array of Real values
- SCIPaddCoefKnapsack() in knapsack constraint handler
- SCIPisScalingIntegral() to check, whether the scaling of a value would lead to an integral value, measured
  against epsilon which is also scaled by the same scalar
- SCIPgetRealarrayMinIdx(), SCIPgetRealarrayMaxIdx(), SCIPgetIntarrayMinIdx(), SCIPgetIntarrayMaxIdx(),
  SCIPgetBoolarrayMinIdx(), SCIPgetBoolarrayMaxIdx(), SCIPgetPtrarrayMinIdx() and SCIPgetPtrarrayMaxIdx()
- SCIPbsortPtrInt() and SCIPbsortPtrIntInt()
- SCIPvarWasFixedAtIndex()
- SCIPaddConflictBd()
- SCIPprintMemoryDiagnostic()
- SCIPfindObj...() and SCIPgetObj...() in C++ wrapper interface to get the corresponding plugin object

### Changed parameters

- slightly changed the meaning of parameter `presolving/abortfac` a value of 0 now means to abort presolving only after
  no more change has been found

Fixed bugs
----------

- assigning a value to a fixed variable in a solution with SCIPsetSolVal() does not return an error anymore, if the
  value is equal to the fixed value of the variable
- removed bug in SCIPisScalingIntegral()
- removed bugs with calling SCIPtightenVarLb(), SCIPtightenVarUb(), SCIPinferVarLbCons(), SCIPinferVarUbCons(),
  SCIPinferVarLbProp() and SCIPinferVarUbProp() in `PROBLEM` stage

- (Re)solving:
  - solving loop is now immediately aborted, if a node on the active path is marked to be cut off
  - removed bug in resolving an interrupted problem, after the last solved node was cut off
  - removed bug with infinite solving loop if LP solving is turned off
  - removed bug with aborted solving in root node (e.g. due to time limit) that is tagged to be restarted

- Branching:
  - fixed bug in all-fullstrong branching with getting strong branching information for columns not in current LP
  - implemented missing case in solve.c with branching rules that add constraints

- Numerics:
  - changed numerics for integrality check of coefficients (fixed bug with accumulated errors in rows s.t. the row's
    activity is no longer integral although the row is marked being integer)
  - slightly changed numerics in linear constraint handler presolving to fix a bug with coefficients detected to be scaled
    to an integral value, that are not integral after scaling due to a large scalar that increased the integrality gap to
    a value larger than epsilon

- Constraint handlers:
  - fixed bugs in consdataSwitchWatchedVars() of `or` and `and` constraint handlers
  - fixed wrong assertion in xor constraint handler with switching both watched variables to unwatched
  - fixed bugs in constraint handlers (and, logicor, or, setppc, xor) with calling conflict analysis during presolving
  - removed bug in knapsack constraint handler that appears if a variable is fixed to zero in knapsack presolving, which
    triggers a variable of the same knapsack to be fixed to one due to aggregation

- Presolving:
  - removed bug in knapsack presolver
  - fixed bug in presolving with wrong number of newly fixed/aggregated/... variables/bounds/... after a restart

@section RN077 SCIP 0.7.7
*************************

Features
--------

- infeasible LPs in diving now produce conflict clauses (if LP conflict analysis is enabled)
- conflict analysis was slightly modified
- slightly changed aging strategy of logic or constraint handler

Interface changes
-----------------

### Deleted and changed API methods

- method SCIPgetGap() and SCIPgetTransGap() now return infinity, if primal and dual bound have opposite sign (this
  removes the oddness with the gap increasing while the dual bound approaches zero)

### New API functions

- added methods SCIPgetVarsLogicor() and SCIPgetNVarsLogicor() in logic or constraint handler

### Changed parameters

- `lp/colagelimit` and `lp/rowagelimit` may now be set to -1 to disable deletion of columns/rows due to aging

Build system
------------

### Makefile

- the file names in the archive file are now preceeded with a directory `scip-<version>/`
- the compiler is now also represented in the LP solver library names (e.g. you have to rename the softlink
  `libcplex.linux.x86.a` to `libcplex.linux.x86.gnu.a`)

Fixed bugs
----------

- removed bug in conflict analysis that appears if the conflict is only active at the current depth level
- missing SCIPlpiIsPrimalFeasible() and SCIPlpiIsDualFeasible() implemented in lpi_spx.cpp and lpi_spx121.cpp
- removed preprocessing of linear constraint pairs with modifiable constraints

- Asserts:
  - removed wrong assert `assert(eventfilter->len == 0 || eventfilter->eventmask != 0x00000000)` from event.c
  - removed wrong assert in conflict analysis (appeared on analyzing diving LP conflicts with both bounds of a non-binary variable changed)

@section RN076 SCIP 0.7.6
*************************

Features
--------

- creation of reconvergence clauses in conflict analysis
- first node of each plunging is not treated as plunging node w.r.t. calling primal heuristics
- improved performance of logic or constraint handler due to better watched variables handling

Interface changes
-----------------

### Deleted and changed API methods

- changed SCIPcatchVarEvent() and SCIPdropVarEvent()
- SCIPstage() is now called SCIPgetStage()
- SCIPprintStatus() is now called SCIPprintStage()

### New API functions

- SCIPgetActivityLinear() in linear constraint handler
- SCIPgetFeasibilityLinear() in linear constraint handler
- SCIPchgVarBranchDirection()
- SCIPvarGetBranchDirection()
- SCIPgetStatus() returns the solution status
- SCIPprintStatus() outputs the solution status (beware, that the old SCIPprintStatus() method is now called SCIPprintStage())

### Changed parameters

- changed default frequency offset of pscostdiving `heuristics/pscostdiving/freqofs` to 2 and frequency offset of fracdiving
  `heuristics/feaspump/freqofs` to 0 in order to not call pscostdiving in root node, where nearly all pseudo costs are uninitialized.

### New parameters

- new parameter `separating/efficacynorm` to choose between Euclidean, maximum, sum and discrete norm in efficacy
  calculation

### Data structures

- new possible result code `SCIP_DELAYED` for primal heuristics

Fixed bugs
----------

- removed bugs in CLP Solver interface
- SCIP returned `gap limit reached` even if the problem was solved to optimality, if the optimal solution was found at a
  node with lower bound equal to the global lower bound
- after conversion of the focus node into a junction (e.g. in case of numerical troubles while solving the node's LP), the child
  nodes got the wrong LP fork attached (the common LP fork of the old and new focus node instead of the old focus node's LP fork)

- Variables:
  - bug reconvergence clauses in conflict analysis if bounds on non-binary variables were the reason for the fixing of the
    uip to create a reconvergence clause for
  - wrong sub calls in SCIPvarGet...CurrentRun() for aggregated variables
  - variables' conflict set counter was not reset when the problem was resolved again

Known bugs
----------

- unbounded models lead to an error
- air04 and air05 return wrong optimal value (1 too large): possibly due to strong branching or setppc propagation?

@section RN075 SCIP 0.7.5
*************************

Miscellaneous
-------------

- started change log<|MERGE_RESOLUTION|>--- conflicted
+++ resolved
@@ -67,14 +67,11 @@
 - Fixed potential indexing error in prop_vbounds.c
 - Fixed bug in writing fzn format
 - Revert to old parameter value when parameter change is rejected in PARAMCHGD callback
-<<<<<<< HEAD
-- When a row with invalid minidx and maxidx is added to global cutpool, update the indices instead of failing as assert
-=======
 - Fixed order of linker flags when building AMPL interface with cmake system.
 - Improved separation for SOC constraint with multiaggregated variable on right-hand-side.
 - Fixed bug in presol_boundshift: do not shift non-active variables
 - Fixed bug in domain propagation for SOC constraints with negative coefficient for variable on right-hand-side.
->>>>>>> c68331e3
+- When a row with invalid minidx and maxidx is added to global cutpool, update the indices instead of failing as assert
 
 Miscellaneous
 -------------
