--- conflicted
+++ resolved
@@ -628,12 +628,9 @@
 - fix issue in printing solutions for variables that have been added by the dual sparsify presolver
 - fix issue related to fixing redundant logic-or constraints after presolving
 - fixed bug when parsing logic-or and and-constraints
-<<<<<<< HEAD
-- redundancy and feasibility checks before applying a variable bound now take the (multi)aggregation scalar into account
-=======
 - fixed wrong assert in updateLazyBounds()
 - fixed bug in cons_knapsack where weight of clique was not reset after an infeasibility was detected
->>>>>>> 9d903d29
+- redundancy and feasibility checks before applying a variable bound now take the (multi)aggregation scalar into account
 
 Miscellaneous
 -------------
