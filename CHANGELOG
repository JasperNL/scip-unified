--- conflicted
+++ resolved
@@ -69,11 +69,8 @@
 - fixed update of LP size information when an LP error occured during probing
 - handle special case of variable bound constraints during aggregating variables
 - tighten sides of linear constraints before trying to upgrade them to more specialized constraints (knapsack, logic-or etc.) when calling SCIPupgradeConsLinear()
-<<<<<<< HEAD
 - fixed an issue in repair heuristic in the case of loose (noncolumn) variables
-=======
 - allow user to correctly set heuristics/alns/(un)fixtol
->>>>>>> da92411b
 
 
 Miscellaneous
