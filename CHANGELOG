--- conflicted
+++ resolved
@@ -10,12 +10,9 @@
   are now deleted when during a restart.
 - New symmetry handling method, symmetry handling inequalities based on the Schreier Sims table,
   which is able to handle symmetries of arbitrary kinds of variables.
-<<<<<<< HEAD
 - With benchmark emphasis the memory limit is largely ignored to avoid different solving paths depending on memory.
-=======
 - The LPIs for Gurobi and Mosek are thread-safe now.
 - The complete code is now thread-safe by default.
->>>>>>> ab23607a
 
 Performance improvements
 ------------------------
@@ -106,9 +103,9 @@
 ### Cmake
 
 - replace flag PARASCIP by THREADSAFE
-	
+
 ### Makefile
-	
+
 - replace flag PARASCIP by THREADSAFE
 
 Fixed bugs
