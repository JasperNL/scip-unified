--- conflicted
+++ resolved
@@ -142,11 +142,8 @@
 
 ### Changed parameters
 
-<<<<<<< HEAD
 - renamed parameter "propagating/orbitalfixing/enableafterrestart" to ".../recomputerestart"
-=======
 - default clock type for timing is now wallclock
->>>>>>> 0ac95f0d
 
 ### New parameters
 
