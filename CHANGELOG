--- conflicted
+++ resolved
@@ -56,11 +56,8 @@
 - Replace wrong usage of CMAKE_BINARY_DIR by PROJECT_BINARY_DIR in CMake system
 - Fixed lpi_glop to use absl flag instead of GFlags
 - Fixed invalid initialization of limits/softtime parameter in cons_components
-<<<<<<< HEAD
+- Fixed MIN macro not defined in some cases.
 - Safeguard some API methods for querying solving statistics against segmentation faults after SCIPpresolve()
-=======
-- Fixed MIN macro not defined in some cases. 
->>>>>>> 946de064
 
 Miscellaneous
 -------------
