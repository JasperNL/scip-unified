--- conflicted
+++ resolved
@@ -250,14 +250,11 @@
   Previously this result was returned through a parameter. The change was required to facilitate the integration with
   the UG framework.
 
-<<<<<<< HEAD
+- deleted SCIPcombineTwoInt(), SCIPcombineThreeInt(), SCIPcombineFourInt(); use the appropriate SCIPhashTwo(), ..., SCIPhashSeven() method instead
+
 - SCIPsetupBendersSubproblem takes a parameter of the enforcement type.
 
 - SCIPcreateNlpiProb takes a hashmap to store the map between the nlrows and the index in the nlrow array.
-=======
-- deleted SCIPcombineTwoInt(), SCIPcombineThreeInt(), SCIPcombineFourInt(); use the appropriate SCIPhashTwo(), ..., SCIPhashSeven() method instead
-
->>>>>>> efa5f49e
 
 ### New API functions
 
@@ -288,7 +285,10 @@
 - new API functions SCIPcleanupConss{Linear,Varbound,Setppc,Logicor,Knapsack}() to clean up inactive variables from those types of linear constraints
 - new API function SCIPsetBendersSubproblemComp() used to add a custom comparison method for ordering the Benders'
   decomposition subproblem solves. The comparison method is used to help with load balancing.
-<<<<<<< HEAD
+- new API function SCIPgetRowObjParallelism to get the objective parallelism of a row
+- new API function SCIPcolGetAge to get the age of a column
+- added SCIPhashThree(), SCIPhashFive(), SCIPhashSix(), and SCIPhashSeven() that complement SCIPhashTwo(), SCIPhashFour() to combine 32bit integers to
+  a 32bit hash value
 - new API function SCIPgenerateAndApplyBendersOptCut is used to generate a Benders' optimality cut using the dual
   solutions. This function can be supplied vectors for the primal and dual solution for generating an optimality cut.
   This avoids the need for a SCIP instance to solve the Benders' decomposition subproblem and generating cuts.
@@ -309,12 +309,6 @@
   decomposition master problem contains nonlinear constraints.
 - new API function SCIPapplyBendersDecomposition for applying Benders' decomposition given a decomposition in the DEC
   format
-=======
-- new API function SCIPgetRowObjParallelism to get the objective parallelism of a row
-- new API function SCIPcolGetAge to get the age of a column
-- added SCIPhashThree(), SCIPhashFive(), SCIPhashSix(), and SCIPhashSeven() that complement SCIPhashTwo(), SCIPhashFour() to combine 32bit integers to
-  a 32bit hash value
->>>>>>> efa5f49e
 
 ### Command line interface
 
