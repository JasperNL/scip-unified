#!/bin/sh

# For release versions, only use VERSION="x.x.x".
# For development versions, use VERSION="x.x.x.x" with subversion number.
<<<<<<< HEAD
VERSION="3.2.0.2"
=======
VERSION="3.2.1.2"
>>>>>>> f3b761f8
NAME="scip-$VERSION"
rm -f $NAME
ln -s . $NAME
if test ! -e release
then
    mkdir release
fi
rm -f release/$NAME.tgz

# run git status to clean the dirty git hash
git status

echo generating default setting files
make LPS=none OPT=opt READLINE=false ZLIB=false ZIMPL=false -j4
bin/scip -c "set default set save doc/inc/parameters.set quit"

# Before we create a tarball change the director and file rights in a command way
echo adjust file modes
find ./ -type d -exec chmod 750 {} \;
find ./ -type f -exec chmod 640 {} \;
find ./ -name "*.sh" -exec chmod 750 {} \;
chmod 750 bin/* scripts/* interfaces/ampl/get.ASL interfaces/jni/createJniInterface.py check/cmpres.awk check/find_missing_instances.py

tar --no-recursion --ignore-failed-read -cvzhf release/$NAME.tgz \
--exclude="*~" \
--exclude=".*" \
$NAME/COPYING $NAME/INSTALL $NAME/CHANGELOG $NAME/Makefile \
$NAME/doc/scip* $NAME/doc/xternal.c $NAME/doc/inc/faq.inc \
$NAME/doc/howtoadd.dxy $NAME/doc/interfaces.dxy \
$NAME/doc/inc/authors.inc $NAME/doc/inc/parameters.set \
$NAME/doc/pictures/miniscippy.png $NAME/doc/pictures/scippy.png \
$NAME/make/make.* \
$NAME/check/check.sh $NAME/check/evalcheck.sh $NAME/check/check.awk \
$NAME/check/check_blis.sh $NAME/check/evalcheck_blis.sh $NAME/check/check_blis.awk \
$NAME/check/check_cbc.sh $NAME/check/evalcheck_cbc.sh $NAME/check/check_cbc.awk \
$NAME/check/check_cplex.sh $NAME/check/evalcheck_cplex.sh $NAME/check/check_cplex.awk \
$NAME/check/check_gamscluster.sh $NAME/check/rungamscluster.sh $NAME/check/finishgamscluster.sh \
$NAME/check/evalcheck_gamscluster.sh $NAME/check/check_gams.awk $NAME/check/schulz.sh \
$NAME/check/check_glpk.sh $NAME/check/evalcheck_glpk.sh $NAME/check/check_glpk.awk \
$NAME/check/check_gurobi.sh $NAME/check/evalcheck_gurobi.sh $NAME/check/check_gurobi.awk \
$NAME/check/check_mosek.sh $NAME/check/evalcheck_mosek.sh $NAME/check/check_mosek.awk \
$NAME/check/check_symphony.sh $NAME/check/evalcheck_symphony.sh $NAME/check/check_symphony.awk \
$NAME/check/check_count.sh $NAME/check/evalcheck_count.sh $NAME/check/check_count.awk \
$NAME/check/testset/short.test $NAME/check/testset/short.solu \
$NAME/check/cmpres.awk $NAME/check/allcmpres.sh \
$NAME/check/getlastprob.awk \
$NAME/check/configuration_set.sh $NAME/check/configuration_logfiles.sh \
$NAME/check/configuration_tmpfile_setup_scip.sh \
$NAME/check/run.sh $NAME/check/evalcheck_cluster.sh \
$NAME/release-notes/SCIP-* \
$NAME/src/depend.* \
$NAME/src/*.c $NAME/src/*.cpp \
$NAME/src/scip/*.c $NAME/src/scip/*.h \
$NAME/src/nlpi/*.c $NAME/src/nlpi/*.cpp $NAME/src/nlpi/*.h \
$NAME/src/lpi/*.c $NAME/src/lpi/*.cpp $NAME/src/lpi/*.h \
$NAME/src/xml/*.c $NAME/src/xml/*.h \
$NAME/src/dijkstra/*.c $NAME/src/dijkstra/*.h \
$NAME/src/blockmemshell/*.c $NAME/src/blockmemshell/*.h \
$NAME/src/tclique/*.c $NAME/src/tclique/*.h \
$NAME/src/objscip/*.cpp $NAME/src/objscip/*.h \
$NAME/src/cppad/* $NAME/src/cppad/local/* $NAME/src/cppad/utility/* \
$NAME/applications/Coloring/* $NAME/applications/Coloring/doc/* $NAME/applications/Coloring/data/* \
$NAME/applications/Coloring/check/testset/short.test $NAME/applications/Coloring/check/testset/short.solu \
$NAME/applications/Coloring/src/depend.* \
$NAME/applications/Coloring/src/*.c $NAME/applications/Coloring/src/*.h \
$NAME/applications/Scheduler/doc/* \
$NAME/applications/Scheduler/check/testset/short.test $NAME/applications/Scheduler/check/testset/short.solu \
$NAME/applications/Scheduler/src/depend.* \
$NAME/applications/Scheduler/src/*.c $NAME/applications/Scheduler/src/*.cpp $NAME/applications/Scheduler/src/*.h \
$NAME/applications/Scheduler/data/*.sm \
$NAME/applications/Scheduler/data/*.cmin \
$NAME/applications/Scheduler/Makefile \
$NAME/applications/PolySCIP/doc/* \
$NAME/applications/PolySCIP/src/*.cpp $NAME/applications/PolySCIP/src/*.h \
$NAME/applications/PolySCIP/src/tclap/* $NAME/applications/PolySCIP/src/CMakeLists.txt \
$NAME/applications/PolySCIP/data/*.mop \
$NAME/applications/PolySCIP/cmake/* $NAME/applications/PolySCIP/mult_zimpl/*.py \
$NAME/applications/PolySCIP/INSTALL $NAME/applications/PolySCIP/LICENCE \
$NAME/applications/PolySCIP/README $NAME/applications/PolySCIP/scipmip.set \
$NAME/applications/PolySCIP/CMakeLists.txt \
$NAME/applications/STP/doc/* \
$NAME/applications/STP/src/depend.* \
$NAME/applications/STP/src/*.c $NAME/applications/STP/src/*.h \
$NAME/applications/STP/check/testset/*.test $NAME/applications/STP/check/testset/*.solu \
$NAME/applications/STP/data/D/* \
$NAME/applications/STP/scip-jack.sh \
$NAME/applications/STP/Makefile $NAME/applications/STP/INSTALL \
$NAME/examples/Binpacking/Makefile $NAME/examples/Binpacking/INSTALL \
$NAME/examples/Binpacking/doc/* $NAME/examples/Binpacking/doc/pics/binpacking.png \
$NAME/examples/Binpacking/check/testset/short.test $NAME/examples/Binpacking/check/testset/short.solu \
$NAME/examples/Binpacking/src/depend.* \
$NAME/examples/Binpacking/src/*.c $NAME/examples/Binpacking/src/*.h \
$NAME/examples/Binpacking/data/*.bpa \
$NAME/examples/CallableLibrary/Makefile $NAME/examples/CallableLibrary/INSTALL \
$NAME/examples/CallableLibrary/doc/scip.dxy $NAME/examples/CallableLibrary/doc/header.html \
$NAME/examples/CallableLibrary/doc/layout.xml $NAME/examples/CallableLibrary/doc/xternal.c \
$NAME/examples/CallableLibrary/src/depend.* $NAME/examples/CallableLibrary/src/*.c \
$NAME/examples/Eventhdlr/* $NAME/examples/Eventhdlr/doc/* \
$NAME/examples/Eventhdlr/src/depend.* \
$NAME/examples/Eventhdlr/src/*.c $NAME/examples/Eventhdlr/src/*.h \
$NAME/examples/GMI/Makefile \
$NAME/examples/GMI/doc/xternal.c $NAME/examples/GMI/doc/gmi.dxy $NAME/examples/GMI/doc/header.html \
$NAME/examples/GMI/check/testset/short.test $NAME/examples/GMI/check/testset/short.solu \
$NAME/examples/GMI/settings/gmi* $NAME/examples/GMI/src/depend.* \
$NAME/examples/GMI/src/*.c $NAME/examples/GMI/src/*.h \
$NAME/examples/LOP/* $NAME/examples/LOP/doc/* $NAME/examples/LOP/data/* \
$NAME/examples/LOP/check/check.sh $NAME/examples/LOP/check/testset/short.test $NAME/examples/LOP/check/testset/short.solu \
$NAME/examples/LOP/src/depend.* \
$NAME/examples/LOP/src/*.c $NAME/examples/LOP/src/*.h \
$NAME/examples/MIPSolver/Makefile  $NAME/examples/MIPSolver/INSTALL $NAME/examples/MIPSolver/scipmip.set \
$NAME/examples/MIPSolver/doc/scipmip.dxy $NAME/examples/MIPSolver/doc/xternal.c \
$NAME/examples/MIPSolver/src/depend.* \
$NAME/examples/MIPSolver/src/*.cpp \
$NAME/examples/Queens/* $NAME/examples/Queens/doc/scip_intro.tex \
$NAME/examples/Queens/src/depend.* \
$NAME/examples/Queens/src/*.cpp $NAME/examples/Queens/src/*.hpp \
$NAME/examples/TSP/Makefile $NAME/examples/TSP/INSTALL \
$NAME/examples/TSP/runme.sh $NAME/examples/TSP/runviewer.sh \
$NAME/examples/TSP/sciptsp.set \
$NAME/examples/TSP/doc/* \
$NAME/examples/TSP/check/testset/short.test $NAME/examples/TSP/check/testset/short.solu \
$NAME/examples/TSP/src/depend.* \
$NAME/examples/TSP/src/*.cpp $NAME/examples/TSP/src/*.h \
$NAME/examples/TSP/tspviewer/*.java $NAME/examples/TSP/tspdata/*.tsp \
$NAME/examples/VRP/Makefile  $NAME/examples/VRP/INSTALL  \
$NAME/examples/VRP/doc/* $NAME/examples/VRP/data/* \
$NAME/examples/VRP/src/depend.* \
$NAME/examples/VRP/src/*.cpp $NAME/examples/VRP/src/*.h \
$NAME/examples/VRP/check/check.sh $NAME/examples/VRP/check/testset/* \
$NAME/interfaces/matlab/* \
$NAME/interfaces/ampl/Makefile $NAME/interfaces/ampl/INSTALL $NAME/interfaces/ampl/get.ASL \
$NAME/interfaces/ampl/src/* $NAME/interfaces/ampl/check/check.sh \
$NAME/interfaces/ampl/check/testset/short.test $NAME/interfaces/ampl/check/instances/MINLP/*.col \
$NAME/interfaces/ampl/check/instances/MINLP/*.row $NAME/interfaces/ampl/check/instances/MINLP/*.nl \
$NAME/interfaces/ampl/check/instances/SOS/*.col $NAME/interfaces/ampl/check/instances/SOS/*.row \
$NAME/interfaces/ampl/check/instances/SOS/*.nl $NAME/interfaces/ampl/check/testset/short.solu \
$NAME/interfaces/gams/Makefile $NAME/interfaces/gams/INSTALL $NAME/interfaces/gams/gamsinst.sh \
$NAME/interfaces/gams/src/* \
$NAME/interfaces/jni/createJniInterface.py $NAME/interfaces/jni/jniinterface.dxy \
$NAME/interfaces/jni/Makefile $NAME/interfaces/jni/README \
$NAME/interfaces/jni/src/*h $NAME/interfaces/jni/src/*c $NAME/interfaces/jni/src/depend* \
$NAME/interfaces/jni/java/de/zib/jscip/nativ/NativeScipException.java \
$NAME/interfaces/jni/examples/JniKnapsack/Makefile $NAME/interfaces/jni/examples/JniKnapsack/run.sh \
$NAME/interfaces/jni/examples/JniKnapsack/java/JniKnapsack.java \
$NAME/interfaces/jni/examples/JniKnapsack/data/solution.sol \
$NAME/interfaces/jni/examples/JniKnapsack/data/test.lp \
$NAME/interfaces/python/pyscipopt/* \
$NAME/interfaces/python/tests/*.py \
$NAME/interfaces/python/INSTALL \
$NAME/interfaces/python/README $NAME/interfaces/python/*.py \
$NAME/check/instances/CP/*.cip \
$NAME/check/instances/Indicator/*.lp \
$NAME/check/instances/MIP/*.fzn \
$NAME/check/instances/MIP/*.lp \
$NAME/check/instances/MIP/*.mps \
$NAME/check/instances/MIP/*.osil \
$NAME/check/instances/Orbitope/*.cip \
$NAME/check/instances/MINLP/*.cip \
$NAME/check/instances/MINLP/*.mps \
$NAME/check/instances/MINLP/*.osil \
$NAME/check/instances/MINLP/*.pip \
$NAME/check/instances/PseudoBoolean/*.opb \
$NAME/check/instances/PseudoBoolean/*.wbo \
$NAME/check/instances/PseudoBoolean/*.cip \
$NAME/check/instances/SAT/*.cnf \
$NAME/check/instances/SOS/*.lp \
$NAME/check/instances/Semicontinuous/*.lp \
$NAME/check/instances/Semicontinuous/*.mps
rm -f $NAME
echo ""
echo "check version numbers in src/scip/def.h, doc/xternal.c, Makefile, Makefile.nmake, and makedist.sh ($VERSION):"
grep "VERSION" src/scip/def.h
grep "@version" doc/xternal.c
grep "^VERSION" Makefile
grep "^VERSION" Makefile.nmake
tail src/scip/githash.c<|MERGE_RESOLUTION|>--- conflicted
+++ resolved
@@ -2,11 +2,7 @@
 
 # For release versions, only use VERSION="x.x.x".
 # For development versions, use VERSION="x.x.x.x" with subversion number.
-<<<<<<< HEAD
-VERSION="3.2.0.2"
-=======
 VERSION="3.2.1.2"
->>>>>>> f3b761f8
 NAME="scip-$VERSION"
 rm -f $NAME
 ln -s . $NAME
