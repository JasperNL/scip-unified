/* * * * * * * * * * * * * * * * * * * * * * * * * * * * * * * * * * * * * * */
/*                                                                           */
/*                  This file is part of the program and library             */
/*         SCIP --- Solving Constraint Integer Programs                      */
/*                                                                           */
/*    Copyright (C) 2002-2012 Konrad-Zuse-Zentrum                            */
/*                            fuer Informationstechnik Berlin                */
/*                                                                           */
/*  SCIP is distributed under the terms of the ZIB Academic License.         */
/*                                                                           */
/*  You should have received a copy of the ZIB Academic License              */
/*  along with SCIP; see the file COPYING. If not email to scip@zib.de.      */
/*                                                                           */
/* * * * * * * * * * * * * * * * * * * * * * * * * * * * * * * * * * * * * * */

/**@file   cons_varbound.c
 * @brief  Constraint handler for variable bound constraints \f$lhs \le x + c y \le rhs\f$.
 * @author Tobias Achterberg
 * @author Timo Berthold
 * @author Michael Winkler
 * @author Gerald Gamrath
 * @author Stefan Heinz
 *
 * This constraint handler handles a special type of linear constraints, namely variable bound constraints.
 * A variable bound constraint has the form
 * \f[
 *   lhs \leq x + c y \leq rhs
 * \f]
 * with coefficient \f$c \in Q\f$, \f$lhs\in Q \cup \{-\infty\}\f$, \f$rhs\in Q \cup \{\infty\}\f$,
 * and decision variables \f$x\f$ (non-binary) and \f$y\f$ (binary or integer).
 *
 * @note Although x must be non-binary when the constraint is created, it can happen that x is upgraded to a binary
 *       variable, e.g. due to aggregations or bound changes in presolving.
 */
/*---+----1----+----2----+----3----+----4----+----5----+----6----+----7----+----8----+----9----+----0----+----1----+----2*/

#include <assert.h>
#include <string.h>
#include <limits.h>
#include <ctype.h>

#include "scip/cons_varbound.h"
#include "scip/cons_linear.h"
#include "scip/cons_setppc.h"


/**@name Constraint handler properties
 *
 * @{
 */

/* constraint handler properties */
#define CONSHDLR_NAME          "varbound"
#define CONSHDLR_DESC          "variable bounds  lhs <= x + c*y <= rhs, x non-binary, y non-continuous"
#define CONSHDLR_SEPAPRIORITY   +900000 /**< priority of the constraint handler for separation */
#define CONSHDLR_ENFOPRIORITY   -500000 /**< priority of the constraint handler for constraint enforcing */
#define CONSHDLR_CHECKPRIORITY  -500000 /**< priority of the constraint handler for checking feasibility */
#define CONSHDLR_SEPAFREQ             0 /**< frequency for separating cuts; zero means to separate only in the root node */
#define CONSHDLR_PROPFREQ             1 /**< frequency for propagating domains; zero means only preprocessing propagation */
#define CONSHDLR_EAGERFREQ          100 /**< frequency for using all instead of only the useful constraints in separation,
                                         *   propagation and enforcement, -1 for no eager evaluations, 0 for first only */
#define CONSHDLR_MAXPREROUNDS        -1 /**< maximal number of presolving rounds the constraint handler participates in (-1: no limit) */
#define CONSHDLR_DELAYSEPA        FALSE /**< should separation method be delayed, if other separators found cuts? */
#define CONSHDLR_DELAYPROP        FALSE /**< should propagation method be delayed, if other propagators found reductions? */
#define CONSHDLR_DELAYPRESOL      FALSE /**< should presolving method be delayed, if other presolvers found reductions? */
#define CONSHDLR_NEEDSCONS         TRUE /**< should the constraint handler be skipped, if no constraints are available? */

#define CONSHDLR_PROP_TIMING             SCIP_PROPTIMING_BEFORELP

#define EVENTHDLR_NAME         "varbound"
#define EVENTHDLR_DESC         "bound change event handler for variable bound constraints"

#define LINCONSUPGD_PRIORITY     +50000 /**< priority of the constraint handler for upgrading of linear constraints */

/**@} */

/**@name Default parameter values
 *
 * @{
 */

#define DEFAULT_PRESOLPAIRWISE     TRUE /**< should pairwise constraint comparison be performed in presolving? */
#define DEFAULT_MAXLPCOEF         1e+06 /**< maximum coefficient in varbound constraint to be added as a row into LP */
#define DEFAULT_USEBDWIDENING      TRUE /**< should bound widening be used to initialize conflict analysis? */


#define MAXSCALEDCOEF            1000LL /**< maximal coefficient value after scaling */

/**@} */

/** variable bound constraint data */
struct SCIP_ConsData
{
   SCIP_Real             vbdcoef;            /**< coefficient c of bounding variable y */
   SCIP_Real             lhs;                /**< left hand side of variable bound inequality */
   SCIP_Real             rhs;                /**< right hand side of variable bound inequality */
   SCIP_VAR*             var;                /**< variable x that has variable bound */
   SCIP_VAR*             vbdvar;             /**< binary, integer or implicit integer bounding variable y */
   SCIP_ROW*             row;                /**< LP row, if constraint is already stored in LP row format */
   unsigned int          propagated:1;       /**< is the variable bound constraint already propagated? */
   unsigned int          presolved:1;        /**< is the variable bound constraint already presolved? */
   unsigned int          varboundsadded:1;   /**< are the globally valid variable bounds added? */
   unsigned int          changed:1;          /**< was constraint changed since last aggregation round in preprocessing? */
   unsigned int          tightened:1;        /**< were the vbdcoef and all sides already tightened? */
};

/** constraint handler data */
struct SCIP_ConshdlrData
{
   SCIP_EVENTHDLR*       eventhdlr;          /**< event handler for bound change events */
   SCIP_Bool             presolpairwise;     /**< should pairwise constraint comparison be performed in presolving? */
   SCIP_Real             maxlpcoef;          /**< maximum coefficient in varbound constraint to be added as a row into LP */
   SCIP_Bool             usebdwidening;      /**< should bound widening be used to in conflict analysis? */
};

/** Propagation rules */
enum Proprule
{
   PROPRULE_1,                          /**< left hand side and bounds on y -> lower bound on x */
   PROPRULE_2,                          /**< left hand side and upper bound on x -> bound on y */
   PROPRULE_3,                          /**< right hand side and bounds on y -> upper bound on x */
   PROPRULE_4                           /**< right hand side and lower bound on x -> bound on y */
};
typedef enum Proprule PROPRULE;


/**@name Local methods
 *
 */

/** compares two varbound constraints   cons1: \f$ lhs1 \le x1 + c1 y1 \le rhs1 \f$   and   cons2: \f$ lhs2 \le x2 + c2 y2 \le rhs2 \f$
 *  w.r.t. the indices of the contained variables
 *
 *  returns -1 if:
 *  - the index of x1 is smaller than the index of x2 or
 *  - x1 = x2 and the index of y1 is smaller than the index of y2 or
 *  - x1 = x2 and y1 = y2 and cons2 was recently changed, but cons1 not
 *
 *  returns 0 if x1 = x2, y1 = y2, and the changed status of both constraints is the same
 *
 *  and returns +1 otherwise
 */
static
SCIP_DECL_SORTPTRCOMP(consVarboundComp)
{
   SCIP_CONSDATA* consdata1;
   SCIP_CONSDATA* consdata2;

   assert(elem1 != NULL);
   assert(elem2 != NULL);

   consdata1 = SCIPconsGetData((SCIP_CONS*) elem1);
   consdata2 = SCIPconsGetData((SCIP_CONS*) elem2);

   assert(consdata1 != NULL);
   assert(consdata2 != NULL);

   /* comparison is done over 3 ordered criteria:
    *  (i) variable index of variable 1
    *  (ii) variable index of variable 2.
    *  (iii) changed status
    */
   if( SCIPvarGetIndex(consdata1->var) < SCIPvarGetIndex(consdata2->var)
      || (SCIPvarGetIndex(consdata1->var) == SCIPvarGetIndex(consdata2->var)
         && SCIPvarGetIndex(consdata1->vbdvar) < SCIPvarGetIndex(consdata2->vbdvar))
      || (SCIPvarGetIndex(consdata1->var) == SCIPvarGetIndex(consdata2->var)
         && SCIPvarGetIndex(consdata1->vbdvar) == SCIPvarGetIndex(consdata2->vbdvar)
         && !consdata1->changed && consdata2->changed) )
      return -1;
   else if( SCIPvarGetIndex(consdata1->var) == SCIPvarGetIndex(consdata2->var)
      && SCIPvarGetIndex(consdata1->vbdvar) == SCIPvarGetIndex(consdata2->vbdvar)
      && (consdata1->changed == consdata2->changed) )
      return 0;
   else
      return +1;
}

/** creates constraint handler data for varbound constraint handler */
static
SCIP_RETCODE conshdlrdataCreate(
   SCIP*                 scip,               /**< SCIP data structure */
   SCIP_CONSHDLRDATA**   conshdlrdata,       /**< pointer to store the constraint handler data */
   SCIP_EVENTHDLR*       eventhdlr           /**< event handler */
   )
{
   assert(scip != NULL);
   assert(conshdlrdata != NULL);

   SCIP_CALL( SCIPallocMemory(scip, conshdlrdata) );

   /* set event handler for bound change events */
   (*conshdlrdata)->eventhdlr = eventhdlr;

   return SCIP_OKAY;
}

/** frees constraint handler data for varbound constraint handler */
static
void conshdlrdataFree(
   SCIP*                 scip,               /**< SCIP data structure */
   SCIP_CONSHDLRDATA**   conshdlrdata        /**< pointer to the constraint handler data */
   )
{
   assert(scip != NULL);
   assert(conshdlrdata != NULL);
   assert(*conshdlrdata != NULL);

   SCIPfreeMemory(scip, conshdlrdata);
}

/** catches events for variables
 *
 *  @todo if lhs or rhs is infinite, catch only changes of the bound that could lead to propagation
 */
static
SCIP_RETCODE catchEvents(
   SCIP*                 scip,               /**< SCIP data structure */
   SCIP_CONS*            cons,               /**< variable bound constraint */
   SCIP_EVENTHDLR*       eventhdlr           /**< event handler */
   )
{
   SCIP_CONSDATA* consdata;
   assert(cons != NULL);
   assert(eventhdlr != NULL);
   consdata = SCIPconsGetData(cons);
   assert(consdata != NULL);

   SCIP_CALL( SCIPcatchVarEvent(scip, consdata->var, SCIP_EVENTTYPE_BOUNDTIGHTENED, eventhdlr, (SCIP_EVENTDATA*)cons, NULL) );
   SCIP_CALL( SCIPcatchVarEvent(scip, consdata->vbdvar, SCIP_EVENTTYPE_BOUNDTIGHTENED, eventhdlr, (SCIP_EVENTDATA*)cons, NULL) );

   return SCIP_OKAY;
}

/** drops events for variables */
static
SCIP_RETCODE dropEvents(
   SCIP*                 scip,               /**< SCIP data structure */
   SCIP_CONS*            cons,               /**< variable bound constraint */
   SCIP_EVENTHDLR*       eventhdlr           /**< event handler */
   )
{
   SCIP_CONSDATA* consdata;
   assert(cons != NULL);
   assert(eventhdlr != NULL);
   consdata = SCIPconsGetData(cons);
   assert(consdata != NULL);

   SCIP_CALL( SCIPdropVarEvent(scip, consdata->var, SCIP_EVENTTYPE_BOUNDTIGHTENED, eventhdlr, (SCIP_EVENTDATA*)cons, -1) );
   SCIP_CALL( SCIPdropVarEvent(scip, consdata->vbdvar, SCIP_EVENTTYPE_BOUNDTIGHTENED, eventhdlr, (SCIP_EVENTDATA*)cons, -1) );

   return SCIP_OKAY;
}

/** creates a variable bound constraint data object */
static
SCIP_RETCODE consdataCreate(
   SCIP*                 scip,               /**< SCIP data structure */
   SCIP_CONSDATA**       consdata,           /**< pointer to store the variable bound constraint data */
   SCIP_VAR*             var,                /**< variable x that has variable bound */
   SCIP_VAR*             vbdvar,             /**< binary, integer or implicit integer bounding variable y */
   SCIP_Real             vbdcoef,            /**< coefficient c of bounding variable y */
   SCIP_Real             lhs,                /**< left hand side of variable bound inequality */
   SCIP_Real             rhs                 /**< right hand side of variable bound inequality */
   )
{
   assert(consdata != NULL);
   assert(SCIPvarGetType(vbdvar) != SCIP_VARTYPE_CONTINUOUS);

   SCIP_CALL( SCIPallocBlockMemory(scip, consdata) );

   if( SCIPisInfinity(scip, rhs) )
      rhs = SCIPinfinity(scip);
   else if( SCIPisInfinity(scip, -rhs) )
      rhs = -SCIPinfinity(scip);

   if( SCIPisInfinity(scip, -lhs) )
      lhs = -SCIPinfinity(scip);
   else if( SCIPisInfinity(scip, lhs) )
      lhs = SCIPinfinity(scip);

   if( SCIPisGT(scip, lhs, rhs) )
   {
      SCIPerrorMessage("left hand side of varbound constraint greater than right hand side\n");
      SCIPerrorMessage(" -> lhs=%g, rhs=%g\n", lhs, rhs);
      return SCIP_INVALIDDATA;
   }

   if( SCIPisInfinity(scip, vbdcoef) )
      vbdcoef = SCIPinfinity(scip);
   else if( SCIPisInfinity(scip, -vbdcoef) )
      vbdcoef = -SCIPinfinity(scip);

   (*consdata)->var = var;
   (*consdata)->vbdvar = vbdvar;
   (*consdata)->vbdcoef = vbdcoef;
   (*consdata)->lhs = lhs;
   (*consdata)->rhs = rhs;
   (*consdata)->row = NULL;
   (*consdata)->propagated = FALSE;
   (*consdata)->presolved = FALSE;
   (*consdata)->varboundsadded = FALSE;
   (*consdata)->changed = TRUE;
   (*consdata)->tightened = FALSE;

   /* if we are in the transformed problem, get transformed variables, add variable bound information, and catch events */
   if( SCIPisTransformed(scip) )
   {
      SCIP_CALL( SCIPgetTransformedVar(scip, (*consdata)->var, &(*consdata)->var) );
      SCIP_CALL( SCIPgetTransformedVar(scip, (*consdata)->vbdvar, &(*consdata)->vbdvar) );
   }

   /* capture variables */
   SCIP_CALL( SCIPcaptureVar(scip, (*consdata)->var) );
   SCIP_CALL( SCIPcaptureVar(scip, (*consdata)->vbdvar) );

   return SCIP_OKAY;
}

/** frees a variable bound constraint data */
static
SCIP_RETCODE consdataFree(
   SCIP*                 scip,               /**< SCIP data structure */
   SCIP_CONSDATA**       consdata            /**< pointer to the variable bound constraint */
   )
{
   assert(consdata != NULL);
   assert(*consdata != NULL);

   /* release the row */
   if( (*consdata)->row != NULL )
   {
      SCIP_CALL( SCIPreleaseRow(scip, &(*consdata)->row) );
   }

   /* release variables */
   SCIP_CALL( SCIPreleaseVar(scip, &(*consdata)->var) );
   SCIP_CALL( SCIPreleaseVar(scip, &(*consdata)->vbdvar) );

   SCIPfreeBlockMemory(scip, consdata);

   return SCIP_OKAY;
}

/** creates LP row corresponding to variable bound constraint */
static
SCIP_RETCODE createRelaxation(
   SCIP*                 scip,               /**< SCIP data structure */
   SCIP_CONS*            cons                /**< variable bound constraint */
   )
{
   SCIP_CONSDATA* consdata;

   consdata = SCIPconsGetData(cons);
   assert(consdata != NULL);
   assert(consdata->row == NULL);

   SCIP_CALL( SCIPcreateEmptyRowCons(scip, &consdata->row, SCIPconsGetHdlr(cons), SCIPconsGetName(cons), consdata->lhs, consdata->rhs,
         SCIPconsIsLocal(cons), SCIPconsIsModifiable(cons), SCIPconsIsRemovable(cons)) );
   SCIP_CALL( SCIPaddVarToRow(scip, consdata->row, consdata->var, 1.0) );
   SCIP_CALL( SCIPaddVarToRow(scip, consdata->row, consdata->vbdvar, consdata->vbdcoef) );

   return SCIP_OKAY;
}

/** adds linear relaxation of variable bound constraint to the LP */
static
SCIP_RETCODE addRelaxation(
   SCIP*                 scip,               /**< SCIP data structure */
   SCIP_CONS*            cons                /**< variable bound constraint */
   )
{
   SCIP_CONSHDLR* conshdlr;
   SCIP_CONSHDLRDATA* conshdlrdata;
   SCIP_CONSDATA* consdata;

   consdata = SCIPconsGetData(cons);
   assert(consdata != NULL);

   /* find the variable bound constraint handler */
   conshdlr = SCIPfindConshdlr(scip, CONSHDLR_NAME);
   if( conshdlr == NULL )
   {
      SCIPerrorMessage("variable bound constraint handler not found\n");
      return SCIP_PLUGINNOTFOUND;
   }

   conshdlrdata = SCIPconshdlrGetData(conshdlr);
   assert(conshdlrdata != NULL);

   assert(SCIPvarGetType(consdata->vbdvar) != SCIP_VARTYPE_CONTINUOUS);

   /* check whether the coefficient is too large to put the row into the LP */
   if( SCIPisGT(scip, REALABS(consdata->vbdcoef), conshdlrdata->maxlpcoef) )
      return SCIP_OKAY;

   if( consdata->row == NULL )
   {
      SCIP_CALL( createRelaxation(scip, cons) );
   }
   assert(consdata->row != NULL);

   if( !SCIProwIsInLP(consdata->row) )
   {
      SCIPdebugMessage("adding relaxation of variable bound constraint <%s>: ", SCIPconsGetName(cons));
      SCIPdebug( SCIP_CALL( SCIPprintRow(scip, consdata->row, NULL)) );
      SCIP_CALL( SCIPaddCut(scip, NULL, consdata->row, FALSE) );
   }

   return SCIP_OKAY;
}

/** returns whether the given solution is feasible for the given variable bound constraint */
static
SCIP_Bool checkCons(
   SCIP*                 scip,               /**< SCIP data structure */
   SCIP_CONS*            cons,               /**< variable bound constraint */
   SCIP_SOL*             sol,                /**< solution to check, NULL for current solution */
   SCIP_Bool             checklprows         /**< should LP rows be checked? */
   )
{
   SCIP_CONSDATA* consdata;

   consdata = SCIPconsGetData(cons);
   assert(consdata != NULL);

   SCIPdebugMessage("checking variable bound constraint <%s> for feasibility of solution %p (lprows=%u)\n",
      SCIPconsGetName(cons), (void*)sol, checklprows);

   if( checklprows || consdata->row == NULL || !SCIProwIsInLP(consdata->row) )
   {
      SCIP_Real sum;

      sum = SCIPgetSolVal(scip, sol, consdata->var);
      sum += consdata->vbdcoef * SCIPgetSolVal(scip, sol, consdata->vbdvar);

      return (SCIPisInfinity(scip, -consdata->lhs) || SCIPisFeasGE(scip, sum, consdata->lhs))
         && (SCIPisInfinity(scip, consdata->rhs) || SCIPisFeasLE(scip, sum, consdata->rhs));
   }
   else
      return TRUE;
}


/** resolves a propagation on the given variable by supplying the variables needed for applying the corresponding
 *  propagation rule (see propagateCons()):
 *   (1) left hand side and bounds on y -> lower bound on x
 *   (2) left hand side and upper bound on x -> bound on y
 *   (3) right hand side and bounds on y -> upper bound on x
 *   (4) right hand side and lower bound on x -> bound on y
 */
static
SCIP_RETCODE resolvePropagation(
   SCIP*                 scip,               /**< SCIP data structure */
   SCIP_CONS*            cons,               /**< constraint that inferred the bound change */
   SCIP_VAR*             infervar,           /**< variable that was deduced */
   PROPRULE              proprule,           /**< propagation rule that deduced the bound change */
   SCIP_BOUNDTYPE        boundtype,          /**< the type of the changed bound (lower or upper bound) */
   SCIP_BDCHGIDX*        bdchgidx,           /**< bound change index (time stamp of bound change), or NULL for current time */
   SCIP_Real             inferbd,            /**< inference bound which needs to be explained */
   SCIP_Bool             usebdwidening       /**< should bound widening be used to in conflict analysis? */
   )
{
   SCIP_CONSDATA* consdata;
   SCIP_VAR* vbdvar;
   SCIP_VAR* var;
   SCIP_Real vbdcoef;

   consdata = SCIPconsGetData(cons);
   assert(consdata != NULL);
   assert(!SCIPisZero(scip, consdata->vbdcoef));

   var = consdata->var;
   assert(var != NULL);

   vbdvar = consdata->vbdvar;
   assert(vbdvar != NULL);

   vbdcoef = consdata->vbdcoef;
   assert(!SCIPisZero(scip, vbdcoef));

   switch( proprule )
   {
   case PROPRULE_1:
      /* lhs <= x + c*y: left hand side and bounds on y -> lower bound on x */
      assert(infervar == var);
      assert(boundtype == SCIP_BOUNDTYPE_LOWER);
      assert(!SCIPisInfinity(scip, -consdata->lhs));

      if( usebdwidening )
      {
         SCIP_Real relaxedbd;

         if( SCIPvarIsIntegral(var) )
            relaxedbd = (consdata->lhs - (inferbd - 1.0 + 2*SCIPfeastol(scip))) / vbdcoef;
         else
            relaxedbd = (consdata->lhs - inferbd) / vbdcoef;

         /* check the computed relaxed lower/upper bound is a proper reason for the inference bound which has to be explained */
         assert(SCIPisEQ(scip, inferbd, SCIPadjustedVarLb(scip, var, consdata->lhs - relaxedbd * vbdcoef)));

         if( vbdcoef > 0.0 )
         {
            SCIP_CALL( SCIPaddConflictRelaxedUb(scip, vbdvar, bdchgidx, relaxedbd) );
         }
         else
         {
            SCIP_CALL( SCIPaddConflictRelaxedLb(scip, vbdvar, bdchgidx, relaxedbd) );
         }
      }
      else
      {
         if( vbdcoef > 0.0 )
         {
            SCIP_CALL( SCIPaddConflictUb(scip, vbdvar, bdchgidx) );
         }
         else
         {
            SCIP_CALL( SCIPaddConflictLb(scip, vbdvar, bdchgidx) );
         }
      }

      break;

   case PROPRULE_2:
      /* lhs <= x + c*y: left hand side and upper bound on x -> bound on y */
      assert(infervar == vbdvar);
      assert(SCIPvarGetType(vbdvar) != SCIP_VARTYPE_CONTINUOUS);
      assert(!SCIPisInfinity(scip, -consdata->lhs));

      if( usebdwidening )
      {
         SCIP_Real relaxedub;

         /* compute the relaxed upper bound of the variable which would be sufficient to reach one less (greater) than the
          * inference bound
          */
         if( vbdcoef > 0.0 )
         {
            relaxedub = consdata->lhs - (inferbd - 1.0 + 2*SCIPfeastol(scip)) * vbdcoef;

            /* check the computed relaxed upper bound is a proper reason for the inference bound which has to be explained */
            assert(SCIPisEQ(scip, inferbd, SCIPadjustedVarLb(scip, vbdvar, (consdata->lhs - relaxedub) / vbdcoef)));
         }
         else
         {
            relaxedub = consdata->lhs - (inferbd + 1.0 - 2*SCIPfeastol(scip)) * vbdcoef;

            /* check the computed relaxed upper bound is a proper reason for the inference bound which has to be explained */
            assert(SCIPisEQ(scip, inferbd, SCIPadjustedVarUb(scip, vbdvar, (consdata->lhs - relaxedub) / vbdcoef)));
         }

         /* decrease the compute relaxed upper bound by an epsilon; that ensure that we get the actual inference bound due
          * to the integral condition of the variable bound variable
          */
         relaxedub -= SCIPfeastol(scip);

         SCIP_CALL( SCIPaddConflictRelaxedUb(scip, var, bdchgidx, relaxedub) );
      }
      else
      {
         SCIP_CALL( SCIPaddConflictUb(scip, var, bdchgidx) );
      }

      break;

   case PROPRULE_3:
      /* x + c*y <= rhs: right hand side and bounds on y -> upper bound on x */
      assert(infervar == var);
      assert(boundtype == SCIP_BOUNDTYPE_UPPER);
      assert(!SCIPisInfinity(scip, consdata->rhs));

      if( usebdwidening )
      {
         SCIP_Real relaxedbd;

         if( SCIPvarIsIntegral(var) )
            relaxedbd = (consdata->rhs - (inferbd + 1.0 - 2*SCIPfeastol(scip))) / vbdcoef;
         else
            relaxedbd = (consdata->rhs - inferbd) / vbdcoef;

         /* check the computed relaxed lower/upper bound is a proper reason for the inference bound which has to be explained */
         assert(SCIPisEQ(scip, inferbd, SCIPadjustedVarUb(scip, var, consdata->rhs - relaxedbd * vbdcoef)));

         if( vbdcoef > 0.0 )
         {
            SCIP_CALL( SCIPaddConflictRelaxedLb(scip, vbdvar, bdchgidx, relaxedbd) );
         }
         else
         {
            SCIP_CALL( SCIPaddConflictRelaxedUb(scip, vbdvar, bdchgidx, relaxedbd) );
         }
      }
      else
      {
         if( vbdcoef > 0.0 )
         {
            SCIP_CALL( SCIPaddConflictLb(scip, vbdvar, bdchgidx) );
         }
         else
         {
            SCIP_CALL( SCIPaddConflictUb(scip, vbdvar, bdchgidx) );
         }
      }

      break;

   case PROPRULE_4:
      /* x + c*y <= rhs: right hand side and lower bound on x -> bound on y */
      assert(infervar == vbdvar);
      assert(SCIPvarGetType(vbdvar) != SCIP_VARTYPE_CONTINUOUS);
      assert(!SCIPisInfinity(scip, consdata->rhs));

      if( usebdwidening )
      {
         SCIP_Real relaxedlb;

         /* compute the relaxed lower bound of the variable which would be sufficient to reach one greater (less) than the
          * inference bound
          */
         if( vbdcoef > 0.0 )
         {
            relaxedlb = consdata->rhs - (inferbd + 1.0 - 2*SCIPfeastol(scip)) * vbdcoef;

            /* check the computed relaxed lower bound is a proper reason for the inference bound which has to be explained */
            assert(SCIPisEQ(scip, inferbd, SCIPadjustedVarUb(scip, vbdvar, (consdata->rhs - relaxedlb) / vbdcoef)));
         }
         else
         {
            relaxedlb = consdata->rhs - (inferbd - 1.0 + 2*SCIPfeastol(scip)) * vbdcoef;

            /* check the computed relaxed lower bound is a proper reason for the inference bound which has to be explained */
            assert(SCIPisEQ(scip, inferbd, SCIPadjustedVarLb(scip, vbdvar, (consdata->rhs - relaxedlb) / vbdcoef)));
         }

         /* inccrease the compute relaxed lower bound by an epsilon; that ensure that we get the actual inference bound due
          * to the integral condition of the variable bound variable
          */
         relaxedlb += SCIPfeastol(scip);

         SCIP_CALL( SCIPaddConflictRelaxedLb(scip, var, bdchgidx, relaxedlb) );
      }
      else
      {
         SCIP_CALL( SCIPaddConflictLb(scip, var, bdchgidx) );
      }

      break;

   default:
      SCIPerrorMessage("invalid inference information %d in variable bound constraint <%s>\n", proprule, SCIPconsGetName(cons));
      return SCIP_INVALIDDATA;
   }

   return SCIP_OKAY;
}

/** analyze infeasibility */
static
SCIP_RETCODE analyzeConflict(
   SCIP*                 scip,               /**< SCIP data structure */
   SCIP_CONS*            cons,               /**< variable bound constraint */
   SCIP_VAR*             infervar,           /**< variable that was deduced */
   SCIP_Real             inferbd,            /**< bound which led to infeasibility */
   PROPRULE              proprule,           /**< propagation rule that deduced the bound change */
   SCIP_BOUNDTYPE        boundtype,          /**< the type of the changed bound (lower or upper bound) */
   SCIP_Bool             usebdwidening       /**< should bound widening be used to in conflict analysis? */
   )
{
   /* conflict analysis can only be applied in solving stage and if it is applicable */
   if( (SCIPgetStage(scip) != SCIP_STAGE_SOLVING && !SCIPinProbing(scip)) || !SCIPisConflictAnalysisApplicable(scip) )
      return SCIP_OKAY;

   /* initialize conflict analysis, and add all variables of infeasible constraint to conflict candidate queue */
   SCIP_CALL( SCIPinitConflictAnalysis(scip) );

   /* add the bound which got violated */
   if( boundtype == SCIP_BOUNDTYPE_LOWER )
   {
      if( usebdwidening )
      {
         SCIP_Real relaxedub;

         /* adjust lower bound */
         inferbd = SCIPadjustedVarLb(scip, infervar, inferbd);

         /* compute a relaxed upper bound which would be sufficient to be still infeasible */
         if( SCIPvarIsIntegral(infervar) )
            relaxedub = inferbd - 1.0;
         else
         {
            SCIP_CONSDATA* consdata;
            SCIP_Real abscoef;

            consdata = SCIPconsGetData(cons);
            assert(consdata != NULL);

            /* vbdvar can never be of non-integral type */
            assert(infervar == consdata->var);

            abscoef = REALABS(consdata->vbdcoef);

            /* due to resolving a the propagation and dividing by the vbdcoef we need to make sure the the relaxed bound
             * is big enough, therefore we multiply here with the vbdcoef
             *
             * @note it does not matter if we deceed the current local upper bound, because SCIPaddConflictRelaxedUb()
             *       is correcting the bound afterwards
             */
            relaxedub = inferbd - 2*SCIPfeastol(scip) * MAX(1, abscoef);
         }

         /* try to relax inference variable upper bound such that the infeasibility is still given */
         SCIP_CALL( SCIPaddConflictRelaxedUb(scip, infervar, NULL, relaxedub) );

         /* collect the upper bound which is reported to the conflict analysis */
         inferbd = SCIPgetConflictVarUb(scip, infervar);

         /* adjust inference bound with respect to the upper bound reported to the conflict analysis */
         if( SCIPvarIsIntegral(infervar) )
            inferbd = inferbd + 1.0;
         else
         {
            SCIP_CONSDATA* consdata;
            SCIP_Real abscoef;

            consdata = SCIPconsGetData(cons);
            assert(consdata != NULL);

            /* vbdvar can never be of non-integral type */
            assert(infervar == consdata->var);

            abscoef = REALABS(consdata->vbdcoef);

            /* due to resolving a the propagation and dividing by the vbdcoef we need to make sure the the relaxed bound
             * is big enough, therefore we multiply here with the vbdcoef
             */
            inferbd = inferbd + 2*SCIPfeastol(scip) * MAX(1, abscoef);
         }
      }
      else
      {
         SCIP_CALL( SCIPaddConflictUb(scip, infervar, NULL) );
      }
   }
   else
   {
      if( usebdwidening )
      {
         SCIP_Real relaxedlb;

         assert(boundtype == SCIP_BOUNDTYPE_UPPER);

         /* adjust upper bound */
         inferbd = SCIPadjustedVarUb(scip, infervar, inferbd);

         /* compute a relaxed lower bound which would be sufficient to be still infeasible */
         if( SCIPvarIsIntegral(infervar) )
            relaxedlb = inferbd + 1.0;
         else
         {
            SCIP_CONSDATA* consdata;
            SCIP_Real abscoef;

            consdata = SCIPconsGetData(cons);
            assert(consdata != NULL);

            /* vbdvar can never be of non-integral type */
            assert(infervar == consdata->var);

            abscoef = REALABS(consdata->vbdcoef);

            /* due to resolving a the propagation and dividing by the vbdcoef we need to make sure the the relaxed bound
             * is big enough, therefore we multiply here with the vbdcoef
             *
             * @note it does not matter if we exceed the current local lower bound, because SCIPaddConflictRelaxedLb()
             *       is correcting the bound afterwards
             */
            relaxedlb = inferbd + 2*SCIPfeastol(scip) * MAX(1, abscoef);
         }

         /* try to relax inference variable upper bound such that the infeasibility is still given */
         SCIP_CALL( SCIPaddConflictRelaxedLb(scip, infervar, NULL, relaxedlb) );

         /* collect the lower bound which is reported to the conflict analysis */
         inferbd = SCIPgetConflictVarLb(scip, infervar);

         /* adjust inference bound with respect to the lower bound reported to the conflict analysis */
         if( SCIPvarIsIntegral(infervar) )
            inferbd = inferbd - 1.0;
         else
         {
            SCIP_CONSDATA* consdata;
            SCIP_Real abscoef;

            consdata = SCIPconsGetData(cons);
            assert(consdata != NULL);

            /* vbdvar can never be of non-integral type */
            assert(infervar == consdata->var);

            abscoef = REALABS(consdata->vbdcoef);

            /* due to resolving a the propagation and dividing by the vbdcoef we need to make sure the the relaxed bound
             * is big enough, therefore we multiply here with the vbdcoef
             */
            inferbd = inferbd - 2*SCIPfeastol(scip) * MAX(1, abscoef);
         }
      }
      else
      {
         SCIP_CALL( SCIPaddConflictLb(scip, infervar, NULL) );
      }
   }

   /* add the reason for the violated of the bound */
   SCIP_CALL( resolvePropagation(scip, cons, infervar, proprule, boundtype, NULL, inferbd, usebdwidening) );

   /* analyze the conflict */
   SCIP_CALL( SCIPanalyzeConflictCons(scip, cons, NULL) );

   return SCIP_OKAY;
}

/** separates the given variable bound constraint */
static
SCIP_RETCODE separateCons(
   SCIP*                 scip,               /**< SCIP data structure */
   SCIP_CONS*            cons,               /**< variable bound constraint */
   SCIP_Bool             usebdwidening,      /**< should bound widening be used to in conflict analysis? */
   SCIP_SOL*             sol,                /**< primal CIP solution, NULL for current LP solution */
   SCIP_RESULT*          result              /**< pointer to store the result of the separation call */
   )
{
   SCIP_CONSHDLR* conshdlr;
   SCIP_CONSHDLRDATA* conshdlrdata;
   SCIP_CONSDATA* consdata;
   SCIP_VAR* vbdvar;
   SCIP_VAR* var;
   SCIP_Real vbdcoef;
   SCIP_Real feasibility;

   assert(cons != NULL);
   assert(result != NULL);

   consdata = SCIPconsGetData(cons);
   assert(consdata != NULL);

   /* find the variable bound constraint handler */
   conshdlr = SCIPfindConshdlr(scip, CONSHDLR_NAME);
   if( conshdlr == NULL )
   {
      SCIPerrorMessage("variable bound constraint handler not found\n");
      return SCIP_PLUGINNOTFOUND;
   }

   conshdlrdata = SCIPconshdlrGetData(conshdlr);
   assert(conshdlrdata != NULL);

   SCIPdebugMessage("separating variable bound constraint <%s>\n", SCIPconsGetName(cons));

   var = consdata->var;
   vbdvar = consdata->vbdvar;
   vbdcoef = consdata->vbdcoef;
   assert(SCIPvarGetType(vbdvar) != SCIP_VARTYPE_CONTINUOUS);

   if( SCIPvarGetLbLocal(vbdvar) + 0.5 > SCIPvarGetUbLocal(vbdvar) )
   {
      assert(SCIPisFeasEQ(scip, SCIPvarGetLbLocal(vbdvar), SCIPvarGetUbLocal(vbdvar)));

      if( !SCIPisInfinity(scip, -consdata->lhs) )
      {
         SCIP_Real newlb;
         SCIP_Bool cutoff;
         SCIP_Bool tightened;

         newlb = consdata->lhs - vbdcoef * SCIPvarGetLbLocal(vbdvar);

         SCIP_CALL( SCIPinferVarLbCons(scip, var, newlb, cons, (int)PROPRULE_1, TRUE,
               &cutoff, &tightened) );

         if( cutoff )
         {
            assert(SCIPisGT(scip, newlb, SCIPvarGetUbLocal(var)));

            /* analyze infeasibility */
            SCIP_CALL( analyzeConflict(scip, cons, var, newlb, PROPRULE_1, SCIP_BOUNDTYPE_LOWER, usebdwidening) );
            *result = SCIP_CUTOFF;

            return SCIP_OKAY;
         }
         else if( tightened )
         {
            *result = SCIP_REDUCEDDOM;
         }
      }

      if( !SCIPisInfinity(scip, consdata->rhs) )
      {
         SCIP_Real newub;
         SCIP_Bool cutoff;
         SCIP_Bool tightened;

         newub = consdata->rhs - vbdcoef * SCIPvarGetLbLocal(vbdvar);

         SCIP_CALL( SCIPinferVarUbCons(scip, var, newub, cons, (int)PROPRULE_3, TRUE,
               &cutoff, &tightened) );

         if( cutoff )
         {
            assert(SCIPisLT(scip, newub, SCIPvarGetLbLocal(var)));

            /* analyze infeasibility */
            SCIP_CALL( analyzeConflict(scip, cons, var, newub, PROPRULE_3, SCIP_BOUNDTYPE_UPPER, usebdwidening) );
            *result = SCIP_CUTOFF;

            return SCIP_OKAY;
         }
         else if( tightened )
         {
            *result = SCIP_REDUCEDDOM;
         }
      }
   }

   /* if we already changed a bound or the coefficient is too large to put the row into the LP, stop here */
   if( *result == SCIP_REDUCEDDOM || SCIPisGT(scip, REALABS(vbdcoef), conshdlrdata->maxlpcoef) )
      return SCIP_OKAY;

   /* create LP relaxation if not yet existing */
   if( consdata->row == NULL )
   {
      SCIP_CALL( createRelaxation(scip, cons) );
   }
   assert(consdata->row != NULL);

   /* check non-LP rows for feasibility and add them as cut, if violated */
   if( !SCIProwIsInLP(consdata->row) )
   {
      feasibility = SCIPgetRowSolFeasibility(scip, consdata->row, sol);
      if( SCIPisFeasNegative(scip, feasibility) )
      {
         SCIP_CALL( SCIPaddCut(scip, sol, consdata->row, FALSE) );
         *result = SCIP_SEPARATED;
      }
   }

   return SCIP_OKAY;
}

/** sets left hand side of varbound constraint */
static
SCIP_RETCODE chgLhs(
   SCIP*                 scip,               /**< SCIP data structure */
   SCIP_CONS*            cons,               /**< linear constraint */
   SCIP_Real             lhs                 /**< new left hand side */
   )
{
   SCIP_CONSDATA* consdata;

   assert(scip != NULL);
   assert(cons != NULL);
   assert(!SCIPisInfinity(scip, lhs));

   /* adjust value to not be smaller than -inf */
   if ( SCIPisInfinity(scip, -lhs) )
      lhs = -SCIPinfinity(scip);

   consdata = SCIPconsGetData(cons);
   assert(consdata != NULL);
   assert(consdata->var != NULL && consdata->vbdvar != NULL);
   assert(!SCIPisInfinity(scip, consdata->lhs));

   /* check whether the side is not changed */
   if( SCIPisEQ(scip, consdata->lhs, lhs) )
      return SCIP_OKAY;

   assert(consdata->row == NULL);

   /* ensure that rhs >= lhs is satisfied without numerical tolerance */
   if( SCIPisEQ(scip, lhs, consdata->rhs) )
      consdata->rhs = lhs;

   /* if necessary, update the rounding locks of variables */
   if( SCIPconsIsLocked(cons) )
   {
      assert(SCIPconsIsTransformed(cons));

      /* the left hand side switched from -infinity to a non-infinite value -> install rounding locks */
      if( SCIPisInfinity(scip, -consdata->lhs) && !SCIPisInfinity(scip, -lhs) )
      {
	 SCIP_CALL( SCIPlockVarCons(scip, consdata->var, cons, TRUE, FALSE) );

	 if( SCIPisPositive(scip, consdata->vbdcoef) )
	 {
	    SCIP_CALL( SCIPlockVarCons(scip, consdata->vbdvar, cons, TRUE, FALSE) );
	 }
	 else
	 {
	    SCIP_CALL( SCIPlockVarCons(scip, consdata->vbdvar, cons, FALSE, TRUE) );
	 }
      }
      /* the left hand side switched from a non-infinite value to -infinity -> remove rounding locks */
      else if( !SCIPisInfinity(scip, -consdata->lhs) && SCIPisInfinity(scip, -lhs) )
      {
	 SCIP_CALL( SCIPunlockVarCons(scip, consdata->var, cons, TRUE, FALSE) );
	 if( SCIPisPositive(scip, consdata->vbdcoef) )
	 {
	    SCIP_CALL( SCIPunlockVarCons(scip, consdata->vbdvar, cons, TRUE, FALSE) );
	 }
	 else
	 {
	    SCIP_CALL( SCIPunlockVarCons(scip, consdata->vbdvar, cons, FALSE, TRUE) );
	 }
      }
   }

   /* if left hand side got tighter, we want to do additional presolving on this constraint */
   if( SCIPisLT(scip, consdata->lhs, lhs) )
   {
      consdata->propagated = FALSE;
      consdata->varboundsadded = FALSE;
      consdata->tightened = FALSE;
   }

   consdata->presolved = FALSE;
   consdata->lhs = lhs;
   consdata->changed = TRUE;

   return SCIP_OKAY;
}

/** sets right hand side of linear constraint */
static
SCIP_RETCODE chgRhs(
   SCIP*                 scip,               /**< SCIP data structure */
   SCIP_CONS*            cons,               /**< linear constraint */
   SCIP_Real             rhs                 /**< new right hand side */
   )
{
   SCIP_CONSDATA* consdata;

   assert(scip != NULL);
   assert(cons != NULL);
   assert(!SCIPisInfinity(scip, -rhs));

   /* adjust value to not be larger than inf */
   if ( SCIPisInfinity(scip, rhs) )
      rhs = SCIPinfinity(scip);

   consdata = SCIPconsGetData(cons);
   assert(consdata != NULL);
   assert(consdata->var != NULL && consdata->vbdvar != NULL);
   assert(!SCIPisInfinity(scip, -consdata->rhs));

   /* check whether the side is not changed */
   if( SCIPisEQ(scip, consdata->rhs, rhs) )
      return SCIP_OKAY;

   assert(consdata->row == NULL);

   /* ensure that rhs >= lhs is satisfied without numerical tolerance */
   if( SCIPisEQ(scip, rhs, consdata->lhs) )
      consdata->lhs = rhs;

   /* if necessary, update the rounding locks of variables */
   if( SCIPconsIsLocked(cons) )
   {
      assert(SCIPconsIsTransformed(cons));

      /* the right hand side switched from infinity to a non-infinite value -> install rounding locks */
      if( SCIPisInfinity(scip, consdata->rhs) && !SCIPisInfinity(scip, rhs) )
      {
	 SCIP_CALL( SCIPlockVarCons(scip, consdata->var, cons, FALSE, TRUE) );

	 if( SCIPisPositive(scip, consdata->vbdcoef) )
	 {
	    SCIP_CALL( SCIPlockVarCons(scip, consdata->vbdvar, cons, FALSE, TRUE) );
	 }
	 else
	 {
	    SCIP_CALL( SCIPlockVarCons(scip, consdata->vbdvar, cons, TRUE, FALSE) );
	 }
      }
      /* the right hand side switched from a non-infinite value to infinity -> remove rounding locks */
      else if( !SCIPisInfinity(scip, consdata->rhs) && SCIPisInfinity(scip, rhs) )
      {
	 SCIP_CALL( SCIPunlockVarCons(scip, consdata->var, cons, FALSE, TRUE) );
	 if( SCIPisPositive(scip, consdata->vbdcoef) )
	 {
	    SCIP_CALL( SCIPunlockVarCons(scip, consdata->vbdvar, cons, FALSE, TRUE) );
	 }
	 else
	 {
	    SCIP_CALL( SCIPunlockVarCons(scip, consdata->vbdvar, cons, TRUE, FALSE) );
	 }
      }
   }

   /* if right hand side got tighter, we want to do additional presolving on this constraint */
   if( SCIPisGT(scip, consdata->rhs, rhs) )
   {
      consdata->propagated = FALSE;
      consdata->varboundsadded = FALSE;
      consdata->tightened = FALSE;
   }

   consdata->presolved = FALSE;
   consdata->rhs = rhs;
   consdata->changed = TRUE;

   return SCIP_OKAY;
}

/** propagation method for variable bound constraint */
static
SCIP_RETCODE propagateCons(
   SCIP*                 scip,               /**< SCIP data structure */
   SCIP_CONS*            cons,               /**< variable bound constraint */
   SCIP_Bool             usebdwidening,      /**< should bound widening be used to in conflict analysis? */
   SCIP_Bool*            cutoff,             /**< pointer to store whether the node can be cut off */
   int*                  nchgbds,            /**< pointer to count number of bound changes */
   int*                  ndelconss           /**< pointer to count number of deleted constraints, or NULL */
   )
{
   SCIP_CONSDATA* consdata;
   SCIP_Real xlb;
   SCIP_Real xub;
   SCIP_Real ylb;
   SCIP_Real yub;
   SCIP_Real newlb;
   SCIP_Real newub;
   SCIP_Bool tightened;
   SCIP_Bool tightenedround;

   assert(cutoff != NULL);
   assert(nchgbds != NULL);

   consdata = SCIPconsGetData(cons);
   assert(consdata != NULL);

   SCIPdebugMessage("propagating variable bound constraint <%s>: %.15g <= <%s>[%.9g, %.9g] + %.15g<%s>[%.9g, %.9g] <= %.15g\n",
      SCIPconsGetName(cons), consdata->lhs, SCIPvarGetName(consdata->var), SCIPvarGetLbLocal(consdata->var),
      SCIPvarGetUbLocal(consdata->var), consdata->vbdcoef, SCIPvarGetName(consdata->vbdvar),
      SCIPvarGetLbLocal(consdata->vbdvar), SCIPvarGetUbLocal(consdata->vbdvar), consdata->rhs);

   *cutoff = FALSE;

   /* check, if constraint is already propagated */
   if( consdata->propagated )
      return SCIP_OKAY;

   /* get current bounds of variables */
   xlb = SCIPvarGetLbLocal(consdata->var);
   xub = SCIPvarGetUbLocal(consdata->var);
   ylb = SCIPvarGetLbLocal(consdata->vbdvar);
   yub = SCIPvarGetUbLocal(consdata->vbdvar);

   /* tighten bounds of variables as long as possible */
   do
   {
      tightenedround = FALSE;

      /* propagate left hand side inequality: lhs <= x + c*y */
      if( !SCIPisInfinity(scip, -consdata->lhs) )
      {
         assert(!(*cutoff));

         /* propagate bounds on x:
          *  (1) left hand side and bounds on y -> lower bound on x
          */
         if( SCIPvarGetStatus(consdata->var) != SCIP_VARSTATUS_MULTAGGR ) /* cannot change bounds of multaggr vars */
         {
            if( consdata->vbdcoef > 0.0 )
            {
               if( !SCIPisInfinity(scip, yub) )
                  newlb = SCIPadjustedVarLb(scip, consdata->var, consdata->lhs - consdata->vbdcoef * yub);
               else
                  newlb = -SCIPinfinity(scip);
            }
            else
            {
               if( !SCIPisInfinity(scip, -ylb) )
                  newlb = SCIPadjustedVarLb(scip, consdata->var, consdata->lhs - consdata->vbdcoef * ylb);
               else
                  newlb = -SCIPinfinity(scip);
            }

            SCIPdebugMessage(" -> tighten <%s>[%.15g,%.15g] -> [%.15g,%.15g]\n",
               SCIPvarGetName(consdata->var), xlb, xub, newlb, xub);
            SCIP_CALL( SCIPinferVarLbCons(scip, consdata->var, newlb, cons, (int)PROPRULE_1, yub < ylb + 0.5,
                  cutoff, &tightened) );

            if( *cutoff )
            {
               assert(SCIPisGT(scip, newlb, SCIPvarGetUbLocal(consdata->var)));

               /* analyze infeasibility */
               SCIP_CALL( analyzeConflict(scip, cons, consdata->var, newlb, PROPRULE_1, SCIP_BOUNDTYPE_LOWER, usebdwidening) );
               break;
            }

            if( tightened )
            {
               tightenedround = TRUE;
               (*nchgbds)++;
            }
            xlb = SCIPvarGetLbLocal(consdata->var);
         }

         assert(!*cutoff);

         /* propagate bounds on y:
          *  (2) left hand side and upper bound on x -> bound on y
          */
         if( SCIPvarGetStatus(consdata->vbdvar) != SCIP_VARSTATUS_MULTAGGR && !SCIPisInfinity(scip, xub) ) /* cannot change bounds of multaggr vars */
         {
            if( consdata->vbdcoef > 0.0 )
            {
               newlb = SCIPadjustedVarLb(scip, consdata->vbdvar, (consdata->lhs - xub)/consdata->vbdcoef);
               if( newlb > ylb + 0.5 )
               {
                  SCIPdebugMessage(" -> tighten <%s>[%.15g,%.15g] -> [%.15g,%.15g]\n",
                     SCIPvarGetName(consdata->vbdvar), ylb, yub, newlb, yub);
                  SCIP_CALL( SCIPinferVarLbCons(scip, consdata->vbdvar, newlb, cons, (int)PROPRULE_2, FALSE,
                        cutoff, &tightened) );

                  if( *cutoff )
                  {
                     assert(SCIPisGT(scip, newlb, SCIPvarGetUbLocal(consdata->vbdvar)));

                     /* analyze infeasibility */
                     SCIP_CALL( analyzeConflict(scip, cons, consdata->vbdvar, newlb, PROPRULE_2, SCIP_BOUNDTYPE_LOWER, usebdwidening) );
                     break;
                  }

                  if( tightened )
                  {
                     tightenedround = TRUE;
                     (*nchgbds)++;
                  }
                  ylb = SCIPvarGetLbLocal(consdata->vbdvar);
               }
            }
            else
            {
               newub = SCIPadjustedVarUb(scip, consdata->vbdvar, (consdata->lhs - xub)/consdata->vbdcoef);
               if( newub < yub - 0.5 )
               {
                  SCIPdebugMessage(" -> tighten <%s>[%.15g,%.15g] -> [%.15g,%.15g]\n",
                     SCIPvarGetName(consdata->vbdvar), ylb, yub, ylb, newub);
                  SCIP_CALL( SCIPinferVarUbCons(scip, consdata->vbdvar, newub, cons, (int)PROPRULE_2, FALSE,
                        cutoff, &tightened) );

                  if( *cutoff )
                  {
                     assert(SCIPisLT(scip, newub, SCIPvarGetLbLocal(consdata->vbdvar)));

                     /* analyze infeasibility */
                     SCIP_CALL( analyzeConflict(scip, cons, consdata->vbdvar, newub, PROPRULE_2, SCIP_BOUNDTYPE_UPPER, usebdwidening) );
                     break;
                  }

                  if( tightened )
                  {
                     tightenedround = TRUE;
                     (*nchgbds)++;
                  }
                  yub = SCIPvarGetUbLocal(consdata->vbdvar);
               }
            }
         }
      }

      assert(!*cutoff);

      /* propagate right hand side inequality: x + c*y <= rhs */
      if( !SCIPisInfinity(scip, consdata->rhs) )
      {
         /* propagate bounds on x:
          *  (3) right hand side and bounds on y -> upper bound on x
          */
         if( SCIPvarGetStatus(consdata->var) != SCIP_VARSTATUS_MULTAGGR ) /* cannot change bounds of multaggr vars */
         {
            if( consdata->vbdcoef > 0.0 )
            {
               if( !SCIPisInfinity(scip, -ylb) )
                  newub = SCIPadjustedVarUb(scip, consdata->var, consdata->rhs - consdata->vbdcoef * ylb);
               else
                  newub = SCIPinfinity(scip);
            }
            else
            {
               if( !SCIPisInfinity(scip, yub) )
                  newub = SCIPadjustedVarUb(scip, consdata->var, consdata->rhs - consdata->vbdcoef * yub);
               else
                  newub = SCIPinfinity(scip);
            }

            SCIPdebugMessage(" -> tighten <%s>[%.15g,%.15g] -> [%.15g,%.15g]\n",
               SCIPvarGetName(consdata->var), xlb, xub, xlb, newub);
            SCIP_CALL( SCIPinferVarUbCons(scip, consdata->var, newub, cons, (int)PROPRULE_3, yub < ylb + 0.5,
                  cutoff, &tightened) );

            if( *cutoff )
            {
               assert(SCIPisLT(scip, newub, SCIPvarGetLbLocal(consdata->var)));

               /* analyze infeasibility */
               SCIP_CALL( analyzeConflict(scip, cons, consdata->var, newub, PROPRULE_3, SCIP_BOUNDTYPE_UPPER, usebdwidening) );
               break;
            }

            if( tightened )
            {
               tightenedround = TRUE;
               (*nchgbds)++;
            }
            xub = SCIPvarGetUbLocal(consdata->var);
         }

         assert(!*cutoff);

         /* propagate bounds on y:
          *  (4) right hand side and lower bound on x -> bound on y
          */
         if( SCIPvarGetStatus(consdata->vbdvar) != SCIP_VARSTATUS_MULTAGGR && !SCIPisInfinity(scip, -xlb) ) /* cannot change bounds of multaggr vars */
         {
            if( consdata->vbdcoef > 0.0 )
            {
               newub = SCIPadjustedVarUb(scip, consdata->vbdvar, (consdata->rhs - xlb)/consdata->vbdcoef);
               if( newub < yub - 0.5 )
               {
                  SCIPdebugMessage(" -> tighten <%s>[%.15g,%.15g] -> [%.15g,%.15g]\n",
                     SCIPvarGetName(consdata->vbdvar), ylb, yub, ylb, newub);
                  SCIP_CALL( SCIPinferVarUbCons(scip, consdata->vbdvar, newub, cons, (int)PROPRULE_4, FALSE,
                        cutoff, &tightened) );

                  if( *cutoff )
                  {
                     assert(SCIPisLT(scip, newub, SCIPvarGetLbLocal(consdata->vbdvar)));

                     /* analyze infeasibility */
                     SCIP_CALL( analyzeConflict(scip, cons, consdata->vbdvar, newub, PROPRULE_4, SCIP_BOUNDTYPE_UPPER, usebdwidening) );
                     break;
                  }

                  if( tightened )
                  {
                     tightenedround = TRUE;
                     (*nchgbds)++;
                  }
                  yub = SCIPvarGetUbLocal(consdata->vbdvar);
               }
            }
            else
            {
               newlb = SCIPadjustedVarLb(scip, consdata->vbdvar, (consdata->rhs - xlb)/consdata->vbdcoef);
               if( newlb > ylb + 0.5 )
               {
                  SCIPdebugMessage(" -> tighten <%s>[%.15g,%.15g] -> [%.15g,%.15g]\n",
                     SCIPvarGetName(consdata->vbdvar), ylb, yub, newlb, yub);
                  SCIP_CALL( SCIPinferVarLbCons(scip, consdata->vbdvar, newlb, cons, (int)PROPRULE_4, FALSE,
                        cutoff, &tightened) );

                  if( *cutoff )
                  {
                     assert(SCIPisGT(scip, newlb, SCIPvarGetUbLocal(consdata->vbdvar)));

                     /* analyze infeasibility */
                     SCIP_CALL( analyzeConflict(scip, cons, consdata->vbdvar, newlb, PROPRULE_4, SCIP_BOUNDTYPE_LOWER, usebdwidening) );
                     break;
                  }

                  if( tightened )
                  {
                     tightenedround = TRUE;
                     (*nchgbds)++;
                  }
                  ylb = SCIPvarGetLbLocal(consdata->vbdvar);
               }
            }
         }
      }
      assert(!(*cutoff));
   }
   while( tightenedround );

   /* check for redundancy */
   if( !(*cutoff) && (SCIPisInfinity(scip, -consdata->lhs)
         || (consdata->vbdcoef > 0.0 && SCIPisFeasGE(scip, xlb + consdata->vbdcoef * ylb, consdata->lhs))
         || (consdata->vbdcoef < 0.0 && SCIPisFeasGE(scip, xlb + consdata->vbdcoef * yub, consdata->lhs)))
      && (SCIPisInfinity(scip, consdata->rhs)
         || (consdata->vbdcoef > 0.0 && SCIPisFeasLE(scip, xub + consdata->vbdcoef * yub, consdata->rhs))
         || (consdata->vbdcoef < 0.0 && SCIPisFeasLE(scip, xub + consdata->vbdcoef * ylb, consdata->rhs))) )
   {
      SCIPdebugMessage("variable bound constraint <%s> is redundant: <%s>[%.15g,%.15g], <%s>[%.15g,%.15g]\n",
         SCIPconsGetName(cons),
         SCIPvarGetName(consdata->var), SCIPvarGetLbLocal(consdata->var), SCIPvarGetUbLocal(consdata->var),
         SCIPvarGetName(consdata->vbdvar), SCIPvarGetLbLocal(consdata->vbdvar), SCIPvarGetUbLocal(consdata->vbdvar));
      SCIP_CALL( SCIPdelConsLocal(scip, cons) );

      if( ndelconss != NULL )
         (*ndelconss)++;
   }

   /* mark the constraint propagated */
   consdata->propagated = TRUE;

   return SCIP_OKAY;
}

/** updates the flags of the first constraint according to the ones of the second constraint */
static
SCIP_RETCODE updateFlags(
   SCIP*                 scip,               /**< SCIP data structure */
   SCIP_CONS*            cons0,              /**< constraint that should stay */
   SCIP_CONS*            cons1               /**< constraint that should be deleted */
   )
{
   if( SCIPconsIsInitial(cons1) )
   {
      SCIP_CALL( SCIPsetConsInitial(scip, cons0, TRUE) );
   }
   if( SCIPconsIsSeparated(cons1) )
   {
      SCIP_CALL( SCIPsetConsSeparated(scip, cons0, TRUE) );
   }
   if( SCIPconsIsEnforced(cons1) )
   {
      SCIP_CALL( SCIPsetConsEnforced(scip, cons0, TRUE) );
   }
   if( SCIPconsIsChecked(cons1) )
   {
      SCIP_CALL( SCIPsetConsChecked(scip, cons0, TRUE) );
   }
   if( SCIPconsIsPropagated(cons1) )
   {
      SCIP_CALL( SCIPsetConsPropagated(scip, cons0, TRUE) );
   }
   if( !SCIPconsIsDynamic(cons1) )
   {
      SCIP_CALL( SCIPsetConsDynamic(scip, cons0, FALSE) );
   }
   if( !SCIPconsIsRemovable(cons1) )
   {
      SCIP_CALL( SCIPsetConsRemovable(scip, cons0, FALSE) );
   }
   if( SCIPconsIsStickingAtNode(cons1) )
   {
      SCIP_CALL( SCIPsetConsStickingAtNode(scip, cons0, TRUE) );
   }

   return SCIP_OKAY;
}

/* check whether one constraints side is redundant to another constraints side by calculating extreme values for
 * variables
 */
static
void checkRedundancySide(
   SCIP*                 scip,               /**< SCIP data structure */
   SCIP_VAR*             var,                /**< variable x that has variable bound */
   SCIP_VAR*             vbdvar,             /**< binary, integer or implicit integer bounding variable y */
   SCIP_Real             coef0,              /**< coefficient c0 of bounding variable y for constraint 0 */
   SCIP_Real             coef1,              /**< coefficient c1 of bounding variable y for constraint 1 */
   SCIP_Real             side0,              /**< one side of variable bound inequality for constraint 0 */
   SCIP_Real             side1,              /**< one side of variable bound inequality for constraint 1 */
   SCIP_Bool*            sideequal,          /**< pointer to store if both constraints have the same redundancy on the
                                              *   given side */
   SCIP_Bool*            cons0sidered,       /**< pointer to store if side of constraint 0 is redundant */
   SCIP_Bool*            cons1sidered,       /**< pointer to store if side of constraint 1 is redundant */
   SCIP_Bool             islhs               /**< do we check the left or the right hand side */
   )
{
   SCIP_Real lbvar;
   SCIP_Real ubvar;
   SCIP_Real lbvbdvar;
   SCIP_Real ubvbdvar;
   SCIP_Real boundxlb1;
   SCIP_Real boundxlb2;
   SCIP_Real boundylb1;
   SCIP_Real boundylb2;
   SCIP_Real boundxub1;
   SCIP_Real boundxub2;
   SCIP_Real boundyub1;
   SCIP_Real boundyub2;
   SCIP_Real boundvaluex1;
   SCIP_Real boundvaluex2;
   SCIP_Real boundvaluey1;
   SCIP_Real boundvaluey2;
   SCIP_Real valuex1;
   SCIP_Real valuex2;
   SCIP_Real valuey1;
   SCIP_Real valuey2;
   SCIP_Bool* redundant0;
   SCIP_Bool* redundant1;

   assert(scip != NULL);
   assert(var != NULL);
   assert(vbdvar != NULL);
   assert(sideequal != NULL);
   assert(cons0sidered != NULL);
   assert(cons1sidered != NULL);

   *cons0sidered = SCIPisInfinity(scip, REALABS(side0));
   *cons1sidered = SCIPisInfinity(scip, REALABS(side1));
   *sideequal = FALSE;

   if( islhs )
   {
      redundant0 = cons1sidered;
      redundant1 = cons0sidered;
   }
   else
   {
      redundant0 = cons0sidered;
      redundant1 = cons1sidered;
   }

   lbvar = SCIPvarGetLbGlobal(var);
   ubvar = SCIPvarGetUbGlobal(var);
   lbvbdvar = SCIPvarGetLbGlobal(vbdvar);
   ubvbdvar = SCIPvarGetUbGlobal(vbdvar);

   /* if both constraint have this side */
   if( !*redundant0 && !*redundant1 )
   {
      /* calculate extreme values, which are reached by setting the other variable to their lower/upper bound */
      boundxlb1 = side0 - lbvbdvar*coef0;
      boundxlb2 = side1 - lbvbdvar*coef1;
      boundylb1 = (side0 - lbvar)/coef0;
      boundylb2 = (side1 - lbvar)/coef1;

      boundxub1 = side0 - ubvbdvar*coef0;
      boundxub2 = side1 - ubvbdvar*coef1;
      boundyub1 = (side0 - ubvar)/coef0;
      boundyub2 = (side1 - ubvar)/coef1;

      if( islhs )
      {
	 boundvaluex1 = MAX(boundxlb1, boundxlb2);
	 boundvaluex2 = MAX(boundxub1, boundxub2);
      }
      else
      {
	 boundvaluex1 = MIN(boundxlb1, boundxlb2);
	 boundvaluex2 = MIN(boundxub1, boundxub2);
      }

      /* calculate important values for variables */
      if( SCIPisPositive(scip, coef0) )
      {
         valuex1 = MIN(boundvaluex1, ubvar);
         valuex1 = MAX(valuex1, lbvar);
         valuex2 = MAX(boundvaluex2, lbvar);
         valuex2 = MIN(valuex2, ubvar);

         /* if variable is of integral type make values integral too */
         if( SCIPvarGetType(var) < SCIP_VARTYPE_CONTINUOUS )
         {
            if( !SCIPisIntegral(scip, valuex1) )
               valuex1 = SCIPfloor(scip, valuex1);
            if( !SCIPisIntegral(scip, valuex2) )
               valuex2 = SCIPceil(scip, valuex2);
         }
      }
      else
      {
         valuex1 = MAX(boundvaluex1, lbvar);
         valuex1 = MIN(valuex1, ubvar);
         valuex2 = MIN(boundvaluex2, ubvar);
         valuex2 = MAX(valuex2, lbvar);

         /* if variable is of integral type make values integral too */
         if( SCIPvarGetType(var) < SCIP_VARTYPE_CONTINUOUS )
         {
            if( !SCIPisIntegral(scip, valuex1) )
               valuex1 = SCIPceil(scip, valuex1);
            if( !SCIPisIntegral(scip, valuex2) )
               valuex2 = SCIPfloor(scip, valuex2);
         }
      }

      /* calculate resulting values of variable y by setting x to valuex1 */
      valuey1 = (side0 - valuex1)/coef0;
      valuey2 = (side1 - valuex1)/coef1;

      /* determine redundancy of one constraints side */
      if( SCIPisPositive(scip, coef0) )
      {
         if( SCIPisEQ(scip, valuey1, valuey2) )
            *sideequal = TRUE;
         else if( SCIPisLT(scip, valuey1, valuey2) )
            *redundant1 = TRUE;
         else
            *redundant0 = TRUE;
      }
      else
      {
         if( SCIPisEQ(scip, valuey1, valuey2) )
            *sideequal = TRUE;
         else if( SCIPisLT(scip, valuey1, valuey2) )
            *redundant0 = TRUE;
         else
            *redundant1 = TRUE;
      }

      /* calculate resulting values of variable y by setting x to valuex2 */
      valuey1 = (side0 - valuex2)/coef0;
      valuey2 = (side1 - valuex2)/coef1;

      /* determine redundancy of one constraints side by checking for the first valuex2 */
      if( SCIPisPositive(scip, coef0) )
      {
         /* if both constraints are weaker than the other on one value, we have no redundancy */
         if( (*redundant1 && SCIPisGT(scip, valuey1, valuey2)) || (*redundant0 && SCIPisLT(scip, valuey1, valuey2)) )
         {
            *sideequal = FALSE;
            *redundant0 = FALSE;
            *redundant1 = FALSE;
            return;
         }
         else if( *sideequal )
         {
            if( SCIPisLT(scip, valuey1, valuey2) )
            {
               *sideequal = FALSE;
               *redundant1 = TRUE;
            }
            else if( SCIPisGT(scip, valuey1, valuey2) )
            {
               *sideequal = FALSE;
               *redundant0 = TRUE;
            }
         }
      }
      else
      {
         /* if both constraints are weaker than the other one on one value, we have no redundancy */
         if( (*redundant1 && SCIPisLT(scip, valuey1, valuey2)) || (*redundant0 && SCIPisGT(scip, valuey1, valuey2)) )
         {
            *sideequal = FALSE;
            *redundant0 = FALSE;
            *redundant1 = FALSE;
            return;
         }
         else if( *sideequal )
         {
            if( SCIPisLT(scip, valuey1, valuey2) )
            {
               *sideequal = FALSE;
               *redundant0 = TRUE;
            }
            else if( SCIPisGT(scip, valuey1, valuey2) )
            {
               *sideequal = FALSE;
               *redundant1 = TRUE;
            }
         }
      }
      assert(*sideequal || *redundant0 || *redundant1);

      /* calculate feasibility domain values for variable y concerning these both constraints */
      if( SCIPisPositive(scip, coef0) )
      {
	 if( islhs )
	 {
	    boundvaluey1 = MAX(boundylb1, boundylb2);
	    boundvaluey2 = MAX(boundyub1, boundyub2);
	 }
	 else
	 {
	    boundvaluey1 = MIN(boundylb1, boundylb2);
	    boundvaluey2 = MIN(boundyub1, boundyub2);
	 }

         valuey1 = MIN(boundvaluey1, ubvbdvar);
         valuey1 = MAX(valuey1, lbvbdvar);
         valuey2 = MAX(boundvaluey2, lbvbdvar);
         valuey2 = MIN(valuey2, ubvbdvar);

         if( !SCIPisIntegral(scip, valuey1) )
            valuey1 = SCIPfloor(scip, valuey1);
         if( !SCIPisIntegral(scip, valuey2) )
            valuey2 = SCIPceil(scip, valuey2);
      }
      else
      {
	 if( islhs )
	 {
	    boundvaluey1 = MIN(boundylb1, boundylb2);
	    boundvaluey2 = MIN(boundyub1, boundyub2);
	 }
	 else
	 {
	    boundvaluey1 = MAX(boundylb1, boundylb2);
	    boundvaluey2 = MAX(boundyub1, boundyub2);
	 }

         valuey1 = MAX(boundvaluey1, lbvbdvar);
         valuey1 = MIN(valuey1, ubvbdvar);
         valuey2 = MIN(boundvaluey2, ubvbdvar);
         valuey2 = MAX(valuey2, lbvbdvar);

         /* if variable is of integral type make values integral too */
         if( !SCIPisIntegral(scip, valuey1) )
            valuey1 = SCIPceil(scip, valuey1);
         if( !SCIPisIntegral(scip, valuey2) )
            valuey2 = SCIPfloor(scip, valuey2);
      }

      /* calculate resulting values of variable x by setting y to valuey1 */
      valuex1 = side0 - valuey1*coef0;
      valuex2 = side1 - valuey1*coef1;

      /* determine redundancy of one constraints side by checking for the first valuey1 */
      if( (*redundant1 && SCIPisGT(scip, valuex1, valuex2)) || (*redundant0 && SCIPisLT(scip, valuex1, valuex2)) )
      {
         *sideequal = FALSE;
         *redundant0 = FALSE;
         *redundant1 = FALSE;
         return;
      }
      if( *sideequal )
      {
         if( SCIPisLT(scip, valuex1, valuex2) )
         {
            *sideequal = FALSE;
            *redundant1 = TRUE;
         }
         else if( SCIPisGT(scip, valuex1, valuex2) )
         {
            *sideequal = FALSE;
            *redundant0 = TRUE;
         }
      }

      /* calculate resulting values of variable x by setting y to valuey2 */
      valuex1 = side0 - valuey2*coef0;
      valuex2 = side1 - valuey2*coef1;

      /* determine redundancy of one constraints side by checking for the first valuey1 */
      if( (*redundant1 && SCIPisGT(scip, valuex1, valuex2)) || (*redundant0 && SCIPisLT(scip, valuex1, valuex2)) )
      {
         *sideequal = FALSE;
         *redundant0 = FALSE;
         *redundant1 = FALSE;
         return;
      }
      if( *sideequal )
      {
         if( SCIPisLT(scip, valuex1, valuex2) )
         {
            *sideequal = FALSE;
            *redundant1 = TRUE;
         }
         else if( SCIPisGT(scip, valuex1, valuex2) )
         {
            *sideequal = FALSE;
            *redundant0 = TRUE;
         }
      }
      assert(*redundant0 || *redundant1 || *sideequal);
   }
}

/** compares each constraint with all other constraints for possible redundancy and removes or changes constraint
 *
 *  we will order all constraint to have constraints with same variables next to each other to speed up presolving
 *
 *  consider two constraints like lhs1 <= x + b1*y <= rhs1 and lhs2 <= x + b2*y <= rhs2
 *  we are doing the following presolving steps:
 *
 *  if( b1 == b2 )
 *      newlhs = MAX(lhs1, lhs2)
 *      newrhs = MIN(rhs1, rhs2)
 *      updateSides
 *      delete one constraint
 *  else if( ((b1 > 0) == (b2 > 0)) && (lhs1 != -inf && lhs2 != -inf) || (rhs1 != inf && rhs2 != inf) )
 *
 *       (i.e. both constraint have either a valid lhs or a valid rhs and infinity is on the same side and the
 *             coeffcients have the same size )
 *
 *      if( y is binary )
 *          if( lhs1 != -inf )
 *              newlhs = MAX(lhs1, lhs2)
 *              newb = newlhs - MAX(lhs1 - b1, lhs2 - b2)
 *          else
 *              newrhs = MIN(lhs1, lhs2)
 *              newb = newrhs - MIN(rhs1 - b1, rhs2 - b2)
 *          updateSidesAndCoef
 *          delete one constraint
 *      else
 *          we calculate possible values for both variables and check which constraint is tighter
 *  else
 *      nothing possible
 */
static
SCIP_RETCODE preprocessConstraintPairs(
   SCIP*                 scip,               /**< SCIP data structure */
   SCIP_CONS**           conss,              /**< constraint set */
   int                   nconss,             /**< number of constraints in constraint set */
   SCIP_Bool*            cutoff,             /**< pointer to store TRUE, if a cutoff was found */
   int*                  nchgbds,            /**< pointer to count number of bound changes */
   int*                  ndelconss,          /**< pointer to count number of deleted constraints */
   int*                  nchgcoefs,          /**< pointer to count the number of changed coefficients */
   int*                  nchgsides           /**< pointer to count number of changed left/right hand sides */
   )
{
   SCIP_CONS** sortedconss;
   int c;
   int s;

   assert(scip != NULL);
   assert(conss != NULL);
   assert(cutoff != NULL);
   assert(nchgbds != NULL);
   assert(ndelconss != NULL);
   assert(nchgcoefs != NULL);
   assert(nchgsides != NULL);

   /* create our temporary working array */
   SCIP_CALL( SCIPduplicateBufferArray(scip, &sortedconss, conss, nconss) );

   /* sort all constraints, so that all constraints with same variables stand next to each other */
   SCIPsortPtr((void**)sortedconss, consVarboundComp, nconss);

   /* check all constraints for redundancy */
   for( c = nconss - 1; c > 0 && !(*cutoff); --c )
   {
      SCIP_CONS* cons0;
      SCIP_CONSDATA* consdata0;

      cons0 = sortedconss[c];

      if( !SCIPconsIsActive(cons0) || SCIPconsIsModifiable(cons0) )
         continue;

      consdata0 = SCIPconsGetData(cons0);
      assert(consdata0 != NULL);
      assert(consdata0->var != NULL);
      assert(consdata0->vbdvar != NULL);

      /* do not check for already redundant constraints */
      assert(!SCIPisZero(scip, consdata0->vbdcoef));
      assert(!SCIPisInfinity(scip, -consdata0->lhs) || !SCIPisInfinity(scip, consdata0->rhs));

      if( !consdata0->changed )
         continue;

      consdata0->changed = FALSE;

      for( s = c - 1; s >= 0; --s )
      {
         SCIP_CONS* cons1;
         SCIP_CONSDATA* consdata1;
         SCIP_Real lhs;
         SCIP_Real rhs;
         SCIP_Real coef;
         SCIP_Bool deletecons1;

         cons1 = sortedconss[s];

         if( !SCIPconsIsActive(cons1) || SCIPconsIsModifiable(cons1) )
            continue;

         consdata1 = SCIPconsGetData(cons1);
         assert(consdata1 != NULL);
         assert(consdata1->var != NULL);
         assert(consdata1->vbdvar != NULL);

         /* do not check for already redundant constraints */
         assert(!SCIPisZero(scip, consdata1->vbdcoef));
         assert(!SCIPisInfinity(scip, -consdata1->lhs) || !SCIPisInfinity(scip, consdata1->rhs));

         /* check for equal variables */
         if( consdata0->var != consdata1->var || consdata0->vbdvar != consdata1->vbdvar )
            break;

         /* mark constraint1 for deletion if possible */
         deletecons1 = TRUE;

         lhs = consdata0->lhs;
         rhs = consdata0->rhs;
         coef = consdata0->vbdcoef;

         /* the coefficients of both constraints are equal */
         if( SCIPisEQ(scip, coef, consdata1->vbdcoef) )
         {
            lhs = MAX(consdata1->lhs, lhs);
            rhs = MIN(consdata1->rhs, rhs);
         }
         /* now only one side and in both constraints the same side should be infinity and the vbdvar should be binary
          * then we neither do not need to have the same side nor the same coefficient
          */
         else if( SCIPvarIsBinary(consdata0->vbdvar)
            && (SCIPisInfinity(scip, -lhs) || SCIPisInfinity(scip, rhs))
            && (SCIPisInfinity(scip, -consdata1->lhs) || SCIPisInfinity(scip, consdata1->rhs))
            && (SCIPisInfinity(scip, -lhs) == SCIPisInfinity(scip, -consdata1->lhs)) )
         {
            /* lhs <= x + b*y <= +inf */
            if( !SCIPisInfinity(scip, -lhs) )
            {
               lhs = MAX(consdata1->lhs, lhs);
               coef = lhs - MAX(consdata1->lhs - consdata1->vbdcoef, consdata0->lhs - coef);
            }
            /* -inf <= x + b*y <= rhs */
            else
            {
               rhs = MIN(consdata1->rhs, rhs);
               coef = rhs - MIN(consdata1->rhs - consdata1->vbdcoef, consdata0->rhs - coef);
            }
	    consdata0->propagated = FALSE;
         }
         else if( SCIPisPositive(scip, coef) == SCIPisPositive(scip, consdata1->vbdcoef)
            && ((!SCIPisInfinity(scip, -lhs) && !SCIPisInfinity(scip, -consdata1->lhs))
               || (!SCIPisInfinity(scip, rhs) && !SCIPisInfinity(scip, consdata1->rhs))) )
         {
            SCIP_Bool cons0lhsred;
            SCIP_Bool cons0rhsred;
            SCIP_Bool cons1lhsred;
            SCIP_Bool cons1rhsred;
            SCIP_Bool lhsequal;
            SCIP_Bool rhsequal;

            assert(!SCIPisInfinity(scip, lhs));
            assert(!SCIPisInfinity(scip, consdata1->lhs));
            assert(!SCIPisInfinity(scip, -rhs));
            assert(!SCIPisInfinity(scip, -consdata1->rhs));

            /* check if a left hand side of one constraints is redundant */
            checkRedundancySide(scip, consdata0->var, consdata0->vbdvar, coef, consdata1->vbdcoef, lhs, consdata1->lhs, &lhsequal, &cons0lhsred, &cons1lhsred, TRUE);

            /* check if a right hand side of one constraints is redundant */
            checkRedundancySide(scip, consdata0->var, consdata0->vbdvar, coef, consdata1->vbdcoef, rhs, consdata1->rhs, &rhsequal, &cons0rhsred, &cons1rhsred, FALSE);

            /* if cons0 is redundant, update cons1 and delete cons0 */
            if( (lhsequal || cons0lhsred) && (rhsequal || cons0rhsred) )
            {
               /* update flags of constraint which caused the redundancy s.t. nonredundant information doesn't get lost */
               SCIP_CALL( updateFlags(scip, cons1, cons0) );

               SCIPdebugMessage("constraint: ");
               SCIPdebugPrintCons(scip, cons0, NULL);
               SCIPdebugMessage("is redundant to constraint: ");
               SCIPdebugPrintCons(scip, cons1, NULL);

               SCIP_CALL( SCIPdelCons(scip, cons0) );
               ++(*ndelconss);

               /* get next cons0 */
               break;
            }
            /* if cons1 is redundant, update cons0 and delete cons1 */
            else if( cons1lhsred && cons1rhsred )
            {
               /* update flags of constraint which caused the redundancy s.t. nonredundant information doesn't get lost */
               SCIP_CALL( updateFlags(scip, cons0, cons1) );

               SCIPdebugMessage("constraint: ");
               SCIPdebugPrintCons(scip, cons1, NULL);
               SCIPdebugMessage("is redundant to constraint: ");
               SCIPdebugPrintCons(scip, cons0, NULL);

               SCIP_CALL( SCIPdelCons(scip, cons1) );
               ++(*ndelconss);

               /* get next cons1 */
               continue;
            }
            /* if left hand side of cons0 is redundant set it to -infinity */
            else if( (lhsequal || cons0lhsred) && !SCIPisInfinity(scip, -lhs) )
            {
               lhs = -SCIPinfinity(scip);

	       /* if right hand side of cons1 is redundant too, set it to infinity */
	       if( cons1rhsred && !SCIPisInfinity(scip, consdata1->rhs) )
	       {
		  SCIP_CALL( chgRhs(scip, cons1, SCIPinfinity(scip)) );
		  ++(*nchgsides);

		  SCIPdebugMessage("deleted rhs of constraint: ");
		  SCIPdebugPrintCons(scip, cons1, NULL);
		  SCIPdebugMessage("due to constraint: ");
		  SCIPdebugPrintCons(scip, cons0, NULL);
	       }

               /* later on we cannot not want to delete cons1 */
               deletecons1 = FALSE;
            }
            /* if right hand side of cons0 is redundant set it to infinity */
            else if( (rhsequal || cons0rhsred) && !SCIPisInfinity(scip, rhs) )
            {
               rhs = SCIPinfinity(scip);

	       /* if left hand side of cons1 is redundant too, set it to -infinity */
	       if( cons1lhsred && !SCIPisInfinity(scip, -consdata1->lhs) )
	       {
		  SCIP_CALL( chgLhs(scip, cons1, -SCIPinfinity(scip)) );
		  ++(*nchgsides);

		  SCIPdebugMessage("deleted lhs of constraint: ");
		  SCIPdebugPrintCons(scip, cons1, NULL);
		  SCIPdebugMessage("due to constraint: ");
		  SCIPdebugPrintCons(scip, cons0, NULL);
	       }

               /* later on we cannot not want to delete cons1 */
               deletecons1 = FALSE;
            }
            /* if left hand side of cons1 is redundant set it to -infinity */
            else if( cons1lhsred && !SCIPisInfinity(scip, -consdata1->lhs) )
            {
	       SCIP_CALL( chgLhs(scip, cons1, -SCIPinfinity(scip)) );
	       ++(*nchgsides);

               SCIPdebugMessage("deleted lhs of constraint: ");
               SCIPdebugPrintCons(scip, cons1, NULL);
               SCIPdebugMessage("due to constraint: ");
               SCIPdebugPrintCons(scip, cons0, NULL);

               continue;
            }
            /* if right hand side of cons1 is redundant set it to infinity */
            else if( cons1rhsred && !SCIPisInfinity(scip, consdata1->rhs) )
            {
	       SCIP_CALL( chgRhs(scip, cons1, SCIPinfinity(scip)) );
	       ++(*nchgsides);

               SCIPdebugMessage("deleted rhs of constraint: ");
               SCIPdebugPrintCons(scip, cons1, NULL);
               SCIPdebugMessage("due to constraint: ");
               SCIPdebugPrintCons(scip, cons0, NULL);

               continue;
            }
            else /* nothing was redundant */
               continue;
         }
         else
         {
            /* there is no redundancy in both constraints with same variables */
            continue;
         }

         if( SCIPisFeasLT(scip, rhs, lhs) )
         {
            SCIPdebugMessage("constraint <%s> and <%s> lead to infeasibility due to their sides\n", SCIPconsGetName(cons0), SCIPconsGetName(cons1));
            *cutoff = TRUE;
            break;
         }

         /* ensure that lhs <= rhs holds without tolerances as we only allow such rows to enter the LP */
         if( lhs > rhs )
         {
            rhs = (lhs + rhs)/2;
            lhs = rhs;
         }

         /* we decide to let constraint cons0 stay, so update data structure consdata0 */

         /* update coefficient of cons0 */

         /* special case if new coefficient becomes zero, both constraints are redundant but we may tighten the bounds */
         if( SCIPisZero(scip, coef) )
         {
            SCIP_Bool infeasible;
            SCIP_Bool tightened;

            SCIPdebugMessage("constraint: ");
            SCIPdebugPrintCons(scip, cons1, NULL);
            SCIPdebugMessage("and constraint: ");
            SCIPdebugPrintCons(scip, cons0, NULL);
            SCIPdebugMessage("are both redundant and lead to bounding of <%s> in [%g, %g]\n", SCIPvarGetName(consdata0->var), lhs, rhs);

            /* delete cons1 */
            SCIP_CALL( SCIPdelCons(scip, cons1) );
            ++(*ndelconss);

            /* update upper bound if possible
             *
             * @note we need to force the bound change since we are deleting the constraint afterwards
             */
            SCIP_CALL( SCIPtightenVarUb(scip, consdata0->var, rhs, TRUE, &infeasible, &tightened) );
            assert(!infeasible);
            if( tightened )
               ++(*nchgbds);

            /* update lower bound if possible
             *
             * @note we need to force the bound change since we are deleting the constraint afterwards
             */
            SCIP_CALL( SCIPtightenVarLb(scip, consdata0->var, lhs, TRUE, &infeasible, &tightened) );
            assert(!infeasible);
            if( tightened )
               ++(*nchgbds);

            /* delete cons0 */
            SCIP_CALL( SCIPdelCons(scip, cons0) );
            ++(*ndelconss);

            /* get next cons0 */
            break;
         }

         SCIPdebugMessage("constraint: ");
         SCIPdebugPrintCons(scip, cons1, NULL);
         SCIPdebugMessage("and constraint: ");
         SCIPdebugPrintCons(scip, cons0, NULL);

         /* if sign of coefficient switches, update the rounding locks of the variable */
         if( SCIPconsIsLocked(cons0) && consdata0->vbdcoef * coef < 0.0 )
         {
            assert(SCIPconsIsTransformed(cons0));

            /* remove rounding locks for variable with old coefficient and install rounding locks for variable with new
             * coefficient
             */
            if( SCIPisPositive(scip, consdata0->vbdcoef) )
            {
               SCIP_CALL( SCIPunlockVarCons(scip, consdata0->vbdvar, cons0,
                     !SCIPisInfinity(scip, -consdata0->lhs), !SCIPisInfinity(scip, consdata0->rhs)) );
               SCIP_CALL( SCIPlockVarCons(scip, consdata0->vbdvar, cons0,
                     !SCIPisInfinity(scip, consdata0->rhs), !SCIPisInfinity(scip, -consdata0->lhs)) );
            }
            else
            {
               SCIP_CALL( SCIPunlockVarCons(scip, consdata0->vbdvar, cons0,
                     !SCIPisInfinity(scip, consdata0->rhs), !SCIPisInfinity(scip, -consdata0->lhs)) );
               SCIP_CALL( SCIPlockVarCons(scip, consdata0->vbdvar, cons0,
                     !SCIPisInfinity(scip, -consdata0->lhs), !SCIPisInfinity(scip, consdata0->rhs)) );
            }
         }

         /* now change the coefficient */
         if( !SCIPisEQ(scip, consdata0->vbdcoef, coef) )
         {
            ++(*nchgcoefs);

            /* mark to add new varbound information */
            consdata0->varboundsadded = FALSE;
	    consdata0->tightened = FALSE;
	    consdata0->propagated = FALSE;
	    consdata0->presolved = FALSE;
	    consdata0->changed = FALSE;

	    consdata0->vbdcoef = coef;
         }

         /* update lhs and rhs of cons0 */
         if( !SCIPisEQ(scip, consdata0->lhs, lhs) )
         {
	    SCIP_CALL( chgLhs(scip, cons0, lhs) );
	    ++(*nchgsides);
	 }
         if( !SCIPisEQ(scip, consdata0->rhs, rhs) )
         {
	    SCIP_CALL( chgRhs(scip, cons0, rhs) );
	    ++(*nchgsides);
	 }

         /* update flags of constraint which caused the redundancy s.t. nonredundant information doesn't get lost */
         SCIP_CALL( updateFlags(scip, cons0, cons1) );

         SCIPdebugMessage("lead to new constraint: ");
         SCIPdebugPrintCons(scip, cons0, NULL);

	 /* if cons1 is still marked for deletion, delete it */
         if( deletecons1 )
         {
	    /* delete cons1 */
	    SCIP_CALL( SCIPdelCons(scip, cons1) );
	    ++(*ndelconss);
	 }

         assert(SCIPconsIsActive(cons0));
      }
   }

   /* free temporary memory */
   SCIPfreeBufferArray(scip, &sortedconss);

   return SCIP_OKAY;
}

/** check if we can upgrade to a set-packing constraint */
static
SCIP_RETCODE upgradeConss(
   SCIP*                 scip,               /**< SCIP data structure */
   SCIP_CONS**           conss,              /**< constraint set */
   int                   nconss,             /**< number of constraints in constraint set */
   int*                  naggrvars,          /**< pointer to count the number of aggregated variables */
   int*                  ndelconss,          /**< pointer to count the number of deleted constraints */
   int*                  naddconss           /**< pointer to count the number of added constraints */
   )
{
   SCIP_VAR* vars[2];
   SCIP_CONS* newcons;
   SCIP_CONS* cons;
   SCIP_CONSDATA* consdata;
   int c;

   assert(scip != NULL);
   assert(conss != NULL || nconss == 0);
   assert(naggrvars != NULL);
   assert(ndelconss != NULL);
   assert(naddconss != NULL);

   /* if we cannot find any constraint for upgrading, stop */
   if( SCIPgetNBinVars(scip) + SCIPgetNImplVars(scip) <= 1 )
      return SCIP_OKAY;

   if( nconss == 0 )
      return SCIP_OKAY;

   assert(conss != NULL);

   for( c = nconss - 1; c >= 0; --c )
   {
      cons = conss[c];
      assert(cons != NULL);

      if( !SCIPconsIsActive(cons) )
	 continue;

      consdata = SCIPconsGetData(cons);
      assert(consdata != NULL);
      assert(SCIPisLE(scip, consdata->lhs, consdata->rhs));

      /* check if both variables are of binary type */
      if( SCIPvarIsBinary(consdata->vbdvar) && SCIPvarIsBinary(consdata->var) )
      {
	 /* coefficient and should be tightened and we assume that the constraint is not redundant */
	 assert(SCIPisEQ(scip, REALABS(consdata->vbdcoef), 1.0));
	 assert(SCIPisZero(scip, consdata->rhs) || SCIPisEQ(scip, consdata->rhs, 1.0) || SCIPisInfinity(scip, consdata->rhs));
	 assert(SCIPisZero(scip, consdata->lhs) || SCIPisEQ(scip, consdata->lhs, 1.0) || SCIPisInfinity(scip, -consdata->lhs));
	 assert(!SCIPisInfinity(scip, consdata->rhs) || !SCIPisInfinity(scip, -consdata->lhs));

	 /* the case x + y <= 1 or x + y >= 1 */
	 if( consdata->vbdcoef > 0.0 )
	 {
	    if( SCIPisEQ(scip, consdata->rhs, 1.0) )
	    {
	       /* check for aggregations like x + y == 1 */
	       if( SCIPisEQ(scip, consdata->lhs, 1.0) )
	       {
		  SCIP_Bool cutoff;
		  SCIP_Bool redundant;
		  SCIP_Bool aggregated;

		  SCIPdebugMessage("varbound constraint <%s>: aggregate <%s> + <%s> == 1\n",
		     SCIPconsGetName(cons), SCIPvarGetName(consdata->var), SCIPvarGetName(consdata->vbdvar));

		  /* aggregate both variables */
		  SCIP_CALL( SCIPaggregateVars(scip, consdata->var, consdata->vbdvar, 1.0, 1.0, 1.0, &cutoff, &redundant, &aggregated) );
		  assert(!cutoff);
		  ++(*naggrvars);

		  SCIP_CALL( SCIPdelCons(scip, cons) );
		  ++(*ndelconss);

		  continue;
	       }
	       assert(consdata->lhs < 0.5);

	       vars[0] = consdata->var;
	       vars[1] = consdata->vbdvar;
	    }
	    else
	    {
	       assert(SCIPisEQ(scip, consdata->lhs, 1.0));

	       SCIP_CALL( SCIPgetNegatedVar(scip, consdata->var, &vars[0]) );
	       SCIP_CALL( SCIPgetNegatedVar(scip, consdata->vbdvar, &vars[1]) );
	    }
	 }
	 /* the case x - y <= 0 or x - y >= 0 */
	 else
	 {
	    /* the case x - y <= 0 */
	    if( SCIPisZero(scip, consdata->rhs) )
	    {
	       /* check for aggregations like x - y == 0 */
	       if( SCIPisZero(scip, consdata->lhs) )
	       {
		  SCIP_Bool cutoff;
		  SCIP_Bool redundant;
		  SCIP_Bool aggregated;

		  SCIPdebugMessage("varbound constraint <%s>: aggregate <%s> - <%s> == 0\n",
		     SCIPconsGetName(cons), SCIPvarGetName(consdata->var), SCIPvarGetName(consdata->vbdvar));

		  /* aggregate both variables */
		  SCIP_CALL( SCIPaggregateVars(scip, consdata->var, consdata->vbdvar, 1.0, -1.0, 0.0, &cutoff, &redundant, &aggregated) );
		  assert(!cutoff);
		  ++(*naggrvars);

		  SCIP_CALL( SCIPdelCons(scip, cons) );
		  ++(*ndelconss);

		  continue;
	       }
	       assert(consdata->lhs < -0.5);

	       vars[0] = consdata->var;
	       SCIP_CALL( SCIPgetNegatedVar(scip, consdata->vbdvar, &vars[1]) );
	    }
	    /* the case x - y >= 0 */
	    else
	    {
	       assert(SCIPisZero(scip, consdata->lhs));

	       SCIP_CALL( SCIPgetNegatedVar(scip, consdata->var, &vars[0]) );
	       vars[1] = consdata->vbdvar;
	    }
	 }

	 SCIP_CALL( SCIPcreateConsSetpack(scip, &newcons, SCIPconsGetName(cons), 2, vars,
	       SCIPconsIsInitial(cons), SCIPconsIsSeparated(cons), SCIPconsIsEnforced(cons),
	       SCIPconsIsChecked(cons), SCIPconsIsPropagated(cons),
	       SCIPconsIsLocal(cons), SCIPconsIsModifiable(cons),
	       SCIPconsIsDynamic(cons), SCIPconsIsRemovable(cons), SCIPconsIsStickingAtNode(cons)) );

	 SCIP_CALL( SCIPaddCons(scip, newcons) );
	 SCIPdebugMessage("upgraded varbound constraint <%s> to a set-packing constraint\n", SCIPconsGetName(cons));
	 SCIPdebugPrintCons(scip, newcons, NULL);

	 SCIP_CALL( SCIPreleaseCons(scip, &newcons) );
	 ++(*naddconss);

	 SCIP_CALL( SCIPdelCons(scip, cons) );
	 ++(*ndelconss);
      }
   }

   return SCIP_OKAY;
}

/** for all varbound constraints with two integer variables make the coefficients integral */
static
SCIP_RETCODE prettifyConss(
   SCIP*                 scip,               /**< SCIP data structure */
   SCIP_CONS**           conss,              /**< constraint set */
   int                   nconss,             /**< number of constraints in constraint set */
   int*                  nchgcoefs,          /**< pointer to count the number of changed coefficients */
   int*                  nchgsides           /**< pointer to count number of changed left/right hand sides */
   )
{
   SCIP_CONSDATA* consdata;
   int c;

   assert(scip != NULL);
   assert(conss != NULL || nconss == 0);
   assert(nchgcoefs != NULL);
   assert(nchgsides != NULL);

   /* if we cannot find any constraint for prettifying, stop */
   if( SCIPgetNIntVars(scip) + SCIPgetNImplVars(scip) < 1 )
      return SCIP_OKAY;

   for( c = nconss - 1; c >= 0; --c )
   {
      assert(conss != NULL);

      consdata = SCIPconsGetData(conss[c]);
      assert(consdata != NULL);

      /* check for integer variables and one coefficient with an absolute value smaller than 1 */
      /* @note: we allow that the variable type of the bounded variable can be smaller than the variable type of the
       *        bounding variable
       */
      if( (SCIPvarGetType(consdata->var) == SCIP_VARTYPE_BINARY || SCIPvarGetType(consdata->var) == SCIP_VARTYPE_INTEGER
	    || SCIPvarGetType(consdata->var) == SCIP_VARTYPE_IMPLINT)
	 && (SCIPvarGetType(consdata->vbdvar) == SCIP_VARTYPE_INTEGER || SCIPvarGetType(consdata->vbdvar) == SCIP_VARTYPE_IMPLINT)
	 && SCIPisLT(scip, REALABS(consdata->vbdcoef), 1.0) )
      {
         SCIP_Real epsilon;
         SCIP_Longint nominator;
         SCIP_Longint denominator;
         SCIP_Longint maxmult;
         SCIP_Bool success;

         epsilon = SCIPepsilon(scip) * 0.9;  /* slightly decrease epsilon to be safe in rational conversion below */
         maxmult = (SCIP_Longint)(SCIPfeastol(scip)/epsilon + SCIPfeastol(scip));
         maxmult = MIN(maxmult, MAXSCALEDCOEF);

         success = SCIPrealToRational(consdata->vbdcoef, -epsilon, epsilon , maxmult, &nominator, &denominator);

         if( success )
         {
            /* it is possible that the dominator is a multiple of the nominator */
            if( SCIPisIntegral(scip, denominator / (SCIP_Real)nominator) )
            {
               denominator /= nominator;
               nominator = 1;
            }

            success = success && (denominator <= maxmult);

            /* scale the constraint denominator/nominator */
            if( success && ABS(denominator) > 1 && nominator == 1)
            {
               SCIP_VAR* swapvar;

               /* print constraint before scaling */
               SCIPdebugPrintCons(scip, conss[c], NULL);

               assert(SCIPisEQ(scip, consdata->vbdcoef * denominator, 1.0));

               /* need to switch sides if coefficient is smaller then 0 */
               if( consdata->vbdcoef < 0 )
               {
                  assert(denominator < 0);

                  /* compute new sides */

                  /* only right hand side exists */
                  if( SCIPisInfinity(scip, -consdata->lhs) )
                  {
                     consdata->lhs = consdata->rhs * denominator;
                     assert(!SCIPisInfinity(scip, -consdata->lhs) && !SCIPisInfinity(scip, consdata->lhs));

                     consdata->rhs = SCIPinfinity(scip);
                  }
                  /* only left hand side exists */
                  else if( SCIPisInfinity(scip, consdata->rhs) )
                  {
                     consdata->rhs = consdata->lhs * denominator;
                     assert(!SCIPisInfinity(scip, consdata->rhs) && !SCIPisInfinity(scip, -consdata->rhs));

                     consdata->lhs = -SCIPinfinity(scip);
                  }
                  /* both sides exist */
                  else
                  {
                     SCIP_Real tmp;

                     tmp = consdata->lhs;
                     consdata->lhs = consdata->rhs * denominator;
                     consdata->rhs = tmp * denominator;
		     consdata->tightened = FALSE;

                     assert(!SCIPisInfinity(scip, consdata->lhs) && !SCIPisInfinity(scip, -consdata->lhs));
                     assert(SCIPisGE(scip, consdata->rhs, consdata->lhs) && !SCIPisInfinity(scip, consdata->rhs));
                  }
                  *nchgsides += 2;
               }
               /* coefficient > 0 */
               else
               {
                  assert(denominator > 0);

                  /* compute new left hand side */
                  if( !SCIPisInfinity(scip, -consdata->lhs) )
                  {
                     consdata->lhs *= denominator;
                     assert(!SCIPisInfinity(scip, consdata->lhs) && !SCIPisInfinity(scip, -consdata->lhs));
                     ++(*nchgsides);
                  }

                  /* compute new right hand side */
                  if( !SCIPisInfinity(scip, consdata->rhs) )
                  {
                     consdata->rhs *= denominator;
                     assert(!SCIPisInfinity(scip, consdata->rhs) && !SCIPisInfinity(scip, -consdata->rhs));
                     ++(*nchgsides);
                  }

                  assert(SCIPisGE(scip, consdata->rhs, consdata->lhs));
               }

               /* swap both variables */
               swapvar = consdata->var;
               consdata->var = consdata->vbdvar;
               consdata->vbdvar = swapvar;

               /* swap coefficient */
               consdata->vbdcoef = (SCIP_Real)denominator;
               ++(*nchgcoefs);

               /* mark to add new varbound information */
               consdata->varboundsadded = FALSE;
	       consdata->tightened = FALSE;

               /* print constraint after scaling */
               SCIPdebugMessage("transformed into:");
               SCIPdebugPrintCons(scip, conss[c], NULL);
            }
         }
      }
   }

   return SCIP_OKAY;
}

/** replaces fixed and aggregated variables in variable bound constraint by active problem variables */
static
SCIP_RETCODE applyFixings(
   SCIP*                 scip,               /**< SCIP data structure */
   SCIP_CONS*            cons,               /**< variable bound constraint */
   SCIP_EVENTHDLR*       eventhdlr,          /**< event handler */
   SCIP_Bool*            cutoff,             /**< pointer to store whether an infeasibility was detected */
   int*                  nchgbds,            /**< pointer to count number of bound changes */
   int*                  ndelconss,          /**< pointer to count number of deleted constraints */
   int*                  naddconss           /**< pointer to count number of added constraints */
   )
{
   SCIP_CONSDATA* consdata;
   SCIP_VAR* var;
   SCIP_Real varscalar;
   SCIP_Real varconstant;
   SCIP_VAR* vbdvar;
   SCIP_Real vbdvarscalar;
   SCIP_Real vbdvarconstant;
   SCIP_Bool varschanged;
   SCIP_Bool redundant;

   assert(scip != NULL);
   assert(cons != NULL);
   assert(cutoff != NULL);
   assert(nchgbds != NULL);
   assert(ndelconss != NULL);
   assert(naddconss != NULL);

   *cutoff = FALSE;
   redundant = FALSE;

   /* the variable bound constraint is: lhs <= x + c*y <= rhs */
   consdata = SCIPconsGetData(cons);
   assert(consdata != NULL);

   /* get active problem variables of x and y */
   var = consdata->var;
   varscalar = 1.0;
   varconstant = 0.0;
   SCIP_CALL( SCIPgetProbvarSum(scip, &var, &varscalar, &varconstant) );
   vbdvar = consdata->vbdvar;
   vbdvarscalar = 1.0;
   vbdvarconstant = 0.0;
   SCIP_CALL( SCIPgetProbvarSum(scip, &vbdvar, &vbdvarscalar, &vbdvarconstant) );
   varschanged = (var != consdata->var || vbdvar != consdata->vbdvar);

   /* if the variables are equal, the variable bound constraint reduces to standard bounds on the single variable */
   if( var == vbdvar && SCIPvarGetStatus(var) != SCIP_VARSTATUS_MULTAGGR )
   {
      SCIP_Real scalar;
      SCIP_Real constant;

      SCIPdebugMessage("variable bound constraint <%s> has equal variable and vbd variable <%s>\n",
         SCIPconsGetName(cons), SCIPvarGetName(var));

      /*      lhs <= a1*z + b1 + c(a2*z + b2) <= rhs
       * <=>  lhs <= (a1 + c*a2)z + (b1 + c*b2) <= rhs
       */
      scalar = varscalar + consdata->vbdcoef * vbdvarscalar;
      constant = varconstant + consdata->vbdcoef * vbdvarconstant;
      if( SCIPisZero(scip, scalar) )
      {
         /* no variable is left: the constraint is redundant or infeasible */
         if( SCIPisFeasLT(scip, constant, consdata->lhs) || SCIPisFeasGT(scip, constant, consdata->rhs) )
            *cutoff = TRUE;
      }
      else if( scalar > 0.0 )
      {
         if( !SCIPisInfinity(scip, -consdata->lhs) && !(*cutoff) )
         {
            SCIP_Bool tightened;

            SCIP_CALL( SCIPtightenVarLb(scip, var, (consdata->lhs - constant)/scalar, TRUE, cutoff, &tightened) );
            if( tightened )
            {
               SCIPdebugMessage(" -> tightened lower bound: <%s> >= %.15g\n", 
                  SCIPvarGetName(var), SCIPvarGetLbGlobal(var));
               (*nchgbds)++;
            }
         }
         if( !SCIPisInfinity(scip, consdata->rhs) && !(*cutoff) )
         {
            SCIP_Bool tightened;

            SCIP_CALL( SCIPtightenVarUb(scip, var, (consdata->rhs - constant)/scalar, TRUE, cutoff, &tightened) );
            if( tightened )
            {
               SCIPdebugMessage(" -> tightened upper bound: <%s> <= %.15g\n", 
                  SCIPvarGetName(var), SCIPvarGetUbGlobal(var));
               (*nchgbds)++;
            }
         }
      }
      else
      {
         if( !SCIPisInfinity(scip, -consdata->lhs) && !(*cutoff) )
         {
            SCIP_Bool tightened;

            SCIP_CALL( SCIPtightenVarUb(scip, var, (consdata->lhs - constant)/scalar, TRUE, cutoff, &tightened) );
            if( tightened )
            {
               SCIPdebugMessage(" -> tightened upper bound: <%s> <= %.15g\n", 
                  SCIPvarGetName(var), SCIPvarGetUbGlobal(var));
               (*nchgbds)++;
            }
         }
         if( !SCIPisInfinity(scip, consdata->rhs) && !(*cutoff) )
         {
            SCIP_Bool tightened;

            SCIP_CALL( SCIPtightenVarLb(scip, var, (consdata->rhs - constant)/scalar, TRUE, cutoff, &tightened) );
            if( tightened )
            {
               SCIPdebugMessage(" -> tightened lower bound: <%s> >= %.15g\n", 
                  SCIPvarGetName(var), SCIPvarGetLbGlobal(var));
               (*nchgbds)++;
            }
         }
      }
      redundant = TRUE;
   }
   else
   {
      /* if the variables should be replaced, drop the events and catch the events on the new variables afterwards */
      if( varschanged )
      {
         SCIP_CALL( dropEvents(scip, cons, eventhdlr) );
      }

      /* apply aggregation on x */
      if( SCIPisZero(scip, varscalar) )
      {
         SCIPdebugMessage("variable bound constraint <%s>: variable <%s> is fixed to %.15g\n",
            SCIPconsGetName(cons), SCIPvarGetName(consdata->var), varconstant);

         /* cannot change bounds on multi-aggregated variables */
         if( SCIPvarGetStatus(vbdvar) != SCIP_VARSTATUS_MULTAGGR )
         {
            /* x is fixed to varconstant: update bounds of y and delete the variable bound constraint */
            if( !SCIPisInfinity(scip, -consdata->lhs) && !(*cutoff) )
            {
               if( consdata->vbdcoef > 0.0 )
               {
                  SCIP_Bool tightened;

                  SCIP_CALL( SCIPtightenVarLb(scip, consdata->vbdvar, (consdata->lhs - varconstant)/consdata->vbdcoef,
                        TRUE, cutoff, &tightened) );
                  if( tightened )
                  {
                     SCIPdebugMessage(" -> tightened lower bound: <%s> >= %.15g\n", 
                        SCIPvarGetName(consdata->vbdvar), SCIPvarGetLbGlobal(consdata->vbdvar));
                     (*nchgbds)++;
                  }
               }
               else
               {
                  SCIP_Bool tightened;

                  SCIP_CALL( SCIPtightenVarUb(scip, consdata->vbdvar, (consdata->lhs - varconstant)/consdata->vbdcoef,
                        TRUE, cutoff, &tightened) );
                  if( tightened )
                  {
                     SCIPdebugMessage(" -> tightened upper bound: <%s> <= %.15g\n", 
                        SCIPvarGetName(consdata->vbdvar), SCIPvarGetUbGlobal(consdata->vbdvar));
                     (*nchgbds)++;
                  }
               }
            }
            if( !SCIPisInfinity(scip, consdata->rhs) && !(*cutoff) )
            {
               if( consdata->vbdcoef > 0.0 )
               {
                  SCIP_Bool tightened;

                  SCIP_CALL( SCIPtightenVarUb(scip, consdata->vbdvar, (consdata->rhs - varconstant)/consdata->vbdcoef,
                        TRUE, cutoff, &tightened) );
                  if( tightened )
                  {
                     SCIPdebugMessage(" -> tightened upper bound: <%s> <= %.15g\n", 
                        SCIPvarGetName(consdata->vbdvar), SCIPvarGetUbGlobal(consdata->vbdvar));
                     (*nchgbds)++;
                  }
               }
               else
               {
                  SCIP_Bool tightened;

                  SCIP_CALL( SCIPtightenVarLb(scip, consdata->vbdvar, (consdata->rhs - varconstant)/consdata->vbdcoef,
                        TRUE, cutoff, &tightened) );
                  if( tightened )
                  {
                     SCIPdebugMessage(" -> tightened lower bound: <%s> >= %.15g\n", 
                        SCIPvarGetName(consdata->vbdvar), SCIPvarGetLbGlobal(consdata->vbdvar));
                     (*nchgbds)++;
                  }
               }
            }
            redundant = TRUE;
         }
      }
      else if( var != consdata->var )
      {
         /* replace aggregated variable x in the constraint by its aggregation */
         if( varscalar > 0.0 )
         {
            /* lhs := (lhs - varconstant) / varscalar
             * rhs := (rhs - varconstant) / varscalar
             * c   := c / varscalar
             */
            if( !SCIPisInfinity(scip, -consdata->lhs) )
               consdata->lhs = (consdata->lhs - varconstant)/varscalar;
            if( !SCIPisInfinity(scip, consdata->rhs) )
               consdata->rhs = (consdata->rhs - varconstant)/varscalar;
            consdata->vbdcoef /= varscalar;

	    consdata->tightened = FALSE;
         }
         else
         {
            SCIP_Real lhs;

            assert(varscalar != 0.0);

            /* lhs := (rhs - varconstant) / varscalar
             * rhs := (lhs - varconstant) / varscalar
             * c   := c / varscalar
             */
            lhs = consdata->lhs;
            consdata->lhs = -consdata->rhs;
            consdata->rhs = -lhs;
            if( !SCIPisInfinity(scip, -consdata->lhs) )
               consdata->lhs = (consdata->lhs + varconstant)/(-varscalar);
            if( !SCIPisInfinity(scip, consdata->rhs) )
               consdata->rhs = (consdata->rhs + varconstant)/(-varscalar);
            consdata->vbdcoef /= varscalar;

	    consdata->tightened = FALSE;
         }
         /* release old variable */
         SCIP_CALL( SCIPreleaseVar(scip, &(consdata->var)) );
         consdata->var = var;
         /* capture new variable */
         SCIP_CALL( SCIPcaptureVar(scip, consdata->var) );
      }

      /* apply aggregation on y */
      if( SCIPisZero(scip, vbdvarscalar) )
      {
         SCIPdebugMessage("variable bound constraint <%s>: vbd variable <%s> is fixed to %.15g\n",
            SCIPconsGetName(cons), SCIPvarGetName(consdata->vbdvar), vbdvarconstant);

         /* cannot change bounds on multi-aggregated variables */
         if( SCIPvarGetStatus(var) != SCIP_VARSTATUS_MULTAGGR )
         {
            /* y is fixed to vbdvarconstant: update bounds of x and delete the variable bound constraint */
            if( !SCIPisInfinity(scip, -consdata->lhs) && !(*cutoff) )
            {
               SCIP_Bool tightened;

               SCIP_CALL( SCIPtightenVarLb(scip, consdata->var, consdata->lhs - consdata->vbdcoef * vbdvarconstant,
                     TRUE, cutoff, &tightened) );
               if( tightened )
               {
                  SCIPdebugMessage(" -> tightened lower bound: <%s> >= %.15g\n", 
                     SCIPvarGetName(consdata->var), SCIPvarGetLbGlobal(consdata->var));
                  (*nchgbds)++;
               }
            }
            if( !SCIPisInfinity(scip, consdata->rhs) && !(*cutoff) )
            {
               SCIP_Bool tightened;

               SCIP_CALL( SCIPtightenVarUb(scip, consdata->var, consdata->rhs - consdata->vbdcoef * vbdvarconstant,
                     TRUE, cutoff, &tightened) );
               if( tightened )
               {
                  SCIPdebugMessage(" -> tightened upper bound: <%s> <= %.15g\n", 
                     SCIPvarGetName(consdata->var), SCIPvarGetUbGlobal(consdata->var));
                  (*nchgbds)++;
               }
            }
            redundant = TRUE;
         }
      }
      else if( vbdvar != consdata->vbdvar )
      {
         /* replace aggregated variable y in the constraint by its aggregation:
          * lhs := lhs - c * vbdvarconstant
          * rhs := rhs - c * vbdvarconstant
          * c   := c * vbdvarscalar
          */
         if( !SCIPisInfinity(scip, -consdata->lhs) )
            consdata->lhs -= consdata->vbdcoef * vbdvarconstant;
         if( !SCIPisInfinity(scip, consdata->rhs) )
            consdata->rhs -= consdata->vbdcoef * vbdvarconstant;
         consdata->vbdcoef *= vbdvarscalar;

         /* release old variable */
         SCIP_CALL( SCIPreleaseVar(scip, &(consdata->vbdvar)) );
         consdata->vbdvar = vbdvar;
         /* capture new variable */
         SCIP_CALL( SCIPcaptureVar(scip, consdata->vbdvar) );
      }

      /* catch the events again on the new variables */
      if( varschanged )
      {
         SCIP_CALL( catchEvents(scip, cons, eventhdlr) );
      }
   }

   /* mark constraint changed, if a variable was exchanged */
   if( varschanged )
   {
      consdata->changed = TRUE;
   }

   /* active multi aggregations are now resolved by creating a new linear constraint */
   if( !(*cutoff) && !redundant && (SCIPvarGetStatus(var) == SCIP_VARSTATUS_MULTAGGR || SCIPvarGetStatus(vbdvar) == SCIP_VARSTATUS_MULTAGGR) )
   {
      SCIP_CONS* newcons;
      SCIP_Real lhs;
      SCIP_Real rhs;

      lhs = consdata->lhs;
      rhs = consdata->rhs;

      /* create upgraded linear constraint */
      SCIP_CALL( SCIPcreateConsLinear(scip, &newcons, SCIPconsGetName(cons), 0, NULL, NULL, lhs, rhs,
            SCIPconsIsInitial(cons), SCIPconsIsSeparated(cons), SCIPconsIsEnforced(cons),
            SCIPconsIsChecked(cons), SCIPconsIsPropagated(cons),
            SCIPconsIsLocal(cons), SCIPconsIsModifiable(cons),
            SCIPconsIsDynamic(cons), SCIPconsIsRemovable(cons), SCIPconsIsStickingAtNode(cons)) );

      /* if var was fixed, then the case that vbdvar was multi-aggregated, was not yet resolved */
      if( var != consdata->var )
      {
	 assert(SCIPvarGetStatus(vbdvar) == SCIP_VARSTATUS_MULTAGGR);
	 assert(SCIPisZero(scip, varscalar)); /* this means that var was fixed */

	 /* add offset that results of the fixed variable */
	 if( SCIPisZero(scip, varconstant) != 0 )
	 {
	    if( !SCIPisInfinity(scip, rhs) )
	    {
	       SCIP_CALL( SCIPchgRhsLinear(scip, newcons, rhs - varconstant) );
	    }
	    if( !SCIPisInfinity(scip, -lhs) )
	    {
	       SCIP_CALL( SCIPchgLhsLinear(scip, newcons, lhs - varconstant) );
	    }
	 }
      }
      else
      {
	 assert(var == consdata->var);

	 SCIP_CALL( SCIPaddCoefLinear(scip, newcons, consdata->var, 1.0) );
      }

      /* if vbdvar was fixed, then the case that var was multi-aggregated, was not yet resolved */
      if( vbdvar != consdata->vbdvar )
      {
	 assert(SCIPvarGetStatus(var) == SCIP_VARSTATUS_MULTAGGR);
	 assert(SCIPisZero(scip, vbdvarscalar)); /* this means that var was fixed */

	 /* add offset that results of the fixed variable */
	 if( SCIPisZero(scip, vbdvarconstant) != 0 )
	 {
	    if( !SCIPisInfinity(scip, rhs) )
	    {
	       SCIP_CALL( SCIPchgRhsLinear(scip, newcons, rhs - vbdvarconstant) );
	    }
	    if( !SCIPisInfinity(scip, -lhs) )
	    {
	       SCIP_CALL( SCIPchgLhsLinear(scip, newcons, lhs - vbdvarconstant) );
	    }
	 }
      }
      else
      {
	 assert(vbdvar == consdata->vbdvar);

	 SCIP_CALL( SCIPaddCoefLinear(scip, newcons, consdata->vbdvar, consdata->vbdcoef) );
      }

      SCIP_CALL( SCIPaddCons(scip, newcons) );

      SCIPdebugMessage("resolved multi aggregation in varbound constraint <%s> by creating a new linear constraint\n", SCIPconsGetName(cons));
      SCIPdebugPrintCons(scip, newcons, NULL);

      SCIP_CALL( SCIPreleaseCons(scip, &newcons) );

      redundant = TRUE;
      ++(*naddconss);
   }

   /* delete a redundant constraint */
   if( !(*cutoff) && redundant )
   {
      SCIPdebugMessage(" -> variable bound constraint <%s> is redundant\n", SCIPconsGetName(cons));
      SCIP_CALL( SCIPdelCons(scip, cons) );
      (*ndelconss)++;
   }

   return SCIP_OKAY;
}

/** tightens variable bound coefficient by inspecting the global bounds of the involved variables; note: this is also
 *  performed by the linear constraint handler - only necessary if the user directly creates variable bound constraints
 */
static
SCIP_RETCODE tightenCoefs(
   SCIP*                 scip,               /**< SCIP data structure */
   SCIP_CONS*            cons,               /**< variable bound constraint */
   int*                  nchgcoefs,          /**< pointer to count the number of changed coefficients */
   int*                  nchgsides,          /**< pointer to count the number of left and right hand sides */
   int*                  ndelconss           /**< pointer to count number of deleted constraints */
   )
{
   SCIP_CONSDATA* consdata;
   SCIP_Real xlb;
   SCIP_Real xub;
   int oldnchgcoefs;
   int oldnchgsides;

   assert(nchgcoefs != NULL);
   assert(nchgsides != NULL);
   assert(ndelconss != NULL);

   consdata = SCIPconsGetData(cons);
   assert(consdata != NULL);

   /* tightening already done */
   if( consdata->tightened )
      return SCIP_OKAY;

   consdata->tightened = TRUE;

   /* if values and variable are integral the sides should it be too */
   if( SCIPvarGetType(consdata->var) <= SCIP_VARTYPE_IMPLINT
      && SCIPvarGetType(consdata->vbdvar) <= SCIP_VARTYPE_IMPLINT
      && SCIPisIntegral(scip, consdata->vbdcoef) )
   {
      if( !SCIPisIntegral(scip, consdata->lhs) )
      {
         consdata->lhs = SCIPceil(scip, consdata->lhs);
         ++(*nchgsides);
         consdata->changed = TRUE;
      }
      if( !SCIPisIntegral(scip, consdata->rhs) )
      {
         consdata->rhs = SCIPfloor(scip, consdata->rhs);
         ++(*nchgsides);
         consdata->changed = TRUE;
      }
   }

   /* coefficient tightening only works for binary bound variable */
   if( !SCIPvarIsBinary(consdata->vbdvar) )
      return SCIP_OKAY;

   oldnchgcoefs = *nchgcoefs;
   oldnchgsides = *nchgsides;

   /* coefficients tightening when all variables are integer */
   /* we consider the following varbound constraint: lhs <= x + b*y <= rhs (sides are possibly infinity)
    * y should always be binary and x of integral type and b not integral, we also need at least one side with infinity
    * or not integral value.
    *
    * 1. if( (lhs is integral and not -infinity) and ((rhs is infinity) or (b - floor(b) <= rhs - floor(rhs))) ):
    *
    *        lhs <= x + b*y <= rhs =>   lhs <= x + floor(b)*y <= floor(rhs)
    *
    * 2. if( (rhs is integral and not infinity) and ((lhs is -infinity) or (b - floor(b) >= lhs - floor(lhs))) ):
    *
    *        lhs <= x + b*y <= rhs   =>  ceil(lhs) <= x + ceil(b)*y <= rhs
    *
    * 3. if( ((lhs is -infinity) or (b - floor(b) >= lhs - floor(lhs)))
    *       and ((rhs is infinity) or (b - floor(b) > rhs - floor(rhs))) ):
    *
    *        lhs <= x + b*y <= rhs  =>   ceil(lhs) <= x + ceil(b)*y <= floor(rhs)
    *
    * 4. if( ((lhs is -infinity) or (b - floor(b) < lhs - floor(lhs)))
    *       and ((rhs is infinity) or (b - floor(b) <= rhs - floor(rhs))) ):
    *
    *        lhs <= x + b*y <= rhs  =>   ceil(lhs) <= x + floor(b)*y <= floor(rhs)
    *
    * 5. if( (lhs is not integral) or (rhs is not integral) )
    *
    *       if (lhs is not -infinity)
    *          if (b - floor(b) < lhs - floor(lhs)):
    *
    *             lhs <= x + b*y  =>   ceil(lhs) <= x + b*y
    *
    *          else if (b - floor(b) > lhs - floor(lhs)):
    *
    *             lhs <= x + b*y  =>   floor(lhs) + b - floor(b) <= x + b*y
    *
    *       if (rhs is not infinity)
    *          if (b - floor(b) < rhs - floor(rhs)):
    *
    *             x + b*y <= rhs  =>   x + b*y <= floor(rhs) + b - floor(b)
    *
    *          else if (b - floor(b) > rhs - floor(rhs)):
    *
    *             x + b*y <= rhs  =>   x + b*y <= floor(rhs)
    */
   if( (SCIPvarGetType(consdata->var) == SCIP_VARTYPE_INTEGER || SCIPvarGetType(consdata->var) == SCIP_VARTYPE_INTEGER || SCIPvarGetType(consdata->var) == SCIP_VARTYPE_BINARY)
      && !SCIPisIntegral(scip, consdata->vbdcoef)
      && (!SCIPisIntegral(scip, consdata->lhs) || SCIPisInfinity(scip, -consdata->lhs)
	 || !SCIPisIntegral(scip, consdata->rhs) || SCIPisInfinity(scip, consdata->rhs)) )
   {
      /* infinity should be an integral value */
      assert(!SCIPisInfinity(scip, -consdata->lhs) || SCIPisIntegral(scip, consdata->lhs));
      assert(!SCIPisInfinity(scip, consdata->rhs) || SCIPisIntegral(scip, consdata->rhs));

      /* should not be a redundant constraint */
      assert(!SCIPisInfinity(scip, consdata->rhs) || !SCIPisInfinity(scip, -consdata->lhs));

      /* case 1 */
      if( SCIPisIntegral(scip, consdata->lhs) && !SCIPisInfinity(scip, -consdata->lhs) &&
         (SCIPisInfinity(scip, consdata->rhs) || SCIPisLE(scip, consdata->vbdcoef - SCIPfloor(scip, consdata->vbdcoef), consdata->rhs - SCIPfloor(scip, consdata->rhs))) )
      {
         consdata->vbdcoef = SCIPfloor(scip, consdata->vbdcoef);
         ++(*nchgcoefs);

         if( !SCIPisIntegral(scip, consdata->rhs) )
         {
            consdata->rhs = SCIPfloor(scip, consdata->rhs);
            ++(*nchgsides);
         }
      }
      /* case 2 */
      else if( SCIPisIntegral(scip, consdata->rhs) && !SCIPisInfinity(scip, consdata->rhs) &&
         (SCIPisInfinity(scip, -consdata->lhs) || SCIPisGE(scip, consdata->vbdcoef - SCIPfloor(scip, consdata->vbdcoef), consdata->lhs - SCIPfloor(scip, consdata->lhs))) )

      {
         consdata->vbdcoef = SCIPceil(scip, consdata->vbdcoef);
         ++(*nchgcoefs);

         if( !SCIPisIntegral(scip, consdata->lhs) )
         {
            consdata->lhs = SCIPceil(scip, consdata->lhs);
            ++(*nchgsides);
         }
      }
      /* case 3 */
      else if( (SCIPisInfinity(scip, -consdata->lhs) || SCIPisGE(scip, consdata->vbdcoef - SCIPfloor(scip, consdata->vbdcoef), consdata->lhs - SCIPfloor(scip, consdata->lhs))) && (SCIPisInfinity(scip, consdata->rhs) || SCIPisGT(scip, consdata->vbdcoef - SCIPfloor(scip, consdata->vbdcoef), consdata->rhs - SCIPfloor(scip, consdata->rhs))) )
      {
         consdata->vbdcoef = SCIPceil(scip, consdata->vbdcoef);
         ++(*nchgcoefs);

         if( !SCIPisIntegral(scip, consdata->lhs) )
         {
            consdata->lhs = SCIPceil(scip, consdata->lhs);
            ++(*nchgsides);
         }
         if( !SCIPisIntegral(scip, consdata->rhs) )
         {
            consdata->rhs = SCIPfloor(scip, consdata->rhs);
            ++(*nchgsides);
         }
      }
      /* case 4 */
      else if( (SCIPisInfinity(scip, -consdata->lhs) || SCIPisLT(scip, consdata->vbdcoef - SCIPfloor(scip, consdata->vbdcoef), consdata->lhs - SCIPfloor(scip, consdata->lhs))) && (SCIPisInfinity(scip, consdata->rhs) || SCIPisLE(scip, consdata->vbdcoef - SCIPfloor(scip, consdata->vbdcoef), consdata->rhs - SCIPfloor(scip, consdata->rhs))) )
      {
         consdata->vbdcoef = SCIPfloor(scip, consdata->vbdcoef);
         ++(*nchgcoefs);

         if( !SCIPisIntegral(scip, consdata->lhs) )
         {
            consdata->lhs = SCIPceil(scip, consdata->lhs);
            ++(*nchgsides);
         }
         if( !SCIPisIntegral(scip, consdata->rhs) )
         {
            consdata->rhs = SCIPfloor(scip, consdata->rhs);
            ++(*nchgsides);
         }
      }
      /* case 5 */
      if( !SCIPisIntegral(scip, consdata->lhs) || !SCIPisIntegral(scip, consdata->rhs) )
      {
         if( !SCIPisInfinity(scip, -consdata->lhs) )
         {
            if( SCIPisLT(scip, consdata->vbdcoef - SCIPfloor(scip, consdata->vbdcoef), consdata->lhs - SCIPfloor(scip, consdata->lhs)) )
            {
               consdata->lhs = SCIPceil(scip, consdata->lhs);
               ++(*nchgsides);
            }
            else if( SCIPisGT(scip, consdata->vbdcoef - SCIPfloor(scip, consdata->vbdcoef), consdata->lhs - SCIPfloor(scip, consdata->lhs)) )
            {
               consdata->lhs = SCIPfloor(scip, consdata->lhs) + (consdata->vbdcoef - SCIPfloor(scip, consdata->vbdcoef));
               ++(*nchgsides);
            }
         }
         if( !SCIPisInfinity(scip, consdata->rhs) )
         {
            if( SCIPisLT(scip, consdata->vbdcoef - SCIPfloor(scip, consdata->vbdcoef), consdata->rhs - SCIPfloor(scip, consdata->rhs)) )
            {
               consdata->rhs = SCIPfloor(scip, consdata->rhs) + (consdata->vbdcoef - SCIPfloor(scip, consdata->vbdcoef));
               ++(*nchgsides);
            }
            else if( SCIPisGT(scip, consdata->vbdcoef - SCIPfloor(scip, consdata->vbdcoef), consdata->rhs - SCIPfloor(scip, consdata->rhs)) )
            {
               consdata->rhs = SCIPfloor(scip, consdata->rhs);
               ++(*nchgsides);
            }
         }
      }
   }

   /* check if due to tightening the constraint got redundant */
   if( SCIPisZero(scip, consdata->vbdcoef) )
   {
      assert(SCIPisGE(scip, SCIPvarGetLbGlobal(consdata->var), consdata->lhs));
      assert(SCIPisLE(scip, SCIPvarGetUbGlobal(consdata->var), consdata->rhs));

      SCIPdebugMessage(" -> variable bound constraint <%s> is redundant\n", SCIPconsGetName(cons));
      SCIP_CALL( SCIPdelCons(scip, cons) );
      ++(*ndelconss);

      return SCIP_OKAY;
   }

   /* get bounds of variable x */
   xlb = SCIPvarGetLbGlobal(consdata->var);
   xub = SCIPvarGetUbGlobal(consdata->var);

   /* modification of coefficient can only be applied if only one side is finite */
   if( !SCIPisInfinity(scip, -consdata->lhs) && SCIPisInfinity(scip, consdata->rhs) )
   {
      /* lhs <= x + c*y  =>  x >= lhs - c*y */
      if( consdata->vbdcoef > 0.0 && SCIPisFeasGT(scip, xlb, consdata->lhs - consdata->vbdcoef) )
      {
         /* constraint has positive slack for the non-restricting case y = 1
          * -> modify coefficients such that constraint is tight in the non-restricting case y = 1 and equivalent in the restricting case y = 0
          * -> c' = lhs - xlb
          */
         SCIPdebugMessage("tighten binary VLB <%s>[%.15g,%.15g] %+.15g<%s> >= %.15g to <%s> %+.15g<%s> >= %.15g\n",
            SCIPvarGetName(consdata->var), xlb, xub, consdata->vbdcoef, SCIPvarGetName(consdata->vbdvar), consdata->lhs,
            SCIPvarGetName(consdata->var), consdata->lhs - xlb, SCIPvarGetName(consdata->vbdvar), consdata->lhs);

	 /* we cnnot allow that the coefficient changes the sign because of the rounding locks */
	 assert(consdata->vbdcoef * (consdata->lhs - xlb) > 0);

         consdata->vbdcoef = consdata->lhs - xlb;
         (*nchgcoefs)++;
      }
      else if( consdata->vbdcoef < 0.0 && SCIPisFeasGT(scip, xlb, consdata->lhs) )
      {
         /* constraint has positive slack for the non-restricting case y = 0
          * -> modify coefficients such that constraint is tight in the non-restricting case y = 0 and equivalent in the restricting case y = 1
          * -> c' = c - lhs + xlb, lhs' = xlb
          */
         SCIPdebugMessage("tighten binary VLB <%s>[%.15g,%.15g] %+.15g<%s> >= %.15g to <%s> %+.15g<%s> >= %.15g\n",
            SCIPvarGetName(consdata->var), xlb, xub, consdata->vbdcoef, SCIPvarGetName(consdata->vbdvar), consdata->lhs,
            SCIPvarGetName(consdata->var), consdata->vbdcoef - consdata->lhs + xlb, SCIPvarGetName(consdata->vbdvar), xlb);

	 /* we cnnot allow that the coefficient changes the sign because of the rounding locks */
	 assert(consdata->vbdcoef * (consdata->vbdcoef - consdata->lhs + xlb) > 0);

         consdata->vbdcoef = consdata->vbdcoef - consdata->lhs + xlb;
         consdata->lhs = xlb;
         (*nchgcoefs)++;
         (*nchgsides)++;
      }
   }
   else if( SCIPisInfinity(scip, -consdata->lhs) && !SCIPisInfinity(scip, consdata->rhs) )
   {
      /* x + c*y <= rhs  =>  x <= rhs - c*y */
      if( consdata->vbdcoef < 0.0 && SCIPisFeasLT(scip, xub, consdata->rhs - consdata->vbdcoef) )
      {
         /* constraint has positive slack for the non-restricting case y = 1
          * -> modify coefficients such that constraint is tight in the non-restricting case y = 1 and equivalent in the restricting case y = 0
          * -> c' = rhs - xub
          */
         SCIPdebugMessage("tighten binary VUB <%s>[%.15g,%.15g] %+.15g<%s> <= %.15g to <%s> %+.15g<%s> <= %.15g\n",
            SCIPvarGetName(consdata->var), xlb, xub, consdata->vbdcoef, SCIPvarGetName(consdata->vbdvar), consdata->rhs,
            SCIPvarGetName(consdata->var), consdata->rhs - xub, SCIPvarGetName(consdata->vbdvar), consdata->rhs);

	 /* we cnnot allow that the coefficient changes the sign because of the rounding locks */
	 assert(consdata->vbdcoef * (consdata->rhs - xub) > 0);

         consdata->vbdcoef = consdata->rhs - xub;
         (*nchgcoefs)++;
      }
      else if( consdata->vbdcoef > 0.0 && SCIPisFeasLT(scip, xub, consdata->rhs) )
      {
         /* constraint has positive slack for the non-restricting case y = 0
          * -> modify coefficients such that constraint is tight in the non-restricting case y = 0 and equivalent in the restricting case y = 1
          * -> c' = c - rhs + xub, rhs' = xub
          */
         SCIPdebugMessage("tighten binary VUB <%s>[%.15g,%.15g] %+.15g<%s> <= %.15g to <%s> %+.15g<%s> <= %.15g\n",
            SCIPvarGetName(consdata->var), xlb, xub, consdata->vbdcoef, SCIPvarGetName(consdata->vbdvar), consdata->rhs,
            SCIPvarGetName(consdata->var), consdata->vbdcoef - consdata->rhs + xub, SCIPvarGetName(consdata->vbdvar), xub);

	 /* we cnnot allow that the coefficient changes the sign because of the rounding locks */
	 assert(consdata->vbdcoef * (consdata->vbdcoef - consdata->rhs + xub) > 0);

         consdata->vbdcoef = consdata->vbdcoef - consdata->rhs + xub;
         consdata->rhs = xub;
         (*nchgcoefs)++;
         (*nchgsides)++;
      }
   }

   /* if something a coefficient or side of the varbound constraint was changed, ensure that the variable lower or
    * upper bounds of the variables are informed
    */
   if( *nchgcoefs > oldnchgcoefs || *nchgsides > oldnchgsides )
   {
      consdata->varboundsadded = FALSE;
      consdata->changed = TRUE;
   }

   return SCIP_OKAY;
}

/**@} */


/**@name Linear constraint upgrading
 *
 */

/** tries to upgrade a linear constraint into a variable bound constraint */
static
SCIP_DECL_LINCONSUPGD(linconsUpgdVarbound)
{  /*lint --e{715}*/
   SCIP_Bool upgrade;

   assert(upgdcons != NULL);
   
   /* check, if linear constraint can be upgraded to a variable bound constraint  lhs <= x + a*y <= rhs
    * - there are exactly two variables
    * - one of the variables is non-binary (called the bounded variable x)
    * - one of the variables is non-continuous (called the bounding variable y)
    */
   upgrade = (nvars == 2) && (nposbin + nnegbin <= 1) && (nposcont + nnegcont <= 1);

   if( upgrade )
   {
      SCIP_VAR* var;
      SCIP_VAR* vbdvar;
      SCIP_Real vbdcoef;
      SCIP_Real vbdlhs;
      SCIP_Real vbdrhs;
      int vbdind;

      SCIPdebugMessage("upgrading constraint <%s> to variable bound constraint\n", SCIPconsGetName(cons));

      /* decide which variable we want to use as bounding variable y */
      if( SCIPvarGetType(vars[0]) < SCIPvarGetType(vars[1]) )
         vbdind = 0;
      else if( SCIPvarGetType(vars[0]) > SCIPvarGetType(vars[1]) )
         vbdind = 1;
      else if( SCIPisIntegral(scip, vals[0]) && !SCIPisIntegral(scip, vals[1]) )
         vbdind = 0;
      else if( !SCIPisIntegral(scip, vals[0]) && SCIPisIntegral(scip, vals[1]) )
         vbdind = 1;
      else if( REALABS(REALABS(vals[0]) - 1.0) < REALABS(REALABS(vals[1]) - 1.0) )
         vbdind = 1;
      else
         vbdind = 0;

      var = vars[1-vbdind];
      vbdvar = vars[vbdind];

      assert(!SCIPisZero(scip, vals[1-vbdind]));
      vbdcoef = vals[vbdind]/vals[1-vbdind];

      if( vals[1-vbdind] > 0.0 )
      {
         vbdlhs = SCIPisInfinity(scip, -lhs) ? -SCIPinfinity(scip) : lhs/vals[1-vbdind];
         vbdrhs = SCIPisInfinity(scip, rhs) ? SCIPinfinity(scip) : rhs/vals[1-vbdind];
      }
      else
      {
         vbdlhs = SCIPisInfinity(scip, rhs) ? -SCIPinfinity(scip) : rhs/vals[1-vbdind];
         vbdrhs = SCIPisInfinity(scip, -lhs) ? SCIPinfinity(scip) : lhs/vals[1-vbdind];
      }

      /* create the bin variable bound constraint (an automatically upgraded constraint is always unmodifiable) */
      assert(!SCIPconsIsModifiable(cons));
      SCIP_CALL( SCIPcreateConsVarbound(scip, upgdcons, SCIPconsGetName(cons), var, vbdvar, vbdcoef, vbdlhs, vbdrhs,
            SCIPconsIsInitial(cons), SCIPconsIsSeparated(cons), SCIPconsIsEnforced(cons), 
            SCIPconsIsChecked(cons), SCIPconsIsPropagated(cons), 
            SCIPconsIsLocal(cons), SCIPconsIsModifiable(cons), 
            SCIPconsIsDynamic(cons), SCIPconsIsRemovable(cons), SCIPconsIsStickingAtNode(cons)) );
   }

   return SCIP_OKAY;
}

/**@} */


/**@name Callback methods
 *
 * @{
 */

/** copy method for constraint handler plugins (called when SCIP copies plugins) */
static
SCIP_DECL_CONSHDLRCOPY(conshdlrCopyVarbound)
{  /*lint --e{715}*/
   assert(scip != NULL);
   assert(conshdlr != NULL);
   assert(strcmp(SCIPconshdlrGetName(conshdlr), CONSHDLR_NAME) == 0);

   /* call inclusion method of constraint handler */
   SCIP_CALL( SCIPincludeConshdlrVarbound(scip) );
 
   *valid = TRUE;

   return SCIP_OKAY;
}

/** destructor of constraint handler to free constraint handler data (called when SCIP is exiting) */
static
SCIP_DECL_CONSFREE(consFreeVarbound)
{  /*lint --e{715}*/
   SCIP_CONSHDLRDATA* conshdlrdata;

   assert(scip != NULL);
   assert(conshdlr != NULL);
   assert(strcmp(SCIPconshdlrGetName(conshdlr), CONSHDLR_NAME) == 0);

   /* free constraint handler data */
   conshdlrdata = SCIPconshdlrGetData(conshdlr);
   assert(conshdlrdata != NULL);

   conshdlrdataFree(scip, &conshdlrdata);

   SCIPconshdlrSetData(conshdlr, NULL);

   return SCIP_OKAY;
}

/** solving process deinitialization method of constraint handler (called before branch and bound process data is freed) */
static
SCIP_DECL_CONSEXITSOL(consExitsolVarbound)
{  /*lint --e{715}*/
   SCIP_CONSDATA* consdata;
   int c;

   /* release the rows of all constraints */
   for( c = 0; c < nconss; ++c )
   {
      consdata = SCIPconsGetData(conss[c]);
      assert(consdata != NULL);

      if( consdata->row != NULL )
      {
         SCIP_CALL( SCIPreleaseRow(scip, &consdata->row) );
      }
   }

   return SCIP_OKAY;
}


/** frees specific constraint data */
static
SCIP_DECL_CONSDELETE(consDeleteVarbound)
{  /*lint --e{715}*/
   SCIP_CONSHDLRDATA* conshdlrdata;

   conshdlrdata = SCIPconshdlrGetData(conshdlr);
   assert(conshdlrdata != NULL);

   /* drop events */
   if( SCIPisTransformed(scip) )
   {
      SCIP_CALL( dropEvents(scip, cons, conshdlrdata->eventhdlr) );
   }

   SCIP_CALL( consdataFree(scip, consdata) );

   return SCIP_OKAY;
}


/** transforms constraint data into data belonging to the transformed problem */ 
static
SCIP_DECL_CONSTRANS(consTransVarbound)
{  /*lint --e{715}*/
   SCIP_CONSHDLRDATA* conshdlrdata;
   SCIP_CONSDATA* sourcedata;
   SCIP_CONSDATA* targetdata;

   assert(conshdlr != NULL);

   conshdlrdata = SCIPconshdlrGetData(conshdlr);
   assert(conshdlrdata != NULL);

   sourcedata = SCIPconsGetData(sourcecons);
   assert(sourcedata != NULL);

   /* create target constraint data */
   SCIP_CALL( consdataCreate(scip, &targetdata,
         sourcedata->var, sourcedata->vbdvar, sourcedata->vbdcoef, sourcedata->lhs, sourcedata->rhs) );

   /* create target constraint */
   SCIP_CALL( SCIPcreateCons(scip, targetcons, SCIPconsGetName(sourcecons), conshdlr, targetdata,
         SCIPconsIsInitial(sourcecons), SCIPconsIsSeparated(sourcecons), SCIPconsIsEnforced(sourcecons),
         SCIPconsIsChecked(sourcecons), SCIPconsIsPropagated(sourcecons),
         SCIPconsIsLocal(sourcecons), SCIPconsIsModifiable(sourcecons), 
         SCIPconsIsDynamic(sourcecons), SCIPconsIsRemovable(sourcecons), SCIPconsIsStickingAtNode(sourcecons)) );

   /* catch events for variables */
   SCIP_CALL( catchEvents(scip, *targetcons, conshdlrdata->eventhdlr) );

   return SCIP_OKAY;
}


/** LP initialization method of constraint handler (called before the initial LP relaxation at a node is solved) */
static
SCIP_DECL_CONSINITLP(consInitlpVarbound)
{  /*lint --e{715}*/
   int i;

   for( i = 0; i < nconss; i++ )
   {
      assert(SCIPconsIsInitial(conss[i]));
      SCIP_CALL( addRelaxation(scip, conss[i]) );
   }

   return SCIP_OKAY;
}


/** separation method of constraint handler for LP solutions */
static
SCIP_DECL_CONSSEPALP(consSepalpVarbound)
{  /*lint --e{715}*/
   SCIP_CONSHDLRDATA* conshdlrdata;
   int i;

   assert(conshdlr != NULL);

   conshdlrdata = SCIPconshdlrGetData(conshdlr);
   assert(conshdlrdata != NULL);

   *result = SCIP_DIDNOTFIND;

   /* separate useful constraints */
   for( i = 0; i < nusefulconss; ++i )
   {
      SCIP_CALL( separateCons(scip, conss[i], conshdlrdata->usebdwidening, NULL, result) );
   }

   /* separate remaining constraints */
   for( i = nusefulconss; i < nconss && *result == SCIP_DIDNOTFIND; ++i )
   {
      SCIP_CALL( separateCons(scip, conss[i], conshdlrdata->usebdwidening, NULL, result) );
   }

   return SCIP_OKAY;
}


/** separation method of constraint handler for arbitrary primal solutions */
static
SCIP_DECL_CONSSEPASOL(consSepasolVarbound)
{  /*lint --e{715}*/
   SCIP_CONSHDLRDATA* conshdlrdata;
   int i;

   assert(conshdlr != NULL);

   conshdlrdata = SCIPconshdlrGetData(conshdlr);
   assert(conshdlrdata != NULL);

   *result = SCIP_DIDNOTFIND;

   /* separate useful constraints */
   for( i = 0; i < nusefulconss; ++i )
   {
      SCIP_CALL( separateCons(scip, conss[i], conshdlrdata->usebdwidening, sol, result) );
   }

   /* separate remaining constraints */
   for( i = nusefulconss; i < nconss && *result == SCIP_DIDNOTFIND; ++i )
   {
      SCIP_CALL( separateCons(scip, conss[i], conshdlrdata->usebdwidening, sol, result) );
   }

   return SCIP_OKAY;
}


/** constraint enforcing method of constraint handler for LP solutions */
static
SCIP_DECL_CONSENFOLP(consEnfolpVarbound)
{  /*lint --e{715}*/
   SCIP_CONSHDLRDATA* conshdlrdata;
   int i;

   assert(conshdlr != NULL);

   conshdlrdata = SCIPconshdlrGetData(conshdlr);
   assert(conshdlrdata != NULL);

   *result = SCIP_FEASIBLE;

   for( i = 0; i < nconss; i++ )
   {
      if( !checkCons(scip, conss[i], NULL, FALSE) )
      {
         assert((*result) == SCIP_INFEASIBLE || (*result) == SCIP_FEASIBLE);
         (*result) = SCIP_INFEASIBLE;

         SCIP_CALL( separateCons(scip, conss[i], conshdlrdata->usebdwidening, NULL, result) );
         assert((*result) != SCIP_FEASIBLE);

         if( (*result) != SCIP_INFEASIBLE )
            break;
      }
   } 

   return SCIP_OKAY;
}


/** constraint enforcing method of constraint handler for pseudo solutions */
static
SCIP_DECL_CONSENFOPS(consEnfopsVarbound)
{  /*lint --e{715}*/
   int i;

   for( i = 0; i < nconss; i++ )
   {
      if( !checkCons(scip, conss[i], NULL, TRUE) )
      {
         *result = SCIP_INFEASIBLE;
         return SCIP_OKAY;
      }
   } 
   *result = SCIP_FEASIBLE;

   return SCIP_OKAY;  
}


/** feasibility check method of constraint handler for integral solutions */
static
SCIP_DECL_CONSCHECK(consCheckVarbound)
{  /*lint --e{715}*/
   int i;

   for( i = 0; i < nconss; i++ )
   {
      if( !checkCons(scip, conss[i], sol, checklprows) )
      {
         *result = SCIP_INFEASIBLE;

         if( printreason )
         {
            SCIP_Real sum;
            SCIP_CONSDATA* consdata;

            consdata = SCIPconsGetData(conss[i]);
            assert( consdata != NULL );

            sum = SCIPgetSolVal(scip, sol, consdata->var);
            sum += consdata->vbdcoef * SCIPgetSolVal(scip, sol, consdata->vbdvar);   

            SCIP_CALL( SCIPprintCons(scip, conss[i], NULL) );
            SCIPinfoMessage(scip, NULL, ";\n");
            if( !SCIPisFeasGE(scip, sum, consdata->lhs) )
            {
               SCIPinfoMessage(scip, NULL, "violation: left hand side is violated by %.15g\n", consdata->lhs - sum);
            }
            if( !SCIPisFeasLE(scip, sum, consdata->rhs) )
            {
               SCIPinfoMessage(scip, NULL, "violation: right hand side is violated by %.15g\n", sum - consdata->rhs);
            }
         }
         return SCIP_OKAY;
      }
   } 
   *result = SCIP_FEASIBLE;

   return SCIP_OKAY;
}


/** domain propagation method of constraint handler */
static
SCIP_DECL_CONSPROP(consPropVarbound)
{  /*lint --e{715}*/
   SCIP_CONSHDLRDATA* conshdlrdata;
   SCIP_Bool cutoff;
   int nchgbds;
   int i;

   assert(conshdlr != NULL);

   conshdlrdata = SCIPconshdlrGetData(conshdlr);
   assert(conshdlrdata != NULL);

   cutoff = FALSE;
   nchgbds = 0;

   /* process constraints marked for propagation */
   for( i = 0; i < nmarkedconss && !cutoff; i++ )
   {
      SCIP_CALL( propagateCons(scip, conss[i], conshdlrdata->usebdwidening, &cutoff, &nchgbds, NULL) );
      SCIP_CALL( SCIPunmarkConsPropagate(scip, conss[i]) );
   }

   if( cutoff )
      *result = SCIP_CUTOFF;
   else if( nchgbds > 0 )
      *result = SCIP_REDUCEDDOM;
   else
      *result = SCIP_DIDNOTFIND;

   return SCIP_OKAY;
}


/** presolving method of constraint handler */
static
SCIP_DECL_CONSPRESOL(consPresolVarbound)
{  /*lint --e{715}*/
   SCIP_CONSHDLRDATA* conshdlrdata;
   SCIP_CONSDATA* consdata;
   SCIP_Bool cutoff;
   int oldnchgbds;
   int oldndelconss;
   int oldnaddconss;
   int oldnchgcoefs;
   int oldnchgsides;
   int oldnaggrvars;
   int i;

   assert(scip != NULL);
   assert(conshdlr != NULL);
   assert(strcmp(SCIPconshdlrGetName(conshdlr), CONSHDLR_NAME) == 0);
   assert(result != NULL);

   /* get constraint handler data */
   conshdlrdata = SCIPconshdlrGetData(conshdlr);
   assert(conshdlrdata != NULL);

   cutoff = FALSE;
   oldnchgbds = *nchgbds;
   oldndelconss = *ndelconss;
   oldnaddconss = *naddconss;
   oldnchgcoefs = *nchgcoefs;
   oldnchgsides = *nchgsides;
   oldnaggrvars = *naggrvars;

   for( i = 0; i < nconss && !cutoff && !SCIPisStopped(scip); i++ )
   {
      assert(!SCIPconsIsModifiable(conss[i]));

      consdata = SCIPconsGetData(conss[i]);
      assert(consdata != NULL);

      /* force presolving the constraint in the initial round */
      if( nrounds == 0 )
         consdata->presolved = FALSE;

      if( consdata->presolved )
         continue;
      consdata->presolved = TRUE;

      /* make sure that the constraint is propagated */
      consdata->propagated = FALSE;

      /* incorporate fixings and aggregations in constraint */
      SCIP_CALL( applyFixings(scip, conss[i], conshdlrdata->eventhdlr, &cutoff, nchgbds, ndelconss, naddconss) );
      if( cutoff || !SCIPconsIsActive(conss[i]) )
         continue;

      /* propagate constraint */
      SCIP_CALL( propagateCons(scip, conss[i], conshdlrdata->usebdwidening, &cutoff, nchgbds, ndelconss) );
      if( cutoff || !SCIPconsIsActive(conss[i]) )
         continue;

      /* tighten variable bound coefficient */
      SCIP_CALL( tightenCoefs(scip, conss[i], nchgcoefs, nchgsides, ndelconss) );
      if( !SCIPconsIsActive(conss[i]) )
         continue;

      /** informs once variable x about a globally valid variable lower or upper bound */
      if( !consdata->varboundsadded )
      {
         SCIP_Bool infeasible;
         int nlocalchgbds;
         int localoldnchgbds;

         localoldnchgbds = *nchgbds;

         /* if lhs is finite, we have a variable lower bound: lhs <= x + c*y  =>  x >= -c*y + lhs */
         if( !SCIPisInfinity(scip, -consdata->lhs) )
         {
            SCIPdebugMessage("adding variable lower bound <%s> >= %g<%s> + %g (and potentially also <%s> %s %g<%s> + %g)\n",
               SCIPvarGetName(consdata->var), -consdata->vbdcoef, SCIPvarGetName(consdata->vbdvar), consdata->lhs,
               SCIPvarGetName(consdata->vbdvar), (consdata->vbdcoef > 0 ? ">=" : "<="), 1.0/-consdata->vbdcoef,
               SCIPvarGetName(consdata->var), consdata->lhs/consdata->vbdcoef);

            SCIP_CALL( SCIPaddVarVlb(scip, consdata->var, consdata->vbdvar, -consdata->vbdcoef, consdata->lhs,
                  &infeasible, &nlocalchgbds) );
            assert(!infeasible);

            *nchgbds += nlocalchgbds;
         }

         /* if rhs is finite, we have a variable upper bound: x + c*y <= rhs  =>  x <= -c*y + rhs */
         if( !SCIPisInfinity(scip, consdata->rhs) )
         {
            SCIPdebugMessage("adding variable upper bound <%s> <= %g<%s> + %g (and potentially also <%s> %s %g<%s> + %g)\n",
               SCIPvarGetName(consdata->var), -consdata->vbdcoef, SCIPvarGetName(consdata->vbdvar), consdata->rhs,
               SCIPvarGetName(consdata->vbdvar), (consdata->vbdcoef > 0 ? "<=" : ">="), 1.0/-consdata->vbdcoef,
               SCIPvarGetName(consdata->var), consdata->rhs/consdata->vbdcoef);

            SCIP_CALL( SCIPaddVarVub(scip, consdata->var, consdata->vbdvar, -consdata->vbdcoef, consdata->rhs,
                  &infeasible, &nlocalchgbds) );
            assert(!infeasible);

            *nchgbds += nlocalchgbds;
         }
         consdata->varboundsadded = TRUE;

         if( *nchgbds > localoldnchgbds )
         {
            /* tighten variable bound coefficient */
            SCIP_CALL( tightenCoefs(scip, conss[i], nchgcoefs, nchgsides, ndelconss) );
         }
      }
   }

   if( !cutoff )
   {
      /* for varbound constraint with two integer variables make coefficients integral */
      SCIP_CALL( prettifyConss(scip, conss, nconss, nchgcoefs, nchgsides) );

      /* check if we can upgrade to a set-packing constraint */
      SCIP_CALL( upgradeConss(scip, conss, nconss, naggrvars, ndelconss, naddconss) );

      if( conshdlrdata->presolpairwise )
      {
	 /* preprocess pairs of variable bound constraints */
	 SCIP_CALL( preprocessConstraintPairs(scip, conss, nconss, &cutoff, nchgbds, ndelconss, nchgcoefs, nchgsides) );
      }
   }

   /* return the correct result code */
   if( cutoff )
      *result = SCIP_CUTOFF;
   else if( *nchgbds > oldnchgbds || *ndelconss > oldndelconss || *naddconss > oldnaddconss
      || *nchgcoefs > oldnchgcoefs || *nchgsides > oldnchgsides || *naggrvars > oldnaggrvars )
      *result = SCIP_SUCCESS;
   else
      *result = SCIP_DIDNOTFIND;

   return SCIP_OKAY;
}


/** propagation conflict resolving method of constraint handler */
static
SCIP_DECL_CONSRESPROP(consRespropVarbound)
{  /*lint --e{715}*/
   SCIP_CONSHDLRDATA* conshdlrdata;

   assert(conshdlr != NULL);

   conshdlrdata = SCIPconshdlrGetData(conshdlr);
   assert(conshdlrdata != NULL);

   SCIP_CALL( resolvePropagation(scip, cons, infervar, (PROPRULE)inferinfo, boundtype, bdchgidx, relaxedbd, conshdlrdata->usebdwidening) );

   *result = SCIP_SUCCESS;

   return SCIP_OKAY;
}


/** variable rounding lock method of constraint handler */
static
SCIP_DECL_CONSLOCK(consLockVarbound)
{  /*lint --e{715}*/
   SCIP_CONSDATA* consdata;

   consdata = SCIPconsGetData(cons);
   assert(consdata != NULL);

   if( !SCIPisInfinity(scip, -consdata->lhs) )
   {
      SCIP_CALL( SCIPaddVarLocks(scip, consdata->var, nlockspos, nlocksneg) );
      if( consdata->vbdcoef > 0.0 )
      {
         SCIP_CALL( SCIPaddVarLocks(scip, consdata->vbdvar, nlockspos, nlocksneg) );
      }
      else
      {
         SCIP_CALL( SCIPaddVarLocks(scip, consdata->vbdvar, nlocksneg, nlockspos) );
      }
   }

   if( !SCIPisInfinity(scip, consdata->rhs) )
   {
      SCIP_CALL( SCIPaddVarLocks(scip, consdata->var, nlocksneg, nlockspos) );
      if( consdata->vbdcoef > 0.0 )
      {
         SCIP_CALL( SCIPaddVarLocks(scip, consdata->vbdvar, nlocksneg, nlockspos) );
      }
      else
      {
         SCIP_CALL( SCIPaddVarLocks(scip, consdata->vbdvar, nlockspos, nlocksneg) );
      }
   }

   return SCIP_OKAY;
}

/** constraint display method of constraint handler */
static
SCIP_DECL_CONSPRINT(consPrintVarbound)
{  /*lint --e{715}*/
   SCIP_CONSDATA* consdata;

   assert(scip != NULL);
   assert(conshdlr != NULL);
   assert(cons != NULL);
   
   consdata = SCIPconsGetData(cons);
   assert(consdata != NULL);

   /* print left hand side for ranged rows */
   if( !SCIPisInfinity(scip, -consdata->lhs)
      && !SCIPisInfinity(scip, consdata->rhs)
      && !SCIPisEQ(scip, consdata->lhs, consdata->rhs) )
      SCIPinfoMessage(scip, file, "%.15g <= ", consdata->lhs);

   /* print coefficients and variables */
   SCIPinfoMessage(scip, file, "<%s>[%c] %+.15g<%s>[%c]", SCIPvarGetName(consdata->var), 
      SCIPvarGetType(consdata->var) == SCIP_VARTYPE_BINARY ? SCIP_VARTYPE_BINARY_CHAR :
      SCIPvarGetType(consdata->var) == SCIP_VARTYPE_INTEGER ? SCIP_VARTYPE_INTEGER_CHAR :
      SCIPvarGetType(consdata->var) == SCIP_VARTYPE_IMPLINT ? SCIP_VARTYPE_IMPLINT_CHAR : SCIP_VARTYPE_CONTINUOUS_CHAR,
      consdata->vbdcoef, SCIPvarGetName(consdata->vbdvar),
      SCIPvarGetType(consdata->vbdvar) == SCIP_VARTYPE_BINARY ? SCIP_VARTYPE_BINARY_CHAR :
      SCIPvarGetType(consdata->vbdvar) == SCIP_VARTYPE_INTEGER ? SCIP_VARTYPE_INTEGER_CHAR :
      SCIPvarGetType(consdata->vbdvar) == SCIP_VARTYPE_IMPLINT ? SCIP_VARTYPE_IMPLINT_CHAR : SCIP_VARTYPE_CONTINUOUS_CHAR);
   
   /* print right hand side */
   if( SCIPisEQ(scip, consdata->lhs, consdata->rhs) )
      SCIPinfoMessage(scip, file, " == %.15g", consdata->rhs);
   else if( !SCIPisInfinity(scip, consdata->rhs) )
      SCIPinfoMessage(scip, file, " <= %.15g", consdata->rhs);
   else if( !SCIPisInfinity(scip, -consdata->lhs) )
      SCIPinfoMessage(scip, file, " >= %.15g", consdata->lhs);
   else
      SCIPinfoMessage(scip, file, " [free]");

   return SCIP_OKAY;
}

/** constraint copying method of constraint handler */
static
SCIP_DECL_CONSCOPY(consCopyVarbound)
{  /*lint --e{715}*/
   SCIP_VAR** vars;
   SCIP_Real* coefs;
   const char* consname;

   SCIP_CALL( SCIPallocBufferArray(scip, &vars, 2) );
   SCIP_CALL( SCIPallocBufferArray(scip, &coefs, 2) );

   vars[0] = SCIPgetVarVarbound(sourcescip, sourcecons);
   vars[1] = SCIPgetVbdvarVarbound(sourcescip, sourcecons);

   coefs[0] = 1.0;
   coefs[1] = SCIPgetVbdcoefVarbound(sourcescip, sourcecons);

   if( name != NULL )
      consname = name;
   else
      consname = SCIPconsGetName(sourcecons);

   /* copy the varbound using the linear constraint copy method */
   SCIP_CALL( SCIPcopyConsLinear(scip, cons, sourcescip, consname, 2, vars, coefs,
         SCIPgetLhsVarbound(sourcescip, sourcecons), SCIPgetRhsVarbound(sourcescip, sourcecons), varmap, consmap, 
         initial, separate, enforce, check, propagate, local, modifiable, dynamic, removable, stickingatnode, global, valid) );

   SCIPfreeBufferArray(scip, &coefs);
   SCIPfreeBufferArray(scip, &vars);

   return SCIP_OKAY;
}

/** constraint parsing method of constraint handler */
static
SCIP_DECL_CONSPARSE(consParseVarbound)
{  /*lint --e{715}*/
   SCIP_VAR** vars;
   SCIP_Real* coefs;
   SCIP_Real lhs;
   SCIP_Real rhs;
   char* endstr;
   int requiredsize;
   int nvars;

   assert(scip != NULL);
   assert(success != NULL);
   assert(str != NULL);
   assert(name != NULL);
   assert(cons != NULL);

   /* set left and right hand side to their default values */
   lhs = -SCIPinfinity(scip);
   rhs =  SCIPinfinity(scip);

   (*success) = FALSE;

   /* return of string empty */
   if( !*str )
      return SCIP_OKAY;

   /* ignore whitespace */
   while( isspace(*str) )
      ++str;

   if( isdigit(str[0]) || ((str[0] == '-' || str[0] == '+') && isdigit(str[1])) )
   {
      if( !SCIPstrToRealValue(str, &lhs, &endstr) )
      {
         SCIPerrorMessage("error parsing left hand side\n");
         return SCIP_OKAY;
      }

      /* ignore whitespace */
      while( isspace(*endstr) )
         ++endstr;

      if( endstr[0] != '<' || endstr[1] != '=' )
      {
         SCIPerrorMessage("missing \"<=\" after left hand side(, found %c%c)\n", endstr[0], endstr[1]);
         return SCIP_OKAY;
      }

      SCIPdebugMessage("found left hand side <%g>\n", lhs);

      /* it was indeed a left-hand-side, so continue parsing after it */
      str = endstr + 2;
   }

   /* pares x + c*y as linear sum */
   SCIP_CALL( SCIPallocBufferArray(scip, &vars,  2) );
   SCIP_CALL( SCIPallocBufferArray(scip, &coefs, 2) );

   /* parse linear sum to get variables and coefficients */
   SCIP_CALL( SCIPparseVarsLinearsum(scip, str, vars, coefs, &nvars, 2, &requiredsize, &endstr, success) );

   if( requiredsize == 2 && *success )
   {
      SCIP_Bool foundvalue;
      SCIP_Real value;

      assert(nvars == 2);
      assert(SCIPisEQ(scip, coefs[0], 1.0));

      SCIPdebugMessage("found linear sum <%s> + %g <%s>\n", SCIPvarGetName(vars[0]), coefs[1], SCIPvarGetName(vars[1]));

      /* ignore whitespace */
      while( isspace(*endstr) )
         ++endstr;

      str = endstr;

      foundvalue = SCIPstrToRealValue(str+2, &value, &endstr);

      if( foundvalue )
      {
         /* search for end of linear sum: either '<=', '>=', '==', or '[free]' */
         switch( *str )
         {
         case '<':
            assert(str[1] == '=');
            rhs = value;
            break;
         case '=':
            assert(str[1] == '=');
            assert(SCIPisInfinity(scip, -lhs));
            lhs = value;
            rhs = value;
            break;
         case '>':
            assert(str[1] == '=');
            assert(SCIPisInfinity(scip, -lhs));
            lhs = value;
            break;
         default:
            SCIPerrorMessage("missing relation symbol after linear sum\n");
            *success = FALSE;
         }
      }
      else if( !strncmp(str, "[free]", 6) == 0 )
         *success = FALSE;
   }

   if( *success )
   {
      SCIP_CALL( SCIPcreateConsVarbound(scip, cons, name, vars[0], vars[1], coefs[1], lhs, rhs,
            initial, separate, enforce, check, propagate, local, modifiable, dynamic, removable, stickingatnode) );
   }

   /* free buffer arrays */
   SCIPfreeBufferArray(scip, &coefs);
   SCIPfreeBufferArray(scip, &vars);

   return SCIP_OKAY;
}

/** constraint method of constraint handler which returns the variables (if possible) */
static
SCIP_DECL_CONSGETVARS(consGetVarsVarbound)
{  /*lint --e{715}*/

   if( varssize < 2 )
      (*success) = FALSE;
   else
   {
      SCIP_CONSDATA* consdata;
      assert(cons != NULL);
      assert(vars != NULL);

      consdata = SCIPconsGetData(cons);
      assert(consdata != NULL);

      vars[0] = consdata->var;
      vars[1] = consdata->vbdvar;
      (*success) = TRUE;
   }

   return SCIP_OKAY;
}

/** constraint method of constraint handler which returns the number of variables (if possible) */
static
SCIP_DECL_CONSGETNVARS(consGetNVarsVarbound)
{  /*lint --e{715}*/
   (*nvars) = 2;
   (*success) = TRUE;

   return SCIP_OKAY;
}

/*
 * Event Handler
 */

/** execution method of bound change event handler */
static
SCIP_DECL_EVENTEXEC(eventExecVarbound)
{  /*lint --e{715}*/
   SCIP_CONS* cons;
   SCIP_CONSDATA* consdata;

<<<<<<< HEAD
   cons = (SCIP_CONS*)eventdata;
   assert(cons != NULL);
   consdata = SCIPconsGetData(cons);
   assert(consdata != NULL);

   consdata->propagated = FALSE;
   consdata->presolved = FALSE;
   consdata->tightened = FALSE;

   SCIP_CALL( SCIPmarkConsPropagate(scip, cons) );
=======
   assert(event != NULL);
   consdata = (SCIP_CONSDATA*)eventdata;
   assert(consdata != NULL);

   if( SCIPeventGetType(event) == SCIP_EVENTTYPE_VARFIXED )
   {
      consdata->presolved = FALSE;
   }
   else
   {
      assert((SCIPeventGetType(event) & SCIP_EVENTTYPE_BOUNDCHANGED) != 0);

      consdata->propagated = FALSE;
      consdata->presolved = FALSE;
   }
>>>>>>> 33f3d2b4

   return SCIP_OKAY;
}

/**@} */


/**@name Interface methods
 *
 * @{
 */

/** creates the handler for variable bound constraints and includes it in SCIP */
SCIP_RETCODE SCIPincludeConshdlrVarbound(
   SCIP*                 scip                /**< SCIP data structure */
   )
{
   SCIP_CONSHDLRDATA* conshdlrdata;
   SCIP_EVENTHDLR* eventhdlr;
   SCIP_CONSHDLR* conshdlr;

   /* include event handler for bound change events */
   SCIP_CALL( SCIPincludeEventhdlrBasic(scip, &eventhdlr, EVENTHDLR_NAME, EVENTHDLR_DESC,
         eventExecVarbound, NULL) );

   /* create variable bound constraint handler data */
   SCIP_CALL( conshdlrdataCreate(scip, &conshdlrdata, eventhdlr) );

   /* include constraint handler */
   SCIP_CALL( SCIPincludeConshdlrBasic(scip, &conshdlr, CONSHDLR_NAME, CONSHDLR_DESC,
         CONSHDLR_ENFOPRIORITY, CONSHDLR_CHECKPRIORITY, CONSHDLR_EAGERFREQ, CONSHDLR_NEEDSCONS,
         consEnfolpVarbound, consEnfopsVarbound, consCheckVarbound, consLockVarbound,
         conshdlrdata) );
   assert(conshdlr != NULL);

   /* set non-fundamental callbacks via specific setter functions */
   SCIP_CALL( SCIPsetConshdlrCopy(scip, conshdlr, conshdlrCopyVarbound, consCopyVarbound) );
   SCIP_CALL( SCIPsetConshdlrDelete(scip, conshdlr, consDeleteVarbound) );
   SCIP_CALL( SCIPsetConshdlrExitsol(scip, conshdlr, consExitsolVarbound) );
   SCIP_CALL( SCIPsetConshdlrFree(scip, conshdlr, consFreeVarbound) );
   SCIP_CALL( SCIPsetConshdlrGetVars(scip, conshdlr, consGetVarsVarbound) );
   SCIP_CALL( SCIPsetConshdlrGetNVars(scip, conshdlr, consGetNVarsVarbound) );
   SCIP_CALL( SCIPsetConshdlrInitlp(scip, conshdlr, consInitlpVarbound) );
   SCIP_CALL( SCIPsetConshdlrParse(scip, conshdlr, consParseVarbound) );
   SCIP_CALL( SCIPsetConshdlrPresol(scip, conshdlr, consPresolVarbound, CONSHDLR_MAXPREROUNDS, CONSHDLR_DELAYPRESOL) );
   SCIP_CALL( SCIPsetConshdlrPrint(scip, conshdlr, consPrintVarbound) );
   SCIP_CALL( SCIPsetConshdlrProp(scip, conshdlr, consPropVarbound, CONSHDLR_PROPFREQ, CONSHDLR_DELAYPROP,
         CONSHDLR_PROP_TIMING) );
   SCIP_CALL( SCIPsetConshdlrResprop(scip, conshdlr, consRespropVarbound) );
   SCIP_CALL( SCIPsetConshdlrSepa(scip, conshdlr, consSepalpVarbound, consSepasolVarbound, CONSHDLR_SEPAFREQ,
         CONSHDLR_SEPAPRIORITY, CONSHDLR_DELAYSEPA) );
   SCIP_CALL( SCIPsetConshdlrTrans(scip, conshdlr, consTransVarbound) );

   if( SCIPfindConshdlr(scip,"linear") != NULL )
   {
      /* include the linear constraint to varbound constraint upgrade in the linear constraint handler */
      SCIP_CALL( SCIPincludeLinconsUpgrade(scip, linconsUpgdVarbound, LINCONSUPGD_PRIORITY, CONSHDLR_NAME) );
   }

   /* add varbound constraint handler parameters */
   SCIP_CALL( SCIPaddBoolParam(scip,
         "constraints/"CONSHDLR_NAME"/presolpairwise",
         "should pairwise constraint comparison be performed in presolving?",
         &conshdlrdata->presolpairwise, TRUE, DEFAULT_PRESOLPAIRWISE, NULL, NULL) );
   SCIP_CALL( SCIPaddRealParam(scip,
         "constraints/"CONSHDLR_NAME"/maxlpcoef",
         "maximum coefficient in varbound constraint to be added as a row into LP",
         &conshdlrdata->maxlpcoef, TRUE, DEFAULT_MAXLPCOEF, 0.0, 1e+20, NULL, NULL) );
   SCIP_CALL( SCIPaddBoolParam(scip,
         "constraints/"CONSHDLR_NAME"/usebdwidening", "should bound widening be used in conflict analysis?",
         &conshdlrdata->usebdwidening, FALSE, DEFAULT_USEBDWIDENING, NULL, NULL) );

   return SCIP_OKAY;
}

/** creates and captures a variable bound constraint: lhs <= x + c*y <= rhs
 *
 *  @note the constraint gets captured, hence at one point you have to release it using the method SCIPreleaseCons()
 */
SCIP_RETCODE SCIPcreateConsVarbound(
   SCIP*                 scip,               /**< SCIP data structure */
   SCIP_CONS**           cons,               /**< pointer to hold the created constraint */
   const char*           name,               /**< name of constraint */
   SCIP_VAR*             var,                /**< variable x that has variable bound */
   SCIP_VAR*             vbdvar,             /**< binary, integer or implicit integer bounding variable y */
   SCIP_Real             vbdcoef,            /**< coefficient c of bounding variable y */
   SCIP_Real             lhs,                /**< left hand side of variable bound inequality */
   SCIP_Real             rhs,                /**< right hand side of variable bound inequality */
   SCIP_Bool             initial,            /**< should the LP relaxation of constraint be in the initial LP?
                                              *   Usually set to TRUE. Set to FALSE for 'lazy constraints'. */
   SCIP_Bool             separate,           /**< should the constraint be separated during LP processing?
                                              *   Usually set to TRUE. */
   SCIP_Bool             enforce,            /**< should the constraint be enforced during node processing?
                                              *   TRUE for model constraints, FALSE for additional, redundant constraints. */
   SCIP_Bool             check,              /**< should the constraint be checked for feasibility?
                                              *   TRUE for model constraints, FALSE for additional, redundant constraints. */
   SCIP_Bool             propagate,          /**< should the constraint be propagated during node processing?
                                              *   Usually set to TRUE. */
   SCIP_Bool             local,              /**< is constraint only valid locally?
                                              *   Usually set to FALSE. Has to be set to TRUE, e.g., for branching constraints. */
   SCIP_Bool             modifiable,         /**< is constraint modifiable (subject to column generation)?
                                              *   Usually set to FALSE. In column generation applications, set to TRUE if pricing
                                              *   adds coefficients to this constraint. */
   SCIP_Bool             dynamic,            /**< is constraint subject to aging?
                                              *   Usually set to FALSE. Set to TRUE for own cuts which 
                                              *   are separated as constraints. */
   SCIP_Bool             removable,          /**< should the relaxation be removed from the LP due to aging or cleanup?
                                              *   Usually set to FALSE. Set to TRUE for 'lazy constraints' and 'user cuts'. */
   SCIP_Bool             stickingatnode      /**< should the constraint always be kept at the node where it was added, even
                                              *   if it may be moved to a more global node?
                                              *   Usually set to FALSE. Set to TRUE to for constraints that represent node data. */
   )
{
   SCIP_CONSHDLR* conshdlr;
   SCIP_CONSHDLRDATA* conshdlrdata;
   SCIP_CONSDATA* consdata;

   /* find the variable bound constraint handler */
   conshdlr = SCIPfindConshdlr(scip, CONSHDLR_NAME);
   if( conshdlr == NULL )
   {
      SCIPerrorMessage("variable bound constraint handler not found\n");
      return SCIP_PLUGINNOTFOUND;
   }

   conshdlrdata = SCIPconshdlrGetData(conshdlr);
   assert(conshdlrdata != NULL);

   /* create constraint data */
   SCIP_CALL( consdataCreate(scip, &consdata, var, vbdvar, vbdcoef, lhs, rhs) );

   /* create constraint */
   SCIP_CALL( SCIPcreateCons(scip, cons, name, conshdlr, consdata, initial, separate, enforce, check, propagate,
         local, modifiable, dynamic, removable, stickingatnode) );

   if( SCIPisTransformed(scip) )
   {
      /* catch events for variables */
      SCIP_CALL( catchEvents(scip, *cons, conshdlrdata->eventhdlr) );
   }

   return SCIP_OKAY;
}

/** creates and captures a variable bound constraint: lhs <= x + c*y <= rhs
 *  with all constraint flags set to their default values
 *
 *  @note the constraint gets captured, hence at one point you have to release it using the method SCIPreleaseCons()
 */
SCIP_RETCODE SCIPcreateConsBasicVarbound(
   SCIP*                 scip,               /**< SCIP data structure */
   SCIP_CONS**           cons,               /**< pointer to hold the created constraint */
   const char*           name,               /**< name of constraint */
   SCIP_VAR*             var,                /**< variable x that has variable bound */
   SCIP_VAR*             vbdvar,             /**< binary, integer or implicit integer bounding variable y */
   SCIP_Real             vbdcoef,            /**< coefficient c of bounding variable y */
   SCIP_Real             lhs,                /**< left hand side of variable bound inequality */
   SCIP_Real             rhs                 /**< right hand side of variable bound inequality */
   )
{
   SCIP_CALL( SCIPcreateConsVarbound(scip, cons, name, var, vbdvar,vbdcoef, lhs, rhs,
         TRUE, TRUE, TRUE, TRUE, TRUE, FALSE, FALSE, FALSE, FALSE, FALSE) );

   return SCIP_OKAY;
}

/** gets left hand side of variable bound constraint lhs <= x + c*y <= rhs */
SCIP_Real SCIPgetLhsVarbound(
   SCIP*                 scip,               /**< SCIP data structure */
   SCIP_CONS*            cons                /**< constraint data */
   )
{
   SCIP_CONSDATA* consdata;

   if( strcmp(SCIPconshdlrGetName(SCIPconsGetHdlr(cons)), CONSHDLR_NAME) != 0 )
   {
      SCIPerrorMessage("constraint is not a variable bound constraint\n");
      SCIPABORT();
   }

   consdata = SCIPconsGetData(cons);
   assert(consdata != NULL);

   return consdata->lhs;
}

/** gets right hand side of variable bound constraint lhs <= x + c*y <= rhs */
SCIP_Real SCIPgetRhsVarbound(
   SCIP*                 scip,               /**< SCIP data structure */
   SCIP_CONS*            cons                /**< constraint data */
   )
{
   SCIP_CONSDATA* consdata;

   if( strcmp(SCIPconshdlrGetName(SCIPconsGetHdlr(cons)), CONSHDLR_NAME) != 0 )
   {
      SCIPerrorMessage("constraint is not a variable bound constraint\n");
      SCIPABORT();
   }

   consdata = SCIPconsGetData(cons);
   assert(consdata != NULL);

   return consdata->rhs;
}

/** gets bounded variable x of variable bound constraint lhs <= x + c*y <= rhs */
SCIP_VAR* SCIPgetVarVarbound(
   SCIP*                 scip,               /**< SCIP data structure */
   SCIP_CONS*            cons                /**< constraint data */
   )
{
   SCIP_CONSDATA* consdata;

   if( strcmp(SCIPconshdlrGetName(SCIPconsGetHdlr(cons)), CONSHDLR_NAME) != 0 )
   {
      SCIPerrorMessage("constraint is not a variable bound constraint\n");
      SCIPABORT();
   }

   consdata = SCIPconsGetData(cons);
   assert(consdata != NULL);

   return consdata->var;
}

/** gets bounding variable y of variable bound constraint lhs <= x + c*y <= rhs */
SCIP_VAR* SCIPgetVbdvarVarbound(
   SCIP*                 scip,               /**< SCIP data structure */
   SCIP_CONS*            cons                /**< constraint data */
   )
{
   SCIP_CONSDATA* consdata;

   if( strcmp(SCIPconshdlrGetName(SCIPconsGetHdlr(cons)), CONSHDLR_NAME) != 0 )
   {
      SCIPerrorMessage("constraint is not a variable bound constraint\n");
      SCIPABORT();
   }

   consdata = SCIPconsGetData(cons);
   assert(consdata != NULL);

   return consdata->vbdvar;
}

/** gets bound coefficient c of variable bound constraint lhs <= x + c*y <= rhs */
SCIP_Real SCIPgetVbdcoefVarbound(
   SCIP*                 scip,               /**< SCIP data structure */
   SCIP_CONS*            cons                /**< constraint data */
   )
{
   SCIP_CONSDATA* consdata;

   if( strcmp(SCIPconshdlrGetName(SCIPconsGetHdlr(cons)), CONSHDLR_NAME) != 0 )
   {
      SCIPerrorMessage("constraint is not a variable bound constraint\n");
      SCIPABORT();
   }

   consdata = SCIPconsGetData(cons);
   assert(consdata != NULL);

   return consdata->vbdcoef;
}

/** gets the dual solution of the variable bound constraint in the current LP */
SCIP_Real SCIPgetDualsolVarbound(
   SCIP*                 scip,               /**< SCIP data structure */
   SCIP_CONS*            cons                /**< constraint data */
   )
{
   SCIP_CONSDATA* consdata;

   if( strcmp(SCIPconshdlrGetName(SCIPconsGetHdlr(cons)), CONSHDLR_NAME) != 0 )
   {
      SCIPerrorMessage("constraint is not a variable bound constraint\n");
      SCIPABORT();
   }
   
   consdata = SCIPconsGetData(cons);
   assert(consdata != NULL);

   if( consdata->row != NULL )
      return SCIProwGetDualsol(consdata->row);
   else
      return 0.0;
}

/** gets the dual Farkas value of the variable bound constraint in the current infeasible LP */
SCIP_Real SCIPgetDualfarkasVarbound(
   SCIP*                 scip,               /**< SCIP data structure */
   SCIP_CONS*            cons                /**< constraint data */
   )
{
   SCIP_CONSDATA* consdata;

   if( strcmp(SCIPconshdlrGetName(SCIPconsGetHdlr(cons)), CONSHDLR_NAME) != 0 )
   {
      SCIPerrorMessage("constraint is not a variable bound constraint\n");
      SCIPABORT();
   }
   
   consdata = SCIPconsGetData(cons);
   assert(consdata != NULL);

   if( consdata->row != NULL )
      return SCIProwGetDualfarkas(consdata->row);
   else
      return 0.0;
}

/** returns the linear relaxation of the given variable bound constraint; may return NULL if no LP row was yet created;
 *  the user must not modify the row!
 */
SCIP_ROW* SCIPgetRowVarbound(
   SCIP*                 scip,               /**< SCIP data structure */
   SCIP_CONS*            cons                /**< constraint data */
   )
{
   SCIP_CONSDATA* consdata;

   if( strcmp(SCIPconshdlrGetName(SCIPconsGetHdlr(cons)), CONSHDLR_NAME) != 0 )
   {
      SCIPerrorMessage("constraint is not a variable bound constraint\n");
      SCIPABORT();
   }

   consdata = SCIPconsGetData(cons);
   assert(consdata != NULL);

   return consdata->row;
}

/**@} */<|MERGE_RESOLUTION|>--- conflicted
+++ resolved
@@ -225,8 +225,8 @@
    consdata = SCIPconsGetData(cons);
    assert(consdata != NULL);
 
-   SCIP_CALL( SCIPcatchVarEvent(scip, consdata->var, SCIP_EVENTTYPE_BOUNDTIGHTENED, eventhdlr, (SCIP_EVENTDATA*)cons, NULL) );
-   SCIP_CALL( SCIPcatchVarEvent(scip, consdata->vbdvar, SCIP_EVENTTYPE_BOUNDTIGHTENED, eventhdlr, (SCIP_EVENTDATA*)cons, NULL) );
+   SCIP_CALL( SCIPcatchVarEvent(scip, consdata->var, SCIP_EVENTTYPE_BOUNDTIGHTENED | SCIP_EVENTTYPE_VARFIXED, eventhdlr, (SCIP_EVENTDATA*)cons, NULL) );
+   SCIP_CALL( SCIPcatchVarEvent(scip, consdata->vbdvar, SCIP_EVENTTYPE_BOUNDTIGHTENED | SCIP_EVENTTYPE_VARFIXED, eventhdlr, (SCIP_EVENTDATA*)cons, NULL) );
 
    return SCIP_OKAY;
 }
@@ -245,8 +245,8 @@
    consdata = SCIPconsGetData(cons);
    assert(consdata != NULL);
 
-   SCIP_CALL( SCIPdropVarEvent(scip, consdata->var, SCIP_EVENTTYPE_BOUNDTIGHTENED, eventhdlr, (SCIP_EVENTDATA*)cons, -1) );
-   SCIP_CALL( SCIPdropVarEvent(scip, consdata->vbdvar, SCIP_EVENTTYPE_BOUNDTIGHTENED, eventhdlr, (SCIP_EVENTDATA*)cons, -1) );
+   SCIP_CALL( SCIPdropVarEvent(scip, consdata->var, SCIP_EVENTTYPE_BOUNDTIGHTENED | SCIP_EVENTTYPE_VARFIXED, eventhdlr, (SCIP_EVENTDATA*)cons, -1) );
+   SCIP_CALL( SCIPdropVarEvent(scip, consdata->vbdvar, SCIP_EVENTTYPE_BOUNDTIGHTENED | SCIP_EVENTTYPE_VARFIXED, eventhdlr, (SCIP_EVENTDATA*)cons, -1) );
 
    return SCIP_OKAY;
 }
@@ -4061,34 +4061,26 @@
    SCIP_CONS* cons;
    SCIP_CONSDATA* consdata;
 
-<<<<<<< HEAD
+   assert(event != NULL);
    cons = (SCIP_CONS*)eventdata;
    assert(cons != NULL);
    consdata = SCIPconsGetData(cons);
    assert(consdata != NULL);
 
-   consdata->propagated = FALSE;
-   consdata->presolved = FALSE;
-   consdata->tightened = FALSE;
-
-   SCIP_CALL( SCIPmarkConsPropagate(scip, cons) );
-=======
-   assert(event != NULL);
-   consdata = (SCIP_CONSDATA*)eventdata;
-   assert(consdata != NULL);
-
    if( SCIPeventGetType(event) == SCIP_EVENTTYPE_VARFIXED )
    {
       consdata->presolved = FALSE;
    }
    else
    {
-      assert((SCIPeventGetType(event) & SCIP_EVENTTYPE_BOUNDCHANGED) != 0);
+      assert((SCIPeventGetType(event) & SCIP_EVENTTYPE_BOUNDTIGHTENED) != 0);
 
       consdata->propagated = FALSE;
       consdata->presolved = FALSE;
-   }
->>>>>>> 33f3d2b4
+      consdata->tightened = FALSE;
+   }
+
+   SCIP_CALL( SCIPmarkConsPropagate(scip, cons) );
 
    return SCIP_OKAY;
 }
