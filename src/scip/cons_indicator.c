/* * * * * * * * * * * * * * * * * * * * * * * * * * * * * * * * * * * * * * */
/*                                                                           */
/*                  This file is part of the program and library             */
/*         SCIP --- Solving Constraint Integer Programs                      */
/*                                                                           */
/*    Copyright (C) 2002-2016 Konrad-Zuse-Zentrum                            */
/*                            fuer Informationstechnik Berlin                */
/*                                                                           */
/*  SCIP is distributed under the terms of the ZIB Academic License.         */
/*                                                                           */
/*  You should have received a copy of the ZIB Academic License              */
/*  along with SCIP; see the file COPYING. If not email to scip@zib.de.      */
/*                                                                           */
/* * * * * * * * * * * * * * * * * * * * * * * * * * * * * * * * * * * * * * */

/**@file   cons_indicator.c
 * @brief  constraint handler for indicator constraints
 * @author Marc Pfetsch
 *
 * An indicator constraint is given by a binary variable \f$y\f$ and an inequality \f$ax \leq
 * b\f$. It states that if \f$y = 1\f$ then \f$ax \leq b\f$ holds.
 *
 * This constraint is handled by adding a slack variable \f$s:\; ax - s \leq b\f$ with \f$s \geq
 * 0\f$. The constraint is enforced by fixing \f$s\f$ to 0 if \f$y = 1\f$.
 *
 * @note The constraint only implements an implication not an equivalence, i.e., it does not ensure
 * that \f$y = 1\f$ if \f$ax \leq b\f$ or equivalently if \f$s = 0\f$ holds.
 *
 * This constraint is equivalent to a linear constraint \f$ax - s \leq b\f$ and an SOS1 constraint on
 * \f$y\f$ and \f$s\f$ (at most one should be nonzero). In the indicator context we can, however,
 * separate more inequalities.
 *
 * The name indicator apparently comes from CPLEX.
 *
 *
 * @section SEPARATION Separation Methods
 *
 * We now explain the handling of indicator constraints in more detail.  The indicator constraint
 * handler adds an inequality for each indicator constraint. We assume that this system (with added
 * slack variables) is \f$ Ax - s \leq b \f$, where \f$ x \f$ are the original variables and \f$ s
 * \f$ are the slack variables added by the indicator constraint. Variables \f$ y \f$ are the binary
 * variables corresponding to the indicator constraints.
 *
 * @note In the implementation, we assume that bounds on the original variables \f$x\f$ cannot be
 * influenced by the indicator constraint. If it should be possible to relax these constraints as
 * well, then these constraints have to be added as indicator constraints.
 *
 * We separate inequalities by using the so-called alternative polyhedron.
 *
 *
 * @section ALTERNATIVEPOLYHEDRON Separation via the Alternative Polyhedron
 *
 * We now describe the separation method of the first method in more detail.
 *
 * Consider the LP-relaxation of the current subproblem:
 * \f[
 * \begin{array}{ll}
 *  min & c^T x + d^T z\\
 *      & A x - s \leq b, \\
 *      & D x + C z \leq f, \\
 *      & l \leq x \leq u, \\
 *      & u \leq z \leq v, \\
 *      & 0 \leq s.
 * \end{array}
 * \f]
 * As above \f$Ax - s \leq b\f$ contains all inequalities corresponding to indicator constraints,
 * while the system \f$Dx + Cy \leq f\f$ contains all other inequalities (which are ignored in the
 * following). Similarly, variables \f$z\f$ not appearing in indicator constraints are
 * ignored. Bounds for the variables \f$x_j\f$ can be given, in particular, variables can be
 * fixed. Note that \f$s \leq 0\f$ renders the system infeasible.
 *
 * To generate cuts, we construct the so-called @a alternative @a polyhedron:
 * \f[
 * \begin{array}{ll}
 *      P = \{ (w,r,t) : & A^T w - r + t = 0,\\
 *                       & b^T w - l^T r + u^T t = -1,\\
 *                       & w, r, t \geq 0 \}.
 * \end{array}
 * \f]
 * Here, \f$r\f$ and \f$t\f$ correspond to the lower and upper bounds on \f$x\f$, respectively.
 *
 * It turns out that the vertices of \f$P\f$ correspond to minimal infeasible subsystems of \f$A x
 * \leq b\f$, \f$l \leq x \leq u\f$. If \f$I\f$ is the index set of such a system, it follows that not all \f$s_i\f$ for
 * \f$i \in I\f$ can be 0, i.e., \f$y_i\f$ can be 1. In other words, the following cut is valid:
 * \f[
 *      \sum_{i \in I} y_i \leq |I| - 1.
 * \f]
 *
 *
 * @subsection DETAIL Separation heuristic
 *
 * We separate the above inequalities by a heuristic described in
 *
 *   Branch-And-Cut for the Maximum Feasible Subsystem Problem,@n
 *   Marc Pfetsch, SIAM Journal on Optimization 19, No.1, 21-38 (2008)
 *
 * The first step in the separation heuristic is to apply the transformation \f$\bar{y} = 1 - y\f$, which
 * transforms the above inequality into the constraint
 * \f[
 *      \sum_{i \in I} \bar{y}_i \geq 1,
 * \f]
 * that is, it is a set covering constraint on the negated variables.
 *
 * The basic idea is to use the current solution to the LP relaxation and use it as the objective,
 * when optimizing of the alternative polyhedron. Since any vertex corresponds to such an
 * inequality, we can check whether it is violated. To enlarge the chance that we find a @em
 * violated inequality, we perform a fixing procedure, in which the variable corresponding to an
 * arbitrary element of the last IIS \f$I\f$ is fixed to zero, i.e., cannot be used in the next
 * IISs. This is repeated until the corresponding alternative polyhedron is infeasible, i.e., we
 * have obtained an IIS-cover. For more details see the paper above.
 *
 *
 * @subsection PREPROC Preprocessing
 *
 * Since each indicator constraint adds a linear constraint to the formulation, preprocessing of the
 * linear constraints change the above approach as follows.
 *
 * The system as present in the formulation is the following (ignoring variables that are not
 * contained in indicator constraints and the objective function):
 * \f[
 *    \begin{array}{ll}
 *      & A x - s \leq b, \\
 *      & l \leq x \leq u, \\
 *      & s \leq 0.
 *    \end{array}
 * \f]
 * Note again that the requirement \f$s \leq 0\f$ leads to an infeasible system. Consider now the
 * preprocessing of the linear constraint (aggregation, bound strengthening, etc.) and assume that
 * this changes the above system to the following:
 * \f[
 *    \begin{array}{ll}
 *      & \tilde{A} x - \tilde{B} s \leq \tilde{b}, \\
 *      & \tilde{l} \leq x \leq \tilde{u}, \\
 *      & s \leq 0. \\
 *    \end{array}
 * \f]
 * Note that we forbid multi-aggregation of the \f$s\f$ variables in order to be able to change their
 * bounds in propagation/branching. The corresponding alternative system is the following:
 * \f[
 *    \begin{array}{ll}
 *      & \tilde{A}^T w - r + t = 0,\\
 *      & - \tilde{B}^T w + v = 0,\\
 *      & b^T w - l^T r + u^T t = -1,\\
 *      & w, v, r, t \geq 0
 *    \end{array}
 *    \qquad \Leftrightarrow \qquad
 *    \begin{array}{ll}
 *      & \tilde{A}^T w - r + t = 0,\\
 *      & \tilde{B}^T w \geq 0,\\
 *      & b^T w - l^T r + u^T t = -1,\\
 *      & w, r, t \geq 0,
 *    \end{array}
 * \f]
 * where the second form arises by substituting \f$v \geq 0\f$. A closer look at this system reveals
 * that it is not larger than the original one:
 *
 * - (Multi-)Aggregation of variables \f$x\f$ will remove these variables from the formulation, such that
 *   the corresponding column of \f$\tilde{A}\f$ (row of \f$\tilde{A}^T\f$) will be zero.
 *
 * - The rows of \f$\tilde{B}^T\f$ are not unit vectors, i.e., do not correspond to redundant
 *   nonnegativity constraints, only if the corresponding slack variables appear in an aggregation.
 *
 * Taken together, these two observations yield the conclusion that the new system is roughly as
 * large as the original one.
 *
 * @note Because of possible (multi-)aggregation it might happen that the linear constraint
 * corresponding to an indicator constraint becomes redundant and is deleted. From this we cannot
 * conclude that the indicator constraint is redundant as well (i.e. always fulfilled), because the
 * corresponding slack variable is still present and its setting to 0 might influence other
 * (linear) constraints. Thus, we have to rely on the dual presolving of the linear constraints to
 * detect this case: If the linear constraint is really redundant, i.e., is always fulfilled, it is
 * deleted and the slack variable can be fixed to 0. In this case, the indicator constraint can be
 * deleted as well.
 *
 * @todo Accept arbitrary ranged linear constraints as input (in particular: equations). Internally
 * create two indicator constraints or correct alternative polyhedron accordingly (need to split the
 * variables there, but not in original problem).
 *
 * @todo Treat variable upper bounds in a special way: Do not create the artificial slack variable,
 * but directly enforce the propagations etc.
 *
 * @todo Turn off separation if the alternative polyhedron is infeasible and updateBounds is false.
 *
 * @todo Improve parsing of indicator constraint in CIP-format. Currently, we have to rely on a particular name, i.e.,
 * the slack variable has to start with "indslack" and end with the name of the corresponding linear constraint.
 *
 * @todo Check whether one can further use the fact that the slack variable is aggregated.
 */

/*---+----1----+----2----+----3----+----4----+----5----+----6----+----7----+----8----+----9----+----0----+----1----+----2*/

#include <assert.h>
#include <string.h>

#include "scip/cons_indicator.h"
#include "scip/cons_linear.h"
#include "scip/cons_logicor.h"
#include "scip/cons_varbound.h"
#include "scip/cons_quadratic.h"
#include "scip/heur_trysol.h"
#include "scip/heur_indicator.h"
#include "scip/pub_misc.h"

/* #define SCIP_OUTPUT */
/* #define SCIP_ENABLE_IISCHECK */

/* constraint handler properties */
#define CONSHDLR_NAME          "indicator"
#define CONSHDLR_DESC          "indicator constraint handler"
#define CONSHDLR_SEPAPRIORITY        10 /**< priority of the constraint handler for separation */
#define CONSHDLR_ENFOPRIORITY      -100 /**< priority of the constraint handler for constraint enforcing */
#define CONSHDLR_CHECKPRIORITY -1000000 /**< priority of the constraint handler for checking feasibility */
#define CONSHDLR_SEPAFREQ            10 /**< frequency for separating cuts; zero means to separate only in the root node */
#define CONSHDLR_PROPFREQ             1 /**< frequency for propagating domains; zero means only preprocessing propagation */
#define CONSHDLR_EAGERFREQ          100 /**< frequency for using all instead of only the useful constraints in separation,
                                         *   propagation and enforcement, -1 for no eager evaluations, 0 for first only */
#define CONSHDLR_MAXPREROUNDS        -1 /**< maximal number of presolving rounds the constraint handler participates in (-1: no limit) */
#define CONSHDLR_DELAYSEPA        FALSE /**< Should separation method be delayed, if other separators found cuts? */
#define CONSHDLR_DELAYPROP        FALSE /**< Should propagation method be delayed, if other propagators found reductions? */
#define CONSHDLR_NEEDSCONS         TRUE /**< Should the constraint handler be skipped, if no constraints are available? */

#define CONSHDLR_PRESOLTIMING      SCIP_PRESOLTIMING_FAST
#define CONSHDLR_PROP_TIMING       SCIP_PROPTIMING_BEFORELP


/* event handler properties */
#define EVENTHDLR_BOUND_NAME       "indicatorbound"
#define EVENTHDLR_BOUND_DESC       "bound change event handler for indicator constraints"

#define EVENTHDLR_RESTART_NAME     "indicatorrestart"
#define EVENTHDLR_RESTART_DESC     "force restart if absolute gap is 1"


/* conflict handler properties */
#define CONFLICTHDLR_NAME          "indicatorconflict"
#define CONFLICTHDLR_DESC          "replace slack variables and generate logicor constraints"
#define CONFLICTHDLR_PRIORITY      200000

/* upgrade properties */
#define LINCONSUPGD_PRIORITY      +100000     /**< priority of the constraint handler for upgrading of linear constraints */

/* default values for parameters */
#define DEFAULT_BRANCHINDICATORS    FALSE    /**< Branch on indicator constraints in enforcing? */
#define DEFAULT_GENLOGICOR          FALSE    /**< Generate logicor constraints instead of cuts? */
#define DEFAULT_ADDCOUPLING          TRUE    /**< Add coupling constraints if big-M is small enough? */
#define DEFAULT_MAXCOUPLINGVALUE      1e4    /**< maximum coefficient for binary variable in coupling constraint */
#define DEFAULT_ADDCOUPLINGCONS     FALSE    /**< Add initial coupling inequalities as linear constraints, if 'addcoupling' is true? */
#define DEFAULT_SEPACOUPLINGCUTS    FALSE    /**< Should the coupling inequalities be separated dynamically? */
#define DEFAULT_SEPACOUPLINGLOCAL   FALSE    /**< Allow to use local bounds in order to separated coupling inequalities? */
#define DEFAULT_SEPACOUPLINGVALUE     1e4    /**< maximum coefficient for binary variable in separated coupling constraint */
#define DEFAULT_SEPAALTERNATIVELP   FALSE    /**< Separate using the alternative LP? */
#define DEFAULT_TRYSOLFROMCOVER     FALSE    /**< Try to construct a feasible solution from a cover? */
#define DEFAULT_UPGRADELINEAR       FALSE    /**< Try to upgrade linear constraints to indicator constraints? */
#define DEFAULT_USEOTHERCONSS       FALSE    /**< Collect other constraints to alternative LP? */
#define DEFAULT_USEOBJECTIVECUT     FALSE    /**< Use objective cut with current best solution to alternative LP? */
#define DEFAULT_UPDATEBOUNDS        FALSE    /**< Update bounds of original variables for separation? */
#define DEFAULT_MAXCONDITIONALTLP     0.0    /**< max. estimated condition of the solution basis matrix of the alt. LP to be trustworthy (0.0 to disable check) */
#define DEFAULT_MAXSEPACUTS           100    /**< maximal number of cuts separated per separation round */
#define DEFAULT_MAXSEPACUTSROOT      2000    /**< maximal number of cuts separated per separation round in the root node */
#define DEFAULT_REMOVEINDICATORS    FALSE    /**< Remove indicator constraint if corresponding variable bound constraint has been added? */
#define DEFAULT_GENERATEBILINEAR    FALSE    /**< Do not generate indicator constraint, but a bilinear constraint instead? */
#define DEFAULT_SCALESLACKVAR       FALSE    /**< Scale slack variable coefficient at construction time? */
#define DEFAULT_NOLINCONSCONT       FALSE    /**< Decompose problem (do not generate linear constraint if all variables are continuous)? */
#define DEFAULT_TRYSOLUTIONS         TRUE    /**< Try to make solutions feasible by setting indicator variables? */
#define DEFAULT_ENFORCECUTS         FALSE    /**< In enforcing try to generate cuts (only if sepaalternativelp is true)? */
#define DEFAULT_DUALREDUCTIONS       TRUE    /**< Should dual reduction steps be performed? */
#define DEFAULT_ADDOPPOSITE         FALSE    /**< Add opposite inequality in nodes in which the binary variable has been fixed to 0? */
#define DEFAULT_CONFLICTSUPGRADE    FALSE    /**< Try to upgrade bounddisjunction conflicts by replacing slack variables? */
#define DEFAULT_FORCERESTART        FALSE    /**< Force restart if we have a max FS instance and gap is 1? */
#define DEFAULT_RESTARTFRAC           0.9    /**< fraction of binary variables that need to be fixed before restart occurs (in forcerestart) */


/* other values */
#define OBJEPSILON                  0.001    /**< value to add to objective in alt. LP if the binary variable is 1 to get small IISs */
#define SEPAALTTHRESHOLD               10    /**< only separate IIS cuts if the number of separated coupling cuts is less than this value */
#define MAXROUNDINGROUNDS               1    /**< maximal number of rounds that produced cuts in separation */


/** constraint data for indicator constraints */
struct SCIP_ConsData
{
   SCIP_VAR*             binvar;             /**< binary variable for indicator constraint */
   SCIP_VAR*             slackvar;           /**< slack variable of inequality of indicator constraint */
   SCIP_CONS*            lincons;            /**< linear constraint corresponding to indicator constraint */
   int                   nfixednonzero;      /**< number of variables among binvar and slackvar fixed to be nonzero */
   int                   colindex;           /**< column index in alternative LP */
   unsigned int          linconsactive:1;    /**< whether linear constraint and slack variable are active */
   unsigned int          implicationadded:1; /**< whether corresponding implication has been added */
   unsigned int          slacktypechecked:1; /**< whether it has been checked to convert the slack variable to be implicit integer */
};


/** indicator constraint handler data */
struct SCIP_ConshdlrData
{
   SCIP_EVENTHDLR*       eventhdlrbound;     /**< event handler for bound change events */
   SCIP_EVENTHDLR*       eventhdlrrestart;   /**< event handler for performing restarts */
   SCIP_Bool             removable;          /**< whether the separated cuts should be removable */
   SCIP_Bool             scaled;             /**< if first row of alt. LP has been scaled */
   SCIP_Bool             objindicatoronly;   /**< whether the objective is nonzero only for indicator variables */
   SCIP_Bool             objothervarsonly;   /**< whether the objective is nonzero only for non-indicator variables */
   SCIP_Real             minabsobj;          /**< minimum absolute nonzero objective of indicator variables */
   SCIP_LPI*             altlp;              /**< alternative LP for cut separation */
   int                   nrows;              /**< # rows in the alt. LP corr. to original variables in linear constraints and slacks */
   int                   nlbbounds;          /**< # lower bounds of original variables */
   int                   nubbounds;          /**< # upper bounds of original variables */
   SCIP_HASHMAP*         varhash;            /**< hash map from variable to row index in alternative LP */
   SCIP_HASHMAP*         lbhash;             /**< hash map from variable to index of lower bound column in alternative LP */
   SCIP_HASHMAP*         ubhash;             /**< hash map from variable to index of upper bound column in alternative LP */
   SCIP_HASHMAP*         slackhash;          /**< hash map from slack variable to row index in alternative LP */
   SCIP_HASHMAP*         binvarhash;         /**< hash map from binary indicator variable to indicator constraint */
   int                   nslackvars;         /**< # slack variables */
   int                   niiscutsgen;        /**< number of IIS-cuts generated */
   int                   objcutindex;        /**< index of objectice cut in alternative LP (-1 if not added) */
   SCIP_Real             objupperbound;      /**< best upper bound on objective known */
   SCIP_Real             objaltlpbound;      /**< upper objective bound stored in alternative LP (infinity if not added) */
   int                   maxroundingrounds;  /**< maximal number of rounds that produced cuts in separation */
   SCIP_Real             roundingminthres;   /**< minimal value for rounding in separation */
   SCIP_Real             roundingmaxthres;   /**< maximal value for rounding in separation */
   SCIP_Real             roundingoffset;     /**< offset for rounding in separation */
   SCIP_Bool             branchindicators;   /**< Branch on indicator constraints in enforcing? */
   SCIP_Bool             genlogicor;         /**< Generate logicor constraints instead of cuts? */
   SCIP_Bool             addcoupling;        /**< whether the coupling inequalities should be added at the beginning */
   SCIP_Bool             addcouplingcons;    /**< whether coupling inequalities should be variable bounds, if 'addcoupling' is true*/
   SCIP_Bool             sepacouplingcuts;   /**< Should the coupling inequalities be separated dynamically? */
   SCIP_Bool             sepacouplinglocal;  /**< Allow to use local bounds in order to separated coupling inequalities? */
   SCIP_Bool             removeindicators;   /**< Remove indicator constraint if corresponding variable bound constraint has been added? */
   SCIP_Bool             updatebounds;       /**< whether the bounds of the original variables should be changed for separation */
   SCIP_Bool             trysolutions;       /**< Try to make solutions feasible by setting indicator variables? */
   SCIP_Bool             enforcecuts;        /**< in enforcing try to generate cuts (only if sepaalternativelp is true) */
   SCIP_Bool             dualreductions;     /**< Should dual reduction steps be performed? */
   SCIP_Bool             addopposite;        /**< Add opposite inequality in nodes in which the binary variable has been fixed to 0? */
   SCIP_Bool             generatebilinear;   /**< Do not generate indicator constraint, but a bilinear constraint instead? */
   SCIP_Bool             scaleslackvar;      /**< Scale slack variable coefficient at construction time? */
   SCIP_Bool             conflictsupgrade;   /**< Try to upgrade bounddisjunction conflicts by replacing slack variables? */
   SCIP_Bool             performedrestart;   /**< whether a restart has been performed already */
   int                   maxsepacuts;        /**< maximal number of cuts separated per separation round */
   int                   maxsepacutsroot;    /**< maximal number of cuts separated per separation round in root node */
   int                   nbinvarszero;       /**< binary variables globally fixed to zero */
   int                   ninitconss;         /**< initial number of indicator constraints (needed in event handlers) */
   SCIP_Real             maxcouplingvalue;   /**< maximum coefficient for binary variable in initial coupling constraint */
   SCIP_Real             sepacouplingvalue;  /**< maximum coefficient for binary variable in separated coupling constraint */
   SCIP_Real             maxconditionaltlp;  /**< maximum estimated condition number of the alternative LP to trust its solution */
   SCIP_Real             restartfrac;        /**< fraction of binary variables that need to be fixed before restart occurs (in forcerestart) */
   SCIP_HEUR*            heurtrysol;         /**< trysol heuristic */
   SCIP_Bool             addedcouplingcons;  /**< whether the coupling constraints have been added already */
   SCIP_CONS**           addlincons;         /**< additional linear constraints that should be added to the alternative LP */
   int                   naddlincons;        /**< number of additional constraints */
   int                   maxaddlincons;      /**< maximal number of additional constraints */
   SCIP_Bool             useotherconss;      /**< Collect other constraints to alternative LP? */
   SCIP_Bool             useobjectivecut;    /**< Use objective cut with current best solution to alternative LP? */
   SCIP_Bool             trysolfromcover;    /**< Try to construct a feasible solution from a cover? */
   SCIP_Bool             upgradelinear;      /**< Try to upgrade linear constraints to indicator constraints? */
   char                  normtype;           /**< norm type for cut computation */
   /* parameters that should not be changed after problem stage: */
   SCIP_Bool             sepaalternativelp;  /**< Separate using the alternative LP? */
   SCIP_Bool             sepaalternativelp_; /**< used to store the sepaalternativelp parameter */
   SCIP_Bool             nolinconscont;      /**< decompose problem - do not generate linear constraint if all variables are continuous */
   SCIP_Bool             nolinconscont_;     /**< used to store the nolinconscont parameter */
   SCIP_Bool             forcerestart;       /**< Force restart if we have a max FS instance and gap is 1? */
   SCIP_Bool             forcerestart_;      /**< used to strore the forcerestart parameter */
};


/** indicator conflict handler data */
struct SCIP_ConflicthdlrData
{
   SCIP_CONSHDLR*        conshdlr;           /**< indicator constraint handler */
   SCIP_CONSHDLRDATA*    conshdlrdata;       /**< indicator constraint handler data */
};


/* Macro for parameters */
#define SCIP_CALL_PARAM(x) /*lint -e527 */ do                                                   \
{                                                                                               \
   SCIP_RETCODE _restat_;                                                                       \
   if ( (_restat_ = (x)) != SCIP_OKAY && (_restat_ != SCIP_PARAMETERUNKNOWN) )                  \
   {                                                                                            \
      SCIPerrorMessage("[%s:%d] Error <%d> in function call\n", __FILE__, __LINE__, _restat_);  \
      SCIPABORT();                                                                              \
      return _restat_;                                                                          \
   }                                                                                            \
}                                                                                               \
while ( FALSE )


/* ---------------- Callback methods of event handlers ---------------- */

/* exec the event handler for getting variable bound changes
 *
 * We update the number of variables fixed to be nonzero
 */
static
SCIP_DECL_EVENTEXEC(eventExecIndicatorBound)
{
   SCIP_EVENTTYPE eventtype;
   SCIP_CONSDATA* consdata;
   SCIP_Real oldbound;
   SCIP_Real newbound;

   assert( eventhdlr != NULL );
   assert( eventdata != NULL );
   assert( strcmp(SCIPeventhdlrGetName(eventhdlr), EVENTHDLR_BOUND_NAME) == 0 );
   assert( event != NULL );

   consdata = (SCIP_CONSDATA*)eventdata;
   assert( consdata != NULL );
   assert( 0 <= consdata->nfixednonzero && consdata->nfixednonzero <= 2 );
   assert( consdata->linconsactive );

   oldbound = SCIPeventGetOldbound(event);
   newbound = SCIPeventGetNewbound(event);

   eventtype = SCIPeventGetType(event);
   switch ( eventtype )
   {
   case SCIP_EVENTTYPE_LBTIGHTENED:
      /* if variable is now fixed to be positive */
      if ( ! SCIPisFeasPositive(scip, oldbound) && SCIPisFeasPositive(scip, newbound) )
         ++(consdata->nfixednonzero);
#ifdef SCIP_MORE_DEBUG
      SCIPdebugMessage("Changed lower bound of variable <%s> from %g to %g (nfixednonzero: %d).\n",
         SCIPvarGetName(SCIPeventGetVar(event)), oldbound, newbound, consdata->nfixednonzero);
#endif
      break;

   case SCIP_EVENTTYPE_UBTIGHTENED:
      /* if variable is now fixed to be negative */
      if ( ! SCIPisFeasNegative(scip, oldbound) && SCIPisFeasNegative(scip, newbound) )
         ++(consdata->nfixednonzero);
#ifdef SCIP_MORE_DEBUG
      SCIPdebugMessage("Changed upper bound of variable <%s> from %g to %g (nfixednonzero: %d).\n",
         SCIPvarGetName(SCIPeventGetVar(event)), oldbound, newbound, consdata->nfixednonzero);
#endif
      break;

   case SCIP_EVENTTYPE_LBRELAXED:
      /* if variable is not fixed to be positive anymore */
      if ( SCIPisFeasPositive(scip, oldbound) && ! SCIPisFeasPositive(scip, newbound) )
         --(consdata->nfixednonzero);
#ifdef SCIP_MORE_DEBUG
      SCIPdebugMessage("Changed lower bound of variable <%s> from %g to %g (nfixednonzero: %d).\n",
         SCIPvarGetName(SCIPeventGetVar(event)), oldbound, newbound, consdata->nfixednonzero);
#endif
      break;

   case SCIP_EVENTTYPE_UBRELAXED:
      /* if variable is not fixed to be negative anymore */
      if ( SCIPisFeasNegative(scip, oldbound) && ! SCIPisFeasNegative(scip, newbound) )
         --(consdata->nfixednonzero);
#ifdef SCIP_MORE_DEBUG
      SCIPdebugMessage("Changed upper bound of variable <%s> from %g to %g (nfixednonzero: %d).\n",
         SCIPvarGetName(SCIPeventGetVar(event)), oldbound, newbound, consdata->nfixednonzero);
#endif
      break;

   default:
      SCIPerrorMessage("Invalid event type.\n");
      SCIPABORT();
      return SCIP_INVALIDDATA; /*lint !e527*/
   }
   assert( 0 <= consdata->nfixednonzero && consdata->nfixednonzero <= 2 );

   return SCIP_OKAY;
}


/* exec the event handler for forcing a restart
 *
 * There are two case in which we perform a (user) restart:
 * - If we have a max FS instance, i.e., the objective is 1 for indicator variables and 0 otherwise,
 *   we can force a restart if the gap is 1. In this case, the remaining work consists of proving
 *   infeasibility of the non-fixed indicators.
 * - If a large fraction of the binary indicator variables have been globally fixed, it makes sense
 *   to force a restart.
 */
static
SCIP_DECL_EVENTEXEC(eventExecIndicatorRestart)
{
   SCIP_CONSHDLRDATA* conshdlrdata;
   SCIP_EVENTTYPE eventtype;

   assert( scip != NULL );
   assert( eventhdlr != NULL );
   assert( eventdata != NULL );
   assert( strcmp(SCIPeventhdlrGetName(eventhdlr), EVENTHDLR_RESTART_NAME) == 0 );
   assert( event != NULL );

   conshdlrdata = (SCIP_CONSHDLRDATA*)eventdata;
   assert( conshdlrdata != NULL );
   assert( conshdlrdata->forcerestart );

   eventtype = SCIPeventGetType(event);
   switch ( eventtype )
   {
   case SCIP_EVENTTYPE_GUBCHANGED:
   case SCIP_EVENTTYPE_GLBCHANGED:
   {
#ifndef NDEBUG
      SCIP_Real oldbound;
      SCIP_Real newbound;

      assert( SCIPvarGetType(SCIPeventGetVar(event)) == SCIP_VARTYPE_BINARY );
      oldbound = SCIPeventGetOldbound(event);
      newbound = SCIPeventGetNewbound(event);
      assert( SCIPisIntegral(scip, oldbound) );
      assert( SCIPisIntegral(scip, newbound) );
      assert( ! SCIPisEQ(scip, oldbound, newbound) );
      assert( SCIPisZero(scip, oldbound) || SCIPisEQ(scip, oldbound, 1.0) );
      assert( SCIPisZero(scip, newbound) || SCIPisEQ(scip, newbound, 1.0) );
#endif

      /* do not treat this case if we have performed a restart already */
      if ( conshdlrdata->performedrestart )
         return SCIP_OKAY;

      /* variable is now fixed */
      ++(conshdlrdata->nbinvarszero);
      SCIPdebugMessage("Fixed variable <%s> (nbinvarszero: %d, total: %d).\n",
         SCIPvarGetName(SCIPeventGetVar(event)), conshdlrdata->nbinvarszero, conshdlrdata->ninitconss);

      if ( SCIPgetStage(scip) != SCIP_STAGE_SOLVING )
         break;

      /* if enough variables have been fixed */
      if ( conshdlrdata->nbinvarszero > (int) ((SCIP_Real) conshdlrdata->ninitconss * conshdlrdata->restartfrac) )
      {
         SCIPverbMessage(scip, SCIP_VERBLEVEL_NORMAL, NULL,
            "Forcing restart, since %d binary variables among %d have been fixed.\n", conshdlrdata->nbinvarszero, conshdlrdata->ninitconss);
         SCIP_CALL( SCIPrestartSolve(scip) );

         /* drop event */
         if ( conshdlrdata->objindicatoronly )
         {
            SCIP_CALL( SCIPdropEvent(scip, SCIP_EVENTTYPE_BESTSOLFOUND, eventhdlr, (SCIP_EVENTDATA*) conshdlrdata, -1) );
         }
         conshdlrdata->performedrestart = TRUE;
      }
      break;
   }

   case SCIP_EVENTTYPE_BESTSOLFOUND:
      assert( SCIPisIntegral(scip, conshdlrdata->minabsobj) );
      assert( SCIPisGE(scip, conshdlrdata->minabsobj, 1.0 ) );

      if ( SCIPgetStage(scip) != SCIP_STAGE_SOLVING )
         break;

      if ( ! conshdlrdata->objindicatoronly )
         break;

      /* if the absolute gap is equal to minabsobj */
      if ( SCIPisEQ(scip, REALABS(SCIPgetPrimalbound(scip) - SCIPgetDualbound(scip)), conshdlrdata->minabsobj) )
      {
         SCIPverbMessage(scip, SCIP_VERBLEVEL_NORMAL, NULL, "Forcing restart, since the absolute gap is %f.\n", conshdlrdata->minabsobj);
         SCIP_CALL( SCIPrestartSolve(scip) );

         /* use inference branching, since the objective is not meaningful */
         if ( SCIPfindBranchrule(scip, "inference") != NULL && !SCIPisParamFixed(scip, "branching/inference/priority") )
         {
            SCIP_CALL( SCIPsetIntParam(scip, "branching/inference/priority", INT_MAX/4) );
         }

         /* drop event */
         SCIP_CALL( SCIPdropEvent(scip, SCIP_EVENTTYPE_BESTSOLFOUND, eventhdlr, (SCIP_EVENTDATA*) conshdlrdata, -1) );
         conshdlrdata->performedrestart = TRUE;
      }
      break;

   default:
      SCIPerrorMessage("invalid event type.\n");
      SCIPABORT();
      return SCIP_INVALIDDATA; /*lint !e527*/
   }

   return SCIP_OKAY;
}


/* ------------------------ conflict handler ---------------------------------*/

/** destructor of conflict handler to free conflict handler data (called when SCIP is exiting) */
static
SCIP_DECL_CONFLICTFREE(conflictFreeIndicator)
{
   SCIP_CONFLICTHDLRDATA* conflicthdlrdata;

   assert( scip != NULL );
   assert( conflicthdlr != NULL );
   assert( strcmp(SCIPconflicthdlrGetName(conflicthdlr), CONFLICTHDLR_NAME) == 0 );

   conflicthdlrdata = SCIPconflicthdlrGetData(conflicthdlr);
   SCIPfreeMemory(scip, &conflicthdlrdata);

   return SCIP_OKAY;
}


/** conflict processing method of conflict handler (called when conflict was found)
 *
 *  In this conflict handler we try to replace slack variables by binary indicator variables and
 *  generate a logicor constraint if possible.
 *
 *  @todo Extend to integral case.
 */
static
SCIP_DECL_CONFLICTEXEC(conflictExecIndicator)
{  /*lint --e{715}*/
   SCIP_CONFLICTHDLRDATA* conflicthdlrdata;
   SCIP_Bool haveslack;
   SCIP_VAR* var;
   int i;

   assert( conflicthdlr != NULL );
   assert( strcmp(SCIPconflicthdlrGetName(conflicthdlr), CONFLICTHDLR_NAME) == 0 );
   assert( bdchginfos != NULL || nbdchginfos == 0 );
   assert( result != NULL );

   /* don't process already resolved conflicts */
   if ( resolved )
   {
      *result = SCIP_DIDNOTRUN;
      return SCIP_OKAY;
   }

   SCIPdebugMessage("Indictor conflict handler.\n");

   conflicthdlrdata = SCIPconflicthdlrGetData(conflicthdlr);
   assert( conflicthdlrdata != NULL );

   /* possibly skip conflict handler */
   if ( ! ((SCIP_CONFLICTHDLRDATA*) conflicthdlrdata)->conshdlrdata->conflictsupgrade )
      return SCIP_OKAY;

   *result = SCIP_DIDNOTFIND;

   /* check whether there seems to be one slack variable and all other variables are binary */
   haveslack = FALSE;
   for (i = 0; i < nbdchginfos; ++i)
   {
      assert( bdchginfos != NULL ); /* for flexelint */
      assert( bdchginfos[i] != NULL );

      var = SCIPbdchginfoGetVar(bdchginfos[i]);

      /* quick check for slack variable that is implicitly integral or continuous */
      if ( SCIPvarGetType(var) == SCIP_VARTYPE_IMPLINT || SCIPvarGetType(var) == SCIP_VARTYPE_CONTINUOUS )
      {
         /* check string */
         if ( strstr(SCIPvarGetName(var), "indslack") != NULL )
         {
            /* make sure that the slack variable occurs with its lower bound */
            if ( SCIPboundtypeOpposite(SCIPbdchginfoGetBoundtype(bdchginfos[i])) != SCIP_BOUNDTYPE_LOWER )
               break;

            /* make sure that the lower bound is 0 */
            if ( ! SCIPisFeasZero(scip, SCIPbdchginfoGetNewbound(bdchginfos[i])) )
               break;

            haveslack = TRUE;
            continue;
         }
      }

      /* we only treat binary variables (other than slack variables) */
      if ( ! SCIPvarIsBinary(var) )
         break;
   }

   /* if we have found at least one slack variable and all other variables are binary */
   if ( haveslack && i == nbdchginfos )
   {
      SCIP_CONS** conss;
      SCIP_VAR** vars;
      int nconss;
      int j;

      SCIPdebugMessage("Found conflict involving slack variables that can be remodelled.\n");

      assert( conflicthdlrdata->conshdlr != NULL );
      assert( strcmp(SCIPconshdlrGetName(conflicthdlrdata->conshdlr), CONSHDLR_NAME) == 0 );

      nconss = SCIPconshdlrGetNConss(conflicthdlrdata->conshdlr);
      conss = SCIPconshdlrGetConss(conflicthdlrdata->conshdlr);

      /* create array of variables in conflict constraint */
      SCIP_CALL( SCIPallocBufferArray(scip, &vars, nbdchginfos) );
      for (i = 0; i < nbdchginfos; ++i)
      {
         assert( bdchginfos != NULL ); /* for flexelint */
         assert( bdchginfos[i] != NULL );

         var = SCIPbdchginfoGetVar(bdchginfos[i]);

         SCIPdebugMessage(" <%s> %s %g\n", SCIPvarGetName(var), SCIPbdchginfoGetBoundtype(bdchginfos[i]) == SCIP_BOUNDTYPE_LOWER ? ">=" : "<=",
            SCIPbdchginfoGetNewbound(bdchginfos[i]));

         /* quick check for slack variable that is implicitly integral or continuous */
         if ( (SCIPvarGetType(var) == SCIP_VARTYPE_IMPLINT || SCIPvarGetType(var) == SCIP_VARTYPE_CONTINUOUS) && strstr(SCIPvarGetName(var), "indslack") != NULL )
         {
            SCIP_VAR* slackvar;

            /* search for slack variable */
            for (j = 0; j < nconss; ++j)
            {
               assert( conss[j] != NULL );
               slackvar = SCIPgetSlackVarIndicator(conss[j]);
               assert( slackvar != NULL );

               /* check whether we found the variable */
               if ( slackvar == var )
               {
                  /* replace slack variable by binary variable */
                  var = SCIPgetBinaryVarIndicator(conss[j]);
                  break;
               }
            }

            /* check whether we found the slack variable */
            if ( j >= nconss )
            {
               SCIPdebugMessage("Could not find slack variable <%s>.\n", SCIPvarGetName(var));
               break;
            }
         }
         else
         {
            /* if the variable is fixed to one in the conflict set, we have to use its negation */
            if ( SCIPbdchginfoGetNewbound(bdchginfos[i]) > 0.5 )
            {
               SCIP_CALL( SCIPgetNegatedVar(scip, var, &var) );
            }
         }

         vars[i] = var;
      }

      /* whether all slack variables have been found */
      if ( i == nbdchginfos )
      {
         SCIP_CONS* cons;
         char consname[SCIP_MAXSTRLEN];

         SCIPdebugMessage("Generated logicor conflict constraint.\n");

         /* create a logicor constraint out of the conflict set */
         (void) SCIPsnprintf(consname, SCIP_MAXSTRLEN, "cf%d_%" SCIP_LONGINT_FORMAT, SCIPgetNRuns(scip), SCIPgetNConflictConssApplied(scip));
         SCIP_CALL( SCIPcreateConsLogicor(scip, &cons, consname, nbdchginfos, vars, 
               FALSE, separate, FALSE, FALSE, TRUE, local, FALSE, dynamic, removable, FALSE) );

#ifdef SCIP_OUTPUT
         SCIP_CALL( SCIPprintCons(scip, cons, NULL) );
         SCIPinfoMessage(scip, NULL, ";\n");
#endif

         /* add constraint to SCIP */
         SCIP_CALL( SCIPaddConflict(scip, node, cons, validnode, conftype, cutoffinvolved) );

         *result = SCIP_CONSADDED;
      }

      /* free temporary memory */
      SCIPfreeBufferArray(scip, &vars);
   }

   return SCIP_OKAY;
}


/* ------------------------ parameter handling ---------------------------------*/

/** reset parameter to @p oldvalue if it corresponds to the parameter @p name
 *
 *  This function avoids changing crucial parameters.
 *  @see paramChangedIndicator()
 */
static
SCIP_RETCODE checkParam(
   SCIP*                 scip,               /**< SCIP data structure */
   SCIP_PARAM*           param,              /**< parameter */
   const char*           name,               /**< parameter name to check */
   SCIP_Bool             oldvalue,           /**< old value of parameter */
   SCIP_Bool*            newvalue            /**< new value after call */
   )
{
   const char* paramname;

   assert( scip != NULL );
   assert( param != NULL );
   assert( name != NULL );
   assert( newvalue != NULL );

   if ( oldvalue == *newvalue )
      return SCIP_OKAY;

   paramname = SCIPparamGetName(param);
   assert( paramname != NULL );

   /* check whether the change parameter corresponds to our name to check */
   if ( strcmp(paramname, name) == 0 )
   {
      /* check stage */
      if ( SCIPgetStage(scip) > SCIP_STAGE_PROBLEM )
      {
         SCIPwarningMessage(scip, "Cannot change parameter <%s> stage %d - reset to old value %s.\n", name, SCIPgetStage(scip), oldvalue ? "true" : "false");
         /* reset parameter (NULL = do not recursively call paramchd function) */
         SCIP_CALL( SCIPchgBoolParam(scip, param, oldvalue) );
         *newvalue = oldvalue;
      }
   }
   return SCIP_OKAY;
}


/** called after a parameter has been changed */
static
SCIP_DECL_PARAMCHGD(paramChangedIndicator)
{
   SCIP_CONSHDLR* conshdlr;
   SCIP_CONSHDLRDATA* conshdlrdata;
   SCIP_Bool value;

   assert( scip != NULL );
   assert( param != NULL );

   /* get indicator constraint handler */
   conshdlr = SCIPfindConshdlr(scip, "indicator");
   assert( conshdlr != NULL );

   /* get constraint handler data */
   conshdlrdata = SCIPconshdlrGetData(conshdlr);
   assert( conshdlrdata != NULL );

   value = conshdlrdata->sepaalternativelp_;
   SCIP_CALL( checkParam(scip, param, "constraints/indicator/sepaalternativelp", conshdlrdata->sepaalternativelp, &value) );
   conshdlrdata->sepaalternativelp = value;

   value = conshdlrdata->forcerestart_;
   SCIP_CALL( checkParam(scip, param, "constraints/indicator/forcerestart", conshdlrdata->forcerestart, &value) );
   conshdlrdata->forcerestart = value;

   value = conshdlrdata->nolinconscont;
   SCIP_CALL( checkParam(scip, param, "constraints/indicator/nolinconscont", conshdlrdata->nolinconscont, &value) );
   conshdlrdata->nolinconscont = value;

   return SCIP_OKAY;
}


/* ------------------------ debugging routines ---------------------------------*/

#ifdef SCIP_ENABLE_IISCHECK
/** Check that indicator constraints corresponding to nonnegative entries in @a vector are infeasible in original problem
 *
 *  @note This function will probably fail if the has been presolved by the cons_linear presolver. To make it complete
 *  we would have to substitute active variables.
 */
static
SCIP_RETCODE checkIIS(
   SCIP*                 scip,               /**< SCIP pointer */
   int                   nconss,             /**< number of constraints */
   SCIP_CONS**           conss,              /**< indicator constraints */
   SCIP_Real*            vector              /**< vector */
   )
{
   SCIP_CONSHDLRDATA* conshdlrdata;
   SCIP_CONSHDLR* conshdlr;
   SCIP_HASHMAP* varhash;   /* hash map from variable to column index in auxiliary LP */
   SCIP_LPI* lp;
   int nvars = 0;
   int c;

   assert( scip != NULL );
   assert( vector != NULL );

   SCIPdebugMessage("Checking IIS ...\n");

   /* now check indicator constraints */
   conshdlr = SCIPfindConshdlr(scip, "indicator");
   assert( conshdlr != NULL );

   conshdlrdata = SCIPconshdlrGetData(conshdlr);
   assert( conshdlrdata != NULL );

   conss = SCIPconshdlrGetConss(conshdlr);
   nconss = SCIPconshdlrGetNConss(conshdlr);

   /* create LP */
   SCIP_CALL( SCIPlpiCreate(&lp, SCIPgetMessagehdlr(scip), "checkLP", SCIP_OBJSEN_MINIMIZE) );

   /* set up hash map */
   SCIP_CALL( SCIPhashmapCreate(&varhash, SCIPblkmem(scip), SCIPcalcHashtableSize(10 * SCIPgetNVars(scip))) );

   /* loop through indicator constraints */
   for (c = 0; c < nconss; ++c)
   {
      SCIP_CONSDATA* consdata;
      consdata = SCIPconsGetData(conss[c]);
      assert( consdata != NULL );

      /* check whether constraint should be included */
      if ( consdata->colindex >= 0 && (! SCIPisFeasZero(scip, vector[consdata->colindex]) || ! SCIPconsIsEnabled(conss[c])) )
      {
         SCIP_CONS* lincons;
         SCIP_VAR** linvars;
         SCIP_Real* linvals;
         SCIP_Real linrhs;
         SCIP_Real linlhs;
         SCIP_VAR* slackvar;
         int nlinvars;
         SCIP_Real sign = 1.0;
         int matbeg;
         int* matind;
         SCIP_Real* matval;
         SCIP_VAR** newvars;
         int nnewvars;
         SCIP_Real lhs;
         SCIP_Real rhs;
         int cnt;
         int v;

         lincons = consdata->lincons;
         assert( lincons != NULL );
         assert( ! SCIPconsIsEnabled(conss[c]) || SCIPconsIsActive(lincons) );
         assert( ! SCIPconsIsEnabled(conss[c]) || SCIPconsIsEnabled(lincons) );

         slackvar = consdata->slackvar;
         assert( slackvar != NULL );

         /* if the slack variable is aggregated (multi-aggregation should not happen) */
         assert( SCIPvarGetStatus(slackvar) != SCIP_VARSTATUS_MULTAGGR );
         if ( SCIPvarGetStatus(slackvar) == SCIP_VARSTATUS_AGGREGATED )
         {
            SCIP_VAR* var;
            SCIP_Real scalar = 1.0;
            SCIP_Real constant = 0.0;

            var = slackvar;

            SCIP_CALL( SCIPgetProbvarSum(scip, &var, &scalar, &constant) );
            assert( ! SCIPisZero(scip, scalar) );

            /*  SCIPdebugMessage("slack variable aggregated (scalar: %f, constant: %f)\n", scalar, constant); */

            /* otherwise construct a linear constraint */
            SCIP_CALL( SCIPallocBufferArray(scip, &linvars, 1) );
            SCIP_CALL( SCIPallocBufferArray(scip, &linvals, 1) );
            linvars[0] = var;
            linvals[0] = scalar;
            nlinvars = 1;
            linlhs = -SCIPinfinity(scip);
            linrhs = constant;
         }
         else
         {
            /* in this case, the linear constraint is directly usable */
            linvars = SCIPgetVarsLinear(scip, lincons);
            linvals = SCIPgetValsLinear(scip, lincons);
            nlinvars = SCIPgetNVarsLinear(scip, lincons);
            linlhs = SCIPgetLhsLinear(scip, lincons);
            linrhs = SCIPgetRhsLinear(scip, lincons);
         }

         /* adapt rhs of linear constraint */
         assert( SCIPisInfinity(scip, -linlhs) || SCIPisInfinity(scip, linrhs) );
         if ( SCIPisInfinity(scip, linrhs) )
         {
            linrhs = -linlhs;
            assert( linrhs > -SCIPinfinity(scip) );
            sign = -1.0;
         }

         SCIP_CALL( SCIPallocBufferArray(scip, &matind, 4*nlinvars) );
         SCIP_CALL( SCIPallocBufferArray(scip, &matval, 4*nlinvars) );
         SCIP_CALL( SCIPallocBufferArray(scip, &newvars, nlinvars) );

         /* set up row */
         nnewvars = 0;
         for (v = 0; v < nlinvars; ++v)
         {
            SCIP_VAR* var;
            var = linvars[v];
            assert( var != NULL );

            /* skip slack variable */
            if ( var == slackvar )
               continue;

            /* if variable is new */
            if ( ! SCIPhashmapExists(varhash, var) )
            {
               /* add variable in map */
               SCIP_CALL( SCIPhashmapInsert(varhash, var, (void*) (size_t) nvars) );
               assert( nvars == (int) (size_t) SCIPhashmapGetImage(varhash, var) );
               /* SCIPdebugMessage("Inserted variable <%s> into hashmap (%d).\n", SCIPvarGetName(var), nvars); */
               nvars++;

               /* store new variables */
               newvars[nnewvars++] = var;
            }
            assert( SCIPhashmapExists(varhash, var) );
         }

         /* add new columns */
         if ( nnewvars > 0 )
         {
            SCIP_Real* lb;
            SCIP_Real* ub;
            SCIP_Real* obj;
            char** colnames;

            SCIP_CALL( SCIPallocBufferArray(scip, &lb, nnewvars) );
            SCIP_CALL( SCIPallocBufferArray(scip, &ub, nnewvars) );
            SCIP_CALL( SCIPallocBufferArray(scip, &obj, nnewvars) );
            SCIP_CALL( SCIPallocBufferArray(scip, &colnames, nnewvars) );

            for (v = 0; v < nnewvars; ++v)
            {
               SCIP_VAR* var;
               var = newvars[v];
               obj[v] = 0.0;
               lb[v] = SCIPvarGetLbLocal(var);
               ub[v] = SCIPvarGetUbLocal(var);
               SCIP_CALL( SCIPallocBufferArray(scip, &(colnames[v]), SCIP_MAXSTRLEN) ); /*lint !e866*/
               (void) SCIPsnprintf(colnames[v], SCIP_MAXSTRLEN, "%s", SCIPvarGetName(var));
            }

            /* now add columns */
            SCIP_CALL( SCIPlpiAddCols(lp, nnewvars, obj, lb, ub, colnames, 0, NULL, NULL, NULL) );

            for (v = nnewvars - 1; v >= 0; --v)
            {
               SCIPfreeBufferArray(scip, &(colnames[v]));
            }
            SCIPfreeBufferArray(scip, &colnames);
            SCIPfreeBufferArray(scip, &obj);
            SCIPfreeBufferArray(scip, &ub);
            SCIPfreeBufferArray(scip, &lb);
         }

         /* set up row */
         cnt = 0;
         for (v = 0; v < nlinvars; ++v)
         {
            SCIP_VAR* var;
            var = linvars[v];
            assert( var != NULL );

            /* skip slack variable */
            if ( var == slackvar )
               continue;

            assert( SCIPhashmapExists(varhash, var) );
            matind[cnt] = (int) (size_t) SCIPhashmapGetImage(varhash, var);
            matval[cnt] = sign * linvals[v];
            ++cnt;
         }

         lhs = -SCIPlpiInfinity(lp);
         rhs = linrhs;

         /* add new row */
         matbeg = 0;
         SCIP_CALL( SCIPlpiAddRows(lp, 1, &lhs, &rhs, NULL, cnt, &matbeg, matind, matval) );

         SCIPfreeBufferArray(scip, &matind);
         SCIPfreeBufferArray(scip, &matval);
         SCIPfreeBufferArray(scip, &newvars);

         assert( slackvar != NULL );
         if ( SCIPvarGetStatus(slackvar) == SCIP_VARSTATUS_AGGREGATED )
         {
            SCIPfreeBufferArray(scip, &linvals);
            SCIPfreeBufferArray(scip, &linvars);
         }
      }
   }

   /* possibly handle additional linear constraints */
   if ( conshdlrdata->useotherconss )
   {
      /* get all linear constraints */
      conss = SCIPgetConss(scip);
      nconss = SCIPgetNConss(scip);

      /* loop through constraints */
      for (c = 0; c < nconss; ++c)
      {
         SCIP_CONS* cons;
         SCIP_VAR** linvars;
         SCIP_Real* linvals;
         SCIP_Real linrhs;
         SCIP_Real linlhs;
         SCIP_Real* matval;
         SCIP_VAR** newvars;
         int nnewvars = 0;
         int* matind;
         int nlinvars;
         int matbeg = 0;
         int cnt = 0;
         int v;

         cons = conss[c];
         assert( cons != NULL );

         /* avoid non-active, local constraints */
         if ( ! SCIPconsIsEnabled(cons) || ! SCIPconsIsActive(cons) || SCIPconsIsLocal(cons) )
            continue;

         /* check type of constraint (only take linear constraints) */
         if ( strcmp(SCIPconshdlrGetName(SCIPconsGetHdlr(cons)), "linear") != 0 )
            continue;

         /* avoid adding linear constraints that correspond to indicator constraints */
         if ( strncmp(SCIPconsGetName(cons), "indlin", 6) == 0 )
            continue;

         /* get data of linear constraint */
         linvars = SCIPgetVarsLinear(scip, cons);
         linvals = SCIPgetValsLinear(scip, cons);
         nlinvars = SCIPgetNVarsLinear(scip, cons);
         linlhs = SCIPgetLhsLinear(scip, cons);
         linrhs = SCIPgetRhsLinear(scip, cons);

         /* reserve space */
         SCIP_CALL( SCIPallocBufferArray(scip, &matind, 4*nlinvars) );
         SCIP_CALL( SCIPallocBufferArray(scip, &matval, 4*nlinvars) );
         SCIP_CALL( SCIPallocBufferArray(scip, &newvars, nlinvars) );

         /* collect possibly new variables */
         for (v = 0; v < nlinvars; ++v)
         {
            SCIP_VAR* var;
            var = linvars[v];
            assert( var != NULL );

            /* if variable is new */
            if ( ! SCIPhashmapExists(varhash, var) )
            {
               /* add variable in map */
               SCIP_CALL( SCIPhashmapInsert(varhash, var, (void*) (size_t) nvars) );
               assert( nvars == (int) (size_t) SCIPhashmapGetImage(varhash, var) );
               /* SCIPdebugMessage("Inserted variable <%s> into hashmap (%d).\n", SCIPvarGetName(var), nvars); */
               nvars++;

               /* store new variables */
               newvars[nnewvars++] = var;
            }
            assert( SCIPhashmapExists(varhash, var) );
         }

         /* add new columns */
         if ( nnewvars > 0 )
         {
            SCIP_Real* lb;
            SCIP_Real* ub;
            SCIP_Real* obj;
            char** colnames;

            SCIP_CALL( SCIPallocBufferArray(scip, &lb, nnewvars) );
            SCIP_CALL( SCIPallocBufferArray(scip, &ub, nnewvars) );
            SCIP_CALL( SCIPallocBufferArray(scip, &obj, nnewvars) );
            SCIP_CALL( SCIPallocBufferArray(scip, &colnames, nnewvars) );

            for (v = 0; v < nnewvars; ++v)
            {
               SCIP_VAR* var;
               var = newvars[v];
               obj[v] = 0.0;
               lb[v] = SCIPvarGetLbLocal(var);
               ub[v] = SCIPvarGetUbLocal(var);
               SCIP_CALL( SCIPallocBufferArray(scip, &(colnames[v]), SCIP_MAXSTRLEN) ); /*lint !e866*/
               (void) SCIPsnprintf(colnames[v], SCIP_MAXSTRLEN, "%s", SCIPvarGetName(var));
            }

            /* now add columns */
            SCIP_CALL( SCIPlpiAddCols(lp, nnewvars, obj, lb, ub, colnames, 0, NULL, NULL, NULL) );

            for (v = nnewvars - 1; v >= 0; --v)
            {
               SCIPfreeBufferArray(scip, &(colnames[v]));
            }
            SCIPfreeBufferArray(scip, &colnames);
            SCIPfreeBufferArray(scip, &obj);
            SCIPfreeBufferArray(scip, &ub);
            SCIPfreeBufferArray(scip, &lb);
         }

         /* set up row */
         for (v = 0; v < nlinvars; ++v)
         {
            SCIP_VAR* var;
            var = linvars[v];
            assert( var != NULL );

            assert( SCIPhashmapExists(varhash, var) );
            matind[cnt] = (int) (size_t) SCIPhashmapGetImage(varhash, var);
            matval[cnt] = linvals[v];
            ++cnt;
         }

         /* add new row */
         SCIP_CALL( SCIPlpiAddRows(lp, 1, &linlhs, &linrhs, NULL, cnt, &matbeg, matind, matval) );

         SCIPfreeBufferArray(scip, &matind);
         SCIPfreeBufferArray(scip, &matval);
         SCIPfreeBufferArray(scip, &newvars);
      }
   }

   /* solve LP and check status */
   SCIP_CALL( SCIPlpiSolvePrimal(lp) );

   if ( ! SCIPlpiIsPrimalInfeasible(lp) )
   {
      SCIPerrorMessage("Detected IIS is not infeasible in original problem!\n");

      SCIP_CALL( SCIPlpiWriteLP(lp, "check.lp") );
      SCIP_CALL( SCIPlpiWriteLP(conshdlrdata->altlp, "altdebug.lp") );
      SCIPABORT();
      return SCIP_ERROR; /*lint !e527*/
   }
   SCIPdebugMessage("Check successful!\n");

   SCIPhashmapFree(&varhash);
   SCIP_CALL( SCIPlpiFree(&lp) );

   return SCIP_OKAY;
}
#endif


/* ------------------------ auxiliary operations -------------------------------*/

/** return objective contribution of variable
 *
 *  Special treatment of negated variables: return negative of objective of original
 *  variable. SCIPvarGetObj() would return 0 in these cases.
 */
static
SCIP_Real varGetObjDelta(
   SCIP_VAR*             var                 /**< variable */
   )
{
   if ( SCIPvarIsBinary(var) && SCIPvarIsNegated(var) )
   {
      assert( SCIPvarGetNegatedVar(var) != NULL );
      return -SCIPvarGetObj(SCIPvarGetNegatedVar(var));
   }
   else if ( SCIPvarGetStatus(var) == SCIP_VARSTATUS_AGGREGATED )
   {
      assert( SCIPvarGetAggrVar(var) != NULL );
      return SCIPvarGetAggrScalar(var) * SCIPvarGetObj(SCIPvarGetAggrVar(var));
   }

   return SCIPvarGetObj(var);
}


/** ensures that the addlincons array can store at least num entries */
static
SCIP_RETCODE consdataEnsureAddLinConsSize(
   SCIP*                 scip,               /**< SCIP data structure */
   SCIP_CONSHDLR*        conshdlr,           /**< constraint handler */
   int                   num                 /**< minimum number of entries to store */
   )
{
   SCIP_CONSHDLRDATA* conshdlrdata;

   assert( scip != NULL );
   assert( conshdlr != NULL );
   assert( strcmp(SCIPconshdlrGetName(conshdlr), CONSHDLR_NAME) == 0 );

   conshdlrdata = SCIPconshdlrGetData(conshdlr);
   assert( conshdlrdata != NULL );
   assert( conshdlrdata->naddlincons <= conshdlrdata->maxaddlincons );

   if ( num > conshdlrdata->maxaddlincons )
   {
      int newsize;

      newsize = SCIPcalcMemGrowSize(scip, num);
      SCIP_CALL( SCIPreallocBlockMemoryArray(scip, &conshdlrdata->addlincons, conshdlrdata->maxaddlincons, newsize) );
      conshdlrdata->maxaddlincons = newsize;
   }
   assert( num <= conshdlrdata->maxaddlincons );

   return SCIP_OKAY;
}


/* ------------------------ operations on the alternative LP -------------------*/

/** initialize alternative LP
 *
 *  The alternative system is organized as follows:
 *  - The first row corresponds to the right hand side of the original system.
 *  - The next nconss constraints correspond to the slack variables.
 *  - The rows after that correspond to the original variables.
 */
static
SCIP_RETCODE initAlternativeLP(
   SCIP*                 scip,               /**< SCIP pointer */
   SCIP_CONSHDLR*        conshdlr            /**< constraint handler */
   )
{
   SCIP_CONSHDLRDATA* conshdlrdata;
   SCIP_Real lhs = -1.0;
   SCIP_Real rhs = -1.0;

   assert( scip != NULL );
   assert( strcmp(SCIPconshdlrGetName(conshdlr), CONSHDLR_NAME) == 0 );

   conshdlrdata = SCIPconshdlrGetData(conshdlr);
   assert( conshdlrdata != NULL );
   assert( conshdlrdata->altlp == NULL );
   assert( conshdlrdata->varhash == NULL );
   assert( conshdlrdata->lbhash == NULL );
   assert( conshdlrdata->ubhash == NULL );
   assert( conshdlrdata->slackhash != NULL );

   /* create hash map of variables */
   SCIP_CALL( SCIPhashmapCreate(&conshdlrdata->varhash, SCIPblkmem(scip), SCIPcalcHashtableSize(10 * SCIPgetNVars(scip))) );
   SCIP_CALL( SCIPhashmapCreate(&conshdlrdata->lbhash, SCIPblkmem(scip), SCIPcalcHashtableSize(10 * SCIPgetNVars(scip))) );
   SCIP_CALL( SCIPhashmapCreate(&conshdlrdata->ubhash, SCIPblkmem(scip), SCIPcalcHashtableSize(10 * SCIPgetNVars(scip))) );

   /* create alternative LP */
   SCIP_CALL( SCIPlpiCreate(&conshdlrdata->altlp, SCIPgetMessagehdlr(scip), "altlp", SCIP_OBJSEN_MINIMIZE) );

   /* add first row */
   SCIP_CALL( SCIPlpiAddRows(conshdlrdata->altlp, 1, &lhs, &rhs, NULL, 0, NULL, NULL, NULL) );
   conshdlrdata->nrows = 1;

   /* set parameters */
   SCIP_CALL_PARAM( SCIPlpiSetIntpar(conshdlrdata->altlp, SCIP_LPPAR_FROMSCRATCH, FALSE) );
   SCIP_CALL_PARAM( SCIPlpiSetIntpar(conshdlrdata->altlp, SCIP_LPPAR_PRESOLVING, TRUE) );
   SCIP_CALL_PARAM( SCIPlpiSetIntpar(conshdlrdata->altlp, SCIP_LPPAR_SCALING, TRUE) );
   SCIP_CALL_PARAM( SCIPlpiSetIntpar(conshdlrdata->altlp, SCIP_LPPAR_FASTMIP, FALSE) );

   SCIPdebugMessage("Initialized alternative LP.\n");

   /* uncomment the following for debugging */
   /* SCIP_CALL_PARAM( SCIPlpiSetIntpar(conshdlrdata->altlp, SCIP_LPPAR_LPINFO, TRUE) ); */

   return SCIP_OKAY;
}


/** Check whether the bounds int given (alternative) LP are set correctly (for debugging) */
#ifndef NDEBUG
static
SCIP_RETCODE checkLPBoundsClean(
   SCIP*                 scip,               /**< SCIP pointer */
   SCIP_LPI*             lp,                 /**< LP for which bounds should be checked */
   int                   nconss,             /**< number of constraints */
   SCIP_CONS**           conss               /**< constraints */
   )
{
   SCIP_Real* lb;
   SCIP_Real* ub;
   SCIP_Bool* covered;
   int nCols;
   int j;

   assert( scip != NULL );
   assert( lp != NULL );

   SCIP_CALL( SCIPlpiGetNCols(lp, &nCols) );

   SCIP_CALL( SCIPallocBufferArray(scip, &lb, nCols) );
   SCIP_CALL( SCIPallocBufferArray(scip, &ub, nCols) );
   SCIP_CALL( SCIPallocBufferArray(scip, &covered, nCols) );

   for (j = 0; j < nCols; ++j)
      covered[j] = FALSE;

   /* check columns used by constraints */
   SCIP_CALL( SCIPlpiGetBounds(lp, 0, nCols-1, lb, ub) );
   for (j = 0; j < nconss; ++j)
   {
      SCIP_CONSDATA* consdata;
      int ind;

      assert( conss[j] != NULL );
      consdata = SCIPconsGetData(conss[j]);
      assert( consdata != NULL );
      ind = consdata->colindex;

      if ( ind >= 0 )
      {
         assert( ind < nCols );
         covered[ind] = TRUE;
         if ( ! SCIPisFeasZero(scip, lb[ind]) || ! SCIPlpiIsInfinity(lp, ub[ind]) )
         {
            SCIPABORT();
         }
      }
   }

   /* check other columns */
   for (j = 0; j < nCols; ++j)
   {
      if (! covered[j] )
      {
         /* some columns can be fixed to 0, since they correspond to disabled constraints */
         if ( ( ! SCIPlpiIsInfinity(lp, -lb[j]) && ! SCIPisFeasZero(scip, lb[j])) || (! SCIPlpiIsInfinity(lp, ub[j]) && ! SCIPisFeasZero(scip, ub[j])) )
         {
            SCIPABORT();
         }
      }
   }

   SCIPfreeBufferArray(scip, &covered);
   SCIPfreeBufferArray(scip, &lb);
   SCIPfreeBufferArray(scip, &ub);

   return SCIP_OKAY;
}
#endif


/** Set the alternative system objective function
 *
 *  We assume that the objective function coefficients of the variables other than the binary
 *  indicators are always 0 and hence do not have to be changed.
 *
 *  We already use the tranformation \f$y' = 1 - y\f$.
 */
static
SCIP_RETCODE setAltLPObj(
   SCIP*                 scip,               /**< SCIP pointer */
   SCIP_LPI*             lp,                 /**< alternative LP */
   SCIP_SOL*             sol,                /**< solution to be dealt with */
   int                   nconss,             /**< number of constraints */
   SCIP_CONS**           conss               /**< indicator constraints */
   )
{
   int j;
   SCIP_Real* obj = NULL;
   int* indices = NULL;
   int cnt = 0;

   assert( scip != NULL );
   assert( lp != NULL );
   assert( conss != NULL );

   SCIP_CALL( SCIPallocBufferArray(scip, &obj, nconss) );
   SCIP_CALL( SCIPallocBufferArray(scip, &indices, nconss) );

   for (j = 0; j < nconss; ++j)
   {
      SCIP_CONSDATA* consdata;

      assert( conss[j] != NULL );
      consdata = SCIPconsGetData(conss[j]);
      assert( consdata != NULL );

      if ( consdata->colindex >= 0 )
      {
         SCIP_Real val = SCIPgetSolVal(scip, sol, consdata->binvar);
         if ( SCIPisFeasEQ(scip, val, 1.0) )
            obj[cnt] = OBJEPSILON;      /* set objective to some small number to get small IISs */
         else
            obj[cnt] = 1.0 - val;
         indices[cnt++] = consdata->colindex;
      }
   }

   if ( cnt > 0 )
   {
      SCIP_CALL( SCIPlpiChgObj(lp, cnt, indices, obj) );
   }

   SCIPfreeBufferArray(scip, &indices);
   SCIPfreeBufferArray(scip, &obj);

   return SCIP_OKAY;
}


/** Set the alternative system objective function to some small value */
static
SCIP_RETCODE setAltLPObjZero(
   SCIP*                 scip,               /**< SCIP pointer */
   SCIP_LPI*             lp,                 /**< alternative LP */
   int                   nconss,             /**< number of constraints */
   SCIP_CONS**           conss               /**< indicator constraints */
   )
{
   int j;
   SCIP_Real* obj = NULL;
   int* indices = NULL;
   int cnt = 0;

   assert( scip != NULL );
   assert( lp != NULL );
   assert( conss != NULL );

   SCIP_CALL( SCIPallocBufferArray(scip, &obj, nconss) );
   SCIP_CALL( SCIPallocBufferArray(scip, &indices, nconss) );

   for (j = 0; j < nconss; ++j)
   {
      SCIP_CONSDATA* consdata;

      assert( conss[j] != NULL );
      consdata = SCIPconsGetData(conss[j]);
      assert( consdata != NULL );

      if ( consdata->colindex >= 0 )
      {
         obj[cnt] = OBJEPSILON;
         indices[cnt++] = consdata->colindex;
      }
   }

   if ( cnt > 0 )
   {
      SCIP_CALL( SCIPlpiChgObj(lp, cnt, indices, obj) );
   }

   SCIPfreeBufferArray(scip, &indices);
   SCIPfreeBufferArray(scip, &obj);

   return SCIP_OKAY;
}


/** Fix variable given by @a S to 0 */
static
SCIP_RETCODE fixAltLPVariables(
   SCIP*                 scip,               /**< SCIP pointer */
   SCIP_LPI*             lp,                 /**< alternative LP */
   int                   nconss,             /**< number of constraints */
   SCIP_CONS**           conss,              /**< indicator constraints */
   SCIP_Bool*            S                   /**< bitset of variables */
   )
{
   SCIP_Real* lb = NULL;
   SCIP_Real* ub = NULL;
   int* indices = NULL;
   int cnt = 0;
   int j;

   assert( scip != NULL );
   assert( lp != NULL );
   assert( conss != NULL );

   SCIP_CALL( SCIPallocBufferArray(scip, &lb, nconss) );
   SCIP_CALL( SCIPallocBufferArray(scip, &ub, nconss) );
   SCIP_CALL( SCIPallocBufferArray(scip, &indices, nconss) );

   /* collect bounds to be changed */
   for (j = 0; j < nconss; ++j)
   {
      SCIP_CONSDATA* consdata;

      assert( conss[j] != NULL );
      consdata = SCIPconsGetData(conss[j]);
      assert( consdata != NULL );

      if ( consdata->colindex >= 0 )
      {
         if ( S[j] )
         {
            indices[cnt] = consdata->colindex;
            lb[cnt] = 0.0;
            ub[cnt] = 0.0;
            ++cnt;
         }
      }
   }

   /* change bounds */
   if ( cnt > 0 )
   {
      SCIP_CALL( SCIPlpiChgBounds(lp, cnt, indices, lb, ub) );
   }

   SCIPfreeBufferArray(scip, &indices);
   SCIPfreeBufferArray(scip, &ub);
   SCIPfreeBufferArray(scip, &lb);

   return SCIP_OKAY;
}


/** Fix variable @a ind to 0 */
static
SCIP_RETCODE fixAltLPVariable(
   SCIP_LPI*             lp,                 /**< alternative LP */
   int                   ind                 /**< variable that should be fixed to 0 */
   )
{
   SCIP_Real lb = 0.0;
   SCIP_Real ub = 0.0;

   /* change bounds */
   SCIP_CALL( SCIPlpiChgBounds(lp, 1, &ind, &lb, &ub) );

   return SCIP_OKAY;
}


/** unfix variable @a ind to 0 */
static
SCIP_RETCODE unfixAltLPVariable(
   SCIP_LPI*             lp,                 /**< alternative LP */
   int                   ind                 /**< variable that should be fixed to 0 */
   )
{
   SCIP_Real lb = 0.0;
   SCIP_Real ub = SCIPlpiInfinity(lp);

   /* change bounds */
   SCIP_CALL( SCIPlpiChgBounds(lp, 1, &ind, &lb, &ub) );

   return SCIP_OKAY;
}

/** unfix variable given by @a S to 0 */
static
SCIP_RETCODE unfixAltLPVariables(
   SCIP*                 scip,               /**< SCIP pointer */
   SCIP_LPI*             lp,                 /**< alternative LP */
   int                   nconss,             /**< number of constraints */
   SCIP_CONS**           conss,              /**< indicator constraints */
   SCIP_Bool*            S                   /**< bitset of variables */
   )
{
   SCIP_Real* lb = NULL;
   SCIP_Real* ub = NULL;
   int* indices = NULL;
   int cnt = 0;
   int j;

   assert( scip != NULL );
   assert( lp != NULL );
   assert( conss != NULL );

   SCIP_CALL( SCIPallocBufferArray(scip, &lb, nconss) );
   SCIP_CALL( SCIPallocBufferArray(scip, &ub, nconss) );
   SCIP_CALL( SCIPallocBufferArray(scip, &indices, nconss) );

   /* collect bounds to be changed */
   for (j = 0; j < nconss; ++j)
   {
      if ( S[j] )
      {
         SCIP_CONSDATA* consdata;

         assert( conss[j] != NULL );
         consdata = SCIPconsGetData(conss[j]);
         assert( consdata != NULL );

         if ( consdata->colindex >= 0 )
         {
            indices[cnt] = consdata->colindex;
            lb[cnt] = 0.0;
            ub[cnt] = SCIPlpiInfinity(lp);
            ++cnt;
         }
      }
   }

   /* change bounds */
   if ( cnt > 0 )
   {
      SCIP_CALL( SCIPlpiChgBounds(lp, cnt, indices, lb, ub) );
   }

   SCIPfreeBufferArray(scip, &indices);
   SCIPfreeBufferArray(scip, &ub);
   SCIPfreeBufferArray(scip, &lb);

   return SCIP_OKAY;
}


/** update bounds in first row to the current ones */
static
SCIP_RETCODE updateFirstRow(
   SCIP*                 scip,               /**< SCIP pointer */
   SCIP_CONSHDLRDATA*    conshdlrdata        /**< constraint handler */
   )
{
   SCIP_HASHMAP* lbhash;
   SCIP_HASHMAP* ubhash;
   SCIP_VAR** vars;
   SCIP_LPI* altlp;
   int nvars;
   int cnt;
   int v;

   assert( scip != NULL );
   assert( conshdlrdata != NULL );

   altlp = conshdlrdata->altlp;
   lbhash = conshdlrdata->lbhash;
   ubhash = conshdlrdata->ubhash;
   assert( lbhash != NULL && ubhash != NULL );

   /* check all variables */
   vars = SCIPgetVars(scip);
   nvars = SCIPgetNVars(scip);
   cnt = 0;

   for (v = 0; v < nvars; ++v)
   {
      SCIP_VAR* var;
      var = vars[v];
      if ( SCIPhashmapExists(lbhash, var) )
      {
         int col;

         col = (int) (size_t) SCIPhashmapGetImage(lbhash, var);
         SCIP_CALL( SCIPlpiChgCoef(altlp, 0, col, -SCIPvarGetLbLocal(var)) );
         if ( ! SCIPisEQ(scip, SCIPvarGetLbLocal(var), SCIPvarGetLbGlobal(var)) )
            ++cnt;
      }
      if ( SCIPhashmapExists(ubhash, var) )
      {
         int col;

         col = (int) (size_t) SCIPhashmapGetImage(ubhash, var);
         SCIP_CALL( SCIPlpiChgCoef(altlp, 0, col, SCIPvarGetUbLocal(var)) );
         if ( ! SCIPisEQ(scip, SCIPvarGetUbLocal(var), SCIPvarGetUbGlobal(var)) )
            ++cnt;
      }
   }
   if ( cnt > 10 )
   {
      /* possible force a rescaling: */
      conshdlrdata->scaled = FALSE;

      /* SCIP_CALL( SCIPlpiWriteLP(altlp, "altChg.lp") ); */
      SCIPdebugMessage("Updated bounds of original variables: %d.\n", cnt);
   }

   return SCIP_OKAY;
}


/** update bounds in first row to the global bounds */
static
SCIP_RETCODE updateFirstRowGlobal(
   SCIP*                 scip,               /**< SCIP pointer */
   SCIP_CONSHDLRDATA*    conshdlrdata        /**< constraint handler */
   )
{

   SCIP_HASHMAP* lbhash;
   SCIP_HASHMAP* ubhash;
   SCIP_VAR** vars;
   SCIP_LPI* altlp;
   int nvars;
   int cnt;
   int v;

   assert( scip != NULL );
   assert( conshdlrdata != NULL );

   altlp = conshdlrdata->altlp;
   lbhash = conshdlrdata->lbhash;
   ubhash = conshdlrdata->ubhash;
   assert( lbhash != NULL && ubhash != NULL );

   /* check all variables */
   vars = SCIPgetVars(scip);
   nvars = SCIPgetNVars(scip);
   cnt = 0;

   for (v = 0; v < nvars; ++v)
   {
      SCIP_VAR* var;
      var = vars[v];
      if ( SCIPhashmapExists(lbhash, var) )
      {
         int col;
         col = (int) (size_t) SCIPhashmapGetImage(lbhash, var);
         SCIP_CALL( SCIPlpiChgCoef(altlp, 0, col, -SCIPvarGetLbGlobal(var)) );
         ++cnt;
      }
      if ( SCIPhashmapExists(ubhash, var) )
      {
         int col;
         col = (int) (size_t) SCIPhashmapGetImage(ubhash, var);
         SCIP_CALL( SCIPlpiChgCoef(altlp, 0, col, SCIPvarGetUbGlobal(var)) );
         ++cnt;
      }
   }
   if ( cnt > 0 )
   {
      /* SCIP_CALL( SCIPlpiWriteLP(altlp, "altChg.lp") ); */
      SCIPdebugMessage("Updated bounds of original variables: %d.\n", cnt);
   }

   /* possible force a rescaling: */
   /* conshdlrdata->scaled = FALSE; */

   return SCIP_OKAY;
}


/** Check whether IIS defined by @a vector corresponds to a local cut */
static
SCIP_RETCODE checkIISlocal(
   SCIP*                 scip,               /**< SCIP pointer */
   SCIP_CONSHDLRDATA*    conshdlrdata,       /**< constraint handler */
   SCIP_Real*            vector,             /**< solution to alternative LP defining IIS */
   SCIP_Bool*            isLocal             /**< whether the IIS uses local bounds different from the global ones */
   )
{
   SCIP_HASHMAP* lbhash;
   SCIP_HASHMAP* ubhash;
   SCIP_VAR** vars;
#ifndef NDEBUG
   int nCols;
#endif
   int nvars;
   int v;

   assert( scip != NULL );
   assert( conshdlrdata != NULL );
   assert( vector != NULL );
   assert( isLocal != NULL );

   *isLocal = FALSE;

#ifndef NDEBUG
   SCIP_CALL( SCIPlpiGetNCols(conshdlrdata->altlp, &nCols) );
#endif

   lbhash = conshdlrdata->lbhash;
   ubhash = conshdlrdata->ubhash;
   assert( lbhash != NULL && ubhash != NULL );

   /* get all variables */
   vars = SCIPgetVars(scip);
   nvars = SCIPgetNVars(scip);

   /* check all variables */
   for (v = 0; v < nvars; ++v)
   {
      SCIP_VAR* var;
      var = vars[v];

      /* if local bound is different from global bound */
      if ( ! SCIPisEQ(scip, SCIPvarGetLbLocal(var), SCIPvarGetLbGlobal(var)) )
      {
         /* check whether the variable corresponding to the lower bounds has been used */
         if ( SCIPhashmapExists(lbhash, var) )
         {
            int col;

            col = (int) (size_t) SCIPhashmapGetImage(lbhash, var);
            assert( 0 <= col && col < nCols );
            if ( ! SCIPisFeasZero(scip, vector[col]) )
            {
               *isLocal = TRUE;
               return SCIP_OKAY;
            }
         }
      }

      /* if local bound is different from global bound */
      if ( ! SCIPisEQ(scip, SCIPvarGetUbLocal(var), SCIPvarGetUbGlobal(var)) )
      {
         /* check whether the variable corresponding to the upper bounds has been used */
         if ( SCIPhashmapExists(ubhash, var) )
         {
            int col;

            col = (int) (size_t) SCIPhashmapGetImage(ubhash, var);
            assert( 0 <= col && col < nCols );
            if ( ! SCIPisFeasZero(scip, vector[col]) )
            {
               *isLocal = TRUE;
               return SCIP_OKAY;
            }
         }
      }
   }

   return SCIP_OKAY;
}


/** compute scaling for first row
 *
 *  If the coefficients in the first row are large, a right hand side of -1 might not be
 *  adequate. Here, we replace the right hand side by the sum of the coefficients divided by the
 *  number of nonzeros.
 */
static
SCIP_RETCODE scaleFirstRow(
   SCIP*                 scip,               /**< SCIP pointer */
   SCIP_CONSHDLRDATA*    conshdlrdata        /**< constraint handler */
   )
{
   SCIP_LPI* altlp;
   SCIP_Real* val;
   SCIP_Real sum = 0.0;
   int j;
   int nCols;
   int cnt;
   int beg;
   int* ind;

   assert( scip != NULL );
   assert( conshdlrdata != NULL );

   if ( ! conshdlrdata->scaled )
   {
      altlp = conshdlrdata->altlp;
      SCIP_CALL( SCIPlpiGetNCols(altlp, &nCols) );
      SCIP_CALL( SCIPallocBufferArray(scip, &ind, nCols) );
      SCIP_CALL( SCIPallocBufferArray(scip, &val, nCols) );

      SCIP_CALL( SCIPlpiGetRows(altlp, 0, 0, NULL, NULL, &cnt, &beg, ind, val) );

      if ( cnt > 0 )
      {
         /* compute sum */
         for (j = 0; j < cnt; ++j)
            sum += REALABS(val[j]);

         /* set rhs */
         sum = - REALABS(sum) / ((double) cnt);
         j = 0;
         SCIP_CALL( SCIPlpiChgSides(altlp, 1, &j, &sum, &sum) );
      }

      SCIPfreeBufferArray(scip, &val);
      SCIPfreeBufferArray(scip, &ind);

      conshdlrdata->scaled = TRUE;
   }

   return SCIP_OKAY;
}


/** add column to alternative LP
 *
 *  See the description at the top of the file for more information.
 */
static
SCIP_RETCODE addAltLPColumn(
   SCIP*                 scip,               /**< SCIP pointer */
   SCIP_CONSHDLR*        conshdlr,           /**< constraint handler */
   SCIP_CONSHDLRDATA*    conshdlrdata,       /**< data of constraint handler */
   SCIP_VAR*             slackvar,           /**< slack variable or NULL */
   int                   nvars,              /**< number of variables in column */
   SCIP_VAR**            vars,               /**< variables for column */
   SCIP_Real*            vals,               /**< values for column */
   SCIP_Real             rhscoef,            /**< coefficient for first row */
   SCIP_Real             objcoef,            /**< objective in alternative LP */
   SCIP_Real             sign,               /**< sign (+1,-1) for column */
   SCIP_Bool             colfree,            /**< whether column should be free, e.g., for equations */
   int*                  colindex            /**< index of new column (return value) */
   )
{
   SCIP_VAR** newvars;
   SCIP_Real val;
   SCIP_Real* matval;
   SCIP_Bool* newrowsslack;
   SCIP_Real* obj;
   SCIP_Real* lb;
   SCIP_Real* ub;
   int* matbeg;
   int* matind;
   int nnewvars = 0;
   int nnewcols = 0;
   int nnewrows = 0;
   int ncols = 0;
   int cnt = 0;
   int v;

   assert( scip != NULL );
   assert( conshdlrdata != NULL );
   assert( vars != NULL );
   assert( vals != NULL );
   assert( ! SCIPisInfinity(scip, rhscoef) && ! SCIPisInfinity(scip, -rhscoef) );
   assert( SCIPisEQ(scip, sign, 1.0) || SCIPisEQ(scip, sign, -1.0) );
   assert( colindex != NULL );

   *colindex = -1;

   if ( conshdlrdata->altlp == NULL )
   {
      SCIP_CALL( initAlternativeLP(scip, conshdlr) );
   }
   assert( conshdlrdata->varhash != NULL );
   assert( conshdlrdata->lbhash != NULL );
   assert( conshdlrdata->ubhash != NULL );
   assert( conshdlrdata->slackhash != NULL );

#ifndef NDEBUG
   {
      int nrows;
      SCIP_CALL( SCIPlpiGetNRows(conshdlrdata->altlp, &nrows) );
      assert( nrows == conshdlrdata->nrows );
   }
#endif

   /* set up data for construction */
   SCIP_CALL( SCIPallocBufferArray(scip, &matbeg, nvars) );
   SCIP_CALL( SCIPallocBufferArray(scip, &matind, 4 * nvars) );
   SCIP_CALL( SCIPallocBufferArray(scip, &matval, 4 * nvars) );
   SCIP_CALL( SCIPallocBufferArray(scip, &obj, 2 * nvars) );
   SCIP_CALL( SCIPallocBufferArray(scip, &lb, 2 * nvars) );
   SCIP_CALL( SCIPallocBufferArray(scip, &ub, 2 * nvars) );
   SCIP_CALL( SCIPallocBufferArray(scip, &newvars, nvars) );
   SCIP_CALL( SCIPallocBufferArray(scip, &newrowsslack, 2 * nvars) );

   /* store index of column in constraint */
   SCIP_CALL( SCIPlpiGetNCols(conshdlrdata->altlp, &ncols) );
   *colindex = ncols;

   /* handle first row */
   if ( ! SCIPisFeasZero(scip, rhscoef) )
   {
      matind[cnt] = 0;
      matval[cnt++] = sign * rhscoef;
   }

   /* set up column (recognize new original variables) */
   for (v = 0; v < nvars; ++v)
   {
      SCIP_VAR* var;

      var = vars[v];
      assert( var != NULL );

      /* if variable is a slack variable */
      if ( SCIPhashmapExists(conshdlrdata->slackhash, var) )
      {
         /* to avoid trivial rows: only add row corresponding to slack variable if it appears outside its own constraint */
         if ( var != slackvar )
         {
            int ind;

            ind = (int) (size_t) SCIPhashmapGetImage(conshdlrdata->slackhash, var);

            if ( ind < INT_MAX )
               matind[cnt] = ind;
            else
            {
               /* add variable in map and array and remember to add a new row */
               SCIP_CALL( SCIPhashmapInsert(conshdlrdata->slackhash, var, (void*) (size_t) conshdlrdata->nrows) );
               assert( conshdlrdata->nrows == (int) (size_t) SCIPhashmapGetImage(conshdlrdata->slackhash, var) );
               SCIPdebugMessage("Inserted slack variable <%s> into hashmap (row: %d).\n", SCIPvarGetName(var), conshdlrdata->nrows);
               matind[cnt] = (conshdlrdata->nrows)++;

               /* store new variables */
               newrowsslack[nnewrows++] = TRUE;
            }
            assert( conshdlrdata->nrows >= (int) (size_t) SCIPhashmapGetImage(conshdlrdata->slackhash, var) );
            matval[cnt++] = sign * vals[v];
         }
      }
      else
      {
         /* if variable exists */
         if ( SCIPhashmapExists(conshdlrdata->varhash, var) )
            matind[cnt] = (int) (size_t) SCIPhashmapGetImage(conshdlrdata->varhash, var);
         else
         {
            /* add variable in map and array and remember to add a new row */
            SCIP_CALL( SCIPhashmapInsert(conshdlrdata->varhash, var, (void*) (size_t) conshdlrdata->nrows) );
            assert( conshdlrdata->nrows == (int) (size_t) SCIPhashmapGetImage(conshdlrdata->varhash, var) );
            SCIPdebugMessage("Inserted variable <%s> into hashmap (row: %d).\n", SCIPvarGetName(var), conshdlrdata->nrows);
            matind[cnt] = (conshdlrdata->nrows)++;

            /* store new variables */
            newrowsslack[nnewrows++] = FALSE;
            newvars[nnewvars++] = var;
         }
         assert( SCIPhashmapExists(conshdlrdata->varhash, var) );
         matval[cnt++] = sign * vals[v];
      }
   }

   /* add new rows */
   if ( nnewrows > 0 )
   {
      SCIP_Real* lhs;
      SCIP_Real* rhs;
      int i;

      SCIP_CALL( SCIPallocBufferArray(scip, &lhs, nnewrows) );
      SCIP_CALL( SCIPallocBufferArray(scip, &rhs, nnewrows) );
      for (i = 0; i < nnewrows; ++i)
      {
         if ( newrowsslack[i] )
            lhs[i] = -SCIPlpiInfinity(conshdlrdata->altlp);
         else
            lhs[i] = 0.0;
         rhs[i] = 0.0;
      }
      /* add new rows */
      SCIP_CALL( SCIPlpiAddRows(conshdlrdata->altlp, nnewrows, lhs, rhs, NULL, 0, NULL, NULL, NULL) );

      SCIPfreeBufferArray(scip, &lhs);
      SCIPfreeBufferArray(scip, &rhs);
   }

   /* now add column */
   obj[0] = objcoef;
   if ( colfree )
   {
      /* create a free variable -> should only happen for additional linear constraints */
      assert( slackvar == NULL );
      lb[0] = -SCIPlpiInfinity(conshdlrdata->altlp);
   }
   else
      lb[0] = 0.0;
   ub[0] = SCIPlpiInfinity(conshdlrdata->altlp);
   matbeg[0] = 0;

   SCIP_CALL( SCIPlpiAddCols(conshdlrdata->altlp, 1, obj, lb, ub, NULL, cnt, matbeg, matind, matval) );

   /* add columns corresponding to bounds of original variables - no bounds needed for slack vars */
   cnt = 0;
   for (v = 0; v < nnewvars; ++v)
   {
      SCIP_VAR* var = newvars[v];
      assert( var != NULL );

      /* if the lower bound is finite */
      val  = SCIPvarGetLbGlobal(var);
      if ( ! SCIPisInfinity(scip, -val) )
      {
         matbeg[nnewcols] = cnt;
         if ( ! SCIPisZero(scip, val) )
         {
            matind[cnt] = 0;
            matval[cnt++] = -val;
         }
         assert( SCIPhashmapExists(conshdlrdata->varhash, var) );

         matind[cnt] = (int) (size_t) SCIPhashmapGetImage(conshdlrdata->varhash, var);
         matval[cnt++] = -1.0;
         obj[nnewcols] = 0.0;
         lb[nnewcols] = 0.0;
         ub[nnewcols] = SCIPlpiInfinity(conshdlrdata->altlp);
         ++conshdlrdata->nlbbounds;

         SCIP_CALL( SCIPhashmapInsert(conshdlrdata->lbhash, var, (void*) (size_t) (ncols + 1 + nnewcols)) );
         assert( SCIPhashmapExists(conshdlrdata->lbhash, var) );
         SCIPdebugMessage("Added column for lower bound (%f) of variable <%s> to alternative polyhedron (col: %d).\n",
            val, SCIPvarGetName(var), ncols + 1 + nnewcols);
         ++nnewcols;
      }

      /* if the upper bound is finite */
      val = SCIPvarGetUbGlobal(var);
      if ( ! SCIPisInfinity(scip, val) )
      {
         matbeg[nnewcols] = cnt;
         if ( ! SCIPisZero(scip, val) )
         {
            matind[cnt] = 0;
            matval[cnt++] = val;
         }
         assert( SCIPhashmapExists(conshdlrdata->varhash, var) );

         matind[cnt] = (int) (size_t) SCIPhashmapGetImage(conshdlrdata->varhash, var);
         matval[cnt++] = 1.0;
         obj[nnewcols] = 0.0;
         lb[nnewcols] = 0.0;
         ub[nnewcols] = SCIPlpiInfinity(conshdlrdata->altlp);
         ++conshdlrdata->nubbounds;

         SCIP_CALL( SCIPhashmapInsert(conshdlrdata->ubhash, var, (void*) (size_t) (ncols + 1 + nnewcols)) );
         assert( SCIPhashmapExists(conshdlrdata->ubhash, var) );
         SCIPdebugMessage("Added column for upper bound (%f) of variable <%s> to alternative polyhedron (col: %d).\n",
            val, SCIPvarGetName(var), ncols + 1 + nnewcols);
         ++nnewcols;
      }
   }

   /* add columns if necessary */
   if ( nnewcols > 0 )
   {
      SCIP_CALL( SCIPlpiAddCols(conshdlrdata->altlp, nnewcols, obj, lb, ub, NULL, cnt, matbeg, matind, matval) );
   }

#ifndef NDEBUG
   SCIP_CALL( SCIPlpiGetNCols(conshdlrdata->altlp, &cnt) );
   assert( cnt == ncols + nnewcols + 1 );
#endif

   SCIPfreeBufferArray(scip, &ub);
   SCIPfreeBufferArray(scip, &lb);
   SCIPfreeBufferArray(scip, &obj);
   SCIPfreeBufferArray(scip, &matind);
   SCIPfreeBufferArray(scip, &matval);
   SCIPfreeBufferArray(scip, &matbeg);
   SCIPfreeBufferArray(scip, &newvars);
   SCIPfreeBufferArray(scip, &newrowsslack);

   conshdlrdata->scaled = FALSE;

#ifdef SCIP_OUTPUT
   SCIP_CALL( SCIPlpiWriteLP(conshdlrdata->altlp, "alt.lp") );
#endif

   return SCIP_OKAY;
}


/** add column corresponding to constraint to alternative LP
 *
 *  See the description at the top of the file for more information.
 */
static
SCIP_RETCODE addAltLPConstraint(
   SCIP*                 scip,               /**< SCIP pointer */
   SCIP_CONSHDLR*        conshdlr,           /**< constraint handler */
   SCIP_CONS*            lincons,            /**< linear constraint */
   SCIP_VAR*             slackvar,           /**< slack variable or NULL */
   SCIP_Real             objcoef,            /**< objective coefficient */
   int*                  colindex            /**< index of new column */
   )
{
   SCIP_CONSHDLRDATA* conshdlrdata;
   SCIP_VAR** linvars;
   SCIP_Real* linvals;
   SCIP_Real linrhs;
   SCIP_Real linlhs;
   int nlinvars;

   assert( scip != NULL );
   assert( conshdlr != NULL );
   assert( lincons != NULL );
   assert( colindex != NULL );
   assert( strcmp(SCIPconshdlrGetName(conshdlr), CONSHDLR_NAME) == 0 );

   *colindex = -1;

   conshdlrdata = SCIPconshdlrGetData(conshdlr);
   assert( conshdlrdata != NULL );

   /* if the slack variable is aggregated (multi-aggregation should not happen) */
   assert( slackvar == NULL || SCIPvarGetStatus(slackvar) != SCIP_VARSTATUS_MULTAGGR );
   if ( slackvar != NULL && SCIPvarGetStatus(slackvar) == SCIP_VARSTATUS_AGGREGATED )
   {
      SCIP_VAR* var;
      SCIP_Real scalar = 1.0;
      SCIP_Real constant = 0.0;

      var = slackvar;

      SCIP_CALL( SCIPgetProbvarSum(scip, &var, &scalar, &constant) );

      SCIPdebugMessage("Slack variable is aggregated (scalar: %f, constant: %f).\n", scalar, constant);

      /* if the slack variable is fixed */
      if ( SCIPisZero(scip, scalar) && ! SCIPconsIsActive(lincons) )
         return SCIP_OKAY;

      /* otherwise construct a linear constraint */
      SCIP_CALL( SCIPallocBufferArray(scip, &linvars, 1) );
      SCIP_CALL( SCIPallocBufferArray(scip, &linvals, 1) );
      linvars[0] = var;
      linvals[0] = scalar;
      nlinvars = 1;
      linlhs = -SCIPinfinity(scip);
      linrhs = constant;
   }
   else
   {
      /* exit if linear constraint is not active */
      if ( ! SCIPconsIsActive(lincons) && slackvar != NULL )
         return SCIP_OKAY;

      /* in this case, the linear constraint is directly usable */
      linvars = SCIPgetVarsLinear(scip, lincons);
      linvals = SCIPgetValsLinear(scip, lincons);
      nlinvars = SCIPgetNVarsLinear(scip, lincons);
      linlhs = SCIPgetLhsLinear(scip, lincons);
      linrhs = SCIPgetRhsLinear(scip, lincons);
   }

   /* create column */
   if ( SCIPisEQ(scip, linlhs, linrhs) )
   {
      /* create free variable for equations (should only happen for additional linear constraints) */
      SCIP_CALL( addAltLPColumn(scip, conshdlr, conshdlrdata, slackvar, nlinvars, linvars, linvals, linrhs, objcoef, 1.0, TRUE, colindex) );
   }
   else if ( ! SCIPisInfinity(scip, linrhs) )
   {
      /* create column for rhs */
      SCIP_CALL( addAltLPColumn(scip, conshdlr, conshdlrdata, slackvar, nlinvars, linvars, linvals, linrhs, objcoef, 1.0, FALSE, colindex) );
   }
   else
   {
      /* create column for lhs */
      assert( ! SCIPisInfinity(scip, -linlhs) );
      SCIP_CALL( addAltLPColumn(scip, conshdlr, conshdlrdata, slackvar, nlinvars, linvars, linvals, linlhs, objcoef, -1.0, FALSE, colindex) );
   }

   if ( slackvar != NULL && SCIPvarGetStatus(slackvar) == SCIP_VARSTATUS_AGGREGATED )
   {
      SCIPfreeBufferArray(scip, &linvals);
      SCIPfreeBufferArray(scip, &linvars);
   }

   return SCIP_OKAY;
}


/** add column corresponding to row to alternative LP
 *
 *  See the description at the top of the file for more information.
 */
static
SCIP_RETCODE addAltLPRow(
   SCIP*                 scip,               /**< SCIP pointer */
   SCIP_CONSHDLR*        conshdlr,           /**< constraint handler */
   SCIP_ROW*             row,                /**< row to add */
   SCIP_Real             objcoef,            /**< objective coefficient */
   int*                  colindex            /**< index of new column */
   )
{
   SCIP_CONSHDLRDATA* conshdlrdata;
   SCIP_COL** rowcols;
   SCIP_Real* rowvals;
   SCIP_VAR** rowvars;
   SCIP_Real rowrhs;
   SCIP_Real rowlhs;
   int nrowcols;
   int j;

   assert( scip != NULL );
   assert( conshdlr != NULL );
   assert( row != NULL );
   assert( colindex != NULL );
   assert( strcmp(SCIPconshdlrGetName(conshdlr), CONSHDLR_NAME) == 0 );

   /* initialize data */
   *colindex = -1;

   /* exit if row is not global */
   if ( SCIProwIsLocal(row) )
      return SCIP_OKAY;

   conshdlrdata = SCIPconshdlrGetData(conshdlr);
   assert( conshdlrdata != NULL );

   /* get row data */
   rowcols = SCIProwGetCols(row);
   rowvals = SCIProwGetVals(row);
   nrowcols = SCIProwGetNNonz(row);
   rowlhs = SCIProwGetLhs(row) - SCIProwGetConstant(row);
   rowrhs = SCIProwGetRhs(row) - SCIProwGetConstant(row);

   SCIP_CALL( SCIPallocBufferArray(scip, &rowvars, nrowcols) );
   for (j = 0; j < nrowcols; ++j)
   {
      rowvars[j] = SCIPcolGetVar(rowcols[j]);
      assert( rowvars[j] != NULL );
   }

   /* create column */
   if ( SCIPisEQ(scip, rowlhs, rowrhs) )
   {
      /* create free variable for equations (should only happen for additional linear constraints) */
      SCIP_CALL( addAltLPColumn(scip, conshdlr, conshdlrdata, NULL, nrowcols, rowvars, rowvals, rowrhs, objcoef, 1.0, TRUE, colindex) );
   }
   else if ( ! SCIPisInfinity(scip, rowrhs) )
   {
      /* create column for rhs */
      SCIP_CALL( addAltLPColumn(scip, conshdlr, conshdlrdata, NULL, nrowcols, rowvars, rowvals, rowrhs, objcoef, 1.0, FALSE, colindex) );
   }
   else
   {
      /* create column for lhs */
      assert( ! SCIPisInfinity(scip, -rowlhs) );
      SCIP_CALL( addAltLPColumn(scip, conshdlr, conshdlrdata, NULL, nrowcols, rowvars, rowvals, rowlhs, objcoef, -1.0, FALSE, colindex) );
   }

   SCIPfreeBufferArray(scip, &rowvars);

   return SCIP_OKAY;
}


/** try to add objective cut as column to alternative LP */
static
SCIP_RETCODE addObjcut(
   SCIP*                 scip,               /**< SCIP pointer */
   SCIP_CONSHDLR*        conshdlr            /**< constraint handler */
   )
{
   SCIP_CONSHDLRDATA* conshdlrdata;
   SCIP_VAR** objvars;
   SCIP_Real* objvals;
   SCIP_VAR** vars;
   int nobjvars = 0;
   int nvars;
   int v;

   assert( scip != NULL );
   assert( conshdlr != NULL );
   assert( strcmp(SCIPconshdlrGetName(conshdlr), CONSHDLR_NAME) == 0 );

   conshdlrdata = SCIPconshdlrGetData(conshdlr);
   assert( conshdlrdata != NULL );

   /* skip procedure if already added */
   if ( conshdlrdata->objcutindex >= 0 )
      return SCIP_OKAY;

   /* check whether we can add objective cut: all indicator variables have zero objective */
   if ( ! conshdlrdata->objothervarsonly )
      return SCIP_OKAY;

   assert( ! SCIPisInfinity(scip, conshdlrdata->objupperbound) );
   SCIPdebugMessage("Add objective cut to alternative LP (obj. bound: %g).\n", conshdlrdata->objupperbound);

   SCIP_CALL( SCIPgetVarsData(scip, &vars, &nvars, NULL, NULL, NULL, NULL) );
   SCIP_CALL( SCIPallocBufferArray(scip, &objvars, nvars) );
   SCIP_CALL( SCIPallocBufferArray(scip, &objvals, nvars) );

   /* collect nonzeros */
   for (v = 0; v < nvars; ++v)
   {
      SCIP_VAR* var;
      SCIP_Real objval;

      var = vars[v];
      assert( var != NULL );
      objval = SCIPvarGetObj(var);

      /* skip variables with zero objective - this includes slack and indicator variables */
      if ( ! SCIPisZero(scip, objval) )
      {
         objvars[nobjvars] = var;
         objvals[nobjvars++] = objval;
      }
   }

   /* create column (with rhs = upperbound, objective 0, and scaling factor 1.0) */
   SCIP_CALL( addAltLPColumn(scip, conshdlr, conshdlrdata, NULL, nobjvars, objvars, objvals, conshdlrdata->objupperbound, 0.0, 1.0, FALSE, &conshdlrdata->objcutindex) );
   assert( conshdlrdata->objcutindex >= 0 );
   conshdlrdata->objaltlpbound = conshdlrdata->objupperbound;

   SCIPfreeBufferArray(scip, &objvals);
   SCIPfreeBufferArray(scip, &objvars);

   return SCIP_OKAY;
}


/** delete column corresponding to constraint in alternative LP
 *
 *  We currently just fix the corresponding variable to 0.
 */
static
SCIP_RETCODE deleteAltLPConstraint(
   SCIP*                 scip,               /**< SCIP pointer */
   SCIP_CONSHDLR*        conshdlr,           /**< constraint handler */
   SCIP_CONS*            cons                /**< indicator constraint */
   )
{
   SCIP_CONSHDLRDATA* conshdlrdata;

   assert( scip != NULL );
   assert( conshdlr != NULL );
   assert( cons != NULL );
   assert( strcmp(SCIPconshdlrGetName(conshdlr), CONSHDLR_NAME) == 0 );

   conshdlrdata = SCIPconshdlrGetData(conshdlr);
   assert( conshdlrdata != NULL );

   if ( conshdlrdata->altlp != NULL )
   {
      SCIP_CONSDATA* consdata;

      consdata = SCIPconsGetData(cons);
      assert( consdata != NULL );

      if ( consdata->colindex >= 0 )
      {
         SCIP_CALL( fixAltLPVariable(conshdlrdata->altlp, consdata->colindex) );
      }
      consdata->colindex = -1;

      SCIPdebugMessage("Fixed variable for column %d (constraint: <%s>) from alternative LP to 0.\n", consdata->colindex, SCIPconsGetName(cons));
   }
   conshdlrdata->scaled = FALSE;

   return SCIP_OKAY;
}


/* update upper bound in alternative LP */
static
SCIP_RETCODE updateObjUpperbound(
   SCIP*                 scip,               /**< SCIP pointer */
   SCIP_CONSHDLR*        conshdlr,           /**< constraint handler */
   SCIP_CONSHDLRDATA*    conshdlrdata        /**< constraint handler data */
   )
{
   SCIP_Real objbnd;

   assert( scip != NULL );
   assert( conshdlrdata != NULL );

   if ( ! conshdlrdata->useobjectivecut )
      return SCIP_OKAY;

   if ( conshdlrdata->altlp == NULL )
      return SCIP_OKAY;

   /* first check whether we can improve the upper bound */
   objbnd = SCIPgetUpperbound(scip);
   if ( ! SCIPisInfinity(scip, objbnd) )
   {
      if ( SCIPisObjIntegral(scip) )
         objbnd = SCIPfeasCeil(scip, objbnd) - (1.0 - SCIPcutoffbounddelta(scip));
      else
         objbnd -= SCIPcutoffbounddelta(scip);

      if ( SCIPisLT(scip, objbnd, conshdlrdata->objupperbound) )
         conshdlrdata->objupperbound = objbnd;
   }

   if ( SCIPisInfinity(scip, conshdlrdata->objupperbound) )
      return SCIP_OKAY;

   /* if we can improve on the bound stored in the alternative LP */
   if ( SCIPisLT(scip, conshdlrdata->objupperbound, conshdlrdata->objaltlpbound) )
   {
      SCIPdebugMessage("Update objective bound to %g.\n", conshdlrdata->objupperbound);

      /* possibly add column for objective cut */
      if ( conshdlrdata->objcutindex < 0 )
      {
         SCIP_CALL( addObjcut(scip, conshdlr) );
      }
      else
      {
#ifndef NDEBUG
         SCIP_Real oldbnd;
         SCIP_CALL( SCIPlpiGetCoef(conshdlrdata->altlp, 0, conshdlrdata->objcutindex, &oldbnd) );
         assert( SCIPisEQ(scip, oldbnd, conshdlrdata->objaltlpbound) );
#endif

         /* update bound */
         SCIP_CALL( SCIPlpiChgCoef(conshdlrdata->altlp, 0, conshdlrdata->objcutindex, conshdlrdata->objupperbound) );
         conshdlrdata->objaltlpbound = conshdlrdata->objupperbound;

#ifdef SCIP_OUTPUT
         SCIP_CALL( SCIPlpiWriteLP(conshdlrdata->altlp, "alt.lp") );
#endif
      }
   }

   return SCIP_OKAY;
}


/** Check whether the given LP is infeasible
 *
 *  If @a primal is false we assume that the problem is <em>dual feasible</em>, e.g., the problem
 *  was only changed by fixing bounds!
 *
 *  This is the workhorse for all methods that have to solve the alternative LP. We try in several
 *  ways to recover from possible stability problems.
 *
 *  @pre It is assumed that all parameters for the alternative LP are set.
 */
static
SCIP_RETCODE checkAltLPInfeasible(
   SCIP*                 scip,               /**< SCIP pointer */
   SCIP_LPI*             lp,                 /**< LP */
   SCIP_Real             maxcondition,       /**< maximal allowed condition of LP solution basis matrix */
   SCIP_Bool             primal,             /**< whether we are using the primal or dual simplex */
   SCIP_Bool*            infeasible,         /**< output: whether the LP is infeasible */
   SCIP_Bool*            error               /**< output: whether an error occured */
   )
{
   SCIP_RETCODE retcode;
   SCIP_Real condition;

   assert( scip != NULL );
   assert( lp != NULL );
   assert( infeasible != NULL );
   assert( error != NULL );

   *error = FALSE;

   /* solve LP */
   if ( primal )
      retcode = SCIPlpiSolvePrimal(lp);  /* use primal simplex */
   else
      retcode = SCIPlpiSolveDual(lp);    /* use dual simplex */
   if ( retcode == SCIP_LPERROR )
   {
      *error = TRUE;
      return SCIP_OKAY;
   }
   SCIP_CALL( retcode );

   /* resolve if LP is not stable */
   if ( ! SCIPlpiIsStable(lp) )
   {
      SCIP_CALL_PARAM( SCIPlpiSetIntpar(lp, SCIP_LPPAR_FROMSCRATCH, TRUE) );
      SCIP_CALL_PARAM( SCIPlpiSetIntpar(lp, SCIP_LPPAR_PRESOLVING, FALSE) );
      SCIPwarningMessage(scip, "Numerical problems, retrying ...\n");

      /* re-solve LP */
      if ( primal )
         retcode = SCIPlpiSolvePrimal(lp);  /* use primal simplex */
      else
         retcode = SCIPlpiSolveDual(lp);    /* use dual simplex */

      /* reset parameters */
      SCIP_CALL_PARAM( SCIPlpiSetIntpar(lp, SCIP_LPPAR_FROMSCRATCH, FALSE) );
      SCIP_CALL_PARAM( SCIPlpiSetIntpar(lp, SCIP_LPPAR_PRESOLVING, TRUE) );

      if ( retcode == SCIP_LPERROR )
      {
         *error = TRUE;
         return SCIP_OKAY;
      }
      SCIP_CALL( retcode );
   }

   /* check whether we want to ignore the result, because the condition number is too large */
   if ( maxcondition > 0.0 )
   {
      /* check estimated condition number of basis matrix */
      SCIP_CALL( SCIPlpiGetRealSolQuality(lp, SCIP_LPSOLQUALITY_ESTIMCONDITION, &condition) );
      if ( condition != SCIP_INVALID && condition > maxcondition )  /*lint !e777*/
      {
         SCIPdebugMessage("Estimated condition number of basis matrix (%e) exceeds maximal allowance (%e).\n", condition, maxcondition);

         *error = TRUE;

         return SCIP_OKAY;
      }
      else if ( condition != SCIP_INVALID )  /*lint !e777*/
      {
         SCIPdebugMessage("Estimated condition number of basis matrix (%e) is below maximal allowance (%e).\n", condition, maxcondition);
      }
      else
      {
         SCIPdebugMessage("Estimated condition number of basis matrix not available.\n");
      }
   }

   /* check whether we are in the paradoxical situation that
    * - the primal is not infeasible
    * - the primal is not unbounded
    * - the LP is not optimal
    * - we have a primal ray
    *
    * If we ran the dual simplex algorithm, then we run again with the primal simplex
    */
   if ( ! SCIPlpiIsPrimalInfeasible(lp) && ! SCIPlpiIsPrimalUnbounded(lp) &&
        ! SCIPlpiIsOptimal(lp) && SCIPlpiExistsPrimalRay(lp) && ! primal )
   {
      SCIPwarningMessage(scip, "The dual simplex produced a primal ray. Retrying with primal ...\n");

      /* the following settings might be changed: */
      SCIP_CALL_PARAM( SCIPlpiSetIntpar(lp, SCIP_LPPAR_FROMSCRATCH, TRUE) );
      SCIP_CALL_PARAM( SCIPlpiSetIntpar(lp, SCIP_LPPAR_PRESOLVING, TRUE) );
      SCIP_CALL_PARAM( SCIPlpiSetIntpar(lp, SCIP_LPPAR_SCALING, TRUE) );

      SCIP_CALL( SCIPlpiSolvePrimal(lp) );   /* use primal simplex */

      /* reset parameters */
      SCIP_CALL_PARAM( SCIPlpiSetIntpar(lp, SCIP_LPPAR_FROMSCRATCH, FALSE) );
      SCIP_CALL_PARAM( SCIPlpiSetIntpar(lp, SCIP_LPPAR_PRESOLVING, TRUE) );
      SCIP_CALL_PARAM( SCIPlpiSetIntpar(lp, SCIP_LPPAR_SCALING, TRUE) );
   }

   /* examine LP solution status */
   if ( SCIPlpiIsPrimalInfeasible(lp) )     /* the LP is provably infeasible */
   {
      assert( ! SCIPlpiIsPrimalUnbounded(lp) );   /* can't be unbounded or optimal */
      assert( ! SCIPlpiIsOptimal(lp) );           /* if it is infeasible! */

      *infeasible = TRUE;                         /* LP is infeasible */
      return SCIP_OKAY;
   }
   else
   {
      /* By assumption the dual is feasible if the dual simplex is run, therefore
       * the status has to be primal unbounded or optimal. */
      if ( ! SCIPlpiIsPrimalUnbounded(lp) && ! SCIPlpiIsOptimal(lp) )
      {
         /* We have a status different from unbounded or optimal. This should not be the case ... */
         if (primal)
            SCIPwarningMessage(scip, "Primal simplex returned with unknown status: %d\n", SCIPlpiGetInternalStatus(lp));
         else
            SCIPwarningMessage(scip, "Dual simplex returned with unknown status: %d\n", SCIPlpiGetInternalStatus(lp));

         /* SCIP_CALL( SCIPlpiWriteLP(lp, "debug.lp") ); */
         *error = TRUE;
         return SCIP_OKAY;
      }
   }

   /* at this point we have a feasible solution */
   *infeasible = FALSE;
   return SCIP_OKAY;
}


/** Tries to extend a given set of variables to a cover.
 *
 *  At each step we include a variable which covers a new IIS. Ties are broken according to the
 *  number of IISs a variable is contained in.  The corresponding IIS inequalities are added to the
 *  LP if this not already happened.
 *
 *  @pre It is assumed that all parameters for the alternative LP are set and that the variables
 *  corresponding to @a S are fixed. Furthermore @c xVal_ should contain the current LP solution.
 */
static
SCIP_RETCODE extendToCover(
   SCIP*                 scip,               /**< SCIP pointer */
   SCIP_CONSHDLR*        conshdlr,           /**< constraint handler */
   SCIP_CONSHDLRDATA*    conshdlrdata,       /**< constraint handler data */
   SCIP_LPI*             lp,                 /**< LP */
   SCIP_SOL*             sol,                /**< solution to be separated */
   SCIP_Bool             removable,          /**< whether cuts should be removable */
   SCIP_Bool             genlogicor,         /**< should logicor constraints be generated? */
   int                   nconss,             /**< number of constraints */
   SCIP_CONS**           conss,              /**< indicator constraints */
   SCIP_Bool*            S,                  /**< bitset of variables */
   int*                  size,               /**< size of S */
   SCIP_Real*            value,              /**< objective value of S */
   SCIP_Bool*            chgupperbound,      /**< Has the upper bound been changed? */
   SCIP_Bool*            error,              /**< output: whether an error occured */
   SCIP_Bool*            cutoff,             /**< whether we detected a cutoff by an infeasible inequality */
   int*                  nGen                /**< number of generated cuts */
   )
{
#ifdef SCIP_DEBUG
   char name[SCIP_MAXSTRLEN];
#endif
   SCIP_Real* primsol;
   int step = 0;
   int nCols;

   assert( scip != NULL );
   assert( lp != NULL );
   assert( conss != NULL );
   assert( S != NULL );
   assert( size != NULL );
   assert( value != NULL );
   assert( chgupperbound != NULL );
   assert( error != NULL );
   assert( cutoff != NULL );
   assert( nGen != NULL );

   *chgupperbound = FALSE;
   *error = FALSE;
   *cutoff = FALSE;
   *nGen = 0;

   SCIP_CALL( SCIPlpiGetNCols(lp, &nCols) );
   SCIP_CALL( SCIPallocBufferArray(scip, &primsol, nCols) );
   assert( nconss <= nCols );

   do
   {
      SCIP_Bool infeasible;
      SCIP_Real sum = 0.0;
      SCIP_Real candObj = -1.0;
      SCIP_Real norm = 1.0;
      int sizeIIS = 0;
      int candidate = -1;
      int candIndex = -1;
      int j;

      if ( step == 0 )
      {
         /* the first LP is solved without warm start, after that we use a warmstart. */
         SCIP_CALL_PARAM( SCIPlpiSetIntpar(lp, SCIP_LPPAR_FROMSCRATCH, TRUE) );
         SCIP_CALL( checkAltLPInfeasible(scip, lp, conshdlrdata->maxconditionaltlp, TRUE, &infeasible, error) );
         SCIP_CALL_PARAM( SCIPlpiSetIntpar(lp, SCIP_LPPAR_FROMSCRATCH, FALSE) );
      }
      else
         SCIP_CALL( checkAltLPInfeasible(scip, lp, conshdlrdata->maxconditionaltlp, FALSE, &infeasible, error) );

      if ( *error )
         break;

      /* if the alternative polyhedron is infeasible, we found a cover */
      if ( infeasible )
      {
         /* Note: checking for a primal solution is done in extendToCover(). */
         SCIPdebugMessage("   size: %4d  produced possible cover with indicator variable objective value %f.\n", *size, *value);

         /* we currently cannot call probing if there are cuts in the sepastore; @todo fix this */
         if ( conshdlrdata->trysolfromcover )
         {
            /* Check whether we want to try to construct a feasible solution: there should be no integer/binary variables
             * except the indicator variables. Thus, there should be no integral variables and the number of indicator
             * variables should at least (actually equal to) the number of binary variables. */
            if ( SCIPgetNIntVars(scip) == 0 && nconss >= SCIPgetNBinVars(scip) )
            {
               SCIP_HEUR* heurindicator;

               heurindicator = SCIPfindHeur(scip, "indicator");
               if ( heurindicator == NULL )
               {
                  SCIPerrorMessage("Could not find heuristic \"indictor\".\n");
                  return SCIP_PLUGINNOTFOUND;
               }

               SCIP_CALL( SCIPheurPassIndicator(scip, heurindicator, nconss, conss, S) );
               SCIPdebugMessage("Passed feasible solution to indicator heuristic.\n");
            }
         }
         break;
      }

      /* get solution of alternative LP */
      SCIP_CALL( SCIPlpiGetSol(lp, NULL, primsol, NULL, NULL, NULL) );

      /* get value of cut and find candidate for variable to add */
      for (j = 0; j < nconss; ++j)
      {
         SCIP_CONSDATA* consdata;
         int ind;

         consdata = SCIPconsGetData(conss[j]);
         assert( consdata != NULL );
         ind = consdata->colindex;

         if ( ind >= 0 )
         {
            assert( ind < nCols );

            /* check support of the solution, i.e., the corresponding IIS */
            if ( ! SCIPisFeasZero(scip, primsol[ind]) )
            {
               assert( ! S[j] );
               ++sizeIIS;
               sum += SCIPgetSolVal(scip, sol, consdata->binvar);

               /* take first element */
               if ( candidate < 0 )
               {
                  candidate = j;
                  candIndex = ind;
                  candObj = varGetObjDelta(consdata->binvar);
               }
            }
         }
      }

      /* check for error */
      if ( candidate < 0 )
      {
         /* Because of numerical problem it might happen that the solution primsol above is zero
          * within the tolerances. In this case we quit. */
         break;
      }
      assert( candidate >= 0 );
      assert( ! S[candidate] );
      assert( sizeIIS > 0 );

      /* get the type of norm to use for efficacy calculations */
      switch ( conshdlrdata->normtype )
      {
      case 'e':
         norm = sqrt((SCIP_Real) sizeIIS);
         break;
      case 'm':
         norm = 1.0;
         break;
      case 's':
         norm = (SCIP_Real) sizeIIS;
         break;
      case 'd':
         norm = 1.0;
         break;
      default:
         SCIPerrorMessage("Invalid efficacy norm parameter '%c'.\n", conshdlrdata->normtype);
         SCIPABORT();
         norm = 1.0; /*lint !e527*/
      }

      SCIPdebugMessage("   size: %4d  add %4d with objective value %6g and alt-LP solution value %-8.4g  (IIS size: %4d, eff.: %g).\n",
         *size, candidate, candObj, primsol[SCIPconsGetData(conss[candidate])->colindex], sizeIIS, (sum - (SCIP_Real) (sizeIIS - 1))/norm);

      /* update new set S */
      S[candidate] = TRUE;
      ++(*size);
      *value += candObj;

      /* fix chosen variable to 0 */
      SCIP_CALL( fixAltLPVariable(lp, candIndex) );

      /* if cut is violated, i.e., sum - sizeIIS + 1 > 0 */
      if ( SCIPisEfficacious(scip, (sum - (SCIP_Real) (sizeIIS - 1))/norm) )
      {
         SCIP_Bool isLocal = FALSE;

#ifdef SCIP_ENABLE_IISCHECK
         /* check whether we really have an infeasible subsystem */
         SCIP_CALL( checkIIS(scip, nconss, conss, primsol) );
#endif

         /* check whether IIS corresponds to a local cut */
         if (  conshdlrdata->updatebounds )
         {
            SCIP_CALL( checkIISlocal(scip, conshdlrdata, primsol, &isLocal) );
         }

         if ( genlogicor )
         {
            SCIP_CONS* cons;
            SCIP_VAR** vars;
            int cnt = 0;

            SCIP_CALL( SCIPallocBufferArray(scip, &vars, nconss) );

            /* collect variables corresponding to support to cut */
            for (j = 0; j < nconss; ++j)
            {
               SCIP_CONSDATA* consdata;
               int ind;

               consdata = SCIPconsGetData(conss[j]);
               ind = consdata->colindex;

               if ( ind >= 0 )
               {
                  assert( ind < nCols );
                  assert( consdata->binvar != NULL );

                  /* check support of the solution, i.e., the corresponding IIS */
                  if ( ! SCIPisFeasZero(scip, primsol[ind]) )
                  {
                     SCIP_VAR* var;
                     SCIP_CALL( SCIPgetNegatedVar(scip, consdata->binvar, &var) );
                     vars[cnt++] = var;
                  }
               }
            }
            assert( cnt == sizeIIS );

#ifdef SCIP_DEBUG
            (void) SCIPsnprintf(name, SCIP_MAXSTRLEN, "iis%d", conshdlrdata->niiscutsgen + *nGen);
            SCIP_CALL( SCIPcreateConsLogicor(scip, &cons, name, cnt, vars, FALSE, TRUE, TRUE, TRUE, TRUE, isLocal, FALSE, TRUE, removable, FALSE) );
#else
            SCIP_CALL( SCIPcreateConsLogicor(scip, &cons, "", cnt, vars, FALSE, TRUE, TRUE, TRUE, TRUE, isLocal, FALSE, TRUE, removable, FALSE) );
#endif

#ifdef SCIP_OUTPUT
            SCIP_CALL( SCIPprintCons(scip, cons, NULL) );
            SCIPinfoMessage(scip, NULL, ";\n");
#endif

            SCIP_CALL( SCIPaddCons(scip, cons) );
            SCIP_CALL( SCIPreleaseCons(scip, &cons) );

            SCIPfreeBufferArray(scip, &vars);
            ++(*nGen);
         }
         else
         {
            SCIP_ROW* row;

            /* create row */
#ifdef SCIP_DEBUG
            (void) SCIPsnprintf(name, SCIP_MAXSTRLEN, "iis%d", conshdlrdata->niiscutsgen + *nGen);
            SCIP_CALL( SCIPcreateEmptyRowCons(scip, &row, conshdlr, name, -SCIPinfinity(scip), (SCIP_Real) (sizeIIS - 1), isLocal, FALSE, removable) );
#else
            SCIP_CALL( SCIPcreateEmptyRowCons(scip, &row, conshdlr, "", -SCIPinfinity(scip), (SCIP_Real) (sizeIIS - 1), isLocal, FALSE, removable) );
#endif
            SCIP_CALL( SCIPcacheRowExtensions(scip, row) );

            /* add variables corresponding to support to cut */
            for (j = 0; j < nconss; ++j)
            {
               int ind;
               SCIP_CONSDATA* consdata;

               consdata = SCIPconsGetData(conss[j]);
               ind = consdata->colindex;

               if ( ind >= 0 )
               {
                  assert( ind < nCols );
                  assert( consdata->binvar != NULL );

                  /* check support of the solution, i.e., the corresponding IIS */
                  if ( ! SCIPisFeasZero(scip, primsol[ind]) )
                  {
                     SCIP_VAR* var = consdata->binvar;
                     SCIP_CALL( SCIPaddVarToRow(scip, row, var, 1.0) );
                  }
               }
            }
            SCIP_CALL( SCIPflushRowExtensions(scip, row) );
#ifdef SCIP_OUTPUT
            SCIP_CALL( SCIPprintRow(scip, row, NULL) );
#endif
            SCIP_CALL( SCIPaddCut(scip, sol, row, FALSE, cutoff) );
            if ( *cutoff )
            {
               SCIPfreeBufferArray(scip, &primsol);
               return SCIP_OKAY;
            }

            /* cut should be violated: */
            assert( SCIPisFeasNegative(scip, SCIPgetRowSolFeasibility(scip, row, sol)) );

            /* add cuts to pool if they are globally valid */
            if ( ! isLocal )
               SCIP_CALL( SCIPaddPoolCut(scip, row) );
            SCIP_CALL( SCIPreleaseRow(scip, &row));
            ++(*nGen);
         }
      }
      ++step;
   }
   while (step < nconss);

   SCIPfreeBufferArray(scip, &primsol);

   return SCIP_OKAY;
}


/* ---------------------------- constraint handler local methods ----------------------*/

/** creates and initializes consdata */
static
SCIP_RETCODE consdataCreate(
   SCIP*                 scip,               /**< SCIP data structure */
   SCIP_CONSHDLR*        conshdlr,           /**< constraint handler */
   SCIP_CONSHDLRDATA*    conshdlrdata,       /**< constraint handler data */
   const char*           consname,           /**< name of constraint (or NULL) */
   SCIP_CONSDATA**       consdata,           /**< pointer to linear constraint data */
   SCIP_EVENTHDLR*       eventhdlrbound,     /**< event handler for bound change events */
   SCIP_EVENTHDLR*       eventhdlrrestart,   /**< event handler for handling restarts */
   SCIP_VAR*             binvar,             /**< binary variable (or NULL) */
   SCIP_VAR*             slackvar,           /**< slack variable */
   SCIP_CONS*            lincons,            /**< linear constraint (or NULL) */
   SCIP_Bool             linconsactive       /**< whether the linear constraint is active */
   )
{
   assert( scip != NULL );
   assert( conshdlr != NULL );
   assert( conshdlrdata != NULL );
   assert( consdata != NULL );
   assert( slackvar != NULL );
   assert( eventhdlrbound != NULL );
   assert( eventhdlrrestart != NULL );

   /* create constraint data */
   SCIP_CALL( SCIPallocBlockMemory(scip, consdata) );
   (*consdata)->nfixednonzero = 0;
   (*consdata)->colindex = -1;
   (*consdata)->linconsactive = linconsactive;
   (*consdata)->binvar = binvar;
   (*consdata)->slackvar = slackvar;
   (*consdata)->lincons = lincons;
   (*consdata)->implicationadded = FALSE;
   (*consdata)->slacktypechecked = FALSE;

   /* if we are transformed, obtain transformed variables and catch events */
   if ( SCIPisTransformed(scip) )
   {
      SCIP_VAR* var;

      /* handle binary variable */
      if ( binvar != NULL )
      {
         SCIP_CALL( SCIPgetTransformedVar(scip, binvar, &var) );
         assert( var != NULL );
         (*consdata)->binvar = var;

         /* check type */
         if ( SCIPvarGetType(var) != SCIP_VARTYPE_BINARY )
         {
            SCIPerrorMessage("Indicator variable <%s> is not binary %d.\n", SCIPvarGetName(var), SCIPvarGetType(var));
            return SCIP_ERROR;
         }

         /* catch local bound change events on binary variable */
         if ( linconsactive )
         {
            SCIP_CALL( SCIPcatchVarEvent(scip, var, SCIP_EVENTTYPE_BOUNDCHANGED, eventhdlrbound, (SCIP_EVENTDATA*)*consdata, NULL) );
         }

         /* catch global bound change events on binary variable */
         if ( conshdlrdata->forcerestart )
         {
            SCIPdebugMessage("Catching GBDCHANGED event for <%s>.\n", SCIPvarGetName(var));
            SCIP_CALL( SCIPcatchVarEvent(scip, var, SCIP_EVENTTYPE_GBDCHANGED, eventhdlrrestart, (SCIP_EVENTDATA*) conshdlrdata, NULL) );
         }

         /* if binary variable is fixed to be nonzero */
         if ( SCIPvarGetLbLocal(var) > 0.5 )
            ++((*consdata)->nfixednonzero);
      }

      /* handle slack variable */
      SCIP_CALL( SCIPgetTransformedVar(scip, slackvar, &var) );
      assert( var != NULL );
      (*consdata)->slackvar = var;

      /* catch bound change events on slack variable and adjust nfixednonzero */
      if ( linconsactive )
      {
         SCIP_CALL( SCIPcatchVarEvent(scip, var, SCIP_EVENTTYPE_BOUNDCHANGED, eventhdlrbound, (SCIP_EVENTDATA*)*consdata, NULL) );

         /* if slack variable is fixed to be nonzero */
         if ( SCIPisFeasPositive(scip, SCIPvarGetLbLocal(var)) )
            ++((*consdata)->nfixednonzero);
      }

      /* add corresponding column to alternative LP if the constraint is new */
      if ( conshdlrdata->sepaalternativelp && SCIPgetStage(scip) >= SCIP_STAGE_INITSOLVE && lincons != NULL )
      {
         assert( lincons != NULL );
         assert( consname != NULL );

         SCIP_CALL( addAltLPConstraint(scip, conshdlr, lincons, var, 1.0, &(*consdata)->colindex) );

         SCIPdebugMessage("Added column for <%s> to alternative LP with column index %d.\n", consname, (*consdata)->colindex);
#ifdef SCIP_OUTPUT
         SCIP_CALL( SCIPprintCons(scip, lincons, NULL) );
         SCIPinfoMessage(scip, NULL, ";\n");
#endif
      }

#ifdef SCIP_DEBUG
      if ( (*consdata)->nfixednonzero > 0 )
      {
         SCIPdebugMessage("Constraint <%s> has %d variables fixed to be nonzero.\n", consname, (*consdata)->nfixednonzero);
      }
#endif
   }

   /* capture slack variable and linear constraint */
   SCIP_CALL( SCIPcaptureVar(scip, (*consdata)->slackvar) );
   SCIP_CALL( SCIPcaptureCons(scip, (*consdata)->lincons) );

   return SCIP_OKAY;
}


/** create variable upper bounds for constraints */
static
SCIP_RETCODE createVarUbs(
   SCIP*                 scip,               /**< SCIP pointer */
   SCIP_CONSHDLRDATA*    conshdlrdata,       /**< constraint handler data */
   SCIP_CONS**           conss,              /**< constraints */
   int                   nconss,             /**< number of constraints */
   int*                  ngen                /**< number of successful operations */
   )
{
   char name[50];
   int c;

   assert( scip != NULL );
   assert( conshdlrdata != NULL );
   assert( ngen != NULL );

   *ngen = 0;

   /* check each constraint */
   for (c = 0; c < nconss; ++c)
   {
      SCIP_CONSDATA* consdata;
      SCIP_Real ub;

      consdata = SCIPconsGetData(conss[c]);
      assert( consdata != NULL );

      ub = SCIPvarGetUbGlobal(consdata->slackvar);
      assert( ! SCIPisNegative(scip, ub) );

      /* insert corresponding row if helpful and coefficient is not too large */
      if ( ub <= conshdlrdata->maxcouplingvalue )
      {
         SCIP_CONS* cons;

#ifndef NDEBUG
         (void) SCIPsnprintf(name, 50, "couple%d", c);
#else
         name[0] = '\0';
#endif

         SCIPdebugMessage("Insert coupling varbound constraint for indicator constraint <%s> (coeff: %f).\n", SCIPconsGetName(conss[c]), ub);

         /* add variable upper bound:
          * - check constraint if we remove the indicator constraint afterwards
          * - constraint is dynamic if we do not remove indicator constraints
          * - constraint is removable if we do not remove indicator constraints
          */
         SCIP_CALL( SCIPcreateConsVarbound(scip, &cons, name, consdata->slackvar, consdata->binvar, ub, -SCIPinfinity(scip), ub,
               TRUE, TRUE, TRUE, conshdlrdata->removeindicators, TRUE, FALSE, FALSE,
               !conshdlrdata->removeindicators, !conshdlrdata->removeindicators, FALSE) );

         SCIP_CALL( SCIPaddCons(scip, cons) );
         SCIP_CALL( SCIPreleaseCons(scip, &cons) );

         /* remove indicator constraint if required */
         if ( conshdlrdata->removeindicators )
         {
            SCIPdebugMessage("Removing indicator constraint <%s>.\n", SCIPconsGetName(conss[c]));
            assert( ! SCIPconsIsModifiable(conss[c]) );

	    /* mark linear constraint to be upgrade-able */
	    if ( SCIPconsIsActive(consdata->lincons) )
	    {
               SCIPconsAddUpgradeLocks(consdata->lincons, -1);
               assert( SCIPconsGetNUpgradeLocks(consdata->lincons) == 0 );
	    }

            SCIP_CALL( SCIPdelCons(scip, conss[c]) );
         }

         ++(*ngen);
      }
   }

   return SCIP_OKAY;
}


/** perform one presolving round */
static
SCIP_RETCODE presolRoundIndicator(
   SCIP*                 scip,               /**< SCIP pointer */
   SCIP_CONSHDLRDATA*    conshdlrdata,       /**< constraint handler data */
   SCIP_CONS*            cons,               /**< constraint */
   SCIP_CONSDATA*        consdata,           /**< constraint data */
   SCIP_Bool             dualreductions,     /**< should dual reductions be performed? */
   SCIP_Bool*            cutoff,             /**< whether a cutoff happened */
   SCIP_Bool*            success,            /**< whether we performed a successful reduction */
   int*                  ndelconss,          /**< number of deleted constraints */
   int*                  nfixedvars          /**< number of fixed variables */
   )
{
   SCIP_Bool infeasible;
   SCIP_Bool fixed;

   assert( scip != NULL );
   assert( cons != NULL );
   assert( consdata != NULL );
   assert( cutoff != NULL );
   assert( success != NULL );
   assert( ndelconss != NULL );
   assert( nfixedvars != NULL );
   assert( consdata->binvar != NULL );
   assert( consdata->slackvar != NULL );

   *cutoff = FALSE;
   *success = FALSE;

   /* if the binary variable is fixed to nonzero */
   if ( SCIPvarGetLbLocal(consdata->binvar) > 0.5 )
   {
      SCIPdebugMessage("Presolving <%s>: Binary variable fixed to 1.\n", SCIPconsGetName(cons));

      /* if slack variable is fixed to nonzero, we are infeasible */
      if ( SCIPisFeasPositive(scip, SCIPvarGetLbLocal(consdata->slackvar)) )
      {
         SCIPdebugMessage("The problem is infeasible: binary and slack variable are fixed to be nonzero.\n");
         *cutoff = TRUE;
         return SCIP_OKAY;
      }

      /* otherwise fix slack variable to 0 */
      SCIPdebugMessage("Fix slack variable to 0 and delete constraint.\n");
      SCIP_CALL( SCIPfixVar(scip, consdata->slackvar, 0.0, &infeasible, &fixed) );
      assert( ! infeasible );
      if ( fixed )
         ++(*nfixedvars);

      /* mark linear constraint to be update-able */
      if ( SCIPconsIsActive(consdata->lincons) )
      {
         SCIPconsAddUpgradeLocks(consdata->lincons, -1);
         assert( SCIPconsGetNUpgradeLocks(consdata->lincons) == 0 );
      }

      /* delete indicator constraint (leave linear constraint) */
      assert( ! SCIPconsIsModifiable(cons) );
      SCIP_CALL( SCIPdelCons(scip, cons) );
      ++(*ndelconss);
      *success = TRUE;
      return SCIP_OKAY;
   }

   /* if the binary variable is fixed to zero */
   if ( SCIPvarGetUbLocal(consdata->binvar) < 0.5 )
   {
      SCIPdebugMessage("Presolving <%s>: Binary variable fixed to 0, deleting indicator constraint.\n", SCIPconsGetName(cons));

      /* mark linear constraint to be update-able */
      if ( SCIPconsIsActive(consdata->lincons) )
      {
         SCIPconsAddUpgradeLocks(consdata->lincons, -1);
         assert( SCIPconsGetNUpgradeLocks(consdata->lincons) == 0 );
      }

      /* delete indicator constraint */
      assert( ! SCIPconsIsModifiable(cons) );
      SCIP_CALL( SCIPdelCons(scip, cons) );
      ++(*ndelconss);
      *success = TRUE;
      return SCIP_OKAY;
   }

   /* if the slack variable is fixed to nonzero */
   if ( SCIPisFeasPositive(scip, SCIPvarGetLbLocal(consdata->slackvar)) )
   {
      SCIPdebugMessage("Presolving <%s>: Slack variable fixed to nonzero.\n", SCIPconsGetName(cons));

      /* if binary variable is fixed to nonzero, we are infeasible */
      if ( SCIPvarGetLbLocal(consdata->binvar) > 0.5 )
      {
         SCIPdebugMessage("The problem is infeasible: binary and slack variable are fixed to be nonzero.\n");
         *cutoff = TRUE;
         return SCIP_OKAY;
      }

      /* otherwise fix binary variable to 0 */
      SCIPdebugMessage("Fix binary variable to 0 and delete indicator constraint.\n");
      SCIP_CALL( SCIPfixVar(scip, consdata->binvar, 0.0, &infeasible, &fixed) );
      assert( ! infeasible );
      if ( fixed )
         ++(*nfixedvars);

      /* mark linear constraint to be update-able */
      if ( SCIPconsIsActive(consdata->lincons) )
      {
         SCIPconsAddUpgradeLocks(consdata->lincons, -1);
         assert( SCIPconsGetNUpgradeLocks(consdata->lincons) == 0 );
      }

      /* delete constraint */
      assert( ! SCIPconsIsModifiable(cons) );
      SCIP_CALL( SCIPdelCons(scip, cons) );
      ++(*ndelconss);
      *success = TRUE;
      return SCIP_OKAY;
   }

   /* if the slack variable is fixed to zero */
   if ( SCIPisFeasZero(scip, SCIPvarGetUbLocal(consdata->slackvar)) )
   {
      /* perform dual reductions - if required */
      if ( dualreductions )
      {
         SCIP_VAR* binvar;
         SCIP_Real obj;

         /* check objective of binary variable */
         binvar = consdata->binvar;
         obj = varGetObjDelta(binvar);

         /* if obj = 0, we prefer fixing the binary variable to 1 (if possible) */
         if ( obj <= 0.0 )
         {
            /* In this case we would like to fix the binary variable to 1, if it is not locked up
               except by this indicator constraint. If more than one indicator constraint is
               effected, we have to hope that they are all fulfilled - in this case the last
               constraint will fix the binary variable to 1. */
            if ( SCIPvarGetNLocksUp(binvar) <= 1 )
            {
               if ( SCIPvarGetUbGlobal(binvar) > 0.5 )
               {
                  SCIPdebugMessage("Presolving <%s> - dual reduction: Slack variable fixed to 0, fix binary variable to 1.\n", SCIPconsGetName(cons));
                  SCIP_CALL( SCIPfixVar(scip, binvar, 1.0, &infeasible, &fixed) );
                  assert( ! infeasible );
                  if ( fixed )
                     ++(*nfixedvars);
                  /* make sure that the other case does not occur */
                  obj = -1.0;
               }
            }
         }
         if ( obj >= 0.0 )
         {
            /* In this case we would like to fix the binary variable to 0, if it is not locked down
               (should also have been performed by other dual reductions). */
            if ( SCIPvarGetNLocksDown(binvar) == 0 )
            {
               if ( SCIPvarGetLbGlobal(binvar) < 0.5 )
               {
                  SCIPdebugMessage("Presolving <%s> - dual reduction: Slack variable fixed to 0, fix binary variable to 0.\n", SCIPconsGetName(cons));
                  SCIP_CALL( SCIPfixVar(scip, binvar, 0.0, &infeasible, &fixed) );
                  assert( ! infeasible );
                  if ( fixed )
                     ++(*nfixedvars);
               }
            }
         }
      }

      SCIPdebugMessage("Presolving <%s>: Slack variable fixed to zero, delete redundant indicator constraint.\n", SCIPconsGetName(cons));

      /* mark linear constraint to be upgrade-able */
      if ( SCIPconsIsActive(consdata->lincons) )
      {
         SCIPconsAddUpgradeLocks(consdata->lincons, -1);
         assert( SCIPconsGetNUpgradeLocks(consdata->lincons) == 0 );
      }

      /* delete constraint */
      assert( ! SCIPconsIsModifiable(cons) );
      SCIP_CALL( SCIPdelCons(scip, cons) );
      ++(*ndelconss);
      *success = TRUE;
      return SCIP_OKAY;
   }

   /* check whether indicator variable is aggregated  */
   if ( SCIPvarGetStatus(consdata->binvar) == SCIP_VARSTATUS_AGGREGATED )
   {
      SCIP_Bool negated = FALSE;
      SCIP_VAR* var;

      /* possibly get representation of indicator variable by active variable */
      var = consdata->binvar;
      SCIP_CALL( SCIPvarGetProbvarBinary(&var, &negated) );
      assert( var == consdata->binvar || SCIPvarIsActive(var) || SCIPvarIsNegated(var) );

      /* we can replace the binary variable by the active variable if it is not negated */
      if ( var != consdata->binvar && ! negated )
      {
         SCIPdebugMessage("Indicator variable <%s> is aggregated and replaced by active/negated variable <%s>.\n", SCIPvarGetName(consdata->binvar), SCIPvarGetName(var) );

         /* we need to update the events and locks */
         assert( conshdlrdata->eventhdlrbound != NULL );
         SCIP_CALL( SCIPdropVarEvent(scip, consdata->binvar, SCIP_EVENTTYPE_BOUNDCHANGED, conshdlrdata->eventhdlrbound, (SCIP_EVENTDATA*) consdata, -1) );
         SCIP_CALL( SCIPcatchVarEvent(scip, var, SCIP_EVENTTYPE_BOUNDCHANGED, conshdlrdata->eventhdlrbound, (SCIP_EVENTDATA*) consdata, NULL) );

         SCIP_CALL( SCIPaddVarLocks(scip, consdata->binvar, 0, -1) );
         SCIP_CALL( SCIPaddVarLocks(scip, var, 0, 1) );

         /* change binvary variable */
         consdata->binvar = var;
      }
   }

   /* check whether slack variable is aggregated  */
   if ( SCIPvarGetStatus(consdata->slackvar) == SCIP_VARSTATUS_AGGREGATED )
   {
      SCIP_BOUNDTYPE boundtype = SCIP_BOUNDTYPE_LOWER;
      SCIP_Real bound;
      SCIP_VAR* var;

      /* possibly get representation of slack variable by active variable */
      var = consdata->slackvar;
      bound = SCIPvarGetLbGlobal(var);

      SCIP_CALL( SCIPvarGetProbvarBound(&var, &bound, &boundtype) );

      /* we can replace the binary variable by the active variable if it is also a >= variable */
      if ( var != consdata->slackvar && boundtype == SCIP_BOUNDTYPE_LOWER && SCIPisGE(scip, bound, 0.0) )
      {
         assert( SCIPvarIsActive(var) );
         SCIPdebugMessage("Slack variable <%s> is aggregated and replaced by active variable <%s>.\n", SCIPvarGetName(consdata->slackvar), SCIPvarGetName(var) );

         /* we need to update the events, locks, and captures */
         assert( conshdlrdata->eventhdlrbound != NULL );
         SCIP_CALL( SCIPdropVarEvent(scip, consdata->slackvar, SCIP_EVENTTYPE_BOUNDCHANGED, conshdlrdata->eventhdlrbound, (SCIP_EVENTDATA*) consdata, -1) );
         SCIP_CALL( SCIPcatchVarEvent(scip, var, SCIP_EVENTTYPE_BOUNDCHANGED, conshdlrdata->eventhdlrbound, (SCIP_EVENTDATA*) consdata, NULL) );

         SCIP_CALL( SCIPaddVarLocks(scip, consdata->slackvar, 0, -1) );
         SCIP_CALL( SCIPaddVarLocks(scip, var, 0, 1) );

         SCIP_CALL( SCIPreleaseVar(scip, &consdata->slackvar) );
         SCIP_CALL( SCIPcaptureVar(scip, var) );

         /* change slack variable */
         consdata->slackvar = var;
      }
      else if ( var == consdata->binvar )
      {
         /* check special case that aggregating variable is equal to the indicator variable */
         assert( SCIPisEQ(scip, bound, 0.0) || SCIPisEQ(scip, bound, 1.0) );

         /* if the lower bound is transformed to an upper bound, we have "y = 1 -> 1 - y = 0", i.e., the constraint is redundant */
         if ( boundtype == SCIP_BOUNDTYPE_UPPER )
         {
            SCIPdebugMessage("Slack variable <%s> is aggregated to negated indicator variable <%s> -> constraint redundant.\n",
               SCIPvarGetName(consdata->slackvar), SCIPvarGetName(consdata->binvar));
            assert( SCIPisEQ(scip, bound, 1.0) );

            /* delete constraint */
            assert( ! SCIPconsIsModifiable(cons) );
            SCIP_CALL( SCIPdelCons(scip, cons) );
            ++(*ndelconss);
            *success = TRUE;
            return SCIP_OKAY;
         }
         else
         {
            /* if the lower bound is transformed to a lower bound, we have "y = 1 -> y = 0", i.e., we can fix the binary variable to 0 */
            SCIPdebugMessage("Slack variable <%s> is aggregated to the indicator variable <%s> -> fix indicator variable to 0.\n",
               SCIPvarGetName(consdata->slackvar), SCIPvarGetName(consdata->binvar));
            assert( boundtype == SCIP_BOUNDTYPE_LOWER );
            assert( SCIPisEQ(scip, bound, 0.0) );

            SCIP_CALL( SCIPfixVar(scip, consdata->binvar, 0.0, &infeasible, &fixed) );
            assert( ! infeasible );

            if ( fixed )
               ++(*nfixedvars);

            SCIP_CALL( SCIPdelCons(scip, cons) );

            ++(*ndelconss);
            *success = TRUE;

            return SCIP_OKAY;
         }
      }
   }

   /* Note that because of possible multi-aggregation we cannot simply remove the indicator
    * constraint if the linear constraint is not active or disabled - see the note in @ref
    * PREPROC.
    */

   return SCIP_OKAY;
}


/** propagate indicator constraint */
static
SCIP_RETCODE propIndicator(
   SCIP*                 scip,               /**< SCIP pointer */
   SCIP_CONS*            cons,               /**< constraint */
   SCIP_CONSDATA*        consdata,           /**< constraint data */
   SCIP_Bool             dualreductions,     /**< should dual reductions be performed? */
   SCIP_Bool             addopposite,        /**< add opposite inequalities if binary var = 0? */
   SCIP_Bool*            cutoff,             /**< whether a cutoff happened */
   int*                  nGen                /**< number of domain changes */
   )
{
   SCIP_Bool infeasible;
   SCIP_Bool tightened;

   assert( scip != NULL );
   assert( cons != NULL );
   assert( consdata != NULL );
   assert( cutoff != NULL );
   assert( nGen != NULL );

   *cutoff = FALSE;
   *nGen = 0;

   /* if the linear constraint has not been generated, we do nothing */
   if ( ! consdata->linconsactive )
      return SCIP_OKAY;

   assert( consdata->slackvar != NULL );
   assert( consdata->binvar != NULL );
   assert( SCIPisFeasGE(scip, SCIPvarGetLbLocal(consdata->slackvar), 0.0) );

   /* if both slackvar and binvar are fixed to be nonzero */
   if ( consdata->nfixednonzero > 1 )
   {
      SCIPdebugMessage("The node is infeasible, both the slack variable and the binary variable are fixed to be nonzero.\n");
      *cutoff = TRUE;

      SCIP_CALL( SCIPresetConsAge(scip, cons) );
      assert( SCIPvarGetLbLocal(consdata->binvar) > 0.5 );
      assert( SCIPisPositive(scip, SCIPvarGetLbLocal(consdata->slackvar)) );

      /* check if conflict analysis is turned on */
      if ( ! SCIPisConflictAnalysisApplicable(scip) )
         return SCIP_OKAY;

      /* conflict analysis can only be applied in solving stage */
      assert( SCIPgetStage(scip) == SCIP_STAGE_SOLVING || SCIPinProbing(scip) );

      /* perform conflict analysis */
      SCIP_CALL( SCIPinitConflictAnalysis(scip) );

<<<<<<< HEAD
      /* change the conflict type */
      SCIP_CALL( SCIPchgConflictType(scip, SCIP_CONFTYPE_PROPAGATION) );

=======
>>>>>>> e4e6f2dc
      SCIP_CALL( SCIPaddConflictBinvar(scip, consdata->binvar) );
      SCIP_CALL( SCIPaddConflictLb(scip, consdata->slackvar, NULL) );
      SCIP_CALL( SCIPanalyzeConflictCons(scip, cons, NULL) );

      return SCIP_OKAY;
   }

   /* if exactly one of the variables is fixed to be nonzero */
   if ( consdata->nfixednonzero == 1 )
   {
      /* increase age of constraint; age is reset to zero, if a conflict or a propagation was found */
      if ( !SCIPinRepropagation(scip) )
         SCIP_CALL( SCIPincConsAge(scip, cons) );

      /* if binvar is fixed to be nonzero */
      if ( SCIPvarGetLbLocal(consdata->binvar) > 0.5 )
      {
         assert( SCIPvarGetStatus(consdata->slackvar) != SCIP_VARSTATUS_MULTAGGR );

         /* if slack variable is not already fixed to 0 */
         if ( ! SCIPisZero(scip, SCIPvarGetUbLocal(consdata->slackvar)) )
         {
            SCIPdebugMessage("Binary variable <%s> is fixed to be nonzero, fixing slack variable <%s> to 0.\n",
               SCIPvarGetName(consdata->binvar), SCIPvarGetName(consdata->slackvar));

            /* fix slack variable to 0 */
            SCIP_CALL( SCIPinferVarUbCons(scip, consdata->slackvar, 0.0, cons, 0, FALSE, &infeasible, &tightened) );
            assert( ! infeasible );
            if ( tightened )
               ++(*nGen);
         }
      }

      /* if slackvar is fixed to be nonzero */
      if ( SCIPisFeasPositive(scip, SCIPvarGetLbLocal(consdata->slackvar)) )
      {
         /* if binary variable is not yet fixed to 0 */
         if ( SCIPvarGetUbLocal(consdata->binvar) > 0.5 )
         {
            SCIPdebugMessage("Slack variable <%s> is fixed to be nonzero, fixing binary variable <%s> to 0.\n",
               SCIPvarGetName(consdata->slackvar), SCIPvarGetName(consdata->binvar));

            /* fix binary variable to 0 */
            SCIP_CALL( SCIPinferVarUbCons(scip, consdata->binvar, 0.0, cons, 1, FALSE, &infeasible, &tightened) );
            assert( ! infeasible );
            if ( tightened )
               ++(*nGen);
         }
      }

      /* reset constraint age counter */
      if ( *nGen > 0 )
         SCIP_CALL( SCIPresetConsAge(scip, cons) );

      /* delete constraint locally */
      assert( !SCIPconsIsModifiable(cons) );

      /* mark linear constraint to be update-able */
      if ( SCIPgetDepth(scip) == 0 && SCIPconsIsActive(consdata->lincons) )
      {
         SCIPconsAddUpgradeLocks(consdata->lincons, -1);
         assert( SCIPconsGetNUpgradeLocks(consdata->lincons) == 0 );
      }

      SCIP_CALL( SCIPdelConsLocal(scip, cons) );
   }
   else
   {
      /* if the binary variable is fixed to zero */
      if ( SCIPvarGetUbLocal(consdata->binvar) < 0.5 )
      {
         if ( addopposite && consdata->linconsactive )
         {
            char name[SCIP_MAXSTRLEN];
            SCIP_CONS* reversecons;
            SCIP_VAR** linvars;
            SCIP_Real* linvals;
            SCIP_Bool allintegral = TRUE;
            SCIP_VAR* slackvar;
            SCIP_VAR** vars;
            SCIP_Real* vals;
            SCIP_Real lhs;
            SCIP_Real rhs;
            int nlinvars;
            int nvars = 0;
            int j;

            /* determine lhs/rhs (first exchange lhs/rhs) */
            lhs = SCIPgetRhsLinear(scip, consdata->lincons);
            if ( SCIPisInfinity(scip, lhs) )
               lhs = -SCIPinfinity(scip);
            rhs = SCIPgetRhsLinear(scip, consdata->lincons);
            if ( SCIPisInfinity(scip, -rhs) )
               rhs = SCIPinfinity(scip);

            assert( ! SCIPisInfinity(scip, lhs) );
            assert( ! SCIPisInfinity(scip, -rhs) );

            /* consider only finite lhs/rhs */
            if ( ! SCIPisInfinity(scip, -lhs) || ! SCIPisInfinity(scip, rhs) )
            {
               /* ignore equations (cannot add opposite constraint) */
               if ( ! SCIPisEQ(scip, lhs, rhs) )
               {
                  assert( consdata->lincons != NULL );
                  nlinvars = SCIPgetNVarsLinear(scip, consdata->lincons);
                  linvars = SCIPgetVarsLinear(scip, consdata->lincons);
                  linvals = SCIPgetValsLinear(scip, consdata->lincons);
                  slackvar = consdata->slackvar;
                  assert( slackvar != NULL );

                  SCIP_CALL( SCIPallocBufferArray(scip, &vars, nlinvars) );
                  SCIP_CALL( SCIPallocBufferArray(scip, &vals, nlinvars) );

                  /* copy data and check whether the linear constraint is integral */
                  for (j = 0; j < nlinvars; ++j)
                  {
                     if ( linvars[j] != slackvar )
                     {
                        if (! SCIPvarIsIntegral(linvars[j]) || ! SCIPisIntegral(scip, linvals[j]) )
                           allintegral = FALSE;

                        vars[nvars] = linvars[j];
                        vals[nvars++] = linvals[j];
                     }
                  }
                  assert( nlinvars == nvars + 1 );

                  /* possibly adjust lhs/rhs */
                  if ( allintegral && ! SCIPisInfinity(scip, REALABS(lhs)) )
                     lhs += 1.0;

                  if ( allintegral && ! SCIPisInfinity(scip, REALABS(rhs)) )
                     rhs -= 1.0;

                  /* create reverse constraint */
                  (void) SCIPsnprintf(name, SCIP_MAXSTRLEN, "reverse_%s", SCIPconsGetName(consdata->lincons));

                  /* constraint is initial, separated, not enforced, not checked, propagated, local, not modifiable, dynamic, removable */
                  SCIP_CALL( SCIPcreateConsLinear(scip, &reversecons, name, nvars, vars, vals, lhs, rhs,
                        TRUE, TRUE, FALSE, FALSE, TRUE, TRUE, FALSE, TRUE, TRUE, FALSE) );

                  SCIPdebugMessage("Binary variable <%s> fixed to 0. Adding opposite linear inequality.\n", SCIPvarGetName(consdata->binvar));
                  SCIPdebugPrintCons(scip, reversecons, NULL);

                  /* add constraint */
                  SCIP_CALL( SCIPaddCons(scip, reversecons) );
                  SCIP_CALL( SCIPreleaseCons(scip, &reversecons) );

                  SCIPfreeBufferArray(scip, &vals);
                  SCIPfreeBufferArray(scip, &vars);
               }
            }
         }

         SCIP_CALL( SCIPdelConsLocal(scip, cons) );
      }

      /* if the slack variable is fixed to zero */
      if ( SCIPisFeasZero(scip, SCIPvarGetUbLocal(consdata->slackvar)) )
      {
         /* perform dual reduction - if required */
         if ( dualreductions )
         {
            SCIP_VAR* binvar;
            SCIP_Real obj;

            /* check objective of binary variable */
            binvar = consdata->binvar;
            obj = varGetObjDelta(binvar);

            /* if obj = 0, we prefer setting the binary variable to 1 (if possible) */
            if ( obj <= 0.0 )
            {
               /* In this case we would like to fix the binary variable to 1, if it is not locked up
                  except by this indicator constraint. If more than one indicator constraint is
                  effected, we have to hope that they are all fulfilled - in this case the last
                  constraint will fix the binary variable to 1. */
               if ( SCIPvarGetNLocksUp(binvar) <= 1 )
               {
                  if ( SCIPvarGetUbLocal(binvar) > 0.5 )
                  {
                     SCIPdebugMessage("Propagating <%s> - dual reduction: Slack variable fixed to 0, fix binary variable to 1.\n", SCIPconsGetName(cons));
                     SCIP_CALL( SCIPinferVarLbCons(scip, binvar, 1.0, cons, 2, FALSE, &infeasible, &tightened) );
                     assert( ! infeasible );
                     if ( tightened )
                        ++(*nGen);
                     /* Make sure that the other case does not occur, since we are not sure whether SCIPinferVarLbCons() directly changes the bounds. */
                     obj = -1.0;
                  }
               }
            }
            if ( obj >= 0.0 )
            {
               /* In this case we would like to fix the binary variable to 0, if it is not locked down
                  (should also have been performed by other dual reductions). */
               if ( SCIPvarGetNLocksDown(binvar) == 0 )
               {
                  if ( SCIPvarGetLbLocal(binvar) < 0.5 )
                  {
                     SCIPdebugMessage("Propagating <%s> - dual reduction: Slack variable fixed to 0, fix binary variable to 0.\n", SCIPconsGetName(cons));
                     SCIP_CALL( SCIPinferVarUbCons(scip, binvar, 0.0, cons, 2, FALSE, &infeasible, &tightened) );
                     assert( ! infeasible );
                     if ( tightened )
                        ++(*nGen);
                  }
               }
            }
         }

         SCIPdebugMessage("Slack variable fixed to zero, delete redundant indicator constraint <%s>.\n", SCIPconsGetName(cons));

         /* delete constraint */
         assert( ! SCIPconsIsModifiable(cons) );

	 /* mark linear constraint to be update-able */
	 if ( SCIPgetDepth(scip) == 0 && SCIPconsIsActive(consdata->lincons) )
	 {
            SCIPconsAddUpgradeLocks(consdata->lincons, -1);
            assert( SCIPconsGetNUpgradeLocks(consdata->lincons) == 0 );
	 }

         SCIP_CALL( SCIPdelConsLocal(scip, cons) );
         SCIP_CALL( SCIPresetConsAge(scip, cons) );
         ++(*nGen);
      }

      /* Note that because of possible multi-aggregation we cannot simply remove the indicator
       * constraint if the linear constraint is not active or disabled - see the note in @ref
       * PREPROC and consPresolIndicator(). Moreover, it would drastically increase memory
       * consumption, because the linear constraints have to be stored in each node. */
   }

   return SCIP_OKAY;
}


/** enforcement method that produces cuts if possible
 *
 *  This is a variant of the enforcement method that generates cuts/constraints via the alternative
 *  LP, if possible.
 */
static
SCIP_RETCODE enforceCuts(
   SCIP*                 scip,               /**< SCIP pointer */
   SCIP_CONSHDLR*        conshdlr,           /**< constraint handler */
   int                   nconss,             /**< number of constraints */
   SCIP_CONS**           conss,              /**< indicator constraints */
   SCIP_SOL*             sol,                /**< solution to be enforced */
   SCIP_Bool             genlogicor,         /**< whether logicor constraint should be generated */
   SCIP_Bool*            cutoff,             /**< whether we detected a cutoff by an infeasible inequality */
   int*                  nGen                /**< number of cuts generated */
   )
{
   SCIP_CONSHDLRDATA* conshdlrdata;
   SCIP_LPI* lp;
   SCIP_Bool* S;
   SCIP_Real value = 0.0;
   SCIP_Bool chgupperbound = FALSE;
   SCIP_Bool error;
   int size = 0;
   int nCuts;
   int j;

   assert( scip != NULL );
   assert( conshdlr != NULL );
   assert( conss != NULL );
   assert( cutoff != NULL );
   assert( nGen != NULL );

   SCIPdebugMessage("Enforcing via cuts ...\n");
   *cutoff = FALSE;
   *nGen = 0;

   conshdlrdata = SCIPconshdlrGetData(conshdlr);
   assert( conshdlrdata != NULL );
   lp = conshdlrdata->altlp;
   assert( lp != NULL );

#ifndef NDEBUG
   SCIP_CALL( checkLPBoundsClean(scip, lp, nconss, conss) );
#endif

   /* change coefficients of bounds in alternative LP */
   if ( conshdlrdata->updatebounds )
      SCIP_CALL( updateFirstRowGlobal(scip, conshdlrdata) );

   /* possibly update upper bound */
   SCIP_CALL( updateObjUpperbound(scip, conshdlr, conshdlrdata) );

   /* scale first row if necessary */
   SCIP_CALL( scaleFirstRow(scip, conshdlrdata) );

   /* set objective function to current solution */
   SCIP_CALL( setAltLPObjZero(scip, lp, nconss, conss) );

   SCIP_CALL( SCIPallocBufferArray(scip, &S, nconss) );

   /* set up variables fixed to 1 */
   for (j = 0; j < nconss; ++j)
   {
      SCIP_CONSDATA* consdata;

      assert( conss[j] != NULL );
      consdata = SCIPconsGetData(conss[j]);
      assert( consdata != NULL );

      assert( SCIPisFeasIntegral(scip, SCIPgetSolVal(scip, sol, consdata->binvar)) );
      if ( SCIPisFeasZero(scip, SCIPgetSolVal(scip, sol, consdata->binvar)) )
      {
         ++size;
         value += varGetObjDelta(consdata->binvar);
         S[j] = TRUE;
      }
      else
         S[j] = FALSE;
   }

   /* fix the variables in S */
   SCIP_CALL( fixAltLPVariables(scip, lp, nconss, conss, S) );

   /* extend set S to a cover and generate cuts */
   error = FALSE;
   do
   {
      SCIP_CALL( extendToCover(scip, conshdlr, conshdlrdata, lp, sol, conshdlrdata->removable, genlogicor, nconss, conss, S, &size, &value, &chgupperbound, &error, cutoff, &nCuts) );

      /* update upper bound */
      if ( chgupperbound )
      {
         SCIP_CALL( updateObjUpperbound(scip, conshdlr, conshdlrdata) );
      }
   }
   while ( chgupperbound && nCuts == 0 && ! error && ! (*cutoff) );
   *nGen = nCuts;

   /* return with an error if no cuts have been produced and and error occured in extendToCover() */
   if ( nCuts == 0 && error )
      return SCIP_LPERROR;

   SCIPdebugMessage("Generated %d IIS-cuts.\n", nCuts);

   /* reset bounds */
   SCIP_CALL( unfixAltLPVariables(scip, lp, nconss, conss, S) );

#ifndef NDEBUG
   SCIP_CALL( checkLPBoundsClean(scip, lp, nconss, conss) );
#endif

   SCIPfreeBufferArray(scip, &S);

   return SCIP_OKAY;
}


/** enforcement method
 *
 *  We check whether the current solution is feasible, i.e., if binvar = 1
 *  implies that slackvar = 0. If not, we branch as follows:
 *
 *  In one branch we fix binvar = 1 and slackvar = 0. In the other branch
 *  we fix binvar = 0 and leave slackvar unchanged.
 */
static
SCIP_RETCODE enforceIndicators(
   SCIP*                 scip,               /**< SCIP pointer */
   SCIP_CONSHDLR*        conshdlr,           /**< constraint handler */
   int                   nconss,             /**< number of constraints */
   SCIP_CONS**           conss,              /**< indicator constraints */
   SCIP_Bool             genlogicor,         /**< whether logicor constraint should be generated */
   SCIP_RESULT*          result              /**< result */
   )
{
   SCIP_CONSDATA* consdata;
   SCIP_CONSHDLRDATA* conshdlrdata;
   SCIP_NODE* node1;
   SCIP_NODE* node2;
   SCIP_VAR* slackvar;
   SCIP_VAR* binvar;
   SCIP_CONS* branchCons = NULL;
   SCIP_Real maxSlack = -1.0;
   SCIP_Bool someLinconsNotActive = FALSE;
   int c;

   assert( scip != NULL );
   assert( conshdlr != NULL );
   assert( conss != NULL );
   assert( result != NULL );

   *result = SCIP_FEASIBLE;

   SCIPdebugMessage("Enforcing indicator constraints for <%s> ...\n", SCIPconshdlrGetName(conshdlr) );

   /* get constraint handler data */
   conshdlrdata = SCIPconshdlrGetData(conshdlr);
   assert( conshdlrdata != NULL );

#ifdef SCIP_OUTPUT
   SCIP_CALL( SCIPwriteTransProblem(scip, "ind.cip", "cip", FALSE) );
#endif

   /* check each constraint */
   for (c = 0; c < nconss; ++c)
   {
      SCIP_Bool cutoff;
      SCIP_Real valSlack;
      int cnt;

      assert( conss[c] != NULL );
      consdata = SCIPconsGetData(conss[c]);
      assert( consdata != NULL );
      assert( consdata->lincons != NULL );

      /* if the linear constraint has not been generated, we do nothing */
      if ( ! consdata->linconsactive )
      {
         someLinconsNotActive = TRUE;
         continue;
      }

      /* first perform propagation (it might happen that standard propagation is turned off) */
      SCIP_CALL( propIndicator(scip, conss[c], consdata,
            conshdlrdata->dualreductions && SCIPallowDualReds(scip), conshdlrdata->addopposite,
            &cutoff, &cnt) );
      if ( cutoff )
      {
         SCIPdebugMessage("Propagation in enforcing <%s> detected cutoff.\n", SCIPconsGetName(conss[c]));
         *result = SCIP_CUTOFF;
         return SCIP_OKAY;
      }
      if ( cnt > 0 )
      {
         SCIPdebugMessage("Propagation in enforcing <%s> reduced domains: %d.\n", SCIPconsGetName(conss[c]), cnt);
         *result = SCIP_REDUCEDDOM;
         return SCIP_OKAY;
      }

      /* check whether constraint is infeasible */
      binvar = consdata->binvar;
      valSlack = SCIPgetSolVal(scip, NULL, consdata->slackvar);
      assert( ! SCIPisFeasNegative(scip, valSlack) );
      if ( ! SCIPisFeasZero(scip, SCIPgetSolVal(scip, NULL, binvar)) && ! SCIPisFeasZero(scip, valSlack) )
      {
         /* binary variable is not fixed - otherwise we would not be infeasible */
         assert( SCIPvarGetLbLocal(binvar) < 0.5 && SCIPvarGetUbLocal(binvar) > 0.5 );

         if ( valSlack > maxSlack )
         {
            maxSlack = valSlack;
            branchCons = conss[c];
#ifdef SCIP_OUTPUT
            SCIPinfoMessage(scip, NULL, "Violated indicator constraint:\n");
            SCIP_CALL( SCIPprintCons(scip, conss[c], NULL) );
            SCIPinfoMessage(scip, NULL, ";\n");
            SCIPinfoMessage(scip, NULL, "Corresponding linear constraint:\n");
            SCIP_CALL( SCIPprintCons(scip, consdata->lincons, NULL) );
            SCIPinfoMessage(scip, NULL, ";\n");
#endif
         }
      }
   }

   /* if some constraint has a linear constraint that is not active, we need to check feasibility via the alternative polyhedron */
   if ( (someLinconsNotActive || conshdlrdata->enforcecuts) && conshdlrdata->sepaalternativelp )
   {
      SCIP_Bool cutoff;
      int ngen;

      SCIP_CALL( enforceCuts(scip, conshdlr, nconss, conss, NULL, genlogicor, &cutoff, &ngen) );
      if ( cutoff )
      {
         conshdlrdata->niiscutsgen += ngen;
         *result = SCIP_CUTOFF;
         return SCIP_OKAY;
      }

      if ( ngen > 0 )
      {
         conshdlrdata->niiscutsgen += ngen;
         if ( genlogicor )
         {
            SCIPdebugMessage("Generated %d constraints.\n", ngen);
            *result = SCIP_CONSADDED;
         }
         else
         {
            SCIPdebugMessage("Generated %d cuts.\n", ngen);
            *result = SCIP_SEPARATED;
         }
         return SCIP_OKAY;
      }
      SCIPdebugMessage("Enforcing produced no cuts.\n");

      assert( ! someLinconsNotActive || branchCons == NULL );
   }

   /* if all constraints are feasible */
   if ( branchCons == NULL )
   {
      SCIPdebugMessage("All indicator constraints are feasible.\n");
      return SCIP_OKAY;
   }

   /* skip branching if required */
   if ( ! conshdlrdata->branchindicators )
   {
      *result = SCIP_INFEASIBLE;
      return SCIP_OKAY;
   }

   /* otherwise create branches */
   SCIPdebugMessage("Branching on constraint <%s> (slack value: %f).\n", SCIPconsGetName(branchCons), maxSlack);
   consdata = SCIPconsGetData(branchCons);
   assert( consdata != NULL );
   binvar = consdata->binvar;
   slackvar = consdata->slackvar;

   /* node1: binvar = 1, slackvar = 0 */
   SCIP_CALL( SCIPcreateChild(scip, &node1, 0.0, SCIPcalcChildEstimate(scip, binvar, 1.0) ) );

   if ( SCIPvarGetLbLocal(binvar) < 0.5 )
   {
      SCIP_CALL( SCIPchgVarLbNode(scip, node1, binvar, 1.0) );
   }

   /* if slack-variable is multi-aggregated */
   assert( SCIPvarGetStatus(slackvar) != SCIP_VARSTATUS_MULTAGGR );
   if ( ! SCIPisFeasZero(scip, SCIPvarGetUbLocal(slackvar)) )
   {
      SCIP_CALL( SCIPchgVarUbNode(scip, node1, slackvar, 0.0) );
   }

   /* node2: binvar = 0, no restriction on slackvar */
   SCIP_CALL( SCIPcreateChild(scip, &node2, 0.0, SCIPcalcChildEstimate(scip, binvar, 0.0) ) );

   if ( SCIPvarGetUbLocal(binvar) > 0.5 )
   {
      SCIP_CALL( SCIPchgVarUbNode(scip, node2, binvar, 0.0) );
   }

   SCIP_CALL( SCIPresetConsAge(scip, branchCons) );
   *result = SCIP_BRANCHED;

   return SCIP_OKAY;
}


/** separate IIS-cuts via rounding
 *
 *  @todo Check whether the cover produced at the end is a feasible solution.
 */
static
SCIP_RETCODE separateIISRounding(
   SCIP*                 scip,               /**< SCIP pointer */
   SCIP_CONSHDLR*        conshdlr,           /**< constraint handler */
   SCIP_SOL*             sol,                /**< solution to be separated */
   int                   nconss,             /**< number of constraints */
   SCIP_CONS**           conss,              /**< indicator constraints */
   int                   maxsepacuts,        /**< maximal number of cuts to be generated */
   SCIP_Bool*            cutoff,             /**< whether we detected a cutoff by an infeasible inequality */
   int*                  nGen                /**< number of domain changes */
   )
{ /*lint --e{850}*/
   SCIP_CONSHDLRDATA* conshdlrdata;
   SCIP_LPI* lp;
   int rounds;
   SCIP_Real threshold;
   SCIP_Bool* S;
   SCIP_Bool error;
   int oldsize = -1;
   int nGenOld;

   assert( scip != NULL );
   assert( conshdlr != NULL );
   assert( conss != NULL );
   assert( cutoff != NULL );
   assert( nGen != NULL );

   if ( *nGen >= maxsepacuts )
      return SCIP_OKAY;

   *cutoff = FALSE;
   rounds = 0;

   conshdlrdata = SCIPconshdlrGetData(conshdlr);
   assert( conshdlrdata != NULL );
   lp = conshdlrdata->altlp;
   assert( lp != NULL );

   nGenOld = *nGen;
   SCIPdebugMessage("Separating IIS-cuts by rounding ...\n");

#ifndef NDEBUG
   SCIP_CALL( checkLPBoundsClean(scip, lp, nconss, conss) );
#endif

   /* change coefficients of bounds in alternative LP */
   if ( conshdlrdata->updatebounds )
   {
      /* update to local bounds */
      SCIP_CALL( updateFirstRow(scip, conshdlrdata) );
   }

   /* possibly update upper bound */
   SCIP_CALL( updateObjUpperbound(scip, conshdlr, conshdlrdata) );

   /* scale first row if necessary */
   SCIP_CALL( scaleFirstRow(scip, conshdlrdata) );

   /* set objective function to current solution */
   SCIP_CALL( setAltLPObj(scip, lp, sol, nconss, conss) );

   SCIP_CALL( SCIPallocBufferArray(scip, &S, nconss) );

   /* loop through the possible thresholds */
   for (threshold = conshdlrdata->roundingmaxthres;
        rounds < conshdlrdata->maxroundingrounds && threshold >= conshdlrdata->roundingminthres && *nGen < maxsepacuts && ! (*cutoff);
        threshold -= conshdlrdata->roundingoffset )
   {
      SCIP_Bool chgupperbound = FALSE;
      SCIP_Real value = 0.0;
      int size = 0;
      int nCuts = 0;
      int j;
#ifdef SCIP_DEBUG
      int nvarsone = 0;
      int nvarszero = 0;
      int nvarsfrac = 0;
#endif

      SCIPdebugMessage("Threshold: %g.\n", threshold);

      /* choose variables that have a value < current threshold value */
      for (j = 0; j < nconss; ++j)
      {
         SCIP_CONSDATA* consdata;
         SCIP_Real binvarval;
         SCIP_VAR* binvarneg;

         assert( conss[j] != NULL );
         consdata = SCIPconsGetData(conss[j]);
         assert( consdata != NULL );

         binvarval = SCIPgetVarSol(scip, consdata->binvar);

#ifdef SCIP_DEBUG
         if ( SCIPisFeasEQ(scip, binvarval, 1.0) )
            ++nvarsone;
         else if ( SCIPisFeasZero(scip, binvarval) )
            ++nvarszero;
         else
            ++nvarsfrac;
#endif

         /* check whether complementary (negated) variable is present as well */
         binvarneg = SCIPvarGetNegatedVar(consdata->binvar);
         assert( binvarneg != NULL );

         /* negated variable is present as well */
         assert( conshdlrdata->binvarhash != NULL );
         if ( SCIPhashmapExists(conshdlrdata->binvarhash, (void*) binvarneg) )
         {
            SCIP_Real binvarnegval = SCIPgetVarSol(scip, binvarneg);

            /* take larger one */
            if ( binvarval > binvarnegval )
               S[j] = TRUE;
            else
               S[j] = FALSE;
            continue;
         }

         /* check for threshold */
         if ( SCIPisFeasLT(scip, SCIPgetVarSol(scip, consdata->binvar), threshold) )
         {
            S[j] = TRUE;
            value += varGetObjDelta(consdata->binvar);
            ++size;
         }
         else
            S[j] = FALSE;
      }

      if ( size == nconss )
      {
         SCIPdebugMessage("All variables in the set. Continue ...\n");
         continue;
      }

      /* skip computation if size has not changed (computation is likely the same) */
      if ( size == oldsize )
      {
         SCIPdebugMessage("Skipping computation: size support has not changed.\n");
         continue;
      }
      oldsize = size;

#ifdef SCIP_DEBUG
      SCIPdebugMessage("   Vars with value 1: %d  0: %d  and fractional: %d.\n", nvarsone, nvarszero, nvarsfrac);
#endif

      /* fix the variables in S */
      SCIP_CALL( fixAltLPVariables(scip, lp, nconss, conss, S) );

      /* extend set S to a cover and generate cuts */
      SCIP_CALL( extendToCover(scip, conshdlr, conshdlrdata, lp, sol, conshdlrdata->removable, conshdlrdata->genlogicor, nconss, conss, S, &size, &value, &chgupperbound, &error, cutoff, &nCuts) );

      /* we ignore errors in extendToCover */
      if ( nCuts > 0 )
      {
         *nGen += nCuts;
         ++rounds;
      }
      else
      {
         /* possibly update upper bound */
         SCIP_CALL( updateObjUpperbound(scip, conshdlr, conshdlrdata) );
      }

      /* reset bounds */
      SCIP_CALL( unfixAltLPVariables(scip, lp, nconss, conss, S) );

      /* rerun current threshold if upper bound has been updated */
      if ( chgupperbound )
      {
         SCIPdebugMessage("Rerun current threshold since upper objective bound has been changed.\n");
         oldsize = -1;
         threshold += conshdlrdata->roundingoffset;
      }
   }
   SCIPdebugMessage("Generated %d IISs.\n", *nGen - nGenOld);

#ifndef NDEBUG
   SCIP_CALL( checkLPBoundsClean(scip, lp, nconss, conss) );
#endif

   SCIPfreeBufferArray(scip, &S);

   return SCIP_OKAY;
}


/** separation method
 *
 *  We first check whether coupling inequalities can be separated (if required). If not enough of
 *  these could be generated, we check whether IIS inequalities can be separated.
 */
static
SCIP_RETCODE separateIndicators(
   SCIP*                 scip,               /**< SCIP pointer */
   SCIP_CONSHDLR*        conshdlr,           /**< constraint handler */
   int                   nconss,             /**< number of constraints */
   int                   nusefulconss,       /**< number of usefull constraints */
   SCIP_CONS**           conss,              /**< indicator constraints */
   SCIP_SOL*             sol,                /**< solution to be separated */
   SCIP_RESULT*          result              /**< result */
   )
{
   SCIP_CONSHDLRDATA* conshdlrdata;
   int maxsepacuts;
   int ncuts;

   assert( scip != NULL );
   assert( conshdlr != NULL );
   assert( conss != NULL );
   assert( result != NULL );

   *result = SCIP_DIDNOTRUN;

   if ( nconss == 0 )
      return SCIP_OKAY;

   conshdlrdata = SCIPconshdlrGetData(conshdlr);
   assert( conshdlrdata != NULL );
   ncuts = 0;

   /* get the maximal number of cuts allowed in a separation round */
   if ( SCIPgetDepth(scip) == 0 )
      maxsepacuts = conshdlrdata->maxsepacutsroot;
   else
      maxsepacuts = conshdlrdata->maxsepacuts;

   /* first separate coupling inequalities (if required) */
   if ( conshdlrdata->sepacouplingcuts )
   {
      int c;

      *result = SCIP_DIDNOTFIND;

      /* check each constraint */
      for (c = 0; c < nusefulconss && ncuts < maxsepacuts; ++c)
      {
         SCIP_CONSDATA* consdata;
         SCIP_Bool islocal;
         SCIP_Real ub;

         assert( conss != NULL );
         assert( conss[c] != NULL );
         consdata = SCIPconsGetData(conss[c]);
         assert( consdata != NULL );
         assert( consdata->slackvar != NULL );
         assert( consdata->binvar != NULL );

         /* get upper bound for slack variable in linear constraint */
         islocal = FALSE;
         if ( conshdlrdata->sepacouplinglocal )
         {
            ub = SCIPvarGetUbLocal(consdata->slackvar);
            if ( ub < SCIPvarGetUbGlobal(consdata->slackvar) )
               islocal = TRUE;
         }
         else
            ub = SCIPvarGetUbGlobal(consdata->slackvar);
         assert( ! SCIPisFeasNegative(scip, ub) );

         /* only use coefficients that are not too large */
         if ( ub <= conshdlrdata->sepacouplingvalue )
         {
            SCIP_Real activity;

            activity = SCIPgetSolVal(scip, sol, consdata->slackvar) + ub * SCIPgetSolVal(scip, sol, consdata->binvar) - ub;
            if ( SCIPisEfficacious(scip, activity) )
            {
               SCIP_ROW* row;
               SCIP_Bool infeasible;
#ifndef NDEBUG
               char name[50];

               (void) SCIPsnprintf(name, 50, "couple%d", c);
               SCIP_CALL( SCIPcreateEmptyRowCons(scip, &row, SCIPconsGetHdlr(conss[c]), name, -SCIPinfinity(scip), ub, islocal, FALSE, conshdlrdata->removable) );
#else
               SCIP_CALL( SCIPcreateEmptyRowCons(scip, &row, SCIPconsGetHdlr(conss[c]), "", -SCIPinfinity(scip), ub, islocal, FALSE, conshdlrdata->removable) );
#endif
               SCIP_CALL( SCIPcacheRowExtensions(scip, row) );

               SCIP_CALL( SCIPaddVarToRow(scip, row, consdata->slackvar, 1.0) );
               SCIP_CALL( SCIPaddVarToRow(scip, row, consdata->binvar, ub) );
               SCIP_CALL( SCIPflushRowExtensions(scip, row) );

               SCIPdebugMessage("Separated coupling inequality for indicator constraint <%s> (coeff: %f).\n", SCIPconsGetName(conss[c]), ub);
#ifdef SCIP_OUTPUT
               SCIP_CALL( SCIPprintRow(scip, row, NULL) );
#endif
               SCIP_CALL( SCIPaddCut(scip, sol, row, FALSE, &infeasible) );
               assert( ! infeasible );
               SCIP_CALL( SCIPreleaseRow(scip, &row));

               SCIP_CALL( SCIPresetConsAge(scip, conss[c]) );

               ++ncuts;
            }
         }
      }
      SCIPdebugMessage("Number of separated coupling inequalities: %d.\n", ncuts);
   }

   /* separated cuts from the alternative lp (if required) */
   if ( conshdlrdata->sepaalternativelp && ncuts < SEPAALTTHRESHOLD )
   {
      SCIP_Bool cutoff;
      int noldcuts;

      SCIPdebugMessage("Separating inequalities for indicator constraints.\n");

      noldcuts = ncuts;
      if ( *result == SCIP_DIDNOTRUN )
         *result = SCIP_DIDNOTFIND;

      /* start separation */
      SCIP_CALL( separateIISRounding(scip, conshdlr, sol, nconss, conss, maxsepacuts, &cutoff, &ncuts) );
      SCIPdebugMessage("Separated %d cuts from indicator constraints.\n", ncuts - noldcuts);

      if ( cutoff )
         *result = SCIP_CUTOFF;
      else if ( ncuts > noldcuts )
      {
         conshdlrdata->niiscutsgen += ncuts;

         /* possibly overwrite result from separation above */
         if ( conshdlrdata->genlogicor )
            *result = SCIP_CONSADDED;
         else
            *result = SCIP_SEPARATED;
      }
   }

   return SCIP_OKAY;
}

/** initializes the constraint handler data */
static
void initConshdlrData(
   SCIP*                 scip,               /**< SCIP pointer */
   SCIP_CONSHDLRDATA*    conshdlrdata        /**< constraint handler data */
   )
{
   assert( conshdlrdata != NULL );

   conshdlrdata->removable = TRUE;
   conshdlrdata->scaled = FALSE;
   conshdlrdata->altlp = NULL;
   conshdlrdata->nrows = 0;
   conshdlrdata->varhash = NULL;
   conshdlrdata->slackhash = NULL;
   conshdlrdata->lbhash = NULL;
   conshdlrdata->ubhash = NULL;
   conshdlrdata->nlbbounds = 0;
   conshdlrdata->nubbounds = 0;
   conshdlrdata->nslackvars = 0;
   conshdlrdata->objcutindex = -1;
   conshdlrdata->objupperbound = SCIPinfinity(scip);
   conshdlrdata->objaltlpbound = SCIPinfinity(scip);
   conshdlrdata->roundingminthres = 0.1;
   conshdlrdata->roundingmaxthres = 0.6;
   conshdlrdata->maxroundingrounds = MAXROUNDINGROUNDS;
   conshdlrdata->roundingoffset = 0.1;
   conshdlrdata->addedcouplingcons = FALSE;
   conshdlrdata->ninitconss = 0;
   conshdlrdata->nbinvarszero = 0;
   conshdlrdata->performedrestart = FALSE;
   conshdlrdata->objindicatoronly = FALSE;
   conshdlrdata->objothervarsonly = FALSE;
   conshdlrdata->minabsobj = 0.0;
   conshdlrdata->normtype = 'e';
   conshdlrdata->niiscutsgen = 0;
}


/* ---------------------------- upgrading methods -----------------------------------*/

/** tries to upgrade a linear constraint into an indicator constraint
 *
 *  For some linear constraint of the form \f$a^T x + \alpha\, y \geq \beta\f$ with \f$y \in \{0,1\}\f$, we can upgrade
 *  it to an indicator constraint if for the residual value \f$a^T x \geq \gamma\f$, we have \f$\alpha + \gamma \geq
 *  \beta\f$: in this case, the constraint is always satisfied if \f$y = 1\f$.
 *
 *  Similarly, for a linear constraint in the form \f$a^T x + \alpha\, y \leq \beta\f$ with \f$y \in \{0,1\}\f$, we can
 *  upgrade it to an indicator constraint if for the residual value \f$a^T x \leq \gamma\f$, we have \f$\alpha + \gamma
 *  \leq \beta\f$.
 */
static
SCIP_DECL_LINCONSUPGD(linconsUpgdIndicator)
{  /*lint --e{715}*/
   SCIP_CONSHDLRDATA* conshdlrdata;
   SCIP_CONSHDLR* conshdlr;
   SCIP_Real minactivity = 0.0;
   SCIP_Real maxactivity = 0.0;
   SCIP_Real maxabsval = -1.0;
   SCIP_Real secabsval = -1.0;
   int maxabsvalidx = -1;
   int j;

   assert( scip != NULL );
   assert( upgdcons != NULL );
   assert( strcmp(SCIPconshdlrGetName(SCIPconsGetHdlr(cons)), "linear") == 0 );
   assert( ! SCIPconsIsModifiable(cons) );

   /* do not upgrade if there are at most 2 variables (2 variables should be upgraded to a varbound constraint) */
   if ( nvars <= 2 )
      return SCIP_OKAY;

   /* cannot currently ranged constraints, since we can only return one constraint (and we would need one for each side each) */
   if ( ! SCIPisInfinity(scip, -lhs) && ! SCIPisInfinity(scip, rhs) )
      return SCIP_OKAY;

   /* check whether upgrading is turned on */
   conshdlr = SCIPfindConshdlr(scip, "indicator");
   assert( conshdlr != NULL );
   conshdlrdata = SCIPconshdlrGetData(conshdlr);
   assert( conshdlrdata != NULL );

   if ( ! conshdlrdata->upgradelinear )
      return SCIP_OKAY;

   /* calculate activities */
   for (j = 0; j < nvars; ++j)
   {
      SCIP_VAR* var;
      SCIP_Real val;
      SCIP_Real lb;
      SCIP_Real ub;

      val = vals[j];
      assert( ! SCIPisZero(scip, val) );

      var = vars[j];
      assert( var != NULL );

      /* store maximal (and second to largest) value of coefficients */
      if ( SCIPisGE(scip, REALABS(val), maxabsval) )
      {
         secabsval = maxabsval;
         maxabsval = REALABS(val);
         maxabsvalidx = j;
      }

      if ( val > 0 )
      {
         lb = SCIPvarGetLbGlobal(var);
         ub = SCIPvarGetUbGlobal(var);
      }
      else
      {
         ub = SCIPvarGetLbGlobal(var);
         lb = SCIPvarGetUbGlobal(var);
      }

      /* compute minimal activity */
      if ( SCIPisInfinity(scip, -lb) )
         minactivity = -SCIPinfinity(scip);
      else
      {
         if ( ! SCIPisInfinity(scip, -minactivity) )
            minactivity += val * lb;
      }

      /* compute maximal activity */
      if ( SCIPisInfinity(scip, ub) )
         maxactivity = SCIPinfinity(scip);
      else
      {
         if ( ! SCIPisInfinity(scip, maxactivity) )
            maxactivity += val * ub;
      }
   }
   assert( maxabsval >= 0.0 );
   assert( 0 <= maxabsvalidx && maxabsvalidx < nvars );

   /* exit if largest coefficient does not belong to binary variable */
   if ( ! SCIPvarIsBinary(vars[maxabsvalidx]) )
      return SCIP_OKAY;

   /* exit if the second largest coefficient is as large as largest */
   if ( SCIPisEQ(scip, secabsval, maxabsval) )
      return SCIP_OKAY;

   /* cannot upgrade if all activities are infinity */
   if ( SCIPisInfinity(scip, -minactivity) && SCIPisInfinity(scip, maxactivity) )
      return SCIP_OKAY;

   /* check each variable as indicator variable */
   for (j = 0; j < nvars; ++j)
   {
      SCIP_VAR** indconsvars;
      SCIP_Real* indconsvals;
      SCIP_Bool upgdlhs = FALSE;
      SCIP_Bool upgdrhs = FALSE;
      SCIP_Bool indneglhs = FALSE;
      SCIP_Bool indnegrhs = FALSE;
      SCIP_VAR* indvar;
      SCIP_Real indval;
      int l;

      indvar = vars[j];
      indval = vals[j];
      assert( ! SCIPisZero(scip, indval) );

      if ( ! SCIPvarIsBinary(indvar) )
         continue;

      /* check for upgrading of lhs */
      if ( ! SCIPisInfinity(scip, -minactivity) && ! SCIPisInfinity(scip, -lhs) )
      {
         /* upgrading is possible with binary variable */
         if ( SCIPisGE(scip, minactivity, lhs) )
            upgdlhs = TRUE;

         /* upgrading is possible with negated binary variable */
         if ( SCIPisGE(scip, minactivity + indval, lhs) )
         {
            upgdlhs = TRUE;
            indneglhs = TRUE;
         }
      }

      /* check for upgrading of rhs */
      if ( ! SCIPisInfinity(scip, maxactivity) && ! SCIPisInfinity(scip, rhs) )
      {
         /* upgrading is possible with binary variable */
         if ( SCIPisLE(scip, maxactivity, rhs) )
         {
            upgdrhs = TRUE;
            indnegrhs = TRUE;
         }

         /* upgrading is possible with negated binary variable */
         if ( SCIPisLE(scip, maxactivity - indval, rhs) )
            upgdrhs = TRUE;
      }

      /* upgrade constraint */
      if ( upgdlhs || upgdrhs )
      {
         SCIP_VAR* indvar2;
         SCIP_Real bnd;
         int cnt = 0;

         assert( ! upgdlhs || ! upgdrhs ); /* cannot treat ranged rows */
         SCIPdebugMessage("upgrading constraint <%s> to an indicator constraint.\n", SCIPconsGetName(cons));

         SCIP_CALL( SCIPallocBufferArray(scip, &indconsvars, nvars - 1) );
         SCIP_CALL( SCIPallocBufferArray(scip, &indconsvals, nvars - 1) );

         /* create constraint */
         for (l = 0; l < nvars; ++l)
         {
            if ( vars[l] == indvar )
               continue;
            indconsvars[cnt] = vars[l];
            if ( upgdlhs )
               indconsvals[cnt] = -vals[l];
            else
               indconsvals[cnt] = vals[l];
            ++cnt;
         }

         if ( indneglhs || indnegrhs )
         {
            SCIP_CALL( SCIPgetNegatedVar(scip, indvar, &indvar2) );
         }
         else
            indvar2 = indvar;

         if ( upgdlhs )
         {
            bnd = -lhs;
            if ( ! indneglhs )
               bnd -= indval;
            SCIP_CALL( SCIPcreateConsIndicator(scip, upgdcons, SCIPconsGetName(cons), indvar2, nvars-1, indconsvars, indconsvals, bnd,
                  SCIPconsIsInitial(cons), SCIPconsIsSeparated(cons), SCIPconsIsEnforced(cons), SCIPconsIsChecked(cons), SCIPconsIsPropagated(cons),
                  SCIPconsIsLocal(cons), SCIPconsIsDynamic(cons), SCIPconsIsRemovable(cons), SCIPconsIsStickingAtNode(cons)) );
         }
         else
         {
            bnd = rhs;
            if ( ! indnegrhs )
               bnd -= indval;
            SCIP_CALL( SCIPcreateConsIndicator(scip, upgdcons, SCIPconsGetName(cons), indvar2, nvars-1, indconsvars, indconsvals, bnd,
                  SCIPconsIsInitial(cons), SCIPconsIsSeparated(cons), SCIPconsIsEnforced(cons), SCIPconsIsChecked(cons), SCIPconsIsPropagated(cons),
                  SCIPconsIsLocal(cons), SCIPconsIsDynamic(cons), SCIPconsIsRemovable(cons), SCIPconsIsStickingAtNode(cons)) );
         }

#ifdef SCIP_DEBUG
         SCIPinfoMessage(scip, NULL, "upgrade: \n");
         SCIP_CALL( SCIPprintCons(scip, cons, NULL) );
         SCIPinfoMessage(scip, NULL, "\n");
         SCIP_CALL( SCIPprintCons(scip, *upgdcons, NULL) );
         SCIPinfoMessage(scip, NULL, "\n");
         SCIP_CALL( SCIPprintCons(scip, SCIPgetLinearConsIndicator(*upgdcons), NULL) );
         SCIPinfoMessage(scip, NULL, "  (minact: %f, maxact: %f)\n", minactivity, maxactivity);
#endif

         SCIPfreeBufferArray(scip, &indconsvars);
         SCIPfreeBufferArray(scip, &indconsvals);

         return SCIP_OKAY;
      }
   }

   return SCIP_OKAY;
}


/* ---------------------------- constraint handler callback methods ----------------------*/

/** copy method for constraint handler plugins (called when SCIP copies plugins) */
static
SCIP_DECL_CONSHDLRCOPY(conshdlrCopyIndicator)
{  /*lint --e{715}*/
   assert( scip != NULL );
   assert( conshdlr != NULL );
   assert( strcmp(SCIPconshdlrGetName(conshdlr), CONSHDLR_NAME) == 0 );
   assert( valid != NULL );

   /* call inclusion method of constraint handler */
   SCIP_CALL( SCIPincludeConshdlrIndicator(scip) );

   *valid = TRUE;

   return SCIP_OKAY;
}


/** initialization method of constraint handler (called after problem was transformed) */
static
SCIP_DECL_CONSINIT(consInitIndicator)
{  /*lint --e{715}*/
   SCIP_CONSHDLRDATA* conshdlrdata;

   assert( scip != NULL );
   assert( conshdlr != NULL );
   assert( strcmp(SCIPconshdlrGetName(conshdlr), CONSHDLR_NAME) == 0 );

   conshdlrdata = SCIPconshdlrGetData(conshdlr);
   assert( conshdlrdata != NULL );

   initConshdlrData(scip, conshdlrdata);

   /* find trysol heuristic */
   if ( conshdlrdata->trysolutions && conshdlrdata->heurtrysol == NULL )
   {
      conshdlrdata->heurtrysol = SCIPfindHeur(scip, "trysol");
   }

   return SCIP_OKAY;
}


/** deinitialization method of constraint handler (called before transformed problem is freed) */
static
SCIP_DECL_CONSEXIT(consExitIndicator)
{  /*lint --e{715}*/
   SCIP_CONSHDLRDATA* conshdlrdata;

   assert( scip != NULL );
   assert( conshdlr != NULL );
   assert( strcmp(SCIPconshdlrGetName(conshdlr), CONSHDLR_NAME) == 0 );

   conshdlrdata = SCIPconshdlrGetData(conshdlr);

   if ( conshdlrdata->binvarhash != NULL )
      SCIPhashmapFree(&conshdlrdata->binvarhash);

   SCIPfreeBlockMemoryArrayNull(scip, &conshdlrdata->addlincons, conshdlrdata->maxaddlincons);
   conshdlrdata->maxaddlincons = 0;
   conshdlrdata->naddlincons = 0;
   conshdlrdata->nrows = 0;

   return SCIP_OKAY;
}


/** destructor of constraint handler to free constraint handler data (called when SCIP is exiting) */
static
SCIP_DECL_CONSFREE(consFreeIndicator)
{
   SCIP_CONSHDLRDATA* conshdlrdata;

   assert( scip != NULL );
   assert( conshdlr != NULL );
   assert( strcmp(SCIPconshdlrGetName(conshdlr), CONSHDLR_NAME) == 0 );

   conshdlrdata = SCIPconshdlrGetData(conshdlr);
   assert( conshdlrdata != NULL );
   assert( conshdlrdata->altlp == NULL );
   assert( conshdlrdata->varhash == NULL );
   assert( conshdlrdata->lbhash == NULL );
   assert( conshdlrdata->ubhash == NULL );
   assert( conshdlrdata->slackhash == NULL );

   if ( conshdlrdata->maxaddlincons > 0 )
   {
      /* if problem was not yet transformed the array may need to be freed, because we did not call the EXIT callback */
      SCIPfreeBlockMemoryArrayNull(scip, &conshdlrdata->addlincons, conshdlrdata->maxaddlincons);
   }
   assert( conshdlrdata->addlincons == NULL );
   conshdlrdata->naddlincons = 0;
   conshdlrdata->maxaddlincons = 0;

   SCIPfreeMemory(scip, &conshdlrdata);

   return SCIP_OKAY;
}


/** solving process initialization method of constraint handler (called when branch and bound process is about to begin) */
static
SCIP_DECL_CONSINITSOL(consInitsolIndicator)
{
   SCIP_CONSHDLRDATA* conshdlrdata;
   int c;

   assert( scip != NULL );
   assert( conshdlr != NULL );
   assert( strcmp(SCIPconshdlrGetName(conshdlr), CONSHDLR_NAME) == 0 );

   if ( SCIPgetStatus(scip) == SCIP_STATUS_OPTIMAL || SCIPgetStatus(scip) == SCIP_STATUS_INFEASIBLE ||
        SCIPgetStatus(scip) == SCIP_STATUS_UNBOUNDED || SCIPgetStatus(scip) == SCIP_STATUS_INFORUNBD )
      return SCIP_OKAY;

   SCIPdebugMessage("Initsol for indicator constraints.\n");

   conshdlrdata = SCIPconshdlrGetData(conshdlr);
   assert( conshdlrdata != NULL );
   assert( conshdlrdata->slackhash == NULL );

   SCIP_CALL( SCIPgetCharParam(scip, "separating/efficacynorm", &conshdlrdata->normtype) );

   if ( conshdlrdata->sepaalternativelp )
   {
      /* generate hash for storing all slack variables (size is just a guess) */
      SCIP_CALL( SCIPhashmapCreate(&conshdlrdata->slackhash, SCIPblkmem(scip), SCIPcalcHashtableSize(10 * SCIPgetNVars(scip))) );
      assert( conshdlrdata->slackhash != NULL );

      /* first initialize slack hash */
      for (c = 0; c < nconss; ++c)
      {
         SCIP_CONSDATA* consdata;

         assert( conss != NULL );
         assert( conss[c] != NULL );
         assert( SCIPconsIsTransformed(conss[c]) );

         consdata = SCIPconsGetData(conss[c]);
         assert( consdata != NULL );

         assert( consdata->slackvar != NULL );

         /* insert slack variable into hash */
         SCIP_CALL( SCIPhashmapInsert(conshdlrdata->slackhash, consdata->slackvar, (void*) (size_t) (INT_MAX)) );
         assert( SCIPhashmapExists(conshdlrdata->slackhash, consdata->slackvar) );
         ++conshdlrdata->nslackvars;
      }

      if ( conshdlrdata->genlogicor )
      {
         SCIP_CONSHDLR* logicorconshdlr;
         int logicorsepafreq;
         int sepafreq;

         /* If we generate logicor constraints, make sure that we separate them with the same frequency */
         logicorconshdlr = SCIPfindConshdlr(scip, "logicor");
         if ( logicorconshdlr == NULL )
         {
            SCIPerrorMessage("Logicor constraint handler not included, cannto generate constraints.\n");
            return SCIP_ERROR;
         }
         logicorsepafreq = SCIPconshdlrGetSepaFreq(logicorconshdlr);
         sepafreq = SCIPconshdlrGetSepaFreq(conshdlr);
         if ( sepafreq != -1 && ((logicorsepafreq == 0 && sepafreq > 0) || sepafreq < logicorsepafreq) )
         {
            SCIPverbMessage(scip, SCIP_VERBLEVEL_MINIMAL, NULL, "Set sepafreq of logicor constraint handler to %d.\n", sepafreq);
            SCIP_CALL( SCIPsetIntParam(scip, "constraints/logicor/sepafreq", sepafreq) );
         }
      }
   }

   /* check each constraint */
   conshdlrdata->objothervarsonly = TRUE;
   for (c = 0; c < nconss; ++c)
   {
      SCIP_CONSDATA* consdata;

      assert( conss != NULL );
      assert( conss[c] != NULL );
      assert( SCIPconsIsTransformed(conss[c]) );

      consdata = SCIPconsGetData(conss[c]);
      assert( consdata != NULL );
      assert( consdata->binvar != NULL );
      assert( consdata->slackvar != NULL );

      /* Presolving might replace a slack variable by an active variable. Thus, the objective of a slack variables might
       * be nonzero. However, we do not need to check slack variables here. */
      if ( ! SCIPisZero(scip, varGetObjDelta(consdata->binvar)) )
         conshdlrdata->objothervarsonly = FALSE;

      /* deactivate */
      if ( ! consdata->linconsactive )
      {
         SCIP_CALL( SCIPdisableCons(scip, consdata->lincons) );
      }
      else
      {
         /* add constraint to alternative LP if not already done */
         if ( conshdlrdata->sepaalternativelp && consdata->colindex < 0 )
         {
            SCIP_CALL( addAltLPConstraint(scip, conshdlr, consdata->lincons, consdata->slackvar, 1.0, &consdata->colindex) );
            SCIPdebugMessage("Added column for <%s> to alternative LP with column index %d.\n", SCIPconsGetName(conss[c]),consdata->colindex);
#ifdef SCIP_OUTPUT
            SCIP_CALL( SCIPprintCons(scip, consdata->lincons, NULL) );
            SCIPinfoMessage(scip, NULL, ";\n");
#endif
         }
      }

      /* add nlrow representation to NLP, if NLP had been constructed
       *
       * Note, that we did not tell SCIP in exitpre that we have something to add to the NLP, thus
       * indicators are only available in the NLP for MINLPs, but not for MIPs with indicators.
       */
      if ( SCIPisNLPConstructed(scip) && SCIPconsIsChecked(conss[c]) )
      {
         SCIP_NLROW* nlrow;
         SCIP_VAR* quadvars[2];
         SCIP_QUADELEM quadelem;

         /* create nonlinear row binary variable * slack variable = 0 */
         quadvars[0] = consdata->binvar;
         quadvars[1] = consdata->slackvar;
         quadelem.idx1 = 0;
         quadelem.idx2 = 1;
         quadelem.coef = 1.0;

         SCIP_CALL( SCIPcreateNlRow(scip, &nlrow, SCIPconsGetName(conss[c]), 0.0, 0, NULL, NULL, 2, quadvars, 1, &quadelem, NULL, 0.0, 0.0) );

         /* add row to NLP and forget about it */
         SCIP_CALL( SCIPaddNlRow(scip, nlrow) );
         SCIP_CALL( SCIPreleaseNlRow(scip, &nlrow) );
      }
   }

   SCIPdebugMessage("Initialized %d indicator constraints.\n", nconss);

   /* check additional constraints */
   if ( conshdlrdata->sepaalternativelp )
   {
      SCIP_CONS* cons;
      int colindex;
      int cnt = 0;

      /* add stored linear constraints if they exist */
      if ( conshdlrdata->naddlincons > 0 )
      {
         for (c = 0; c < conshdlrdata->naddlincons; ++c)
         {
            cons = conshdlrdata->addlincons[c];

            /* get transformed constraint - since it is needed only here, we do not store the information */
            if ( ! SCIPconsIsTransformed(cons) )
            {
               SCIP_CALL( SCIPgetTransformedCons(scip, conshdlrdata->addlincons[c], &cons) );

               /* @todo check when exactly the transformed constraint does not exist - SCIPisActive() does not suffice */
               if ( cons == NULL )
                  continue;
            }
            SCIP_CALL( addAltLPConstraint(scip, conshdlr, cons, NULL, 0.0, &colindex) );
            ++cnt;

#ifdef SCIP_OUTPUT
            SCIP_CALL( SCIPprintCons(scip, cons, NULL) );
            SCIPinfoMessage(scip, NULL, ";\n");
#endif
         }
         SCIPdebugMessage("Added %d additional columns to alternative LP.\n", cnt);
      }
      else
      {
         /* if no stored linear constraints are available, possibly collect other linear constraints; we only use linear
          * constraints, since most other constraints involve integral variables, and in this context we will likely
          * benefit much more from continuous variables. */
         if ( conshdlrdata->useotherconss )
         {
            const char* conshdlrname;
            SCIP_CONS** allconss;
            int nallconss;

            nallconss = SCIPgetNConss(scip);
            allconss = SCIPgetConss(scip);

            /* loop through all constraints */
            for (c = 0; c < nallconss; ++c)
            {
               /* get constraint */
               cons = allconss[c];
               assert( cons != NULL );
               assert( SCIPconsIsTransformed(cons) );

               /* get constraint handler name */
               conshdlrname = SCIPconshdlrGetName(SCIPconsGetHdlr(cons));

               /* check type of constraint (only take linear constraints) */
               if ( strcmp(conshdlrname, "linear") == 0 )
               {
                  /* avoid adding linear constraints that correspond to indicator constraints */
                  if ( strncmp(SCIPconsGetName(cons), "indlin", 6) != 0 )
                  {
                     SCIP_CALL( addAltLPConstraint(scip, conshdlr, cons, NULL, 0.0, &colindex) );
                     SCIPdebugMessage("Added column for linear constraint <%s> to alternative LP with column index %d.\n", SCIPconsGetName(cons), colindex);
                     ++cnt;
                  }
               }
            }
            SCIPdebugMessage("Added %d additional columns from linear constraints to alternative LP.\n", cnt);
         }
      }
   }

   /* initialize event handler if restart should be forced */
   if ( conshdlrdata->forcerestart )
   {
      SCIP_Bool* covered;
      SCIP_VAR** vars;
      int nvars;
      int j;

      assert( conshdlrdata->eventhdlrrestart != NULL );

      /* store number of initial constraints */
      conshdlrdata->ninitconss = SCIPconshdlrGetNActiveConss(conshdlr);

      /* reset number of fixed binary variables */
      conshdlrdata->nbinvarszero = 0;

      /* loop through variables */
      nvars = SCIPgetNVars(scip);
      vars = SCIPgetVars(scip);

      conshdlrdata->objindicatoronly = FALSE;
      conshdlrdata->minabsobj = SCIP_REAL_MAX;

      /* unmark all variables */
      SCIP_CALL( SCIPallocBufferArray(scip, &covered, nvars) );
      for (j = 0; j < nvars; ++j)
         covered[j] = FALSE;

      /* mark indicator variables */
      for (c = 0; c < nconss; ++c)
      {
         SCIP_CONSDATA* consdata;
         int probindex;

         assert( conss != NULL );
         assert( conss[c] != NULL );

         /* avoid non-active indicator constraints */
         if ( ! SCIPconsIsActive(conss[c]) )
            continue;

         consdata = SCIPconsGetData(conss[c]);
         assert( consdata != NULL );
         assert( consdata->binvar != NULL );

         if ( SCIPvarIsNegated(consdata->binvar) )
         {
            assert( SCIPvarGetNegatedVar(consdata->binvar) != NULL );
            probindex = SCIPvarGetProbindex(SCIPvarGetNegatedVar(consdata->binvar));
         }
         else
            probindex = SCIPvarGetProbindex(consdata->binvar);

         /* if presolving detected infeasibility it might be that the binary variables are not active */
         if ( probindex < 0 )
            continue;

         assert( 0 <= probindex && probindex < nvars );
         covered[probindex] = TRUE;
      }

      /* check all variables */
      for (j = 0; j < nvars; ++j)
      {
         SCIP_Real obj;

         obj = SCIPvarGetObj(vars[j]);
         if ( ! SCIPisZero(scip, obj) )
         {
            if ( ! covered[j] )
               break;
            if ( ! SCIPisIntegral(scip, obj) )
               break;
            if ( REALABS(obj) < conshdlrdata->minabsobj )
               conshdlrdata->minabsobj = REALABS(obj);
         }
      }

      /* if all variables have integral objective and only indicator variables have nonzero objective */
      if ( j >= nvars )
      {
         /* if there are variables with nonerzo objective */
         if ( conshdlrdata->minabsobj < SCIP_REAL_MAX )
         {
            assert( SCIPisIntegral(scip, conshdlrdata->minabsobj) );
            assert( SCIPisGE(scip, conshdlrdata->minabsobj, 1.0) );

            conshdlrdata->objindicatoronly = TRUE;

            assert( conshdlrdata->eventhdlrrestart != NULL );
            SCIP_CALL( SCIPcatchEvent(scip, SCIP_EVENTTYPE_BESTSOLFOUND, conshdlrdata->eventhdlrrestart, (SCIP_EVENTDATA*) conshdlrdata, NULL) );
         }
      }

      SCIPfreeBufferArray(scip, &covered);
   }

   return SCIP_OKAY;
}


/** solving process deinitialization method of constraint handler (called before branch and bound process data is freed) */
static
SCIP_DECL_CONSEXITSOL(consExitsolIndicator)
{  /*lint --e{715}*/
   SCIP_CONSHDLRDATA* conshdlrdata;
   int c;

   assert( scip != NULL );
   assert( conshdlr != NULL );
   assert( strcmp(SCIPconshdlrGetName(conshdlr), CONSHDLR_NAME) == 0 );

   conshdlrdata = SCIPconshdlrGetData(conshdlr);
   assert( conshdlrdata != NULL );

   if ( conshdlrdata->sepaalternativelp )
   {
      if ( conshdlrdata->slackhash != NULL )
      {
#ifdef SCIP_DEBUG
         SCIPinfoMessage(scip, NULL, "\nStatistics for slack hash:\n");
         SCIPhashmapPrintStatistics(conshdlrdata->slackhash, SCIPgetMessagehdlr(scip));
#endif
         SCIPhashmapFree(&conshdlrdata->slackhash);
      }

      if ( conshdlrdata->altlp != NULL )
      {
         assert( conshdlrdata->varhash != NULL );
         assert( conshdlrdata->lbhash != NULL );
         assert( conshdlrdata->ubhash != NULL );

#ifdef SCIP_DEBUG
         SCIPinfoMessage(scip, NULL, "\nStatistics for var hash:\n");
         SCIPhashmapPrintStatistics(conshdlrdata->varhash, SCIPgetMessagehdlr(scip));
         SCIPinfoMessage(scip, NULL, "\nStatistics for lower bound hash:\n");
         SCIPhashmapPrintStatistics(conshdlrdata->lbhash, SCIPgetMessagehdlr(scip));
         SCIPinfoMessage(scip, NULL, "\nStatistics for upper bound hash:\n");
         SCIPhashmapPrintStatistics(conshdlrdata->ubhash, SCIPgetMessagehdlr(scip));
#endif

         SCIPhashmapFree(&conshdlrdata->varhash);
         SCIPhashmapFree(&conshdlrdata->lbhash);
         SCIPhashmapFree(&conshdlrdata->ubhash);

         SCIP_CALL( SCIPlpiFree(&conshdlrdata->altlp) );

         /* save the information that the columns have been deleted */
         for (c = 0; c < nconss; ++c)
         {
            SCIP_CONSDATA* consdata;

            assert( conss != NULL );
            assert( conss[c] != NULL );

            consdata = SCIPconsGetData(conss[c]);
            assert( consdata != NULL );
            consdata->colindex = -1;
         }
      }
   }
   else
   {
      assert( conshdlrdata->slackhash == NULL );
      assert( conshdlrdata->varhash == NULL );
      assert( conshdlrdata->lbhash == NULL );
      assert( conshdlrdata->ubhash == NULL );
   }

   return SCIP_OKAY;
}


/** frees specific constraint data */
static
SCIP_DECL_CONSDELETE(consDeleteIndicator)
{
   assert( scip != NULL );
   assert( conshdlr != NULL );
   assert( cons != NULL );
   assert( consdata != NULL );
   assert( strcmp(SCIPconshdlrGetName(conshdlr), CONSHDLR_NAME) == 0 );

#ifdef SCIP_MORE_DEBUG
   SCIPdebugMessage("Deleting indicator constraint <%s>.\n", SCIPconsGetName(cons) );
#endif

   /* drop events on transformed variables */
   if ( SCIPconsIsTransformed(cons) )
   {
      SCIP_CONSHDLRDATA* conshdlrdata;

      /* get constraint handler data */
      conshdlrdata = SCIPconshdlrGetData(conshdlr);
      assert( conshdlrdata != NULL );

      if ( conshdlrdata->sepaalternativelp )
      {
         SCIP_CALL( deleteAltLPConstraint(scip, conshdlr, cons) );
      }

      assert( (*consdata)->slackvar != NULL );
      assert( (*consdata)->binvar != NULL );

      /* free events only in correct stages */
      if ( SCIPgetStage(scip) >= SCIP_STAGE_TRANSFORMING && SCIPgetStage(scip) <= SCIP_STAGE_SOLVED )
      {
         if ( (*consdata)->linconsactive )
         {
            assert( conshdlrdata->eventhdlrbound != NULL );
            SCIP_CALL( SCIPdropVarEvent(scip, (*consdata)->binvar, SCIP_EVENTTYPE_BOUNDCHANGED, conshdlrdata->eventhdlrbound,
                  (SCIP_EVENTDATA*)*consdata, -1) );
            SCIP_CALL( SCIPdropVarEvent(scip, (*consdata)->slackvar, SCIP_EVENTTYPE_BOUNDCHANGED, conshdlrdata->eventhdlrbound,
                  (SCIP_EVENTDATA*)*consdata, -1) );
         }
         if ( conshdlrdata->forcerestart )
         {
            assert( conshdlrdata->eventhdlrrestart != NULL );
            SCIP_CALL( SCIPdropVarEvent(scip, (*consdata)->binvar, SCIP_EVENTTYPE_GBDCHANGED, conshdlrdata->eventhdlrrestart,
                  (SCIP_EVENTDATA*) conshdlrdata, -1) );
         }
      }
   }

   /* Can there be cases where lincons is NULL, e.g., if presolve found the problem infeasible? */
   assert( (*consdata)->lincons != NULL );

   /* release linear constraint and slack variable */
   SCIP_CALL( SCIPreleaseVar(scip, &(*consdata)->slackvar) );
   SCIP_CALL( SCIPreleaseCons(scip, &(*consdata)->lincons) );

   SCIPfreeBlockMemory(scip, consdata);

   return SCIP_OKAY;
}


/** transforms constraint data into data belonging to the transformed problem */
static
SCIP_DECL_CONSTRANS(consTransIndicator)
{
   SCIP_CONSDATA* consdata;
   SCIP_CONSHDLRDATA* conshdlrdata;
   SCIP_CONSDATA* sourcedata;
   char s[SCIP_MAXSTRLEN];

   assert( scip != NULL );
   assert( conshdlr != NULL );
   assert( strcmp(SCIPconshdlrGetName(conshdlr), CONSHDLR_NAME) == 0 );
   assert( sourcecons != NULL );
   assert( targetcons != NULL );

   /* get constraint handler data */
   conshdlrdata = SCIPconshdlrGetData(conshdlr);
   assert( conshdlrdata != NULL );
   assert( conshdlrdata->eventhdlrbound != NULL );

#ifdef SCIP_MORE_DEBUG
   SCIPdebugMessage("Transforming indicator constraint: <%s>.\n", SCIPconsGetName(sourcecons) );
#endif

   /* get data of original constraint */
   sourcedata = SCIPconsGetData(sourcecons);
   assert( sourcedata != NULL );
   assert( sourcedata->binvar != NULL );

   /* check for slackvar */
   if ( sourcedata->slackvar == NULL )
   {
      SCIPerrorMessage("The indicator constraint <%s> needs a slack variable.\n", SCIPconsGetName(sourcecons));
      return SCIP_INVALIDDATA;
   }

   /* check for linear constraint */
   if ( sourcedata->lincons == NULL )
   {
      SCIPerrorMessage("The indicator constraint <%s> needs a linear constraint variable.\n", SCIPconsGetName(sourcecons));
      return SCIP_INVALIDDATA;
   }
   assert( sourcedata->lincons != NULL );
   assert( sourcedata->slackvar != NULL );

   /* create constraint data */
   consdata = NULL;
   SCIP_CALL( consdataCreate(scip, conshdlr, conshdlrdata, SCIPconsGetName(sourcecons), &consdata, conshdlrdata->eventhdlrbound,
         conshdlrdata->eventhdlrrestart, sourcedata->binvar, sourcedata->slackvar, sourcedata->lincons, sourcedata->linconsactive) );
   assert( consdata != NULL );

   /* create transformed constraint with the same flags */
   (void) SCIPsnprintf(s, SCIP_MAXSTRLEN, "t_%s", SCIPconsGetName(sourcecons));
   SCIP_CALL( SCIPcreateCons(scip, targetcons, s, conshdlr, consdata,
         SCIPconsIsInitial(sourcecons), SCIPconsIsSeparated(sourcecons),
         SCIPconsIsEnforced(sourcecons), SCIPconsIsChecked(sourcecons),
         SCIPconsIsPropagated(sourcecons), SCIPconsIsLocal(sourcecons),
         SCIPconsIsModifiable(sourcecons), SCIPconsIsDynamic(sourcecons),
         SCIPconsIsRemovable(sourcecons), SCIPconsIsStickingAtNode(sourcecons)) );

   /* make sure that binary variable hash exists */
   if ( conshdlrdata->sepaalternativelp )
   {
      if ( conshdlrdata->binvarhash == NULL )
      {
         SCIP_CALL( SCIPhashmapCreate(&conshdlrdata->binvarhash, SCIPblkmem(scip), SCIPcalcHashtableSize(10 * SCIPgetNOrigVars(scip))) );
      }

      /* check whether binary variable is present: note that a binary variable might appear several times, but this seldomly happens. */
      assert( conshdlrdata->binvarhash != NULL );
      if ( ! SCIPhashmapExists(conshdlrdata->binvarhash, (void*) consdata->binvar) )
      {
         SCIP_CALL( SCIPhashmapInsert(conshdlrdata->binvarhash, (void*) consdata->binvar, (void*) (*targetcons)) );
      }
   }

   return SCIP_OKAY;
}


/** presolving initialization method of constraint handler (called when presolving is about to begin) */
static
SCIP_DECL_CONSINITPRE(consInitpreIndicator)
{  /*lint --e{715}*/
   SCIP_CONSHDLRDATA* conshdlrdata;
   int c;

   assert( scip != NULL );
   assert( conshdlr != NULL );
   assert( strcmp(SCIPconshdlrGetName(conshdlr), CONSHDLR_NAME) == 0 );

   if ( SCIPgetStatus(scip) != SCIP_STATUS_UNKNOWN )
      return SCIP_OKAY;

   SCIPdebugMessage("Initpre method for indicator constraints.\n");

   /* check each constraint and get transformed linear constraint */
   for (c = 0; c < nconss; ++c)
   {
      SCIP_CONSDATA* consdata;

      assert( conss != NULL );
      assert( conss[c] != NULL );
      assert( SCIPconsIsTransformed(conss[c]) );

      consdata = SCIPconsGetData(conss[c]);
      assert( consdata != NULL );

      /* if not happened already, get transformed linear constraint */
      assert( consdata->lincons != NULL );
      assert( strcmp(SCIPconshdlrGetName(SCIPconsGetHdlr(consdata->lincons)), "linear") == 0 );

      /* in a restart the linear constraint might already be transformed */
      if ( ! SCIPconsIsTransformed(consdata->lincons) )
      {
         SCIP_CONS* translincons;

         SCIP_CALL( SCIPgetTransformedCons(scip, consdata->lincons, &translincons) );
         assert( translincons != NULL );

         SCIP_CALL( SCIPreleaseCons(scip, &consdata->lincons) );
         SCIP_CALL( SCIPcaptureCons(scip, translincons) );
         consdata->lincons = translincons;
      }
   }

   conshdlrdata = SCIPconshdlrGetData(conshdlr);
   assert( conshdlrdata != NULL );

   /* reset flag, in case presolve was called for some problem before */
   conshdlrdata->addedcouplingcons = FALSE;

   return SCIP_OKAY;
}


/** presolving method of constraint handler
 *
 *  For an indicator constraint with binary variable \f$y\f$ and slack variable \f$s\f$ the coupling
 *  inequality \f$s \le M (1-y)\f$ (equivalently: \f$s + M y \le M\f$) is inserted, where \f$M\f$ is
 *  an upper bound on the value of \f$s\f$. If \f$M\f$ is too large the inequality is not
 *  inserted. Depending on the parameter @a addcouplingcons we add a variable upper bound or a row
 *  (in consInitlpIndicator()).
 *
 *  @warning We can never delete linear constraints, because we need them to get the right values
 *  for the slack variables!
 */
static
SCIP_DECL_CONSPRESOL(consPresolIndicator)
{  /*lint --e{715}*/
   SCIP_CONSHDLRDATA* conshdlrdata;
   SCIP_Bool noReductions;
   int oldnfixedvars;
   int oldndelconss;
   int removedvars = 0;
   int c;

   assert( scip != NULL );
   assert( conshdlr != NULL );
   assert( strcmp(SCIPconshdlrGetName(conshdlr), CONSHDLR_NAME) == 0 );
   assert( result != NULL );

   *result = SCIP_DIDNOTRUN;
   oldnfixedvars = *nfixedvars;
   oldndelconss = *ndelconss;

   /* get constraint handler data */
   conshdlrdata = SCIPconshdlrGetData(conshdlr);
   assert( conshdlrdata != NULL );

   SCIPdebugMessage("Presolving indicator constraints.\n");

   /* only run if success is possible */
   if ( nrounds == 0 || nnewfixedvars > 0 || nnewchgbds > 0 || nnewaggrvars > 0 )
   {
      *result = SCIP_DIDNOTFIND;

      /* check each constraint */
      for (c = 0; c < nconss; ++c)
      {
         SCIP_CONSDATA* consdata;
         SCIP_CONS* cons;
         SCIP_Bool success;
         SCIP_Bool cutoff;

         assert( conss != NULL );
         assert( conss[c] != NULL );
         cons = conss[c];
         consdata = SCIPconsGetData(cons);
         assert( consdata != NULL );
         assert( consdata->binvar != NULL );
         assert( ! SCIPconsIsModifiable(cons) );

#ifdef SCIP_MORE_DEBUG
         SCIPdebugMessage("Presolving indicator constraint <%s>.\n", SCIPconsGetName(cons) );
#endif

         /* do nothing if the linear constraint is not active */
         if ( ! consdata->linconsactive )
            continue;

         assert( consdata->lincons != NULL );
         assert( consdata->slackvar != NULL );
         assert( strcmp(SCIPconshdlrGetName(SCIPconsGetHdlr(consdata->lincons)), "linear") == 0 );
         assert( SCIPconsIsTransformed(consdata->lincons) );

         /* add implications if not yet done */
         if ( ! consdata->implicationadded )
         {
            int nbnds = 0;
            SCIP_CALL( SCIPaddVarImplication(scip, consdata->binvar, TRUE, consdata->slackvar, SCIP_BOUNDTYPE_UPPER, 0.0,
                  &cutoff, &nbnds) );
            *nchgbds += nbnds;

            /* cutoff/infeasible might be true if preprocessing was truncated */
            /* note: nbdchgs == 0 is not necessarily true, because preprocessing might be truncated. */
            consdata->implicationadded = TRUE;
            if ( cutoff )
            {
               *result = SCIP_CUTOFF;
               return SCIP_OKAY;
            }
         }

         /* check type of slack variable if not yet done */
         if ( ! consdata->slacktypechecked )
         {
            consdata->slacktypechecked = TRUE;
            /* check if slack variable can be made implicit integer. */
            if ( SCIPvarGetType(consdata->slackvar) == SCIP_VARTYPE_CONTINUOUS )
            {
               SCIP_Real* vals;
               SCIP_VAR** vars;
               SCIP_VAR* slackvar;
               SCIP_Bool foundslackvar = FALSE;
               int nvars;
               int j;

               assert( consdata->lincons != NULL );
               vars = SCIPgetVarsLinear(scip, consdata->lincons);
               vals = SCIPgetValsLinear(scip, consdata->lincons);
               nvars = SCIPgetNVarsLinear(scip, consdata->lincons);
               slackvar = consdata->slackvar;
               assert( slackvar != NULL );

               for (j = 0; j < nvars; ++j)
               {
                  if ( vars[j] == slackvar )
                     foundslackvar = TRUE;
                  else
                  {
                     if ( ! SCIPvarIsIntegral(vars[j]) || ! SCIPisIntegral(scip, vals[j]))
                        break;
                  }
               }
               /* something is strange if the slack variable does not appear in the linear constraint (possibly because it is an artificial constraint) */
               if ( j == nvars && foundslackvar )
               {
                  SCIP_Bool infeasible;
                  SCIP_Real lb;
                  SCIP_Real ub;

                  lb = SCIPvarGetLbGlobal(consdata->slackvar);
                  ub = SCIPvarGetUbGlobal(consdata->slackvar);
                  if ( (SCIPisInfinity(scip, -lb) || SCIPisIntegral(scip, lb)) && (SCIPisInfinity(scip, ub) || SCIPisIntegral(scip, ub)) )
                  {
                     SCIP_CALL( SCIPchgVarType(scip, consdata->slackvar, SCIP_VARTYPE_IMPLINT, &infeasible) );
                     /* don't assert feasibility here because the presolver should detect infeasibility */
                  }
                  else
                  {
                     /* It can happen that the bounds of the slack variable have been changed to be non-integral in
                      * previous presolving steps. We then might get a problem with tightening the bounds. In this case,
                      * we just leave the slack variable to be continuous. */
                     SCIPdebugMessage("Cannot change type of slack variable (<%s>) to IMPLINT, since global bound is non-integral: (%g, %g).\n",
                        SCIPvarGetName(consdata->slackvar), SCIPvarGetLbGlobal(consdata->slackvar), SCIPvarGetUbGlobal(consdata->slackvar));
                  }
               }
            }
         }

         /* perform one presolving round */
         SCIP_CALL( presolRoundIndicator(scip, conshdlrdata, cons, consdata,
               conshdlrdata->dualreductions && SCIPallowDualReds(scip), &cutoff, &success, ndelconss, nfixedvars) );

         if ( cutoff )
         {
            *result = SCIP_CUTOFF;
            return SCIP_OKAY;
         }
         if ( success )
            *result = SCIP_SUCCESS;
      }
   }

   /* determine whether other methods have found reductions */
   noReductions = nnewfixedvars == 0 && nnewaggrvars == 0 && nnewchgvartypes == 0 && nnewchgbds == 0
      && nnewdelconss == 0 && nnewchgcoefs == 0 && nnewchgsides == 0;

   /* add variable upper bounds after bounds are likely to be strengthened */
   if ( noReductions && *result != SCIP_SUCCESS && conshdlrdata->addcouplingcons && ! conshdlrdata->addedcouplingcons )
   {
      int ngen;

      /* create variable upper bounds, possibly removing indicator constraints */
      SCIP_CALL( createVarUbs(scip, conshdlrdata, conss, nconss, &ngen) );

      if ( ngen > 0 )
      {
         *result = SCIP_SUCCESS;
         *nupgdconss += ngen;
         if ( conshdlrdata->removeindicators )
            *ndelconss += ngen;
      }
      conshdlrdata->addedcouplingcons = TRUE;
   }

   SCIPdebugMessage("Presolved %d constraints (fixed %d variables, removed %d variables, and deleted %d constraints).\n",
      nconss, *nfixedvars - oldnfixedvars, removedvars, *ndelconss - oldndelconss);

   return SCIP_OKAY;
}


/** LP initialization method of constraint handler (called before the initial LP relaxation at a node is solved)
 *
 *  For an indicator constraint with binary variable \f$y\f$ and slack variable \f$s\f$ the coupling
 *  inequality \f$s \le M (1-y)\f$ (equivalently: \f$s + M y \le M\f$) is inserted, where \f$M\f$ is
 *  an upper bound on the value of \f$s\f$. If \f$M\f$ is too large the inequality is not inserted.
 */
static
SCIP_DECL_CONSINITLP(consInitlpIndicator)
{
   int c;
   SCIP_CONSHDLRDATA* conshdlrdata;

   assert( scip != NULL );
   assert( conshdlr != NULL );
   assert( strcmp(SCIPconshdlrGetName(conshdlr), CONSHDLR_NAME) == 0 );

   conshdlrdata = SCIPconshdlrGetData(conshdlr);
   assert( conshdlrdata != NULL );

   /* check whether coupling constraints should be added */
   if ( ! conshdlrdata->addcoupling )
      return SCIP_OKAY;

   /* check whether coupling constraints have been added already */
   if ( conshdlrdata->addcouplingcons && conshdlrdata->addedcouplingcons )
      return SCIP_OKAY;

   SCIPdebugMessage("Handle initial rows for %d indicator constraints.\n", nconss);

   /* check each constraint */
   for (c = 0; c < nconss; ++c)
   {
      SCIP_CONSDATA* consdata;
      SCIP_Real ub;

      assert( conss != NULL );
      assert( conss[c] != NULL );
      consdata = SCIPconsGetData(conss[c]);
      assert( consdata != NULL );

      /* do not add inequalities if there are no linear constraints (no slack variable available) */
      if ( ! consdata->linconsactive )
         continue;

      /* get upper bound for slack variable in linear constraint */
      ub = SCIPvarGetUbGlobal(consdata->slackvar);
      assert( ! SCIPisNegative(scip, ub) );

      /* insert corresponding row if helpful and coefficient is not too large */
      if ( ub <= conshdlrdata->maxcouplingvalue )
      {
         char name[50];

#ifndef NDEBUG
         (void) SCIPsnprintf(name, 50, "couple%d", c);
#else
         name[0] = '\0';
#endif

         /* add variable upper bound if required */
         if ( conshdlrdata->addcouplingcons )
         {
            SCIP_CONS* cons;

            assert( ! conshdlrdata->addedcouplingcons );

            SCIPdebugMessage("Insert coupling varbound constraint for indicator constraint <%s> (coeff: %f).\n", SCIPconsGetName(conss[c]), ub);

            SCIP_CALL( SCIPcreateConsVarbound(scip, &cons, name, consdata->slackvar, consdata->binvar, ub, -SCIPinfinity(scip), ub,
                  TRUE, TRUE, TRUE, FALSE, TRUE, FALSE, FALSE, TRUE, TRUE, FALSE) );

            SCIP_CALL( SCIPaddCons(scip, cons) );
            SCIP_CALL( SCIPreleaseCons(scip, &cons) );
         }
         else
         {
            SCIP_ROW* row;
            SCIP_Bool infeasible;

            SCIP_CALL( SCIPcreateEmptyRowCons(scip, &row, conshdlr, name, -SCIPinfinity(scip), ub, FALSE, FALSE, FALSE) );
            SCIP_CALL( SCIPcacheRowExtensions(scip, row) );

            SCIP_CALL( SCIPaddVarToRow(scip, row, consdata->slackvar, 1.0) );
            SCIP_CALL( SCIPaddVarToRow(scip, row, consdata->binvar, ub) );
            SCIP_CALL( SCIPflushRowExtensions(scip, row) );

            SCIPdebugMessage("Insert coupling inequality for indicator constraint <%s> (coeff: %f).\n", SCIPconsGetName(conss[c]), ub);
#ifdef SCIP_OUTPUT
            SCIP_CALL( SCIPprintRow(scip, row, NULL) );
#endif
            SCIP_CALL( SCIPaddCut(scip, NULL, row, FALSE, &infeasible) );
            assert( ! infeasible );

            SCIP_CALL( SCIPaddPoolCut(scip, row) );
            SCIP_CALL( SCIPreleaseRow(scip, &row));
         }
      }
   }

   return SCIP_OKAY;
}


/** separation method of constraint handler for LP solutions */
static
SCIP_DECL_CONSSEPALP(consSepalpIndicator)
{  /*lint --e{715}*/
   assert( scip != NULL );
   assert( conshdlr != NULL );
   assert( conss != NULL );
   assert( strcmp(SCIPconshdlrGetName(conshdlr), CONSHDLR_NAME) == 0 );
   assert( result != NULL );

   /* perform separation */
   SCIP_CALL( separateIndicators(scip, conshdlr, nconss, nusefulconss, conss, NULL, result) );

   return SCIP_OKAY;
}


/** separation method of constraint handler for arbitrary primal solutions */
static
SCIP_DECL_CONSSEPASOL(consSepasolIndicator)
{  /*lint --e{715}*/
   assert( scip != NULL );
   assert( conshdlr != NULL );
   assert( conss != NULL );
   assert( strcmp(SCIPconshdlrGetName(conshdlr), CONSHDLR_NAME) == 0 );
   assert( result != NULL );

   /* perform separation */
   SCIP_CALL( separateIndicators(scip, conshdlr, nconss, nusefulconss, conss, sol, result) );

   return SCIP_OKAY;
}


/** constraint enforcing method of constraint handler for LP solutions */
static
SCIP_DECL_CONSENFOLP(consEnfolpIndicator)
{  /*lint --e{715}*/
   SCIP_CONSHDLRDATA* conshdlrdata;

   assert( scip != NULL );
   assert( conshdlr != NULL );
   assert( conss != NULL );
   assert( strcmp(SCIPconshdlrGetName(conshdlr), CONSHDLR_NAME) == 0 );
   assert( result != NULL );

   if ( solinfeasible )
   {
      *result = SCIP_FEASIBLE;
      return SCIP_OKAY;
   }

   /* get constraint handler data */
   conshdlrdata = SCIPconshdlrGetData(conshdlr);
   assert( conshdlrdata != NULL );

   SCIP_CALL( enforceIndicators(scip, conshdlr, nconss, conss, conshdlrdata->genlogicor, result) );

   return SCIP_OKAY;
}


/** constraint enforcing method of constraint handler for pseudo solutions */
static
SCIP_DECL_CONSENFOPS(consEnfopsIndicator)
{  /*lint --e{715}*/
   assert( scip != NULL );
   assert( conshdlr != NULL );
   assert( conss != NULL );
   assert( strcmp(SCIPconshdlrGetName(conshdlr), CONSHDLR_NAME) == 0 );
   assert( result != NULL );

   if ( solinfeasible )
   {
      *result = SCIP_FEASIBLE;
      return SCIP_OKAY;
   }

   if ( objinfeasible )
   {
      *result = SCIP_DIDNOTRUN;
      return SCIP_OKAY;
   }

   SCIP_CALL( enforceIndicators(scip, conshdlr, nconss, conss, TRUE, result) );

   return SCIP_OKAY;
}


/** feasibility check method of constraint handler for integral solutions */
static
SCIP_DECL_CONSCHECK(consCheckIndicator)
{  /*lint --e{715}*/
   SCIP_SOL* trysol = NULL;
   SCIP_CONSHDLRDATA* conshdlrdata;
   SCIP_Bool someLinconsNotActive;
   SCIP_Bool changedSol;
   int c;

   assert( scip != NULL );
   assert( conshdlr != NULL );
   assert( conss != NULL );
   assert( strcmp(SCIPconshdlrGetName(conshdlr), CONSHDLR_NAME) == 0 );
   assert( result != NULL );

   SCIPdebugMessage("Checking %d indicator constraints <%s>.\n", nconss, SCIPconshdlrGetName(conshdlr) );

   conshdlrdata = SCIPconshdlrGetData(conshdlr);
   assert( conshdlrdata != NULL );

   /* try to repair solution below, if it makes sense (will send solution to trysol heuristic in any case (see below) */
   if ( SCIPgetStage(scip) > SCIP_STAGE_PROBLEM && SCIPgetStage(scip) < SCIP_STAGE_SOLVED && conshdlrdata->trysolutions && conshdlrdata->heurtrysol != NULL )
   {
      SCIP_CALL( SCIPcreateSolCopy(scip, &trysol, sol) );
      assert( trysol != NULL );
   }

   /* check each constraint */
   *result = SCIP_FEASIBLE;
   changedSol = FALSE;
   someLinconsNotActive = FALSE;
   for (c = 0; c < nconss; ++c)
   {
      SCIP_CONSDATA* consdata;

      assert( conss[c] != NULL );
      consdata = SCIPconsGetData(conss[c]);
      assert( consdata != NULL );
      assert( consdata->binvar != NULL );

      /* if the linear constraint has not been generated, we do nothing */
      if ( ! consdata->linconsactive )
      {
         someLinconsNotActive = TRUE;
         continue;
      }

      assert( consdata->slackvar != NULL );
      /* if printreason is true it can happen that non-integral solutions are checked */
      assert( checkintegrality || SCIPisFeasIntegral(scip, SCIPgetSolVal(scip, sol, consdata->binvar)) );

      /* if constraint is infeasible */
      if ( ! SCIPisFeasZero(scip, SCIPgetSolVal(scip, sol, consdata->binvar)) &&
           ! SCIPisFeasZero(scip, SCIPgetSolVal(scip, sol, consdata->slackvar)) )
      {
         SCIP_CALL( SCIPresetConsAge(scip, conss[c]) );
         *result = SCIP_INFEASIBLE;

         if ( printreason )
         {
            SCIP_CALL( SCIPprintCons(scip, conss[c], NULL) );
            SCIPinfoMessage(scip, NULL, ";\nviolation:  <%s> = %g and <%s> = %.15g\n",
               SCIPvarGetName(consdata->binvar), SCIPgetSolVal(scip, sol, consdata->binvar),
               SCIPvarGetName(consdata->slackvar), SCIPgetSolVal(scip, sol, consdata->slackvar));
         }

         /* try to make solution feasible if it makes sense - otherwise exit */
         if ( trysol != NULL )
         {
            SCIP_Bool changed;
            SCIP_CALL( SCIPmakeIndicatorFeasible(scip, conss[c], trysol, &changed) );
            changedSol = changedSol || changed;
         }
         else
         {
            SCIPdebugMessage("Indicator constraints are not feasible.\n");
            return SCIP_OKAY;
         }
      }
      else
      {
         if ( trysol != NULL )
         {
            SCIP_Bool changed;
            SCIP_CALL( SCIPmakeIndicatorFeasible(scip, conss[c], trysol, &changed) );
            changedSol = changedSol || changed;
         }
      }
   }

   /* if some linear constraints are not active, we need to check feasibility via the alternative polyhedron */
   if ( someLinconsNotActive )
   {
      SCIP_LPI* lp;
      SCIP_Bool infeasible;
      SCIP_Bool error;
      SCIP_Bool* S;

      lp = conshdlrdata->altlp;
      assert( conshdlrdata->sepaalternativelp );

      /* the check maybe called before we have build the alternative polyhedron -> return SCIP_INFEASIBLE */
      if ( lp != NULL )
      {
#ifndef NDEBUG
         SCIP_CALL( checkLPBoundsClean(scip, lp, nconss, conss) );
#endif

         /* change coefficients of bounds in alternative LP */
         if ( conshdlrdata->updatebounds )
         {
            SCIP_CALL( updateFirstRowGlobal(scip, conshdlrdata) );
         }

         /* scale first row if necessary */
         SCIP_CALL( scaleFirstRow(scip, conshdlrdata) );

         /* set objective function to current solution */
         SCIP_CALL( setAltLPObjZero(scip, lp, nconss, conss) );

         SCIP_CALL( SCIPallocBufferArray(scip, &S, nconss) );

         /* set up variables fixed to 1 */
         for (c = 0; c < nconss; ++c)
         {
            SCIP_CONSDATA* consdata;

            assert( conss[c] != NULL );
            consdata = SCIPconsGetData(conss[c]);
            assert( consdata != NULL );

            /* if printreason is true it can happen that non-integral solutions are checked */
            assert( checkintegrality || SCIPisFeasIntegral(scip, SCIPgetSolVal(scip, sol, consdata->binvar)) );
            if ( SCIPisFeasZero(scip, SCIPgetSolVal(scip, sol, consdata->binvar)) )
               S[c] = TRUE;
            else
               S[c] = FALSE;
         }

         /* fix the variables in S */
         SCIP_CALL( fixAltLPVariables(scip, lp, nconss, conss, S) );

         /* check feasibility */
         SCIP_CALL_PARAM( SCIPlpiSetIntpar(lp, SCIP_LPPAR_FROMSCRATCH, TRUE) );
         SCIP_CALL( checkAltLPInfeasible(scip, lp, conshdlrdata->maxconditionaltlp, TRUE, &infeasible, &error) );
         SCIP_CALL_PARAM( SCIPlpiSetIntpar(lp, SCIP_LPPAR_FROMSCRATCH, FALSE) );

         if ( error )
            return SCIP_LPERROR;

         if ( ! infeasible )
            *result = SCIP_INFEASIBLE;

         /* reset bounds */
         SCIP_CALL( unfixAltLPVariables(scip, lp, nconss, conss, S) );

#ifndef NDEBUG
         SCIP_CALL( checkLPBoundsClean(scip, lp, nconss, conss) );
#endif

         SCIPfreeBufferArray(scip, &S);
      }
      else
         *result = SCIP_INFEASIBLE;
   }
   else
   {
      /* tell heur_trysol about solution - it will pass it to SCIP */
      if ( trysol != NULL && changedSol )
      {
         assert( conshdlrdata->heurtrysol != NULL );
         SCIP_CALL( SCIPheurPassSolTrySol(scip, conshdlrdata->heurtrysol, trysol) );
      }
   }

   if ( trysol != NULL )
      SCIP_CALL( SCIPfreeSol(scip, &trysol) );

   if ( *result == SCIP_INFEASIBLE )
   {
      SCIPdebugMessage("Indicator constraints are not feasible.\n");
      return SCIP_OKAY;
   }

   /* at this point we are feasible */
   SCIPdebugMessage("Indicator constraints are feasible.\n");

   return SCIP_OKAY;
}


/** domain propagation method of constraint handler */
static
SCIP_DECL_CONSPROP(consPropIndicator)
{  /*lint --e{715}*/
   SCIP_CONSHDLRDATA* conshdlrdata;
   int ngen;
   int c;

   assert( scip != NULL );
   assert( conshdlr != NULL );
   assert( conss != NULL );
   assert( strcmp(SCIPconshdlrGetName(conshdlr), CONSHDLR_NAME) == 0 );
   assert( result != NULL );
   *result = SCIP_DIDNOTRUN;

   assert( SCIPisTransformed(scip) );

   SCIPdebugMessage("Start propagation of constraint handler <%s>.\n", SCIPconshdlrGetName(conshdlr));
   ngen = 0;

   /* get constraint handler data */
   conshdlrdata = SCIPconshdlrGetData(conshdlr);
   assert( conshdlrdata != NULL );

   /* check each constraint */
   for (c = 0; c < nconss; ++c)
   {
      SCIP_CONS* cons;
      SCIP_CONSDATA* consdata;
      SCIP_Bool cutoff;
      int cnt;

      *result = SCIP_DIDNOTFIND;
      assert( conss[c] != NULL );
      cons = conss[c];
      consdata = SCIPconsGetData(cons);
      assert( consdata != NULL );

#ifdef SCIP_MORE_DEBUG
      SCIPdebugMessage("Propagating indicator constraint <%s>.\n", SCIPconsGetName(cons) );
#endif

      *result = SCIP_DIDNOTFIND;

      SCIP_CALL( propIndicator(scip, cons, consdata, conshdlrdata->dualreductions && SCIPallowDualReds(scip),
            conshdlrdata->addopposite, &cutoff, &cnt) );

      if ( cutoff )
      {
         *result = SCIP_CUTOFF;
         return SCIP_OKAY;
      }
      ngen += cnt;
   }
   SCIPdebugMessage("Propagated %d domains in constraint handler <%s>.\n", ngen, SCIPconshdlrGetName(conshdlr));
   if ( ngen > 0 )
      *result = SCIP_REDUCEDDOM;

   return SCIP_OKAY;
}


/** propagation conflict resolving method of constraint handler
 *
 *  We check which bound changes were the reason for infeasibility. We use that @a inferinfo is 0 if
 *  the binary variable has bounds that fix it to be nonzero (these bounds are the reason). Likewise
 *  @a inferinfo is 1 if the slack variable has bounds that fix it to be nonzero.
 */
static
SCIP_DECL_CONSRESPROP(consRespropIndicator)
{  /*lint --e{715}*/
   SCIP_CONSDATA* consdata;

   assert( scip != NULL );
   assert( cons != NULL );
   assert( strcmp(SCIPconshdlrGetName(conshdlr), CONSHDLR_NAME) == 0 );
   assert( infervar != NULL );
   assert( bdchgidx != NULL );
   assert( result != NULL );

   *result = SCIP_DIDNOTFIND;
   SCIPdebugMessage("Propagation resolution method of indicator constraint <%s>.\n", SCIPconsGetName(cons));

   consdata = SCIPconsGetData(cons);
   assert( consdata != NULL );
   assert( inferinfo == 0 || inferinfo == 1 || inferinfo == 2 );
   assert( consdata->linconsactive );

   /* if the binary variable was the reason */
   if ( inferinfo == 0 )
   {
      assert( SCIPvarGetLbAtIndex(consdata->binvar, bdchgidx, FALSE) > 0.5 );
      assert( infervar != consdata->binvar );

      SCIP_CALL( SCIPaddConflictLb(scip, consdata->binvar, bdchgidx) );
   }
   else if ( inferinfo == 1 )
   {
      /* if the slack variable fixed to a positive value was the reason */
      assert( infervar != consdata->slackvar );
      /* Use a weaker comparison to SCIPvarGetLbAtIndex here (i.e., SCIPisPositive instead of SCIPisFeasPositive),
       * because SCIPvarGetLbAtIndex might differ from the local bound at time bdchgidx by epsilon. */
      assert( SCIPisPositive(scip, SCIPvarGetLbAtIndex(consdata->slackvar, bdchgidx, FALSE)) );
      SCIP_CALL( SCIPaddConflictLb(scip, consdata->slackvar, bdchgidx) );
   }
   else
   {
      assert( inferinfo == 2 );
      assert( SCIPisFeasZero(scip, SCIPvarGetUbAtIndex(consdata->slackvar, bdchgidx, FALSE)) );
      assert( SCIPconshdlrGetData(conshdlr)->dualreductions && SCIPallowDualReds(scip) && SCIPallowObjProp(scip) );
      SCIP_CALL( SCIPaddConflictUb(scip, consdata->slackvar, bdchgidx) );
   }
   *result = SCIP_SUCCESS;

   return SCIP_OKAY;
}


/** variable rounding lock method of constraint handler
 *
 *  The up-rounding of the binary and slack variable may violate the constraint. If the linear
 *  constraint is not active, we lock all variables in the depending constraint - otherwise they
 *  will be fixed by dual presolving methods.
 */
static
SCIP_DECL_CONSLOCK(consLockIndicator)
{
   SCIP_CONSDATA* consdata;

   assert( scip != NULL );
   assert( conshdlr != NULL );
   assert( cons != NULL );
   assert( strcmp(SCIPconshdlrGetName(conshdlr), CONSHDLR_NAME) == 0 );
   consdata = SCIPconsGetData(cons);
   assert( consdata != NULL );
   assert( consdata->binvar != NULL );

#ifdef SCIP_MORE_DEBUG
   SCIPdebugMessage("%socking constraint <%s>.\n", (nlocksneg < 0) || (nlockspos < 0) ? "Unl" : "L", SCIPconsGetName(cons));
#endif

   SCIP_CALL( SCIPaddVarLocks(scip, consdata->binvar, nlocksneg, nlockspos) );

   if ( consdata->linconsactive )
   {
      assert( consdata->slackvar != NULL );
      SCIP_CALL( SCIPaddVarLocks(scip, consdata->slackvar, nlocksneg, nlockspos) );
   }
   else
   {
      SCIP_VAR** linvars;
      SCIP_Real* linvals;
      SCIP_Bool haslhs;
      SCIP_Bool hasrhs;
      int nlinvars;
      int j;

      assert( consdata->lincons != NULL );
      assert( consdata->slackvar == NULL );

      nlinvars = SCIPgetNVarsLinear(scip, consdata->lincons);
      linvars = SCIPgetVarsLinear(scip, consdata->lincons);
      linvals = SCIPgetValsLinear(scip, consdata->lincons);
      haslhs = ! SCIPisInfinity(scip, REALABS(SCIPgetLhsLinear(scip, consdata->lincons)));
      hasrhs = ! SCIPisInfinity(scip, REALABS(SCIPgetRhsLinear(scip, consdata->lincons)));

      for (j = 0; j < nlinvars; ++j)
      {
         assert( ! SCIPisZero(scip, linvals[j]) );
         if ( SCIPisPositive(scip, linvals[j]) )
         {
            if ( haslhs )
            {
               SCIP_CALL( SCIPaddVarLocks(scip, linvars[j], nlockspos, nlocksneg) );
            }
            if ( hasrhs )
            {
               SCIP_CALL( SCIPaddVarLocks(scip, linvars[j], nlocksneg, nlockspos) );
            }
         }
         else
         {
            if ( haslhs )
            {
               SCIP_CALL( SCIPaddVarLocks(scip, linvars[j], nlocksneg, nlockspos) );
            }
            if ( hasrhs )
            {
               SCIP_CALL( SCIPaddVarLocks(scip, linvars[j], nlockspos, nlocksneg) );
            }
         }
      }
   }

   return SCIP_OKAY;
}


/** constraint display method of constraint handler */
static
SCIP_DECL_CONSPRINT(consPrintIndicator)
{
   SCIP_CONSDATA* consdata;
   SCIP_VAR* binvar;
   int rhs;

   assert( scip != NULL );
   assert( conshdlr != NULL );
   assert( cons != NULL );
   assert( strcmp(SCIPconshdlrGetName(conshdlr), CONSHDLR_NAME) == 0 );

   consdata = SCIPconsGetData(cons);
   assert( consdata != NULL );
   assert( consdata->binvar != NULL );

   binvar = consdata->binvar;
   rhs = 1;
   if ( SCIPvarGetStatus(binvar) == SCIP_VARSTATUS_NEGATED )
   {
      rhs = 0;
      binvar = SCIPvarGetNegatedVar(binvar);
   }
   SCIPinfoMessage(scip, file, "<%s> = %d", SCIPvarGetName(binvar), rhs);

   assert( consdata->slackvar != NULL );
   assert( consdata->lincons != NULL );
   SCIPinfoMessage(scip, file, " -> <%s> = 0", SCIPvarGetName(consdata->slackvar));

   return SCIP_OKAY;
}


/** constraint copying method of constraint handler */
static
SCIP_DECL_CONSCOPY(consCopyIndicator)
{  /*lint --e{715}*/
   SCIP_CONSDATA* sourceconsdata;
   SCIP_CONS* targetlincons = NULL;
   SCIP_VAR* targetbinvar = NULL;
   SCIP_VAR* targetslackvar = NULL;
   SCIP_CONS* sourcelincons;
   SCIP_CONSHDLR* conshdlrlinear;
   const char* consname;

   assert( scip != NULL );
   assert( sourcescip != NULL );
   assert( sourcecons != NULL );
   assert( strcmp(SCIPconshdlrGetName(SCIPconsGetHdlr(sourcecons)), CONSHDLR_NAME) == 0 );

   *valid = TRUE;

   if ( name != NULL )
      consname = name;
   else
      consname = SCIPconsGetName(sourcecons);

#ifdef SCIP_MORE_DEBUG
   SCIPdebugMessage("Copying indicator constraint <%s> ...\n", consname);
#endif

   if ( modifiable )
   {
      SCIPwarningMessage(scip, "cannot create modifiable indicator constraint when trying to copy constraint <%s>,\n", SCIPconsGetName(sourcecons));
      *valid = FALSE;
      return SCIP_OKAY;
   }

   sourceconsdata = SCIPconsGetData(sourcecons);
   assert( sourceconsdata != NULL );

   /* get linear constraint */
   sourcelincons = sourceconsdata->lincons;

   /* if the constraint has been deleted -> create empty constraint (multi-aggregation might still contain slack variable, so indicator is valid) */
   if ( SCIPconsIsDeleted(sourcelincons) )
   {
      SCIPdebugMessage("Linear constraint <%s> deleted! Create empty linear constraint.\n", SCIPconsGetName(sourceconsdata->lincons));

      SCIP_CALL( SCIPcreateConsLinear(scip, &targetlincons, "dummy", 0, NULL, NULL, 0.0, SCIPinfinity(scip),
            FALSE, FALSE, FALSE, FALSE, FALSE, FALSE, FALSE, FALSE, FALSE, FALSE) );
      SCIP_CALL( SCIPaddCons(scip, targetlincons) );
   }
   else
   {
      /* get copied version of linear constraint */
      assert( sourcelincons != NULL );
      conshdlrlinear = SCIPfindConshdlr(sourcescip, "linear");
      assert( conshdlrlinear != NULL );

      /* if copying scip after transforming the original instance before presolving, we need to correct the linear
       * constraint pointer */
      if ( SCIPisTransformed(sourcescip) && ! SCIPconsIsTransformed(sourcelincons) )
      {
	 SCIP_CONS* translincons;

         /* adjust the linear constraint in the original constraint (no need to release translincons) */
         SCIP_CALL( SCIPgetTransformedCons(sourcescip, sourcelincons, &translincons) );
         assert( translincons != NULL );
         SCIP_CALL( SCIPreleaseCons(sourcescip, &sourceconsdata->lincons) );
         SCIP_CALL( SCIPcaptureCons(sourcescip, translincons) );
         sourceconsdata->lincons = translincons;
         sourcelincons = translincons;
      }

      SCIP_CALL( SCIPgetConsCopy(sourcescip, scip, sourcelincons, &targetlincons, conshdlrlinear, varmap, consmap, SCIPconsGetName(sourcelincons),
            SCIPconsIsInitial(sourcelincons), SCIPconsIsSeparated(sourcelincons), SCIPconsIsEnforced(sourcelincons), SCIPconsIsChecked(sourcelincons),
            SCIPconsIsPropagated(sourcelincons), SCIPconsIsLocal(sourcelincons), SCIPconsIsModifiable(sourcelincons), SCIPconsIsDynamic(sourcelincons),
            SCIPconsIsRemovable(sourcelincons), SCIPconsIsStickingAtNode(sourcelincons), global, valid) );
   }

   /* find copied variable corresponding to binvar */
   if ( *valid )
   {
      SCIP_VAR* sourcebinvar;

      sourcebinvar = sourceconsdata->binvar;
      assert( sourcebinvar != NULL );

      SCIP_CALL( SCIPgetVarCopy(sourcescip, scip, sourcebinvar, &targetbinvar, varmap, consmap, global, valid) );
   }

   /* find copied variable corresponding to slackvar */
   if ( *valid )
   {
      SCIP_VAR* sourceslackvar;

      sourceslackvar = sourceconsdata->slackvar;
      assert( sourceslackvar != NULL );

      SCIP_CALL( SCIPgetVarCopy(sourcescip, scip, sourceslackvar, &targetslackvar, varmap, consmap, global, valid) );
   }

   /* create indicator constraint */
   if ( *valid )
   {
      assert( targetlincons != NULL );
      assert( targetbinvar != NULL );
      assert( targetslackvar != NULL );

      /* creates indicator constraint (and captures the linear constraint) */
      SCIP_CALL( SCIPcreateConsIndicatorLinCons(scip, cons, consname, targetbinvar, targetlincons, targetslackvar,
            initial, separate, enforce, check, propagate, local, dynamic, removable, stickingatnode) );
   }
   else
   {
      SCIPverbMessage(scip, SCIP_VERBLEVEL_MINIMAL, NULL, "could not copy linear constraint <%s>\n", SCIPconsGetName(sourcelincons));
   }

   /* relase copied linear constraint */
   if ( targetlincons != NULL )
   {
      SCIP_CALL( SCIPreleaseCons(scip, &targetlincons) );
   }

   return SCIP_OKAY;
}


/** constraint parsing method of constraint handler */
static
SCIP_DECL_CONSPARSE(consParseIndicator)
{  /*lint --e{715}*/
   char binvarname[1024];
   char slackvarname[1024];
   SCIP_VAR* binvar;
   SCIP_VAR* slackvar;
   SCIP_CONS* lincons;
   const char* posstr;
   int zeroone;
   int nargs;

   *success = TRUE;

   /* read indicator constraint */
   nargs = sscanf(str, " <%1023[^>]> = %d -> <%1023[^>]> = 0", binvarname, &zeroone, slackvarname);

   if ( nargs != 3 )
   {
      SCIPverbMessage(scip, SCIP_VERBLEVEL_MINIMAL, NULL, "Syntax error: expected the following form: <var> = [0|1] -> <var> = 0.\n%s\n", str);
      *success = FALSE;
      return SCIP_OKAY;
   }

   if ( zeroone != 0 && zeroone != 1 )
   {
      SCIPverbMessage(scip, SCIP_VERBLEVEL_MINIMAL, NULL, "Syntax error: expected the following form: <var> = [0|1] -> <var> = 0.\n%s\n", str);
      *success = FALSE;
      return SCIP_OKAY;
   }

   /* get binary variable */
   binvar = SCIPfindVar(scip, binvarname);
   if ( binvar == NULL )
   {
      SCIPverbMessage(scip, SCIP_VERBLEVEL_MINIMAL, NULL, "unknown variable <%s>\n", binvarname);
      *success = FALSE;
      return SCIP_OKAY;
   }
   /* check whether we need the complemented variable */
   if ( zeroone == 0 )
      SCIP_CALL( SCIPgetNegatedVar(scip, binvar, &binvar) );

   /* get slack variable */
   slackvar = SCIPfindVar(scip, slackvarname);
   if ( slackvar == NULL )
   {
      SCIPverbMessage(scip, SCIP_VERBLEVEL_MINIMAL, NULL, "unknown variable <%s>\n", slackvarname);
      *success = FALSE;
      return SCIP_OKAY;
   }

   /* find matching linear constraint */
   posstr = strstr(slackvarname, "indslack");
   if ( posstr == NULL )
   {
      SCIPverbMessage(scip, SCIP_VERBLEVEL_MINIMAL, NULL, "strange slack variable name: <%s>\n", slackvarname);
      *success = FALSE;
      return SCIP_OKAY;
   }

   /* overwrite binvarname: set up name for linear constraint */
   (void) SCIPsnprintf(binvarname, 1023, "indlin%s", posstr+8);

   lincons = SCIPfindCons(scip, binvarname);
   if ( lincons == NULL )
   {
      /* if not found - check without indlin */
      (void) SCIPsnprintf(binvarname, 1023, "%s", posstr+9);
      lincons = SCIPfindCons(scip, binvarname);

      if ( lincons == NULL )
      {
         SCIPverbMessage(scip, SCIP_VERBLEVEL_MINIMAL, NULL, "while parsing indicator constraint <%s>: unknown linear constraint <indlin_%s> or <%s>.\n",
            name, binvarname, binvarname);
         *success = FALSE;
         return SCIP_OKAY;
      }
   }

   /* check correct linear constraint */
   if ( ! SCIPisInfinity(scip, -SCIPgetLhsLinear(scip, lincons)) && ! SCIPisInfinity(scip, SCIPgetRhsLinear(scip, lincons)) )
   {
      SCIPverbMessage(scip, SCIP_VERBLEVEL_MINIMAL, NULL, "while parsing indicator constraint <%s>: linear constraint is ranged or equation.\n", name);
      *success = FALSE;
      return SCIP_OKAY;
   }

   /* create indicator constraint */
   SCIP_CALL( SCIPcreateConsIndicatorLinCons(scip, cons, name, binvar, lincons, slackvar,
         initial, separate, enforce, check, propagate, local, dynamic, removable, stickingatnode) );

   return SCIP_OKAY;
}


/** constraint enabling notification method of constraint handler */
static
SCIP_DECL_CONSENABLE(consEnableIndicator)
{
   SCIP_CONSHDLRDATA* conshdlrdata;
   SCIP_CONSDATA* consdata;

   assert( scip != NULL );
   assert( conshdlr != NULL );
   assert( cons != NULL );
   assert( strcmp(SCIPconshdlrGetName(conshdlr), CONSHDLR_NAME) == 0 );

#ifdef SCIP_MORE_DEBUG
   SCIPdebugMessage("Enabling constraint <%s>.\n", SCIPconsGetName(cons));
#endif

   conshdlrdata = SCIPconshdlrGetData(conshdlr);
   assert( conshdlrdata != NULL );

   consdata = SCIPconsGetData(cons);
   assert( consdata != NULL );

   if ( conshdlrdata->altlp != NULL )
   {
      assert( conshdlrdata->sepaalternativelp );

      if ( consdata->colindex >= 0 )
      {
         SCIP_CALL( unfixAltLPVariable(conshdlrdata->altlp, consdata->colindex) );
      }
   }

   return SCIP_OKAY;
}


/** constraint disabling notification method of constraint handler */
static
SCIP_DECL_CONSDISABLE(consDisableIndicator)
{
   SCIP_CONSHDLRDATA* conshdlrdata;

   assert( scip != NULL );
   assert( conshdlr != NULL );
   assert( cons != NULL );
   assert( strcmp(SCIPconshdlrGetName(conshdlr), CONSHDLR_NAME) == 0 );

#ifdef SCIP_MORE_DEBUG
   SCIPdebugMessage("Disabling constraint <%s>.\n", SCIPconsGetName(cons));
#endif

   conshdlrdata = SCIPconshdlrGetData(conshdlr);
   assert( conshdlrdata != NULL );

   if ( conshdlrdata->altlp != NULL )
   {
      SCIP_CONSDATA* consdata;

      consdata = SCIPconsGetData(cons);
      assert( consdata != NULL );
      assert( conshdlrdata->sepaalternativelp );

      if ( consdata->colindex >= 0 )
      {
         SCIP_CALL( fixAltLPVariable(conshdlrdata->altlp, consdata->colindex) );
      }
   }

   return SCIP_OKAY;
}


/** constraint method of constraint handler which returns the variables (if possible) */
static
SCIP_DECL_CONSGETVARS(consGetVarsIndicator)
{  /*lint --e{715}*/
   SCIP_CONSDATA* consdata;
   int nvars = 0;

   assert( scip != NULL );
   assert( cons != NULL );
   assert( vars != NULL );
   assert( varssize >= 0 );
   assert( success != NULL );

   if ( varssize < 0 )
      return SCIP_INVALIDDATA;

   (*success) = TRUE;

   /* if indicator constraint is already deleted */
   if ( SCIPconsIsDeleted(cons) )
      return SCIP_OKAY;

   consdata = SCIPconsGetData(cons);
   assert( consdata != NULL );
   assert( consdata->lincons != NULL );

   if ( consdata->binvar != NULL )
   {
      assert( varssize > 0 );
      vars[nvars++] = consdata->binvar;
   }
   if ( consdata->slackvar != NULL )
   {
      assert( varssize > nvars );
      vars[nvars++] = consdata->slackvar;
   }

   /* if linear constraint of indicator is already deleted */
   if ( SCIPconsIsDeleted(consdata->lincons) )
      return SCIP_OKAY;

   SCIP_CALL( SCIPgetConsVars(scip, consdata->lincons, &(vars[nvars]), varssize - nvars, success) );

   return SCIP_OKAY;
}

/** constraint method of constraint handler which returns the number of variables (if possible) */
static
SCIP_DECL_CONSGETNVARS(consGetNVarsIndicator)
{  /*lint --e{715}*/
   SCIP_CONSDATA* consdata;
   int nlinvars;

   assert( scip != NULL );
   assert( cons != NULL );
   assert( nvars != NULL );
   assert( success != NULL );

   (*success) = TRUE;
   *nvars = 0;

   /* if indicator constraint is already deleted */
   if ( SCIPconsIsDeleted(cons) )
      return SCIP_OKAY;

   consdata = SCIPconsGetData(cons);
   assert( consdata != NULL );
   assert( consdata->lincons != NULL );

   if ( consdata->binvar != NULL )
      ++(*nvars);
   if ( consdata->slackvar != NULL )
      ++(*nvars);

   /* if linear constraint of indicator is already deleted */
   if ( SCIPconsIsDeleted(consdata->lincons) )
      return SCIP_OKAY;

   SCIP_CALL( SCIPgetConsNVars(scip, consdata->lincons, &nlinvars, success) );

   if ( *success )
   {
      assert( nlinvars >= 0 );
      *nvars += nlinvars;
   }

   return SCIP_OKAY;
}

/** constraint handler method to suggest dive bound changes during the generic diving algorithm */
static
SCIP_DECL_CONSGETDIVEBDCHGS(consGetDiveBdChgsIndicator)
{
   SCIP_CONS** indconss;
   int nindconss;
   int c;
   SCIP_VAR* bestvar = NULL;
   SCIP_Bool bestvarroundup = FALSE;
   SCIP_Real bestscore = SCIP_REAL_MIN;

   assert(scip != NULL);
   assert(conshdlr != NULL);
   assert(strcmp(SCIPconshdlrGetName(conshdlr), CONSHDLR_NAME) == 0);
   assert(diveset != NULL);
   assert(success != NULL);
   assert(infeasible != NULL);

   *success = FALSE;
   *infeasible = FALSE;

   indconss = SCIPconshdlrGetConss(conshdlr);
   nindconss = SCIPconshdlrGetNConss(conshdlr);

   /* loop over indicator constraints and score indicator variables with already integral solution value  */
   for (c = 0; c < nindconss; ++c)
   {
      /* check whether constraint is violated */
      if( SCIPisViolatedIndicator(scip, indconss[c], sol) )
      {
         SCIP_VAR* binvar;
         SCIP_Real solval;

         binvar = SCIPgetBinaryVarIndicator(indconss[c]);
         solval = SCIPgetSolVal(scip, sol, binvar);

         /* we only treat indicator variables with integral solution values that are not yet fixed */
         if( SCIPisFeasIntegral(scip, solval) && SCIPvarGetLbLocal(binvar) < SCIPvarGetUbLocal(binvar) - 0.5 )
         {
            SCIP_Real score;
            SCIP_Bool roundup;

            SCIP_CALL( SCIPgetDivesetScore(scip, diveset, SCIP_DIVETYPE_INTEGRALITY, binvar, solval, 0.0, &score, &roundup) );

            /* best candidate maximizes the score */
            if( score > bestscore )
            {
               bestscore = score;
               *success = TRUE;
               bestvar = binvar;
               bestvarroundup = roundup;
            }
         }
      }
   }

   assert(! *success || bestvar != NULL);

   if( *success )
   {
      /* if the diving score voted for fixing the best variable to 1.0, we add this as the preferred bound change */
      SCIP_CALL( SCIPaddDiveBoundChange(scip, bestvar, SCIP_BRANCHDIR_UPWARDS, 1.0, bestvarroundup) );
      SCIP_CALL( SCIPaddDiveBoundChange(scip, bestvar, SCIP_BRANCHDIR_DOWNWARDS, 0.0, ! bestvarroundup) );
   }

   return SCIP_OKAY;
}

/* ---------------- Constraint specific interface methods ---------------- */

/** creates the handler for indicator constraints and includes it in SCIP */
SCIP_RETCODE SCIPincludeConshdlrIndicator(
   SCIP*                 scip                /**< SCIP data structure */
   )
{
   SCIP_CONFLICTHDLRDATA* conflicthdlrdata;
   SCIP_CONFLICTHDLR* conflicthdlr;
   SCIP_CONSHDLRDATA* conshdlrdata;
   SCIP_CONSHDLR* conshdlr;

   /* create constraint handler data (used in conflicthdlrdata) */
   SCIP_CALL( SCIPallocMemory(scip, &conshdlrdata) );

   /* create event handler for bound change events */
   conshdlrdata->eventhdlrbound = NULL;
   SCIP_CALL( SCIPincludeEventhdlrBasic(scip, &(conshdlrdata->eventhdlrbound),  EVENTHDLR_BOUND_NAME, EVENTHDLR_BOUND_DESC,
         eventExecIndicatorBound, NULL) );
   assert(conshdlrdata->eventhdlrbound != NULL);

   /* create event handler for restart events */
   conshdlrdata->eventhdlrrestart = NULL;
   SCIP_CALL( SCIPincludeEventhdlrBasic(scip, &(conshdlrdata->eventhdlrrestart), EVENTHDLR_RESTART_NAME, EVENTHDLR_RESTART_DESC,
         eventExecIndicatorRestart, NULL) );
   assert( conshdlrdata->eventhdlrrestart != NULL );

   conshdlrdata->heurtrysol = NULL;
   conshdlrdata->sepaalternativelp = DEFAULT_SEPAALTERNATIVELP;
   conshdlrdata->nolinconscont = DEFAULT_NOLINCONSCONT;
   conshdlrdata->forcerestart = DEFAULT_FORCERESTART;
   conshdlrdata->binvarhash = NULL;

   /* initialize constraint handler data */
   initConshdlrData(scip, conshdlrdata);

   /* the following three variables cannot be initialized in the above method, because initConshdlrData() is also called
    * in the CONSINIT callback, but these variables might be used even before the is ccallback is called, so we would
    * lose the data added before calling this callback
    */
   conshdlrdata->addlincons = NULL;
   conshdlrdata->naddlincons = 0;
   conshdlrdata->maxaddlincons = 0;

   /* include constraint handler */
   SCIP_CALL( SCIPincludeConshdlrBasic(scip, &conshdlr, CONSHDLR_NAME, CONSHDLR_DESC,
         CONSHDLR_ENFOPRIORITY, CONSHDLR_CHECKPRIORITY, CONSHDLR_EAGERFREQ, CONSHDLR_NEEDSCONS,
         consEnfolpIndicator, consEnfopsIndicator, consCheckIndicator, consLockIndicator,
         conshdlrdata) );

   assert( conshdlr != NULL );

   /* set non-fundamental callbacks via specific setter functions */
   SCIP_CALL( SCIPsetConshdlrCopy(scip, conshdlr, conshdlrCopyIndicator, consCopyIndicator) );
   SCIP_CALL( SCIPsetConshdlrDelete(scip, conshdlr, consDeleteIndicator) );
   SCIP_CALL( SCIPsetConshdlrDisable(scip, conshdlr, consDisableIndicator) );
   SCIP_CALL( SCIPsetConshdlrEnable(scip, conshdlr, consEnableIndicator) );
   SCIP_CALL( SCIPsetConshdlrGetDiveBdChgs(scip, conshdlr, consGetDiveBdChgsIndicator) );
   SCIP_CALL( SCIPsetConshdlrExit(scip, conshdlr, consExitIndicator) );
   SCIP_CALL( SCIPsetConshdlrExitsol(scip, conshdlr, consExitsolIndicator) );
   SCIP_CALL( SCIPsetConshdlrFree(scip, conshdlr, consFreeIndicator) );
   SCIP_CALL( SCIPsetConshdlrGetVars(scip, conshdlr, consGetVarsIndicator) );
   SCIP_CALL( SCIPsetConshdlrGetNVars(scip, conshdlr, consGetNVarsIndicator) );
   SCIP_CALL( SCIPsetConshdlrInit(scip, conshdlr, consInitIndicator) );
   SCIP_CALL( SCIPsetConshdlrInitpre(scip, conshdlr, consInitpreIndicator) );
   SCIP_CALL( SCIPsetConshdlrInitsol(scip, conshdlr, consInitsolIndicator) );
   SCIP_CALL( SCIPsetConshdlrInitlp(scip, conshdlr, consInitlpIndicator) );
   SCIP_CALL( SCIPsetConshdlrParse(scip, conshdlr, consParseIndicator) );
   SCIP_CALL( SCIPsetConshdlrPresol(scip, conshdlr, consPresolIndicator, CONSHDLR_MAXPREROUNDS, CONSHDLR_PRESOLTIMING) );
   SCIP_CALL( SCIPsetConshdlrPrint(scip, conshdlr, consPrintIndicator) );
   SCIP_CALL( SCIPsetConshdlrProp(scip, conshdlr, consPropIndicator, CONSHDLR_PROPFREQ, CONSHDLR_DELAYPROP,
         CONSHDLR_PROP_TIMING) );
   SCIP_CALL( SCIPsetConshdlrResprop(scip, conshdlr, consRespropIndicator) );
   SCIP_CALL( SCIPsetConshdlrSepa(scip, conshdlr, consSepalpIndicator, consSepasolIndicator, CONSHDLR_SEPAFREQ,
         CONSHDLR_SEPAPRIORITY, CONSHDLR_DELAYSEPA) );
   SCIP_CALL( SCIPsetConshdlrTrans(scip, conshdlr, consTransIndicator) );

   /* add upgrading method */
   if ( SCIPfindConshdlr(scip, "linear") != NULL )
   {
      /* include the linear constraint upgrade in the linear constraint handler */
      SCIP_CALL( SCIPincludeLinconsUpgrade(scip, linconsUpgdIndicator, LINCONSUPGD_PRIORITY, CONSHDLR_NAME) );
   }

   /* create conflict handler data */
   SCIP_CALL( SCIPallocMemory(scip, &conflicthdlrdata) );
   conflicthdlrdata->conshdlrdata = conshdlrdata;
   conflicthdlrdata->conshdlr = conshdlr;
   assert( conflicthdlrdata->conshdlr != NULL );

   /* create conflict handler for indicator constraints */
   SCIP_CALL( SCIPincludeConflicthdlrBasic(scip, &conflicthdlr, CONFLICTHDLR_NAME, CONFLICTHDLR_DESC, CONFLICTHDLR_PRIORITY,
         conflictExecIndicator, conflicthdlrdata) );

   SCIP_CALL( SCIPsetConflicthdlrFree(scip, conflicthdlr, conflictFreeIndicator) );

   /* add indicator constraint handler parameters */
   SCIP_CALL( SCIPaddBoolParam(scip,
         "constraints/indicator/branchindicators",
         "Branch on indicator constraints in enforcing?",
         &conshdlrdata->branchindicators, TRUE, DEFAULT_BRANCHINDICATORS, NULL, NULL) );

   SCIP_CALL( SCIPaddBoolParam(scip,
         "constraints/indicator/genlogicor",
         "Generate logicor constraints instead of cuts?",
         &conshdlrdata->genlogicor, TRUE, DEFAULT_GENLOGICOR, NULL, NULL) );

   SCIP_CALL( SCIPaddBoolParam(scip,
         "constraints/indicator/addcoupling",
         "Add coupling constraints if big-M is small enough?",
         &conshdlrdata->addcoupling, TRUE, DEFAULT_ADDCOUPLING, NULL, NULL) );

   SCIP_CALL( SCIPaddRealParam(scip,
         "constraints/indicator/maxcouplingvalue",
         "maximum coefficient for binary variable in coupling constraint",
         &conshdlrdata->maxcouplingvalue, TRUE, DEFAULT_MAXCOUPLINGVALUE, 0.0, 1e9, NULL, NULL) );

   SCIP_CALL( SCIPaddBoolParam(scip,
         "constraints/indicator/addcouplingcons",
         "Add initial coupling inequalities as linear constraints, if 'addcoupling' is true?",
         &conshdlrdata->addcouplingcons, TRUE, DEFAULT_ADDCOUPLINGCONS, NULL, NULL) );

   SCIP_CALL( SCIPaddBoolParam(scip,
         "constraints/indicator/sepacouplingcuts",
         "Should the coupling inequalities be separated dynamically?",
         &conshdlrdata->sepacouplingcuts, TRUE, DEFAULT_SEPACOUPLINGCUTS, NULL, NULL) );

   SCIP_CALL( SCIPaddBoolParam(scip,
         "constraints/indicator/sepacouplinglocal",
         "Allow to use local bounds in order to separated coupling inequalities?",
         &conshdlrdata->sepacouplinglocal, TRUE, DEFAULT_SEPACOUPLINGLOCAL, NULL, NULL) );

   SCIP_CALL( SCIPaddRealParam(scip,
         "constraints/indicator/sepacouplingvalue",
         "maximum coefficient for binary variable in separated coupling constraint",
         &conshdlrdata->sepacouplingvalue, TRUE, DEFAULT_SEPACOUPLINGVALUE, 0.0, 1e9, NULL, NULL) );

   SCIP_CALL( SCIPaddBoolParam(scip,
         "constraints/indicator/updatebounds",
         "Update bounds of original variables for separation?",
         &conshdlrdata->updatebounds, TRUE, DEFAULT_UPDATEBOUNDS, NULL, NULL) );

   SCIP_CALL( SCIPaddRealParam(scip,
         "constraints/indicator/maxconditionaltlp",
         "maximum estimated condition of the solution basis matrix of the alternative LP to be trustworthy (0.0 to disable check)",
         &conshdlrdata->maxconditionaltlp, TRUE, DEFAULT_MAXCONDITIONALTLP, 0.0, SCIP_REAL_MAX, NULL, NULL) );

   SCIP_CALL( SCIPaddIntParam(scip,
         "constraints/indicator/maxsepacuts",
         "maximal number of cuts separated per separation round",
         &conshdlrdata->maxsepacuts, FALSE, DEFAULT_MAXSEPACUTS, 0, INT_MAX, NULL, NULL) );

   SCIP_CALL( SCIPaddIntParam(scip,
         "constraints/indicator/maxsepacutsroot",
         "maximal number of cuts separated per separation round in the root node",
         &conshdlrdata->maxsepacutsroot, FALSE, DEFAULT_MAXSEPACUTSROOT, 0, INT_MAX, NULL, NULL) );

   SCIP_CALL( SCIPaddBoolParam(scip,
         "constraints/indicator/removeindicators",
         "Remove indicator constraint if corresponding variable bound constraint has been added?",
         &conshdlrdata->removeindicators, TRUE, DEFAULT_REMOVEINDICATORS, NULL, NULL) );

   SCIP_CALL( SCIPaddBoolParam(scip,
         "constraints/indicator/generatebilinear",
         "Do not generate indicator constraint, but a bilinear constraint instead?",
         &conshdlrdata->generatebilinear, TRUE, DEFAULT_GENERATEBILINEAR, NULL, NULL) );

   SCIP_CALL( SCIPaddBoolParam(scip,
         "constraints/indicator/scaleslackvar",
         "Scale slack variable coefficient at construction time?",
         &conshdlrdata->scaleslackvar, TRUE, DEFAULT_SCALESLACKVAR, NULL, NULL) );

   SCIP_CALL( SCIPaddBoolParam(scip,
         "constraints/indicator/trysolutions",
         "Try to make solutions feasible by setting indicator variables?",
         &conshdlrdata->trysolutions, TRUE, DEFAULT_TRYSOLUTIONS, NULL, NULL) );

   SCIP_CALL( SCIPaddBoolParam(scip,
         "constraints/indicator/enforcecuts",
         "In enforcing try to generate cuts (only if sepaalternativelp is true)?",
         &conshdlrdata->enforcecuts, TRUE, DEFAULT_ENFORCECUTS, NULL, NULL) );

   SCIP_CALL( SCIPaddBoolParam(scip,
         "constraints/indicator/dualreductions",
         "Should dual reduction steps be performed?",
         &conshdlrdata->dualreductions, TRUE, DEFAULT_DUALREDUCTIONS, NULL, NULL) );

   SCIP_CALL( SCIPaddBoolParam(scip,
         "constraints/indicator/addopposite",
         "Add opposite inequality in nodes in which the binary variable has been fixed to 0?",
         &conshdlrdata->addopposite, TRUE, DEFAULT_ADDOPPOSITE, NULL, NULL) );

   SCIP_CALL( SCIPaddBoolParam(scip,
         "constraints/indicator/conflictsupgrade",
         "Try to upgrade bounddisjunction conflicts by replacing slack variables?",
         &conshdlrdata->conflictsupgrade, TRUE, DEFAULT_CONFLICTSUPGRADE, NULL, NULL) );

   SCIP_CALL( SCIPaddRealParam(scip,
         "constraints/indicator/restartfrac",
         "fraction of binary variables that need to be fixed before restart occurs (in forcerestart)",
         &conshdlrdata->restartfrac, TRUE, DEFAULT_RESTARTFRAC, 0.0, 1.0, NULL, NULL) );

   SCIP_CALL( SCIPaddBoolParam(scip,
         "constraints/indicator/useotherconss",
         "Collect other constraints to alternative LP?",
         &conshdlrdata->useotherconss, TRUE, DEFAULT_USEOTHERCONSS, NULL, NULL) );

   SCIP_CALL( SCIPaddBoolParam(scip,
         "constraints/indicator/useobjectivecut",
         "Use objective cut with current best solution to alternative LP?",
         &conshdlrdata->useobjectivecut, TRUE, DEFAULT_USEOBJECTIVECUT, NULL, NULL) );

   SCIP_CALL( SCIPaddBoolParam(scip,
         "constraints/indicator/trysolfromcover",
         "Try to construct a feasible solution from a cover?",
         &conshdlrdata->trysolfromcover, TRUE, DEFAULT_TRYSOLFROMCOVER, NULL, NULL) );

   SCIP_CALL( SCIPaddBoolParam(scip,
         "constraints/indicator/upgradelinear",
         "Try to upgrade linear constraints to indicator constraints?",
         &conshdlrdata->upgradelinear, TRUE, DEFAULT_UPGRADELINEAR, NULL, NULL) );

   /* parameters that should not be changed after problem stage: */
   SCIP_CALL( SCIPaddBoolParam(scip,
         "constraints/indicator/sepaalternativelp",
         "Separate using the alternative LP?",
         &conshdlrdata->sepaalternativelp_, TRUE, DEFAULT_SEPAALTERNATIVELP, paramChangedIndicator, NULL) );

   SCIP_CALL( SCIPaddBoolParam(scip,
         "constraints/indicator/forcerestart",
         "Force restart if we have a max FS instance and gap is 1?",
         &conshdlrdata->forcerestart_, TRUE, DEFAULT_FORCERESTART, paramChangedIndicator, NULL) );

   SCIP_CALL( SCIPaddBoolParam(scip,
         "constraints/indicator/nolinconscont",
         "Decompose problem (do not generate linear constraint if all variables are continuous)?",
         &conshdlrdata->nolinconscont_, TRUE, DEFAULT_NOLINCONSCONT, paramChangedIndicator, NULL) );

   return SCIP_OKAY;
}


/** creates and captures an indicator constraint
 *
 *  @note @a binvar is checked to be binary only later. This enables a change of the type in
 *  procedures reading an instance.
 *
 *  @note the constraint gets captured, hence at one point you have to release it using the method SCIPreleaseCons()
 */
SCIP_RETCODE SCIPcreateConsIndicator(
   SCIP*                 scip,               /**< SCIP data structure */
   SCIP_CONS**           cons,               /**< pointer to hold the created constraint (indicator or quadratic) */
   const char*           name,               /**< name of constraint */
   SCIP_VAR*             binvar,             /**< binary indicator variable (or NULL) */
   int                   nvars,              /**< number of variables in the inequality */
   SCIP_VAR**            vars,               /**< array with variables of inequality (or NULL) */
   SCIP_Real*            vals,               /**< values of variables in inequality (or NULL) */
   SCIP_Real             rhs,                /**< rhs of the inequality */
   SCIP_Bool             initial,            /**< should the LP relaxation of constraint be in the initial LP? Usually set to TRUE. */
   SCIP_Bool             separate,           /**< should the constraint be separated during LP processing?
                                              *   Usually set to TRUE. */
   SCIP_Bool             enforce,            /**< should the constraint be enforced during node processing?
                                              *   TRUE for model constraints, FALSE for additional, redundant constraints. */
   SCIP_Bool             check,              /**< should the constraint be checked for feasibility?
                                              *   TRUE for model constraints, FALSE for additional, redundant constraints. */
   SCIP_Bool             propagate,          /**< should the constraint be propagated during node processing?
                                              *   Usually set to TRUE. */
   SCIP_Bool             local,              /**< is constraint only valid locally?
                                              *   Usually set to FALSE. Has to be set to TRUE, e.g., for branching constraints. */
   SCIP_Bool             dynamic,            /**< is constraint subject to aging?
                                              *   Usually set to FALSE. Set to TRUE for own cuts which
                                              *   are separated as constraints. */
   SCIP_Bool             removable,          /**< should the relaxation be removed from the LP due to aging or cleanup?
                                              *   Usually set to FALSE. Set to TRUE for 'lazy constraints' and 'user cuts'. */
   SCIP_Bool             stickingatnode      /**< should the constraint always be kept at the node where it was added, even
                                              *   if it may be moved to a more global node?
                                              *   Usually set to FALSE. Set to TRUE to for constraints that represent node data. */
   )
{
   SCIP_CONSHDLR* conshdlr;
   SCIP_CONSHDLRDATA* conshdlrdata;
   SCIP_CONSDATA* consdata;
   SCIP_CONS* lincons;
   SCIP_VAR* slackvar;
   SCIP_Bool modifiable = FALSE;
   SCIP_Bool linconsactive;
   SCIP_VARTYPE slackvartype;
   SCIP_Real absvalsum = 0.0;
   char s[SCIP_MAXSTRLEN];
   int j;

   if ( nvars < 0 )
   {
      SCIPerrorMessage("Indicator constraint <%s> needs nonnegative number of variables in linear constraint.\n", name);
      return SCIP_INVALIDDATA;
   }

   /* find the indicator constraint handler */
   conshdlr = SCIPfindConshdlr(scip, CONSHDLR_NAME);
   if ( conshdlr == NULL )
   {
      SCIPerrorMessage("<%s> constraint handler not found\n", CONSHDLR_NAME);
      return SCIP_PLUGINNOTFOUND;
   }

   conshdlrdata = SCIPconshdlrGetData(conshdlr);
   assert( conshdlrdata != NULL );

   if ( conshdlrdata->nolinconscont && ! conshdlrdata->sepaalternativelp )
   {
      SCIPerrorMessage("constraint handler <%s>: need parameter <sepaalternativelp> to be true if parameter <nolinconscont> is true.\n", CONSHDLR_NAME);
      return SCIP_INVALIDDATA;
   }

   if ( conshdlrdata->nolinconscont && conshdlrdata->generatebilinear )
   {
      SCIPerrorMessage("constraint handler <%s>: parameters <nolinconscont> and <generatebilinear> cannot both be true.\n", CONSHDLR_NAME);
      return SCIP_INVALIDDATA;
   }

   /* check if slack variable can be made implicit integer */
   slackvartype = SCIP_VARTYPE_IMPLINT;
   for (j = 0; j < nvars; ++j)
   {
      if ( conshdlrdata->scaleslackvar )
         absvalsum += REALABS(vals[j]);
      if ( ! SCIPvarIsIntegral(vars[j]) || ! SCIPisIntegral(scip, vals[j]) )
      {
         slackvartype = SCIP_VARTYPE_CONTINUOUS;
         if ( ! conshdlrdata->scaleslackvar )
            break;
      }
   }

   /* create slack variable */
   (void) SCIPsnprintf(s, SCIP_MAXSTRLEN, "indslack_%s", name);
   SCIP_CALL( SCIPcreateVar(scip, &slackvar, s, 0.0, SCIPinfinity(scip), 0.0, slackvartype, TRUE, FALSE,
         NULL, NULL, NULL, NULL, NULL) );

   SCIP_CALL( SCIPaddVar(scip, slackvar) );

   /* mark slack variable not to be multi-aggregated */
   SCIP_CALL( SCIPmarkDoNotMultaggrVar(scip, slackvar) );

   /* if the problem should be decomposed if only non-integer variables are present */
   linconsactive = TRUE;
   if ( conshdlrdata->nolinconscont )
   {
      SCIP_Bool onlyCont = TRUE;

      assert( ! conshdlrdata->generatebilinear );

      /* check whether call variables are non-integer */
      for (j = 0; j < nvars; ++j)
      {
         SCIP_VARTYPE vartype;

         vartype = SCIPvarGetType(vars[j]);
         if ( vartype != SCIP_VARTYPE_CONTINUOUS && vartype != SCIP_VARTYPE_IMPLINT )
         {
            onlyCont = FALSE;
            break;
         }
      }

      if ( onlyCont )
         linconsactive = FALSE;
   }

   /* create linear constraint */
   (void) SCIPsnprintf(s, SCIP_MAXSTRLEN, "indlin_%s", name);

   /* if the linear constraint should be activated (lincons is captured) */
   if ( linconsactive )
   {
      /* the constraint is initial if initial is true, enforced, separated, and checked */
      SCIP_CALL( SCIPcreateConsLinear(scip, &lincons, s, nvars, vars, vals, -SCIPinfinity(scip), rhs,
            initial, TRUE, TRUE, TRUE, TRUE, FALSE, FALSE, FALSE, FALSE, FALSE) );
   }
   else
   {
      /* create non-active linear constraint, which is neither initial, nor enforced, nor separated, nor checked */
      SCIP_CALL( SCIPcreateConsLinear(scip, &lincons, s, nvars, vars, vals, -SCIPinfinity(scip), rhs,
            FALSE, FALSE, FALSE, FALSE, FALSE, FALSE, FALSE, FALSE, FALSE, FALSE) );
   }

   /* mark linear constraint not to be upgraded - otherwise we loose control over it */
   SCIPconsAddUpgradeLocks(lincons, 1);
   assert( SCIPconsGetNUpgradeLocks(lincons) > 0 );

   /* add slack variable */
   if ( conshdlrdata->scaleslackvar && nvars > 0 )
   {
      absvalsum = absvalsum/((SCIP_Real) nvars);
      if ( slackvartype == SCIP_VARTYPE_IMPLINT )
         absvalsum = SCIPceil(scip, absvalsum);
      if ( SCIPisZero(scip, absvalsum) )
         absvalsum = 1.0;
      SCIP_CALL( SCIPaddCoefLinear(scip, lincons, slackvar, -absvalsum) );
   }
   else
   {
      SCIP_CALL( SCIPaddCoefLinear(scip, lincons, slackvar, -1.0) );
   }
   SCIP_CALL( SCIPaddCons(scip, lincons) );

   /* check whether we should generate a bilinear constraint instead of an indicator constraint */
   if ( conshdlrdata->generatebilinear )
   {
      SCIP_Real val = 1.0;

      /* create a quadratic constraint with a single bilinear term - note that cons is used */
      SCIP_CALL( SCIPcreateConsQuadratic(scip, cons, name, 0, NULL, NULL, 1, &binvar, &slackvar, &val, 0.0, 0.0,
            TRUE, TRUE, TRUE, TRUE, TRUE, FALSE, FALSE, FALSE, FALSE) );
   }
   else
   {
      /* create constraint data */
      consdata = NULL;
      SCIP_CALL( consdataCreate(scip, conshdlr, conshdlrdata, name, &consdata, conshdlrdata->eventhdlrbound, conshdlrdata->eventhdlrrestart,
            binvar, slackvar, lincons, linconsactive) );
      assert( consdata != NULL );

      /* create constraint */
      SCIP_CALL( SCIPcreateCons(scip, cons, name, conshdlr, consdata, initial, separate, enforce, check, propagate,
            local, modifiable, dynamic, removable, stickingatnode) );
   }

   /* release slack variable and linear constraint */
   SCIP_CALL( SCIPreleaseVar(scip, &slackvar) );
   SCIP_CALL( SCIPreleaseCons(scip, &lincons) );

   return SCIP_OKAY;
}

/** creates and captures an indicator constraint
 *  in its most basic version, i. e., all constraint flags are set to their basic value as explained for the
 *  method SCIPcreateConsIndicator(); all flags can be set via SCIPsetConsFLAGNAME-methods in scip.h
 *
 *  @see SCIPcreateConsIndicator() for information about the basic constraint flag configuration
 *
 *  @note the constraint gets captured, hence at one point you have to release it using the method SCIPreleaseCons()
 */
SCIP_RETCODE SCIPcreateConsBasicIndicator(
   SCIP*                 scip,               /**< SCIP data structure */
   SCIP_CONS**           cons,               /**< pointer to hold the created constraint (indicator or quadratic) */
   const char*           name,               /**< name of constraint */
   SCIP_VAR*             binvar,             /**< binary indicator variable (or NULL) */
   int                   nvars,              /**< number of variables in the inequality */
   SCIP_VAR**            vars,               /**< array with variables of inequality (or NULL) */
   SCIP_Real*            vals,               /**< values of variables in inequality (or NULL) */
   SCIP_Real             rhs                 /**< rhs of the inequality */
   )
{
   assert( scip != NULL );

   SCIP_CALL( SCIPcreateConsIndicator(scip, cons, name, binvar, nvars, vars, vals, rhs,
         TRUE, TRUE, TRUE, TRUE, TRUE, FALSE, FALSE, FALSE, FALSE) );

   return SCIP_OKAY;
}

/** creates and captures an indicator constraint with given linear constraint and slack variable
 *
 *  @note @a binvar is checked to be binary only later. This enables a change of the type in
 *  procedures reading an instance.
 *
 *  @note we assume that @a slackvar actually appears in @a lincons and we also assume that it takes
 *  the role of a slack variable!
 *
 *  @note the constraint gets captured, hence at one point you have to release it using the method SCIPreleaseCons()
 */
SCIP_RETCODE SCIPcreateConsIndicatorLinCons(
   SCIP*                 scip,               /**< SCIP data structure */
   SCIP_CONS**           cons,               /**< pointer to hold the created constraint */
   const char*           name,               /**< name of constraint */
   SCIP_VAR*             binvar,             /**< binary indicator variable (or NULL) */
   SCIP_CONS*            lincons,            /**< linear constraint */
   SCIP_VAR*             slackvar,           /**< slack variable */
   SCIP_Bool             initial,            /**< should the LP relaxation of constraint be in the initial LP? Usually set to TRUE. */
   SCIP_Bool             separate,           /**< should the constraint be separated during LP processing?
                                              *   Usually set to TRUE. */
   SCIP_Bool             enforce,            /**< should the constraint be enforced during node processing?
                                              *   TRUE for model constraints, FALSE for additional, redundant constraints. */
   SCIP_Bool             check,              /**< should the constraint be checked for feasibility?
                                              *   TRUE for model constraints, FALSE for additional, redundant constraints. */
   SCIP_Bool             propagate,          /**< should the constraint be propagated during node processing?
                                              *   Usually set to TRUE. */
   SCIP_Bool             local,              /**< is constraint only valid locally?
                                              *   Usually set to FALSE. Has to be set to TRUE, e.g., for branching constraints. */
   SCIP_Bool             dynamic,            /**< is constraint subject to aging?
                                              *   Usually set to FALSE. Set to TRUE for own cuts which
                                              *   are separated as constraints. */
   SCIP_Bool             removable,          /**< should the relaxation be removed from the LP due to aging or cleanup?
                                              *   Usually set to FALSE. Set to TRUE for 'lazy constraints' and 'user cuts'. */
   SCIP_Bool             stickingatnode      /**< should the constraint always be kept at the node where it was added, even
                                              *   if it may be moved to a more global node?
                                              *   Usually set to FALSE. Set to TRUE to for constraints that represent node data. */
   )
{
   SCIP_CONSHDLR* conshdlr;
   SCIP_CONSHDLRDATA* conshdlrdata;
   SCIP_CONSDATA* consdata = NULL;
   SCIP_Bool modifiable = FALSE;
   SCIP_Bool linconsactive = TRUE;

   assert( scip != NULL );
   assert( lincons != NULL );
   assert( slackvar != NULL );

   /* check whether lincons is really a linear constraint */
   conshdlr = SCIPconsGetHdlr(lincons);
   if ( strcmp(SCIPconshdlrGetName(conshdlr), "linear") != 0 )
   {
      SCIPerrorMessage("Lincons constraint is not linear.\n");
      return SCIP_INVALIDDATA;
   }

   /* find the indicator constraint handler */
   conshdlr = SCIPfindConshdlr(scip, CONSHDLR_NAME);
   if ( conshdlr == NULL )
   {
      SCIPerrorMessage("<%s> constraint handler not found.\n", CONSHDLR_NAME);
      return SCIP_PLUGINNOTFOUND;
   }

   conshdlrdata = SCIPconshdlrGetData(conshdlr);
   assert( conshdlrdata != NULL );

   if ( conshdlrdata->nolinconscont && ! conshdlrdata->sepaalternativelp )
   {
      SCIPerrorMessage("constraint handler <%s>: need parameter <sepaalternativelp> to be true if parameter <nolinconscont> is true.\n", CONSHDLR_NAME);
      return SCIP_INVALIDDATA;
   }

   /* mark slack variable not to be multi-aggregated */
   SCIP_CALL( SCIPmarkDoNotMultaggrVar(scip, slackvar) );

   /* if the problem should be decomposed (only if all variables are continuous) */
   if ( conshdlrdata->nolinconscont )
   {
      SCIP_Bool onlyCont = TRUE;
      int v;
      int nvars;
      SCIP_VAR** vars;

      nvars = SCIPgetNVarsLinear(scip, lincons);
      vars = SCIPgetVarsLinear(scip, lincons);

      /* check whether call variables are non-integer */
      for (v = 0; v < nvars; ++v)
      {
         SCIP_VARTYPE vartype;

         vartype = SCIPvarGetType(vars[v]);
         if ( vartype != SCIP_VARTYPE_CONTINUOUS && vartype != SCIP_VARTYPE_IMPLINT )
         {
            onlyCont = FALSE;
            break;
         }
      }

      if ( onlyCont )
         linconsactive = FALSE;
   }

   /* mark linear constraint not to be upgraded - otherwise we loose control over it */
   SCIPconsAddUpgradeLocks(lincons, 1);
   assert( SCIPconsGetNUpgradeLocks(lincons) > 0 );

   /* check whether we should generate a bilinear constraint instead of an indicator constraint */
   if ( conshdlrdata->generatebilinear )
   {
      SCIP_Real val = 1.0;

      /* create a quadratic constraint with a single bilinear term - note that cons is used */
      SCIP_CALL( SCIPcreateConsQuadratic(scip, cons, name, 0, NULL, NULL, 1, &binvar, &slackvar, &val, 0.0, 0.0,
            TRUE, TRUE, TRUE, TRUE, TRUE, FALSE, FALSE, FALSE, FALSE) );
   }
   else
   {
      /* create constraint data */
      SCIP_CALL( consdataCreate(scip, conshdlr, conshdlrdata, name, &consdata, conshdlrdata->eventhdlrbound, conshdlrdata->eventhdlrrestart,
            binvar, slackvar, lincons, linconsactive) );
      assert( consdata != NULL );

      /* create constraint */
      SCIP_CALL( SCIPcreateCons(scip, cons, name, conshdlr, consdata, initial, separate, enforce, check, propagate,
            local, modifiable, dynamic, removable, stickingatnode) );
   }

   return SCIP_OKAY;
}

/** creates and captures an indicator constraint with given linear constraint and slack variable
 *  in its most basic version, i. e., all constraint flags are set to their basic value as explained for the
 *  method SCIPcreateConsIndicator(); all flags can be set via SCIPsetConsFLAGNAME-methods in scip.h
 *
 *  @note @a binvar is checked to be binary only later. This enables a change of the type in
 *  procedures reading an instance.
 *
 *  @note we assume that @a slackvar actually appears in @a lincons and we also assume that it takes
 *  the role of a slack variable!
 *
 *  @note the constraint gets captured, hence at one point you have to release it using the method SCIPreleaseCons()
 *
 *  @see SCIPcreateConsIndicatorLinCons() for information about the basic constraint flag configuration
 *
 *  @note the constraint gets captured, hence at one point you have to release it using the method SCIPreleaseCons()
 */
SCIP_RETCODE SCIPcreateConsBasicIndicatorLinCons(
   SCIP*                 scip,               /**< SCIP data structure */
   SCIP_CONS**           cons,               /**< pointer to hold the created constraint */
   const char*           name,               /**< name of constraint */
   SCIP_VAR*             binvar,             /**< binary indicator variable (or NULL) */
   SCIP_CONS*            lincons,            /**< linear constraint */
   SCIP_VAR*             slackvar            /**< slack variable */
   )
{
   assert( scip != NULL );

   SCIP_CALL( SCIPcreateConsIndicatorLinCons(scip, cons, name, binvar, lincons, slackvar,
         TRUE, TRUE, TRUE, TRUE, TRUE, FALSE, FALSE, FALSE, FALSE) );

   return SCIP_OKAY;
}


/** adds variable to the inequality of the indicator constraint */
SCIP_RETCODE SCIPaddVarIndicator(
   SCIP*                 scip,               /**< SCIP data structure */
   SCIP_CONS*            cons,               /**< indicator constraint */
   SCIP_VAR*             var,                /**< variable to add to the inequality */
   SCIP_Real             val                 /**< value of variable */
   )
{
   SCIP_CONSDATA* consdata;

   assert( cons != NULL );
   assert( strcmp(SCIPconshdlrGetName(SCIPconsGetHdlr(cons)), CONSHDLR_NAME) == 0 );

   consdata = SCIPconsGetData(cons);
   assert( consdata != NULL );

   SCIP_CALL( SCIPaddCoefLinear(scip, consdata->lincons, var, val) );

   /* possibly adapt variable type */
   if ( SCIPvarGetType(consdata->slackvar) != SCIP_VARTYPE_CONTINUOUS && (! SCIPvarIsIntegral(var) || ! SCIPisIntegral(scip, val) ) )
   {
      SCIP_Bool infeasible;

      SCIP_CALL( SCIPchgVarType(scip, consdata->slackvar, SCIP_VARTYPE_CONTINUOUS, &infeasible) );
      assert( ! infeasible );
   }

   return SCIP_OKAY;
}


/** gets the linear constraint corresponding to the indicator constraint (may be NULL) */
SCIP_CONS* SCIPgetLinearConsIndicator(
   SCIP_CONS*            cons                /**< indicator constraint */
   )
{
   SCIP_CONSDATA* consdata;

   assert( cons != NULL );
   assert( strcmp(SCIPconshdlrGetName(SCIPconsGetHdlr(cons)), CONSHDLR_NAME) == 0 );

   consdata = SCIPconsGetData(cons);
   assert( consdata != NULL );

   return consdata->lincons;
}


/** sets the linear constraint corresponding to the indicator constraint (may be NULL) */
SCIP_RETCODE SCIPsetLinearConsIndicator(
   SCIP*                 scip,               /**< SCIP data structure */
   SCIP_CONS*            cons,               /**< indicator constraint */
   SCIP_CONS*            lincons             /**< linear constraint */
   )
{
   SCIP_CONSHDLR* conshdlr;
   SCIP_CONSHDLRDATA* conshdlrdata;
   SCIP_CONSDATA* consdata;

   if ( SCIPgetStage(scip) != SCIP_STAGE_PROBLEM )
   {
      SCIPerrorMessage("Cannot set linear constraint in SCIP stage <%d>\n", SCIPgetStage(scip) );
      return SCIP_INVALIDCALL;
   }

   assert( cons != NULL );
   conshdlr = SCIPconsGetHdlr(cons);

   assert( strcmp(SCIPconshdlrGetName(conshdlr), CONSHDLR_NAME) == 0 );
   conshdlrdata = SCIPconshdlrGetData(conshdlr);
   assert( conshdlrdata != NULL );

   consdata = SCIPconsGetData(cons);
   assert( consdata != NULL );

   /* free old linear constraint */
   assert( consdata->lincons != NULL );
   SCIP_CALL( SCIPdelCons(scip, consdata->lincons) );
   SCIP_CALL( SCIPreleaseCons(scip, &(consdata->lincons) ) );

   assert( lincons != NULL );
   consdata->lincons = lincons;
   consdata->linconsactive = TRUE;
   SCIP_CALL( SCIPcaptureCons(scip, lincons) );

   /* if the problem should be decomposed if only non-integer variables are present */
   if ( conshdlrdata->nolinconscont )
   {
      SCIP_Bool onlyCont;
      int v;
      int nvars;
      SCIP_VAR** vars;

      onlyCont = TRUE;
      nvars = SCIPgetNVarsLinear(scip, lincons);
      vars = SCIPgetVarsLinear(scip, lincons);
      assert( vars != NULL );

      /* check whether call variables are non-integer */
      for (v = 0; v < nvars; ++v)
      {
         SCIP_VARTYPE vartype;

         vartype = SCIPvarGetType(vars[v]);
         if ( vartype != SCIP_VARTYPE_CONTINUOUS && vartype != SCIP_VARTYPE_IMPLINT )
         {
            onlyCont = FALSE;
            break;
         }
      }

      if ( onlyCont )
         consdata->linconsactive = FALSE;
   }

   return SCIP_OKAY;
}


/** gets binary variable corresponding to indicator constraint */
SCIP_VAR* SCIPgetBinaryVarIndicator(
   SCIP_CONS*            cons                /**< indicator constraint */
   )
{
   SCIP_CONSDATA* consdata;

   assert( cons != NULL );
   assert( strcmp(SCIPconshdlrGetName(SCIPconsGetHdlr(cons)), CONSHDLR_NAME) == 0 );

   consdata = SCIPconsGetData(cons);
   assert( consdata != NULL );

   return consdata->binvar;
}


/** sets binary indicator variable for indicator constraint */
SCIP_RETCODE SCIPsetBinaryVarIndicator(
   SCIP*                 scip,               /**< SCIP data structure */
   SCIP_CONS*            cons,               /**< indicator constraint */
   SCIP_VAR*             binvar              /**< binary variable to add to the inequality */
   )
{
   SCIP_CONSDATA* consdata;

   assert( cons != NULL );
   assert( binvar != NULL );
   assert( strcmp(SCIPconshdlrGetName(SCIPconsGetHdlr(cons)), CONSHDLR_NAME) == 0 );

   consdata = SCIPconsGetData(cons);
   assert( consdata != NULL );

   /* check type */
   if ( SCIPvarGetType(binvar) != SCIP_VARTYPE_BINARY )
   {
      SCIPerrorMessage("Indicator variable <%s> is not binary %d.\n", SCIPvarGetName(binvar), SCIPvarGetType(binvar));
      return SCIP_ERROR;
   }

   /* check previous binary variable */
   if ( consdata->binvar != NULL )
   {
      /* to allow replacement of binary variables, we would need to drop events etc. */
      SCIPerrorMessage("Cannot replace binary variable <%s> for indicator constraint <%s>.\n", SCIPvarGetName(binvar), SCIPconsGetName(cons));
      return SCIP_INVALIDCALL;
   }

   /* if we are transformed, obtain transformed variables and catch events */
   if ( SCIPconsIsTransformed(cons) )
   {
      SCIP_VAR* var;
      SCIP_CONSHDLR* conshdlr;
      SCIP_CONSHDLRDATA* conshdlrdata;

      /* make sure we have a transformed binary variable */
      SCIP_CALL( SCIPgetTransformedVar(scip, binvar, &var) );
      assert( var != NULL );
      consdata->binvar = var;

      conshdlr = SCIPconsGetHdlr(cons);
      assert( conshdlr != NULL );
      assert( strcmp(SCIPconshdlrGetName(conshdlr), CONSHDLR_NAME) == 0 );
      conshdlrdata = SCIPconshdlrGetData(conshdlr);
      assert( conshdlrdata != NULL );
      assert( conshdlrdata->eventhdlrbound != NULL );
      assert( conshdlrdata->eventhdlrrestart != NULL );

      /* catch local bound change events on binary variable */
      if ( consdata->linconsactive )
      {
         SCIP_CALL( SCIPcatchVarEvent(scip, var, SCIP_EVENTTYPE_BOUNDCHANGED, conshdlrdata->eventhdlrbound, (SCIP_EVENTDATA*) consdata, NULL) );
      }

      /* catch global bound change events on binary variable */
      if ( conshdlrdata->forcerestart )
      {
         SCIP_CALL( SCIPcatchVarEvent(scip, var, SCIP_EVENTTYPE_GBDCHANGED, conshdlrdata->eventhdlrrestart, (SCIP_EVENTDATA*) conshdlrdata, NULL) );
      }

      /* if binary variable is fixed to be nonzero */
      if ( SCIPvarGetLbLocal(var) > 0.5 )
         ++(consdata->nfixednonzero);
   }
   else
      consdata->binvar = binvar;

   return SCIP_OKAY;
}


/** gets slack variable corresponding to indicator constraint */
SCIP_VAR* SCIPgetSlackVarIndicator(
   SCIP_CONS*            cons                /**< indicator constraint */
   )
{
   SCIP_CONSDATA* consdata;

   assert( cons != NULL );
   assert( strcmp(SCIPconshdlrGetName(SCIPconsGetHdlr(cons)), CONSHDLR_NAME) == 0 );

   consdata = SCIPconsGetData(cons);
   assert( consdata != NULL );

   return consdata->slackvar;
}


/** checks whether indicator constraint is violated w.r.t. sol */
SCIP_Bool SCIPisViolatedIndicator(
   SCIP*                 scip,               /**< SCIP data structure */
   SCIP_CONS*            cons,               /**< indicator constraint */
   SCIP_SOL*             sol                 /**< solution, or NULL to use current node's solution */
   )
{
   SCIP_CONSDATA* consdata;

   assert( cons != NULL );

   /* deleted constraints should always be satisfied */
   if ( SCIPconsIsDeleted(cons) )
      return FALSE;

   consdata = SCIPconsGetData(cons);
   assert( consdata != NULL );

   if ( consdata->linconsactive )
   {
      assert( consdata->slackvar != NULL );
      assert( consdata->binvar != NULL );
      return(
         SCIPisFeasPositive(scip, SCIPgetSolVal(scip, sol, consdata->slackvar)) &&
         SCIPisFeasPositive(scip, SCIPgetSolVal(scip, sol, consdata->binvar)) );
   }

   /* @todo: check how this can be decided for linconsactive == FALSE */
   return TRUE;
}


/** Based on values of other variables, computes slack and binary variable to turn constraint feasible 
 *
 *  It will also clean up the solution, i.e., shift slack variable, as follows:
 *
 *  If the inequality is \f$a^T x + \gamma\, s \leq \beta\f$, the value of the slack variable
 *  \f$s\f$ to achieve equality is
 *  \f[
 *      s^* = \frac{\beta - a^T x^*}{\gamma},
 *  \f]
 *  where \f$x^*\f$ is the given solution. In case of \f$a^T x + \gamma\, s \geq \alpha\f$, we
 *  arrive at
 *  \f[
 *      s^* = \frac{\alpha - a^T x^*}{\gamma}.
 *  \f]
 *  The typical values of \f$\gamma\f$ in the first case is -1 and +1 in the second case.
 *
 *  Now, let \f$\sigma\f$ be the sign of \f$\gamma\f$ in the first case and \f$-\gamma\f$ in the
 *  second case. Thus, if \f$\sigma > 0\f$ and \f$s^* < 0\f$, the inequality cannot be satisfied by
 *  a nonnegative value for the slack variable; in this case, we have to leave the values as they
 *  are. If \f$\sigma < 0\f$ and \f$s^* > 0\f$, the solution violates the indicator constraint (we
 *  can set the slack variable to value \f$s^*\f$). If \f$\sigma < 0\f$ and \f$s^* \leq 0\f$ or
 *  \f$\sigma > 0\f$ and \f$s^* \geq 0\f$, the constraint is satisfied, and we can set the slack
 *  variable to 0.
 */
SCIP_RETCODE SCIPmakeIndicatorFeasible(
   SCIP*                 scip,               /**< SCIP data structure */
   SCIP_CONS*            cons,               /**< indicator constraint */
   SCIP_SOL*             sol,                /**< solution */
   SCIP_Bool*            changed             /**< pointer to store whether the solution has been changed */
   )
{
   SCIP_CONSDATA* consdata;
   SCIP_CONS* lincons;
   SCIP_VAR** linvars;
   SCIP_Real* linvals;
   SCIP_VAR* slackvar;
   SCIP_VAR* binvar;
   SCIP_Real slackcoef;
   SCIP_Real sum;
   SCIP_Real val;
   int nlinvars;
   int sigma;
   int v;

   assert( cons != NULL );
   assert( strcmp(SCIPconshdlrGetName(SCIPconsGetHdlr(cons)), CONSHDLR_NAME) == 0 );
   assert( sol != NULL );
   assert( changed != NULL );

   *changed = FALSE;

   /* avoid deleted indicator constraints, e.g., due to preprocessing */
   if ( ! SCIPconsIsActive(cons) && SCIPgetStage(scip) >= SCIP_STAGE_INITPRESOLVE )
      return SCIP_OKAY;

   assert( cons != NULL );
   consdata = SCIPconsGetData(cons);
   assert( consdata != NULL );

   /* if the linear constraint is not present, we cannot do anything */
   if ( ! consdata->linconsactive )
      return SCIP_OKAY;

   lincons = consdata->lincons;
   assert( lincons != NULL );

   /* avoid non-active linear constraints, e.g., due to preprocessing */
   if ( SCIPconsIsActive(lincons) || SCIPgetStage(scip) < SCIP_STAGE_INITPRESOLVE )
   {
      slackvar = consdata->slackvar;
      binvar = consdata->binvar;
      assert( slackvar != NULL );
      assert( binvar != NULL );

      nlinvars = SCIPgetNVarsLinear(scip, lincons);
      linvars = SCIPgetVarsLinear(scip, lincons);
      linvals = SCIPgetValsLinear(scip, lincons);

      /* compute value of regular variables */
      sum = 0.0;
      slackcoef = 0.0;
      for (v = 0; v < nlinvars; ++v)
      {
         SCIP_VAR* var;
         var = linvars[v];
         if ( var != slackvar )
            sum += linvals[v] * SCIPgetSolVal(scip, sol, var);
         else
            slackcoef = linvals[v];
      }

      /* do nothing if slack variable does not appear */
      if ( SCIPisFeasZero(scip, slackcoef) )
         return SCIP_OKAY;

      assert( ! SCIPisZero(scip, slackcoef) );
      assert( slackcoef != 0.0 );  /* to satisfy lint */
      assert( SCIPisInfinity(scip, -SCIPgetLhsLinear(scip, lincons)) || SCIPisInfinity(scip, SCIPgetRhsLinear(scip, lincons)) );
      assert( SCIPisFeasGE(scip, SCIPvarGetLbLocal(slackvar), 0.0) );

      val = SCIPgetRhsLinear(scip, lincons);
      sigma = 1;
      if ( SCIPisInfinity(scip, val) )
      {
         val = SCIPgetLhsLinear(scip, lincons);
         assert( ! SCIPisInfinity(scip, REALABS(val)) );
         sigma = -1;
      }
      /* compute value of slack that would achieve equality */
      val = (val - sum)/slackcoef;

      /* compute direction into which slack variable would be infeasible */
      if ( slackcoef < 0 )
         sigma *= -1;

      /* filter out cases in which no sensible change is possible */
      if ( sigma > 0 && SCIPisFeasNegative(scip, val) )
         return SCIP_OKAY;

      /* check if linear constraint w/o slack variable is violated */
      if ( sigma < 0 && SCIPisFeasPositive(scip, val) )
      {
         /* the original constraint is violated */
         if ( ! SCIPisFeasEQ(scip, SCIPgetSolVal(scip, sol, slackvar), val) )
         {
            SCIP_CALL( SCIPsetSolVal(scip, sol, slackvar, val) );
            *changed = TRUE;
         }
         /* check whether binary variable is fixed or its negated variable is fixed */
         if ( SCIPvarGetStatus(binvar) != SCIP_VARSTATUS_FIXED &&
            ( SCIPvarGetStatus(binvar) != SCIP_VARSTATUS_NEGATED || SCIPvarGetStatus(SCIPvarGetNegationVar(binvar)) != SCIP_VARSTATUS_FIXED ) )
         {
            if ( ! SCIPisFeasEQ(scip, SCIPgetSolVal(scip, sol, binvar), 0.0) )
            {
               SCIP_CALL( SCIPsetSolVal(scip, sol, binvar, 0.0) );
               *changed = TRUE;
            }
         }
      }
      else
      {
         assert( SCIPisFeasGE(scip, val * ((SCIP_Real) sigma), 0.0) );

         /* the original constraint is satisfied - we can set the slack variable to 0 (slackvar
          * should only occur in this indicator constraint) */
         if ( ! SCIPisFeasEQ(scip, SCIPgetSolVal(scip, sol, slackvar), 0.0) && SCIPisFeasPositive(scip, SCIPvarGetLbLocal(slackvar)) )
         {
            SCIP_CALL( SCIPsetSolVal(scip, sol, slackvar, 0.0) );
            *changed = TRUE;
         }

         /* check whether binary variable is fixed or its negated variable is fixed */
         if ( SCIPvarGetStatus(binvar) != SCIP_VARSTATUS_FIXED &&
            ( SCIPvarGetStatus(binvar) != SCIP_VARSTATUS_NEGATED || SCIPvarGetStatus(SCIPvarGetNegationVar(binvar)) != SCIP_VARSTATUS_FIXED ) )
         {
            SCIP_Real obj;
            obj = varGetObjDelta(binvar);

            /* check objective for possibly setting binary variable */
            if ( obj <= 0 )
            {
               /* setting variable to 1 does not increase objective - check whether we can set it to 1 */
               if ( ! SCIPisFeasEQ(scip, SCIPgetSolVal(scip, sol, binvar), 1.0) )
               {
                  /* check whether variable only occurs in the current constraint */
                  if ( SCIPvarGetNLocksUp(binvar) <= 1 )
                  {
                     SCIP_CALL( SCIPsetSolVal(scip, sol, binvar, 1.0) );
                     *changed = TRUE;
                     /* make sure that the other case does not occur if obj = 0: prefer variables set to 1 */
                     obj = -1.0;
                  }
               }
               else
               {
                  /* make sure that the other case does not occur if obj = 0: prefer variables set to 1 */
                  obj = -1.0;
               }
            }
            if ( obj >= 0 )
            {
               /* setting variable to 0 does not inrease objective -> check whether variable only occurs in the current constraint
                * note: binary variables are only locked up */
               if ( SCIPvarGetNLocksDown(binvar) <= 0 && ! SCIPisFeasEQ(scip, SCIPgetSolVal(scip, sol, binvar), 0.0) )
               {
                  SCIP_CALL( SCIPsetSolVal(scip, sol, binvar, 0.0) );
                  *changed = TRUE;
               }
            }
         }
      }
   }

   return SCIP_OKAY;
}


/** Based on values of other variables, computes slack and binary variable to turn all constraints feasible */
SCIP_RETCODE SCIPmakeIndicatorsFeasible(
   SCIP*                 scip,               /**< SCIP data structure */
   SCIP_CONSHDLR*        conshdlr,           /**< indicator constraint handler */
   SCIP_SOL*             sol,                /**< solution */
   SCIP_Bool*            changed             /**< pointer to store whether the solution has been changed */
   )
{
   SCIP_CONS** conss;
   int nconss;
   int c;

   assert( conshdlr != NULL );
   assert( strcmp(SCIPconshdlrGetName(conshdlr), CONSHDLR_NAME) == 0 );
   assert( sol != NULL );
   assert( changed != NULL );

   *changed = FALSE;

   /* only run after or in presolving */
   if ( SCIPgetStage(scip) < SCIP_STAGE_INITPRESOLVE )
      return SCIP_OKAY;

   conss = SCIPconshdlrGetConss(conshdlr);
   nconss = SCIPconshdlrGetNConss(conshdlr);

   for (c = 0; c < nconss; ++c)
   {
      SCIP_CONSDATA* consdata;
      SCIP_Bool chg = FALSE;
      assert( conss[c] != NULL );

      consdata = SCIPconsGetData(conss[c]);
      assert( consdata != NULL );

      /* if the linear constraint is not present, we stop */
      if ( ! consdata->linconsactive )
         break;

      SCIP_CALL( SCIPmakeIndicatorFeasible(scip, conss[c], sol, &chg) );
      *changed = *changed || chg;
   }

   return SCIP_OKAY;
}


/** adds additional linear constraint that is not connected with an indicator constraint, but can be used for separation */
SCIP_RETCODE SCIPaddLinearConsIndicator(
   SCIP*                 scip,               /**< SCIP data structure */
   SCIP_CONSHDLR*        conshdlr,           /**< indicator constraint handler */
   SCIP_CONS*            lincons             /**< linear constraint */
   )
{
   assert( scip != NULL );
   assert( strcmp(SCIPconshdlrGetName(conshdlr), CONSHDLR_NAME) == 0 );
   assert( lincons != NULL );

   /* do not add locally valid constraints (this would require much more bookkeeping) */
   if ( ! SCIPconsIsLocal(lincons) )
   {
      SCIP_CONSHDLRDATA* conshdlrdata;

      conshdlrdata = SCIPconshdlrGetData(conshdlr);
      assert( conshdlrdata != NULL );

      SCIP_CALL( consdataEnsureAddLinConsSize(scip, conshdlr, conshdlrdata->naddlincons+1) );
      assert( conshdlrdata->naddlincons+1 <= conshdlrdata->maxaddlincons );

      conshdlrdata->addlincons[conshdlrdata->naddlincons++] = lincons;
   }

   return SCIP_OKAY;
}


/** adds additional row that is not connected by an indicator constraint, but can be used for separation 
 *
 *  @note The row is directly added to the alternative polyhedron and is not stored. 
 */
SCIP_RETCODE SCIPaddRowIndicator(
   SCIP*                 scip,               /**< SCIP data structure */
   SCIP_CONSHDLR*        conshdlr,           /**< indicator constraint handler */
   SCIP_ROW*             row                 /**< row to add */
   )
{
   assert( scip != NULL );
   assert( strcmp(SCIPconshdlrGetName(conshdlr), CONSHDLR_NAME) == 0 );
   assert( row != NULL );

   /* skip local cuts (local cuts would require to dynamically add and remove columns from the alternative polyhedron */
   if ( ! SCIProwIsLocal(row) )
   {
      int colindex;
      SCIP_CONSHDLRDATA* conshdlrdata;

      conshdlrdata = SCIPconshdlrGetData(conshdlr);
      assert( conshdlrdata != NULL );

      /* do not add rows if we do not separate */
      if ( ! conshdlrdata->sepaalternativelp )
         return SCIP_OKAY;

      SCIPdebugMessage("Adding row <%s> to alternative LP.\n", SCIProwGetName(row));

      /* add row directly to alternative polyhedron */
      SCIP_CALL( addAltLPRow(scip, conshdlr, row, 0.0, &colindex) );
   }

   return SCIP_OKAY;
}<|MERGE_RESOLUTION|>--- conflicted
+++ resolved
@@ -3589,12 +3589,9 @@
       /* perform conflict analysis */
       SCIP_CALL( SCIPinitConflictAnalysis(scip) );
 
-<<<<<<< HEAD
       /* change the conflict type */
       SCIP_CALL( SCIPchgConflictType(scip, SCIP_CONFTYPE_PROPAGATION) );
 
-=======
->>>>>>> e4e6f2dc
       SCIP_CALL( SCIPaddConflictBinvar(scip, consdata->binvar) );
       SCIP_CALL( SCIPaddConflictLb(scip, consdata->slackvar, NULL) );
       SCIP_CALL( SCIPanalyzeConflictCons(scip, cons, NULL) );
