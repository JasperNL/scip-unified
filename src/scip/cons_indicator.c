--- conflicted
+++ resolved
@@ -4536,11 +4536,7 @@
             cutvals[cnt] = ypart;
             ++cnt;
 
-<<<<<<< HEAD
-            SCIPdebugMessage("Found cut of lhs value %f > %f.\n", cutval, cutrhs);
-=======
             SCIPdebugMsg(scip, "Found cut of lhs value %f > %f.\n", cutval, cutrhs);
->>>>>>> f3b761f8
             (void) SCIPsnprintf(name, 50, "persp%d", conshdlrdata->nperspcutsgen + *nGen);
             SCIP_CALL( SCIPcreateEmptyRowCons(scip, &row, SCIPconsGetHdlr(conss[c]), name, -SCIPinfinity(scip), cutrhs, islocal, FALSE, conshdlrdata->removable) );
             SCIP_CALL( SCIPaddVarsToRow(scip, row, cnt, cutvars, cutvals) );
@@ -4715,11 +4711,7 @@
    {
       int noldcuts;
 
-<<<<<<< HEAD
-      SCIPdebugMessage("Separating inequalities based on perspective formulation.\n");
-=======
       SCIPdebugMsg(scip, "Separating inequalities based on perspective formulation.\n");
->>>>>>> f3b761f8
 
       noldcuts = ncuts;
       if ( *result == SCIP_DIDNOTRUN )
@@ -4727,11 +4719,7 @@
 
       /* start separation */
       SCIP_CALL( separatePerspective(scip, conshdlr, sol, nconss, conss, maxsepacuts, &ncuts) );
-<<<<<<< HEAD
-      SCIPdebugMessage("Separated %d cuts from perspective formulation.\n", ncuts - noldcuts);
-=======
       SCIPdebugMsg(scip, "Separated %d cuts from perspective formulation.\n", ncuts - noldcuts);
->>>>>>> f3b761f8
 
       if ( ncuts > noldcuts )
       {
