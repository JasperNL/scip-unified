/* * * * * * * * * * * * * * * * * * * * * * * * * * * * * * * * * * * * * * */
/*                                                                           */
/*                  This file is part of the program and library             */
/*         SCIP --- Solving Constraint Integer Programs                      */
/*                                                                           */
/*    Copyright (C) 2002-2017 Konrad-Zuse-Zentrum                            */
/*                            fuer Informationstechnik Berlin                */
/*                                                                           */
/*  SCIP is distributed under the terms of the ZIB Academic License.         */
/*                                                                           */
/*  You should have received a copy of the ZIB Academic License              */
/*  along with SCIP; see the file COPYING. If not email to scip@zib.de.      */
/*                                                                           */
/* * * * * * * * * * * * * * * * * * * * * * * * * * * * * * * * * * * * * * */

/**@file   cuts.c
 * @brief  methods for aggregation of rows
 *
 * @author Jakob Witzig
 * @author Robert Lion Gottwald
 */

/*---+----1----+----2----+----3----+----4----+----5----+----6----+----7----+----8----+----9----+----0----+----1----+----2*/

#include "scip/scip.h"
#include "scip/cuts.h"
#include "scip/misc.h"
#include "scip/struct_lp.h"
#include "scip/lp.h"
#include "scip/struct_cuts.h"
#include "scip/cons_knapsack.h"
#include "scip/struct_scip.h"
#include "scip/dbldblarith.h"

/* =========================================== general static functions =========================================== */
#ifdef SCIP_DEBUG
static
void printCut(
   SCIP*                 scip,               /**< SCIP data structure */
   SCIP_SOL*             sol,                /**< the solution that should be separated, or NULL for LP solution */
   SCIP_Real*            cutcoefs,           /**< non-zero coefficients of cut */
   SCIP_Real             cutrhs,             /**< right hand side of the MIR row */
   int*                  cutinds,            /**< indices of problem variables for non-zero coefficients */
   int                   cutnnz,             /**< number of non-zeros in cut */
   SCIP_Bool             ignorsol,
   SCIP_Bool             islocal
   )
{
   SCIP_Real activity;
   SCIP_VAR** vars;
   int i;

   assert(scip != NULL);
   vars = SCIPgetVars(scip);

   SCIPdebugMessage("CUT:");
   activity = 0.0;
   for( i = 0; i < cutnnz; ++i )
   {
      SCIPdebugPrintf(" %+g<%s>", cutcoefs[cutinds[i]], SCIPvarGetName(vars[cutinds[i]]));

      if( !ignorsol )
         activity += cutcoefs[cutinds[i]] * (sol == NULL ? SCIPvarGetLPSol(vars[cutinds[i]]) : SCIPgetSolVal(scip, sol, vars[cutinds[i]]));
      else
      {
         if( cutcoefs[i] > 0.0 )
         {
            activity += cutcoefs[cutinds[i]] * (islocal ? SCIPvarGetLbLocal(vars[cutinds[i]]) : SCIPvarGetLbGlobal(vars[cutinds[i]]));
         }
         else
         {
            activity += cutcoefs[cutinds[i]] * (islocal ? SCIPvarGetUbLocal(vars[cutinds[i]]) : SCIPvarGetUbGlobal(vars[cutinds[i]]));
         }
      }
   }
   SCIPdebugPrintf(" <= %.6f (activity: %g)\n", cutrhs, activity);
}
#endif

/* macro to make sure a value is not equal to zero, i.e. NONZERO(x) != 0.0
 * will be TRUE for every x including 0.0
 *
 * To avoid branches it will add 1e-100 with the same sign as x to x which will
 * be rounded away for any sane non-zero value but will make sure the value is
 * never exactly 0.0
 */
#define NONZERO(x)   (COPYSIGN(1e-100, (x)) + (x))

/** add a scaled row to a dense vector indexed over the problem variables and keep the
 *  index of non-zeros up-to-date
 */
static
SCIP_RETCODE varVecAddScaledRowCoefs(
   int*RESTRICT          inds,               /**< pointer to array with variable problem indices of non-zeros in variable vector */
   SCIP_Real*RESTRICT    vals,               /**< array with values of variable vector */
   int*RESTRICT          nnz,                /**< number of non-zeros coefficients of variable vector */
   SCIP_ROW*             row,                /**< row coefficients to add to variable vector */
   SCIP_Real             scale               /**< scale for adding given row to variable vector */
   )
{
   /* add up coefficients */
   int i;

   assert(inds != NULL);
   assert(vals != NULL);
   assert(nnz != NULL);
   assert(row != NULL);

   /* add the non-zeros to the aggregation row and keep non-zero index up to date */
   for( i = 0 ; i < row->len; ++i )
   {
      int probindex = row->cols[i]->var_probindex;
      SCIP_Real val = vals[probindex];

      if( val == 0.0 )
         inds[(*nnz)++] = probindex;

      val += row->vals[i] * scale;

      /* the value must not be exactly zero due to sparsity pattern */
      vals[probindex] = NONZERO(val);

      assert(vals[probindex] != 0.0);
   }

   return SCIP_OKAY;
}

/* calculates the cuts efficacy for the given solution */
static
SCIP_Real calcEfficacy(
   SCIP*                 scip,               /**< SCIP data structure */
   SCIP_SOL*             sol,                /**< solution to calculate the efficacy for (NULL for LP solution) */
   SCIP_Real*            cutcoefs,           /**< array of the non-zero coefficients in the cut */
   SCIP_Real             cutrhs,             /**< the right hand side of the cut */
   int*                  cutinds,            /**< array of the problem indices of variables with a non-zero coefficient in the cut */
   int                   cutnnz              /**< the number of non-zeros in the cut */
   )
{
   SCIP_VAR** vars;
   SCIP_Real norm;
   SCIP_Real activity;
   int i;

   assert(scip != NULL);
   assert(cutcoefs != NULL);
   assert(cutinds != NULL);

   norm = MAX(1e-6, SCIPgetVectorEfficacyNorm(scip, cutcoefs, cutnnz));
   vars = SCIPgetVars(scip);

   activity = 0.0;
   for( i = 0; i < cutnnz; ++i )
      activity += cutcoefs[i] * SCIPgetSolVal(scip, sol, vars[cutinds[i]]);

   return (activity - cutrhs) / norm;
}

/* calculates the cuts efficacy for the given solution */
static
SCIP_Real calcEfficacyDenseStorage(
   SCIP*                 scip,               /**< SCIP data structure */
   SCIP_SOL*             sol,                /**< solution to calculate the efficacy for (NULL for LP solution) */
   SCIP_Real*            cutcoefs,           /**< array of the non-zero coefficients in the cut */
   SCIP_Real             cutrhs,             /**< the right hand side of the cut */
   int*                  cutinds,            /**< array of the problem indices of variables with a non-zero coefficient in the cut */
   int                   cutnnz              /**< the number of non-zeros in the cut */
   )
{
   SCIP_VAR** vars;
   SCIP_Real norm;
   SCIP_Real activity;
   int i;

   assert(scip != NULL);
   assert(cutcoefs != NULL);
   assert(cutinds != NULL);
   assert(scip->set != NULL);

   norm = 0.0;
   switch( scip->set->sepa_efficacynorm )
   {
   case 'e':
      for( i = 0; i < cutnnz; ++i )
         norm += SQR(cutcoefs[cutinds[i]]);
      norm = SQRT(norm);
      break;
   case 'm':
      for( i = 0; i < cutnnz; ++i )
      {
         SCIP_Real absval;

         absval = REALABS(cutcoefs[cutinds[i]]);
         norm = MAX(norm, absval);
      }
      break;
   case 's':
      for( i = 0; i < cutnnz; ++i )
         norm += REALABS(cutcoefs[cutinds[i]]);
      break;
   case 'd':
      for( i = 0; i < cutnnz; ++i )
      {
         if( !SCIPisZero(scip, cutcoefs[cutinds[i]]) )
         {
            norm = 1.0;
            break;
         }
      }
      break;
   default:
      SCIPerrorMessage("invalid efficacy norm parameter '%c'\n", scip->set->sepa_efficacynorm);
      assert(FALSE);
   }
   norm = MAX(1e-6, norm);

   vars = SCIPgetVars(scip);

   activity = 0.0;
   for( i = 0; i < cutnnz; ++i )
      activity += cutcoefs[cutinds[i]] * SCIPgetSolVal(scip, sol, vars[cutinds[i]]);

   return (activity - cutrhs) / norm;
}


/* =========================================== aggregation row =========================================== */

/** create an empty aggregation row */
SCIP_RETCODE SCIPaggrRowCreate(
   SCIP*                 scip,               /**< SCIP data structure */
   SCIP_AGGRROW**        aggrrow             /**< pointer to return aggregation row */
   )
{
   int nvars;
   assert(scip != NULL);
   assert(aggrrow != NULL);

   SCIP_CALL( SCIPallocBlockMemory(scip, aggrrow) );

   nvars = SCIPgetNVars(scip);

   SCIP_CALL( SCIPallocBlockMemoryArray(scip, &(*aggrrow)->vals, nvars) );
   SCIP_CALL( SCIPallocBlockMemoryArray(scip, &(*aggrrow)->inds, nvars) );

   BMSclearMemoryArray((*aggrrow)->vals, nvars);

   (*aggrrow)->local = FALSE;
   (*aggrrow)->nnz = 0;
   (*aggrrow)->rank = 0;
   (*aggrrow)->rhs = 0.0;
   (*aggrrow)->rowsinds = NULL;
   (*aggrrow)->slacksign = NULL;
   (*aggrrow)->rowweights = NULL;
   (*aggrrow)->nrows = 0;
   (*aggrrow)->rowssize = 0;

   return SCIP_OKAY;
}

/** free a aggregation row */
void SCIPaggrRowFree(
   SCIP*                 scip,               /**< SCIP data structure */
   SCIP_AGGRROW**        aggrrow             /**< pointer to aggregation row that should be freed */
   )
{
   int nvars;
   assert(scip != NULL);
   assert(aggrrow != NULL);

   nvars = SCIPgetNVars(scip);

   SCIPfreeBlockMemoryArray(scip, &(*aggrrow)->inds, nvars);
   SCIPfreeBlockMemoryArray(scip, &(*aggrrow)->vals, nvars);
   SCIPfreeBlockMemoryArrayNull(scip, &(*aggrrow)->rowsinds, (*aggrrow)->rowssize);
   SCIPfreeBlockMemoryArrayNull(scip, &(*aggrrow)->slacksign, (*aggrrow)->rowssize);
   SCIPfreeBlockMemoryArrayNull(scip, &(*aggrrow)->rowweights, (*aggrrow)->rowssize);
   SCIPfreeBlockMemory(scip, aggrrow);
}

/** output aggregation row to file stream */
void SCIPaggrRowPrint(
   SCIP*                 scip,               /**< SCIP data structure */
   SCIP_AGGRROW*         aggrrow,            /**< pointer to return aggregation row */
   FILE*                 file                /**< output file (or NULL for standard output) */
   )
{
   SCIP_VAR** vars;
   SCIP_MESSAGEHDLR* messagehdlr;
   int i;

   assert(scip != NULL);
   assert(aggrrow != NULL);

   vars = SCIPgetVars(scip);
   assert(vars != NULL);

   messagehdlr = SCIPgetMessagehdlr(scip);
   assert(messagehdlr);

   /* print coefficients */
   if( aggrrow->nnz == 0 )
      SCIPmessageFPrintInfo(messagehdlr, file, "0 ");

   for( i = 0; i < aggrrow->nnz; ++i )
   {
      assert(SCIPvarGetProbindex(vars[aggrrow->inds[i]]) == aggrrow->inds[i]);
      SCIPmessageFPrintInfo(messagehdlr, file, "%+.15g<%s> ", aggrrow->vals[aggrrow->inds[i]], SCIPvarGetName(vars[aggrrow->inds[i]]));
   }

   /* print right hand side */
   SCIPmessageFPrintInfo(messagehdlr, file, "<= %.15g\n", aggrrow->rhs);
}

/** copy a aggregation row */
SCIP_RETCODE SCIPaggrRowCopy(
   SCIP*                 scip,               /**< SCIP data structure */
   SCIP_AGGRROW**        aggrrow,            /**< pointer to return aggregation row */
   SCIP_AGGRROW*         source              /**< source aggregation row */
   )
{
   int nvars;

   assert(scip != NULL);
   assert(aggrrow != NULL);
   assert(source != NULL);

   nvars = SCIPgetNVars(scip);
   SCIP_CALL( SCIPallocBlockMemory(scip, aggrrow) );

   SCIP_CALL( SCIPduplicateBlockMemoryArray(scip, &(*aggrrow)->vals, source->vals, nvars) );
   SCIP_CALL( SCIPduplicateBlockMemoryArray(scip, &(*aggrrow)->inds, source->inds, nvars) );
   (*aggrrow)->nnz = source->nnz;
   (*aggrrow)->rhs = source->rhs;
   (*aggrrow)->nrows = source->nrows;
   (*aggrrow)->rowssize = source->nrows;
   (*aggrrow)->rank = source->rank;
   (*aggrrow)->local = source->local;

   if( source->nrows > 0 )
   {
      assert(source->rowsinds != NULL);
      assert(source->slacksign != NULL);
      assert(source->rowweights != NULL);

      SCIP_CALL( SCIPduplicateBlockMemoryArray(scip, &(*aggrrow)->rowsinds, source->rowsinds, source->nrows) );
      SCIP_CALL( SCIPduplicateBlockMemoryArray(scip, &(*aggrrow)->slacksign, source->slacksign, source->nrows) );
      SCIP_CALL( SCIPduplicateBlockMemoryArray(scip, &(*aggrrow)->rowweights, source->rowweights, source->nrows) );
   }
   else
   {
      (*aggrrow)->rowsinds = NULL;
      (*aggrrow)->slacksign = NULL;
      (*aggrrow)->rowweights = NULL;
   }

   return SCIP_OKAY;
}

/** adds given sparse data to the aggregation row */
SCIP_RETCODE SCIPaggrRowAddSparseData(
   SCIP*                 scip,               /**< SCIP data structure */
   SCIP_AGGRROW*         aggrrow,            /**< aggregation row */
   SCIP_Real*            vals,               /**< variable coefficients */
   int*                  inds,               /**< variable array */
   int                   nvars,              /**< size of variable and coefficient array */
   SCIP_Real             rhs                 /**< right-hand side of the row */
   )
{
   int i;

   assert(scip != NULL);
   assert(aggrrow != NULL);
   assert(aggrrow->vals != NULL);
   assert(aggrrow->inds != NULL);

   /* nothing needs to be done */
   if( nvars == 0 )
      return SCIP_OKAY;

   assert(vals != NULL);
   assert(inds != NULL);

   for( i = 0; i < nvars; i++ )
   {
      int probindex = inds[i];
      SCIP_Real val = aggrrow->vals[probindex];

      if( val == 0.0 )
         aggrrow->inds[aggrrow->nnz++] = inds[i];

      val += vals[i];
      aggrrow->vals[probindex] = NONZERO(val);
   }

   if( SCIPisInfinity(scip, aggrrow->rhs + rhs) )
      aggrrow->rhs = SCIPinfinity(scip);
   else if( SCIPisInfinity(scip, -(aggrrow->rhs + rhs)) )
      aggrrow->rhs = -SCIPinfinity(scip);
   else
      aggrrow->rhs += rhs;

   return SCIP_OKAY;
}

/** deletes variable at position @pos and updates mapping between variable indices and sparsity pattern */
void SCIPaggrRowDelCoef(
   SCIP_AGGRROW*         aggrrow,            /**< aggregation row */
   int                   pos,                /**< position that should be removed */
   int*                  positions           /**< mapping between variable indices and sparsity pattern (or NULL) */
   )
{
   assert(aggrrow != NULL);
   assert(pos >= 0);
   assert(pos < aggrrow->nnz);
   assert(aggrrow->inds[pos] >= 0);

   aggrrow->vals[aggrrow->inds[pos]] = 0.0;

   if( positions != NULL )
   {
      positions[aggrrow->inds[pos]] = 0;

      /* mapping should be shifted by +1 */
      assert(positions[aggrrow->inds[aggrrow->nnz - 1]] == aggrrow->nnz);
      positions[aggrrow->inds[aggrrow->nnz - 1]] = pos+1;
   }

   aggrrow->inds[pos] = aggrrow->inds[aggrrow->nnz - 1];

   --aggrrow->nnz;
}

/** adds given value to the right-hand side of the aggregation row */
void SCIPaggrRowAddRhs(
   SCIP_AGGRROW*         aggrrow,            /**< aggregation row */
   SCIP_Real             value               /**< value to add to the right-hand side */
   )
{
   assert(aggrrow != NULL);

   aggrrow->rhs += value;
}

/** add weighted row to aggregation row */
SCIP_RETCODE SCIPaggrRowAddRow(
   SCIP*                 scip,               /**< SCIP data structure */
   SCIP_AGGRROW*         aggrrow,            /**< aggregation row */
   SCIP_ROW*             row,                /**< row to add to aggregation row */
   SCIP_Real             weight,             /**< scale for adding given row to aggregation row */
   int                   sidetype            /**< specify row side type (-1 = lhs, 0 = automatic, 1 = rhs) */
   )
{
   int i;

   assert(row->lppos >= 0);

   /* update local flag */
   aggrrow->local = aggrrow->local || row->local;

   /* update rank */
   aggrrow->rank = MAX(row->rank, aggrrow->rank);

   {
      SCIP_Real sideval;
      SCIP_Bool uselhs;

      i = aggrrow->nrows++;

      if( aggrrow->nrows > aggrrow->rowssize )
      {
         int newsize = SCIPcalcMemGrowSize(scip, aggrrow->nrows);
         SCIP_CALL( SCIPreallocBlockMemoryArray(scip, &aggrrow->rowsinds, aggrrow->rowssize, newsize) );
         SCIP_CALL( SCIPreallocBlockMemoryArray(scip, &aggrrow->slacksign, aggrrow->rowssize, newsize) );
         SCIP_CALL( SCIPreallocBlockMemoryArray(scip, &aggrrow->rowweights, aggrrow->rowssize, newsize) );
         aggrrow->rowssize = newsize;
      }
      aggrrow->rowsinds[i] = SCIProwGetLPPos(row);
      aggrrow->rowweights[i] = weight;

      if ( sidetype == -1 )
      {
         assert( ! SCIPisInfinity(scip, -row->lhs) );
         uselhs = TRUE;
      }
      else if ( sidetype == 1 )
      {
         assert( ! SCIPisInfinity(scip, row->rhs) );
         uselhs = FALSE;
      }
      else
      {
         /* Automatically decide, whether we want to use the left or the right hand side of the row in the summation.
          * If possible, use the side that leads to a positive slack value in the summation.
          */
         if( SCIPisInfinity(scip, row->rhs) || (!SCIPisInfinity(scip, -row->lhs) && weight < 0.0) )
            uselhs = TRUE;
         else
            uselhs = FALSE;
      }

      if( uselhs )
      {
         aggrrow->slacksign[i] = -1;
         sideval = row->lhs - row->constant;
         if( row->integral )
            sideval = SCIPfeasCeil(scip, sideval); /* row is integral: round left hand side up */
      }
      else
      {
         aggrrow->slacksign[i] = +1;
         sideval = row->rhs - row->constant;
         if( row->integral )
            sideval = SCIPfeasFloor(scip, sideval); /* row is integral: round right hand side up */
      }
      aggrrow->rhs += weight * sideval;
   }

   /* add up coefficients */
   SCIP_CALL( varVecAddScaledRowCoefs(aggrrow->inds, aggrrow->vals, &aggrrow->nnz, row, weight) );

   return SCIP_OKAY;
}

<<<<<<< HEAD
/** add the objective function with right-hand side @p rhs and scaled by @p scale to the aggregation row */
SCIP_RETCODE SCIPaggrRowAddObjectiveFunction(
   SCIP*                 scip,               /**< SCIP data structure */
   SCIP_AGGRROW*         aggrrow,            /**< the aggregation row */
   SCIP_Real             rhs,                /**< right-hand side of the artificial row */
   SCIP_Real             scale               /**< scalar */
   )
{
   SCIP_VAR** vars;
   int nvars;

   assert(scip != NULL);
   assert(aggrrow != NULL);

   vars = SCIPgetVars(scip);
   nvars = SCIPgetNVars(scip);

   /* add all variables straight forward if the aggregation row is empty */
   if( aggrrow->nnz == 0 )
   {
      int i;

      for( i = 0; i < nvars; i++ )
      {
         /* skip all variables with zero objective coefficient */
         if( SCIPisZero(scip, scale * SCIPvarGetObj(vars[i])) )
            continue;

         aggrrow->vals[SCIPvarGetProbindex(vars[i])] = (scale * SCIPvarGetObj(vars[i]));
         aggrrow->inds[aggrrow->nnz] = SCIPvarGetProbindex(vars[i]);
         ++aggrrow->nnz;
      }

      /* add right-hand side */
      aggrrow->rhs = (scale * rhs);
   }
   else
   {
      int* varpos;
      int i;

      SCIP_CALL( SCIPallocBufferArray(scip, &varpos, nvars) );
      BMSclearMemoryArray(varpos, nvars);

      /* remember the positions of all variables in the aggregation row shifted by +1 */
      for( i = 0; i < aggrrow->nnz; i++ )
         varpos[aggrrow->inds[i]] = aggrrow->inds[i]+1;

      /* add the objective coefficients */
      for( i = 0; i < nvars; i++ )
      {
         int probidx = SCIPvarGetProbindex(vars[i]);

         /* skip all variables with zero objective coefficient */
         if( SCIPisZero(scip, scale * SCIPvarGetObj(vars[i])) )
            continue;

         /* the variable is not already part of the aggregation row */
         if( varpos[probidx] == 0 )
         {
            aggrrow->vals[probidx] = (scale * SCIPvarGetObj(vars[i]));
            aggrrow->inds[aggrrow->nnz] = probidx;
            ++aggrrow->nnz;
         }
         /* look up the position of the variable in the aggregation row */
         else
         {
            assert(varpos[probidx] <= aggrrow->nnz);
            assert(aggrrow->inds[varpos[probidx]-1] == probidx);

            aggrrow->vals[varpos[probidx]-1] += (scale * SCIPvarGetObj(vars[i]));
         }
      }

      SCIPfreeBufferArray(scip, &varpos);

      /* add right-hand side */
      aggrrow->rhs += (scale * rhs);
=======
/** add weighted constraint to the aggregation row */
SCIP_RETCODE SCIPaggrRowAddCustomCons(
   SCIP*                 scip,               /**< SCIP data structure */
   SCIP_AGGRROW*         aggrrow,            /**< the aggregation row */
   int*                  inds,               /**< variable problem indices in constraint to add to the aggregation row */
   SCIP_Real*            vals,               /**< values of constraint to add to the aggregation row */
   int                   len,                /**< length of constraint to add to the aggregation row */
   SCIP_Real             rhs,                /**< right hand side of constraint to add to the aggregation row */
   SCIP_Real             weight,             /**< (positive) scale for adding given constraint to the aggregation row */
   int                   rank,               /**< rank to use for given constraint */
   SCIP_Bool             local               /**< is constraint only valid locally */
   )
{
   int i;

   /* update local flag */
   aggrrow->local = aggrrow->local || local;

   /* update rank */
   aggrrow->rank = MAX(rank, aggrrow->rank);

   /* add right hand side value */
   aggrrow->rhs += weight * rhs;

   /* add the non-zeros to the aggregation row and keep non-zero index up to date */
   for( i = 0 ; i < len; ++i )
   {
      int probindex = inds[i];
      SCIP_Real val = aggrrow->vals[probindex];

      if( val == 0.0 )
         aggrrow->inds[aggrrow->nnz++] = probindex;

      val += vals[i] * weight;

      /* the value must not be exactly zero due to sparsity pattern */
      aggrrow->vals[probindex] = NONZERO(val);

      assert(aggrrow->vals[probindex] != 0.0);
>>>>>>> f31772b0
   }

   return SCIP_OKAY;
}

/** clear all entries int the aggregation row but don't free memory */
void SCIPaggrRowClear(
   SCIP_AGGRROW*         aggrrow             /**< the aggregation row */
   )
{
   int i;

   for( i = 0; i < aggrrow->nnz; ++i )
      aggrrow->vals[aggrrow->inds[i]] = 0.0;

   aggrrow->nnz = 0;
   aggrrow->nrows = 0;
   aggrrow->rank = 0;
   aggrrow->rhs = 0.0;
   aggrrow->local = FALSE;
}

/* static function to add one row without clearing the varpos array so that multiple rows can be added using the same
 * varpos array which is only cleared in the end
 */
static
SCIP_RETCODE addOneRow(
   SCIP*                 scip,               /**< SCIP data structure */
   SCIP_AGGRROW*         aggrrow,            /**< the aggregation row */
   SCIP_ROW*             row,                /**< the row to add */
   SCIP_Real             weight,             /**< weight of row to add */
   SCIP_Real             maxweightrange,     /**< maximal valid range max(|weights|)/min(|weights|) of row weights */
   SCIP_Real             minallowedweight,   /**< minimum magnitude of weight for rows that are used in the summation */
   SCIP_Bool             sidetypebasis,      /**< choose sidetypes of row (lhs/rhs) based on basis information? */
   SCIP_Bool             allowlocal,         /**< should local rows allowed to be used? */
   int                   negslack,           /**< should negative slack variables allowed to be used? (0: no, 1: only for integral rows, 2: yes) */
   int                   maxaggrlen,         /**< maximal length of aggregation row */
   SCIP_Real*RESTRICT    minabsweight,       /**< pointer to update minabsweight */
   SCIP_Real*RESTRICT    maxabsweight,       /**< pointer to update maxabsweight */
   SCIP_Bool*            rowtoolong          /**< is the aggregated row too long */
   )
{
   SCIP_Real absweight;
   SCIP_Real sideval;
   SCIP_Bool uselhs;
   int i;

   *rowtoolong = FALSE;
   absweight = REALABS(weight);

   if( SCIProwIsModifiable(row) ||
       (SCIProwIsLocal(row) && !allowlocal) ||
       absweight > maxweightrange * (*minabsweight) ||
       (*maxabsweight) > maxweightrange * absweight ||
       absweight < minallowedweight
      )
   {
      return SCIP_OKAY;
   }

   *minabsweight = MIN(*minabsweight, absweight);
   *maxabsweight = MAX(*maxabsweight, absweight);

   if( sidetypebasis && !SCIPisEQ(scip, SCIProwGetLhs(row), SCIProwGetRhs(row)) )
   {
      SCIP_BASESTAT stat = SCIProwGetBasisStatus(row);

      if( stat == SCIP_BASESTAT_LOWER )
      {
         assert( ! SCIPisInfinity(scip, -SCIProwGetLhs(row)) );
         uselhs = TRUE;
      }
      else if( stat == SCIP_BASESTAT_UPPER )
      {
         assert( ! SCIPisInfinity(scip, SCIProwGetRhs(row)) );
         uselhs = FALSE;
      }
      else if( weight < 0.0 && !SCIPisInfinity(scip, -row->lhs) )
      {
         uselhs = TRUE;
      }
      else
      {
         uselhs = FALSE;
      }
   }
   else if( (weight < 0.0 && !SCIPisInfinity(scip, -row->lhs)) || SCIPisInfinity(scip, row->rhs) )
   {
      uselhs = TRUE;
   }
   else
   {
      uselhs = FALSE;
   }

   if( uselhs )
   {
      if( weight > 0.0 && ((negslack == 0) || (negslack == 1 && !row->integral)) )
         return SCIP_OKAY;

      sideval = row->lhs - row->constant;
      /* row is integral? round left hand side up */
      if( row->integral )
         sideval = SCIPfeasCeil(scip, sideval);
   }
   else
   {
      if( weight < 0.0 && ((negslack == 0) || (negslack == 1 && !row->integral)) )
         return SCIP_OKAY;

      sideval = row->rhs - row->constant;
      /* row is integral? round right hand side down */
      if( row->integral )
         sideval = SCIPfeasFloor(scip, sideval);
   }

   /* add right hand side, update rank and local flag */
   aggrrow->rhs += sideval * weight;
   aggrrow->rank = MAX(aggrrow->rank, row->rank);
   aggrrow->local = aggrrow->local || row->local;

   /* ensure the array for storing the row information is large enough */
   i = aggrrow->nrows++;
   if( aggrrow->nrows > aggrrow->rowssize )
   {
      int newsize = SCIPcalcMemGrowSize(scip, aggrrow->nrows);
      SCIP_CALL( SCIPreallocBlockMemoryArray(scip, &aggrrow->rowsinds, aggrrow->rowssize, newsize) );
      SCIP_CALL( SCIPreallocBlockMemoryArray(scip, &aggrrow->slacksign, aggrrow->rowssize, newsize) );
      SCIP_CALL( SCIPreallocBlockMemoryArray(scip, &aggrrow->rowweights, aggrrow->rowssize, newsize) );
      aggrrow->rowssize = newsize;
   }

   /* add information of addditional row */
   aggrrow->rowsinds[i] = row->lppos;
   aggrrow->rowweights[i] = weight;
   aggrrow->slacksign[i] = uselhs ? -1 : 1;

   /* add up coefficients */
   SCIP_CALL( varVecAddScaledRowCoefs(aggrrow->inds, aggrrow->vals, &aggrrow->nnz, row, weight) );

   /* check if row is too long now */
   if( aggrrow->nnz > maxaggrlen )
      *rowtoolong = TRUE;

   return SCIP_OKAY;
}

/** aggregate rows using the given weights; the current content of the aggregation
 *  row, @aggrow, gets overwritten
 */
SCIP_RETCODE SCIPaggrRowSumRows(
   SCIP*                 scip,               /**< SCIP data structure */
   SCIP_AGGRROW*         aggrrow,            /**< the aggregation row */
   SCIP_Real*            weights,            /**< row weights in row summation */
   int*                  rowinds,            /**< array to store indices of non-zero entries of the weights array, or NULL */
   int                   nrowinds,           /**< number of non-zero entries in weights array, -1 if rowinds is NULL */
   SCIP_Real             maxweightrange,     /**< maximal valid range max(|weights|)/min(|weights|) of row weights */
   SCIP_Real             minallowedweight,   /**< minimum magnitude of weight for rows that are used in the summation */
   SCIP_Bool             sidetypebasis,      /**< choose sidetypes of row (lhs/rhs) based on basis information? */
   SCIP_Bool             allowlocal,         /**< should local rows allowed to be used? */
   int                   negslack,           /**< should negative slack variables allowed to be used? (0: no, 1: only for integral rows, 2: yes) */
   int                   maxaggrlen,         /**< maximal length of aggregation row */
   SCIP_Bool*            valid               /**< is the aggregation valid */
   )
{
   SCIP_ROW** rows;
   SCIP_VAR** vars;
   int nrows;
   int nvars;
   int k;
   SCIP_Bool rowtoolong;
   SCIP_Real minabsweight;
   SCIP_Real maxabsweight;

   SCIP_CALL( SCIPgetVarsData(scip, &vars, &nvars, NULL, NULL, NULL, NULL) );
   SCIP_CALL( SCIPgetLPRowsData(scip, &rows, &nrows) );

   minabsweight = SCIPinfinity(scip);
   maxabsweight = -SCIPinfinity(scip);

   SCIPaggrRowClear(aggrrow);
   *valid = FALSE;

   if( rowinds != NULL && nrowinds > -1 )
   {
      for( k = 0; k < nrowinds; ++k )
      {
         SCIP_CALL( addOneRow(scip, aggrrow, rows[rowinds[k]], weights[rowinds[k]], maxweightrange, minallowedweight, sidetypebasis, allowlocal,
                              negslack, maxaggrlen, &minabsweight, &maxabsweight, &rowtoolong) );

         if( rowtoolong )
            return SCIP_OKAY;
      }
   }
   else
   {
      for( k = 0; k < nrows; ++k )
      {
         if( weights[k] == 0.0 )
            continue;

         SCIP_CALL( addOneRow(scip, aggrrow, rows[k], weights[k], maxweightrange, minallowedweight, sidetypebasis, allowlocal,
                              negslack, maxaggrlen, &minabsweight, &maxabsweight, &rowtoolong) );

         if( rowtoolong )
            return SCIP_OKAY;
      }
   }

   *valid = aggrrow->nnz > 0;

   return SCIP_OKAY;
}

/** removes all (close enough to) zero entries in the aggregation row */
void SCIPaggrRowRemoveZeros(
   SCIP_AGGRROW*         aggrrow,            /**< the aggregation row */
   SCIP_Real             epsilon             /**< value to consider zero */
   )
{
   int i;

   assert(aggrrow != NULL);

   for( i = 0; i < aggrrow->nnz; )
   {
      if( EPSZ(aggrrow->vals[aggrrow->inds[i]], epsilon) )
      {
         aggrrow->vals[aggrrow->inds[i]] = 0.0;
         --aggrrow->nnz;
         aggrrow->inds[i] = aggrrow->inds[aggrrow->nnz];
      }
      else
         ++i;
   }
}

/** removes almost zero entries and relaxes the sides of the row accordingly */
static
void cleanupCut(
   SCIP*                 scip,               /**< SCIP data structure */
   SCIP_Bool             cutislocal,         /**< is the cut a local cut */
   int*                  cutinds,            /**< variable problem indices of non-zeros in cut */
   SCIP_Real*            cutcoefs,           /**< non-zeros coefficients of cut */
   int*                  nnz,                /**< number non-zeros coefficients of cut */
   SCIP_Real*            cutrhs              /**< right hand side of cut */
   )
{
   int i;
   SCIP_VAR** vars;

   assert(scip != NULL);
   assert(cutinds != NULL);
   assert(cutcoefs != NULL);
   assert(cutrhs != NULL);

   vars = SCIPgetVars(scip);

   i = 0;
   while( i < *nnz )
   {
      int v = cutinds[i];

      if( SCIPisSumZero(scip, cutcoefs[v]) )
      {
         /* relax left and right hand sides if necessary */
         if( !SCIPisInfinity(scip, *cutrhs) && !SCIPisZero(scip, cutcoefs[v]) )
         {
            if( cutcoefs[v] < 0.0 )
            {
               SCIP_Real ub = cutislocal ? SCIPvarGetUbLocal(vars[v]) : SCIPvarGetUbGlobal(vars[v]);
               if( SCIPisInfinity(scip, ub) )
                  *cutrhs = SCIPinfinity(scip);
               else
                  *cutrhs -= cutcoefs[v] * ub;
            }
            else
            {
               SCIP_Real lb = cutislocal ? SCIPvarGetLbLocal(vars[v]) : SCIPvarGetLbGlobal(vars[v]);
               if( SCIPisInfinity(scip, -lb) )
                  *cutrhs = SCIPinfinity(scip);
               else
                  *cutrhs -= cutcoefs[v] * lb;
            }
         }

         cutcoefs[v] = 0.0;
         /* remove non-zero entry */
         --(*nnz);
         cutinds[i] = cutinds[*nnz];
      }
      else
         ++i;
   }
}

/** removes all entries in the aggregation row that are smaller than epsilon.
 *  For values that are between epsilon and sum epsilon, replace the variable by its
 *  worst bound depending on the variable's coefficient.
 */
void SCIPaggrRowCleanup(
   SCIP*                 scip,               /**< SCIP data structure */
   SCIP_AGGRROW*         aggrrow             /**< the aggregation row */
   )
{
   assert(scip != NULL);
   assert(aggrrow != NULL);

   cleanupCut(scip, aggrrow->local, aggrrow->inds, aggrrow->vals, &aggrrow->nnz, &aggrrow->rhs);
}

/** get number of aggregated rows */
int SCIPaggrRowGetNRows(
   SCIP_AGGRROW*         aggrrow             /**< the aggregation row */
   )
{
   assert(aggrrow != NULL);

   return aggrrow->nrows;
}

/** get array with lp positions of aggregated rows */
int* SCIPaggrRowGetRowInds(
   SCIP_AGGRROW*         aggrrow             /**< the aggregation row */
   )
{
   assert(aggrrow != NULL);

   return aggrrow->rowsinds;
}

/** checks whether a given row has been added to the aggregation row */
SCIP_Bool SCIPaggrRowHasRowBeenAdded(
   SCIP_AGGRROW*         aggrrow,            /**< the aggregation row */
   SCIP_ROW*             row                 /**< row for which it is checked whether it has been added to the aggregation */
   )
{
   int i;
   int rowind;

   assert(aggrrow != NULL);
   assert(row != NULL);

   rowind = SCIProwGetLPPos(row);

   for( i = 0; i < aggrrow->nrows; ++i )
      if( aggrrow->rowsinds[i] == rowind )
         return TRUE;

   return FALSE;
}

/** gets the min and max absolute value of the weights used to aggregate the rows;
 *  must not be called for empty aggregation rows
 */
void SCIPaggrRowGetAbsWeightRange(
   SCIP_AGGRROW*         aggrrow,            /**< the aggregation row */
   SCIP_Real*            minabsrowweight,    /**< pointer to store smallest absolute value of weights used for aggregating rows */
   SCIP_Real*            maxabsrowweight     /**< pointer to store largest absolute value of weights used for aggregating rows */
   )
{
   int i;

   assert(aggrrow != NULL);
   assert(aggrrow->nrows > 0);

   *minabsrowweight = REALABS(aggrrow->rowweights[0]);
   *maxabsrowweight = *minabsrowweight;

   for( i = 1; i < aggrrow->nrows; ++i )
   {
      SCIP_Real absweight = REALABS(aggrrow->rowweights[i]);
      if( absweight < *minabsrowweight )
         *minabsrowweight = absweight;
      else if( absweight > *maxabsrowweight )
         *maxabsrowweight = absweight;
   }
}

/** gets the array of corresponding variable problem indices for each non-zero in the aggregation row */
int* SCIPaggrRowGetInds(
    SCIP_AGGRROW*          aggrrow              /**< aggregation row */
   )
{
   assert(aggrrow != NULL);

   return aggrrow->inds;
}

/** gets the dense array of values in the aggregation row */
SCIP_Real* SCIPaggrRowGetVals(
    SCIP_AGGRROW*          aggrrow              /**< aggregation row */
   )
{
   assert(aggrrow != NULL);

   return aggrrow->vals;
}

/** gets the number of non-zeros in the aggregation row, or -1 if it exceeds 0.25*nvars */
int SCIPaggrRowGetNNz(
    SCIP_AGGRROW*          aggrrow              /**< aggregation row */
   )
{
   assert(aggrrow != NULL);

   return aggrrow->nnz;
}

/** gets the rank of the aggregation row */
int SCIPaggrRowGetRank(
    SCIP_AGGRROW*          aggrrow              /**< aggregation row */
   )
{
   assert(aggrrow != NULL);

   return aggrrow->rank;
}

/** checks if the aggregation row is only valid locally */
SCIP_Bool SCIPaggrRowIsLocal(
    SCIP_AGGRROW*          aggrrow              /**< aggregation row */
   )
{
   assert(aggrrow != NULL);

   return aggrrow->local;
}

/** gets the right hand side of the aggregation row */
SCIP_Real SCIPaggrRowGetRhs(
    SCIP_AGGRROW*          aggrrow              /**< aggregation row */
   )
{
   assert(aggrrow != NULL);

   return aggrrow->rhs;
}

/* =========================================== c-MIR =========================================== */

#define MAXCMIRSCALE               1e+6 /**< maximal scaling (scale/(1-f0)) allowed in c-MIR calculations */

/** finds the best lower bound of the variable to use for MIR transformation */
static
SCIP_RETCODE findBestLb(
   SCIP*                 scip,               /**< SCIP data structure */
   SCIP_VAR*             var,                /**< problem variable */
   SCIP_SOL*             sol,                /**< the solution that should be separated, or NULL for LP solution */
   SCIP_Bool             usevbds,            /**< should variable bounds be used in bound transformation? */
   SCIP_Bool             allowlocal,         /**< should local information allowed to be used, resulting in a local cut? */
   SCIP_Real*            bestlb,             /**< pointer to store best bound value */
   int*                  bestlbtype          /**< pointer to store best bound type */
   )
{
   assert(bestlb != NULL);
   assert(bestlbtype != NULL);

   *bestlb = SCIPvarGetLbGlobal(var);
   *bestlbtype = -1;

   if( allowlocal )
   {
      SCIP_Real loclb;

      loclb = SCIPvarGetLbLocal(var);
      if( SCIPisGT(scip, loclb, *bestlb) )
      {
         *bestlb = loclb;
         *bestlbtype = -2;
      }
   }

   if( usevbds && SCIPvarGetType(var) == SCIP_VARTYPE_CONTINUOUS )
   {
      SCIP_Real bestvlb;
      int bestvlbidx;

      SCIP_CALL( SCIPgetVarClosestVlb(scip, var, sol, &bestvlb, &bestvlbidx) );
      if( bestvlbidx >= 0
         && (bestvlb > *bestlb || (*bestlbtype < 0 && SCIPisGE(scip, bestvlb, *bestlb))) )
      {
         SCIP_VAR** vlbvars;

         /* we have to avoid cyclic variable bound usage, so we enforce to use only variable bounds variables of smaller index */
         /**@todo this check is not needed for continuous variables; but allowing all but binary variables
          *       to be replaced by variable bounds seems to be buggy (wrong result on gesa2)
          */
         vlbvars = SCIPvarGetVlbVars(var);
         assert(vlbvars != NULL);
         if( SCIPvarGetProbindex(vlbvars[bestvlbidx]) < SCIPvarGetProbindex(var) )
         {
            *bestlb = bestvlb;
            *bestlbtype = bestvlbidx;
         }
      }
   }

   return SCIP_OKAY;
}

/** finds the best upper bound of the variable to use for MIR transformation */
static
SCIP_RETCODE findBestUb(
   SCIP*                 scip,               /**< SCIP data structure */
   SCIP_VAR*             var,                /**< problem variable */
   SCIP_SOL*             sol,                /**< the solution that should be separated, or NULL for LP solution */
   SCIP_Bool             usevbds,            /**< should variable bounds be used in bound transformation? */
   SCIP_Bool             allowlocal,         /**< should local information allowed to be used, resulting in a local cut? */
   SCIP_Real*            bestub,             /**< pointer to store best bound value */
   int*                  bestubtype          /**< pointer to store best bound type */
   )
{
   assert(bestub != NULL);
   assert(bestubtype != NULL);

   *bestub = SCIPvarGetUbGlobal(var);
   *bestubtype = -1;

   if( allowlocal )
   {
      SCIP_Real locub;

      locub = SCIPvarGetUbLocal(var);
      if( SCIPisLT(scip, locub, *bestub) )
      {
         *bestub = locub;
         *bestubtype = -2;
      }
   }

   if( usevbds && SCIPvarGetType(var) == SCIP_VARTYPE_CONTINUOUS )
   {
      SCIP_Real bestvub;
      int bestvubidx;

      SCIP_CALL( SCIPgetVarClosestVub(scip, var, sol, &bestvub, &bestvubidx) );
      if( bestvubidx >= 0
         && (bestvub < *bestub || (*bestubtype < 0 && SCIPisLE(scip, bestvub, *bestub))) )
      {
         SCIP_VAR** vubvars;

         /* we have to avoid cyclic variable bound usage, so we enforce to use only variable bounds variables of smaller index */
         /**@todo this check is not needed for continuous variables; but allowing all but binary variables
          *       to be replaced by variable bounds seems to be buggy (wrong result on gesa2)
          */
         vubvars = SCIPvarGetVubVars(var);
         assert(vubvars != NULL);
         if( SCIPvarGetProbindex(vubvars[bestvubidx]) < SCIPvarGetProbindex(var) )
         {
            *bestub = bestvub;
            *bestubtype = bestvubidx;
         }
      }
   }

   return SCIP_OKAY;
}

/** determine the best bounds wit respect to the given solution for complementing the given variable */
static
SCIP_RETCODE determineBestBounds(
   SCIP*                 scip,               /**< SCIP data structure */
   SCIP_VAR*             var,                /**< variable to determine best bound for */
   SCIP_SOL*             sol,                /**< the solution that should be separated, or NULL for LP solution */
   SCIP_Real             boundswitch,        /**< fraction of domain up to which lower bound is used in transformation */
   SCIP_Bool             usevbds,            /**< should variable bounds be used in bound transformation? */
   SCIP_Bool             allowlocal,         /**< should local information allowed to be used, resulting in a local cut? */
   SCIP_Bool             fixintegralrhs,     /**< should complementation tried to be adjusted such that rhs gets fractional? */
   SCIP_Bool             ignoresol,          /**< should the LP solution be ignored? (eg, apply MIR to dualray) */
   int*                  boundsfortrans,     /**< bounds that should be used for transformed variables: vlb_idx/vub_idx,
                                              *   -1 for global lb/ub, -2 for local lb/ub, or -3 for using closest bound;
                                              *   NULL for using closest bound for all variables */
   SCIP_BOUNDTYPE*       boundtypesfortrans, /**< type of bounds that should be used for transformed variables;
                                              *   NULL for using closest bound for all variables */
   SCIP_Real*            bestlb,             /**< pointer to store best lower bound of variable */
   SCIP_Real*            bestub,             /**< pointer to store best upper bound of variable */
   int*                  bestlbtype,         /**< pointer to store type of best lower bound of variable */
   int*                  bestubtype,         /**< pointer to store type of best upper bound of variable */
   SCIP_BOUNDTYPE*       selectedbound,      /**< pointer to store whether the lower bound or the upper bound should be preferred */
   SCIP_Bool*            freevariable        /**< pointer to store if this is a free variable */
   )
{
   int v;

   v = SCIPvarGetProbindex(var);

   /* check if the user specified a bound to be used */
   if( boundsfortrans != NULL && boundsfortrans[v] > -3 )
   {
      assert(SCIPvarGetType(var) == SCIP_VARTYPE_CONTINUOUS || ( boundsfortrans[v] == -2 || boundsfortrans[v] == -1 ));

      /* user has explicitly specified a bound to be used */
      if( boundtypesfortrans[v] == SCIP_BOUNDTYPE_LOWER )
      {
         /* user wants to use lower bound */
         *bestlbtype = boundsfortrans[v];
         if( *bestlbtype == -1 )
            *bestlb = SCIPvarGetLbGlobal(var); /* use global standard lower bound */
         else if( *bestlbtype == -2 )
            *bestlb = SCIPvarGetLbLocal(var);  /* use local standard lower bound */
         else
         {
            SCIP_VAR** vlbvars;
            SCIP_Real* vlbcoefs;
            SCIP_Real* vlbconsts;
            int k;

            assert(!ignoresol);

            /* use the given variable lower bound */
            vlbvars = SCIPvarGetVlbVars(var);
            vlbcoefs = SCIPvarGetVlbCoefs(var);
            vlbconsts = SCIPvarGetVlbConstants(var);
            k = boundsfortrans[v];
            assert(k >= 0 && k < SCIPvarGetNVlbs(var));
            assert(vlbvars != NULL);
            assert(vlbcoefs != NULL);
            assert(vlbconsts != NULL);

            *bestlb = vlbcoefs[k] * (sol == NULL ? SCIPvarGetLPSol(vlbvars[k]) : SCIPgetSolVal(scip, sol, vlbvars[k])) + vlbconsts[k];
         }

         assert(!SCIPisInfinity(scip, - *bestlb));
         *selectedbound = SCIP_BOUNDTYPE_LOWER;

         /* find closest upper bound in standard upper bound (and variable upper bounds for continuous variables) */
         SCIP_CALL( findBestUb(scip, var, sol, usevbds && fixintegralrhs, allowlocal && fixintegralrhs, bestub, bestubtype) );
      }
      else
      {
         assert(boundtypesfortrans[v] == SCIP_BOUNDTYPE_UPPER);

         /* user wants to use upper bound */
         *bestubtype = boundsfortrans[v];
         if( *bestubtype == -1 )
            *bestub = SCIPvarGetUbGlobal(var); /* use global standard upper bound */
         else if( *bestubtype == -2 )
            *bestub = SCIPvarGetUbLocal(var);  /* use local standard upper bound */
         else
         {
            SCIP_VAR** vubvars;
            SCIP_Real* vubcoefs;
            SCIP_Real* vubconsts;
            int k;

            assert(!ignoresol);

            /* use the given variable upper bound */
            vubvars = SCIPvarGetVubVars(var);
            vubcoefs = SCIPvarGetVubCoefs(var);
            vubconsts = SCIPvarGetVubConstants(var);
            k = boundsfortrans[v];
            assert(k >= 0 && k < SCIPvarGetNVubs(var));
            assert(vubvars != NULL);
            assert(vubcoefs != NULL);
            assert(vubconsts != NULL);

            /* we have to avoid cyclic variable bound usage, so we enforce to use only variable bounds variables of smaller index */
            *bestub = vubcoefs[k] * (sol == NULL ? SCIPvarGetLPSol(vubvars[k]) : SCIPgetSolVal(scip, sol, vubvars[k])) + vubconsts[k];
         }

         assert(!SCIPisInfinity(scip, *bestub));
         *selectedbound = SCIP_BOUNDTYPE_UPPER;

         /* find closest lower bound in standard lower bound (and variable lower bounds for continuous variables) */
         SCIP_CALL( findBestLb(scip, var, sol, usevbds && fixintegralrhs, allowlocal && fixintegralrhs, bestlb, bestlbtype) );
      }
   }
   else
   {
      SCIP_Real varsol;

      /* bound selection should be done automatically */

      /* find closest lower bound in standard lower bound (and variable lower bounds for continuous variables) */
      SCIP_CALL( findBestLb(scip, var, sol, usevbds, allowlocal, bestlb, bestlbtype) );

      /* find closest upper bound in standard upper bound (and variable upper bounds for continuous variables) */
      SCIP_CALL( findBestUb(scip, var, sol, usevbds, allowlocal, bestub, bestubtype) );

      /* check, if variable is free variable */
      if( SCIPisInfinity(scip, - *bestlb) && SCIPisInfinity(scip, *bestub) )
      {
         /* we found a free variable in the row with non-zero coefficient
            *  -> MIR row can't be transformed in standard form
            */
         *freevariable = TRUE;
         return SCIP_OKAY;
      }

      if( !ignoresol )
      {
         /* select transformation bound */
         varsol = (sol == NULL ? SCIPvarGetLPSol(var) : SCIPgetSolVal(scip, sol, var));

         if( SCIPisInfinity(scip, *bestub) ) /* if there is no ub, use lb */
            *selectedbound = SCIP_BOUNDTYPE_LOWER;
         else if( SCIPisInfinity(scip, - *bestlb) ) /* if there is no lb, use ub */
            *selectedbound = SCIP_BOUNDTYPE_UPPER;
         else if( SCIPisLT(scip, varsol, (1.0 - boundswitch) * (*bestlb) + boundswitch * (*bestub)) )
            *selectedbound = SCIP_BOUNDTYPE_LOWER;
         else if( SCIPisGT(scip, varsol, (1.0 - boundswitch) * (*bestlb) + boundswitch * (*bestub)) )
            *selectedbound = SCIP_BOUNDTYPE_UPPER;
         else if( *bestlbtype == -1 )  /* prefer global standard bounds */
            *selectedbound = SCIP_BOUNDTYPE_LOWER;
         else if( *bestubtype == -1 )  /* prefer global standard bounds */
            *selectedbound = SCIP_BOUNDTYPE_UPPER;
         else if( *bestlbtype >= 0 )   /* prefer variable bounds over local bounds */
            *selectedbound = SCIP_BOUNDTYPE_LOWER;
         else if( *bestubtype >= 0 )   /* prefer variable bounds over local bounds */
            *selectedbound = SCIP_BOUNDTYPE_UPPER;
         else                         /* no decision yet? just use lower bound */
            *selectedbound = SCIP_BOUNDTYPE_LOWER;
      }
      else
      {
         SCIP_Real glbub = SCIPvarGetUbGlobal(var);
         SCIP_Real glblb = SCIPvarGetLbGlobal(var);
         SCIP_Real distlb = REALABS(glblb - *bestlb);
         SCIP_Real distub = REALABS(glbub - *bestub);

         assert(!SCIPisInfinity(scip, - *bestlb) || !SCIPisInfinity(scip, *bestub));

         if( SCIPisInfinity(scip, - *bestlb) )
            *selectedbound = SCIP_BOUNDTYPE_UPPER;
         else if( !SCIPisNegative(scip, *bestlb) )
         {
            if( SCIPisInfinity(scip, *bestub) )
               *selectedbound = SCIP_BOUNDTYPE_LOWER;
            else if( SCIPisZero(scip, glblb) )
               *selectedbound = SCIP_BOUNDTYPE_LOWER;
            else if( SCIPisLE(scip, distlb, distub) )
               *selectedbound = SCIP_BOUNDTYPE_LOWER;
            else
               *selectedbound = SCIP_BOUNDTYPE_UPPER;
         }
         else
         {
            assert(!SCIPisInfinity(scip, - *bestlb));
            *selectedbound = SCIP_BOUNDTYPE_LOWER;
         }
      }
   }

   return SCIP_OKAY;
}

/** Transform equation \f$ a \cdot x = b; lb \leq x \leq ub \f$ into standard form
 *    \f$ a^\prime \cdot x^\prime = b,\; 0 \leq x^\prime \leq ub' \f$.
 *
 *  Transform variables (lb or ub):
 *  \f[
 *  \begin{array}{llll}
 *    x^\prime_j := x_j - lb_j,&   x_j = x^\prime_j + lb_j,&   a^\prime_j =  a_j,&   \mbox{if lb is used in transformation}\\
 *    x^\prime_j := ub_j - x_j,&   x_j = ub_j - x^\prime_j,&   a^\prime_j = -a_j,&   \mbox{if ub is used in transformation}
 *  \end{array}
 *  \f]
 *  and move the constant terms \f$ a_j\, lb_j \f$ or \f$ a_j\, ub_j \f$ to the rhs.
 *
 *  Transform variables (vlb or vub):
 *  \f[
 *  \begin{array}{llll}
 *    x^\prime_j := x_j - (bl_j\, zl_j + dl_j),&   x_j = x^\prime_j + (bl_j\, zl_j + dl_j),&   a^\prime_j =  a_j,&   \mbox{if vlb is used in transf.} \\
 *    x^\prime_j := (bu_j\, zu_j + du_j) - x_j,&   x_j = (bu_j\, zu_j + du_j) - x^\prime_j,&   a^\prime_j = -a_j,&   \mbox{if vub is used in transf.}
 *  \end{array}
 *  \f]
 *  move the constant terms \f$ a_j\, dl_j \f$ or \f$ a_j\, du_j \f$ to the rhs, and update the coefficient of the VLB variable:
 *  \f[
 *  \begin{array}{ll}
 *    a_{zl_j} := a_{zl_j} + a_j\, bl_j,& \mbox{or} \\
 *    a_{zu_j} := a_{zu_j} + a_j\, bu_j &
 *  \end{array}
 *  \f]
 */
static
SCIP_RETCODE cutsTransformMIR(
   SCIP*                 scip,               /**< SCIP data structure */
   SCIP_SOL*             sol,                /**< the solution that should be separated, or NULL for LP solution */
   SCIP_Real             boundswitch,        /**< fraction of domain up to which lower bound is used in transformation */
   SCIP_Bool             usevbds,            /**< should variable bounds be used in bound transformation? */
   SCIP_Bool             allowlocal,         /**< should local information allowed to be used, resulting in a local cut? */
   SCIP_Bool             fixintegralrhs,     /**< should complementation tried to be adjusted such that rhs gets fractional? */
   SCIP_Bool             ignoresol,          /**< should the LP solution be ignored? (eg, apply MIR to dualray) */
   int*                  boundsfortrans,     /**< bounds that should be used for transformed variables: vlb_idx/vub_idx,
                                              *   -1 for global lb/ub, -2 for local lb/ub, or -3 for using closest bound;
                                              *   NULL for using closest bound for all variables */
   SCIP_BOUNDTYPE*       boundtypesfortrans, /**< type of bounds that should be used for transformed variables;
                                              *   NULL for using closest bound for all variables */
   SCIP_Real             minfrac,            /**< minimal fractionality of rhs to produce MIR cut for */
   SCIP_Real             maxfrac,            /**< maximal fractionality of rhs to produce MIR cut for */
   SCIP_Real*            cutcoefs,           /**< array of coefficients of cut */
   SCIP_Real*            cutrhs,             /**< pointer to right hand side of cut */
   int*                  cutinds,            /**< array of variables problem indices for non-zero coefficients in cut */
   int*                  nnz,                /**< number of non-zeros in cut */
   int*                  varsign,            /**< stores the sign of the transformed variable in summation */
   int*                  boundtype,          /**< stores the bound used for transformed variable:
                                              *   vlb/vub_idx, or -1 for global lb/ub, or -2 for local lb/ub */
   SCIP_Bool*            freevariable,       /**< stores whether a free variable was found in MIR row -> invalid summation */
   SCIP_Bool*            localbdsused        /**< pointer to store whether local bounds were used in transformation */
   )
{
   SCIP_Real QUAD(tmp);
   SCIP_Real QUAD(rhs);
   SCIP_Real* bestlbs;
   SCIP_Real* bestubs;
   int* bestlbtypes;
   int* bestubtypes;
   SCIP_BOUNDTYPE* selectedbounds;
   int i;
   int aggrrowintstart;
   int nvars;
   int firstcontvar;
   SCIP_VAR** vars;

   assert(varsign != NULL);
   assert(boundtype != NULL);
   assert(freevariable != NULL);
   assert(localbdsused != NULL);

   *freevariable = FALSE;
   *localbdsused = FALSE;

   /* allocate temporary memory to store best bounds and bound types */
   SCIP_CALL( SCIPallocBufferArray(scip, &bestlbs, 2*(*nnz)) );
   SCIP_CALL( SCIPallocBufferArray(scip, &bestubs, 2*(*nnz)) );
   SCIP_CALL( SCIPallocBufferArray(scip, &bestlbtypes, 2*(*nnz)) );
   SCIP_CALL( SCIPallocBufferArray(scip, &bestubtypes, 2*(*nnz)) );
   SCIP_CALL( SCIPallocBufferArray(scip, &selectedbounds, 2*(*nnz)) );

   /* start with continuous variables, because using variable bounds can affect the untransformed integral
    * variables, and these changes have to be incorporated in the transformation of the integral variables
    * (continuous variables have largest problem indices!)
    */
   SCIPsortDownInt(cutinds, *nnz);

   vars = SCIPgetVars(scip);
   nvars = SCIPgetNVars(scip);
   firstcontvar = nvars - SCIPgetNContVars(scip);

   /* determine the best bounds for the continous variables */
   for( i = 0; i < *nnz && cutinds[i] >= firstcontvar; ++i )
   {
      SCIP_CALL( determineBestBounds(scip, vars[cutinds[i]], sol, boundswitch, usevbds, allowlocal, fixintegralrhs,
                                     ignoresol, boundsfortrans, boundtypesfortrans,
                                     bestlbs + i, bestubs + i, bestlbtypes + i, bestubtypes + i, selectedbounds + i, freevariable) );

      if( *freevariable )
         goto TERMINATE;
   }

   /* remember start of integer variables in the aggrrow */
   aggrrowintstart = i;
   QUAD_ASSIGN(rhs, *cutrhs);

   /* perform bound substitution for continuous variables */
   for( i = 0; i < aggrrowintstart; ++i )
   {
      int v = cutinds[i];
      SCIP_VAR* var = vars[v];

      if( selectedbounds[i] == SCIP_BOUNDTYPE_LOWER )
      {
         assert(!SCIPisInfinity(scip, -bestlbs[i]));

         /* use lower bound as transformation bound: x'_j := x_j - lb_j */
         boundtype[i] = bestlbtypes[i];
         varsign[i] = +1;

         /* standard (bestlbtype < 0) or variable (bestlbtype >= 0) lower bound? */
         if( bestlbtypes[i] < 0 )
         {
            SCIPquadprecProdDD(tmp, cutcoefs[v], bestlbs[i]);
            SCIPquadprecSumQQ(rhs, rhs, -tmp);
            *localbdsused = *localbdsused || (bestlbtypes[i] == -2);
         }
         else
         {
            SCIP_VAR** vlbvars;
            SCIP_Real* vlbcoefs;
            SCIP_Real* vlbconsts;
            SCIP_Real zcoef;
            int zidx;

            vlbvars = SCIPvarGetVlbVars(var);
            vlbcoefs = SCIPvarGetVlbCoefs(var);
            vlbconsts = SCIPvarGetVlbConstants(var);
            assert(vlbvars != NULL);
            assert(vlbcoefs != NULL);
            assert(vlbconsts != NULL);

            assert(0 <= bestlbtypes[i] && bestlbtypes[i] < SCIPvarGetNVlbs(var));
            assert(SCIPvarIsActive(vlbvars[bestlbtypes[i]]));
            zidx = SCIPvarGetProbindex(vlbvars[bestlbtypes[i]]);
            assert(0 <= zidx && zidx < firstcontvar);

            SCIPquadprecProdDD(tmp, cutcoefs[v], vlbconsts[bestlbtypes[i]]);
            SCIPquadprecSumQQ(rhs, rhs, -tmp);

            /* check if integral variable already exists in the row and update sparsity pattern */
            zcoef = cutcoefs[zidx];
            if( zcoef == 0.0 )
               cutinds[(*nnz)++] = zidx;

            zcoef += cutcoefs[v] * vlbcoefs[bestlbtypes[i]];
            cutcoefs[zidx] = NONZERO(zcoef);
            assert(cutcoefs[zidx] != 0.0);
         }
      }
      else
      {
         assert(!SCIPisInfinity(scip, bestubs[i]));

         /* use upper bound as transformation bound: x'_j := ub_j - x_j */
         boundtype[i] = bestubtypes[i];
         varsign[i] = -1;

         /* standard (bestubtype < 0) or variable (bestubtype >= 0) upper bound? */
         if( bestubtypes[i] < 0 )
         {
            SCIPquadprecProdDD(tmp, cutcoefs[v], bestubs[i]);
            SCIPquadprecSumQQ(rhs, rhs, -tmp);
            *localbdsused = *localbdsused || (bestubtypes[i] == -2);
         }
         else
         {
            SCIP_VAR** vubvars;
            SCIP_Real* vubcoefs;
            SCIP_Real* vubconsts;
            SCIP_Real zcoef;
            int zidx;

            vubvars = SCIPvarGetVubVars(var);
            vubcoefs = SCIPvarGetVubCoefs(var);
            vubconsts = SCIPvarGetVubConstants(var);
            assert(vubvars != NULL);
            assert(vubcoefs != NULL);
            assert(vubconsts != NULL);

            assert(0 <= bestubtypes[i] && bestubtypes[i] < SCIPvarGetNVubs(var));
            assert(SCIPvarIsActive(vubvars[bestubtypes[i]]));
            zidx = SCIPvarGetProbindex(vubvars[bestubtypes[i]]);
            assert(zidx >= 0);

            SCIPquadprecProdDD(tmp, cutcoefs[v], vubconsts[bestubtypes[i]]);
            SCIPquadprecSumQQ(rhs, rhs, -tmp);

            /* check if integral variable already exists in the row */
            zcoef = cutcoefs[zidx];
            if( zcoef == 0.0 )
               cutinds[(*nnz)++] = zidx;

            zcoef += cutcoefs[v] * vubcoefs[bestubtypes[i]];
            cutcoefs[zidx] = NONZERO(zcoef);
            assert(cutcoefs[zidx] != 0.0);
         }
      }
   }

   /* remove integral variables that now have a zero coefficient due to variable bound usage of continuous variables
    * and determine the bound to use for the integer variables that are left
    */
   while( i < *nnz )
   {
      int v = cutinds[i];
      assert(cutinds[i] < firstcontvar);

      /* due to variable bound usage for the continous variables cancellation may have occurred */
      if( SCIPisZero(scip, cutcoefs[v]) )
      {
         cutcoefs[v] = 0.0;
         --(*nnz);
         cutinds[i] = cutinds[*nnz];
         /* do not increase i, since last element is copied to the i-th position */
         continue;
      }

      /** determine the best bounds for the integral variable, usevbd can be set to FALSE here as vbds are only used for continous variables */
      SCIP_CALL( determineBestBounds(scip, vars[v], sol, boundswitch, FALSE, allowlocal, fixintegralrhs,
                                     ignoresol, boundsfortrans, boundtypesfortrans,
                                     bestlbs + i, bestubs + i, bestlbtypes + i, bestubtypes + i, selectedbounds + i, freevariable) );

      /* increase i */
      ++i;

      if( *freevariable )
         goto TERMINATE;
   }

   /* now perform the bound substitution on the remaining integral variables which only uses standard bounds */
   for( i = aggrrowintstart; i < *nnz; ++i )
   {
      int v = cutinds[i];
      /* perform bound substitution */
      if( selectedbounds[i] == SCIP_BOUNDTYPE_LOWER )
      {
         assert(!SCIPisInfinity(scip, - bestlbs[i]));
         assert(bestlbtypes[i] < 0);

         /* use lower bound as transformation bound: x'_j := x_j - lb_j */
         boundtype[i] = bestlbtypes[i];
         varsign[i] = +1;

         /* standard (bestlbtype < 0) or variable (bestlbtype >= 0) lower bound? */
         SCIPquadprecProdDD(tmp, cutcoefs[v], bestlbs[i]);
         SCIPquadprecSumQQ(rhs, rhs, -tmp);
         *localbdsused = *localbdsused || (bestlbtypes[i] == -2);
      }
      else
      {
         assert(!SCIPisInfinity(scip, bestubs[i]));
         assert(bestubtypes[i] < 0);

         /* use upper bound as transformation bound: x'_j := ub_j - x_j */
         boundtype[i] = bestubtypes[i];
         varsign[i] = -1;

         /* standard (bestubtype < 0) or variable (bestubtype >= 0) upper bound? */
         SCIPquadprecProdDD(tmp, cutcoefs[v], bestubs[i]);
         SCIPquadprecSumQQ(rhs, rhs, -tmp);
         *localbdsused = *localbdsused || (bestubtypes[i] == -2);
      }
   }

   *cutrhs = QUAD_ROUND(rhs);
   if( fixintegralrhs )
   {
      SCIP_Real f0;

      /* check if rhs is fractional */
      f0 = EPSFRAC(*cutrhs, SCIPsumepsilon(scip));
      if( f0 < minfrac || f0 > maxfrac )
      {
         SCIP_Real bestviolgain;
         SCIP_Real bestnewf0;
         int besti;

         /* choose complementation of one variable differently such that f0 is in correct range */
         besti = -1;
         bestviolgain = -1e+100;
         bestnewf0 = 1.0;
         for( i = 0; i < *nnz; i++ )
         {
            int v;

            v = cutinds[i];
            assert(0 <= v && v < nvars);
            assert(!SCIPisZero(scip, cutcoefs[v]));

            if( boundtype[i] < 0
               && ((varsign[i] == +1 && !SCIPisInfinity(scip, bestubs[i]) && bestubtypes[i] < 0)
                  || (varsign[i] == -1 && !SCIPisInfinity(scip, -bestlbs[i]) && bestlbtypes[i] < 0)) )
            {
               SCIP_Real fj;
               SCIP_Real newfj;
               SCIP_Real newrhs;
               SCIP_Real newf0;
               SCIP_Real solval;
               SCIP_Real viol;
               SCIP_Real newviol;
               SCIP_Real violgain;

               /* currently:              a'_j =  varsign * a_j  ->  f'_j =  a'_j - floor(a'_j)
                * after complementation: a''_j = -varsign * a_j  -> f''_j = a''_j - floor(a''_j) = 1 - f'_j
                *                        rhs'' = rhs' + varsign * a_j * (lb_j - ub_j)
                * cut violation from f0 and fj:   f'_0 -  f'_j *  x'_j
                * after complementation:         f''_0 - f''_j * x''_j
                *
                * for continuous variables, we just set f'_j = f''_j = |a'_j|
                */
               newrhs = *cutrhs + varsign[i] * cutcoefs[v] * (bestlbs[i] - bestubs[i]);
               newf0 = EPSFRAC(newrhs, SCIPsumepsilon(scip));
               if( newf0 < minfrac || newf0 > maxfrac )
                  continue;
               if( v >= firstcontvar )
               {
                  fj = REALABS(cutcoefs[v]);
                  newfj = fj;
               }
               else
               {
                  fj = SCIPfrac(scip, varsign[i] * cutcoefs[v]);
                  newfj = SCIPfrac(scip, -varsign[i] * cutcoefs[v]);
               }

               if( !ignoresol )
               {
                  solval = (sol == NULL ? SCIPvarGetLPSol(vars[v]) : SCIPgetSolVal(scip, sol, vars[v]));
                  viol = f0 - fj * (varsign[i] == +1 ? solval - bestlbs[i] : bestubs[i] - solval);
                  newviol = newf0 - newfj * (varsign[i] == -1 ? solval - bestlbs[i] : bestubs[i] - solval);
                  violgain = newviol - viol;
               }
               else
               {
                  /* todo: this should be done, this can improve the dualray significantly */
                  SCIPerrorMessage("Cannot handle closest bounds with ignoring the LP solution.\n");
                  return SCIP_INVALIDCALL;
               }

               /* prefer larger violations; for equal violations, prefer smaller f0 values since then the possibility that
                * we f_j > f_0 is larger and we may improve some coefficients in rounding
                */
               if( SCIPisGT(scip, violgain, bestviolgain)
                  || (SCIPisGE(scip, violgain, bestviolgain) && newf0 < bestnewf0) )
               {
                  besti = i;
                  bestviolgain = violgain;
                  bestnewf0 = newf0;
               }
            }
         }

         if( besti >= 0 )
         {
            assert(besti < *nnz);
            assert(boundtype[besti] < 0);
            assert(!SCIPisInfinity(scip, -bestlbs[besti]));
            assert(!SCIPisInfinity(scip, bestubs[besti]));

            /* switch the complementation of this variable */
            SCIPquadprecSumDD(tmp, bestlbs[besti], - bestubs[besti]);
            SCIPquadprecProdQD(tmp, tmp, varsign[besti] * cutcoefs[cutinds[besti]]);
            SCIPquadprecSumQQ(rhs, rhs, tmp);
            *cutrhs = QUAD_ROUND(rhs);

            if( varsign[besti] == +1 )
            {
               /* switch to upper bound */
               assert(bestubtypes[besti] < 0); /* cannot switch to a variable bound (would lead to further coef updates) */
               boundtype[besti] = bestubtypes[besti];
               varsign[besti] = -1;
            }
            else
            {
               /* switch to lower bound */
               assert(bestlbtypes[besti] < 0); /* cannot switch to a variable bound (would lead to further coef updates) */
               boundtype[besti] = bestlbtypes[besti];
               varsign[besti] = +1;
            }
            *localbdsused = *localbdsused || (boundtype[besti] == -2);
         }
      }
   }

  TERMINATE:

   /*free temporary memory */
   SCIPfreeBufferArray(scip, &selectedbounds);
   SCIPfreeBufferArray(scip, &bestubtypes);
   SCIPfreeBufferArray(scip, &bestlbtypes);
   SCIPfreeBufferArray(scip, &bestubs);
   SCIPfreeBufferArray(scip, &bestlbs);

   return SCIP_OKAY;
}

/** Calculate fractionalities \f$ f_0 := b - down(b), f_j := a^\prime_j - down(a^\prime_j) \f$, and derive MIR cut \f$ \tilde{a} \cdot x' \leq down(b) \f$
 * \f[
 * \begin{array}{rll}
 *  integers :&  \tilde{a}_j = down(a^\prime_j),                        & if \qquad f_j \leq f_0 \\
 *            &  \tilde{a}_j = down(a^\prime_j) + (f_j - f_0)/(1 - f_0),& if \qquad f_j >  f_0 \\
 *  continuous:& \tilde{a}_j = 0,                                       & if \qquad a^\prime_j \geq 0 \\
 *             & \tilde{a}_j = a^\prime_j/(1 - f_0),                    & if \qquad a^\prime_j <  0
 * \end{array}
 * \f]
 *
 *  Transform inequality back to \f$ \hat{a} \cdot x \leq rhs \f$:
 *
 *  (lb or ub):
 * \f[
 * \begin{array}{lllll}
 *    x^\prime_j := x_j - lb_j,&   x_j = x^\prime_j + lb_j,&   a^\prime_j =  a_j,&   \hat{a}_j :=  \tilde{a}_j,&   \mbox{if lb was used in transformation} \\
 *    x^\prime_j := ub_j - x_j,&   x_j = ub_j - x^\prime_j,&   a^\prime_j = -a_j,&   \hat{a}_j := -\tilde{a}_j,&   \mbox{if ub was used in transformation}
 * \end{array}
 * \f]
 *  and move the constant terms
 * \f[
 * \begin{array}{cl}
 *    -\tilde{a}_j \cdot lb_j = -\hat{a}_j \cdot lb_j,& \mbox{or} \\
 *     \tilde{a}_j \cdot ub_j = -\hat{a}_j \cdot ub_j &
 * \end{array}
 * \f]
 *  to the rhs.
 *
 *  (vlb or vub):
 * \f[
 * \begin{array}{lllll}
 *    x^\prime_j := x_j - (bl_j \cdot zl_j + dl_j),&   x_j = x^\prime_j + (bl_j\, zl_j + dl_j),&   a^\prime_j =  a_j,&   \hat{a}_j :=  \tilde{a}_j,&   \mbox{(vlb)} \\
 *    x^\prime_j := (bu_j\, zu_j + du_j) - x_j,&   x_j = (bu_j\, zu_j + du_j) - x^\prime_j,&   a^\prime_j = -a_j,&   \hat{a}_j := -\tilde{a}_j,&   \mbox{(vub)}
 * \end{array}
 * \f]
 *  move the constant terms
 * \f[
 * \begin{array}{cl}
 *    -\tilde{a}_j\, dl_j = -\hat{a}_j\, dl_j,& \mbox{or} \\
 *     \tilde{a}_j\, du_j = -\hat{a}_j\, du_j &
 * \end{array}
 * \f]
 *  to the rhs, and update the VB variable coefficients:
 * \f[
 * \begin{array}{ll}
 *    \hat{a}_{zl_j} := \hat{a}_{zl_j} - \tilde{a}_j\, bl_j = \hat{a}_{zl_j} - \hat{a}_j\, bl_j,& \mbox{or} \\
 *    \hat{a}_{zu_j} := \hat{a}_{zu_j} + \tilde{a}_j\, bu_j = \hat{a}_{zu_j} - \hat{a}_j\, bu_j &
 * \end{array}
 * \f]
 */
static
SCIP_RETCODE cutsRoundMIR(
   SCIP*                 scip,               /**< SCIP data structure */
   SCIP_Real*RESTRICT    cutcoefs,           /**< array of coefficients of cut */
   SCIP_Real*RESTRICT    cutrhs,             /**< pointer to right hand side of cut */
   int*RESTRICT          cutinds,            /**< array of variables problem indices for non-zero coefficients in cut */
   int*RESTRICT          nnz,                /**< number of non-zeros in cut */
   int*RESTRICT          varsign,            /**< stores the sign of the transformed variable in summation */
   int*RESTRICT          boundtype,          /**< stores the bound used for transformed variable (vlb/vub_idx or -1 for lb/ub) */
   SCIP_Real             f0                  /**< fractional value of rhs */
   )
{
   SCIP_Real QUAD(tmp);
   SCIP_Real QUAD(rhs);
   SCIP_Real QUAD(onedivoneminusf0);
   int i;
   int firstcontvar;
   SCIP_VAR** vars;
   int ndelcontvars;

   assert(cutrhs != NULL);
   assert(cutcoefs != NULL);
   assert(cutinds != NULL);
   assert(nnz != NULL);
   assert(boundtype != NULL);
   assert(varsign != NULL);
   assert(0.0 < f0 && f0 < 1.0);

   SCIPquadprecSumDD(onedivoneminusf0, 1.0, -f0);
   SCIPquadprecDivDQ(onedivoneminusf0, 1.0, onedivoneminusf0);

   /* Loop backwards to process integral variables first and be able to delete coefficients of integral variables
    * without destroying the ordering of the aggrrow's non-zeros.
    * (due to sorting in cutsTransformMIR the ordering is continuous before integral)
    */

   firstcontvar = SCIPgetNVars(scip) - SCIPgetNContVars(scip);
   vars = SCIPgetVars(scip);
#ifndef NDEBUG
   /*in debug mode check, that all continuous variables of the aggrrow come before the integral variables */
   i = 0;
   while( i < *nnz && cutinds[i] >= firstcontvar )
      ++i;

   while( i < *nnz )
   {
      assert(cutinds[i] < firstcontvar);
      ++i;
   }
#endif

   QUAD_ASSIGN(rhs, *cutrhs);

   for( i = *nnz - 1; i >= 0 && cutinds[i] < firstcontvar; --i )
   {
      SCIP_VAR* var;
      SCIP_Real QUAD(cutaj);
      int v;

      v = cutinds[i];
      assert(0 <= v && v < SCIPgetNVars(scip));

      var = vars[v];
      assert(var != NULL);
      assert(SCIPvarGetProbindex(var) == v);
      assert(varsign[i] == +1 || varsign[i] == -1);

      /* calculate the coefficient in the retransformed cut */
      {
         SCIP_Real aj;
         SCIP_Real downaj;
         SCIP_Real QUAD(fj);

         aj = varsign[i] * cutcoefs[v]; /* a'_j */
         downaj = SCIPfeasFloor(scip, aj);
         SCIPquadprecSumDD(fj, aj, -downaj);

         if( SCIPisFeasLE(scip, QUAD_ROUND(fj), f0) )
         {
            QUAD_ASSIGN(cutaj, varsign[i] * downaj);
         }
         else
         {
            SCIPquadprecSumQD(tmp, fj, -f0);
            SCIPquadprecProdQQ(tmp, tmp, onedivoneminusf0);
            SCIPquadprecSumQD(cutaj, tmp, downaj);
            QUAD_SCALE(cutaj, varsign[i]);
         }
      }

      /* remove zero cut coefficients from cut */
      if( SCIPisZero(scip, QUAD_ROUND(cutaj)) )
      {
         cutcoefs[v] = 0.0;
         --*nnz;
         cutinds[i] = cutinds[*nnz];
         continue;
      }

      cutcoefs[v] = QUAD_ROUND(cutaj);

      /* integral var uses standard bound */
      assert(boundtype[i] < 0);

      /* move the constant term  -a~_j * lb_j == -a^_j * lb_j , or  a~_j * ub_j == -a^_j * ub_j  to the rhs */
      if( varsign[i] == +1 )
      {
         /* lower bound was used */
         if( boundtype[i] == -1 )
         {
            assert(!SCIPisInfinity(scip, -SCIPvarGetLbGlobal(var)));
            SCIPquadprecProdQD(tmp, cutaj, SCIPvarGetLbGlobal(var));
            SCIPquadprecSumQQ(rhs, rhs, tmp);
         }
         else
         {
            assert(!SCIPisInfinity(scip, -SCIPvarGetLbLocal(var)));
            SCIPquadprecProdQD(tmp, cutaj, SCIPvarGetLbLocal(var));
            SCIPquadprecSumQQ(rhs, rhs, tmp);
         }
      }
      else
      {
         /* upper bound was used */
         if( boundtype[i] == -1 )
         {
            assert(!SCIPisInfinity(scip, SCIPvarGetUbGlobal(var)));
            SCIPquadprecProdQD(tmp, cutaj, SCIPvarGetUbGlobal(var));
            SCIPquadprecSumQQ(rhs, rhs, tmp);
         }
         else
         {
            assert(!SCIPisInfinity(scip, SCIPvarGetUbLocal(var)));
            SCIPquadprecProdQD(tmp, cutaj, SCIPvarGetUbLocal(var));
            SCIPquadprecSumQQ(rhs, rhs, tmp);
         }
      }
   }

   /* now process the continuous variables; postpone deletetion of zeros till all continuous variables have been processed */
   ndelcontvars = 0;
   while( i >= ndelcontvars )
   {
      SCIP_VAR* var;
      SCIP_Real QUAD(cutaj);
      int v;

      v = cutinds[i];
      assert(0 <= v && v < SCIPgetNVars(scip));

      var = vars[v];
      assert(var != NULL);
      assert(SCIPvarGetProbindex(var) == v);
      assert(varsign[i] == +1 || varsign[i] == -1);
      assert( v >= firstcontvar );

      /* calculate the coefficient in the retransformed cut */
      {
         SCIP_Real aj;

         aj = varsign[i] * cutcoefs[v]; /* a'_j */
         if( aj >= 0.0 )
            QUAD_ASSIGN(cutaj, 0.0);
         else
            SCIPquadprecProdQD(cutaj, onedivoneminusf0, cutcoefs[v]); /* cutaj = varsign[i] * aj * onedivoneminusf0; // a^_j */
      }

      /* remove zero cut coefficients from cut; move a continuous var from the beginning
       * to the current position, so that all integral variables stay behind the continuous
       * variables
       */
      if( SCIPisZero(scip, QUAD_ROUND(cutaj)) )
      {
         cutcoefs[v] = 0.0;
         cutinds[i] = cutinds[ndelcontvars];
         varsign[i] = varsign[ndelcontvars];
         boundtype[i] = boundtype[ndelcontvars];
         ++ndelcontvars;
         continue;
      }

      cutcoefs[v] = QUAD_ROUND(cutaj);

      /* check for variable bound use */
      if( boundtype[i] < 0 )
      {
         /* standard bound */

         /* move the constant term  -a~_j * lb_j == -a^_j * lb_j , or  a~_j * ub_j == -a^_j * ub_j  to the rhs */
         if( varsign[i] == +1 )
         {
            /* lower bound was used */
            if( boundtype[i] == -1 )
            {
               assert(!SCIPisInfinity(scip, -SCIPvarGetLbGlobal(var)));
               SCIPquadprecProdQD(tmp, cutaj, SCIPvarGetLbGlobal(var));
               SCIPquadprecSumQQ(rhs, rhs, tmp);
            }
            else
            {
               assert(!SCIPisInfinity(scip, -SCIPvarGetLbLocal(var)));
               SCIPquadprecProdQD(tmp, cutaj, SCIPvarGetLbLocal(var));
               SCIPquadprecSumQQ(rhs, rhs, tmp);
            }
         }
         else
         {
            /* upper bound was used */
            if( boundtype[i] == -1 )
            {
               assert(!SCIPisInfinity(scip, SCIPvarGetUbGlobal(var)));
               SCIPquadprecProdQD(tmp, cutaj, SCIPvarGetUbGlobal(var));
               SCIPquadprecSumQQ(rhs, rhs, tmp);
            }
            else
            {
               assert(!SCIPisInfinity(scip, SCIPvarGetUbLocal(var)));
               SCIPquadprecProdQD(tmp, cutaj, SCIPvarGetUbLocal(var));
               SCIPquadprecSumQQ(rhs, rhs, tmp);
            }
         }
      }
      else
      {
         SCIP_VAR** vbz;
         SCIP_Real* vbb;
         SCIP_Real* vbd;
         SCIP_Real zcoef;
         int vbidx;
         int zidx;

         /* variable bound */
         vbidx = boundtype[i];

         /* change mirrhs and cutaj of integer variable z_j of variable bound */
         if( varsign[i] == +1 )
         {
            /* variable lower bound was used */
            assert(0 <= vbidx && vbidx < SCIPvarGetNVlbs(var));
            vbz = SCIPvarGetVlbVars(var);
            vbb = SCIPvarGetVlbCoefs(var);
            vbd = SCIPvarGetVlbConstants(var);
         }
         else
         {
            /* variable upper bound was used */
            assert(0 <= vbidx && vbidx < SCIPvarGetNVubs(var));
            vbz = SCIPvarGetVubVars(var);
            vbb = SCIPvarGetVubCoefs(var);
            vbd = SCIPvarGetVubConstants(var);
         }
         assert(SCIPvarIsActive(vbz[vbidx]));
         zidx = SCIPvarGetProbindex(vbz[vbidx]);
         assert(0 <= zidx && zidx < firstcontvar);

         SCIPquadprecProdQD(tmp, cutaj, vbd[vbidx]);
         SCIPquadprecSumQQ(rhs, rhs, tmp);

         SCIPquadprecProdQD(tmp, cutaj, vbb[vbidx]);
         zcoef = cutcoefs[zidx];

         /* update sparsity pattern */
         if( zcoef == 0.0 )
            cutinds[(*nnz)++] = zidx;

         SCIPquadprecSumQD(tmp, -tmp, zcoef);
         zcoef = QUAD_ROUND(tmp);
         cutcoefs[zidx] = NONZERO(zcoef);
         assert(cutcoefs[zidx] != 0.0);
      }

      /* advance to next variable */
      --i;
   }

   *cutrhs = QUAD_ROUND(rhs);

   /* fill the empty position due to deleted continuous variables */
   if( ndelcontvars > 0 )
   {
      assert(ndelcontvars <= *nnz);
      *nnz -= ndelcontvars;
      if( *nnz < ndelcontvars )
      {
         BMScopyMemoryArray(cutinds, cutinds + ndelcontvars, *nnz);
      }
      else
      {
         BMScopyMemoryArray(cutinds, cutinds + *nnz, ndelcontvars);
      }
   }

   return SCIP_OKAY;
}

/** substitute aggregated slack variables:
 *
 *  The coefficient of the slack variable s_r is equal to the row's weight times the slack's sign, because the slack
 *  variable only appears in its own row: \f$ a^\prime_r = scale * weight[r] * slacksign[r]. \f$
 *
 *  Depending on the slacks type (integral or continuous), its coefficient in the cut calculates as follows:
 *  \f[
 *  \begin{array}{rll}
 *    integers : & \hat{a}_r = \tilde{a}_r = down(a^\prime_r),                      & \mbox{if}\qquad f_r <= f0 \\
 *               & \hat{a}_r = \tilde{a}_r = down(a^\prime_r) + (f_r - f0)/(1 - f0),& \mbox{if}\qquad f_r >  f0 \\
 *    continuous:& \hat{a}_r = \tilde{a}_r = 0,                                     & \mbox{if}\qquad a^\prime_r >= 0 \\
 *               & \hat{a}_r = \tilde{a}_r = a^\prime_r/(1 - f0),                   & \mbox{if}\qquad a^\prime_r <  0
 *  \end{array}
 *  \f]
 *
 *  Substitute \f$ \hat{a}_r \cdot s_r \f$ by adding \f$ \hat{a}_r \f$ times the slack's definition to the cut.
 */
static
SCIP_RETCODE cutsSubstituteMIR(
   SCIP*                 scip,               /**< SCIP data structure */
   SCIP_Real*            weights,            /**< row weights in row summation */
   int*                  slacksign,          /**< stores the sign of the row's slack variable in summation */
   int*                  rowinds,            /**< sparsity pattern of used rows */
   int                   nrowinds,           /**< number of used rows */
   SCIP_Real             scale,              /**< additional scaling factor multiplied to all rows */
   SCIP_Real*            cutcoefs,           /**< array of coefficients of cut */
   SCIP_Real*            cutrhs,             /**< pointer to right hand side of cut */
   int*                  cutinds,            /**< array of variables problem indices for non-zero coefficients in cut */
   int*                  nnz,                /**< number of non-zeros in cut */
   SCIP_Real             f0                  /**< fractional value of rhs */
   )
{  /*lint --e{715}*/
   SCIP_ROW** rows;
   SCIP_Real QUAD(rhs);
   SCIP_Real QUAD(onedivoneminusf0);
   int i;

   assert(scip != NULL);
   assert(weights != NULL || nrowinds == 0);
   assert(slacksign != NULL || nrowinds == 0);
   assert(rowinds != NULL || nrowinds == 0);
   assert(scale > 0.0);
   assert(cutcoefs != NULL);
   assert(cutrhs != NULL);
   assert(cutinds != NULL);
   assert(nnz != NULL);
   assert(0.0 < f0 && f0 < 1.0);

   SCIPquadprecSumDD(onedivoneminusf0, 1.0, -f0);
   SCIPquadprecDivDQ(onedivoneminusf0, 1.0, onedivoneminusf0);
   QUAD_ASSIGN(rhs, *cutrhs);

   rows = SCIPgetLPRows(scip);
   for( i = 0; i < nrowinds; i++ )
   {
      SCIP_ROW* row;
      SCIP_Real ar;
      SCIP_Real downar;
      SCIP_Real QUAD(cutar);
      SCIP_Real QUAD(fr);
      SCIP_Real QUAD(tmp);
      SCIP_Real mul;
      int r;

      r = rowinds[i];
      assert(0 <= r && r < SCIPgetNLPRows(scip));
      assert(slacksign[i] == -1 || slacksign[i] == +1);
      assert(!SCIPisZero(scip, weights[i]));

      row = rows[r];
      assert(row != NULL);
      assert(row->len == 0 || row->cols != NULL);
      assert(row->len == 0 || row->cols_index != NULL);
      assert(row->len == 0 || row->vals != NULL);

      /* get the slack's coefficient a'_r in the aggregated row */
      ar = slacksign[i] * scale * weights[i];

      /* calculate slack variable's coefficient a^_r in the cut */
      if( row->integral
         && ((slacksign[i] == +1 && SCIPisFeasIntegral(scip, row->rhs - row->constant))
            || (slacksign[i] == -1 && SCIPisFeasIntegral(scip, row->lhs - row->constant))) )
      {
         /* slack variable is always integral:
          *    a^_r = a~_r = down(a'_r)                      , if f_r <= f0
          *    a^_r = a~_r = down(a'_r) + (f_r - f0)/(1 - f0), if f_r >  f0
          */
         downar = SCIPfloor(scip, ar);
         SCIPquadprecSumDD(fr, ar, -downar);
         if( SCIPisLE(scip, QUAD_ROUND(fr), f0) )
            QUAD_ASSIGN(cutar, downar);
         else
         {
            SCIPquadprecSumQD(cutar, fr, -f0);
            SCIPquadprecProdQQ(cutar, cutar, onedivoneminusf0);
            SCIPquadprecSumQD(cutar, cutar, downar);
         }
      }
      else
      {
         /* slack variable is continuous:
          *    a^_r = a~_r = 0                               , if a'_r >= 0
          *    a^_r = a~_r = a'_r/(1 - f0)                   , if a'_r <  0
          */
         if( ar >= 0.0 )
            continue; /* slack can be ignored, because its coefficient is reduced to 0.0 */
         else
            SCIPquadprecProdQD(cutar, onedivoneminusf0, ar);

      }

      /* if the coefficient was reduced to zero, ignore the slack variable */
      if( SCIPisZero(scip, QUAD_ROUND(cutar)) )
         continue;

      /* depending on the slack's sign, we have
       *   a*x + c + s == rhs  =>  s == - a*x - c + rhs,  or  a*x + c - s == lhs  =>  s == a*x + c - lhs
       * substitute a^_r * s_r by adding a^_r times the slack's definition to the cut.
       */
      mul = -slacksign[i] * QUAD_ROUND(cutar);

      /* add the slack's definition multiplied with a^_j to the cut */
      SCIP_CALL( varVecAddScaledRowCoefs(cutinds, cutcoefs, nnz, row, mul) );

      /* move slack's constant to the right hand side */
      if( slacksign[i] == +1 )
      {
         SCIP_Real QUAD(rowrhs);

         /* a*x + c + s == rhs  =>  s == - a*x - c + rhs: move a^_r * (rhs - c) to the right hand side */
         assert(!SCIPisInfinity(scip, row->rhs));
         SCIPquadprecSumDD(rowrhs, row->rhs, -row->constant);
         if( row->integral )
         {
            /* the right hand side was implicitly rounded down in row aggregation */
            QUAD_ASSIGN(rowrhs, SCIPfeasFloor(scip, QUAD_ROUND(rowrhs)));
         }
         SCIPquadprecProdQQ(tmp, cutar, rowrhs);
         SCIPquadprecSumQQ(rhs, rhs, -tmp);
      }
      else
      {
         SCIP_Real QUAD(rowlhs);

         /* a*x + c - s == lhs  =>  s == a*x + c - lhs: move a^_r * (c - lhs) to the right hand side */
         assert(!SCIPisInfinity(scip, -row->lhs));
         SCIPquadprecSumDD(rowlhs, row->lhs, -row->constant);
         if( row->integral )
         {
            /* the left hand side was implicitly rounded up in row aggregation */
            QUAD_ASSIGN(rowlhs, SCIPfeasCeil(scip, QUAD_ROUND(rowlhs)));
         }
         SCIPquadprecProdQQ(tmp, cutar, rowlhs);
         SCIPquadprecSumQQ(rhs, rhs, tmp);
      }
   }

   *cutrhs = QUAD_ROUND(rhs);

   /* set rhs to zero, if it's very close to */
   if( SCIPisZero(scip, *cutrhs) )
      *cutrhs = 0.0;

   return SCIP_OKAY;
}

/** calculates an MIR cut out of the weighted sum of LP rows; The weights of modifiable rows are set to 0.0, because
 *  these rows cannot participate in an MIR cut.
 *
 *  @return \ref SCIP_OKAY is returned if everything worked. Otherwise a suitable error code is passed. See \ref
 *          SCIP_Retcode "SCIP_RETCODE" for a complete list of error codes.
 *
 *  @pre This method can be called if @p scip is in one of the following stages:
 *       - \ref SCIP_STAGE_SOLVING
 *
 *  See \ref SCIP_Stage "SCIP_STAGE" for a complete list of all possible solving stages.
 */
SCIP_RETCODE SCIPcalcMIR(
   SCIP*                 scip,               /**< SCIP data structure */
   SCIP_SOL*             sol,                /**< the solution that should be separated, or NULL for LP solution */
   SCIP_Real             boundswitch,        /**< fraction of domain up to which lower bound is used in transformation */
   SCIP_Bool             usevbds,            /**< should variable bounds be used in bound transformation? */
   SCIP_Bool             allowlocal,         /**< should local information allowed to be used, resulting in a local cut? */
   SCIP_Bool             fixintegralrhs,     /**< should complementation tried to be adjusted such that rhs gets fractional? */
   int*                  boundsfortrans,     /**< bounds that should be used for transformed variables: vlb_idx/vub_idx,
                                              *   -1 for global lb/ub, -2 for local lb/ub, or -3 for using closest bound;
                                              *   NULL for using closest bound for all variables */
   SCIP_BOUNDTYPE*       boundtypesfortrans, /**< type of bounds that should be used for transformed variables;
                                              *   NULL for using closest bound for all variables */
   SCIP_Real             minfrac,            /**< minimal fractionality of rhs to produce MIR cut for */
   SCIP_Real             maxfrac,            /**< maximal fractionality of rhs to produce MIR cut for */
   SCIP_Real             scale,              /**< additional scaling factor multiplied to the aggrrow; must be positive */
   SCIP_AGGRROW*         aggrrow,            /**< aggrrow to compute MIR cut for */
   SCIP_Real*            cutcoefs,           /**< array to store the non-zero coefficients in the cut */
   SCIP_Real*            cutrhs,             /**< pointer to store the right hand side of the cut */
   int*                  cutinds,            /**< array to store the problem indices of variables with a non-zero coefficient in the cut */
   int*                  cutnnz,             /**< pointer to store the number of non-zeros in the cut */
   SCIP_Real*            cutefficacy,        /**< pointer to store efficacy of cut, or NULL */
   int*                  cutrank,            /**< pointer to return rank of generated cut */
   SCIP_Bool*            cutislocal,         /**< pointer to store whether the generated cut is only valid locally */
   SCIP_Bool*            success             /**< pointer to store whether the returned coefficients are a valid MIR cut */
   )
{
   int i;
   int nvars;
   int* varsign;
   int* boundtype;
   SCIP_Real* tmpcoefs;

   SCIP_Real downrhs;
   SCIP_Real f0;
   SCIP_Bool freevariable;
   SCIP_Bool localbdsused;

   assert(aggrrow != NULL);
   assert(aggrrow->nnz >= 1);
   assert(SCIPisPositive(scip, scale));
   assert(success != NULL);

   SCIPdebugMessage("calculating MIR cut (scale: %g)\n", scale);

   *success = FALSE;

   /* allocate temporary memory */
   nvars = SCIPgetNVars(scip);
   SCIP_CALL( SCIPallocBufferArray(scip, &varsign, nvars) );
   SCIP_CALL( SCIPallocBufferArray(scip, &boundtype, nvars) );
   SCIP_CALL( SCIPallocCleanBufferArray(scip, &tmpcoefs, nvars) );

   /* initialize cut with aggregation */
   *cutnnz = aggrrow->nnz;

   BMScopyMemoryArray(cutinds, aggrrow->inds, *cutnnz);

   *cutrhs = scale * aggrrow->rhs;
   for( i = 0; i < *cutnnz; ++i )
   {
      int k = aggrrow->inds[i];
      tmpcoefs[k] = aggrrow->vals[k] * scale;
      assert(tmpcoefs[k] != 0.0);
   }

   *cutislocal = aggrrow->local;
   /* Transform equation  a*x == b, lb <= x <= ub  into standard form
    *   a'*x' == b, 0 <= x' <= ub'.
    *
    * Transform variables (lb or ub):
    *   x'_j := x_j - lb_j,   x_j == x'_j + lb_j,   a'_j ==  a_j,   if lb is used in transformation
    *   x'_j := ub_j - x_j,   x_j == ub_j - x'_j,   a'_j == -a_j,   if ub is used in transformation
    * and move the constant terms "a_j * lb_j" or "a_j * ub_j" to the rhs.
    *
    * Transform variables (vlb or vub):
    *   x'_j := x_j - (bl_j * zl_j + dl_j),   x_j == x'_j + (bl_j * zl_j + dl_j),   a'_j ==  a_j,   if vlb is used in transf.
    *   x'_j := (bu_j * zu_j + du_j) - x_j,   x_j == (bu_j * zu_j + du_j) - x'_j,   a'_j == -a_j,   if vub is used in transf.
    * move the constant terms "a_j * dl_j" or "a_j * du_j" to the rhs, and update the coefficient of the VLB variable:
    *   a_{zl_j} := a_{zl_j} + a_j * bl_j, or
    *   a_{zu_j} := a_{zu_j} + a_j * bu_j
    */

   cleanupCut(scip, aggrrow->local, cutinds, tmpcoefs, cutnnz, cutrhs);

   SCIP_CALL( cutsTransformMIR(scip, sol, boundswitch, usevbds, allowlocal, fixintegralrhs, FALSE,
         boundsfortrans, boundtypesfortrans, minfrac, maxfrac, tmpcoefs, cutrhs, cutinds, cutnnz, varsign, boundtype, &freevariable, &localbdsused) );
   assert(allowlocal || !localbdsused);
   *cutislocal = *cutislocal || localbdsused;

   if( freevariable )
      goto TERMINATE;
   SCIPdebug(printCut(scip, sol, tmpcoefs, *cutrhs, cutinds, *cutnnz, FALSE, FALSE));

   /* Calculate fractionalities  f_0 := b - down(b), f_j := a'_j - down(a'_j) , and derive MIR cut
    *   a~*x' <= down(b)
    * integers :  a~_j = down(a'_j)                      , if f_j <= f_0
    *             a~_j = down(a'_j) + (f_j - f0)/(1 - f0), if f_j >  f_0
    * continuous: a~_j = 0                               , if a'_j >= 0
    *             a~_j = a'_j/(1 - f0)                   , if a'_j <  0
    *
    * Transform inequality back to a^*x <= rhs:
    *
    * (lb or ub):
    *   x'_j := x_j - lb_j,   x_j == x'_j + lb_j,   a'_j ==  a_j,   a^_j :=  a~_j,   if lb was used in transformation
    *   x'_j := ub_j - x_j,   x_j == ub_j - x'_j,   a'_j == -a_j,   a^_j := -a~_j,   if ub was used in transformation
    * and move the constant terms
    *   -a~_j * lb_j == -a^_j * lb_j, or
    *    a~_j * ub_j == -a^_j * ub_j
    * to the rhs.
    *
    * (vlb or vub):
    *   x'_j := x_j - (bl_j * zl_j + dl_j),   x_j == x'_j + (bl_j * zl_j + dl_j),   a'_j ==  a_j,   a^_j :=  a~_j,   (vlb)
    *   x'_j := (bu_j * zu_j + du_j) - x_j,   x_j == (bu_j * zu_j + du_j) - x'_j,   a'_j == -a_j,   a^_j := -a~_j,   (vub)
    * move the constant terms
    *   -a~_j * dl_j == -a^_j * dl_j, or
    *    a~_j * du_j == -a^_j * du_j
    * to the rhs, and update the VB variable coefficients:
    *   a^_{zl_j} := a^_{zl_j} - a~_j * bl_j == a^_{zl_j} - a^_j * bl_j, or
    *   a^_{zu_j} := a^_{zu_j} + a~_j * bu_j == a^_{zu_j} - a^_j * bu_j
    */
   downrhs = EPSFLOOR(*cutrhs, SCIPsumepsilon(scip));
   f0 = *cutrhs - downrhs;
   if( f0 < minfrac || f0 > maxfrac )
      goto TERMINATE;

   /* We multiply the coefficients of the base inequality roughly by scale/(1-f0).
    * If this gives a scalar that is very big, we better do not generate this cut.
    */
   if( REALABS(scale)/(1.0 - f0) > MAXCMIRSCALE )
      goto TERMINATE;

   *cutrhs = downrhs;
   SCIP_CALL( cutsRoundMIR(scip, tmpcoefs, cutrhs, cutinds, cutnnz, varsign, boundtype, f0) );
   SCIPdebug(printCut(scip, sol, tmpcoefs, *cutrhs, cutinds, *cutnnz, FALSE, FALSE));

   /* substitute aggregated slack variables:
    *
    * The coefficient of the slack variable s_r is equal to the row's weight times the slack's sign, because the slack
    * variable only appears in its own row:
    *    a'_r = scale * weight[r] * slacksign[r].
    *
    * Depending on the slacks type (integral or continuous), its coefficient in the cut calculates as follows:
    *   integers :  a^_r = a~_r = down(a'_r)                      , if f_r <= f0
    *               a^_r = a~_r = down(a'_r) + (f_r - f0)/(1 - f0), if f_r >  f0
    *   continuous: a^_r = a~_r = 0                               , if a'_r >= 0
    *               a^_r = a~_r = a'_r/(1 - f0)                   , if a'_r <  0
    *
    * Substitute a^_r * s_r by adding a^_r times the slack's definition to the cut.
    */
   SCIP_CALL( cutsSubstituteMIR(scip, aggrrow->rowweights, aggrrow->slacksign, aggrrow->rowsinds,
                                aggrrow->nrows, scale, tmpcoefs, cutrhs, cutinds, cutnnz, f0) );
   SCIPdebug(printCut(scip, sol, tmpcoefs, *cutrhs, cutinds, *cutnnz, FALSE, FALSE));

   /* remove again all nearly-zero coefficients from MIR row and relax the right hand side correspondingly in order to
    * prevent numerical rounding errors
    */
   cleanupCut(scip, *cutislocal, cutinds, tmpcoefs, cutnnz, cutrhs);
   SCIPdebug(printCut(scip, sol, tmpcoefs, *cutrhs, cutinds, *cutnnz, FALSE, FALSE));

   *success = TRUE;

   for( i = 0; i < *cutnnz; ++i )
   {
      int j = cutinds[i];
      cutcoefs[i] = tmpcoefs[j];
      tmpcoefs[j] = 0.0;
   }

   if( cutefficacy != NULL )
      *cutefficacy = calcEfficacy(scip, sol, cutcoefs, *cutrhs, cutinds, *cutnnz);

   if( cutrank != NULL )
      *cutrank = aggrrow->rank + 1;

TERMINATE:
   if( !(*success) )
   {
      for( i = 0; i < *cutnnz; ++i )
         tmpcoefs[cutinds[i]] = 0.0;
   }
   /* free temporary memory */
   SCIPfreeCleanBufferArray(scip, &tmpcoefs);
   SCIPfreeBufferArray(scip, &boundtype);
   SCIPfreeBufferArray(scip, &varsign);

   return SCIP_OKAY;
}

static
SCIP_Real computeMIRViolation(
   SCIP*                 scip,
   SCIP_Real*            coefs,
   SCIP_Real*            solvals,
   SCIP_Real             rhs,
   SCIP_Real             contactivity,
   SCIP_Real             delta,
   int                   nvars,
   SCIP_Real             minfrac,
   SCIP_Real             maxfrac
   )
{
   int i;
   SCIP_Real f0;
   SCIP_Real onedivoneminusf0;
   SCIP_Real scale;

   scale = 1.0 / delta;

   rhs *= scale;

   if( SCIPisFeasIntegral(scip, rhs) )
      return 0.0;

   f0 = rhs - SCIPfeasFloor(scip, rhs);

   if( f0 < minfrac || f0 > maxfrac )
      return 0.0;

   onedivoneminusf0 = 1.0 / (1.0 - f0);

   /* We multiply the coefficients of the base inequality roughly by scale/(1-f0).
    * If this gives a scalar that is very big, we better do not generate this cut.
    */
   if( scale * onedivoneminusf0 > MAXCMIRSCALE )
      return 0.0;

   rhs = SCIPfeasFloor(scip, rhs);

   assert(!SCIPisFeasZero(scip, f0));
   assert(!SCIPisFeasZero(scip, 1.0 - f0));


   for( i = 0; i < nvars; ++i )
   {
      SCIP_Real floorai = SCIPfeasFloor(scip, (scale * coefs[i]));
      SCIP_Real fi = (scale * coefs[i]) - floorai;

      if( fi > f0 )
      {
         rhs -= solvals[i] * (floorai + (fi - f0) * onedivoneminusf0);
      }
      else
      {
         rhs -= solvals[i] * floorai;
      }
   }

   rhs -= scale * contactivity * onedivoneminusf0;

   return - rhs;
}

/** calculates an MIR cut out of the weighted sum of LP rows; The weights of modifiable rows are set to 0.0, because
 *  these rows cannot participate in an MIR cut.
 *
 *  @return \ref SCIP_OKAY is returned if everything worked. Otherwise a suitable error code is passed. See \ref
 *          SCIP_Retcode "SCIP_RETCODE" for a complete list of error codes.
 *
 *  @pre This method can be called if @p scip is in one of the following stages:
 *       - \ref SCIP_STAGE_SOLVING
 *
 *  See \ref SCIP_Stage "SCIP_STAGE" for a complete list of all possible solving stages.
 */
SCIP_RETCODE SCIPcutGenerationHeuristicCMIR(
   SCIP*                 scip,               /**< SCIP data structure */
   SCIP_SOL*             sol,                /**< the solution that should be separated, or NULL for LP solution */
   SCIP_Real             boundswitch,        /**< fraction of domain up to which lower bound is used in transformation */
   SCIP_Bool             usevbds,            /**< should variable bounds be used in bound transformation? */
   SCIP_Bool             allowlocal,         /**< should local information allowed to be used, resulting in a local cut? */
   int*                  boundsfortrans,     /**< bounds that should be used for transformed variables: vlb_idx/vub_idx,
                                              *   -1 for global lb/ub, -2 for local lb/ub, or -3 for using closest bound;
                                              *   NULL for using closest bound for all variables */
   SCIP_BOUNDTYPE*       boundtypesfortrans, /**< type of bounds that should be used for transformed variables;
                                              *   NULL for using closest bound for all variables */
   SCIP_Real             minfrac,            /**< minimal fractionality of rhs to produce MIR cut for */
   SCIP_Real             maxfrac,            /**< maximal fractionality of rhs to produce MIR cut for */
   SCIP_AGGRROW*         aggrrow,            /**< aggrrow to compute MIR cut for */
   SCIP_Real*            cutcoefs,           /**< array to store the non-zero coefficients in the cut */
   SCIP_Real*            cutrhs,             /**< pointer to store the right hand side of the cut */
   int*                  cutinds,            /**< array to store the problem indices of variables with a non-zero coefficient in the cut */
   int*                  cutnnz,             /**< pointer to store the number of non-zeros in the cut */
   SCIP_Real*            cutefficacy,        /**< pointer to store efficacy of best cut; only cuts that are strictly better than the value of
                                              *   this efficacy on input to this function are returned */
   int*                  cutrank,            /**< pointer to return rank of generated cut (or NULL) */
   SCIP_Bool*            cutislocal,         /**< pointer to store whether the generated cut is only valid locally */
   SCIP_Bool*            success             /**< pointer to store whether a valid and efficacious cut was returned */
   )
{
   int i;
   int firstcontvar;
   int nvars;
   int intstart;
   int ntmpcoefs;
   int* varsign;
   int* boundtype;
   int* mksetinds;
   SCIP_Real* mksetcoefs;
   SCIP_Real mksetrhs;
   int mksetnnz;
   SCIP_Real* bounddist;
   int* bounddistpos;
   int nbounddist;
   SCIP_Real* tmpcoefs;
   SCIP_Real* tmpvalues;
   SCIP_Real* deltacands;
   int ndeltacands;
   SCIP_Real bestdelta;
   SCIP_Real bestviol;
   SCIP_Real maxabsmksetcoef;
   SCIP_VAR** vars;
   SCIP_Bool freevariable;
   SCIP_Bool localbdsused;
   SCIP_Real contactivity;

   assert(aggrrow != NULL);
   assert(aggrrow->nrows >= 1);
   assert(success != NULL);

   *success = FALSE;
   nvars = SCIPgetNVars(scip);
   firstcontvar = nvars - SCIPgetNContVars(scip);
   vars = SCIPgetVars(scip);

   /* allocate temporary memory */

   SCIP_CALL( SCIPallocBufferArray(scip, &varsign, nvars) );
   SCIP_CALL( SCIPallocBufferArray(scip, &boundtype, nvars) );
   SCIP_CALL( SCIPallocCleanBufferArray(scip, &mksetcoefs, nvars) );
   SCIP_CALL( SCIPallocBufferArray(scip, &mksetinds, nvars) );
   SCIP_CALL( SCIPallocBufferArray(scip, &tmpcoefs, nvars + aggrrow->nrows) );
   SCIP_CALL( SCIPallocBufferArray(scip, &tmpvalues, nvars + aggrrow->nrows) );
   SCIP_CALL( SCIPallocBufferArray(scip, &deltacands, nvars) );
   /* each variable is either integral or a variable bound with an integral variable is used
    * so the max number of integral variables that are strictly between it's bounds is
    * aggrrow->nnz
    */
   SCIP_CALL( SCIPallocBufferArray(scip, &bounddist, aggrrow->nnz) );
   SCIP_CALL( SCIPallocBufferArray(scip, &bounddistpos, aggrrow->nnz) );

   /* initialize mkset with aggregation */
   mksetnnz = aggrrow->nnz;
   mksetrhs = aggrrow->rhs;

   BMScopyMemoryArray(mksetinds, aggrrow->inds, mksetnnz);

   for( i = 0; i < mksetnnz; ++i )
   {
      int j = mksetinds[i];
      mksetcoefs[j] = aggrrow->vals[j];
      assert(mksetcoefs[j] != 0.0);
   }

   *cutislocal = aggrrow->local;
   /* Transform equation  a*x == b, lb <= x <= ub  into standard form
    *   a'*x' == b, 0 <= x' <= ub'.
    *
    * Transform variables (lb or ub):
    *   x'_j := x_j - lb_j,   x_j == x'_j + lb_j,   a'_j ==  a_j,   if lb is used in transformation
    *   x'_j := ub_j - x_j,   x_j == ub_j - x'_j,   a'_j == -a_j,   if ub is used in transformation
    * and move the constant terms "a_j * lb_j" or "a_j * ub_j" to the rhs.
    *
    * Transform variables (vlb or vub):
    *   x'_j := x_j - (bl_j * zl_j + dl_j),   x_j == x'_j + (bl_j * zl_j + dl_j),   a'_j ==  a_j,   if vlb is used in transf.
    *   x'_j := (bu_j * zu_j + du_j) - x_j,   x_j == (bu_j * zu_j + du_j) - x'_j,   a'_j == -a_j,   if vub is used in transf.
    * move the constant terms "a_j * dl_j" or "a_j * du_j" to the rhs, and update the coefficient of the VLB variable:
    *   a_{zl_j} := a_{zl_j} + a_j * bl_j, or
    *   a_{zu_j} := a_{zu_j} + a_j * bu_j
    */

   cleanupCut(scip, *cutislocal, mksetinds, mksetcoefs, &mksetnnz, &mksetrhs);

   SCIP_CALL( cutsTransformMIR(scip, sol, boundswitch, usevbds, allowlocal, FALSE, FALSE,
         boundsfortrans, boundtypesfortrans, minfrac, maxfrac, mksetcoefs, &mksetrhs, mksetinds, &mksetnnz, varsign, boundtype, &freevariable, &localbdsused) );

   assert(allowlocal || !localbdsused);

   if( freevariable )
      goto TERMINATE;
   SCIPdebug(printCut(scip, sol, mksetcoefs, mksetrhs, mksetinds, mksetnnz, FALSE, FALSE));

   /* found positions of integral variables that are strictly between their bounds */
   maxabsmksetcoef = -1.0;
   nbounddist = 0;
   ndeltacands = 0;

   for( i = mksetnnz - 1; i >= 0 && mksetinds[i] < firstcontvar; --i )
   {
      int k;
      SCIP_Bool newdelta;
      SCIP_VAR* var = vars[mksetinds[i]];
      SCIP_Real primsol = SCIPgetSolVal(scip, sol, var);
      SCIP_Real lb = SCIPvarGetLbLocal(var);
      SCIP_Real ub = SCIPvarGetUbLocal(var);
      SCIP_Real absmksetcoef = REALABS(mksetcoefs[mksetinds[i]]);

      maxabsmksetcoef = MAX(absmksetcoef, maxabsmksetcoef);

      if( SCIPisEQ(scip, primsol, lb) || SCIPisEQ(scip, primsol, ub) )
         continue;

      bounddist[nbounddist] = MIN(ub - primsol, primsol - lb);
      bounddistpos[nbounddist] = i;
      ++nbounddist;

      newdelta = TRUE;
      for( k = 0; k < ndeltacands; ++k )
      {
         if( SCIPisSumEQ(scip, deltacands[k], absmksetcoef) )
         {
            newdelta = FALSE;
            break;
         }
      }
      if( newdelta )
         deltacands[ndeltacands++] = absmksetcoef;
   }

   intstart = i + 1;

   if( maxabsmksetcoef != -1.0 )
   {
      int k;
      SCIP_Bool newdelta;
      SCIP_Real deltacand;

      deltacand = maxabsmksetcoef + 1.0;

      newdelta = TRUE;
      for( k = 0; k < ndeltacands; ++k )
      {
         if( SCIPisSumEQ(scip, deltacands[k], deltacand) )
         {
            newdelta = FALSE;
            break;
         }
      }
      if( newdelta )
         deltacands[ndeltacands++] = deltacand;
   }

   /* at least try without scaling if current delta set is empty */
   if( ndeltacands == 0 )
      deltacands[ndeltacands++] = 1.0;

   /* For each delta
    * Calculate fractionalities  f_0 := b - down(b), f_j := a'_j - down(a'_j) , and derive MIR cut
    *   a~*x' <= down(b)
    * integers :  a~_j = down(a'_j)                      , if f_j <= f_0
    *             a~_j = down(a'_j) + (f_j - f0)/(1 - f0), if f_j >  f_0
    * continuous: a~_j = 0                               , if a'_j >= 0
    *             a~_j = a'_j/(1 - f0)                   , if a'_j <  0
    *
    * Transform inequality back to a^*x <= rhs:
    *
    * (lb or ub):
    *   x'_j := x_j - lb_j,   x_j == x'_j + lb_j,   a'_j ==  a_j,   a^_j :=  a~_j,   if lb was used in transformation
    *   x'_j := ub_j - x_j,   x_j == ub_j - x'_j,   a'_j == -a_j,   a^_j := -a~_j,   if ub was used in transformation
    * and move the constant terms
    *   -a~_j * lb_j == -a^_j * lb_j, or
    *    a~_j * ub_j == -a^_j * ub_j
    * to the rhs.
    *
    * (vlb or vub):
    *   x'_j := x_j - (bl_j * zl_j + dl_j),   x_j == x'_j + (bl_j * zl_j + dl_j),   a'_j ==  a_j,   a^_j :=  a~_j,   (vlb)
    *   x'_j := (bu_j * zu_j + du_j) - x_j,   x_j == (bu_j * zu_j + du_j) - x'_j,   a'_j == -a_j,   a^_j := -a~_j,   (vub)
    * move the constant terms
    *   -a~_j * dl_j == -a^_j * dl_j, or
    *    a~_j * du_j == -a^_j * du_j
    * to the rhs, and update the VB variable coefficients:
    *   a^_{zl_j} := a^_{zl_j} - a~_j * bl_j == a^_{zl_j} - a^_j * bl_j, or
    *   a^_{zu_j} := a^_{zu_j} + a~_j * bu_j == a^_{zu_j} - a^_j * bu_j
    */

   ntmpcoefs = 0;
   for( i = intstart; i < mksetnnz; ++i )
   {
      SCIP_VAR* var;
      SCIP_Real solval;

      var = vars[mksetinds[i]];

      /* get the soltion value of the continuous variable */
      solval = SCIPgetSolVal(scip, sol, var);

      /* now compute the solution value in the transform space considering complementation */
      if( boundtype[i] == -1 )
      {
         /* variable was complemented with global (simple) bound */
         if( varsign[i] == -1 )
            solval = SCIPvarGetUbGlobal(var) - solval;
         else
            solval = solval - SCIPvarGetLbGlobal(var);
      }
      else
      {
         assert(boundtype[i] == -2);

         /* variable was complemented with local (simple) bound */
         if( varsign[i] == -1 )
            solval = SCIPvarGetUbLocal(var) - solval;
         else
            solval = solval - SCIPvarGetLbLocal(var);
      }

      tmpvalues[ntmpcoefs] = solval;
      tmpcoefs[ntmpcoefs] = varsign[i] * mksetcoefs[mksetinds[i]];
      ++ntmpcoefs;
   }

   assert(ntmpcoefs == mksetnnz - intstart);

   contactivity = 0.0;
   for( i = 0; i < intstart; ++i )
   {
      SCIP_Real solval;

      if( varsign[i] * mksetcoefs[mksetinds[i]] >= 0.0 )
         continue;

      /* get the soltion value of the continuous variable */
      solval = SCIPgetSolVal(scip, sol, vars[mksetinds[i]]);

      /* now compute the solution value in the transform space considering complementation */
      switch( boundtype[i] )
      {
         case -1:
            /* variable was complemented with global (simple) bound */
            if( varsign[i] == -1 )
               solval = SCIPvarGetUbGlobal(vars[mksetinds[i]]) - solval;
            else
               solval = solval - SCIPvarGetLbGlobal(vars[mksetinds[i]]);
            break;
         case -2:
            /* variable was complemented with local (simple) bound */
            if( varsign[i] == -1 )
               solval = SCIPvarGetUbLocal(vars[mksetinds[i]]) - solval;
            else
               solval = solval - SCIPvarGetLbLocal(vars[mksetinds[i]]);
            break;
         default:
            /* variable was complemented with a variable bound */
            if( varsign[i] == -1 )
            {
               SCIP_Real coef;
               SCIP_Real constant;
               SCIP_Real vbdsolval;

               coef = SCIPvarGetVubCoefs(vars[mksetinds[i]])[boundtype[i]];
               constant = SCIPvarGetVubConstants(vars[mksetinds[i]])[boundtype[i]];
               vbdsolval = SCIPgetSolVal(scip, sol, SCIPvarGetVubVars(vars[mksetinds[i]])[boundtype[i]]);

               solval = (coef * vbdsolval + constant) - solval;
            }
            else
            {
               SCIP_Real coef;
               SCIP_Real constant;
               SCIP_Real vbdsolval;

               coef = SCIPvarGetVlbCoefs(vars[mksetinds[i]])[boundtype[i]];
               constant = SCIPvarGetVlbConstants(vars[mksetinds[i]])[boundtype[i]];
               vbdsolval = SCIPgetSolVal(scip, sol, SCIPvarGetVlbVars(vars[mksetinds[i]])[boundtype[i]]);

               solval = solval - (coef * vbdsolval + constant);
            }
      }

      contactivity += solval * (mksetcoefs[mksetinds[i]] * varsign[i]);
   }

   {
      SCIP_ROW** rows;

      rows = SCIPgetLPRows(scip);

      for( i = 0; i < aggrrow->nrows; ++i )
      {
         SCIP_ROW* row;
         SCIP_Real slackval;

         row = rows[aggrrow->rowsinds[i]];

         if( (aggrrow->rowweights[i] * aggrrow->slacksign[i]) >= 0.0 && !row->integral )
            continue;

         /* compute solution value of slack variable */
         slackval = SCIPgetRowSolActivity(scip, row, sol);

         if( aggrrow->slacksign[i] == +1 )
         {
            /* right hand side */
            assert(!SCIPisInfinity(scip, row->rhs));

            slackval = row->rhs - slackval;
         }
         else
         {
            /* left hand side */
            assert(aggrrow->slacksign[i] == -1);
            assert(!SCIPisInfinity(scip, -row->lhs));

            slackval = slackval - row->lhs;
         }

         if( row->integral )
         {
            /* if row is integral add variable to tmp arrays */
            tmpvalues[ntmpcoefs] = slackval;
            tmpcoefs[ntmpcoefs] = aggrrow->rowweights[i] * aggrrow->slacksign[i];
            ++ntmpcoefs;
         }
         else
         {
            /* otherwise add it to continuous activity */
            contactivity += slackval * (aggrrow->rowweights[i] * aggrrow->slacksign[i]);
         }
      }
   }

   /* try all candidates for delta and remember best */
   bestdelta = SCIP_INVALID;
   bestviol = -SCIPinfinity(scip);

   for( i = 0; i < ndeltacands; ++i )
   {
      SCIP_Real viol;

      viol = computeMIRViolation(scip, tmpcoefs, tmpvalues, mksetrhs, contactivity, deltacands[i], ntmpcoefs, minfrac, maxfrac);

      if( viol > bestviol )
      {
         bestviol = viol;
         bestdelta = deltacands[i];
      }
   }

   /* no delta was found that yielded any cut */
   if( bestdelta == SCIP_INVALID )
      goto TERMINATE;

   /* try bestdelta divided by 2, 4 and 8 */
   for( i = 2; i <= 8 ; i *= 2 )
   {
      SCIP_Real viol;
      SCIP_Real delta;

      delta = bestdelta / i;

      viol = computeMIRViolation(scip, tmpcoefs, tmpvalues, mksetrhs, contactivity, delta, ntmpcoefs, minfrac, maxfrac);

      if( viol >= bestviol )
      {
         bestviol = viol;
         bestdelta = delta;
      }
   }

   /* try to improve efficacy by switching complementation of integral variables that are not at their bounds
    * in order of non-increasing bound distance
    */
   SCIPsortDownRealInt(bounddist, bounddistpos, nbounddist);
   for( i = 0; i < nbounddist; ++i )
   {
      int k;
      SCIP_Real newviol;
      SCIP_Real newrhs;
      SCIP_Real bestlb;
      SCIP_Real bestub;
      SCIP_Real oldsolval;
      int bestlbtype;
      int bestubtype;

      k = bounddistpos[i];

      findBestLb(scip, vars[mksetinds[k]], sol, FALSE, allowlocal, &bestlb, &bestlbtype);
      findBestUb(scip, vars[mksetinds[k]], sol, FALSE, allowlocal, &bestub, &bestubtype);

      /* switch the complementation of this variable */
      assert(SCIPisEQ(scip, tmpcoefs[k - intstart], varsign[k] * mksetcoefs[mksetinds[k]]));
      newrhs = mksetrhs + tmpcoefs[k - intstart] * (bestlb - bestub);
      tmpcoefs[k - intstart] = -tmpcoefs[k - intstart];

      oldsolval = tmpvalues[k - intstart];
      tmpvalues[k - intstart] = varsign[k] == +1 ? bestub - SCIPgetSolVal(scip, sol, vars[mksetinds[k]]) : SCIPgetSolVal(scip, sol, vars[mksetinds[k]]) - bestlb;

      /* compute new violation */
      newviol = computeMIRViolation(scip, tmpcoefs, tmpvalues, newrhs, contactivity, bestdelta, ntmpcoefs, minfrac, maxfrac);

      /* check if violaton was increased */
      if( newviol > bestviol )
      {
         /* keep change of complementation */
         bestviol = newviol;
         mksetrhs = newrhs;

         if( varsign[k] == +1 )
         {
            /* switch to upper bound */
            assert(bestubtype < 0); /* cannot switch to a variable bound (would lead to further coef updates) */
            boundtype[k] = bestubtype;
            varsign[k] = -1;
         }
         else
         {
            /* switch to lower bound */
            assert(bestlbtype < 0); /* cannot switch to a variable bound (would lead to further coef updates) */
            boundtype[k] = bestlbtype;
            varsign[k] = +1;
         }

         localbdsused = localbdsused || (boundtype[k] == -2);
      }
      else
      {
         /* undo the change of the complementation */
         tmpcoefs[k - intstart] = -tmpcoefs[k - intstart];
         tmpvalues[k - intstart] = oldsolval;
      }
   }

   if( bestviol > 0.0 )
   {
      SCIP_Real mirefficacy;
      SCIP_Real downrhs;
      SCIP_Real f0;
      SCIP_Real scale;

      scale = 1.0 / bestdelta;
      mksetrhs *= scale;

      downrhs = SCIPfeasFloor(scip, mksetrhs);
      f0 = mksetrhs - downrhs;

      for( i = 0; i < mksetnnz; ++i )
         mksetcoefs[mksetinds[i]] *= scale;

      mksetrhs = downrhs;
      SCIP_CALL( cutsRoundMIR(scip, mksetcoefs, &mksetrhs, mksetinds, &mksetnnz, varsign, boundtype, f0) );
      SCIPdebug(printCut(scip, sol, mksetcoefs, mksetrhs, mksetinds, mksetnnz, FALSE, FALSE));

      /* substitute aggregated slack variables:
       *
       * The coefficient of the slack variable s_r is equal to the row's weight times the slack's sign, because the slack
       * variable only appears in its own row:
       *    a'_r = scale * weight[r] * slacksign[r].
       *
       * Depending on the slacks type (integral or continuous), its coefficient in the cut calculates as follows:
       *   integers :  a^_r = a~_r = down(a'_r)                      , if f_r <= f0
       *               a^_r = a~_r = down(a'_r) + (f_r - f0)/(1 - f0), if f_r >  f0
       *   continuous: a^_r = a~_r = 0                               , if a'_r >= 0
       *               a^_r = a~_r = a'_r/(1 - f0)                   , if a'_r <  0
       *
       * Substitute a^_r * s_r by adding a^_r times the slack's definition to the cut.
       */
      SCIP_CALL( cutsSubstituteMIR(scip, aggrrow->rowweights, aggrrow->slacksign, aggrrow->rowsinds,
                                   aggrrow->nrows, scale, mksetcoefs, &mksetrhs, mksetinds, &mksetnnz, f0) );
      SCIPdebug(printCut(scip, sol, mksetcoefs, mksetrhs, mksetinds, mksetnnz, FALSE, FALSE));

#ifndef NDEBUG
      {
         SCIP_Real viol = -mksetrhs;
         for( i = 0; i < mksetnnz; ++i )
         {
            viol += mksetcoefs[mksetinds[i]] * SCIPgetSolVal(scip, sol, vars[mksetinds[i]]);
         }
         if( !SCIPisSumEQ(scip, viol, bestviol) )
            printf("violation different: %g != %g\n", viol, bestviol);
      }
#endif

      *cutislocal = *cutislocal || localbdsused;
      cleanupCut(scip, *cutislocal, mksetinds, mksetcoefs, &mksetnnz, &mksetrhs);
      SCIPdebug(printCut(scip, sol, mksetcoefs, mksetrhs, mksetinds, mksetnnz, FALSE, FALSE));

      mirefficacy = calcEfficacyDenseStorage(scip, sol, mksetcoefs, mksetrhs, mksetinds, mksetnnz);

      if( SCIPisEfficacious(scip, mirefficacy) && mirefficacy > *cutefficacy )
      {
         BMScopyMemoryArray(cutinds, mksetinds, mksetnnz);
         for( i = 0; i < mksetnnz; ++i )
         {
            int j = cutinds[i];
            cutcoefs[i] = mksetcoefs[j];
            mksetcoefs[j] = 0;
         }
         *cutrhs = mksetrhs;
         *cutnnz = mksetnnz;
         *cutefficacy = mirefficacy;
         *success = TRUE;
         if( cutrank != NULL )
            *cutrank = aggrrow->rank + 1;
         *cutislocal = *cutislocal || localbdsused;
      }
   }


  TERMINATE:
   /* if we aborted early we need to clean the mksetcoefs */
   if( !(*success) )
   {
      for( i = 0; i < mksetnnz; ++i )
         mksetcoefs[mksetinds[i]] = 0;
   }

   /* free temporary memory */
   SCIPfreeBufferArray(scip, &bounddistpos);
   SCIPfreeBufferArray(scip, &bounddist);
   SCIPfreeBufferArray(scip, &deltacands);
   SCIPfreeBufferArray(scip, &tmpvalues);
   SCIPfreeBufferArray(scip, &tmpcoefs);
   SCIPfreeBufferArray(scip, &mksetinds);
   SCIPfreeCleanBufferArray(scip, &mksetcoefs);
   SCIPfreeBufferArray(scip, &boundtype);
   SCIPfreeBufferArray(scip, &varsign);

   return SCIP_OKAY;
}

/* =========================================== flow cover =========================================== */

#define MAXDNOM                  1000LL
#define MINDELTA                  1e-03
#define MAXDELTA                  1e-09
#define MAXSCALE                 1000.0
#define MAXDYNPROGSPACE         1000000

#define MAXABSVBCOEF               1e+5 /**< maximal absolute coefficient in variable bounds used for snf relaxation */
#define MAXBOUND                  1e+10 /**< maximal value of normal bounds used for snf relaxation */

/** structure that contains all data required to perform the sequence independent lifting
 */
typedef
struct LiftingData
{
   SCIP_Real*            M;                  /**< M_0 := 0.0 and M_i := M_i-1 + m_i */
   SCIP_Real*            m;                  /**< non-increasing array of variable upper bound coefficients for all variables in C++ and L-,
                                              *   where C = C+ \cup C- is the flowcover and
                                              *   C++ := \{ j \in C+ \mid u_j > \lambda \}
                                              *   L- := \{ j \in (N- \setminus C-) \mid u_j > \lambda \}
                                              */
   int                   r;                  /**< size of array m */
   int                   t;                  /**< index of smallest value in m that comes from a variable in C++ */
   SCIP_Real             d1;                 /**< right hand side of single-node-flow set plus the sum of all u_j for j \in C- */
   SCIP_Real             d2;                 /**< right hand side of single-node-flow set plus the sum of all u_j for j \in N- */
   SCIP_Real             lambda;             /**< excess of the flowcover */
   SCIP_Real             mp;                 /**< smallest variable bound coefficient of variable in C++ (min_{j \in C++} u_j) */
   SCIP_Real             ml;                 /**< ml := min(\lambda, \sum_{j \in C+ \setminus C++} u_j) */
} LIFTINGDATA;

/** structure that contains all the data that defines the single-node-flow relaxation of an aggregation row */
typedef
struct SNF_Relaxation
{
   int*                  transvarcoefs;      /**< coefficients of all vars in relaxed set */
   SCIP_Real*            transbinvarsolvals; /**< sol val of bin var in vub of all vars in relaxed set */
   SCIP_Real*            transcontvarsolvals;/**< sol val of all real vars in relaxed set */
   SCIP_Real*            transvarvubcoefs;   /**< coefficient in vub of all vars in relaxed set */
   int                   ntransvars;         /**< number of vars in relaxed set */
   SCIP_Real             transrhs;           /**< rhs in relaxed set */
   int*                  origbinvars;        /**< associated original binary var for all vars in relaxed set */
   int*                  origcontvars;       /**< associated original continuous var for all vars in relaxed set */
   SCIP_Real*            aggrcoefsbin;       /**< aggregation coefficient of the original binary var used to define the
                                              *   continuous variable in the relaxed set */
   SCIP_Real*            aggrcoefscont;      /**< aggregation coefficient of the original continous var used to define the
                                              *   continuous variable in the relaxed set */
   SCIP_Real*            aggrconstants;      /**< aggregation constant used to define the continuous variable in the relaxed set */
} SNF_RELAXATION;

/** get solution value and index of variable lower bound (with binary variable) which is closest to the current LP
 *  solution value of a given variable; candidates have to meet certain criteria in order to ensure the nonnegativity
 *  of the variable upper bound imposed on the real variable in the 0-1 single node flow relaxation associated with the
 *  given variable
 */
static
SCIP_RETCODE getClosestVlb(
   SCIP*                 scip,               /**< SCIP data structure */
   SCIP_VAR*             var,                /**< given active problem variable */
   SCIP_SOL*             sol,                /**< solution to use for variable bound; NULL for LP solution */
   SCIP_Real*            rowcoefs,           /**< (dense) array of coefficients of row */
   int8_t*               binvarused,         /**< array that stores if a binary variable was already used (+1)
                                              *   was not used (0) or was not used but is contained in the row (-1)
                                              */
   SCIP_Real             bestsub,            /**< closest simple upper bound of given variable */
   SCIP_Real             rowcoef,            /**< coefficient of given variable in current row */
   SCIP_Real*            closestvlb,         /**< pointer to store the LP sol value of the closest variable lower bound */
   int*                  closestvlbidx       /**< pointer to store the index of the closest vlb; -1 if no vlb was found */
   )
{
   int nvlbs;
   int nbinvars;

   assert(scip != NULL);
   assert(var != NULL);
   assert(bestsub == SCIPvarGetUbGlobal(var) || bestsub == SCIPvarGetUbLocal(var)); /*lint !e777*/
   assert(!SCIPisInfinity(scip, bestsub));
   assert(!SCIPisZero(scip, rowcoef));
   assert(rowcoefs != NULL);
   assert(binvarused != NULL);
   assert(closestvlb != NULL);
   assert(closestvlbidx != NULL);

   nvlbs = SCIPvarGetNVlbs(var);
   nbinvars = SCIPgetNBinVars(scip);

   *closestvlbidx = -1;
   *closestvlb = -SCIPinfinity(scip);
   if( nvlbs > 0 )
   {
      SCIP_VAR** vlbvars;
      SCIP_Real* vlbcoefs;
      SCIP_Real* vlbconsts;
      int i;

      vlbvars = SCIPvarGetVlbVars(var);
      vlbcoefs = SCIPvarGetVlbCoefs(var);
      vlbconsts = SCIPvarGetVlbConstants(var);

      for( i = 0; i < nvlbs; i++ )
      {
         SCIP_Real rowcoefbinvar;
         SCIP_Real val1;
         SCIP_Real val2;
         SCIP_Real vlbsol;
         SCIP_Real rowcoefsign;
         int probidxbinvar;

         /* use only variable lower bounds l~_i * x_i + d_i with x_i binary which are active */
         if( SCIPvarGetProbindex(vlbvars[i]) >= nbinvars )
            continue;

         if( SCIPisFeasGT(scip, bestsub, vlbconsts[i]) )
            continue;

         /* for numerical reasons, ignore variable bounds with large absolute coefficient and
          * those which lead to an infinite variable bound coefficient (val2) in snf relaxation
          */
         if( REALABS(vlbcoefs[i]) > MAXABSVBCOEF  )
            continue;

         /* check if current variable lower bound l~_i * x_i + d_i imposed on y_j meets the following criteria:
          * (let a_j  = coefficient of y_j in current row,
          *      u_j  = closest simple upper bound imposed on y_j,
          *      c_i  = coefficient of x_i in current row)
          *   0. no other non-binary variable y_k has used a variable bound with x_i to get transformed variable y'_k yet
          * if a_j > 0:
          *   1. u_j <= d_i
          *   2. a_j ( u_j - d_i ) + c_i <= 0
          *   3. a_j l~_i + c_i <= 0
          * if a_j < 0:
          *   1. u_j <= d_i
          *   2. a_j ( u_j - d_i ) + c_i >= 0
          *   3. a_j l~_i + c_i >= 0
          */
         probidxbinvar = SCIPvarGetProbindex(vlbvars[i]);

         /* has already been used in the SNF relaxation */
         if( binvarused[probidxbinvar] == 1 )
            continue;

         /* get the row coefficient */
         rowcoefbinvar = rowcoefs[probidxbinvar];
         rowcoefsign = COPYSIGN(1.0, rowcoef);

         val2 = rowcoefsign * ((rowcoef * vlbcoefs[i]) + rowcoefbinvar);

         /* variable lower bound does not meet criteria */
         if( SCIPisFeasGT(scip, val2, 0.0) || SCIPisInfinity(scip, -val2) )
            continue;

         val1 = rowcoefsign * ((rowcoef * (bestsub - vlbconsts[i])) + rowcoefbinvar);

         /* variable lower bound does not meet criteria */
         if( SCIPisFeasGT(scip, val1, 0.0) )
            continue;

         vlbsol = vlbcoefs[i] * SCIPgetSolVal(scip, sol, vlbvars[i]) + vlbconsts[i];
         if( SCIPisGT(scip, vlbsol, *closestvlb) )
         {
            *closestvlb = vlbsol;
            *closestvlbidx = i;
         }
         assert(*closestvlbidx >= 0);

      }
   }

   return SCIP_OKAY;
}

/** get LP solution value and index of variable upper bound (with binary variable) which is closest to the current LP
 *  solution value of a given variable; candidates have to meet certain criteria in order to ensure the nonnegativity
 *  of the variable upper bound imposed on the real variable in the 0-1 single node flow relaxation associated with the
 *  given variable
 */
static
SCIP_RETCODE getClosestVub(
   SCIP*                 scip,               /**< SCIP data structure */
   SCIP_VAR*             var,                /**< given active problem variable */
   SCIP_SOL*             sol,                /**< solution to use for variable bound; NULL for LP solution */
   SCIP_Real*            rowcoefs,           /**< (dense) array of coefficients of row */
   int8_t*               binvarused,         /**< array that stores if a binary variable was already used (+1)
                                              *   was not used (0) or was not used but is contained in the row (-1)
                                              */
   SCIP_Real             bestslb,            /**< closest simple lower bound of given variable */
   SCIP_Real             rowcoef,            /**< coefficient of given variable in current row */
   SCIP_Real*            closestvub,         /**< pointer to store the LP sol value of the closest variable upper bound */
   int*                  closestvubidx       /**< pointer to store the index of the closest vub; -1 if no vub was found */
   )
{
   int nvubs;
   int nbinvars;

   assert(scip != NULL);
   assert(var != NULL);
   assert(bestslb == SCIPvarGetLbGlobal(var) || bestslb == SCIPvarGetLbLocal(var)); /*lint !e777*/
   assert(!SCIPisInfinity(scip, - bestslb));
   assert(!SCIPisZero(scip, rowcoef));
   assert(rowcoefs != NULL);
   assert(binvarused != NULL);
   assert(closestvub != NULL);
   assert(closestvubidx != NULL);

   nvubs = SCIPvarGetNVubs(var);
   nbinvars = SCIPgetNBinVars(scip);

   *closestvubidx = -1;
   *closestvub = SCIPinfinity(scip);
   if( nvubs > 0 )
   {
      SCIP_VAR** vubvars;
      SCIP_Real* vubcoefs;
      SCIP_Real* vubconsts;
      int i;

      vubvars = SCIPvarGetVubVars(var);
      vubcoefs = SCIPvarGetVubCoefs(var);
      vubconsts = SCIPvarGetVubConstants(var);

      for( i = 0; i < nvubs; i++ )
      {
         SCIP_Real rowcoefbinvar;
         SCIP_Real val1;
         SCIP_Real val2;
         SCIP_Real vubsol;
         SCIP_Real rowcoefsign;
         int probidxbinvar;

         /* use only variable upper bound u~_i * x_i + d_i with x_i binary and which are active */
         if( SCIPvarGetProbindex(vubvars[i]) >= nbinvars )
            continue;

         if( SCIPisFeasLT(scip, bestslb, vubconsts[i]) )
            continue;

         /* for numerical reasons, ignore variable bounds with large absolute coefficient and
          * those which lead to an infinite variable bound coefficient (val2) in snf relaxation
          */
         if( REALABS(vubcoefs[i]) > MAXABSVBCOEF  )
            continue;

         /* checks if current variable upper bound u~_i * x_i + d_i meets the following criteria
          * (let a_j  = coefficient of y_j in current row,
          *      l_j  = closest simple lower bound imposed on y_j,
          *      c_i  = coefficient of x_i in current row)
          *   0. no other non-binary variable y_k has used a variable bound with x_i to get transformed variable y'_k
          * if a > 0:
          *   1. l_j >= d_i
          *   2. a_j ( l_i - d_i ) + c_i >= 0
          *   3. a_j u~_i + c_i >= 0
          * if a < 0:
          *   1. l_j >= d_i
          *   2. a_j ( l_j - d_i ) + c_i <= 0
          *   3. a_j u~_i + c_i <= 0
          */
         probidxbinvar = SCIPvarGetProbindex(vubvars[i]);

         /* has already been used in the SNF relaxation */
         if( binvarused[probidxbinvar] == 1 )
            continue;

         /* get the row coefficient */
         rowcoefbinvar = rowcoefs[probidxbinvar];
         rowcoefsign = COPYSIGN(1.0, rowcoef);

         val2 = rowcoefsign * ((rowcoef * vubcoefs[i]) + rowcoefbinvar);

         /* variable upper bound does not meet criteria */
         if( SCIPisFeasLT(scip, val2, 0.0) || SCIPisInfinity(scip, val2) )
            continue;

         val1 = rowcoefsign * ((rowcoef * (bestslb - vubconsts[i])) + rowcoefbinvar);

         /* variable upper bound does not meet criteria */
         if( SCIPisFeasLT(scip, val1, 0.0) )
            continue;

         vubsol = vubcoefs[i] * SCIPgetSolVal(scip, sol, vubvars[i]) + vubconsts[i];
         if( SCIPisLT(scip, vubsol, *closestvub) )
         {
            *closestvub = vubsol;
            *closestvubidx = i;
         }
         assert(*closestvubidx >= 0);
      }
   }

   return SCIP_OKAY;
}

/** determines the bounds to use for constructing the single-node-flow relaxation of a variable in
 *  the given row.
 */
static
SCIP_RETCODE determineBoundForSNF(
   SCIP*                 scip,               /**< SCIP data structure */
   SCIP_SOL*             sol,                /**< solution to use for variable bound; NULL for LP solution */
   SCIP_VAR**            vars,               /**< array of problem variables */
   SCIP_Real*            rowcoefs,           /**< (dense) array of variable coefficients in the row */
   int*                  rowinds,            /**< array with positions of non-zero values in the rowcoefs array */
   int                   varposinrow,        /**< position of variable in the rowinds array for which the bounds should be determined */
   int8_t*               binvarused,         /**< array that stores if a binary variable was already used (+1)
                                              *   was not used (0) or was not used but is contained in the row (-1)
                                              */
   SCIP_Bool             allowlocal,         /**< should local information allowed to be used, resulting in a local cut? */
   SCIP_Real             boundswitch,        /**< fraction of domain up to which lower bound is used in transformation */
   SCIP_Real*            bestlb,             /**< pointer to store best lower bound for transformation */
   SCIP_Real*            bestub,             /**< pointer to store best upper bound for transformation */
   SCIP_Real*            bestslb,            /**< pointer to store best simple lower bound for transformation */
   SCIP_Real*            bestsub,            /**< pointer to store best simple upper bound for transformation */
   int*                  bestlbtype,         /**< pointer to store type of best lower bound */
   int*                  bestubtype,         /**< pointer to store type of best upper bound */
   int*                  bestslbtype,        /**< pointer to store type of best simple lower bound */
   int*                  bestsubtype,        /**< pointer to store type of best simple upper bound */
   SCIP_BOUNDTYPE*       selectedbounds,     /**< pointer to store the preferred bound for the transformation */
   SCIP_Bool*            freevariable        /**< pointer to store if variable is a free variable */
   )
{
   SCIP_VAR* var;

   SCIP_Real rowcoef;
   SCIP_Real solval;

   int probidx;

   bestlb[varposinrow] = -SCIPinfinity(scip);
   bestub[varposinrow] = SCIPinfinity(scip);
   bestlbtype[varposinrow] = -3;
   bestubtype[varposinrow] = -3;

   probidx = rowinds[varposinrow];
   var = vars[probidx];
   rowcoef = rowcoefs[probidx];

   assert(!SCIPisZero(scip, rowcoef));

   /* get closest simple lower bound and closest simple upper bound */
   SCIP_CALL( findBestLb(scip, var, sol, FALSE, allowlocal, &bestslb[varposinrow], &bestslbtype[varposinrow]) );
   SCIP_CALL( findBestUb(scip, var, sol, FALSE, allowlocal, &bestsub[varposinrow], &bestsubtype[varposinrow]) );

   solval = SCIPgetSolVal(scip, sol, var);

   SCIPdebugMsg(scip, "  %d: %g <%s, idx=%d, lp=%g, [%g(%d),%g(%d)]>:\n", varposinrow, rowcoef, SCIPvarGetName(var), probidx,
      solval, bestslb[varposinrow], bestslbtype[varposinrow], bestsub[varposinrow], bestsubtype[varposinrow]);

   /* mixed integer set cannot be relaxed to 0-1 single node flow set because both simple bounds are -infinity
      * and infinity, respectively
      */
   if( SCIPisInfinity(scip, -bestslb[varposinrow]) && SCIPisInfinity(scip, bestsub[varposinrow]) )
   {
      *freevariable = TRUE;
      return SCIP_OKAY;
   }

   /* get closest lower bound that can be used to define the real variable y'_j in the 0-1 single node flow
      * relaxation
      */
   if( !SCIPisInfinity(scip, bestsub[varposinrow]) )
   {
      bestlb[varposinrow] = bestslb[varposinrow];
      bestlbtype[varposinrow] = bestslbtype[varposinrow];

      if( SCIPvarGetType(var) == SCIP_VARTYPE_CONTINUOUS )
      {
         SCIP_Real bestvlb;
         int bestvlbidx;

         SCIP_CALL( getClosestVlb(scip, var, sol, rowcoefs, binvarused, bestsub[varposinrow], rowcoef, &bestvlb, &bestvlbidx) );
         if( SCIPisGT(scip, bestvlb, bestlb[varposinrow]) )
         {
            bestlb[varposinrow] = bestvlb;
            bestlbtype[varposinrow] = bestvlbidx;
         }
      }
   }
   /* get closest upper bound that can be used to define the real variable y'_j in the 0-1 single node flow
      * relaxation
      */
   if( !SCIPisInfinity(scip, -bestslb[varposinrow]) )
   {
      bestub[varposinrow] = bestsub[varposinrow];
      bestubtype[varposinrow] = bestsubtype[varposinrow];

      if( SCIPvarGetType(var) == SCIP_VARTYPE_CONTINUOUS )
      {
         SCIP_Real bestvub;
         int bestvubidx;

         SCIP_CALL( getClosestVub(scip, var, sol, rowcoefs, binvarused, bestslb[varposinrow], rowcoef, &bestvub, &bestvubidx) );
         if( SCIPisLT(scip, bestvub, bestub[varposinrow]) )
         {
            bestub[varposinrow] = bestvub;
            bestubtype[varposinrow] = bestvubidx;
         }
      }
   }
   SCIPdebugMsg(scip, "        bestlb=%g(%d), bestub=%g(%d)\n", bestlb[varposinrow], bestlbtype[varposinrow], bestub[varposinrow], bestubtype[varposinrow]);

   /* mixed integer set cannot be relaxed to 0-1 single node flow set because there are no suitable bounds
      * to define the transformed variable y'_j
      */
   if( SCIPisInfinity(scip, -bestlb[varposinrow]) && SCIPisInfinity(scip, bestub[varposinrow]) )
   {
      *freevariable = TRUE;
      return SCIP_OKAY;
   }

   *freevariable = FALSE;

   /* select best upper bound if it is closer to the LP value of y_j and best lower bound otherwise and use this bound
   * to define the real variable y'_j with 0 <= y'_j <= u'_j x_j in the 0-1 single node flow relaxation;
   * prefer variable bounds
   */
   if( SCIPisEQ(scip, solval, (1.0 - boundswitch) * bestlb[varposinrow] + boundswitch * bestub[varposinrow]) && bestlbtype[varposinrow] >= 0 )
   {
      selectedbounds[varposinrow] = SCIP_BOUNDTYPE_LOWER;
   }
   else if( SCIPisEQ(scip, solval, (1.0 - boundswitch) * bestlb[varposinrow] + boundswitch * bestub[varposinrow])
      && bestubtype[varposinrow] >= 0 )
   {
      selectedbounds[varposinrow] = SCIP_BOUNDTYPE_UPPER;
   }
   else if( SCIPisLE(scip, solval, (1.0 - boundswitch) * bestlb[varposinrow] + boundswitch * bestub[varposinrow]) )
   {
      selectedbounds[varposinrow] = SCIP_BOUNDTYPE_LOWER;
   }
   else
   {
      assert(SCIPisGT(scip, solval, (1.0 - boundswitch) * bestlb[varposinrow] + boundswitch * bestub[varposinrow]));
      selectedbounds[varposinrow] = SCIP_BOUNDTYPE_UPPER;
   }

   if( selectedbounds[varposinrow] == SCIP_BOUNDTYPE_LOWER && bestlbtype[varposinrow] >= 0 )
   {
      int vlbvarprobidx;
      SCIP_VAR** vlbvars = SCIPvarGetVlbVars(var);

       /* mark binary variable of vlb so that it is not used for other continuous variables
       * by setting it's position in the aggrrow to a negative value
       */
      vlbvarprobidx = SCIPvarGetProbindex(vlbvars[bestlbtype[varposinrow]]);
      binvarused[vlbvarprobidx] = 1;
   }
   else if ( selectedbounds[varposinrow] == SCIP_BOUNDTYPE_UPPER && bestubtype[varposinrow] >= 0 )
   {
      int vubvarprobidx;
      SCIP_VAR** vubvars = SCIPvarGetVubVars(var);

       /* mark binary variable of vub so that it is not used for other continuous variables
       * by setting it's position in the aggrrow to a negative value
       */
      vubvarprobidx = SCIPvarGetProbindex(vubvars[bestubtype[varposinrow]]);
      binvarused[vubvarprobidx] = 1;
   }

   return SCIP_OKAY;
}

/** construct a 0-1 single node flow relaxation (with some additional simple constraints) of a mixed integer set
 *  corresponding to the given aggrrow a * x <= rhs
 */
static
SCIP_RETCODE constructSNFRelaxation(
   SCIP*                 scip,               /**< SCIP data structure */
   SCIP_SOL*             sol,                /**< the solution that should be separated, or NULL for LP solution */
   SCIP_Real             boundswitch,        /**< fraction of domain up to which lower bound is used in transformation */
   SCIP_Bool             allowlocal,         /**< should local information allowed to be used, resulting in a local cut? */
   SCIP_Real*            rowcoefs,           /**< array of coefficients of row */
   SCIP_Real             rowrhs,             /**< pointer to right hand side of row */
   int*                  rowinds,            /**< array of variables problem indices for non-zero coefficients in row */
   int                   nnz,                /**< number of non-zeros in row */
   SNF_RELAXATION*       snf,                /**< stores the sign of the transformed variable in summation */
   SCIP_Bool*            success,            /**< stores whether the transformation was valid */
   SCIP_Bool*            localbdsused        /**< pointer to store whether local bounds were used in transformation */
   )
{
   SCIP_VAR** vars;
   int i;
   int nnonbinvarsrow;
   int8_t* binvarused;
   int nbinvars;
   SCIP_Real QUAD(transrhs);

   /* arrays to store the selected bound for each non-binary variable in the row */
   SCIP_Real* bestlb;
   SCIP_Real* bestub;
   SCIP_Real* bestslb;
   SCIP_Real* bestsub;
   int* bestlbtype;
   int* bestubtype;
   int* bestslbtype;
   int* bestsubtype;
   SCIP_BOUNDTYPE* selectedbounds;

   *success = FALSE;

   SCIPdebugMsg(scip, "--------------------- construction of SNF relaxation ------------------------------------\n");

   nbinvars = SCIPgetNBinVars(scip);
   vars = SCIPgetVars(scip);

   SCIP_CALL( SCIPallocBufferArray(scip, &bestlb, nnz) );
   SCIP_CALL( SCIPallocBufferArray(scip, &bestub, nnz) );
   SCIP_CALL( SCIPallocBufferArray(scip, &bestslb, nnz) );
   SCIP_CALL( SCIPallocBufferArray(scip, &bestsub, nnz) );
   SCIP_CALL( SCIPallocBufferArray(scip, &bestlbtype, nnz) );
   SCIP_CALL( SCIPallocBufferArray(scip, &bestubtype, nnz) );
   SCIP_CALL( SCIPallocBufferArray(scip, &bestslbtype, nnz) );
   SCIP_CALL( SCIPallocBufferArray(scip, &bestsubtype, nnz) );
   SCIP_CALL( SCIPallocBufferArray(scip, &selectedbounds, nnz) );

   /* sort descending to have continuous variables first */
   SCIPsortDownInt(rowinds, nnz);

   /* array to store whether a binary variable is in the row (-1) or has been used (1) due to variable bound usage */
   SCIPallocCleanBufferArray(scip, &binvarused, nbinvars);

   for( i = nnz - 1; i >= 0 && rowinds[i] < nbinvars; --i )
   {
      int j = rowinds[i];
      binvarused[j] = -1;
   }

   nnonbinvarsrow = i + 1;
   /* determine the bounds to use for transforming the non-binary variables */
   for( i = 0; i < nnonbinvarsrow; ++i )
   {
      SCIP_Bool freevariable;

      assert(rowinds[i] >= nbinvars);

      determineBoundForSNF(scip, sol, vars, rowcoefs, rowinds, i, binvarused, allowlocal, boundswitch,
                           bestlb, bestub, bestslb, bestsub, bestlbtype, bestubtype, bestslbtype, bestsubtype, selectedbounds, &freevariable);

      if( freevariable )
      {
         int j;

         /* clear binvarused at indices of binary variables of row */
         for( j = nnz - 1; j >= nnonbinvarsrow; --j )
            binvarused[rowinds[j]] = 0;

         /* clear binvarused at indices of selected variable bounds */
         for( j = 0; j < i; ++j )
         {
            if( selectedbounds[j] == SCIP_BOUNDTYPE_LOWER && bestlbtype[j] >= 0 )
            {
               SCIP_VAR** vlbvars = SCIPvarGetVlbVars(vars[rowinds[j]]);
               binvarused[SCIPvarGetProbindex(vlbvars[bestlbtype[j]])] = 0;
            }
            else if( selectedbounds[j] == SCIP_BOUNDTYPE_UPPER && bestubtype[j] >= 0 )
            {
               SCIP_VAR** vubvars = SCIPvarGetVubVars(vars[rowinds[j]]);
               binvarused[SCIPvarGetProbindex(vubvars[bestubtype[j]])] = 0;
            }
         }

         /* terminate */
         goto TERMINATE;
      }
   }

   *localbdsused = FALSE;
   QUAD_ASSIGN(transrhs, rowrhs);
   snf->ntransvars = 0;

   /* transform non-binary variables */
   for( i = 0; i < nnonbinvarsrow; ++i )
   {
      SCIP_VAR* var;
      SCIP_Real rowcoef;
      SCIP_Real solval;
      int probidx;

      probidx = rowinds[i];
      var = vars[probidx];
      rowcoef = rowcoefs[probidx];
      solval = SCIPgetSolVal(scip, sol, var);

      assert(probidx >= nbinvars);

      if( selectedbounds[i] == SCIP_BOUNDTYPE_LOWER )
      {
         /* use bestlb to define y'_j */

         assert(!SCIPisInfinity(scip, bestsub[i]));
         assert(!SCIPisInfinity(scip, - bestlb[i]));
         assert(bestsubtype[i] == -1 || bestsubtype[i] == -2);
         assert(bestlbtype[i] > -3 && bestlbtype[i] < SCIPvarGetNVlbs(var));

         /* store for y_j that bestlb is the bound used to define y'_j and that y'_j is the associated real variable
          * in the relaxed set
          */
         snf->origcontvars[snf->ntransvars] = probidx;

         if( bestlbtype[i] < 0 )
         {
            SCIP_Real QUAD(val);
            SCIP_Real QUAD(contsolval);
            SCIP_Real QUAD(rowcoeftimesbestsub);

            /* use simple lower bound in bestlb = l_j <= y_j <= u_j = bestsub to define
             *   y'_j = - a_j ( y_j - u_j ) with 0 <= y'_j <=   a_j ( u_j - l_j ) x_j and x_j = 1    if a_j > 0
             *   y'_j =   a_j ( y_j - u_j ) with 0 <= y'_j <= - a_j ( u_j - l_j ) x_j and x_j = 1    if a_j < 0,
             * put j into the set
             *   N2   if a_j > 0
             *   N1   if a_j < 0
             * and update the right hand side of the constraint in the relaxation
             *   rhs = rhs - a_j u_j
             */
            SCIPquadprecSumDD(val, bestsub[i], -bestlb[i]);
            SCIPquadprecProdQD(val, val, rowcoef);
            SCIPquadprecSumDD(contsolval, solval, -bestsub[i]);
            SCIPquadprecProdQD(contsolval, contsolval, rowcoef);

            if( bestlbtype[i] == -2 || bestsubtype[i] == -2 )
               *localbdsused = TRUE;

            SCIPquadprecProdDD(rowcoeftimesbestsub, rowcoef, bestsub[i]);

            /* store aggregation information for y'_j for transforming cuts for the SNF relaxation back to the problem variables later */
            snf->origbinvars[snf->ntransvars] = -1;
            snf->aggrcoefsbin[snf->ntransvars] = 0.0;

            if( SCIPisPositive(scip, rowcoef) )
            {
               snf->transvarcoefs[snf->ntransvars] = - 1;
               snf->transvarvubcoefs[snf->ntransvars] = QUAD_ROUND(val);
               snf->transbinvarsolvals[snf->ntransvars] = 1.0;
               snf->transcontvarsolvals[snf->ntransvars] = - QUAD_ROUND(contsolval);

               /* aggregation information for y'_j */
               snf->aggrconstants[snf->ntransvars] = QUAD_ROUND(rowcoeftimesbestsub);
               snf->aggrcoefscont[snf->ntransvars] = - rowcoef;
            }
            else
            {
               assert(SCIPisNegative(scip, rowcoef));
               snf->transvarcoefs[snf->ntransvars] = 1;
               snf->transvarvubcoefs[snf->ntransvars] = - QUAD_ROUND(val);
               snf->transbinvarsolvals[snf->ntransvars] = 1.0;
               snf->transcontvarsolvals[snf->ntransvars] = QUAD_ROUND(contsolval);

               /* aggregation information for y'_j */
               snf->aggrconstants[snf->ntransvars] = - QUAD_ROUND(rowcoeftimesbestsub);
               snf->aggrcoefscont[snf->ntransvars] = rowcoef;
            }
            SCIPquadprecSumQQ(transrhs, transrhs, -rowcoeftimesbestsub);

            SCIPdebugMsg(scip, "    --> bestlb used for trans: ... %s y'_%d + ..., y'_%d <= %g x_%d (=1), rhs=%g-(%g*%g)=%g\n",
                         snf->transvarcoefs[snf->ntransvars] == 1 ? "+" : "-", snf->ntransvars, snf->ntransvars, snf->transvarvubcoefs[snf->ntransvars],
                         snf->ntransvars, QUAD_ROUND(transrhs) + QUAD_ROUND(rowcoeftimesbestsub), rowcoef, bestsub, QUAD_ROUND(transrhs));
         }
         else
         {
            SCIP_Real rowcoefbinary;
            SCIP_Real varsolvalbinary;
            SCIP_Real QUAD(val);
            SCIP_Real QUAD(contsolval);
            SCIP_Real QUAD(rowcoeftimesvlbconst);
            int vlbvarprobidx;

            SCIP_VAR** vlbvars = SCIPvarGetVlbVars(var);
            SCIP_Real* vlbconsts = SCIPvarGetVlbConstants(var);
            SCIP_Real* vlbcoefs = SCIPvarGetVlbCoefs(var);

            /* use variable lower bound in bestlb = l~_j x_j + d_j <= y_j <= u_j = bestsub to define
             *   y'_j = - ( a_j ( y_j - d_j ) + c_j x_j ) with 0 <= y'_j <= - ( a_j l~_j + c_j ) x_j    if a_j > 0
             *   y'_j =     a_j ( y_j - d_j ) + c_j x_j   with 0 <= y'_j <=   ( a_j l~_j + c_j ) x_j    if a_j < 0,
             * where c_j is the coefficient of x_j in the row, put j into the set
             *   N2   if a_j > 0
             *   N1   if a_j < 0
             * and update the right hand side of the constraint in the relaxation
             *   rhs = rhs - a_j d_j
             */

            vlbvarprobidx = SCIPvarGetProbindex(vlbvars[bestlbtype[i]]);
            assert(binvarused[vlbvarprobidx] == 1);
            assert(vlbvarprobidx < nbinvars);

            rowcoefbinary = rowcoefs[vlbvarprobidx];
            varsolvalbinary = SCIPgetSolVal(scip, sol, vlbvars[bestlbtype[i]]);

            SCIPquadprecProdDD(val, rowcoef, vlbcoefs[bestlbtype[i]]);
            SCIPquadprecSumQD(val, val, rowcoefbinary);
            {
               SCIP_Real QUAD(tmp);

               SCIPquadprecProdDD(tmp, rowcoefbinary, varsolvalbinary);
               SCIPquadprecSumDD(contsolval, solval, - vlbconsts[bestlbtype[i]]);
               SCIPquadprecProdQD(contsolval, contsolval, rowcoef);
               SCIPquadprecSumQQ(contsolval, contsolval, tmp);
            }

            SCIPquadprecProdDD(rowcoeftimesvlbconst, rowcoef, vlbconsts[bestlbtype[i]]);

            /* clear the binvarpos array, since the variable has been processed */
            binvarused[vlbvarprobidx] = 0;

            /* store aggregation information for y'_j for transforming cuts for the SNF relaxation back to the problem variables later */
            snf->origbinvars[snf->ntransvars] = vlbvarprobidx;

            if( SCIPisPositive(scip, rowcoef) )
            {
               snf->transvarcoefs[snf->ntransvars] = - 1;
               snf->transvarvubcoefs[snf->ntransvars] = - QUAD_ROUND(val);
               snf->transbinvarsolvals[snf->ntransvars] = varsolvalbinary;
               snf->transcontvarsolvals[snf->ntransvars] = - QUAD_ROUND(contsolval);

               /* aggregation information for y'_j */
               snf->aggrcoefsbin[snf->ntransvars] = - rowcoefbinary;
               snf->aggrcoefscont[snf->ntransvars] = - rowcoef;
               snf->aggrconstants[snf->ntransvars] = QUAD_ROUND(rowcoeftimesvlbconst);
            }
            else
            {
               assert(SCIPisNegative(scip, rowcoef));
               snf->transvarcoefs[snf->ntransvars] = 1;
               snf->transvarvubcoefs[snf->ntransvars] = QUAD_ROUND(val);
               snf->transbinvarsolvals[snf->ntransvars] = varsolvalbinary;
               snf->transcontvarsolvals[snf->ntransvars] = QUAD_ROUND(contsolval);

               /* aggregation information for y'_j */
               snf->aggrcoefsbin[snf->ntransvars] = rowcoefbinary;
               snf->aggrcoefscont[snf->ntransvars] = rowcoef;
               snf->aggrconstants[snf->ntransvars] = - QUAD_ROUND(rowcoeftimesvlbconst);
            }
            SCIPquadprecSumQQ(transrhs, transrhs, -rowcoeftimesvlbconst);

            SCIPdebugMsg(scip, "    --> bestlb used for trans: ... %s y'_%d + ..., y'_%d <= %g x_%d (=%s), rhs=%g-(%g*%g)=%g\n",
                         snf->transvarcoefs[snf->ntransvars] == 1 ? "+" : "-", snf->ntransvars, snf->ntransvars, snf->transvarvubcoefs[snf->ntransvars],
                         snf->ntransvars, SCIPvarGetName(vlbvars[bestlbtype[i]]), QUAD_ROUND(transrhs) + QUAD_ROUND(rowcoeftimesvlbconst), rowcoef,
                         vlbconsts[bestlbtype[i]], snf->transrhs );
         }
      }
      else
      {
         /* use bestub to define y'_j */

         assert(!SCIPisInfinity(scip, bestub[i]));
         assert(!SCIPisInfinity(scip, - bestslb[i]));
         assert(bestslbtype[i] == -1 || bestslbtype[i] == -2);
         assert(bestubtype[i] > -3 && bestubtype[i] < SCIPvarGetNVubs(var));

         /* store for y_j that y'_j is the associated real variable
          * in the relaxed set
          */
         snf->origcontvars[snf->ntransvars] = probidx;

         if( bestubtype[i] < 0 )
         {
            SCIP_Real QUAD(val);
            SCIP_Real QUAD(contsolval);
            SCIP_Real QUAD(rowcoeftimesbestslb);

            /* use simple upper bound in bestslb = l_j <= y_j <= u_j = bestub to define
             *   y'_j =   a_j ( y_j - l_j ) with 0 <= y'_j <=   a_j ( u_j - l_j ) x_j and x_j = 1    if a_j > 0
             *   y'_j = - a_j ( y_j - l_j ) with 0 <= y'_j <= - a_j ( u_j - l_j ) x_j and x_j = 1    if a_j < 0,
             * put j into the set
             *   N1   if a_j > 0
             *   N2   if a_j < 0
             * and update the right hand side of the constraint in the relaxation
             *   rhs = rhs - a_j l_j
             */
            SCIPquadprecSumDD(val, bestub[i], - bestslb[i]);
            SCIPquadprecProdQD(val, val, rowcoef);
            SCIPquadprecSumDD(contsolval, solval, - bestslb[i]);
            SCIPquadprecProdQD(contsolval, contsolval, rowcoef);

            if( bestubtype[i] == -2 || bestslbtype[i] == -2 )
               *localbdsused = TRUE;

            SCIPquadprecProdDD(rowcoeftimesbestslb, rowcoef, bestslb[i]);

            /* store aggregation information for y'_j for transforming cuts for the SNF relaxation back to the problem variables later */
            snf->origbinvars[snf->ntransvars] = -1;
            snf->aggrcoefsbin[snf->ntransvars] = 0.0;

            if( SCIPisPositive(scip, rowcoef) )
            {
               snf->transvarcoefs[snf->ntransvars] = 1;
               snf->transvarvubcoefs[snf->ntransvars] = QUAD_ROUND(val);
               snf->transbinvarsolvals[snf->ntransvars] = 1.0;
               snf->transcontvarsolvals[snf->ntransvars] = QUAD_ROUND(contsolval);

               /* aggregation information for y'_j */
               snf->aggrcoefscont[snf->ntransvars] = rowcoef;
               snf->aggrconstants[snf->ntransvars] = - QUAD_ROUND(rowcoeftimesbestslb);
            }
            else
            {
               assert(SCIPisNegative(scip, rowcoef));
               snf->transvarcoefs[snf->ntransvars] = - 1;
               snf->transvarvubcoefs[snf->ntransvars] = - QUAD_ROUND(val);
               snf->transbinvarsolvals[snf->ntransvars] = 1.0;
               snf->transcontvarsolvals[snf->ntransvars] = - QUAD_ROUND(contsolval);

               /* aggregation information for y'_j */
               snf->aggrcoefscont[snf->ntransvars] = - rowcoef;
               snf->aggrconstants[snf->ntransvars] = QUAD_ROUND(rowcoeftimesbestslb);
            }
            SCIPquadprecSumQQ(transrhs, transrhs, -rowcoeftimesbestslb);

            SCIPdebugMsg(scip, "    --> bestub used for trans: ... %s y'_%d + ..., Y'_%d <= %g x_%d (=1), rhs=%g-(%g*%g)=%g\n",
                         snf->transvarcoefs[snf->ntransvars] == 1 ? "+" : "-", snf->ntransvars, snf->ntransvars, snf->transvarvubcoefs[snf->ntransvars],
                         snf->ntransvars, QUAD_ROUND(transrhs) + QUAD_ROUND(rowcoeftimesbestslb), rowcoef, bestslb[i], QUAD_ROUND(transrhs));
         }
         else
         {
            SCIP_Real rowcoefbinary;
            SCIP_Real varsolvalbinary;
            SCIP_Real QUAD(val);
            SCIP_Real QUAD(contsolval);
            SCIP_Real QUAD(rowcoeftimesvubconst);
            int vubvarprobidx;

            SCIP_VAR** vubvars = SCIPvarGetVubVars(var);
            SCIP_Real* vubconsts = SCIPvarGetVubConstants(var);
            SCIP_Real* vubcoefs = SCIPvarGetVubCoefs(var);

            /* use variable upper bound in bestslb = l_j <= y_j <= u~_j x_j + d_j = bestub to define
             *   y'_j =     a_j ( y_j - d_j ) + c_j x_j   with 0 <= y'_j <=   ( a_j u~_j + c_j ) x_j    if a_j > 0
             *   y'_j = - ( a_j ( y_j - d_j ) + c_j x_j ) with 0 <= y'_j <= - ( a_j u~_j + c_j ) x_j    if a_j < 0,
             * where c_j is the coefficient of x_j in the row, put j into the set
             *   N1   if a_j > 0
             *   N2   if a_j < 0
             * and update the right hand side of the constraint in the relaxation
             *   rhs = rhs - a_j d_j
             */

            vubvarprobidx = SCIPvarGetProbindex(vubvars[bestubtype[i]]);
            assert(binvarused[vubvarprobidx] == 1);
            assert(vubvarprobidx < nbinvars);

            rowcoefbinary = rowcoefs[vubvarprobidx];
            varsolvalbinary = SCIPgetSolVal(scip, sol, vubvars[bestubtype[i]]);

            /* clear the binvarpos array, since the variable has been processed */
            binvarused[vubvarprobidx] = 0;

            SCIPquadprecProdDD(val, rowcoef, vubcoefs[bestubtype[i]]);
            SCIPquadprecSumQD(val, val, rowcoefbinary);
            {
               SCIP_Real QUAD(tmp);
               SCIPquadprecProdDD(tmp, rowcoefbinary, varsolvalbinary);
               SCIPquadprecSumDD(contsolval, solval, - vubconsts[bestubtype[i]]);
               SCIPquadprecProdQD(contsolval, contsolval, rowcoef);
               SCIPquadprecSumQQ(contsolval, contsolval, tmp);
            }

            SCIPquadprecProdDD(rowcoeftimesvubconst, rowcoef, vubconsts[bestubtype[i]]);
            /* store aggregation information for y'_j for transforming cuts for the SNF relaxation back to the problem variables later */
            snf->origbinvars[snf->ntransvars] = vubvarprobidx;

            if( SCIPisPositive(scip, rowcoef) )
            {
               snf->transvarcoefs[snf->ntransvars] = 1;
               snf->transvarvubcoefs[snf->ntransvars] = QUAD_ROUND(val);
               snf->transbinvarsolvals[snf->ntransvars] = varsolvalbinary;
               snf->transcontvarsolvals[snf->ntransvars] = QUAD_ROUND(contsolval);

               /* aggregation information for y'_j */
               snf->aggrcoefsbin[snf->ntransvars] = rowcoefbinary;
               snf->aggrcoefscont[snf->ntransvars] = rowcoef;
               snf->aggrconstants[snf->ntransvars] = - QUAD_ROUND(rowcoeftimesvubconst);
            }
            else
            {
               assert(SCIPisNegative(scip, rowcoef));
               snf->transvarcoefs[snf->ntransvars] = - 1;
               snf->transvarvubcoefs[snf->ntransvars] = - QUAD_ROUND(val);
               snf->transbinvarsolvals[snf->ntransvars] = varsolvalbinary;
               snf->transcontvarsolvals[snf->ntransvars] = - QUAD_ROUND(contsolval);

               /* aggregation information for y'_j */
               snf->aggrcoefsbin[snf->ntransvars] = - rowcoefbinary;
               snf->aggrcoefscont[snf->ntransvars] = - rowcoef;
               snf->aggrconstants[snf->ntransvars] = QUAD_ROUND(rowcoeftimesvubconst);
            }
            SCIPquadprecSumQQ(transrhs, transrhs, -rowcoeftimesvubconst);

            /* store for x_j that y'_j is the associated real variable in the 0-1 single node flow relaxation */

            SCIPdebugMsg(scip, "    --> bestub used for trans: ... %s y'_%d + ..., y'_%d <= %g x_%d (=%s), rhs=%g-(%g*%g)=%g\n",
                         snf->transvarcoefs[snf->ntransvars] == 1 ? "+" : "-", snf->ntransvars, snf->ntransvars, snf->transvarvubcoefs[snf->ntransvars],
                         snf->ntransvars, SCIPvarGetName(vubvars[bestubtype[i]]), QUAD_ROUND(transrhs) + QUAD_ROUND(rowcoeftimesvubconst), rowcoef,
                         vubconsts[bestubtype[i]], QUAD_ROUND(transrhs));
         }
      }

      ++snf->ntransvars;
   }

   snf->transrhs = QUAD_ROUND(transrhs);

   /* transform remaining binary variables of row */
   for( i = nnonbinvarsrow; i < nnz; ++i )
   {
      SCIP_VAR* var;
      SCIP_Real rowcoef;
      int probidx;
      SCIP_Real val;
      SCIP_Real contsolval;
      SCIP_Real varsolval;

      probidx = rowinds[i];
      /* variable should be binary */
      assert(probidx < nbinvars);

      /* binary variable was processed together with a non-binary variable */
      if( binvarused[probidx] == 0 )
         continue;

      /* binary variable was not processed yet, so the binvarused value sould be -1 */
      assert(binvarused[probidx] == -1);

      /* set binvarused to zero since it has been processed */
      binvarused[probidx] = 0;

      var = vars[probidx];
      rowcoef = rowcoefs[probidx];

      assert(!SCIPisZero(scip, rowcoef));

      varsolval = SCIPgetSolVal(scip, sol, var);
      SCIPdebugMsg(scip, "  %d: %g <%s, idx=%d, lp=%g, [%g, %g]>:\n", i, rowcoef, SCIPvarGetName(var), probidx, varsolval,
         SCIPvarGetLbGlobal(var), SCIPvarGetUbGlobal(var));

      /* define
       *    y'_j =   c_j x_j with 0 <= y'_j <=   c_j x_j    if c_j > 0
       *    y'_j = - c_j x_j with 0 <= y'_j <= - c_j x_j    if c_j < 0,
       * where c_j is the coefficient of x_j in the row and put j into the set
       *    N1   if c_j > 0
       *    N2   if c_j < 0.
       */
      val = rowcoef;
      contsolval = rowcoef * varsolval;

      /* store aggregation information for y'_j for transforming cuts for the SNF relaxation back to the problem variables later */
      snf->origbinvars[snf->ntransvars] = probidx;
      snf->origcontvars[snf->ntransvars] = -1;
      snf->aggrcoefscont[snf->ntransvars] = 0.0;
      snf->aggrconstants[snf->ntransvars] = 0.0;

      if( SCIPisPositive(scip, rowcoef) )
      {
         snf->transvarcoefs[snf->ntransvars] = 1;
         snf->transvarvubcoefs[snf->ntransvars] = val;
         snf->transbinvarsolvals[snf->ntransvars] = varsolval;
         snf->transcontvarsolvals[snf->ntransvars] = contsolval;

         /* aggregation information for y'_j */
         snf->aggrcoefsbin[snf->ntransvars] = rowcoef;
      }
      else
      {
         assert(SCIPisNegative(scip, rowcoef));
         snf->transvarcoefs[snf->ntransvars] = - 1;
         snf->transvarvubcoefs[snf->ntransvars] = - val;
         snf->transbinvarsolvals[snf->ntransvars] = varsolval;
         snf->transcontvarsolvals[snf->ntransvars] = - contsolval;

         /* aggregation information for y'_j */
         snf->aggrcoefsbin[snf->ntransvars] = - rowcoef;
      }

      assert(snf->transvarcoefs[snf->ntransvars] == 1 || snf->transvarcoefs[snf->ntransvars] == - 1 );
      assert(SCIPisFeasGE(scip, snf->transbinvarsolvals[snf->ntransvars], 0.0)
         && SCIPisFeasLE(scip, snf->transbinvarsolvals[snf->ntransvars], 1.0));
      assert(SCIPisFeasGE(scip, snf->transvarvubcoefs[snf->ntransvars], 0.0)
         && !SCIPisInfinity(scip, snf->transvarvubcoefs[snf->ntransvars]));

      SCIPdebugMsg(scip, "   --> ... %s y'_%d + ..., y'_%d <= %g x_%d (=%s))\n", snf->transvarcoefs[snf->ntransvars] == 1 ? "+" : "-", snf->ntransvars, snf->ntransvars,
         snf->transvarvubcoefs[snf->ntransvars], snf->ntransvars, SCIPvarGetName(var) );

      /* updates number of variables in transformed problem */
      snf->ntransvars++;
   }

   /* construction was successful */
   *success = TRUE;

#ifdef SCIP_DEBUG
   SCIPdebugMsg(scip, "constraint in constructed 0-1 single node flow relaxation: ");
   for( i = 0; i < snf->ntransvars; i++ )
   {
      SCIPdebugMsgPrint(scip, "%s y'_%d ", snf->transvarcoefs[i] == 1 ? "+" : "-", i);
   }
   SCIPdebugMsgPrint(scip, "<= %g\n", snf->transrhs);
#endif

  TERMINATE:

   SCIPfreeCleanBufferArray(scip, &binvarused);
   SCIPfreeBufferArray(scip, &selectedbounds);
   SCIPfreeBufferArray(scip, &bestsubtype);
   SCIPfreeBufferArray(scip, &bestslbtype);
   SCIPfreeBufferArray(scip, &bestubtype);
   SCIPfreeBufferArray(scip, &bestlbtype);
   SCIPfreeBufferArray(scip, &bestsub);
   SCIPfreeBufferArray(scip, &bestslb);
   SCIPfreeBufferArray(scip, &bestub);
   SCIPfreeBufferArray(scip, &bestlb);

   return SCIP_OKAY;
}

/** allocate buffer arrays for storing the single-node-flow relaxation */
static
SCIP_RETCODE allocSNFRelaxation(
   SCIP*                 scip,               /**< SCIP data structure */
   SNF_RELAXATION*       snf,                /**< pointer to snf relaxation to be destroyed */
   int                   nvars               /**< number of active problem variables */
   )
{
   SCIP_CALL( SCIPallocBufferArray(scip, &snf->transvarcoefs, nvars) );
   SCIP_CALL( SCIPallocBufferArray(scip, &snf->transbinvarsolvals, nvars) );
   SCIP_CALL( SCIPallocBufferArray(scip, &snf->transcontvarsolvals, nvars) );
   SCIP_CALL( SCIPallocBufferArray(scip, &snf->transvarvubcoefs, nvars) );
   SCIP_CALL( SCIPallocBufferArray(scip, &snf->origbinvars, nvars) );
   SCIP_CALL( SCIPallocBufferArray(scip, &snf->origcontvars, nvars) );
   SCIP_CALL( SCIPallocBufferArray(scip, &snf->aggrcoefsbin, nvars) );
   SCIP_CALL( SCIPallocBufferArray(scip, &snf->aggrcoefscont, nvars) );
   SCIP_CALL( SCIPallocBufferArray(scip, &snf->aggrconstants, nvars) );

   return SCIP_OKAY;
}

/** free buffer arrays for storing the single-node-flow relaxation */
static
void destroySNFRelaxation(
   SCIP*                 scip,               /**< SCIP data structure */
   SNF_RELAXATION*       snf                 /**< pointer to snf relaxation to be destroyed */
   )
{
   SCIPfreeBufferArray(scip, &snf->aggrconstants);
   SCIPfreeBufferArray(scip, &snf->aggrcoefscont);
   SCIPfreeBufferArray(scip, &snf->aggrcoefsbin);
   SCIPfreeBufferArray(scip, &snf->origcontvars);
   SCIPfreeBufferArray(scip, &snf->origbinvars);
   SCIPfreeBufferArray(scip, &snf->transvarvubcoefs);
   SCIPfreeBufferArray(scip, &snf->transcontvarsolvals);
   SCIPfreeBufferArray(scip, &snf->transbinvarsolvals);
   SCIPfreeBufferArray(scip, &snf->transvarcoefs);
}

/** solve knapsack problem in maximization form with "<" constraint approximately by greedy; if needed, one can provide
 *  arrays to store all selected items and all not selected items
 */
static
SCIP_RETCODE SCIPsolveKnapsackApproximatelyLT(
   SCIP*                 scip,               /**< SCIP data structure */
   int                   nitems,             /**< number of available items */
   SCIP_Real*            weights,            /**< item weights */
   SCIP_Real*            profits,            /**< item profits */
   SCIP_Real             capacity,           /**< capacity of knapsack */
   int*                  items,              /**< item numbers */
   int*                  solitems,           /**< array to store items in solution, or NULL */
   int*                  nonsolitems,        /**< array to store items not in solution, or NULL */
   int*                  nsolitems,          /**< pointer to store number of items in solution, or NULL */
   int*                  nnonsolitems,       /**< pointer to store number of items not in solution, or NULL */
   SCIP_Real*            solval              /**< pointer to store optimal solution value, or NULL */
   )
{
   SCIP_Real* tempsort;
   SCIP_Real solitemsweight;
   SCIP_Real mediancapacity;
   int j;
   int i;
   int criticalitem;

   assert(weights != NULL);
   assert(profits != NULL);
   assert(SCIPisFeasGE(scip, capacity, 0.0));
   assert(!SCIPisInfinity(scip, capacity));
   assert(items != NULL);
   assert(nitems >= 0);

   if( solitems != NULL )
   {
      *nsolitems = 0;
      *nnonsolitems = 0;
   }
   if( solval != NULL )
      *solval = 0.0;

   /* allocate memory for temporary array used for sorting; array should contain profits divided by corresponding weights (p_1 / w_1 ... p_n / w_n )*/
   SCIP_CALL( SCIPallocBufferArray(scip, &tempsort, nitems) );

   /* initialize temporary array */
   for( i = nitems - 1; i >= 0; --i )
      tempsort[i] = profits[i] / weights[i];

   /* decrease capacity slightly to make it tighter than the original capacity */
   mediancapacity = capacity * (1 - SCIPfeastol(scip));

   /* rearrange items around  */
   SCIPselectWeightedDownRealRealInt(tempsort, profits, items, weights, mediancapacity, nitems, &criticalitem);

   /* free temporary array */
   SCIPfreeBufferArray(scip, &tempsort);

   /* select items as long as they fit into the knapsack */
   solitemsweight = 0.0;
   for( j = 0; j < nitems && SCIPisFeasLT(scip, solitemsweight + weights[j], capacity); j++ )
   {
      if( solitems != NULL )
      {
         solitems[*nsolitems] = items[j];
         (*nsolitems)++;
      }
      if( solval != NULL )
         (*solval) += profits[j];
      solitemsweight += weights[j];
   }


   /* continue to put items into the knapsack if they entirely fit */
   for( ; j < nitems; j++ )
   {
      if( SCIPisFeasLT(scip, solitemsweight + weights[j], capacity) )
      {
         if( solitems != NULL )
         {
            solitems[*nsolitems] = items[j];
            (*nsolitems)++;
         }
         if( solval != NULL )
            (*solval) += profits[j];
         solitemsweight += weights[j];
      }
      else if( solitems != NULL )
      {
         nonsolitems[*nnonsolitems] = items[j];
         (*nnonsolitems)++;
      }
   }

   return SCIP_OKAY;
}

/** checks, whether the given scalar scales the given value to an integral number with error in the given bounds */
static
SCIP_Bool isIntegralScalar(
   SCIP_Real             val,                /**< value that should be scaled to an integral value */
   SCIP_Real             scalar,             /**< scalar that should be tried */
   SCIP_Real             mindelta,           /**< minimal relative allowed difference of scaled coefficient s*c and integral i */
   SCIP_Real             maxdelta            /**< maximal relative allowed difference of scaled coefficient s*c and integral i */
   )
{
   SCIP_Real sval;
   SCIP_Real downval;
   SCIP_Real upval;

   assert(mindelta <= 0.0);
   assert(maxdelta >= 0.0);

   sval = val * scalar;
   downval = floor(sval);
   upval = ceil(sval);

   return (SCIPrelDiff(sval, downval) <= maxdelta || SCIPrelDiff(sval, upval) >= mindelta);
}

/** get integral number with error in the bounds which corresponds to given value scaled by a given scalar;
 *  should be used in connection with isIntegralScalar()
 */
static
SCIP_Longint getIntegralVal(
   SCIP_Real             val,                /**< value that should be scaled to an integral value */
   SCIP_Real             scalar,             /**< scalar that should be tried */
   SCIP_Real             mindelta,           /**< minimal relative allowed difference of scaled coefficient s*c and integral i */
   SCIP_Real             maxdelta            /**< maximal relative allowed difference of scaled coefficient s*c and integral i */
   )
{
   SCIP_Real sval;
   SCIP_Real upval;
   SCIP_Longint intval;

   assert(mindelta <= 0.0);
   assert(maxdelta >= 0.0);

   sval = val * scalar;
   upval = ceil(sval);

   if( SCIPrelDiff(sval, upval) >= mindelta )
      intval = (SCIP_Longint) upval;
   else
      intval = (SCIP_Longint) (floor(sval));

   return intval;
}

/** build the flow cover which corresponds to the given exact or approximate solution of KP^SNF; given unfinished
 *  flow cover contains variables which have been fixed in advance
 */
static
void buildFlowCover(
   SCIP*                 scip,               /**< SCIP data structure */
   int*                  coefs,              /**< coefficient of all real variables in N1&N2 */
   SCIP_Real*            vubcoefs,           /**< coefficient in vub of all real variables in N1&N2 */
   SCIP_Real             rhs,                /**< right hand side of 0-1 single node flow constraint */
   int*                  solitems,           /**< items in knapsack */
   int*                  nonsolitems,        /**< items not in knapsack */
   int                   nsolitems,          /**< number of items in knapsack */
   int                   nnonsolitems,       /**< number of items not in knapsack */
   int*                  nflowcovervars,     /**< pointer to store number of variables in flow cover */
   int*                  nnonflowcovervars,  /**< pointer to store number of variables not in flow cover */
   int*                  flowcoverstatus,    /**< pointer to store whether variable is in flow cover (+1) or not (-1) */
   QUAD(SCIP_Real*       flowcoverweight),   /**< pointer to store weight of flow cover */
   SCIP_Real*            lambda              /**< pointer to store lambda */
   )
{
   int j;
   SCIP_Real QUAD(tmp);

   assert(scip != NULL);
   assert(coefs != NULL);
   assert(vubcoefs != NULL);
   assert(solitems != NULL);
   assert(nonsolitems != NULL);
   assert(nsolitems >= 0);
   assert(nnonsolitems >= 0);
   assert(nflowcovervars != NULL && *nflowcovervars >= 0);
   assert(nnonflowcovervars != NULL && *nnonflowcovervars >= 0);
   assert(flowcoverstatus != NULL);
   assert(QUAD_HI(flowcoverweight) != NULL);
   assert(lambda != NULL);

   /* get flowcover status for each item */
   for( j = 0; j < nsolitems; j++ )
   {
      /* j in N1 with z°_j = 1 => j in N1\C1 */
      if( coefs[solitems[j]] == 1 )
      {
         flowcoverstatus[solitems[j]] = -1;
         (*nnonflowcovervars)++;
      }
      /* j in N2 with z_j = 1 => j in C2 */
      else
      {
         assert(coefs[solitems[j]] == -1);
         flowcoverstatus[solitems[j]] = 1;
         (*nflowcovervars)++;
         SCIPquadprecSumQD(*flowcoverweight, *flowcoverweight, -vubcoefs[solitems[j]]);
      }
   }
   for( j = 0; j < nnonsolitems; j++ )
   {
      /* j in N1 with z°_j = 0 => j in C1 */
      if( coefs[nonsolitems[j]] == 1 )
      {
         flowcoverstatus[nonsolitems[j]] = 1;
         (*nflowcovervars)++;
         SCIPquadprecSumQD(*flowcoverweight, *flowcoverweight, vubcoefs[nonsolitems[j]]);
      }
      /* j in N2 with z_j = 0 => j in N2\C2 */
      else
      {
         assert(coefs[nonsolitems[j]] == -1);
         flowcoverstatus[nonsolitems[j]] = -1;
         (*nnonflowcovervars)++;
      }
   }

   /* get lambda = sum_{j in C1} u_j - sum_{j in C2} u_j - rhs */
   SCIPquadprecSumQD(tmp, *flowcoverweight, -rhs);
   *lambda = QUAD_ROUND(tmp);
}

/** get a flow cover (C1, C2) for a given 0-1 single node flow set
 *    {(x,y) in {0,1}^n x R^n : sum_{j in N1} y_j - sum_{j in N2} y_j <= b, 0 <= y_j <= u_j x_j},
 *  i.e., get sets C1 subset N1 and C2 subset N2 with sum_{j in C1} u_j - sum_{j in C2} u_j = b + lambda and lambda > 0
 */
static
SCIP_RETCODE getFlowCover(
   SCIP*                 scip,               /**< SCIP data structure */
   SNF_RELAXATION*       snf,                /**< @bzfgottwa write comment */
   int*                  nflowcovervars,     /**< pointer to store number of variables in flow cover */
   int*                  nnonflowcovervars,  /**< pointer to store number of variables not in flow cover */
   int*                  flowcoverstatus,    /**< pointer to store whether variable is in flow cover (+1) or not (-1) */
   SCIP_Real*            lambda,             /**< pointer to store lambda */
   SCIP_Bool*            found               /**< pointer to store whether a cover was found */
   )
{
   SCIP_Real* transprofitsint;
   SCIP_Real* transprofitsreal;
   SCIP_Real* transweightsreal;
   SCIP_Longint* transweightsint;
   int* items;
   int* itemsint;
   int* nonsolitems;
   int* solitems;
   SCIP_Real QUAD(flowcoverweight);
   SCIP_Real QUAD(flowcoverweightafterfix);
   SCIP_Real n1itemsweight;
   SCIP_Real n2itemsminweight;
   SCIP_Real scalar;
   SCIP_Real transcapacityreal;
#if !defined(NDEBUG) || defined(SCIP_DEBUG)
   SCIP_Bool kpexact;
#endif
   SCIP_Bool scalesuccess;
   SCIP_Bool transweightsrealintegral;
   SCIP_Longint transcapacityint;
   int nflowcovervarsafterfix;
   int nitems;
   int nn1items;
   int nnonflowcovervarsafterfix;
   int nnonsolitems;
   int nsolitems;
   int j;

   assert(scip != NULL);
   assert(snf->transvarcoefs != NULL);
   assert(snf->transbinvarsolvals != NULL);
   assert(snf->transvarvubcoefs != NULL);
   assert(snf->ntransvars > 0);
   assert(nflowcovervars != NULL);
   assert(nnonflowcovervars != NULL);
   assert(flowcoverstatus != NULL);
   assert(lambda != NULL);
   assert(found != NULL);

   SCIPdebugMsg(scip, "--------------------- get flow cover ----------------------------------------------------\n");

   /* get data structures */
   SCIP_CALL( SCIPallocBufferArray(scip, &items, snf->ntransvars) );
   SCIP_CALL( SCIPallocBufferArray(scip, &itemsint, snf->ntransvars) );
   SCIP_CALL( SCIPallocBufferArray(scip, &transprofitsreal, snf->ntransvars) );
   SCIP_CALL( SCIPallocBufferArray(scip, &transprofitsint, snf->ntransvars) );
   SCIP_CALL( SCIPallocBufferArray(scip, &transweightsreal, snf->ntransvars) );
   SCIP_CALL( SCIPallocBufferArray(scip, &transweightsint, snf->ntransvars) );
   SCIP_CALL( SCIPallocBufferArray(scip, &solitems, snf->ntransvars) );
   SCIP_CALL( SCIPallocBufferArray(scip, &nonsolitems, snf->ntransvars) );

   BMSclearMemoryArray(flowcoverstatus, snf->ntransvars);
   *found = FALSE;
   *nflowcovervars = 0;
   *nnonflowcovervars = 0;

   QUAD_ASSIGN(flowcoverweight, 0.0);
   nflowcovervarsafterfix = 0;
   nnonflowcovervarsafterfix = 0;
   QUAD_ASSIGN(flowcoverweightafterfix, 0.0);
#if !defined(NDEBUG) || defined(SCIP_DEBUG)
   kpexact = FALSE;
#endif

   /* fix some variables in advance according to the following fixing strategy
    *   put j into N1\C1,          if j in N1 and x*_j = 0,
    *   put j into C1,             if j in N1 and x*_j = 1,
    *   put j into C2,             if j in N2 and x*_j = 1,
    *   put j into N2\C2,          if j in N2 and x*_j = 0
    * and get the set of the remaining variables
    */
   SCIPdebugMsg(scip, "0. Fix some variables in advance:\n");
   nitems = 0;
   nn1items = 0;
   n1itemsweight = 0.0;
   n2itemsminweight = SCIP_REAL_MAX;
   for( j = 0; j < snf->ntransvars; j++ )
   {
      assert(snf->transvarcoefs[j] == 1 || snf->transvarcoefs[j] == -1);
      assert(SCIPisFeasGE(scip, snf->transbinvarsolvals[j], 0.0) && SCIPisFeasLE(scip,  snf->transbinvarsolvals[j], 1.0));
      assert(SCIPisFeasGE(scip, snf->transvarvubcoefs[j], 0.0));

      /* if u_j = 0, put j into N1\C1 and N2\C2, respectively */
      if( SCIPisFeasZero(scip, snf->transvarvubcoefs[j]) )
      {
         flowcoverstatus[j] = -1;
         (*nnonflowcovervars)++;
         continue;
      }

      /* x*_j is fractional */
      if( !SCIPisFeasIntegral(scip,  snf->transbinvarsolvals[j]) )
      {
         items[nitems] = j;
         nitems++;
         if( snf->transvarcoefs[j] == 1 )
         {
            n1itemsweight += snf->transvarvubcoefs[j];
            nn1items++;
         }
         else
            n2itemsminweight = MIN(n2itemsminweight, snf->transvarvubcoefs[j]);
      }
      /* j is in N1 and x*_j = 0 */
      else if( snf->transvarcoefs[j] == 1 &&  snf->transbinvarsolvals[j] < 0.5 )
      {
         flowcoverstatus[j] = -1;
         (*nnonflowcovervars)++;
         SCIPdebugMsg(scip, "     <%d>: in N1-C1\n", j);
      }
      /* j is in N1 and x*_j = 1 */
      else if( snf->transvarcoefs[j] == 1 &&  snf->transbinvarsolvals[j] > 0.5 )
      {
         flowcoverstatus[j] = 1;
         (*nflowcovervars)++;
         SCIPquadprecSumQD(flowcoverweight, flowcoverweight, snf->transvarvubcoefs[j]);
         SCIPdebugMsg(scip, "     <%d>: in C1\n", j);
      }
      /* j is in N2 and x*_j = 1 */
      else if( snf->transvarcoefs[j] == -1 &&  snf->transbinvarsolvals[j] > 0.5 )
      {
         flowcoverstatus[j] = 1;
         (*nflowcovervars)++;
         SCIPquadprecSumQD(flowcoverweight, flowcoverweight, -snf->transvarvubcoefs[j]);
         SCIPdebugMsg(scip, "     <%d>: in C2\n", j);
      }
      /* j is in N2 and x*_j = 0 */
      else
      {
         assert(snf->transvarcoefs[j] == -1 &&  snf->transbinvarsolvals[j] < 0.5);
         flowcoverstatus[j] = -1;
         (*nnonflowcovervars)++;
         SCIPdebugMsg(scip, "     <%d>: in N2-C2\n", j);
      }
   }
   assert((*nflowcovervars) + (*nnonflowcovervars) + nitems == snf->ntransvars);
   assert(nn1items >= 0);

   /* to find a flow cover, transform the following knapsack problem
    *
    * (KP^SNF)      max sum_{j in N1} ( x*_j - 1 ) z_j + sum_{j in N2} x*_j z_j
    *                   sum_{j in N1}          u_j z_j - sum_{j in N2} u_j  z_j > b
    *                                         z_j in {0,1} for all j in N1 & N2
    *
    * 1. to a knapsack problem in maximization form, such that all variables in the knapsack constraint have
    *    positive weights and the constraint is a "<" constraint, by complementing all variables in N1
    *
    *    (KP^SNF_rat)  max sum_{j in N1} ( 1 - x*_j ) z°_j + sum_{j in N2} x*_j z_j
    *                      sum_{j in N1}          u_j z°_j + sum_{j in N2} u_j  z_j < - b + sum_{j in N1} u_j
    *                                                 z°_j in {0,1} for all j in N1
    *                                                  z_j in {0,1} for all j in N2,
    *    and solve it approximately under consideration of the fixing,
    * or
    * 2. to a knapsack problem in maximization form, such that all variables in the knapsack constraint have
    *    positive integer weights and the constraint is a "<=" constraint, by complementing all variables in N1
    *    and multiplying the constraint by a suitable scalar C
    *
    *    (KP^SNF_int)  max sum_{j in N1} ( 1 - x*_j ) z°_j + sum_{j in N2} x*_j z_j
    *                      sum_{j in N1}        C u_j z°_j + sum_{j in N2} C u_j  z_j <= c
    *                                                   z°_j in {0,1} for all j in N1
    *                                                    z_j in {0,1} for all j in N2,
    *    where
    *      c = floor[ C (- b + sum_{j in N1} u_j ) ]      if frac[ C (- b + sum_{j in N1} u_j ) ] > 0
    *      c =        C (- b + sum_{j in N1} u_j )   - 1  if frac[ C (- b + sum_{j in N1} u_j ) ] = 0
    *    and solve it exactly under consideration of the fixing.
    */
   SCIPdebugMsg(scip, "1. Transform KP^SNF to KP^SNF_rat:\n");

   /* get weight and profit of variables in KP^SNF_rat and check, whether all weights are already integral */
   transweightsrealintegral = TRUE;
   for( j = 0; j < nitems; j++ )
   {
      transweightsreal[j] = snf->transvarvubcoefs[items[j]];

      if( !isIntegralScalar(transweightsreal[j], 1.0, -MINDELTA, MAXDELTA) )
         transweightsrealintegral = FALSE;

      if( snf->transvarcoefs[items[j]] == 1 )
      {
         transprofitsreal[j] = 1.0 -  snf->transbinvarsolvals[items[j]];
         SCIPdebugMsg(scip, "     <%d>: j in N1:   w_%d = %g, p_%d = %g %s\n", items[j], items[j], transweightsreal[j],
            items[j], transprofitsreal[j], SCIPisIntegral(scip, transweightsreal[j]) ? "" : "  ----> NOT integral");
      }
      else
      {
         transprofitsreal[j] =  snf->transbinvarsolvals[items[j]];
         SCIPdebugMsg(scip, "     <%d>: j in N2:   w_%d = %g, p_%d = %g %s\n", items[j], items[j], transweightsreal[j],
            items[j], transprofitsreal[j], SCIPisIntegral(scip, transweightsreal[j]) ? "" : "  ----> NOT integral");
      }
   }
   /* get capacity of knapsack constraint in KP^SNF_rat */
   transcapacityreal = - snf->transrhs + QUAD_ROUND(flowcoverweight) + n1itemsweight;
   SCIPdebugMsg(scip, "     transcapacity = -rhs(%g) + flowcoverweight(%g) + n1itemsweight(%g) = %g\n",
      snf->transrhs, QUAD_ROUND(flowcoverweight), n1itemsweight, transcapacityreal);

   /* there exists no flow cover if the capacity of knapsack constraint in KP^SNF_rat after fixing
    * is less than or equal to zero
    */
   if( SCIPisFeasLE(scip, transcapacityreal/10, 0.0) )
   {
      assert(!(*found));
      goto TERMINATE;
   }

   /* KP^SNF_rat has been solved by fixing some variables in advance */
   assert(nitems >= 0);
   if( nitems == 0)
   {
      /* get lambda = sum_{j in C1} u_j - sum_{j in C2} u_j - rhs */
      SCIPquadprecSumQD(flowcoverweight, flowcoverweight, -snf->transrhs);
      *lambda = QUAD_ROUND(flowcoverweight);
      *found = TRUE;
      goto TERMINATE;
   }

   /* Use the following strategy
    *   solve KP^SNF_int exactly,          if a suitable factor C is found and (nitems*capacity) <= MAXDYNPROGSPACE,
    *   solve KP^SNF_rat approximately,    otherwise
    */

   /* find a scaling factor C */
   if( transweightsrealintegral )
   {
      /* weights are already integral */
      scalar = 1.0;
      scalesuccess = TRUE;
   }
   else
   {
      scalesuccess = FALSE;
      SCIP_CALL( SCIPcalcIntegralScalar(transweightsreal, nitems, -MINDELTA, MAXDELTA, MAXDNOM, MAXSCALE, &scalar,
            &scalesuccess) );
   }

   /* initialize number of (non-)solution items, should be changed to a nonnegative number in all possible paths below */
   nsolitems = -1;
   nnonsolitems = -1;

   /* suitable factor C was found*/
   if( scalesuccess )
   {
      SCIP_Real tmp1;
      SCIP_Real tmp2;

      /* transform KP^SNF to KP^SNF_int */
      for( j = 0; j < nitems; ++j )
      {
         transweightsint[j] = getIntegralVal(transweightsreal[j], scalar, -MINDELTA, MAXDELTA);
         transprofitsint[j] = transprofitsreal[j];
         itemsint[j] = items[j];
      }
      if( isIntegralScalar(transcapacityreal, scalar, -MINDELTA, MAXDELTA) )
      {
         transcapacityint = getIntegralVal(transcapacityreal, scalar, -MINDELTA, MAXDELTA);
         transcapacityint -= 1;
      }
      else
         transcapacityint = (SCIP_Longint) (transcapacityreal * scalar);
      nflowcovervarsafterfix = *nflowcovervars;
      nnonflowcovervarsafterfix = *nnonflowcovervars;
      QUAD_ASSIGN_Q(flowcoverweightafterfix, flowcoverweight);

      tmp1 = (SCIP_Real) (nitems + 1);
      tmp2 = (SCIP_Real) ((transcapacityint) + 1);
      if( transcapacityint * nitems <= MAXDYNPROGSPACE && tmp1 * tmp2 <= INT_MAX / 8.0)
      {
         SCIP_Bool success;

         /* solve KP^SNF_int by dynamic programming */
         SCIP_CALL(SCIPsolveKnapsackExactly(scip, nitems, transweightsint, transprofitsint, transcapacityint,
               itemsint, solitems, nonsolitems, &nsolitems, &nnonsolitems, NULL, &success));

         if( !success )
         {
            /* solve KP^SNF_rat approximately */
            SCIP_CALL(SCIPsolveKnapsackApproximatelyLT(scip, nitems, transweightsreal, transprofitsreal,
                  transcapacityreal, items, solitems, nonsolitems, &nsolitems, &nnonsolitems, NULL));
         }
#if !defined(NDEBUG) || defined(SCIP_DEBUG)
         else
            kpexact = TRUE;
#endif
      }
      else
      {
         /* solve KP^SNF_rat approximately */
         SCIP_CALL(SCIPsolveKnapsackApproximatelyLT(scip, nitems, transweightsreal, transprofitsreal, transcapacityreal,
               items, solitems, nonsolitems, &nsolitems, &nnonsolitems, NULL));
         assert(!kpexact);
      }
   }
   else
   {
      /* solve KP^SNF_rat approximately */
      SCIP_CALL(SCIPsolveKnapsackApproximatelyLT(scip, nitems, transweightsreal, transprofitsreal, transcapacityreal,
            items, solitems, nonsolitems, &nsolitems, &nnonsolitems, NULL));
      assert(!kpexact);
   }

   assert(nsolitems != -1);
   assert(nnonsolitems != -1);

   /* build the flow cover from the solution of KP^SNF_rat and KP^SNF_int, respectively and the fixing */
   assert(*nflowcovervars + *nnonflowcovervars + nsolitems + nnonsolitems == snf->ntransvars);
   buildFlowCover(scip, snf->transvarcoefs, snf->transvarvubcoefs, snf->transrhs, solitems, nonsolitems, nsolitems, nnonsolitems, nflowcovervars,
      nnonflowcovervars, flowcoverstatus, QUAD(&flowcoverweight), lambda);
   assert(*nflowcovervars + *nnonflowcovervars == snf->ntransvars);

   /* if the found structure is not a flow cover, because of scaling, solve KP^SNF_rat approximately */
   if( SCIPisFeasLE(scip, *lambda, 0.0) )
   {
      assert(kpexact);

      /* solve KP^SNF_rat approximately */
      SCIP_CALL(SCIPsolveKnapsackApproximatelyLT(scip, nitems, transweightsreal, transprofitsreal, transcapacityreal,
            items, solitems, nonsolitems, &nsolitems, &nnonsolitems, NULL));
#ifdef SCIP_DEBUG /* this time only for SCIP_DEBUG, because only then, the variable is used again  */
      kpexact = FALSE;
#endif

      /* build the flow cover from the solution of KP^SNF_rat and the fixing */
      *nflowcovervars = nflowcovervarsafterfix;
      *nnonflowcovervars = nnonflowcovervarsafterfix;
      QUAD_ASSIGN_Q(flowcoverweight, flowcoverweightafterfix);

      assert(*nflowcovervars + *nnonflowcovervars + nsolitems + nnonsolitems == snf->ntransvars);
      buildFlowCover(scip, snf->transvarcoefs, snf->transvarvubcoefs, snf->transrhs, solitems, nonsolitems, nsolitems, nnonsolitems, nflowcovervars,
         nnonflowcovervars, flowcoverstatus, QUAD(&flowcoverweight), lambda);
      assert(*nflowcovervars + *nnonflowcovervars == snf->ntransvars);
   }
   *found = TRUE;

  TERMINATE:
   assert((!*found) || SCIPisFeasGT(scip, *lambda, 0.0));
#ifdef SCIP_DEBUG
   if( *found )
   {
      SCIPdebugMsg(scip, "2. %s solution:\n", kpexact ? "exact" : "approximate");
      for( j = 0; j < snf->ntransvars; j++ )
      {
         if( snf->transvarcoefs[j] == 1 && flowcoverstatus[j] == 1 )
         {
            SCIPdebugMsg(scip, "     C1: + y_%d [u_%d = %g]\n", j, j, snf->transvarvubcoefs[j]);
         }
         else if( snf->transvarcoefs[j] == -1 && flowcoverstatus[j] == 1 )
         {
            SCIPdebugMsg(scip, "     C2: - y_%d [u_%d = %g]\n", j, j, snf->transvarvubcoefs[j]);
         }
      }
      SCIPdebugMsg(scip, "     flowcoverweight(%g) = rhs(%g) + lambda(%g)\n", QUAD_ROUND(flowcoverweight), snf->transrhs, *lambda);
   }
#endif

   /* free data structures */
   SCIPfreeBufferArray(scip, &nonsolitems);
   SCIPfreeBufferArray(scip, &solitems);
   SCIPfreeBufferArray(scip, &transweightsint);
   SCIPfreeBufferArray(scip, &transweightsreal);
   SCIPfreeBufferArray(scip, &transprofitsint);
   SCIPfreeBufferArray(scip, &transprofitsreal);
   SCIPfreeBufferArray(scip, &itemsint);
   SCIPfreeBufferArray(scip, &items);

   return SCIP_OKAY;
}

/** evaluate the super-additive lifting function for the lifted simple generalized flowcover inequalities
 *  for a given value x \in \{ u_j \mid j \in C- \}.
 */
static
SCIP_Real evaluateLiftingFunction(
   SCIP*                 scip,               /**< SCIP data structure */
   LIFTINGDATA*          liftingdata,        /**< lifting data to use */
   SCIP_Real             x                   /**< value where to evaluate lifting function */
   )
{
   SCIP_Real QUAD(tmp);
   SCIP_Real xpluslambda;
   int i;

   xpluslambda = x + liftingdata->lambda;

   i = 0;
   while( i < liftingdata->r && SCIPisGT(scip, xpluslambda, liftingdata->M[i+1]) )
      ++i;

   if( i < liftingdata->t )
   {
      if( SCIPisLE(scip, liftingdata->M[i], x) )
      {
         assert(SCIPisLE(scip, xpluslambda, liftingdata->M[i+1]));
         return i * liftingdata->lambda;
      }

      assert(i > 0 && SCIPisLE(scip, liftingdata->M[i], xpluslambda) && x <= liftingdata->M[i]);

      /* return x - liftingdata->M[i] + i * liftingdata->lambda */
      SCIPquadprecProdDD(tmp, i, liftingdata->lambda);
      SCIPquadprecSumQD(tmp, tmp, x);
      SCIPquadprecSumQD(tmp, tmp, -liftingdata->M[i]);
      return QUAD_ROUND(tmp);
   }

   if( i < liftingdata->r )
   {
      assert(!SCIPisInfinity(scip, liftingdata->mp));

      /* p = liftingdata->m[i] - (liftingdata->mp - liftingdata->lambda) - liftingdata->ml; */
      SCIPquadprecSumDD(tmp, liftingdata->m[i], -liftingdata->mp);
      SCIPquadprecSumQD(tmp, tmp, -liftingdata->ml);
      SCIPquadprecSumQD(tmp, tmp, liftingdata->lambda);

      /* p = MAX(0.0, p); */
      if( QUAD_HI(tmp) < 0.0 )
      {
         QUAD_ASSIGN(tmp, 0.0);
      }

      SCIPquadprecSumQD(tmp, tmp, liftingdata->M[i]);
      SCIPquadprecSumQD(tmp, tmp, liftingdata->ml);

      if( SCIPisLT(scip, QUAD_ROUND(tmp), xpluslambda) )
         return i * liftingdata->lambda;

      assert(SCIPisLE(scip, liftingdata->M[i], xpluslambda) &&
             SCIPisLE(scip, xpluslambda, liftingdata->M[i] + liftingdata->ml +
             MAX(0.0, liftingdata->m[i] - (liftingdata->mp - liftingdata->lambda) - liftingdata->ml)));

      SCIPquadprecProdDD(tmp, i, liftingdata->lambda);
      SCIPquadprecSumQD(tmp, tmp, x);
      SCIPquadprecSumQD(tmp, tmp, - liftingdata->M[i]);
      return QUAD_ROUND(tmp);
   }

   assert(i == liftingdata->r && SCIPisLE(scip, liftingdata->M[liftingdata->r], xpluslambda));

   SCIPquadprecProdDD(tmp, liftingdata->r, liftingdata->lambda);
   SCIPquadprecSumQD(tmp, tmp, x);
   SCIPquadprecSumQD(tmp, tmp, - liftingdata->M[liftingdata->r]);
   return QUAD_ROUND(tmp);
}

/** compute (\alpha_j, \beta_j) := (0, 0)               if M_i \leq u_j \leq M_{i+1} - lambda
 *                                 (1, M_i - i \lambda) if M_i − \lambda < u_j < M_i
 */
static
void getAlphaAndBeta(
   SCIP*                 scip,               /**< SCIP data structure */
   LIFTINGDATA*          liftingdata,        /**< pointer to lifting function struct */
   SCIP_Real             vubcoef,            /**< vub coefficient to get alpha and beta for */
   int*                  alpha,              /**< get alpha coefficient for lifting */
   SCIP_Real*            beta                /**< get beta coefficient for lifting */
   )
{
   SCIP_Real vubcoefpluslambda;
   int i;

   vubcoefpluslambda = vubcoef + liftingdata->lambda;

   i = 0;
   while( i < liftingdata->r && SCIPisGT(scip, vubcoefpluslambda, liftingdata->M[i+1]) )
      ++i;

   if( SCIPisLT(scip, vubcoef, liftingdata->M[i]) )
   {
      SCIP_Real QUAD(tmp);
      assert(liftingdata->M[i] < vubcoefpluslambda);
      *alpha = 1;
      SCIPquadprecProdDD(tmp, -i, liftingdata->lambda);
      SCIPquadprecSumQD(tmp, tmp, liftingdata->M[i]);
      *beta = QUAD_ROUND(tmp);
   }
   else
   {
      assert(SCIPisSumLE(scip, liftingdata->M[i], vubcoef));
      assert(i == liftingdata->r || SCIPisLE(scip, vubcoefpluslambda, liftingdata->M[i+1]));
      *alpha = 0;
      *beta = 0.0;
   }
}

/** compute relevant data for performing the sequence independent lifting */
static
SCIP_RETCODE computeLiftingData(
   SCIP*                 scip,               /**< SCIP data structure */
   SNF_RELAXATION*       snf,                /**< pointer to SNF relaxation */
   int*                  transvarflowcoverstatus, /**< pointer to store whether non-binary var is in L2 (2) or not (-1 or 1) */
   SCIP_Real             lambda,             /**< lambda */
   LIFTINGDATA*          liftingdata,        /**< pointer to lifting function struct */
   SCIP_Bool*            valid               /**< is the lifting data valid */
   )
{
   int i;
   SCIP_Real QUAD(tmp);
   SCIP_Real QUAD(sumN2mC2LE);
   SCIP_Real QUAD(sumN2mC2GT);
   SCIP_Real QUAD(sumC1LE);
   SCIP_Real QUAD(sumC2);

   SCIP_CALL( SCIPallocBufferArray(scip, &liftingdata->m, snf->ntransvars) );

   liftingdata->r = 0;
   QUAD_ASSIGN(sumN2mC2LE, 0.0);
   QUAD_ASSIGN(sumC1LE, 0.0);
   QUAD_ASSIGN(sumN2mC2GT, 0.0);
   QUAD_ASSIGN(sumC2, 0.0);

   liftingdata->mp = SCIPinfinity(scip);

   *valid = FALSE;

   for( i = 0; i < snf->ntransvars; ++i )
   {
      int s = (snf->transvarcoefs[i] + 1) + (transvarflowcoverstatus[i] + 1)/2;

      switch(s)
      {
         case 0: /* var is in N2 \ C2 */
            assert(snf->transvarvubcoefs[i] >= 0.0);
            assert(snf->transvarcoefs[i] == -1 && transvarflowcoverstatus[i] == -1);

            if( SCIPisGT(scip, snf->transvarvubcoefs[i], lambda) )
            {
               SCIPquadprecSumQD(sumN2mC2GT, sumN2mC2GT, snf->transvarvubcoefs[i]);
               liftingdata->m[liftingdata->r++] = snf->transvarvubcoefs[i];
            }
            else
            {
               SCIPquadprecSumQD(sumN2mC2LE, sumN2mC2LE, snf->transvarvubcoefs[i]);
            }
            break;
         case 1: /* var is in C2 */
            assert(snf->transvarvubcoefs[i] > 0.0);
            assert(snf->transvarcoefs[i] == -1 && transvarflowcoverstatus[i] == 1);

            SCIPquadprecSumQD(sumC2, sumC2, snf->transvarvubcoefs[i]);
            break;
         case 3: /* var is in C1 */
            assert(snf->transvarcoefs[i] == 1 && transvarflowcoverstatus[i] == 1);
            assert(snf->transvarvubcoefs[i] > 0.0);

            if( SCIPisGT(scip, snf->transvarvubcoefs[i], lambda) )
            {
               liftingdata->m[liftingdata->r++] = snf->transvarvubcoefs[i];
               liftingdata->mp = MIN(liftingdata->mp, snf->transvarvubcoefs[i]);
            }
            else
            {
               SCIPquadprecSumQD(sumC1LE, sumC1LE, snf->transvarvubcoefs[i]);
            }
            break;
      }
   }

   if( SCIPisInfinity(scip, liftingdata->mp) )
   {
      SCIPfreeBufferArray(scip, &liftingdata->m);
      return SCIP_OKAY;
   }

   SCIP_CALL( SCIPallocBufferArray(scip, &liftingdata->M, liftingdata->r + 1) );

   *valid = TRUE;

   SCIPquadprecSumQQ(tmp, sumC1LE, sumN2mC2LE);
   liftingdata->ml = MIN(lambda, QUAD_ROUND(tmp));
   SCIPquadprecSumQD(tmp, sumC2, snf->transrhs);
   liftingdata->d1 = QUAD_ROUND(tmp);
   SCIPquadprecSumQQ(tmp, tmp, sumN2mC2GT);
   SCIPquadprecSumQQ(tmp, tmp, sumN2mC2LE);
   liftingdata->d2 = QUAD_ROUND(tmp);

   SCIPsortDownReal(liftingdata->m, liftingdata->r);

   /* compute M[i] = sum_{i \in [1,r]} m[i] where m[*] is sorted decreasingly and M[0] = 0 */
   QUAD_ASSIGN(tmp, 0.0);
   for( i = 0; i < liftingdata->r; ++i)
   {
      liftingdata->M[i] = QUAD_ROUND(tmp);
      SCIPquadprecSumQD(tmp, tmp, liftingdata->m[i]);
   }

   liftingdata->M[liftingdata->r] = QUAD_ROUND(tmp);

   SCIP_UNUSED( SCIPsortedvecFindDownReal(liftingdata->m, liftingdata->mp, liftingdata->r, &liftingdata->t) );
   assert(liftingdata->m[liftingdata->t] == liftingdata->mp || SCIPisInfinity(scip, liftingdata->mp));

   /* compute t largest index sucht that m_t = mp
    * note that liftingdata->m[t-1] == mp due to zero based indexing of liftingdata->m
    */
   ++liftingdata->t;
   while( liftingdata->t < liftingdata->r && liftingdata->m[liftingdata->t] == liftingdata->mp )
      ++liftingdata->t;

   liftingdata->lambda = lambda;

   return SCIP_OKAY;
}

/** destroy data used for the sequence independent lifting */
static
void destroyLiftingData(
   SCIP*                 scip,               /**< SCIP data structure */
   LIFTINGDATA*          liftingdata         /**< pointer to lifting function struct */
   )
{
   SCIPfreeBufferArray(scip, &liftingdata->M);
   SCIPfreeBufferArray(scip, &liftingdata->m);
}

/** store the simple lifted flowcover cut defined by the given data in the given arrays
 *  the array for storing the cut coefficients must be all zeros
 */
static
SCIP_RETCODE generateLiftedFlowCoverCut(
   SCIP*                 scip,               /**< SCIP data structure */
   SNF_RELAXATION*       snf,                /**< pointer to SNF relaxation */
   SCIP_AGGRROW*         aggrrow,            /**< aggrrow used to construct SNF relaxation */
   int*                  flowcoverstatus,    /**< pointer to store whether variable is in flow cover (+1) or not (-1) */
   SCIP_Real             lambda,             /**< lambda */
   SCIP_Real*            cutcoefs,           /**< array of coefficients of cut */
   SCIP_Real*            cutrhs,             /**< pointer to right hand side of cut */
   int*                  cutinds,            /**< array of variables problem indices for non-zero coefficients in cut */
   int*                  nnz,                /**< number of non-zeros in cut */
   SCIP_Bool*            success             /**< was the cut successfully generated */
   )
{
   SCIP_Real QUAD(rhs);
   LIFTINGDATA liftingdata;
   int i;

   SCIP_CALL( computeLiftingData(scip, snf, flowcoverstatus, lambda, &liftingdata, success) );
   if( ! *success )
      return SCIP_OKAY;

   QUAD_ASSIGN(rhs, liftingdata.d1);

   *nnz = 0;

   for( i = 0; i < snf->ntransvars; ++i )
   {
      int s = (snf->transvarcoefs[i] + 1) + (flowcoverstatus[i] + 1)/2;

      switch(s)
      {
         case 0: /* var is in N2 \ C2 */
            if( SCIPisGT(scip, snf->transvarvubcoefs[i], lambda) )
            {
               /* var is in L- */
               if( snf->origbinvars[i] != -1 )
               {
                  assert(cutcoefs[snf->origbinvars[i]] == 0.0);
                  cutinds[*nnz] = snf->origbinvars[i];
                  cutcoefs[snf->origbinvars[i]] = -lambda;
                  ++(*nnz);
               }
               else
               {
                  SCIPquadprecSumQD(rhs, rhs, lambda);
               }
            }
            else
            {
               /* var is in L-- */
               if( snf->origcontvars[i] != -1 && snf->aggrcoefscont[i] != 0.0 )
               {
                  assert(cutcoefs[snf->origcontvars[i]] == 0.0);
                  cutinds[*nnz] = snf->origcontvars[i];
                  cutcoefs[snf->origcontvars[i]] = -snf->aggrcoefscont[i];
                  ++(*nnz);
               }

               if( snf->origbinvars[i] != -1 && snf->aggrcoefsbin[i] != 0.0 )
               {
                  assert(cutcoefs[snf->origbinvars[i]] == 0.0);
                  cutinds[*nnz] = snf->origbinvars[i];
                  cutcoefs[snf->origbinvars[i]] = -snf->aggrcoefsbin[i];
                  ++(*nnz);
               }

               SCIPquadprecSumQD(rhs, rhs, snf->aggrconstants[i]);
            }
            break;
         case 1: /* var is in C2 */
         {
            assert(snf->transvarvubcoefs[i] > 0.0);
            assert(snf->transvarcoefs[i] == -1 && flowcoverstatus[i] == 1);

            if( snf->origbinvars[i] != -1 )
            {
               SCIP_Real liftedbincoef = evaluateLiftingFunction(scip, &liftingdata, snf->transvarvubcoefs[i]);
               assert(cutcoefs[snf->origbinvars[i]] == 0.0);
               if( liftedbincoef != 0.0 )
               {
                  cutinds[*nnz] = snf->origbinvars[i];
                  cutcoefs[snf->origbinvars[i]] = -liftedbincoef;
                  ++(*nnz);
                  SCIPquadprecSumQD(rhs, rhs, -liftedbincoef);
               }
            }
            break;
         }
         case 2: /* var is in N1 \ C1 */
         {
            int alpha;
            SCIP_Real beta;

            assert(snf->transvarcoefs[i] == 1 && flowcoverstatus[i] == -1);

            getAlphaAndBeta(scip, &liftingdata, snf->transvarvubcoefs[i], &alpha, &beta);
            assert(alpha == 0 || alpha == 1);

            if( alpha == 1 )
            {
               SCIP_Real QUAD(binvarcoef);
               assert(beta > 0.0);

               if( snf->origcontvars[i] != -1 && snf->aggrcoefscont[i] != 0.0 )
               {
                  assert(cutcoefs[snf->origcontvars[i]] == 0.0);
                  cutinds[*nnz] = snf->origcontvars[i];
                  cutcoefs[snf->origcontvars[i]] = snf->aggrcoefscont[i];
                  ++(*nnz);
               }

               SCIPquadprecSumDD(binvarcoef, snf->aggrcoefsbin[i], -beta);
               if( snf->origbinvars[i] != -1 )
               {
                  SCIP_Real tmp;

                  assert(cutcoefs[snf->origbinvars[i]] == 0.0);

                  tmp = QUAD_ROUND(binvarcoef);
                  if( tmp != 0.0 )
                  {
                     cutinds[*nnz] = snf->origbinvars[i];
                     cutcoefs[snf->origbinvars[i]] = tmp;
                     ++(*nnz);
                  }
               }
               else
               {
                  SCIPquadprecSumQQ(rhs, rhs, -binvarcoef);
               }

               SCIPquadprecSumQD(rhs, rhs, -snf->aggrconstants[i]);
            }
            break;
         }
         case 3: /* var is in C1 */
         {
            SCIP_Real bincoef = snf->aggrcoefsbin[i];
            SCIP_Real constant = snf->aggrconstants[i];

            if( snf->origbinvars[i] != -1 && SCIPisGT(scip, snf->transvarvubcoefs[i], lambda) )
            {
               /* var is in C++ */
               SCIP_Real QUAD(tmp);
               SCIP_Real QUAD(tmp2);

               SCIPquadprecSumDD(tmp, snf->transvarvubcoefs[i], -lambda);

               SCIPquadprecSumQD(tmp2, tmp, constant);
               constant = QUAD_ROUND(tmp2);

               SCIPquadprecSumQD(tmp2, tmp, -bincoef);
               bincoef = -QUAD_ROUND(tmp2);
            }

            if( snf->origbinvars[i] != -1 && bincoef != 0.0 )
            {
               assert(cutcoefs[snf->origbinvars[i]] == 0.0);
               cutinds[*nnz] = snf->origbinvars[i];
               cutcoefs[snf->origbinvars[i]] = bincoef;
               ++(*nnz);
            }

            if( snf->origcontvars[i] != -1 && snf->aggrcoefscont[i] != 0.0 )
            {
               assert(cutcoefs[snf->origcontvars[i]] == 0.0);
               cutinds[*nnz] = snf->origcontvars[i];
               cutcoefs[snf->origcontvars[i]] = snf->aggrcoefscont[i];
               ++(*nnz);
            }

            SCIPquadprecSumQD(rhs, rhs, -constant);
         }
      }
   }

   destroyLiftingData(scip, &liftingdata);

   {
      SCIP_ROW** rows = SCIPgetLPRows(scip);
      for( i = 0; i < aggrrow->nrows; ++i )
      {
         SCIP_ROW* row;
         SCIP_Real rowlhs;
         SCIP_Real rowrhs;
         SCIP_Real slackub;
         SCIP_Real slackcoef;

         slackcoef = aggrrow->rowweights[i] * aggrrow->slacksign[i];
         assert(slackcoef != 0.0);

         /* positive slack was implicitly handled in flow cover separation */
         if( slackcoef > 0.0 )
            continue;

         row = rows[aggrrow->rowsinds[i]];

         /* add the slack's definition multiplied with its coefficient to the cut */
         SCIP_CALL( varVecAddScaledRowCoefs(cutinds, cutcoefs, nnz, row, -aggrrow->rowweights[i]) );

         /* retrieve sides of row */
         rowlhs = row->lhs - row->constant;
         rowrhs = row->rhs - row->constant;

         if( row->integral )
         {
            rowrhs = SCIPfeasFloor(scip, rowrhs);
            rowlhs = SCIPfeasCeil(scip, rowlhs);
         }

         slackub = rowrhs - rowlhs;

         /* move slack's constant to the right hand side, and add lambda to the right hand side if the
          * upper bound of the slack is larger than lambda, since then an artifical binary variable
          * for the slack would get coefficient -lambda
          */
         if( aggrrow->slacksign[i] == +1 )
         {
            /* a*x + c + s == rhs  =>  s == - a*x - c + rhs: move a^_r * (rhs - c) to the right hand side */
            assert(!SCIPisInfinity(scip, row->rhs));

            slackub = -aggrrow->rowweights[i] * MIN(rowrhs - SCIPgetRowMinActivity(scip, row), slackub);

            if( SCIPisGE(scip, slackub, lambda) )
               SCIPquadprecSumQD(rhs, rhs, lambda);

            SCIPquadprecSumQD(rhs, rhs, -aggrrow->rowweights[i] * rowrhs);
         }
         else
         {
            /* a*x + c - s == lhs  =>  s == a*x + c - lhs: move a^_r * (c - lhs) to the right hand side */
            assert(!SCIPisInfinity(scip, -row->lhs));

            slackub = aggrrow->rowweights[i] * MIN(SCIPgetRowMaxActivity(scip, row) - rowlhs, slackub);

            if( SCIPisGE(scip, slackub, lambda) )
               SCIPquadprecSumQD(rhs, rhs, lambda);

            SCIPquadprecSumQD(rhs, rhs, -aggrrow->rowweights[i] * rowlhs);
         }
      }
   }

   *cutrhs = QUAD_ROUND(rhs);
     /* set rhs to zero, if it's very close to */
   if( SCIPisZero(scip, *cutrhs) )
      *cutrhs = 0.0;

   return SCIP_OKAY;
}

/** calculates a lifted simple generalized flow cover cut out of the weighted sum of LP rows given by an aggregation row; the
 *  aggregation row must not contain non-zero weights for modifiable rows, because these rows cannot
 *  participate in the cut.
 *  For further details we refer to:
 *
 *  Gu, Z., Nemhauser, G. L., & Savelsbergh, M. W. (1999). Lifted flow cover inequalities for mixed 0-1 integer programs.
 *  Mathematical Programming, 85(3), 439-467.
 *
 *  @return \ref SCIP_OKAY is returned if everything worked. Otherwise a suitable error code is passed. See \ref
 *          SCIP_Retcode "SCIP_RETCODE" for a complete list of error codes.
 *
 *  @pre This method can be called if @p scip is in one of the following stages:
 *       - \ref SCIP_STAGE_SOLVING
 *
 *  See \ref SCIP_Stage "SCIP_STAGE" for a complete list of all possible solving stages.
 */
SCIP_RETCODE SCIPcalcFlowCover(
   SCIP*                 scip,               /**< SCIP data structure */
   SCIP_SOL*             sol,                /**< the solution that should be separated, or NULL for LP solution */
   SCIP_Real             boundswitch,        /**< fraction of domain up to which lower bound is used in transformation */
   SCIP_Bool             allowlocal,         /**< should local information allowed to be used, resulting in a local cut? */
   SCIP_AGGRROW*         aggrrow,            /**< the aggregation row to compute flow cover cut for */
   SCIP_Real*            cutcoefs,           /**< array to store the non-zero coefficients in the cut */
   SCIP_Real*            cutrhs,             /**< pointer to store the right hand side of the cut */
   int*                  cutinds,            /**< array to store the problem indices of variables with a non-zero coefficient in the cut */
   int*                  cutnnz,             /**< pointer to store the number of non-zeros in the cut */
   SCIP_Real*            cutefficacy,        /**< pointer to store the efficacy of the cut, or NULL */
   int*                  cutrank,            /**< pointer to return rank of generated cut */
   SCIP_Bool*            cutislocal,         /**< pointer to store whether the generated cut is only valid locally */
   SCIP_Bool*            success             /**< pointer to store whether a valid cut was returned */
   )
{
   int i;
   int nvars;
   SCIP_Bool localbdsused;
   SNF_RELAXATION snf;
   SCIP_Real lambda;
   SCIP_Real* tmpcoefs;
   int *transvarflowcoverstatus;
   int nflowcovervars;
   int nnonflowcovervars;

   nvars = SCIPgetNVars(scip);

   *success = FALSE;

   /* get data structures */
   SCIP_CALL( SCIPallocBufferArray(scip, &transvarflowcoverstatus, nvars) );
   SCIP_CALL( allocSNFRelaxation(scip,  &snf, nvars) );

   SCIP_CALL( constructSNFRelaxation(scip, sol, boundswitch, allowlocal, aggrrow->vals, aggrrow->rhs, aggrrow->inds, aggrrow->nnz, &snf, success, &localbdsused) );

   if( ! *success )
   {
      goto TERMINATE;
   }

   *cutislocal = aggrrow->local || localbdsused;

   SCIP_CALL( getFlowCover(scip, &snf, &nflowcovervars, &nnonflowcovervars, transvarflowcoverstatus, &lambda, success) );

   if( ! *success )
   {
      goto TERMINATE;
   }

   SCIP_CALL( SCIPallocCleanBufferArray(scip, &tmpcoefs, nvars) );

   SCIP_CALL( generateLiftedFlowCoverCut(scip, &snf, aggrrow, transvarflowcoverstatus, lambda, tmpcoefs, cutrhs, cutinds, cutnnz, success) );
   SCIPdebugMsg(scip, "computed flowcover_%lli_%i:\n", SCIPgetNLPs(scip), SCIPgetNCuts(scip));
   SCIPdebug( printCut(scip, sol, tmpcoefs, *cutrhs, cutinds, *cutnnz, FALSE, *cutislocal) );
   /* if success is FALSE generateLiftedFlowCoverCut wont have touched the tmpcoefs array so we dont need to clean it then */
   if( *success )
   {
      cleanupCut(scip, *cutislocal, cutinds, tmpcoefs, cutnnz, cutrhs);

      for( i = 0; i < *cutnnz; ++i )
      {
         int j = cutinds[i];
         assert(tmpcoefs[j] != 0.0);
         cutcoefs[i] = tmpcoefs[j];
         tmpcoefs[j] = 0.0;
      }

      if( cutefficacy != NULL )
         *cutefficacy = calcEfficacy(scip, sol, cutcoefs, *cutrhs, cutinds, *cutnnz);

      if( cutrank != NULL )
         *cutrank = aggrrow->rank + 1;
   }

   SCIPfreeCleanBufferArray(scip, &tmpcoefs);

  TERMINATE:
   destroySNFRelaxation(scip, &snf);
   SCIPfreeBufferArray(scip, &transvarflowcoverstatus);

   return SCIP_OKAY;
}


/* =========================================== strongcg =========================================== */

/** Transform equation \f$ a \cdot x = b; lb \leq x \leq ub \f$ into standard form
 *    \f$ a^\prime \cdot x^\prime = b,\; 0 \leq x^\prime \leq ub' \f$.
 *
 *  Transform variables (lb or ub):
 *  \f[
 *  \begin{array}{llll}
 *    x^\prime_j := x_j - lb_j,&   x_j = x^\prime_j + lb_j,&   a^\prime_j =  a_j,&   \mbox{if lb is used in transformation}\\
 *    x^\prime_j := ub_j - x_j,&   x_j = ub_j - x^\prime_j,&   a^\prime_j = -a_j,&   \mbox{if ub is used in transformation}
 *  \end{array}
 *  \f]
 *  and move the constant terms \f$ a_j\, lb_j \f$ or \f$ a_j\, ub_j \f$ to the rhs.
 *
 *  Transform variables (vlb or vub):
 *  \f[
 *  \begin{array}{llll}
 *    x^\prime_j := x_j - (bl_j\, zl_j + dl_j),&   x_j = x^\prime_j + (bl_j\, zl_j + dl_j),&   a^\prime_j =  a_j,&   \mbox{if vlb is used in transf.} \\
 *    x^\prime_j := (bu_j\, zu_j + du_j) - x_j,&   x_j = (bu_j\, zu_j + du_j) - x^\prime_j,&   a^\prime_j = -a_j,&   \mbox{if vub is used in transf.}
 *  \end{array}
 *  \f]
 *  move the constant terms \f$ a_j\, dl_j \f$ or \f$ a_j\, du_j \f$ to the rhs, and update the coefficient of the VLB variable:
 *  \f[
 *  \begin{array}{ll}
 *    a_{zl_j} := a_{zl_j} + a_j\, bl_j,& \mbox{or} \\
 *    a_{zu_j} := a_{zu_j} + a_j\, bu_j &
 *  \end{array}
 *  \f]
 */
static
SCIP_RETCODE cutsTransformStrongCG(
   SCIP*                 scip,               /**< SCIP data structure */
   SCIP_SOL*             sol,                /**< the solution that should be separated, or NULL for LP solution */
   SCIP_Real             boundswitch,        /**< fraction of domain up to which lower bound is used in transformation */
   SCIP_Bool             usevbds,            /**< should variable bounds be used in bound transformation? */
   SCIP_Bool             allowlocal,         /**< should local information allowed to be used, resulting in a local cut? */
   SCIP_Real*            cutcoefs,           /**< array of coefficients of cut */
   SCIP_Real*            cutrhs,             /**< pointer to right hand side of cut */
   int*                  cutinds,            /**< array of variables problem indices for non-zero coefficients in cut */
   int*                  nnz,                /**< number of non-zeros in cut */
   int*                  varsign,            /**< stores the sign of the transformed variable in summation */
   int*                  boundtype,          /**< stores the bound used for transformed variable:
                                              *   vlb/vub_idx, or -1 for global lb/ub, or -2 for local lb/ub */
   SCIP_Bool*            freevariable,       /**< stores whether a free variable was found in MIR row -> invalid summation */
   SCIP_Bool*            localbdsused        /**< pointer to store whether local bounds were used in transformation */
   )
{
   SCIP_Real* bestbds;
   int i;
   int aggrrowintstart;
   int nvars;
   int firstcontvar;
   SCIP_VAR** vars;

   assert(varsign != NULL);
   assert(boundtype != NULL);
   assert(freevariable != NULL);
   assert(localbdsused != NULL);

   *freevariable = FALSE;
   *localbdsused = FALSE;

   /* allocate temporary memory to store best bounds and bound types */
   SCIP_CALL( SCIPallocBufferArray(scip, &bestbds, 2*(*nnz)) );

   /* start with continuous variables, because using variable bounds can affect the untransformed integral
    * variables, and these changes have to be incorporated in the transformation of the integral variables
    * (continuous variables have largest problem indices!)
    */
   SCIPsortDownInt(cutinds, *nnz);

   vars = SCIPgetVars(scip);
   nvars = SCIPgetNVars(scip);
   firstcontvar = nvars - SCIPgetNContVars(scip);

   /* determine best bounds for the continous variables such that they will have a positive coefficient in the transformation */
   for( i = 0; i < *nnz && cutinds[i] >= firstcontvar; ++i )
   {
      int v = cutinds[i];
      if( cutcoefs[v] > 0.0 )
      {
         /* find closest lower bound in standard lower bound or variable lower bound for continuous variable so that it will have a positive coefficient */
         SCIP_CALL( findBestLb(scip, vars[v], sol, usevbds, allowlocal, bestbds + i, boundtype + i) );

         /* cannot create transformation for strongcg cut */
         if( SCIPisInfinity(scip, -bestbds[i]) )
         {
            *freevariable = TRUE;
            goto TERMINATE;
         }

         varsign[i] = +1;
      }
      else if( cutcoefs[v] < 0.0 )
      {
         /* find closest upper bound in standard upper bound or variable upper bound for continuous variable so that it will have a positive coefficient */
         SCIP_CALL( findBestUb(scip, vars[cutinds[i]], sol, usevbds, allowlocal, bestbds + i, boundtype + i) );

          /* cannot create transformation for strongcg cut */
         if( SCIPisInfinity(scip, bestbds[i]) )
         {
            *freevariable = TRUE;
            goto TERMINATE;
         }

         varsign[i] = -1;
      }
   }

   /* remember start of integer variables in the aggrrow */
   aggrrowintstart = i;

   /* perform bound substitution for continuous variables */
   for( i = 0; i < aggrrowintstart; ++i )
   {
      int v = cutinds[i];
      SCIP_VAR* var = vars[v];
      assert(!SCIPisInfinity(scip, -varsign[i] * bestbds[i]));

      /* standard (bestlbtype < 0) or variable (bestlbtype >= 0) lower bound? */
      if( boundtype[i] < 0 )
      {
         *cutrhs -= cutcoefs[v] * bestbds[i];
         *localbdsused = *localbdsused || (boundtype[i] == -2);
      }
      else
      {
         SCIP_VAR** vbdvars;
         SCIP_Real* vbdcoefs;
         SCIP_Real* vbdconsts;
         SCIP_Real zcoef;
         int zidx;

         if( varsign[i] == +1 )
         {
            vbdvars = SCIPvarGetVlbVars(var);
            vbdcoefs = SCIPvarGetVlbCoefs(var);
            vbdconsts = SCIPvarGetVlbConstants(var);
            assert(0 <= boundtype[i] && boundtype[i] < SCIPvarGetNVlbs(var));
         }
         else
         {
            vbdvars = SCIPvarGetVubVars(var);
            vbdcoefs = SCIPvarGetVubCoefs(var);
            vbdconsts = SCIPvarGetVubConstants(var);
            assert(0 <= boundtype[i] && boundtype[i] < SCIPvarGetNVubs(var));
         }

         assert(vbdvars != NULL);
         assert(vbdcoefs != NULL);
         assert(vbdconsts != NULL);
         assert(SCIPvarIsActive(vbdvars[boundtype[i]]));

         zidx = SCIPvarGetProbindex(vbdvars[boundtype[i]]);
         assert(0 <= zidx && zidx < firstcontvar);

         *cutrhs -= cutcoefs[v] * vbdconsts[boundtype[i]];

         /* check if integral variable already exists in the row */
         zcoef = cutcoefs[zidx];

         if( zcoef == 0.0 )
            cutinds[(*nnz)++] = zidx;

         zcoef += cutcoefs[v] * vbdcoefs[boundtype[i]];
         cutcoefs[zidx] = NONZERO(zcoef);
         assert(cutcoefs[zidx] != 0.0);
      }
   }

   assert(i == aggrrowintstart);

   /* remove integral variables that now have a zero coefficient due to variable bound usage of continuous variables
    * and perform the bound substitution for the integer variables that are left using simple bounds
    */
   while( i < *nnz )
   {
      SCIP_Real bestlb;
      SCIP_Real bestub;
      int bestlbtype;
      int bestubtype;
      SCIP_BOUNDTYPE selectedbound;
      int v = cutinds[i];

      assert(v < firstcontvar);

      /* due to variable bound usage for the continous variables cancellation may have occurred */
      if( SCIPisZero(scip, cutcoefs[v]) )
      {
         cutcoefs[v] = 0.0;
         --(*nnz);
         cutinds[i] = cutinds[*nnz];

         /* do not increase i, since last element is copied to the i-th position */
         continue;
      }

      /** determine the best bounds for the integral variable, usevbd can be set to FALSE here as vbds are only used for continous variables */
      SCIP_CALL( determineBestBounds(scip, vars[v], sol, boundswitch, FALSE, allowlocal, FALSE, FALSE, NULL, NULL,
                                     &bestlb, &bestub, &bestlbtype, &bestubtype, &selectedbound, freevariable) );

      /* check if we have an unbounded integral variable */
      if( *freevariable )
      {
         goto TERMINATE;
      }

      /* perform bound substitution */
      if( selectedbound == SCIP_BOUNDTYPE_LOWER )
      {
         boundtype[i] = bestlbtype;
         varsign[i] = +1;
         *cutrhs -= cutcoefs[v] * bestlb;
      }
      else
      {
         assert(selectedbound == SCIP_BOUNDTYPE_UPPER);
         boundtype[i] = bestubtype;
         varsign[i] = -1;
         *cutrhs -= cutcoefs[v] * bestub;
      }

      assert(boundtype[i] == -1 || boundtype[i] == -2);
      *localbdsused = *localbdsused || (boundtype[i] == -2);

      /* increase i */
      ++i;
   }

TERMINATE:
   /*free temporary memory */
   SCIPfreeBufferArray(scip, &bestbds);

   return SCIP_OKAY;
}

/** Calculate fractionalities \f$ f_0 := b - down(b) \f$, \f$ f_j := a^\prime_j - down(a^\prime_j) \f$ and
 *   integer \f$ k >= 1 \f$ with \f$ 1/(k + 1) <= f_0 < 1/k \f$ and \f$ (=> k = up(1/f_0) + 1) \f$
 *   integer \f$ 1 <= p_j <= k \f$ with \f$ f_0 + ((p_j - 1) * (1 - f_0)/k) < f_j <= f_0 + (p_j * (1 - f_0)/k)\f$ \f$ (=> p_j = up( k*(f_j - f_0)/(1 - f_0) )) \f$
 * and derive strong CG cut \f$ \tilde{a}*x^\prime <= down(b) \f$
 * \f[
 * \begin{array}{rll}
 * integers : &  \tilde{a}_j = down(a^\prime_j)                &, if \qquad f_j <= f_0 \\
 *            &  \tilde{a}_j = down(a^\prime_j) + p_j/(k + 1)  &, if \qquad f_j >  f_0 \\
 * continuous:&  \tilde{a}_j = 0                               &, if \qquad a^\prime_j >= 0 \\
 *            &  \mbox{no strong CG cut found}                 &, if \qquad a^\prime_j <  0
 * \end{array}
 * \f]
 *
 * Transform inequality back to \f$ \hat{a}*x <= rhs \f$:
 *
 *  (lb or ub):
 * \f[
 * \begin{array}{lllll}
 *    x^\prime_j := x_j - lb_j,&   x_j == x^\prime_j + lb_j,&   a^\prime_j ==  a_j,&   \hat{a}_j :=  \tilde{a}_j,&   \mbox{if lb was used in transformation} \\
 *    x^\prime_j := ub_j - x_j,&   x_j == ub_j - x^\prime_j,&   a^\prime_j == -a_j,&   \hat{a}_j := -\tilde{a}_j,&   \mbox{if ub was used in transformation}
 * \end{array}
 * \f]
 * \f[
 *  and move the constant terms
 * \begin{array}{rl}
 *    -\tilde{a}_j * lb_j == -\hat{a}_j * lb_j, & \mbox{or} \\
 *     \tilde{a}_j * ub_j == -\hat{a}_j * ub_j &
 * \end{array}
 * \f]
 *  to the rhs.
 *
 *  (vlb or vub):
 * \f[
 * \begin{array}{lllll}
 *    x^\prime_j := x_j - (bl_j * zl_j + dl_j),&   x_j == x^\prime_j + (bl_j * zl_j + dl_j),&   a^\prime_j ==  a_j,&   \hat{a}_j :=  \tilde{a}_j,&   \mbox{(vlb)} \\
 *    x^\prime_j := (bu_j * zu_j + du_j) - x_j,&   x_j == (bu_j * zu_j + du_j) - x^\prime_j,&   a^\prime_j == -a_j,&   \hat{a}_j := -\tilde{a}_j,&   \mbox{(vub)}
 * \end{array}
 * \f]
 *  move the constant terms
 * \f[
 * \begin{array}{rl}
 *    -\tilde{a}_j * dl_j == -\hat{a}_j * dl_j,& \mbox{or} \\
 *     \tilde{a}_j * du_j == -\hat{a}_j * du_j &
 * \end{array}
 * \f]
 *  to the rhs, and update the VB variable coefficients:
 * \f[
 * \begin{array}{ll}
 *    \hat{a}_{zl_j} := \hat{a}_{zl_j} - \tilde{a}_j * bl_j == \hat{a}_{zl_j} - \hat{a}_j * bl_j,& \mbox{or} \\
 *    \hat{a}_{zu_j} := \hat{a}_{zu_j} + \tilde{a}_j * bu_j == \hat{a}_{zu_j} - \hat{a}_j * bu_j &
 * \end{array}
 * \f]
 */
static
SCIP_RETCODE cutsRoundStrongCG(
   SCIP*                 scip,               /**< SCIP data structure */
   SCIP_Real*            cutcoefs,           /**< array of coefficients of cut */
   SCIP_Real*            cutrhs,             /**< pointer to right hand side of cut */
   int*                  cutinds,            /**< array of variables problem indices for non-zero coefficients in cut */
   int*                  nnz,                /**< number of non-zeros in cut */
   int*                  varsign,            /**< stores the sign of the transformed variable in summation */
   int*                  boundtype,          /**< stores the bound used for transformed variable (vlb/vub_idx or -1 for lb/ub)*/
   SCIP_Real             f0,                 /**< fractional value of rhs */
   SCIP_Real             k                   /**< factor to strengthen strongcg cut */
   )
{
   SCIP_Real onedivoneminusf0;
   int i;
   int firstcontvar;
   SCIP_VAR** vars;
   int aggrrowintstart;

   assert(cutrhs != NULL);
   assert(cutcoefs != NULL);
   assert(cutinds != NULL);
   assert(nnz != NULL);
   assert(boundtype != NULL);
   assert(varsign != NULL);
   assert(0.0 < f0 && f0 < 1.0);

   onedivoneminusf0 = 1.0 / (1.0 - f0);

   /* Loop backwards to process integral variables first and be able to delete coefficients of integral variables
    * without destroying the ordering of the aggrrow's non-zeros.
    * (due to sorting in cutsTransformStrongCG the ordering is continuous before integral)
    */

   firstcontvar = SCIPgetNVars(scip) - SCIPgetNContVars(scip);
   vars = SCIPgetVars(scip);
#ifndef NDEBUG
   /*in debug mode check, that all continuous variables of the aggrrow come before the integral variables */
   i = 0;
   while( i < *nnz && cutinds[i] >= firstcontvar )
      ++i;

   while( i < *nnz )
   {
      assert(cutinds[i] < firstcontvar);
      ++i;
   }
#endif

   /* integer variables */
   for( i = *nnz - 1; i >= 0 && cutinds[i] < firstcontvar; --i )
   {
      SCIP_VAR* var;
      SCIP_Real aj;
      SCIP_Real downaj;
      SCIP_Real cutaj;
      SCIP_Real fj;
      int v;

      v = cutinds[i];
      assert(0 <= v && v < SCIPgetNVars(scip));

      var = vars[v];
      assert(var != NULL);
      assert(SCIPvarGetProbindex(var) == v);
      assert(boundtype[i] == -1 || boundtype[i] == -2);
      assert(varsign[i] == +1 || varsign[i] == -1);

      /* calculate the coefficient in the retransformed cut */
      aj = varsign[i] * cutcoefs[v]; /* a'_j */
      downaj = SCIPfloor(scip, aj);
      fj = aj - downaj;

      if( SCIPisSumLE(scip, fj, f0) )
         cutaj = varsign[i] * downaj; /* a^_j */
      else
      {
         SCIP_Real pj;

         pj = SCIPceil(scip, k * (fj - f0) * onedivoneminusf0);
         assert(pj >= 0); /* should be >= 1, but due to rounding bias can be 0 if fj almost equal to f0 */
         assert(pj <= k);
         cutaj = varsign[i] * (downaj + pj / (k + 1)); /* a^_j */
      }

      /* remove zero cut coefficients from cut */
      if( SCIPisZero(scip, cutaj) )
      {
         cutcoefs[v] = 0.0;
         --*nnz;
         cutinds[i] = cutinds[*nnz];
         continue;
      }

      cutcoefs[v] = cutaj;

       /* integral var uses standard bound */
      assert(boundtype[i] < 0);

      /* move the constant term  -a~_j * lb_j == -a^_j * lb_j , or  a~_j * ub_j == -a^_j * ub_j  to the rhs */
      if( varsign[i] == +1 )
      {
         /* lower bound was used */
         if( boundtype[i] == -1 )
         {
            assert(!SCIPisInfinity(scip, -SCIPvarGetLbGlobal(var)));
            *cutrhs += cutaj * SCIPvarGetLbGlobal(var);
         }
         else
         {
            assert(!SCIPisInfinity(scip, -SCIPvarGetLbLocal(var)));
            *cutrhs += cutaj * SCIPvarGetLbLocal(var);
         }
      }
      else
      {
          /* upper bound was used */
         if( boundtype[i] == -1 )
         {
            assert(!SCIPisInfinity(scip, SCIPvarGetUbGlobal(var)));
            *cutrhs += cutaj * SCIPvarGetUbGlobal(var);
         }
         else
         {
            assert(!SCIPisInfinity(scip, SCIPvarGetUbLocal(var)));
            *cutrhs += cutaj * SCIPvarGetUbLocal(var);
         }
      }
   }

   /* now process the continuous variables; postpone deletetion of zeros till all continuous variables have been processed */
   aggrrowintstart = i + 1;

#ifndef NDEBUG
   /* in a strong CG cut, cut coefficients of continuous variables are always zero; check this in debug mode */
   for( i = 0; i < aggrrowintstart; ++i )
   {
      int v;

      v = cutinds[i];
      assert(firstcontvar <= v && v < SCIPgetNVars(scip));

      {
         SCIP_VAR* var;
         SCIP_Real aj;

         var = vars[v];
         assert(var != NULL);
         assert(!SCIPvarIsIntegral(var));
         assert(SCIPvarGetProbindex(var) == v);
         assert(varsign[i] == +1 || varsign[i] == -1);

         /* calculate the coefficient in the retransformed cut */
         aj = varsign[i] * cutcoefs[v]; /* a'_j */
         assert(aj >= 0.0);
      }
   }
#endif

   /* move integer variables to the empty position of the continuous variables */
   if( aggrrowintstart > 0 )
   {
      assert(aggrrowintstart <= *nnz);

      for( i = 0; i < aggrrowintstart; ++i )
         cutcoefs[cutinds[i]] = 0.0;

      *nnz -= aggrrowintstart;
      if( *nnz < aggrrowintstart )
      {
         BMScopyMemoryArray(cutinds, cutinds + aggrrowintstart, *nnz);
      }
      else
      {
         BMScopyMemoryArray(cutinds, cutinds + *nnz, aggrrowintstart);
      }
   }

   return SCIP_OKAY;
}

/** substitute aggregated slack variables:
 *
 *  The coefficient of the slack variable s_r is equal to the row's weight times the slack's sign, because the slack
 *  variable only appears in its own row: \f$ a^\prime_r = scale * weight[r] * slacksign[r] \f$.
 *
 *  Depending on the slacks type (integral or continuous), its coefficient in the cut calculates as follows:
 * \f[
 * \begin{array}{rll}
 *    integers:  & \hat{a}_r = \tilde{a}_r = down(a^\prime_r)                  &, if \qquad f_r <= f0 \\
 *               & \hat{a}_r = \tilde{a}_r = down(a^\prime_r) + p_r/(k + 1)    &, if \qquad f_r >  f0 \\
 *    continuous:& \hat{a}_r = \tilde{a}_r = 0                                 &, if \qquad a^\prime_r >= 0 \\
 *               & \mbox{no strong CG cut found}                               &, if \qquad a^\prime_r <  0
 * \end{array}
 * \f]
 *
 *  Substitute \f$ \hat{a}_r * s_r \f$ by adding \f$ \hat{a}_r \f$ times the slack's definition to the cut.
 */
static
SCIP_RETCODE cutsSubstituteStrongCG(
   SCIP*                 scip,
   SCIP_Real*            weights,            /**< row weights in row summation */
   int*                  slacksign,          /**< stores the sign of the row's slack variable in summation */
   int*                  rowinds,            /**< sparsity pattern of used rows */
   int                   nrowinds,           /**< number of used rows */
   SCIP_Real             scale,              /**< additional scaling factor multiplied to all rows */
   SCIP_Real*            cutcoefs,           /**< array of coefficients of cut */
   SCIP_Real*            cutrhs,             /**< pointer to right hand side of cut */
   int*                  cutinds,            /**< array of variables problem indices for non-zero coefficients in cut */
   int*                  nnz,                /**< number of non-zeros in cut */
   SCIP_Real             f0,                 /**< fractional value of rhs */
   SCIP_Real             k                   /**< factor to strengthen strongcg cut */
   )
{  /*lint --e{715}*/
   SCIP_ROW** rows;
   SCIP_Real onedivoneminusf0;
   int i;

   assert(scip != NULL);
   assert(weights != NULL);
   assert(slacksign != NULL);
   assert(rowinds != NULL);
   assert(SCIPisPositive(scip, scale));
   assert(cutcoefs != NULL);
   assert(cutrhs != NULL);
   assert(cutinds != NULL);
   assert(nnz != NULL);
   assert(0.0 < f0 && f0 < 1.0);

   onedivoneminusf0 = 1.0 / (1.0 - f0);

   rows = SCIPgetLPRows(scip);
   for( i = 0; i < nrowinds; i++ )
   {
      SCIP_ROW* row;
      SCIP_Real pr;
      SCIP_Real ar;
      SCIP_Real downar;
      SCIP_Real cutar;
      SCIP_Real fr;
      SCIP_Real mul;
      int r;

      r = rowinds[i];
      assert(0 <= r && r < SCIPgetNLPRows(scip));
      assert(slacksign[i] == -1 || slacksign[i] == +1);
      assert(!SCIPisZero(scip, weights[i]));

      row = rows[r];
      assert(row != NULL);
      assert(row->len == 0 || row->cols != NULL);
      assert(row->len == 0 || row->cols_index != NULL);
      assert(row->len == 0 || row->vals != NULL);

      /* get the slack's coefficient a'_r in the aggregated row */
      ar = slacksign[i] * scale * weights[i];

      /* calculate slack variable's coefficient a^_r in the cut */
      if( row->integral )
      {
         /* slack variable is always integral: */
         downar = SCIPfloor(scip, ar);
         fr = ar - downar;

         if( SCIPisLE(scip, fr, f0) )
            cutar = downar;
         else
         {
            pr = SCIPceil(scip, k * (fr - f0) * onedivoneminusf0);
            assert(pr >= 0); /* should be >= 1, but due to rounding bias can be 0 if fr almost equal to f0 */
            assert(pr <= k);
            cutar = downar + pr / (k + 1);
         }
      }
      else
      {
         /* slack variable is continuous: */
         assert(ar >= 0.0);
         continue; /* slack can be ignored, because its coefficient is reduced to 0.0 */
      }

      /* if the coefficient was reduced to zero, ignore the slack variable */
      if( SCIPisZero(scip, cutar) )
         continue;

      /* depending on the slack's sign, we have
       *   a*x + c + s == rhs  =>  s == - a*x - c + rhs,  or  a*x + c - s == lhs  =>  s == a*x + c - lhs
       * substitute a^_r * s_r by adding a^_r times the slack's definition to the cut.
       */
      mul = -slacksign[i] * cutar;

      /* add the slack's definition multiplied with a^_j to the cut */
      SCIP_CALL( varVecAddScaledRowCoefs(cutinds, cutcoefs, nnz, row, mul) );

      /* move slack's constant to the right hand side */
      if( slacksign[i] == +1 )
      {
         SCIP_Real rhs;

         /* a*x + c + s == rhs  =>  s == - a*x - c + rhs: move a^_r * (rhs - c) to the right hand side */
         assert(!SCIPisInfinity(scip, row->rhs));
         rhs = row->rhs - row->constant;
         if( row->integral )
         {
            /* the right hand side was implicitly rounded down in row aggregation */
            rhs = SCIPfeasFloor(scip, rhs);
         }
         *cutrhs -= cutar * rhs;
      }
      else
      {
         SCIP_Real lhs;

         /* a*x + c - s == lhs  =>  s == a*x + c - lhs: move a^_r * (c - lhs) to the right hand side */
         assert(!SCIPisInfinity(scip, -row->lhs));
         lhs = row->lhs - row->constant;
         if( row->integral )
         {
            /* the left hand side was implicitly rounded up in row aggregation */
            lhs = SCIPfeasCeil(scip, lhs);
         }
         *cutrhs += cutar * lhs;
      }
   }

   /* set rhs to zero, if it's very close to */
   if( SCIPisZero(scip, *cutrhs) )
      *cutrhs = 0.0;

   return SCIP_OKAY;
}


/** calculates a strong CG cut out of the weighted sum of LP rows given by an aggregation row; the
 *  aggregation row must not contain non-zero weights for modifiable rows, because these rows cannot
 *  participate in a strongcg cut
 *
 *  @return \ref SCIP_OKAY is returned if everything worked. Otherwise a suitable error code is passed. See \ref
 *          SCIP_Retcode "SCIP_RETCODE" for a complete list of error codes.
 *
 *  @pre This method can be called if @p scip is in one of the following stages:
 *       - \ref SCIP_STAGE_SOLVING
 *
 *  See \ref SCIP_Stage "SCIP_STAGE" for a complete list of all possible solving stages.
 */
SCIP_RETCODE SCIPcalcStrongCG(
   SCIP*                 scip,               /**< SCIP data structure */
   SCIP_SOL*             sol,                /**< the solution that should be separated, or NULL for LP solution */
   SCIP_Real             boundswitch,        /**< fraction of domain up to which lower bound is used in transformation */
   SCIP_Bool             usevbds,            /**< should variable bounds be used in bound transformation? */
   SCIP_Bool             allowlocal,         /**< should local information allowed to be used, resulting in a local cut? */
   SCIP_Real             minfrac,            /**< minimal fractionality of rhs to produce strong CG cut for */
   SCIP_Real             maxfrac,            /**< maximal fractionality of rhs to produce strong CG cut for */
   SCIP_Real             scale,              /**< additional scaling factor multiplied to all rows */
   SCIP_AGGRROW*         aggrrow,            /**< the aggregation row to compute a flow cover cut for */
   SCIP_Real*            cutcoefs,           /**< array to store the non-zero coefficients in the cut */
   SCIP_Real*            cutrhs,             /**< pointer to store the right hand side of the cut */
   int*                  cutinds,            /**< array to store the problem indices of variables with a non-zero coefficient in the cut */
   int*                  cutnnz,             /**< pointer to store the number of non-zeros in the cut */
   SCIP_Real*            cutefficacy,        /**< pointer to store the efficacy of the cut, or NULL */
   int*                  cutrank,            /**< pointer to return rank of generated cut */
   SCIP_Bool*            cutislocal,         /**< pointer to store whether the generated cut is only valid locally */
   SCIP_Bool*            success             /**< pointer to store whether a valid cut was returned */
   )
{
   int i;
   int nvars;
   int* varsign;
   int* boundtype;
   SCIP_Real* tmpcoefs;
   SCIP_Real downrhs;
   SCIP_Real f0;
   SCIP_Real k;
   SCIP_Bool freevariable;
   SCIP_Bool localbdsused;

   assert(scip != NULL);
   assert(aggrrow != NULL);
   assert(SCIPisPositive(scip, scale));
   assert(cutefficacy != NULL);
   assert(cutcoefs != NULL);
   assert(cutrhs != NULL);
   assert(cutinds != NULL);
   assert(success != NULL);
   assert(cutislocal != NULL);

   SCIPdebugMessage("calculating strong CG cut (scale: %g)\n", scale);

   *success = FALSE;

   /* allocate temporary memory */
   nvars = SCIPgetNVars(scip);
   SCIP_CALL( SCIPallocBufferArray(scip, &varsign, nvars) );
   SCIP_CALL( SCIPallocBufferArray(scip, &boundtype, nvars) );
   SCIP_CALL( SCIPallocCleanBufferArray(scip, &tmpcoefs, nvars) );

   /* initialize cut with aggregation */
   *cutnnz = aggrrow->nnz;

   BMScopyMemoryArray(cutinds, aggrrow->inds, *cutnnz);

   *cutrhs = scale * aggrrow->rhs;
   for( i = 0; i < *cutnnz; ++i )
   {
      int j = cutinds[i];
      tmpcoefs[j] = aggrrow->vals[j] * scale;
      assert(tmpcoefs[j] != 0.0);
   }

   *cutislocal = aggrrow->local;

   cleanupCut(scip, aggrrow->local, cutinds, tmpcoefs, cutnnz, cutrhs);

   /* Transform equation  a*x == b, lb <= x <= ub  into standard form
    *   a'*x' == b, 0 <= x' <= ub'.
    *
    * Transform variables (lb or ub):
    *   x'_j := x_j - lb_j,   x_j == x'_j + lb_j,   a'_j ==  a_j,   if lb is used in transformation
    *   x'_j := ub_j - x_j,   x_j == ub_j - x'_j,   a'_j == -a_j,   if ub is used in transformation
    * and move the constant terms "a_j * lb_j" or "a_j * ub_j" to the rhs.
    *
    * Transform variables (vlb or vub):
    *   x'_j := x_j - (bl_j * zl_j + dl_j),   x_j == x'_j + (bl_j * zl_j + dl_j),   a'_j ==  a_j,   if vlb is used in transf.
    *   x'_j := (bu_j * zu_j + du_j) - x_j,   x_j == (bu_j * zu_j + du_j) - x'_j,   a'_j == -a_j,   if vub is used in transf.
    * move the constant terms "a_j * dl_j" or "a_j * du_j" to the rhs, and update the coefficient of the VLB variable:
    *   a_{zl_j} := a_{zl_j} + a_j * bl_j, or
    *   a_{zu_j} := a_{zu_j} + a_j * bu_j
    */
   SCIP_CALL( cutsTransformStrongCG(scip, sol, boundswitch, usevbds, allowlocal,
      tmpcoefs, cutrhs, cutinds, cutnnz, varsign, boundtype, &freevariable, &localbdsused) );

   assert(allowlocal || !localbdsused);
   *cutislocal = *cutislocal || localbdsused;

   if( freevariable )
      goto TERMINATE;

   SCIPdebug(printCut(scip, NULL, cutcoefs, *cutrhs, cutinds, *cutnnz, FALSE, FALSE));

   /* Calculate
    *  - fractionalities  f_0 := b - down(b), f_j := a'_j - down(a'_j)
    *  - integer k >= 1 with 1/(k + 1) <= f_0 < 1/k
    *    (=> k = up(1/f_0) + 1)
    *  - integer 1 <= p_j <= k with f_0 + ((p_j - 1) * (1 - f_0)/k) < f_j <= f_0 + (p_j * (1 - f_0)/k)
    *    (=> p_j = up( (f_j - f_0)/((1 - f_0)/k) ))
    * and derive strong CG cut
    *   a~*x' <= (k+1) * down(b)
    * integers :  a~_j = down(a'_j)                , if f_j <= f_0
    *             a~_j = down(a'_j) + p_j/(k + 1)  , if f_j >  f_0
    * continuous: a~_j = 0                         , if a'_j >= 0
    *             no strong CG cut found          , if a'_j <  0
    *
    * Transform inequality back to a^*x <= rhs:
    *
    * (lb or ub):
    *   x'_j := x_j - lb_j,   x_j == x'_j + lb_j,   a'_j ==  a_j,   a^_j :=  a~_j,   if lb was used in transformation
    *   x'_j := ub_j - x_j,   x_j == ub_j - x'_j,   a'_j == -a_j,   a^_j := -a~_j,   if ub was used in transformation
    * and move the constant terms
    *   -a~_j * lb_j == -a^_j * lb_j, or
    *    a~_j * ub_j == -a^_j * ub_j
    * to the rhs.
    *
    * (vlb or vub):
    *   x'_j := x_j - (bl_j * zl_j + dl_j),   x_j == x'_j + (bl_j * zl_j + dl_j),   a'_j ==  a_j,   a^_j :=  a~_j,   (vlb)
    *   x'_j := (bu_j * zu_j + du_j) - x_j,   x_j == (bu_j * zu_j + du_j) - x'_j,   a'_j == -a_j,   a^_j := -a~_j,   (vub)
    * move the constant terms
    *   -a~_j * dl_j == -a^_j * dl_j, or
    *    a~_j * du_j == -a^_j * du_j
    * to the rhs, and update the VB variable coefficients:
    *   a^_{zl_j} := a^_{zl_j} - a~_j * bl_j == a^_{zl_j} - a^_j * bl_j, or
    *   a^_{zu_j} := a^_{zu_j} + a~_j * bu_j == a^_{zu_j} - a^_j * bu_j
    */
   downrhs = SCIPfloor(scip, *cutrhs);
   f0 = *cutrhs - downrhs;
   if( f0 < minfrac || f0 > maxfrac )
      goto TERMINATE;

   k = SCIPceil(scip, 1.0 / f0) - 1;

   *cutrhs = downrhs;
   SCIP_CALL( cutsRoundStrongCG(scip, tmpcoefs, cutrhs, cutinds, cutnnz, varsign, boundtype, f0, k) );
   SCIPdebug(printCut(scip, sol, cutcoefs, *cutrhs, cutinds, *cutnnz, FALSE, FALSE));

   /* substitute aggregated slack variables:
    *
    * The coefficient of the slack variable s_r is equal to the row's weight times the slack's sign, because the slack
    * variable only appears in its own row:
    *    a'_r = scale * weight[r] * slacksign[r].
    *
    * Depending on the slacks type (integral or continuous), its coefficient in the cut calculates as follows:
    *   integers :  a^_r = a~_r = (k + 1) * down(a'_r)        , if f_r <= f0
    *               a^_r = a~_r = (k + 1) * down(a'_r) + p_r  , if f_r >  f0
    *   continuous: a^_r = a~_r = 0                           , if a'_r >= 0
    *               a^_r = a~_r = a'_r/(1 - f0)               , if a'_r <  0
    *
    * Substitute a^_r * s_r by adding a^_r times the slack's definition to the cut.
    */
   SCIP_CALL( cutsSubstituteStrongCG(scip, aggrrow->rowweights, aggrrow->slacksign, aggrrow->rowsinds,
                          aggrrow->nrows, scale, tmpcoefs, cutrhs, cutinds, cutnnz, f0, k) );
   SCIPdebug(printCut(scip, sol, cutcoefs, *cutrhs, cutinds, *cutnnz, FALSE, FALSE));

   /* remove again all nearly-zero coefficients from strong CG row and relax the right hand side correspondingly in order to
    * prevent numerical rounding errors
    */
   cleanupCut(scip, *cutislocal, cutinds, tmpcoefs, cutnnz, cutrhs);
   SCIPdebug(printCut(scip, sol, cutcoefs, *cutrhs, cutinds, *cutnnz, FALSE, FALSE));

   *success = TRUE;

   /* store cut in given array in sparse representation and clean buffer array */
   for( i = 0; i < *cutnnz; ++i )
   {
      int j = cutinds[i];
      assert(tmpcoefs[j] != 0.0);
      cutcoefs[i] = tmpcoefs[j];
      tmpcoefs[j] = 0.0;
   }

   if( cutefficacy != NULL )
      *cutefficacy = calcEfficacy(scip, sol, cutcoefs, *cutrhs, cutinds, *cutnnz);

   if( cutrank != NULL )
      *cutrank = aggrrow->rank + 1;

TERMINATE:

   /* if we aborted early the tmpcoefs array needs to be cleaned */
   if( !(*success) )
   {
      for( i = 0; i < *cutnnz; ++i )
         tmpcoefs[cutinds[i]] = 0.0;
   }

   /* free temporary memory */
   SCIPfreeCleanBufferArray(scip, &tmpcoefs);
   SCIPfreeBufferArray(scip, &boundtype);
   SCIPfreeBufferArray(scip, &varsign);

   return SCIP_OKAY;
}<|MERGE_RESOLUTION|>--- conflicted
+++ resolved
@@ -522,7 +522,6 @@
    return SCIP_OKAY;
 }
 
-<<<<<<< HEAD
 /** add the objective function with right-hand side @p rhs and scaled by @p scale to the aggregation row */
 SCIP_RETCODE SCIPaggrRowAddObjectiveFunction(
    SCIP*                 scip,               /**< SCIP data structure */
@@ -601,7 +600,11 @@
 
       /* add right-hand side */
       aggrrow->rhs += (scale * rhs);
-=======
+   }
+
+   return SCIP_OKAY;
+}
+
 /** add weighted constraint to the aggregation row */
 SCIP_RETCODE SCIPaggrRowAddCustomCons(
    SCIP*                 scip,               /**< SCIP data structure */
@@ -641,7 +644,6 @@
       aggrrow->vals[probindex] = NONZERO(val);
 
       assert(aggrrow->vals[probindex] != 0.0);
->>>>>>> f31772b0
    }
 
    return SCIP_OKAY;
