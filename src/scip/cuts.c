/* * * * * * * * * * * * * * * * * * * * * * * * * * * * * * * * * * * * * * */
/*                                                                           */
/*                  This file is part of the program and library             */
/*         SCIP --- Solving Constraint Integer Programs                      */
/*                                                                           */
/*    Copyright (C) 2002-2020 Konrad-Zuse-Zentrum                            */
/*                            fuer Informationstechnik Berlin                */
/*                                                                           */
/*  SCIP is distributed under the terms of the ZIB Academic License.         */
/*                                                                           */
/*  You should have received a copy of the ZIB Academic License              */
/*  along with SCIP; see the file COPYING. If not email to scip@zib.de.      */
/*                                                                           */
/* * * * * * * * * * * * * * * * * * * * * * * * * * * * * * * * * * * * * * */

/**@file   cuts.c
 * @ingroup OTHER_CFILES
 * @brief  methods for aggregation of rows
 * @author Jakob Witzig
 * @author Leona Gottwald
 */

/*---+----1----+----2----+----3----+----4----+----5----+----6----+----7----+----8----+----9----+----0----+----1----+----2*/

#include "blockmemshell/memory.h"
#include "scip/cuts.h"
#include "scip/dbldblarith.h"
#include "scip/lp.h"
#include "scip/pub_lp.h"
#include "scip/pub_message.h"
#include "scip/pub_misc.h"
#include "scip/pub_misc_select.h"
#include "scip/pub_misc_sort.h"
#include "scip/pub_var.h"
#include "scip/scip_cut.h"
#include "scip/scip_lp.h"
#include "scip/scip_mem.h"
#include "scip/scip_message.h"
#include "scip/scip_numerics.h"
#include "scip/scip_prob.h"
#include "scip/scip_sol.h"
#include "scip/scip_solvingstats.h"
#include "scip/scip_var.h"
#include "scip/struct_lp.h"
#include "scip/struct_scip.h"
#include "scip/struct_set.h"

/* =========================================== general static functions =========================================== */
#ifdef SCIP_DEBUG
static
void printCutQuad(
   SCIP*                 scip,               /**< SCIP data structure */
   SCIP_SOL*             sol,                /**< the solution that should be separated, or NULL for LP solution */
   SCIP_Real*            cutcoefs,           /**< non-zero coefficients of cut */
   QUAD(SCIP_Real        cutrhs),            /**< right hand side of the MIR row */
   int*                  cutinds,            /**< indices of problem variables for non-zero coefficients */
   int                   cutnnz,             /**< number of non-zeros in cut */
   SCIP_Bool             ignorsol,
   SCIP_Bool             islocal
   )
{
   SCIP_Real QUAD(activity);
   SCIP_VAR** vars;
   int i;

   assert(scip != NULL);
   vars = SCIPgetVars(scip);

   SCIPdebugMessage("CUT:");
   QUAD_ASSIGN(activity, 0.0);
   for( i = 0; i < cutnnz; ++i )
   {
      SCIP_Real QUAD(coef);

      QUAD_ARRAY_LOAD(coef, cutcoefs, cutinds[i]);

      SCIPdebugPrintf(" %+g<%s>", QUAD_TO_DBL(coef), SCIPvarGetName(vars[cutinds[i]]));

      if( !ignorsol )
      {
         SCIPquadprecProdQD(coef, coef, (sol == NULL ? SCIPvarGetLPSol(vars[cutinds[i]]) : SCIPgetSolVal(scip, sol, vars[cutinds[i]])));
      }
      else
      {
         if( cutcoefs[i] > 0.0 )
         {
            SCIPquadprecProdQD(coef, coef, (islocal ? SCIPvarGetLbLocal(vars[cutinds[i]]) : SCIPvarGetLbGlobal(vars[cutinds[i]])));
         }
         else
         {
            SCIPquadprecProdQD(coef, coef, (islocal ? SCIPvarGetUbLocal(vars[cutinds[i]]) : SCIPvarGetUbGlobal(vars[cutinds[i]])));
         }
      }

      SCIPquadprecSumQQ(activity, activity, coef);
   }
   SCIPdebugPrintf(" <= %.6f (activity: %g)\n", QUAD_TO_DBL(cutrhs), QUAD_TO_DBL(activity));
}
#endif

/** macro to make sure a value is not equal to zero, i.e. NONZERO(x) != 0.0
 *  will be TRUE for every x including 0.0
 *
 *  To avoid branches it will add 1e-100 with the same sign as x to x which will
 *  be rounded away for any sane non-zero value but will make sure the value is
 *  never exactly 0.0.
 */
#define NONZERO(x)   (COPYSIGN(1e-100, (x)) + (x))

/** add a scaled row to a dense vector indexed over the problem variables and keep the
 *  index of non-zeros up-to-date
 */
static
SCIP_RETCODE varVecAddScaledRowCoefs(
   int*RESTRICT          inds,               /**< pointer to array with variable problem indices of non-zeros in variable vector */
   SCIP_Real*RESTRICT    vals,               /**< array with values of variable vector */
   int*RESTRICT          nnz,                /**< number of non-zeros coefficients of variable vector */
   SCIP_ROW*             row,                /**< row coefficients to add to variable vector */
   SCIP_Real             scale               /**< scale for adding given row to variable vector */
   )
{
   /* add up coefficients */
   int i;

   assert(inds != NULL);
   assert(vals != NULL);
   assert(nnz != NULL);
   assert(row != NULL);

   /* add the non-zeros to the aggregation row and keep non-zero index up to date */
   for( i = 0 ; i < row->len; ++i )
   {
      SCIP_Real val;
      int probindex = row->cols[i]->var_probindex;

      val = vals[probindex];

      if( val == 0.0 )
         inds[(*nnz)++] = probindex;

      val += row->vals[i] * scale;

      /* the value must not be exactly zero due to sparsity pattern */
      val = NONZERO(val);

      assert(val != 0.0);
      vals[probindex] = val;
   }

   return SCIP_OKAY;
}

/** add a scaled row to a dense vector indexed over the problem variables and keep the
 *  index of non-zeros up-to-date
 */
static
SCIP_RETCODE varVecAddScaledRowCoefsQuad(
   int*RESTRICT          inds,               /**< pointer to array with variable problem indices of non-zeros in variable vector */
   SCIP_Real*RESTRICT    vals,               /**< array with values of variable vector */
   int*RESTRICT          nnz,                /**< number of non-zeros coefficients of variable vector */
   SCIP_ROW*             row,                /**< row coefficients to add to variable vector */
   SCIP_Real             scale               /**< scale for adding given row to variable vector */
   )
{
   /* add up coefficients */
   int i;

   assert(inds != NULL);
   assert(vals != NULL);
   assert(nnz != NULL);
   assert(row != NULL);

   /* add the non-zeros to the aggregation row and keep non-zero index up to date */
   for( i = 0 ; i < row->len; ++i )
   {
      SCIP_Real QUAD(val);
      int probindex = row->cols[i]->var_probindex;

      QUAD_ARRAY_LOAD(val, vals, probindex);

      if( QUAD_HI(val) == 0.0 )
         inds[(*nnz)++] = probindex;

      SCIPquadprecSumQD(val, val, row->vals[i] * scale);

      /* the value must not be exactly zero due to sparsity pattern */
      QUAD_HI(val) = NONZERO(QUAD_HI(val));
      assert(QUAD_HI(val) != 0.0);

      QUAD_ARRAY_STORE(vals, probindex, val);
   }

   return SCIP_OKAY;
}

/** calculates the cuts efficacy for the given solution */
static
SCIP_Real calcEfficacy(
   SCIP*                 scip,               /**< SCIP data structure */
   SCIP_SOL*             sol,                /**< solution to calculate the efficacy for (NULL for LP solution) */
   SCIP_Real*            cutcoefs,           /**< array of the non-zero coefficients in the cut */
   SCIP_Real             cutrhs,             /**< the right hand side of the cut */
   int*                  cutinds,            /**< array of the problem indices of variables with a non-zero coefficient in the cut */
   int                   cutnnz              /**< the number of non-zeros in the cut */
   )
{
   SCIP_VAR** vars;
   SCIP_Real norm;
   SCIP_Real activity;
   int i;

   assert(scip != NULL);
   assert(cutcoefs != NULL);
   assert(cutinds != NULL);

   vars = SCIPgetVars(scip);

   activity = 0.0;
   for( i = 0; i < cutnnz; ++i )
      activity += cutcoefs[i] * SCIPgetSolVal(scip, sol, vars[cutinds[i]]);

   norm = SCIPgetVectorEfficacyNorm(scip, cutcoefs, cutnnz);
   return (activity - cutrhs) / MAX(1e-6, norm);
}

/** calculates the efficacy norm of the given aggregation row, which depends on the "separating/efficacynorm" parameter */
static
SCIP_Real calcEfficacyNormQuad(
   SCIP*                 scip,               /**< SCIP data structure */
   SCIP_Real*            vals,               /**< array of the non-zero coefficients in the vector; this is a quad precision array! */
   int*                  inds,               /**< array of the problem indices of variables with a non-zero coefficient in the vector */
   int                   nnz                 /**< the number of non-zeros in the vector */
   )
{
   SCIP_Real norm = 0.0;
   SCIP_Real QUAD(coef);
   int i;

   assert(scip != NULL);
   assert(scip->set != NULL);

   switch( scip->set->sepa_efficacynorm )
   {
   case 'e':
      for( i = 0; i < nnz; ++i )
      {
         QUAD_ARRAY_LOAD(coef, vals, inds[i]);
         norm += SQR(QUAD_TO_DBL(coef));
      }
      norm = SQRT(norm);
      break;
   case 'm':
      for( i = 0; i < nnz; ++i )
      {
         SCIP_Real absval;
         QUAD_ARRAY_LOAD(coef, vals, inds[i]);

         absval = REALABS(QUAD_TO_DBL(coef));
         norm = MAX(norm, absval);
      }
      break;
   case 's':
      for( i = 0; i < nnz; ++i )
      {
         QUAD_ARRAY_LOAD(coef, vals, inds[i]);
         norm += REALABS(QUAD_TO_DBL(coef));
      }
      break;
   case 'd':
      for( i = 0; i < nnz; ++i )
      {
         QUAD_ARRAY_LOAD(coef, vals, inds[i]);
         if( !SCIPisZero(scip, QUAD_TO_DBL(coef)) )
         {
            norm = 1.0;
            break;
         }
      }
      break;
   default:
      SCIPerrorMessage("invalid efficacy norm parameter '%c'\n", scip->set->sepa_efficacynorm);
      assert(FALSE); /*lint !e506*/
   }

   return norm;
}

/** calculates the cuts efficacy for the given solution; the cut coefs are stored densely and in quad precision */
static
SCIP_Real calcEfficacyDenseStorageQuad(
   SCIP*                 scip,               /**< SCIP data structure */
   SCIP_SOL*             sol,                /**< solution to calculate the efficacy for (NULL for LP solution) */
   SCIP_Real*            cutcoefs,           /**< array of the non-zero coefficients in the cut; this is a quad precision array! */
   SCIP_Real             cutrhs,             /**< the right hand side of the cut */
   int*                  cutinds,            /**< array of the problem indices of variables with a non-zero coefficient in the cut */
   int                   cutnnz              /**< the number of non-zeros in the cut */
   )
{
   SCIP_VAR** vars;
   SCIP_Real norm;
   SCIP_Real activity;
   SCIP_Real QUAD(coef);
   int i;

   assert(scip != NULL);
   assert(cutcoefs != NULL);
   assert(cutinds != NULL);
   assert(scip->set != NULL);

   vars = SCIPgetVars(scip);

   activity = 0.0;
   for( i = 0; i < cutnnz; ++i )
   {
      QUAD_ARRAY_LOAD(coef, cutcoefs, cutinds[i]);
      activity += QUAD_TO_DBL(coef) * SCIPgetSolVal(scip, sol, vars[cutinds[i]]);
   }

   norm = calcEfficacyNormQuad(scip, cutcoefs, cutinds, cutnnz);
   return (activity - cutrhs) / MAX(1e-6, norm);
}

/** safely remove all items with |a_i| or |u_i - l_i)| below the given value; returns TRUE if the cut became redundant
 *  if it is a local cut, use local bounds, otherwise, using global bounds
 * */
static
SCIP_Bool removeZerosQuad(
   SCIP*                 scip,               /**< SCIP data structure */
   SCIP_Real             minval,             /**< minimal absolute value of coefficients that should not be removed */
   SCIP_Bool             cutislocal,         /**< is the cut local? */
   SCIP_Real*            cutcoefs,           /**< array of the non-zero coefficients in the cut */
   QUAD(SCIP_Real*       cutrhs),            /**< the right hand side of the cut */
   int*                  cutinds,            /**< array of the problem indices of variables with a non-zero coefficient in the cut */
   int*                  cutnnz              /**< the number of non-zeros in the cut */
   )
{
   int i;
   SCIP_VAR** vars;

   vars = SCIPgetVars(scip);

   for( i = 0; i < *cutnnz; )
   {
      SCIP_Real QUAD(val);
      SCIP_Real lb;
      SCIP_Real ub;
      int v;
      SCIP_Bool isfixed;
      v = cutinds[i];
      QUAD_ARRAY_LOAD(val, cutcoefs, v);
      if( cutislocal )
      {
         lb = SCIPvarGetLbLocal(vars[v]);
         ub = SCIPvarGetUbLocal(vars[v]);
      }
      else
      {
         lb = SCIPvarGetLbGlobal(vars[v]);
         ub = SCIPvarGetUbGlobal(vars[v]);
      }
      if( !(SCIPisInfinity(scip, -lb) || SCIPisInfinity(scip, ub)) && SCIPisEQ(scip, ub, lb) )
         isfixed = TRUE;
      else
         isfixed = FALSE;

      if( EPSZ(QUAD_TO_DBL(val), minval) || isfixed )
      {
         if( REALABS(QUAD_TO_DBL(val)) > QUAD_EPSILON )
         {
            /* adjust left and right hand sides with max contribution */
            if( QUAD_TO_DBL(val) < 0.0 )
            {
               if( SCIPisInfinity(scip, ub) )
                  return TRUE;
               else
               {
                  SCIPquadprecProdQD(val, val, ub);
                  SCIPquadprecSumQQ(*cutrhs, *cutrhs, -val);
               }
            }
            else
            {
               if( SCIPisInfinity(scip, -lb) )
                  return TRUE;
               else
               {
                  SCIPquadprecProdQD(val, val, lb);
                  SCIPquadprecSumQQ(*cutrhs, *cutrhs, -val);
               }
            }
         }

         QUAD_ASSIGN(val, 0.0);
         QUAD_ARRAY_STORE(cutcoefs, v, val);

         /* remove non-zero entry */
         --(*cutnnz);
         cutinds[i] = cutinds[*cutnnz];
      }
      else
         ++i;
   }

   /* relax rhs to zero, if it's very close to */
   if( QUAD_TO_DBL(*cutrhs) < 0.0 && QUAD_TO_DBL(*cutrhs) >= -SCIPepsilon(scip) )
      QUAD_ASSIGN(*cutrhs, 0.0);

   return FALSE;
}

/** safely remove all items with |a_i| or |u_i - l_i)| below the given value; returns TRUE if the cut became redundant
 *  if it is a local cut, use local bounds, otherwise, using global bounds
 * */
static
SCIP_Bool removeZeros(
   SCIP*                 scip,               /**< SCIP data structure */
   SCIP_Real             minval,             /**< minimal absolute value of coefficients that should not be removed */
   SCIP_Bool             cutislocal,         /**< is the cut local? */
   SCIP_Real*            cutcoefs,           /**< array of the non-zero coefficients in the cut */
   QUAD(SCIP_Real*       cutrhs),            /**< the right hand side of the cut */
   int*                  cutinds,            /**< array of the problem indices of variables with a non-zero coefficient in the cut */
   int*                  cutnnz              /**< the number of non-zeros in the cut */
   )
{
   int i;
   SCIP_VAR** vars;

   vars = SCIPgetVars(scip);

   /* loop over non-zeros and remove values below minval; values above QUAD_EPSILON are cancelled with their bound
    * to avoid numerical rounding errors
    */
   for( i = 0; i < *cutnnz; )
   {
      SCIP_Real val;
      SCIP_Real lb;
      SCIP_Real ub;
      int v;
      SCIP_Bool isfixed;
      v = cutinds[i];
      val = cutcoefs[v];
      if( cutislocal )
      {
         lb = SCIPvarGetLbLocal(vars[v]);
         ub = SCIPvarGetUbLocal(vars[v]);
      }
      else
      {
         lb = SCIPvarGetLbGlobal(vars[v]);
         ub = SCIPvarGetUbGlobal(vars[v]);
      }
      if( !(SCIPisInfinity(scip, -lb) || SCIPisInfinity(scip, ub)) && SCIPisEQ(scip, ub, lb) )
         isfixed = TRUE;
      else
         isfixed = FALSE;

      if( EPSZ(val, minval) || isfixed )
      {
         if( REALABS(val) > QUAD_EPSILON )
         {
            /* adjust left and right hand sides with max contribution */
            if( val < 0.0 )
            {
               if( SCIPisInfinity(scip, ub) )
                  return TRUE;
               else
               {
                  SCIPquadprecSumQD(*cutrhs, *cutrhs, -val * ub);
               }
            }
            else
            {
               if( SCIPisInfinity(scip, -lb) )
                  return TRUE;
               else
               {
                  SCIPquadprecSumQD(*cutrhs, *cutrhs, -val * lb);
               }
            }
         }

         cutcoefs[v] = 0.0;

         /* remove non-zero entry */
         --(*cutnnz);
         cutinds[i] = cutinds[*cutnnz];
      }
      else
         ++i;
   }

   /* relax rhs to zero, if it's very close to */
   if( QUAD_TO_DBL(*cutrhs) < 0.0 && QUAD_TO_DBL(*cutrhs) >= -SCIPepsilon(scip) )
      QUAD_ASSIGN(*cutrhs, 0.0);

   return FALSE;
}

static
SCIP_DECL_SORTINDCOMP(compareAbsCoefsQuad)
{
   SCIP_Real abscoef1;
   SCIP_Real abscoef2;
   SCIP_Real QUAD(coef1);
   SCIP_Real QUAD(coef2);
   SCIP_Real* coefs = (SCIP_Real*) dataptr;

   QUAD_ARRAY_LOAD(coef1, coefs, ind1);
   QUAD_ARRAY_LOAD(coef2, coefs, ind2);

   abscoef1 = REALABS(QUAD_TO_DBL(coef1));
   abscoef2 = REALABS(QUAD_TO_DBL(coef2));

   if( abscoef1 < abscoef2 )
      return -1;
   if( abscoef2 < abscoef1 )
      return 1;

   return 0;
}

static
SCIP_DECL_SORTINDCOMP(compareAbsCoefs)
{
   SCIP_Real abscoef1;
   SCIP_Real abscoef2;
   SCIP_Real* coefs = (SCIP_Real*) dataptr;

   abscoef1 = REALABS(coefs[ind1]);
   abscoef2 = REALABS(coefs[ind2]);

   if( abscoef1 < abscoef2 )
      return -1;
   if( abscoef2 < abscoef1 )
      return 1;

   return 0;
}

/** change given coefficient to new given value, adjust right hand side using the variables bound;
 *  returns TRUE if the right hand side would need to be changed to infinity and FALSE otherwise
 */
static
SCIP_Bool chgCoeffWithBound(
   SCIP*                 scip,               /**< SCIP data structure */
   SCIP_VAR*             var,                /**< variable the coefficient belongs to */
   SCIP_Real             oldcoeff,           /**< old coefficient value */
   SCIP_Real             newcoeff,           /**< new coefficient value */
   SCIP_Bool             cutislocal,         /**< is the cut local? */
   QUAD(SCIP_Real*       cutrhs)             /**< pointer to adjust right hand side of cut */
   )
{
   SCIP_Real QUAD(delta);
   SCIPquadprecSumDD(delta, newcoeff, -oldcoeff);

   if( QUAD_TO_DBL(delta) > QUAD_EPSILON )
   {
      SCIP_Real ub = cutislocal ? SCIPvarGetUbLocal(var) : SCIPvarGetUbGlobal(var);
      if( SCIPisInfinity(scip, ub) )
         return TRUE;
      else
      {
         SCIPquadprecProdQD(delta, delta, ub);
         SCIPquadprecSumQQ(*cutrhs, *cutrhs, delta);
      }
   }
   else if( QUAD_TO_DBL(delta) < -QUAD_EPSILON )
   {
      SCIP_Real lb = cutislocal ? SCIPvarGetLbLocal(var) : SCIPvarGetLbGlobal(var);
      if( SCIPisInfinity(scip, -lb) )
         return TRUE;
      else
      {
         SCIPquadprecProdQD(delta, delta, lb);
         SCIPquadprecSumQQ(*cutrhs, *cutrhs, delta);
      }
   }

   return FALSE;
}

/** change given (quad) coefficient to new given value, adjust right hand side using the variables bound;
 *  returns TRUE if the right hand side would need to be changed to infinity and FALSE otherwise
 */
static
SCIP_Bool chgQuadCoeffWithBound(
   SCIP*                 scip,               /**< SCIP data structure */
   SCIP_VAR*             var,                /**< variable the coefficient belongs to */
   QUAD(SCIP_Real        oldcoeff),          /**< old coefficient value */
   SCIP_Real             newcoeff,           /**< new coefficient value */
   SCIP_Bool             cutislocal,         /**< is the cut local? */
   QUAD(SCIP_Real*       cutrhs)             /**< pointer to adjust right hand side of cut */
   )
{
   SCIP_Real QUAD(delta);

   SCIPquadprecSumQD(delta, -oldcoeff, newcoeff);

   if( QUAD_TO_DBL(delta) > QUAD_EPSILON )
   {
      SCIP_Real ub = cutislocal ? SCIPvarGetUbLocal(var) : SCIPvarGetUbGlobal(var);
      if( SCIPisInfinity(scip, ub) )
         return TRUE;
      else
      {
         SCIPquadprecProdQD(delta, delta, ub);
         SCIPquadprecSumQQ(*cutrhs, *cutrhs, delta);
      }
   }
   else if( QUAD_TO_DBL(delta) < -QUAD_EPSILON )
   {
      SCIP_Real lb = cutislocal ? SCIPvarGetLbLocal(var) : SCIPvarGetLbGlobal(var);
      if( SCIPisInfinity(scip, -lb) )
         return TRUE;
      else
      {
         SCIPquadprecProdQD(delta, delta, lb);
         SCIPquadprecSumQQ(*cutrhs, *cutrhs, delta);
      }
   }

   return FALSE;
}

/** scales the cut and then tightens the coefficients of the given cut based on the maximal activity;
 *  see cons_linear.c consdataTightenCoefs() for details; the cut is given in a semi-sparse quad precision array;
 */
static
SCIP_RETCODE cutTightenCoefsQuad(
   SCIP*                 scip,               /**< SCIP data structure */
   SCIP_Bool             cutislocal,         /**< is the cut local? */
   SCIP_Real*            cutcoefs,           /**< array of the non-zero coefficients in the cut */
   QUAD(SCIP_Real*       cutrhs),            /**< the right hand side of the cut */
   int*                  cutinds,            /**< array of the problem indices of variables with a non-zero coefficient in the cut */
   int*                  cutnnz,             /**< the number of non-zeros in the cut */
   SCIP_Bool*            redundant           /**< whether the cut was detected to be redundant */
   )
{
   int i;
   int nintegralvars;
   SCIP_Bool isintegral;
   SCIP_VAR** vars;
   SCIP_Real QUAD(maxacttmp);
   SCIP_Real maxact;
   SCIP_Real maxabsintval;
   SCIP_Real maxabscontval;

   QUAD_ASSIGN(maxacttmp, 0.0);

   vars = SCIPgetVars(scip);
   maxabsintval = 0.0;
   maxabscontval = 0.0;
   nintegralvars = SCIPgetNVars(scip) - SCIPgetNContVars(scip);
   isintegral = TRUE;

   *redundant = FALSE;

   /* compute the maximum activity and maximum absolute coefficient values for all and for integral variables in the cut */
   for( i = 0; i < *cutnnz; ++i )
   {
      SCIP_Real QUAD(val);

      assert(cutinds[i] >= 0);
      assert(vars[cutinds[i]] != NULL);

      QUAD_ARRAY_LOAD(val, cutcoefs, cutinds[i]);

      if( QUAD_TO_DBL(val) < 0.0 )
      {
         SCIP_Real lb = cutislocal ? SCIPvarGetLbLocal(vars[cutinds[i]]) : SCIPvarGetLbGlobal(vars[cutinds[i]]);

         if( SCIPisInfinity(scip, -lb) )
            return SCIP_OKAY;

         if( cutinds[i] < nintegralvars )
            maxabsintval = MAX(maxabsintval, -QUAD_TO_DBL(val));
         else
         {
            maxabscontval = MAX(maxabscontval, -QUAD_TO_DBL(val));
            isintegral = FALSE;
         }

         SCIPquadprecProdQD(val, val, lb);

         SCIPquadprecSumQQ(maxacttmp, maxacttmp, val);
      }
      else
      {
         SCIP_Real ub = cutislocal ? SCIPvarGetUbLocal(vars[cutinds[i]]) : SCIPvarGetUbGlobal(vars[cutinds[i]]);

         if( SCIPisInfinity(scip, ub) )
            return SCIP_OKAY;

         if( cutinds[i] < nintegralvars )
            maxabsintval = MAX(maxabsintval, QUAD_TO_DBL(val));
         else
         {
            maxabscontval = MAX(maxabscontval, QUAD_TO_DBL(val));
            isintegral = FALSE;
         }

         SCIPquadprecProdQD(val, val, ub);

         SCIPquadprecSumQQ(maxacttmp, maxacttmp, val);
      }
   }

   maxact = QUAD_TO_DBL(maxacttmp);

   /* cut is redundant in activity bounds */
   if( SCIPisFeasLE(scip, maxact, QUAD_TO_DBL(*cutrhs)) )
   {
      *redundant = TRUE;
      return SCIP_OKAY;
   }

   /* cut is only on integral variables, try to scale to integral coefficients */
   if( isintegral )
   {
      SCIP_Real equiscale;
      SCIP_Real intscalar;
      SCIP_Bool success;
      SCIP_Real* intcoeffs;

      SCIP_CALL( SCIPallocBufferArray(scip, &intcoeffs, *cutnnz) );

      equiscale = 1.0 / MIN((maxact - QUAD_TO_DBL(*cutrhs)), maxabsintval);

      for( i = 0; i < *cutnnz; ++i )
      {
         SCIP_Real QUAD(val);

         QUAD_ARRAY_LOAD(val, cutcoefs, cutinds[i]);
         SCIPquadprecProdQD(val, val, equiscale);

         intcoeffs[i] = QUAD_TO_DBL(val);
      }

      SCIP_CALL( SCIPcalcIntegralScalar(intcoeffs, *cutnnz, -SCIPsumepsilon(scip), SCIPepsilon(scip),
            (SCIP_Longint)scip->set->sepa_maxcoefratio, scip->set->sepa_maxcoefratio, &intscalar, &success) );

      SCIPfreeBufferArray(scip, &intcoeffs);

      if( success )
      {
         /* if successful, apply the scaling */
         intscalar *= equiscale;

         SCIPquadprecProdQD(*cutrhs, *cutrhs, intscalar);

         for( i = 0; i < *cutnnz; )
         {
            SCIP_Real QUAD(val);
            SCIP_Real intval;

            QUAD_ARRAY_LOAD(val, cutcoefs, cutinds[i]);
            SCIPquadprecProdQD(val, val, intscalar);

            intval = SCIPround(scip, QUAD_TO_DBL(val));

            if( chgQuadCoeffWithBound(scip, vars[cutinds[i]], QUAD(val), intval, cutislocal, QUAD(cutrhs)) )
            {
               /* TODO maybe change the coefficient to the other value instead of discarding the cut? */
               *redundant = TRUE;
               return SCIP_OKAY;
            }

            if( intval != 0.0 )
            {
               QUAD_ASSIGN(val, intval);
               QUAD_ARRAY_STORE(cutcoefs, cutinds[i], val);
               ++i;
            }
            else
            {
               /* this must not be -0.0, otherwise the clean buffer memory is not cleared properly */
               QUAD_ASSIGN(val, 0.0);
               QUAD_ARRAY_STORE(cutcoefs, cutinds[i], val);
               --(*cutnnz);
               cutinds[i] = cutinds[*cutnnz];
            }
         }

         SCIPquadprecEpsFloorQ(*cutrhs, *cutrhs, SCIPfeastol(scip)); /*lint !e666*/

         /* recompute the maximal activity after scaling to integral values */
         QUAD_ASSIGN(maxacttmp, 0.0);
         maxabsintval = 0.0;

         for( i = 0; i < *cutnnz; ++i )
         {
            SCIP_Real QUAD(val);

            assert(cutinds[i] >= 0);
            assert(vars[cutinds[i]] != NULL);

            QUAD_ARRAY_LOAD(val, cutcoefs, cutinds[i]);

            if( QUAD_TO_DBL(val) < 0.0 )
            {
               SCIP_Real lb = cutislocal ? SCIPvarGetLbLocal(vars[cutinds[i]]) : SCIPvarGetLbGlobal(vars[cutinds[i]]);

               maxabsintval = MAX(maxabsintval, -QUAD_TO_DBL(val));

               SCIPquadprecProdQD(val, val, lb);

               SCIPquadprecSumQQ(maxacttmp, maxacttmp, val);
            }
            else
            {
               SCIP_Real ub = cutislocal ? SCIPvarGetUbLocal(vars[cutinds[i]]) : SCIPvarGetUbGlobal(vars[cutinds[i]]);

               maxabsintval = MAX(maxabsintval, QUAD_TO_DBL(val));

               SCIPquadprecProdQD(val, val, ub);

               SCIPquadprecSumQQ(maxacttmp, maxacttmp, val);
            }
         }

         maxact = QUAD_TO_DBL(maxacttmp);

         assert(EPSISINT(maxact, 1e-4));
         maxact = SCIPround(scip, maxact);
         QUAD_ASSIGN(maxacttmp, maxact);

         /* check again for redundancy */
         if( SCIPisFeasLE(scip, maxact, QUAD_TO_DBL(*cutrhs)) )
         {
            *redundant = TRUE;
            return SCIP_OKAY;
         }
      }
      else
      {
         /* otherwise, apply the equilibrium scaling */
         isintegral = FALSE;

         /* perform the scaling */
         SCIPquadprecProdQD(maxacttmp, maxacttmp, equiscale);

         SCIPquadprecProdQD(*cutrhs, *cutrhs, equiscale);
         maxabsintval *= equiscale;

         for( i = 0; i < *cutnnz; ++i )
         {
            SCIP_Real QUAD(val);

            QUAD_ARRAY_LOAD(val, cutcoefs, cutinds[i]);
            SCIPquadprecProdQD(val, val, equiscale);
            QUAD_ARRAY_STORE(cutcoefs, cutinds[i], val);
         }
      }
   }
   else
   {
      /* cut has integer and continuous variables, so scale it to equilibrium */
      SCIP_Real scale;
      SCIP_Real maxabsval;

      maxabsval = maxact - QUAD_TO_DBL(*cutrhs);
      maxabsval = MIN(maxabsval, maxabsintval);
      maxabsval = MAX(maxabsval, maxabscontval);

      scale = 1.0 / maxabsval; /*lint !e795*/

      /* perform the scaling */
      SCIPquadprecProdQD(maxacttmp, maxacttmp, scale);
      maxact = QUAD_TO_DBL(maxacttmp);

      SCIPquadprecProdQD(*cutrhs, *cutrhs, scale);
      maxabsintval *= scale;

      for( i = 0; i < *cutnnz; ++i )
      {
         SCIP_Real QUAD(val);

         QUAD_ARRAY_LOAD(val, cutcoefs, cutinds[i]);
         SCIPquadprecProdQD(val, val, scale);
         QUAD_ARRAY_STORE(cutcoefs, cutinds[i], val);
      }
   }

   /* no coefficient tightening can be performed since the precondition doesn't hold for any of the variables */
   if( SCIPisGT(scip, maxact - maxabsintval, QUAD_TO_DBL(*cutrhs)) )
      return SCIP_OKAY;

   SCIPsortDownInd(cutinds, compareAbsCoefsQuad, (void*) cutcoefs, *cutnnz);

   /* loop over the integral variables and try to tighten the coefficients; see cons_linear for more details */
   for( i = 0; i < *cutnnz; )
   {
      SCIP_Real QUAD(val);

      if( cutinds[i] >= nintegralvars )
      {
         ++i;
         continue;
      }

      QUAD_ARRAY_LOAD(val, cutcoefs, cutinds[i]);

      assert(SCIPvarIsIntegral(vars[cutinds[i]]));

      if( QUAD_TO_DBL(val) < 0.0 && SCIPisLE(scip, maxact + QUAD_TO_DBL(val), QUAD_TO_DBL(*cutrhs)) )
      {
         SCIP_Real QUAD(coef);
         SCIP_Real lb = cutislocal ? SCIPvarGetLbLocal(vars[cutinds[i]]) : SCIPvarGetLbGlobal(vars[cutinds[i]]);

         SCIPquadprecSumQQ(coef, *cutrhs, -maxacttmp);

         if( isintegral )
         {
            /* if the cut is integral, the true coefficient must also be integral;
             * thus we round it to the exact integral value
             */
            assert(SCIPisFeasIntegral(scip, QUAD_TO_DBL(coef)));
            QUAD_ASSIGN(coef, SCIPround(scip, QUAD_TO_DBL(coef)));
         }

         if( QUAD_TO_DBL(coef) > QUAD_TO_DBL(val) )
         {
            SCIP_Real QUAD(delta);
            SCIP_Real QUAD(tmp);

            SCIPquadprecSumQQ(delta, -val, coef);
            SCIPquadprecProdQD(delta, delta, lb);

            SCIPquadprecSumQQ(tmp, delta, *cutrhs);

            SCIPdebugPrintf("tightened coefficient from %g to %g; rhs changed from %g to %g; the bounds are [%g,%g]\n",
                   QUAD_TO_DBL(val), QUAD_TO_DBL(coef), QUAD_TO_DBL(*cutrhs), QUAD_TO_DBL(tmp), lb,
                   cutislocal ? SCIPvarGetUbLocal(vars[cutinds[i]]) : SCIPvarGetUbGlobal(vars[cutinds[i]]));

            QUAD_ASSIGN_Q(*cutrhs, tmp);

            assert(!SCIPisPositive(scip, QUAD_TO_DBL(coef)));

            if( SCIPisNegative(scip, QUAD_TO_DBL(coef)) )
            {
               SCIPquadprecSumQQ(maxacttmp, maxacttmp, delta);
               maxact = QUAD_TO_DBL(maxacttmp);
               QUAD_ARRAY_STORE(cutcoefs, cutinds[i], coef);
            }
            else
            {
               QUAD_ASSIGN(coef, 0.0);
               QUAD_ARRAY_STORE(cutcoefs, cutinds[i], coef);
               --(*cutnnz);
               cutinds[i] = cutinds[*cutnnz];
               continue;
            }
         }
      }
      else if( QUAD_TO_DBL(val) > 0.0 && SCIPisLE(scip, maxact - QUAD_TO_DBL(val), QUAD_TO_DBL(*cutrhs)) )
      {
         SCIP_Real QUAD(coef);
         SCIP_Real ub = cutislocal ? SCIPvarGetUbLocal(vars[cutinds[i]]) : SCIPvarGetUbGlobal(vars[cutinds[i]]);

         SCIPquadprecSumQQ(coef, maxacttmp, -*cutrhs);

         if( isintegral )
         {
            /* if the cut is integral, the true coefficient must also be integral;
             * thus we round it to the exact integral value
             */
            assert(SCIPisFeasIntegral(scip, QUAD_TO_DBL(coef)));
            QUAD_ASSIGN(coef, SCIPround(scip, QUAD_TO_DBL(coef)));
         }

         if( QUAD_TO_DBL(coef) < QUAD_TO_DBL(val) )
         {
            SCIP_Real QUAD(delta);
            SCIP_Real QUAD(tmp);

            SCIPquadprecSumQQ(delta, -val, coef);
            SCIPquadprecProdQD(delta, delta, ub);

            SCIPquadprecSumQQ(tmp, delta, *cutrhs);

            SCIPdebugPrintf("tightened coefficient from %g to %g; rhs changed from %g to %g; the bounds are [%g,%g]\n",
                   QUAD_TO_DBL(val), QUAD_TO_DBL(coef), QUAD_TO_DBL(*cutrhs), QUAD_TO_DBL(tmp),
                   cutislocal ? SCIPvarGetLbLocal(vars[cutinds[i]]) : SCIPvarGetLbGlobal(vars[cutinds[i]]), ub);

            QUAD_ASSIGN_Q(*cutrhs, tmp);

            assert(SCIPisGE(scip, QUAD_TO_DBL(coef), 0.0));
            if( SCIPisPositive(scip, QUAD_TO_DBL(coef)) )
            {
               SCIPquadprecSumQQ(maxacttmp, maxacttmp, delta);
               maxact = QUAD_TO_DBL(maxacttmp);
               QUAD_ARRAY_STORE(cutcoefs, cutinds[i], coef);
            }
            else
            {
               QUAD_ASSIGN(coef, 0.0);
               QUAD_ARRAY_STORE(cutcoefs, cutinds[i], coef);
               --(*cutnnz);
               cutinds[i] = cutinds[*cutnnz];
               continue;
            }
         }
      }
      else /* due to sorting we can stop completely if the precondition was not fulfilled for this variable */
         break;

      ++i;
   }

   return SCIP_OKAY;
}

/** scales the cut and then tightens the coefficients of the given cut based on the maximal activity;
 *  see cons_linear.c consdataTightenCoefs() for details; the cut is given in a semi-sparse array;
 */
static
SCIP_RETCODE cutTightenCoefs(
   SCIP*                 scip,               /**< SCIP data structure */
   SCIP_Bool             cutislocal,         /**< is the cut local? */
   SCIP_Real*            cutcoefs,           /**< array of the non-zero coefficients in the cut */
   QUAD(SCIP_Real*       cutrhs),            /**< the right hand side of the cut */
   int*                  cutinds,            /**< array of the problem indices of variables with a non-zero coefficient in the cut */
   int*                  cutnnz,             /**< the number of non-zeros in the cut */
   SCIP_Bool*            redundant           /**< pointer to return whtether the cut was detected to be redundant */
   )
{
   int i;
   int nintegralvars;
   SCIP_Bool isintegral;
   SCIP_VAR** vars;
   SCIP_Real QUAD(maxacttmp);
   SCIP_Real maxact;
   SCIP_Real maxabsintval;
   SCIP_Real maxabscontval;

   QUAD_ASSIGN(maxacttmp, 0.0);

   vars = SCIPgetVars(scip);
   maxabsintval = 0.0;
   maxabscontval = 0.0;
   isintegral = TRUE;
   *redundant = FALSE;
   nintegralvars = SCIPgetNVars(scip) - SCIPgetNContVars(scip);

   for( i = 0; i < *cutnnz; ++i )
   {
      SCIP_Real val;

      assert(cutinds[i] >= 0);
      assert(vars[cutinds[i]] != NULL);

      val = cutcoefs[cutinds[i]];

      if( val < 0.0 )
      {
         SCIP_Real lb = cutislocal ? SCIPvarGetLbLocal(vars[cutinds[i]]) : SCIPvarGetLbGlobal(vars[cutinds[i]]);

         if( SCIPisInfinity(scip, -lb) )
            return SCIP_OKAY;

         if( cutinds[i] < nintegralvars )
            maxabsintval = MAX(maxabsintval, -val);
         else
         {
            maxabscontval = MAX(maxabscontval, -val);
            isintegral = FALSE;
         }

         SCIPquadprecSumQD(maxacttmp, maxacttmp, val * lb);
      }
      else
      {
         SCIP_Real ub = cutislocal ? SCIPvarGetUbLocal(vars[cutinds[i]]) : SCIPvarGetUbGlobal(vars[cutinds[i]]);

         if( SCIPisInfinity(scip, ub) )
            return SCIP_OKAY;

         if( cutinds[i] < nintegralvars )
            maxabsintval = MAX(maxabsintval, val);
         else
         {
            maxabscontval = MAX(maxabscontval, val);
            isintegral = FALSE;
         }

         SCIPquadprecSumQD(maxacttmp, maxacttmp, val * ub);
      }
   }

   maxact = QUAD_TO_DBL(maxacttmp);

   /* cut is redundant in activity bounds */
   if( SCIPisFeasLE(scip, maxact, QUAD_TO_DBL(*cutrhs)) )
   {
      *redundant = TRUE;
      return SCIP_OKAY;
   }

   /* cut is only on integral variables, try to scale to integral coefficients */
   if( isintegral )
   {
      SCIP_Real equiscale;
      SCIP_Real intscalar;
      SCIP_Bool success;
      SCIP_Real* intcoeffs;

      SCIP_CALL( SCIPallocBufferArray(scip, &intcoeffs, *cutnnz) );

      equiscale = 1.0 / MIN((maxact - QUAD_TO_DBL(*cutrhs)), maxabsintval);

      for( i = 0; i < *cutnnz; ++i )
      {
         SCIP_Real scaleval;
         SCIP_Real val;

         val = cutcoefs[cutinds[i]];

         scaleval = val * equiscale;

         intcoeffs[i] = scaleval;
      }

      SCIP_CALL( SCIPcalcIntegralScalar(intcoeffs, *cutnnz, -SCIPsumepsilon(scip), SCIPepsilon(scip),
            (SCIP_Longint)scip->set->sepa_maxcoefratio, scip->set->sepa_maxcoefratio, &intscalar, &success) );

      SCIPfreeBufferArray(scip, &intcoeffs);

      if( success )
      {
         /* if successful, apply the scaling */
         intscalar *= equiscale;

         SCIPquadprecProdQD(*cutrhs, *cutrhs, intscalar);

         for( i = 0; i < *cutnnz; )
         {
            SCIP_Real val;
            SCIP_Real intval;

            val = cutcoefs[cutinds[i]];
            val *= intscalar;

            intval = SCIPround(scip, val);

            if( chgCoeffWithBound(scip, vars[cutinds[i]], val, intval, cutislocal, QUAD(cutrhs)) )
            {
               /* TODO maybe change the coefficient to the other value instead of discarding the cut? */
               *redundant = TRUE;
               return SCIP_OKAY;
            }

            if( intval != 0.0 )
            {
               cutcoefs[cutinds[i]] = intval;
               ++i;
            }
            else
            {
               /* this must not be -0.0, otherwise the clean buffer memory is not cleared properly */
               cutcoefs[cutinds[i]] = 0.0;
               --(*cutnnz);
               cutinds[i] = cutinds[*cutnnz];
            }
         }

         SCIPquadprecEpsFloorQ(*cutrhs, *cutrhs, SCIPfeastol(scip)); /*lint !e666*/

         /* recompute the maximal activity after scaling to integral values */
         QUAD_ASSIGN(maxacttmp, 0.0);
         maxabsintval = 0.0;

         for( i = 0; i < *cutnnz; ++i )
         {
            SCIP_Real val;

            assert(cutinds[i] >= 0);
            assert(vars[cutinds[i]] != NULL);

            val = cutcoefs[cutinds[i]];

            if( val < 0.0 )
            {
               SCIP_Real lb = cutislocal ? SCIPvarGetLbLocal(vars[cutinds[i]]) : SCIPvarGetLbGlobal(vars[cutinds[i]]);

               maxabsintval = MAX(maxabsintval, -val);

               val *= lb;

               SCIPquadprecSumQD(maxacttmp, maxacttmp, val);
            }
            else
            {
               SCIP_Real ub = cutislocal ? SCIPvarGetUbLocal(vars[cutinds[i]]) : SCIPvarGetUbGlobal(vars[cutinds[i]]);

               maxabsintval = MAX(maxabsintval, val);

               val *= ub;

               SCIPquadprecSumQD(maxacttmp, maxacttmp, val);
            }
         }

         maxact = QUAD_TO_DBL(maxacttmp);

         assert(EPSISINT(maxact, 1e-4));
         maxact = SCIPround(scip, maxact);
         QUAD_ASSIGN(maxacttmp, maxact);

         /* check again for redundancy */
         if( SCIPisFeasLE(scip, maxact, QUAD_TO_DBL(*cutrhs)) )
         {
            *redundant = TRUE;
            return SCIP_OKAY;
         }
      }
      else
      {
         /* otherwise, apply the equilibrium scaling */
         isintegral = FALSE;

         /* perform the scaling */
         SCIPquadprecProdQD(maxacttmp, maxacttmp, equiscale);

         SCIPquadprecProdQD(*cutrhs, *cutrhs, equiscale);
         maxabsintval *= equiscale;

         for( i = 0; i < *cutnnz; ++i )
            cutcoefs[cutinds[i]] *= equiscale;
      }
   }
   else
   {
      /* cut has integer and continuous variables, so scale it to equilibrium */
      SCIP_Real scale;
      SCIP_Real maxabsval;

      maxabsval = maxact - QUAD_TO_DBL(*cutrhs);
      maxabsval = MIN(maxabsval, maxabsintval);
      maxabsval = MAX(maxabsval, maxabscontval);

      scale = 1.0 / maxabsval; /*lint !e795*/

      /* perform the scaling */
      SCIPquadprecProdQD(maxacttmp, maxacttmp, scale);
      maxact = QUAD_TO_DBL(maxacttmp);

      SCIPquadprecProdQD(*cutrhs, *cutrhs, scale);
      maxabsintval *= scale;

      for( i = 0; i < *cutnnz; ++i )
         cutcoefs[cutinds[i]] *= scale;
   }

   /* no coefficient tightening can be performed since the precondition doesn't hold for any of the variables */
   if( SCIPisGT(scip, maxact - maxabsintval, QUAD_TO_DBL(*cutrhs)) )
      return SCIP_OKAY;

   SCIPsortDownInd(cutinds, compareAbsCoefs, (void*) cutcoefs, *cutnnz);

   /* loop over the integral variables and try to tighten the coefficients; see cons_linear for more details */
   for( i = 0; i < *cutnnz; )
   {
      SCIP_Real val;

      if( cutinds[i] >= nintegralvars )
      {
         ++i;
         continue;
      }

      val = cutcoefs[cutinds[i]];

      assert(SCIPvarIsIntegral(vars[cutinds[i]]));

      if( val < 0.0 && SCIPisLE(scip, maxact + val, QUAD_TO_DBL(*cutrhs)) )
      {
         SCIP_Real QUAD(coef);
         SCIP_Real lb = cutislocal ? SCIPvarGetLbLocal(vars[cutinds[i]]) : SCIPvarGetLbGlobal(vars[cutinds[i]]);

         SCIPquadprecSumQQ(coef, -maxacttmp, *cutrhs);

         if( isintegral )
         {
            /* if the cut is integral, the true coefficient must also be integral;
             * thus we round it to the exact integral value
             */
            assert(SCIPisFeasIntegral(scip, QUAD_TO_DBL(coef)));
            QUAD_ASSIGN(coef, SCIPround(scip, QUAD_TO_DBL(coef)));
         }

         if( QUAD_TO_DBL(coef) > val )
         {
            SCIP_Real QUAD(delta);
            SCIP_Real QUAD(tmp);

            SCIPquadprecSumQD(delta, coef, -val);
            SCIPquadprecProdQD(delta, delta, lb);

            SCIPquadprecSumQQ(tmp, delta, *cutrhs);
            SCIPdebugPrintf("tightened coefficient from %g to %g; rhs changed from %g to %g; the bounds are [%g,%g]\n",
                   val, QUAD_TO_DBL(coef), QUAD_TO_DBL(*cutrhs), QUAD_TO_DBL(tmp), lb,
                   cutislocal ? SCIPvarGetUbLocal(vars[cutinds[i]]) : SCIPvarGetUbGlobal(vars[cutinds[i]]));

            QUAD_ASSIGN_Q(*cutrhs, tmp);

            assert(!SCIPisPositive(scip, QUAD_TO_DBL(coef)));

            if( SCIPisNegative(scip, QUAD_TO_DBL(coef)) )
            {
               SCIPquadprecSumQQ(maxacttmp, maxacttmp, delta);
               maxact = QUAD_TO_DBL(maxacttmp);
               cutcoefs[cutinds[i]] = QUAD_TO_DBL(coef);
            }
            else
            {
               cutcoefs[cutinds[i]] = 0.0;
               --(*cutnnz);
               cutinds[i] = cutinds[*cutnnz];
               continue;
            }
         }
      }
      else if( val > 0.0 && SCIPisLE(scip, maxact - val, QUAD_TO_DBL(*cutrhs)) )
      {
         SCIP_Real QUAD(coef);
         SCIP_Real ub = cutislocal ? SCIPvarGetUbLocal(vars[cutinds[i]]) : SCIPvarGetUbGlobal(vars[cutinds[i]]);

         SCIPquadprecSumQQ(coef, maxacttmp, -*cutrhs);

         if( isintegral )
         {
            /* if the cut is integral, the true coefficient must also be integral;
             * thus we round it to the exact integral value
             */
            assert(SCIPisFeasIntegral(scip, QUAD_TO_DBL(coef)));
            QUAD_ASSIGN(coef, SCIPround(scip, QUAD_TO_DBL(coef)));
         }

         if( QUAD_TO_DBL(coef) < val )
         {
            SCIP_Real QUAD(delta);
            SCIP_Real QUAD(tmp);

            SCIPquadprecSumQD(delta, coef, -val);
            SCIPquadprecProdQD(delta, delta, ub);

            SCIPquadprecSumQQ(tmp, delta, *cutrhs);
            SCIPdebugPrintf("tightened coefficient from %g to %g; rhs changed from %g to %g; the bounds are [%g,%g]\n",
                   val, QUAD_TO_DBL(coef), QUAD_TO_DBL(*cutrhs), QUAD_TO_DBL(tmp),
                   cutislocal ? SCIPvarGetLbLocal(vars[cutinds[i]]) : SCIPvarGetLbGlobal(vars[cutinds[i]]), ub);

            QUAD_ASSIGN_Q(*cutrhs, tmp);

            assert(! SCIPisNegative(scip, QUAD_TO_DBL(coef)));

            if( SCIPisPositive(scip, QUAD_TO_DBL(coef)) )
            {
               SCIPquadprecSumQQ(maxacttmp, maxacttmp, delta);
               maxact = QUAD_TO_DBL(maxacttmp);
               cutcoefs[cutinds[i]] = QUAD_TO_DBL(coef);
            }
            else
            {
               cutcoefs[cutinds[i]] = 0.0;
               --(*cutnnz);
               cutinds[i] = cutinds[*cutnnz];
               continue;
            }
         }
      }
      else /* due to sorting we can stop completely if the precondition was not fulfilled for this variable */
         break;

      ++i;
   }

   return SCIP_OKAY;
}

/** perform activity based coefficient tightening on the given cut; returns TRUE if the cut was detected
 *  to be redundant due to activity bounds
 */
SCIP_Bool SCIPcutsTightenCoefficients(
   SCIP*                 scip,               /**< SCIP data structure */
   SCIP_Bool             cutislocal,         /**< is the cut local? */
   SCIP_Real*            cutcoefs,           /**< array of the non-zero coefficients in the cut */
   SCIP_Real*            cutrhs,             /**< the right hand side of the cut */
   int*                  cutinds,            /**< array of the problem indices of variables with a non-zero coefficient in the cut */
   int*                  cutnnz,             /**< the number of non-zeros in the cut */
   int*                  nchgcoefs           /**< number of changed coefficients */
   )
{
   int i;
   int nintegralvars;
   SCIP_VAR** vars;
   SCIP_Real* absvals;
   SCIP_Real QUAD(maxacttmp);
   SCIP_Real maxact;
   SCIP_Real maxabsval;
   SCIP_Bool redundant;

   assert(nchgcoefs != NULL);

   QUAD_ASSIGN(maxacttmp, 0.0);

   vars = SCIPgetVars(scip);
   nintegralvars = SCIPgetNVars(scip) - SCIPgetNContVars(scip);
   maxabsval = 0.0;
   SCIP_CALL_ABORT( SCIPallocBufferArray(scip, &absvals, *cutnnz) );

   *nchgcoefs = 0;
   redundant = FALSE;

   for( i = 0; i < *cutnnz; ++i )
   {
      assert(cutinds[i] >= 0);
      assert(vars[cutinds[i]] != NULL);

      if( cutcoefs[i] < 0.0 )
      {
         SCIP_Real lb = cutislocal ? SCIPvarGetLbLocal(vars[cutinds[i]]) : SCIPvarGetLbGlobal(vars[cutinds[i]]);

         if( SCIPisInfinity(scip, -lb) )
            goto TERMINATE;

         if( cutinds[i] < nintegralvars )
         {
            maxabsval = MAX(maxabsval, -cutcoefs[i]);
            absvals[i] = -cutcoefs[i];
         }
         else
         {
            absvals[i] = 0.0;
         }

         SCIPquadprecSumQD(maxacttmp, maxacttmp, lb * cutcoefs[i]);
      }
      else
      {
         SCIP_Real ub = cutislocal ? SCIPvarGetUbLocal(vars[cutinds[i]]) : SCIPvarGetUbGlobal(vars[cutinds[i]]);

         if( SCIPisInfinity(scip, ub) )
            goto TERMINATE;

         if( cutinds[i] < nintegralvars )
         {
            maxabsval = MAX(maxabsval, cutcoefs[i]);
            absvals[i] = cutcoefs[i];
         }
         else
         {
            absvals[i] = 0.0;
         }

         SCIPquadprecSumQD(maxacttmp, maxacttmp, ub * cutcoefs[i]);
      }
   }

   maxact = QUAD_TO_DBL(maxacttmp);

   /* cut is redundant in activity bounds */
   if( SCIPisFeasLE(scip, maxact, *cutrhs) )
   {
      redundant = TRUE;
      goto TERMINATE;
   }

   /* no coefficient tightening can be performed since the precondition doesn't hold for any of the variables */
   if( SCIPisGT(scip, maxact - maxabsval, *cutrhs) )
      goto TERMINATE;

   SCIPsortDownRealRealInt(absvals, cutcoefs, cutinds, *cutnnz);
   SCIPfreeBufferArray(scip, &absvals);

   /* loop over the integral variables and try to tighten the coefficients; see cons_linear for more details */
   for( i = 0; i < *cutnnz;)
   {
      if( cutinds[i] >= nintegralvars )
      {
         ++i;
         continue;
      }

      assert(SCIPvarIsIntegral(vars[cutinds[i]]));

      if( cutcoefs[i] < 0.0 && SCIPisLE(scip, maxact + cutcoefs[i], *cutrhs) )
      {
         SCIP_Real coef = (*cutrhs) - maxact;
         SCIP_Real lb = cutislocal ? SCIPvarGetLbLocal(vars[cutinds[i]]) : SCIPvarGetLbGlobal(vars[cutinds[i]]);

         coef = floor(coef);

         if( coef > cutcoefs[i] )
         {
            SCIP_Real QUAD(delta);
            SCIP_Real QUAD(tmp);

            SCIPquadprecSumDD(delta, coef, -cutcoefs[i]);
            SCIPquadprecProdQD(delta, delta, lb);

            SCIPquadprecSumQD(tmp, delta, *cutrhs);
            SCIPdebugPrintf("tightened coefficient from %g to %g; rhs changed from %g to %g; the bounds are [%g,%g]\n",
                   cutcoefs[i], coef, (*cutrhs), QUAD_TO_DBL(tmp), lb,
                   cutislocal ? SCIPvarGetUbLocal(vars[cutinds[i]]) : SCIPvarGetUbGlobal(vars[cutinds[i]]));

            *cutrhs = QUAD_TO_DBL(tmp);

            assert(!SCIPisPositive(scip, coef));

            ++(*nchgcoefs);

            if( SCIPisNegative(scip, coef) )
            {
               SCIPquadprecSumQQ(maxacttmp, maxacttmp, delta);
               maxact = QUAD_TO_DBL(maxacttmp);
               cutcoefs[i] = coef;
            }
            else
            {
               --(*cutnnz);
               cutinds[i] = cutinds[*cutnnz];
               cutcoefs[i] = cutcoefs[*cutnnz];
               continue;
            }
         }
      }
      else if( cutcoefs[i] > 0.0 && SCIPisLE(scip, maxact - cutcoefs[i], *cutrhs) )
      {
         SCIP_Real coef = maxact - (*cutrhs);
         SCIP_Real ub = cutislocal ? SCIPvarGetUbLocal(vars[cutinds[i]]) : SCIPvarGetUbGlobal(vars[cutinds[i]]);

         coef = ceil(coef);

         if( coef < cutcoefs[i] )
         {
            SCIP_Real QUAD(delta);
            SCIP_Real QUAD(tmp);

            SCIPquadprecSumDD(delta, coef, -cutcoefs[i]);
            SCIPquadprecProdQD(delta, delta, ub);

            SCIPquadprecSumQD(tmp, delta, *cutrhs);
            SCIPdebugPrintf("tightened coefficient from %g to %g; rhs changed from %g to %g; the bounds are [%g,%g]\n",
                   cutcoefs[i], coef, (*cutrhs), QUAD_TO_DBL(tmp),
                   cutislocal ? SCIPvarGetLbLocal(vars[cutinds[i]]) : SCIPvarGetLbGlobal(vars[cutinds[i]]), ub);

            *cutrhs = QUAD_TO_DBL(tmp);

            assert(!SCIPisNegative(scip, coef));

            ++(*nchgcoefs);

            if( SCIPisPositive(scip, coef) )
            {
               SCIPquadprecSumQQ(maxacttmp, maxacttmp, delta);
               maxact = QUAD_TO_DBL(maxacttmp);
               cutcoefs[i] = coef;
            }
            else
            {
               --(*cutnnz);
               cutinds[i] = cutinds[*cutnnz];
               cutcoefs[i] = cutcoefs[*cutnnz];
               continue;
            }
         }
      }
      else /* due to sorting we can stop completely if the precondition was not fulfilled for this variable */
         break;

      ++i;
   }

  TERMINATE:
   SCIPfreeBufferArrayNull(scip, &absvals);

   return redundant;
}

/* =========================================== aggregation row =========================================== */


/** create an empty aggregation row */
SCIP_RETCODE SCIPaggrRowCreate(
   SCIP*                 scip,               /**< SCIP data structure */
   SCIP_AGGRROW**        aggrrow             /**< pointer to return aggregation row */
   )
{
   int nvars;
   assert(scip != NULL);
   assert(aggrrow != NULL);

   SCIP_CALL( SCIPallocBlockMemory(scip, aggrrow) );

   nvars = SCIPgetNVars(scip);

   SCIP_CALL( SCIPallocBlockMemoryArray(scip, &(*aggrrow)->vals, QUAD_ARRAY_SIZE(nvars)) );
   SCIP_CALL( SCIPallocBlockMemoryArray(scip, &(*aggrrow)->inds, nvars) );

   BMSclearMemoryArray((*aggrrow)->vals, QUAD_ARRAY_SIZE(nvars));

   (*aggrrow)->local = FALSE;
   (*aggrrow)->nnz = 0;
   (*aggrrow)->rank = 0;
   QUAD_ASSIGN((*aggrrow)->rhs, 0.0);
   (*aggrrow)->rowsinds = NULL;
   (*aggrrow)->slacksign = NULL;
   (*aggrrow)->rowweights = NULL;
   (*aggrrow)->nrows = 0;
   (*aggrrow)->rowssize = 0;

   return SCIP_OKAY;
}

/** free a aggregation row */
void SCIPaggrRowFree(
   SCIP*                 scip,               /**< SCIP data structure */
   SCIP_AGGRROW**        aggrrow             /**< pointer to aggregation row that should be freed */
   )
{
   int nvars;
   assert(scip != NULL);
   assert(aggrrow != NULL);

   nvars = SCIPgetNVars(scip);

   SCIPfreeBlockMemoryArray(scip, &(*aggrrow)->inds, nvars);
   SCIPfreeBlockMemoryArray(scip, &(*aggrrow)->vals, QUAD_ARRAY_SIZE(nvars)); /*lint !e647*/
   SCIPfreeBlockMemoryArrayNull(scip, &(*aggrrow)->rowsinds, (*aggrrow)->rowssize);
   SCIPfreeBlockMemoryArrayNull(scip, &(*aggrrow)->slacksign, (*aggrrow)->rowssize);
   SCIPfreeBlockMemoryArrayNull(scip, &(*aggrrow)->rowweights, (*aggrrow)->rowssize);
   SCIPfreeBlockMemory(scip, aggrrow);
}

/** output aggregation row to file stream */
void SCIPaggrRowPrint(
   SCIP*                 scip,               /**< SCIP data structure */
   SCIP_AGGRROW*         aggrrow,            /**< pointer to return aggregation row */
   FILE*                 file                /**< output file (or NULL for standard output) */
   )
{
   SCIP_VAR** vars;
   SCIP_MESSAGEHDLR* messagehdlr;
   int i;

   assert(scip != NULL);
   assert(aggrrow != NULL);

   vars = SCIPgetVars(scip);
   assert(vars != NULL);

   messagehdlr = SCIPgetMessagehdlr(scip);
   assert(messagehdlr);

   /* print coefficients */
   if( aggrrow->nnz == 0 )
      SCIPmessageFPrintInfo(messagehdlr, file, "0 ");

   for( i = 0; i < aggrrow->nnz; ++i )
   {
      SCIP_Real QUAD(val);

      QUAD_ARRAY_LOAD(val, aggrrow->vals, aggrrow->inds[i]);
      assert(SCIPvarGetProbindex(vars[aggrrow->inds[i]]) == aggrrow->inds[i]);
      SCIPmessageFPrintInfo(messagehdlr, file, "%+.15g<%s> ", QUAD_TO_DBL(val), SCIPvarGetName(vars[aggrrow->inds[i]]));
   }

   /* print right hand side */
   SCIPmessageFPrintInfo(messagehdlr, file, "<= %.15g\n", QUAD_TO_DBL(aggrrow->rhs));
}

/** copy a aggregation row */
SCIP_RETCODE SCIPaggrRowCopy(
   SCIP*                 scip,               /**< SCIP data structure */
   SCIP_AGGRROW**        aggrrow,            /**< pointer to return aggregation row */
   SCIP_AGGRROW*         source              /**< source aggregation row */
   )
{
   int nvars;

   assert(scip != NULL);
   assert(aggrrow != NULL);
   assert(source != NULL);

   nvars = SCIPgetNVars(scip);
   SCIP_CALL( SCIPallocBlockMemory(scip, aggrrow) );

   SCIP_CALL( SCIPduplicateBlockMemoryArray(scip, &(*aggrrow)->vals, source->vals, QUAD_ARRAY_SIZE(nvars)) );
   SCIP_CALL( SCIPduplicateBlockMemoryArray(scip, &(*aggrrow)->inds, source->inds, nvars) );
   (*aggrrow)->nnz = source->nnz;
   QUAD_ASSIGN_Q((*aggrrow)->rhs, source->rhs);

   if( source->nrows > 0 )
   {
      assert(source->rowsinds != NULL);
      assert(source->slacksign != NULL);
      assert(source->rowweights != NULL);

      SCIP_CALL( SCIPduplicateBlockMemoryArray(scip, &(*aggrrow)->rowsinds, source->rowsinds, source->nrows) );
      SCIP_CALL( SCIPduplicateBlockMemoryArray(scip, &(*aggrrow)->slacksign, source->slacksign, source->nrows) );
      SCIP_CALL( SCIPduplicateBlockMemoryArray(scip, &(*aggrrow)->rowweights, source->rowweights, source->nrows) );
   }
   else
   {
      (*aggrrow)->rowsinds = NULL;
      (*aggrrow)->slacksign = NULL;
      (*aggrrow)->rowweights = NULL;
   }

   (*aggrrow)->nrows = source->nrows;
   (*aggrrow)->rowssize = source->nrows;
   (*aggrrow)->rank = source->rank;
   (*aggrrow)->local = source->local;

   return SCIP_OKAY;
}

/** add weighted row to aggregation row */
SCIP_RETCODE SCIPaggrRowAddRow(
   SCIP*                 scip,               /**< SCIP data structure */
   SCIP_AGGRROW*         aggrrow,            /**< aggregation row */
   SCIP_ROW*             row,                /**< row to add to aggregation row */
   SCIP_Real             weight,             /**< scale for adding given row to aggregation row */
   int                   sidetype            /**< specify row side type (-1 = lhs, 0 = automatic, 1 = rhs) */
   )
{
   int i;

   assert(row->lppos >= 0);

   /* update local flag */
   aggrrow->local = aggrrow->local || row->local;

   /* update rank */
   aggrrow->rank = MAX(row->rank, aggrrow->rank);

   {
      SCIP_Real sideval;
      SCIP_Bool uselhs;

      i = aggrrow->nrows++;

      if( aggrrow->nrows > aggrrow->rowssize )
      {
         int newsize = SCIPcalcMemGrowSize(scip, aggrrow->nrows);
         SCIP_CALL( SCIPreallocBlockMemoryArray(scip, &aggrrow->rowsinds, aggrrow->rowssize, newsize) );
         SCIP_CALL( SCIPreallocBlockMemoryArray(scip, &aggrrow->slacksign, aggrrow->rowssize, newsize) );
         SCIP_CALL( SCIPreallocBlockMemoryArray(scip, &aggrrow->rowweights, aggrrow->rowssize, newsize) );
         aggrrow->rowssize = newsize;
      }
      aggrrow->rowsinds[i] = SCIProwGetLPPos(row);
      aggrrow->rowweights[i] = weight;

      if ( sidetype == -1 )
      {
         assert( ! SCIPisInfinity(scip, -row->lhs) );
         uselhs = TRUE;
      }
      else if ( sidetype == 1 )
      {
         assert( ! SCIPisInfinity(scip, row->rhs) );
         uselhs = FALSE;
      }
      else
      {
         /* Automatically decide, whether we want to use the left or the right hand side of the row in the summation.
          * If possible, use the side that leads to a positive slack value in the summation.
          */
         if( SCIPisInfinity(scip, row->rhs) || (!SCIPisInfinity(scip, -row->lhs) && weight < 0.0) )
            uselhs = TRUE;
         else
            uselhs = FALSE;
      }

      if( uselhs )
      {
         aggrrow->slacksign[i] = -1;
         sideval = row->lhs - row->constant;
         if( row->integral )
            sideval = SCIPceil(scip, sideval); /* row is integral: round left hand side up */
      }
      else
      {
         aggrrow->slacksign[i] = +1;
         sideval = row->rhs - row->constant;
         if( row->integral )
            sideval = SCIPfloor(scip, sideval); /* row is integral: round right hand side up */
      }

      SCIPquadprecSumQD(aggrrow->rhs, aggrrow->rhs, weight * sideval);
   }

   /* add up coefficients */
   SCIP_CALL( varVecAddScaledRowCoefsQuad(aggrrow->inds, aggrrow->vals, &aggrrow->nnz, row, weight) );

   return SCIP_OKAY;
}

/** Removes a given variable @p var from position @p pos the aggregation row and updates the right-hand side according
 *  to sign of the coefficient, i.e., rhs -= coef * bound, where bound = lb if coef >= 0 and bound = ub, otherwise.
 *
 *  @note: The choice of global or local bounds depend on the validity (global or local) of the aggregation row.
 *
 *  @note: The list of non-zero indices will be updated by swapping the last non-zero index to @p pos.
 */
void SCIPaggrRowCancelVarWithBound(
   SCIP*                 scip,               /**< SCIP data structure */
   SCIP_AGGRROW*         aggrrow,            /**< the aggregation row */
   SCIP_VAR*             var,                /**< variable that should be removed */
   int                   pos,                /**< position of the variable in the aggregation row */
   SCIP_Bool*            valid               /**< pointer to return whether the aggregation row is still valid */
   )
{
   SCIP_Real QUAD(val);
   int v;

   assert(valid != NULL);
   assert(pos >= 0);

   v = aggrrow->inds[pos];
   assert(v == SCIPvarGetProbindex(var));

   QUAD_ARRAY_LOAD(val, aggrrow->vals, v);

   *valid = TRUE;

   /* adjust left and right hand sides with max contribution */
   if( QUAD_TO_DBL(val) < 0.0 )
   {
      SCIP_Real ub = aggrrow->local ? SCIPvarGetUbLocal(var) : SCIPvarGetUbGlobal(var);
      if( SCIPisInfinity(scip, ub) )
         QUAD_ASSIGN(aggrrow->rhs, SCIPinfinity(scip));
      else
      {
         SCIPquadprecProdQD(val, val, ub);
         SCIPquadprecSumQQ(aggrrow->rhs, aggrrow->rhs, -val);
      }
   }
   else
   {
      SCIP_Real lb = aggrrow->local ? SCIPvarGetLbLocal(var) : SCIPvarGetLbGlobal(var);
      if( SCIPisInfinity(scip, -lb) )
         QUAD_ASSIGN(aggrrow->rhs, SCIPinfinity(scip));
      else
      {
         SCIPquadprecProdQD(val, val, lb);
         SCIPquadprecSumQQ(aggrrow->rhs, aggrrow->rhs, -val);
      }
   }

   QUAD_ASSIGN(val, 0.0);
   QUAD_ARRAY_STORE(aggrrow->vals, v, val);

   /* remove non-zero entry */
   --(aggrrow->nnz);
   aggrrow->inds[pos] = aggrrow->inds[aggrrow->nnz];

   if( SCIPisInfinity(scip, QUAD_HI(aggrrow->rhs)) )
      *valid = FALSE;
}

/** add the objective function with right-hand side @p rhs and scaled by @p scale to the aggregation row */
SCIP_RETCODE SCIPaggrRowAddObjectiveFunction(
   SCIP*                 scip,               /**< SCIP data structure */
   SCIP_AGGRROW*         aggrrow,            /**< the aggregation row */
   SCIP_Real             rhs,                /**< right-hand side of the artificial row */
   SCIP_Real             scale               /**< scalar */
   )
{
   SCIP_VAR** vars;
   SCIP_Real QUAD(val);
   int nvars;

   assert(scip != NULL);
   assert(aggrrow != NULL);

   vars = SCIPgetVars(scip);
   nvars = SCIPgetNVars(scip);

   /* add all variables straight forward if the aggregation row is empty */
   if( aggrrow->nnz == 0 )
   {
      int i;
      for( i = 0; i < nvars; ++i )
      {
         assert(SCIPvarGetProbindex(vars[i]) == i);

         /* skip all variables with zero objective coefficient */
         if( SCIPisZero(scip, scale * SCIPvarGetObj(vars[i])) )
            continue;

         QUAD_ASSIGN(val, scale * SCIPvarGetObj(vars[i]));
         QUAD_ARRAY_STORE(aggrrow->vals, i, val);
         aggrrow->inds[aggrrow->nnz++] = i;
      }

      /* add right-hand side value */
      QUAD_ASSIGN(aggrrow->rhs, scale * rhs);
   }
   else
   {
      int i;
      /* add the non-zeros to the aggregation row and keep non-zero index up to date */
      for( i = 0 ; i < nvars; ++i )
      {
         assert(SCIPvarGetProbindex(vars[i]) == i);

         /* skip all variables with zero objective coefficient */
         if( SCIPisZero(scip, scale * SCIPvarGetObj(vars[i])) )
            continue;

         QUAD_ARRAY_LOAD(val, aggrrow->vals, i); /* val = aggrrow->vals[i] */

         if( QUAD_HI(val) == 0.0 )
            aggrrow->inds[aggrrow->nnz++] = i;

         SCIPquadprecSumQD(val, val, scale * SCIPvarGetObj(vars[i]));

         /* the value must not be exactly zero due to sparsity pattern */
         QUAD_HI(val) = NONZERO(QUAD_HI(val));
         assert(QUAD_HI(val) != 0.0);

         QUAD_ARRAY_STORE(aggrrow->vals, i, val);
      }

      /* add right-hand side value */
      SCIPquadprecSumQD(aggrrow->rhs, aggrrow->rhs, scale * rhs);
   }

   return SCIP_OKAY;
}

/** add weighted constraint to the aggregation row */
SCIP_RETCODE SCIPaggrRowAddCustomCons(
   SCIP*                 scip,               /**< SCIP data structure */
   SCIP_AGGRROW*         aggrrow,            /**< the aggregation row */
   int*                  inds,               /**< variable problem indices in constraint to add to the aggregation row */
   SCIP_Real*            vals,               /**< values of constraint to add to the aggregation row */
   int                   len,                /**< length of constraint to add to the aggregation row */
   SCIP_Real             rhs,                /**< right hand side of constraint to add to the aggregation row */
   SCIP_Real             weight,             /**< (positive) scale for adding given constraint to the aggregation row */
   int                   rank,               /**< rank to use for given constraint */
   SCIP_Bool             local               /**< is constraint only valid locally */
   )
{
   int i;

   assert(weight >= 0.0);
   assert(!SCIPisInfinity(scip, REALABS(weight * rhs)));

   /* update local flag */
   aggrrow->local = aggrrow->local || local;

   /* update rank */
   aggrrow->rank = MAX(rank, aggrrow->rank);

   /* add right hand side value */
   SCIPquadprecSumQD(aggrrow->rhs, aggrrow->rhs, weight * rhs);

   /* add the non-zeros to the aggregation row and keep non-zero index up to date */
   for( i = 0 ; i < len; ++i )
   {
      SCIP_Real QUAD(val);
      int probindex = inds[i];

      QUAD_ARRAY_LOAD(val, aggrrow->vals, probindex); /* val = aggrrow->vals[probindex] */

      if( QUAD_HI(val) == 0.0 )
         aggrrow->inds[aggrrow->nnz++] = probindex;

      SCIPquadprecSumQD(val, val, vals[i] * weight);

      /* the value must not be exactly zero due to sparsity pattern */
      QUAD_HI(val) = NONZERO(QUAD_HI(val));
      assert(QUAD_HI(val) != 0.0);

      QUAD_ARRAY_STORE(aggrrow->vals, probindex, val);
   }

   return SCIP_OKAY;
}

/** clear all entries int the aggregation row but don't free memory */
void SCIPaggrRowClear(
   SCIP_AGGRROW*         aggrrow             /**< the aggregation row */
   )
{
   int i;
   SCIP_Real QUAD(tmp);

   QUAD_ASSIGN(tmp, 0.0);

   for( i = 0; i < aggrrow->nnz; ++i )
   {
      QUAD_ARRAY_STORE(aggrrow->vals, aggrrow->inds[i], tmp);
   }

   aggrrow->nnz = 0;
   aggrrow->nrows = 0;
   aggrrow->rank = 0;
   QUAD_ASSIGN(aggrrow->rhs, 0.0);
   aggrrow->local = FALSE;
}

/** calculates the efficacy norm of the given aggregation row, which depends on the "separating/efficacynorm" parameter
 *
 *  @return the efficacy norm of the given aggregation row, which depends on the "separating/efficacynorm" parameter
 */
SCIP_Real SCIPaggrRowCalcEfficacyNorm(
   SCIP*                 scip,               /**< SCIP data structure */
   SCIP_AGGRROW*         aggrrow             /**< the aggregation row */
   )
{
   return calcEfficacyNormQuad(scip, aggrrow->vals, aggrrow->inds, aggrrow->nnz);
}

/** Adds one row to the aggregation row. Differs from SCIPaggrRowAddRow() by providing some additional
 *  parameters required for SCIPaggrRowSumRows()
 */
static
SCIP_RETCODE addOneRow(
   SCIP*                 scip,               /**< SCIP data structure */
   SCIP_AGGRROW*         aggrrow,            /**< the aggregation row */
   SCIP_ROW*             row,                /**< the row to add */
   SCIP_Real             weight,             /**< weight of row to add */
   SCIP_Bool             sidetypebasis,      /**< choose sidetypes of row (lhs/rhs) based on basis information? */
   SCIP_Bool             allowlocal,         /**< should local rows allowed to be used? */
   int                   negslack,           /**< should negative slack variables allowed to be used? (0: no, 1: only for integral rows, 2: yes) */
   int                   maxaggrlen,         /**< maximal length of aggregation row */
   SCIP_Bool*            rowtoolong          /**< is the aggregated row too long */
   )
{
   SCIP_Real sideval;
   SCIP_Bool uselhs;
   int i;

   assert( rowtoolong != NULL );
   *rowtoolong = FALSE;

   if( SCIPisFeasZero(scip, weight) || SCIProwIsModifiable(row) || (SCIProwIsLocal(row) && !allowlocal) )
   {
      return SCIP_OKAY;
   }

   if( sidetypebasis && !SCIPisEQ(scip, SCIProwGetLhs(row), SCIProwGetRhs(row)) )
   {
      SCIP_BASESTAT stat = SCIProwGetBasisStatus(row);

      if( stat == SCIP_BASESTAT_LOWER )
      {
         assert( ! SCIPisInfinity(scip, -SCIProwGetLhs(row)) );
         uselhs = TRUE;
      }
      else if( stat == SCIP_BASESTAT_UPPER )
      {
         assert( ! SCIPisInfinity(scip, SCIProwGetRhs(row)) );
         uselhs = FALSE;
      }
      else if( SCIPisInfinity(scip, SCIProwGetRhs(row)) || (weight < 0.0 && ! SCIPisInfinity(scip, -SCIProwGetLhs(row))) )
         uselhs = TRUE;
      else
         uselhs = FALSE;
   }
   else if( (weight < 0.0 && !SCIPisInfinity(scip, -row->lhs)) || SCIPisInfinity(scip, row->rhs) )
      uselhs = TRUE;
   else
      uselhs = FALSE;

   if( uselhs )
   {
      assert( ! SCIPisInfinity(scip, -SCIProwGetLhs(row)) );

      if( weight > 0.0 && ((negslack == 0) || (negslack == 1 && !row->integral)) )
         return SCIP_OKAY;

      sideval = row->lhs - row->constant;
      /* row is integral? round left hand side up */
      if( row->integral )
         sideval = SCIPceil(scip, sideval);
   }
   else
   {
      assert( ! SCIPisInfinity(scip, SCIProwGetRhs(row)) );

      if( weight < 0.0 && ((negslack == 0) || (negslack == 1 && !row->integral)) )
         return SCIP_OKAY;

      sideval = row->rhs - row->constant;
      /* row is integral? round right hand side down */
      if( row->integral )
         sideval = SCIPfloor(scip, sideval);
   }

   /* add right hand side, update rank and local flag */
   SCIPquadprecSumQD(aggrrow->rhs, aggrrow->rhs, sideval * weight);
   aggrrow->rank = MAX(aggrrow->rank, row->rank);
   aggrrow->local = aggrrow->local || row->local;

   /* ensure the array for storing the row information is large enough */
   i = aggrrow->nrows++;
   if( aggrrow->nrows > aggrrow->rowssize )
   {
      int newsize = SCIPcalcMemGrowSize(scip, aggrrow->nrows);
      SCIP_CALL( SCIPreallocBlockMemoryArray(scip, &aggrrow->rowsinds, aggrrow->rowssize, newsize) );
      SCIP_CALL( SCIPreallocBlockMemoryArray(scip, &aggrrow->slacksign, aggrrow->rowssize, newsize) );
      SCIP_CALL( SCIPreallocBlockMemoryArray(scip, &aggrrow->rowweights, aggrrow->rowssize, newsize) );
      aggrrow->rowssize = newsize;
   }

   /* add information of addditional row */
   aggrrow->rowsinds[i] = row->lppos;
   aggrrow->rowweights[i] = weight;
   aggrrow->slacksign[i] = uselhs ? -1 : 1;

   /* add up coefficients */
   SCIP_CALL( varVecAddScaledRowCoefsQuad(aggrrow->inds, aggrrow->vals, &aggrrow->nnz, row, weight) );

   /* check if row is too long now */
   if( aggrrow->nnz > maxaggrlen )
      *rowtoolong = TRUE;

   return SCIP_OKAY;
}

/** aggregate rows using the given weights; the current content of the aggregation
 *  row, \p aggrrow, gets overwritten
 */
SCIP_RETCODE SCIPaggrRowSumRows(
   SCIP*                 scip,               /**< SCIP data structure */
   SCIP_AGGRROW*         aggrrow,            /**< the aggregation row */
   SCIP_Real*            weights,            /**< row weights in row summation */
   int*                  rowinds,            /**< array to store indices of non-zero entries of the weights array, or NULL */
   int                   nrowinds,           /**< number of non-zero entries in weights array, -1 if rowinds is NULL */
   SCIP_Bool             sidetypebasis,      /**< choose sidetypes of row (lhs/rhs) based on basis information? */
   SCIP_Bool             allowlocal,         /**< should local rows allowed to be used? */
   int                   negslack,           /**< should negative slack variables allowed to be used? (0: no, 1: only for integral rows, 2: yes) */
   int                   maxaggrlen,         /**< maximal length of aggregation row */
   SCIP_Bool*            valid               /**< is the aggregation valid */
   )
{
   SCIP_ROW** rows;
   SCIP_VAR** vars;
   int nrows;
   int nvars;
   int k;
   SCIP_Bool rowtoolong;

   assert( scip != NULL );
   assert( aggrrow != NULL );
   assert( valid != NULL );

   SCIP_CALL( SCIPgetVarsData(scip, &vars, &nvars, NULL, NULL, NULL, NULL) );
   SCIP_CALL( SCIPgetLPRowsData(scip, &rows, &nrows) );

   SCIPaggrRowClear(aggrrow);
   *valid = FALSE;

   if( rowinds != NULL && nrowinds > -1 )
   {
      for( k = 0; k < nrowinds; ++k )
      {
         SCIP_CALL( addOneRow(scip, aggrrow, rows[rowinds[k]], weights[rowinds[k]], sidetypebasis, allowlocal, negslack, maxaggrlen, &rowtoolong) );

         if( rowtoolong )
            return SCIP_OKAY;
      }
   }
   else
   {
      for( k = 0; k < nrows; ++k )
      {
         if( weights[k] != 0.0 )
         {
            SCIP_CALL( addOneRow(scip, aggrrow, rows[k], weights[k], sidetypebasis, allowlocal, negslack, maxaggrlen, &rowtoolong) );

            if( rowtoolong )
               return SCIP_OKAY;
         }
      }
   }

   SCIPaggrRowRemoveZeros(scip, aggrrow, FALSE, valid);

   return SCIP_OKAY;
}

/** checks for cut redundancy and performs activity based coefficient tightening;
 *  removes coefficients that are zero with QUAD_EPSILON tolerance and uses variable bounds
 *  to remove small coefficients (relative to the maximum absolute coefficient)
 */
static
SCIP_RETCODE postprocessCut(
   SCIP*                 scip,               /**< SCIP data structure */
   SCIP_Bool             cutislocal,         /**< is the cut a local cut */
   int*                  cutinds,            /**< variable problem indices of non-zeros in cut */
   SCIP_Real*            cutcoefs,           /**< non-zeros coefficients of cut */
   int*                  nnz,                /**< number non-zeros coefficients of cut */
   SCIP_Real*            cutrhs,             /**< right hand side of cut */
   SCIP_Bool*            success             /**< pointer to return whether post-processing was succesful or cut is redundant */
   )
{
   int i;
   SCIP_Bool redundant;
   SCIP_Real maxcoef;
   SCIP_Real minallowedcoef;
   SCIP_Real QUAD(rhs);

   assert(scip != NULL);
   assert(cutinds != NULL);
   assert(cutcoefs != NULL);
   assert(cutrhs != NULL);
   assert(success != NULL);

   *success = FALSE;

   QUAD_ASSIGN(rhs, *cutrhs);

   if( removeZeros(scip, SCIPfeastol(scip), cutislocal, cutcoefs, QUAD(&rhs), cutinds, nnz) )
   {
      /* right hand side was changed to infinity -> cut is redundant */
      return SCIP_OKAY;
   }

   if( *nnz == 0 )
      return SCIP_OKAY;

   SCIP_CALL( cutTightenCoefs(scip, cutislocal, cutcoefs, QUAD(&rhs), cutinds, nnz, &redundant) );

   if( redundant )
   {
      /* cut is redundant */
      return SCIP_OKAY;
   }

   maxcoef = 0.0;
   for( i = 0; i < *nnz; ++i )
   {
      SCIP_Real absval = REALABS(cutcoefs[cutinds[i]]);
      maxcoef = MAX(absval, maxcoef);
   }

   maxcoef /= scip->set->sepa_maxcoefratio;
   minallowedcoef = SCIPsumepsilon(scip);
   minallowedcoef = MAX(minallowedcoef, maxcoef);

   *success = ! removeZeros(scip, minallowedcoef, cutislocal, cutcoefs, QUAD(&rhs), cutinds, nnz);
   *cutrhs = QUAD_TO_DBL(rhs);

   return SCIP_OKAY;
}


/** checks for cut redundancy and performs activity based coefficient tightening;
 *  removes coefficients that are zero with QUAD_EPSILON tolerance and uses variable bounds
 *  to remove small coefficients (relative to the maximum absolute coefficient).
 *  The cutcoefs must be a quad precision array, i.e. allocated with size
 *  QUAD_ARRAY_SIZE(nvars) and accessed with QUAD_ARRAY_LOAD and QUAD_ARRAY_STORE
 *  macros.
 */
static
SCIP_RETCODE postprocessCutQuad(
   SCIP*                 scip,               /**< SCIP data structure */
   SCIP_Bool             cutislocal,         /**< is the cut a local cut */
   int*                  cutinds,            /**< variable problem indices of non-zeros in cut */
   SCIP_Real*            cutcoefs,           /**< non-zeros coefficients of cut */
   int*                  nnz,                /**< number non-zeros coefficients of cut */
   QUAD(SCIP_Real*       cutrhs),            /**< right hand side of cut */
   SCIP_Bool*            success             /**< pointer to return whether the cleanup was successful or if it is useless */
   )
{
   int i;
   SCIP_Bool redundant;
   SCIP_Real maxcoef;
   SCIP_Real minallowedcoef;

   assert(scip != NULL);
   assert(cutinds != NULL);
   assert(cutcoefs != NULL);
   assert(QUAD_HI(cutrhs) != NULL);
   assert(success != NULL);

   *success = FALSE;

   if( removeZerosQuad(scip, SCIPfeastol(scip), cutislocal, cutcoefs, QUAD(cutrhs), cutinds, nnz) )
   {
      /* right hand side was changed to infinity -> cut is redundant */
      return SCIP_OKAY;
   }

   if( *nnz == 0 )
      return SCIP_OKAY;

   SCIP_CALL( cutTightenCoefsQuad(scip, cutislocal, cutcoefs, QUAD(cutrhs), cutinds, nnz, &redundant) );
   if( redundant )
   {
      /* cut is redundant */
      return SCIP_OKAY;
   }

   maxcoef = 0.0;
   for( i = 0; i < *nnz; ++i )
   {
      SCIP_Real abscoef;
      SCIP_Real QUAD(coef);
      QUAD_ARRAY_LOAD(coef, cutcoefs, cutinds[i]); /* coef = cutcoefs[cutinds[i]] */
      abscoef = REALABS(QUAD_TO_DBL(coef));
      maxcoef = MAX(abscoef, maxcoef);
   }

   maxcoef /= scip->set->sepa_maxcoefratio;
   minallowedcoef = SCIPsumepsilon(scip);
   minallowedcoef = MAX(minallowedcoef, maxcoef);

   *success = ! removeZerosQuad(scip, minallowedcoef, cutislocal, cutcoefs, QUAD(cutrhs), cutinds, nnz);

   return SCIP_OKAY;
}

/** removes almost zero entries from the aggregation row. */
void SCIPaggrRowRemoveZeros(
   SCIP*                 scip,               /**< SCIP datastructure */
   SCIP_AGGRROW*         aggrrow,            /**< the aggregation row */
   SCIP_Bool             useglbbounds,       /**< consider global bound although the cut is local? */
   SCIP_Bool*            valid               /**< pointer to return whether the aggregation row is still valid */
   )
{
   assert(aggrrow != NULL);
   assert(valid != NULL);

   *valid = ! removeZerosQuad(scip, SCIPsumepsilon(scip), useglbbounds ? FALSE : aggrrow->local, aggrrow->vals,
      QUAD(&aggrrow->rhs), aggrrow->inds, &aggrrow->nnz);
}

/** get number of aggregated rows */
int SCIPaggrRowGetNRows(
   SCIP_AGGRROW*         aggrrow             /**< the aggregation row */
   )
{
   assert(aggrrow != NULL);

   return aggrrow->nrows;
}

/** get array with lp positions of rows used in aggregation */
int* SCIPaggrRowGetRowInds(
   SCIP_AGGRROW*         aggrrow             /**< the aggregation row */
   )
{
   assert(aggrrow != NULL);
   assert(aggrrow->rowsinds != NULL || aggrrow->nrows == 0);

   return aggrrow->rowsinds;
}

/** get array with weights of aggregated rows */
SCIP_Real* SCIPaggrRowGetRowWeights(
   SCIP_AGGRROW*         aggrrow             /**< the aggregation row */
   )
{
   assert(aggrrow != NULL);
   assert(aggrrow->rowweights != NULL || aggrrow->nrows == 0);

   return aggrrow->rowweights;
}

/** checks whether a given row has been added to the aggregation row */
SCIP_Bool SCIPaggrRowHasRowBeenAdded(
   SCIP_AGGRROW*         aggrrow,            /**< the aggregation row */
   SCIP_ROW*             row                 /**< row for which it is checked whether it has been added to the aggregation */
   )
{
   int i;
   int rowind;

   assert(aggrrow != NULL);
   assert(row != NULL);

   rowind = SCIProwGetLPPos(row);

   for( i = 0; i < aggrrow->nrows; ++i )
   {
      if( aggrrow->rowsinds[i] == rowind )
         return TRUE;
   }

   return FALSE;
}

/** gets the array of corresponding variable problem indices for each non-zero in the aggregation row */
int* SCIPaggrRowGetInds(
   SCIP_AGGRROW*         aggrrow             /**< aggregation row */
   )
{
   assert(aggrrow != NULL);

   return aggrrow->inds;
}

/** gets the number of non-zeros in the aggregation row */
int SCIPaggrRowGetNNz(
   SCIP_AGGRROW*         aggrrow             /**< aggregation row */
   )
{
   assert(aggrrow != NULL);

   return aggrrow->nnz;
}

/** gets the rank of the aggregation row */
int SCIPaggrRowGetRank(
   SCIP_AGGRROW*         aggrrow             /**< aggregation row */
   )
{
   assert(aggrrow != NULL);

   return aggrrow->rank;
}

/** checks if the aggregation row is only valid locally */
SCIP_Bool SCIPaggrRowIsLocal(
   SCIP_AGGRROW*         aggrrow             /**< aggregation row */
   )
{
   assert(aggrrow != NULL);

   return aggrrow->local;
}

/** gets the right hand side of the aggregation row */
SCIP_Real SCIPaggrRowGetRhs(
   SCIP_AGGRROW*         aggrrow             /**< aggregation row */
   )
{
   assert(aggrrow != NULL);

   return QUAD_TO_DBL(aggrrow->rhs);
}

/** filters the given array of cuts to enforce a maximum parallelism constraints
 *  for the given cut; moves filtered cuts to the end of the array and returns number of selected cuts */
static
int filterWithParallelism(
   SCIP_ROW*             cut,                /**< cut to filter orthogonality with */
   SCIP_ROW**            cuts,               /**< array with cuts to perform selection algorithm */
   SCIP_Real*            scores,             /**< array with scores of cuts to perform selection algorithm */
   int                   ncuts,              /**< number of cuts in given array */
   SCIP_Real             goodscore,          /**< threshold for the score to be considered a good cut */
   SCIP_Real             goodmaxparall,      /**< maximal parallelism for good cuts */
   SCIP_Real             maxparall           /**< maximal parallelism for all cuts that are not good */
   )
{
   int i;

   assert( cut != NULL );
   assert( ncuts == 0 || cuts != NULL );
   assert( ncuts == 0 || scores != NULL );

   for( i = ncuts - 1; i >= 0; --i )
   {
      SCIP_Real thisparall;
      SCIP_Real thismaxparall;

      thisparall = SCIProwGetParallelism(cut, cuts[i], 'e');
      thismaxparall = scores[i] >= goodscore ? goodmaxparall : maxparall;

      if( thisparall > thismaxparall )
      {
         --ncuts;
         SCIPswapPointers((void**) &cuts[i], (void**) &cuts[ncuts]);
         SCIPswapReals(&scores[i], &scores[ncuts]);
      }
   }

   return ncuts;
}

/** move the cut with the highest score to the first position in the array; there must be at least one cut */
static
void selectBestCut(
   SCIP_ROW**            cuts,               /**< array with cuts to perform selection algorithm */
   SCIP_Real*            scores,             /**< array with scores of cuts to perform selection algorithm */
   int                   ncuts               /**< number of cuts in given array */
   )
{
   int i;
   int bestpos;
   SCIP_Real bestscore;

   assert(ncuts > 0);
   assert(cuts != NULL);
   assert(scores != NULL);

   bestscore = scores[0];
   bestpos = 0;

   for( i = 1; i < ncuts; ++i )
   {
      if( scores[i] > bestscore )
      {
         bestpos = i;
         bestscore = scores[i];
      }
   }

   SCIPswapPointers((void**) &cuts[bestpos], (void**) &cuts[0]);
   SCIPswapReals(&scores[bestpos], &scores[0]);
}

/** perform a cut selection algorithm for the given array of cuts; the array is partitioned
 *  so that the selected cuts come first and the remaining ones are at the end of the array
 */
SCIP_RETCODE SCIPselectCuts(
   SCIP*                 scip,               /**< SCIP data structure */
   SCIP_ROW**            cuts,               /**< array with cuts to perform selection algorithm */
   SCIP_RANDNUMGEN*      randnumgen,         /**< random number generator for tie-breaking, or NULL */
   SCIP_Real             goodscorefac,       /**< factor of best score among the given cuts to consider a cut good
                                              *   and filter with less strict settings of the maximum parallelism */
   SCIP_Real             badscorefac,        /**< factor of best score among the given cuts to consider a cut bad
                                              *   and discard it regardless of its parallelism to other cuts */
   SCIP_Real             goodmaxparall,      /**< maximum parallelism for good cuts */
   SCIP_Real             maxparall,          /**< maximum parallelism for non-good cuts */
   SCIP_Real             dircutoffdistweight,/**< weight of directed cutoff distance in score calculation */
   SCIP_Real             efficacyweight,     /**< weight of efficacy (shortest cutoff distance) in score calculation */
   SCIP_Real             objparalweight,     /**< weight of objective parallelism in score calculation */
   SCIP_Real             intsupportweight,   /**< weight of integral support in score calculation */
   int                   ncuts,              /**< number of cuts in given array */
   int                   nforcedcuts,        /**< number of forced cuts at start of given array */
   int                   maxselectedcuts,    /**< maximal number of cuts to select */
   int*                  nselectedcuts       /**< pointer to return number of selected cuts */
   )
{
   int i;
   SCIP_Real* scores;
   SCIP_Real goodscore;
   SCIP_Real badscore;
   SCIP_Real efficacyfac;
   SCIP_SOL* sol;

   assert( nselectedcuts != NULL );

   /* if all cuts are forced cuts, no selection is required */
   if( nforcedcuts >= MIN(ncuts, maxselectedcuts) )
   {
      *nselectedcuts = nforcedcuts;
      return SCIP_OKAY;
   }
   *nselectedcuts = 0;

   SCIP_CALL( SCIPallocBufferArray(scip, &scores, ncuts) );

   sol = SCIPgetBestSol(scip);

   efficacyfac = efficacyweight;

   goodscore = 0.0;

   /* if there is an incumbent and the factor is not 0.0, compute directed cutoff distances for the incumbent */
   if( sol != NULL && dircutoffdistweight > 0.0 )
   {
      for( i = 0; i < ncuts; ++i )
      {
         SCIP_Real objparallelism;
         SCIP_Real intsupport;
         SCIP_Real efficacy;

         intsupport = intsupportweight != 0.0 ?
         intsupportweight * SCIProwGetNumIntCols(cuts[i], scip->set) / (SCIP_Real) SCIProwGetNNonz(cuts[i]) :
         0.0;

         objparallelism = objparalweight != 0.0 ? objparalweight * SCIProwGetObjParallelism(cuts[i], scip->set, scip->lp) : 0.0;

         efficacy = SCIProwGetLPEfficacy(cuts[i], scip->set, scip->stat, scip->lp);

         if( SCIProwIsLocal(cuts[i]) )
         {
            scores[i] = dircutoffdistweight * efficacy;
         }
         else
         {
            scores[i] = SCIProwGetLPSolCutoffDistance(cuts[i], scip->set, scip->stat, sol, scip->lp);
            scores[i] = dircutoffdistweight * MAX(scores[i], efficacy);
         }

         efficacy *= efficacyfac;
         scores[i] += objparallelism + intsupport + efficacy;

         /* add small term to prefer global pool cuts */
         scores[i] += SCIProwIsInGlobalCutpool(cuts[i]) ? 1e-4 : 0.0;

         if( randnumgen != NULL )
         {
            scores[i] += SCIPrandomGetReal(randnumgen, 0.0, 1e-6);
         }

         goodscore = MAX(goodscore, scores[i]);
      }
   }
   else
   {
      /* in case there is no solution add the directed cutoff distance weight to the efficacy weight
       * since the efficacy underestimates the directed cuttoff distance
       */
      efficacyfac += dircutoffdistweight;
      for( i = 0; i < ncuts; ++i )
      {
         SCIP_Real objparallelism;
         SCIP_Real intsupport;
         SCIP_Real efficacy;

         intsupport = intsupportweight > 0.0 ?
         intsupportweight * SCIProwGetNumIntCols(cuts[i], scip->set) / (SCIP_Real) SCIProwGetNNonz(cuts[i]) :
         0.0;

         objparallelism = objparalweight > 0.0 ? objparalweight * SCIProwGetObjParallelism(cuts[i], scip->set, scip->lp) : 0.0;

         efficacy = efficacyfac > 0.0 ?
         efficacyfac * SCIProwGetLPEfficacy(cuts[i], scip->set, scip->stat, scip->lp) :
         0.0;

         scores[i] = objparallelism + intsupport + efficacy;

         /* add small term to prefer global pool cuts */
         scores[i] += SCIProwIsInGlobalCutpool(cuts[i]) ? 1e-4 : 0.0;

         if( randnumgen != NULL )
         {
            scores[i] += SCIPrandomGetReal(randnumgen, 0.0, 1e-6);
         }

         goodscore = MAX(goodscore, scores[i]);
      }
   }

   /* compute values for filtering cuts */
   badscore = goodscore * badscorefac;
   goodscore *= goodscorefac;

   /* perform cut selection algorithm for the cuts */
   {
      int nnonforcedcuts;
      SCIP_ROW** nonforcedcuts;
      SCIP_Real* nonforcedscores;

      /* adjust pointers to the beginning of the non-forced cuts */
      nnonforcedcuts = ncuts - nforcedcuts;
      nonforcedcuts = cuts + nforcedcuts;
      nonforcedscores = scores + nforcedcuts;

      /* select the forced cuts first */
      *nselectedcuts = nforcedcuts;
      for( i = 0; i < nforcedcuts && nnonforcedcuts > 0; ++i )
      {
         nnonforcedcuts = filterWithParallelism(cuts[i], nonforcedcuts, nonforcedscores, nnonforcedcuts, goodscore, goodmaxparall, maxparall);
      }

      /* if the maximal number of cuts was exceeded after selecting the forced cuts, we can stop here */
      if( *nselectedcuts >= maxselectedcuts )
         goto TERMINATE;

      /* now greedily select the remaining cuts */
      while( nnonforcedcuts > 0 )
      {
         SCIP_ROW* selectedcut;

         selectBestCut(nonforcedcuts, nonforcedscores, nnonforcedcuts);
         selectedcut = nonforcedcuts[0];

         /* if the best cut of the remaining cuts is considered bad, we discard it and all remaining cuts */
         if( nonforcedscores[0] < badscore )
            goto TERMINATE;

         ++(*nselectedcuts);

         /* if the maximal number of cuts was selected, we can stop here */
         if( *nselectedcuts == maxselectedcuts )
            goto TERMINATE;

         /* move the pointers to the next position and filter the remaining cuts to enforce the maximum parallelism constraint */
         ++nonforcedcuts;
         ++nonforcedscores;
         --nnonforcedcuts;

         nnonforcedcuts = filterWithParallelism(selectedcut, nonforcedcuts, nonforcedscores, nnonforcedcuts, goodscore, goodmaxparall, maxparall);
      }
   }

  TERMINATE:
   SCIPfreeBufferArray(scip, &scores);

   return SCIP_OKAY;
}

/* =========================================== c-MIR =========================================== */

#define MAXCMIRSCALE               1e+6 /**< maximal scaling (scale/(1-f0)) allowed in c-MIR calculations */

/** finds the best lower bound of the variable to use for MIR transformation */
static
SCIP_RETCODE findBestLb(
   SCIP*                 scip,               /**< SCIP data structure */
   SCIP_VAR*             var,                /**< problem variable */
   SCIP_SOL*             sol,                /**< the solution that should be separated, or NULL for LP solution */
   int                   usevbds,            /**< should variable bounds be used in bound transformation? (0: no, 1: only binary, 2: all) */
   SCIP_Bool             allowlocal,         /**< should local information allowed to be used, resulting in a local cut? */
   SCIP_Real*            bestlb,             /**< pointer to store best bound value */
   SCIP_Real*            simplebound,        /**< pointer to store simple bound value */
   int*                  bestlbtype          /**< pointer to store best bound type */
   )
{
   assert(bestlb != NULL);
   assert(bestlbtype != NULL);

   *bestlb = SCIPvarGetLbGlobal(var);
   *bestlbtype = -1;

   if( allowlocal )
   {
      SCIP_Real loclb;

      loclb = SCIPvarGetLbLocal(var);
      if( SCIPisGT(scip, loclb, *bestlb) )
      {
         *bestlb = loclb;
         *bestlbtype = -2;
      }
   }

   *simplebound = *bestlb;

   if( usevbds && SCIPvarGetType(var) == SCIP_VARTYPE_CONTINUOUS )
   {
      SCIP_Real bestvlb;
      int bestvlbidx;

      SCIP_CALL( SCIPgetVarClosestVlb(scip, var, sol, &bestvlb, &bestvlbidx) );
      if( bestvlbidx >= 0
	  && (bestvlb > *bestlb || (*bestlbtype < 0 && SCIPisGE(scip, bestvlb, *bestlb))) )
      {
         SCIP_VAR** vlbvars;

         /* we have to avoid cyclic variable bound usage, so we enforce to use only variable bounds variables of smaller index */
         /**@todo this check is not needed for continuous variables; but allowing all but binary variables
          *       to be replaced by variable bounds seems to be buggy (wrong result on gesa2)
          */
         vlbvars = SCIPvarGetVlbVars(var);
         assert(vlbvars != NULL);
         if( (usevbds == 2 || SCIPvarGetType(vlbvars[bestvlbidx]) == SCIP_VARTYPE_BINARY) &&
             SCIPvarGetProbindex(vlbvars[bestvlbidx]) < SCIPvarGetProbindex(var) )
         {
            *bestlb = bestvlb;
            *bestlbtype = bestvlbidx;
         }
      }
   }

   return SCIP_OKAY;
}

/** finds the best upper bound of the variable to use for MIR transformation */
static
SCIP_RETCODE findBestUb(
   SCIP*                 scip,               /**< SCIP data structure */
   SCIP_VAR*             var,                /**< problem variable */
   SCIP_SOL*             sol,                /**< the solution that should be separated, or NULL for LP solution */
   int                   usevbds,            /**< should variable bounds be used in bound transformation? (0: no, 1: only binary, 2: all) */
   SCIP_Bool             allowlocal,         /**< should local information allowed to be used, resulting in a local cut? */
   SCIP_Real*            bestub,             /**< pointer to store best bound value */
   SCIP_Real*            simplebound,        /**< pointer to store simple bound */
   int*                  bestubtype          /**< pointer to store best bound type */
   )
{
   assert(bestub != NULL);
   assert(bestubtype != NULL);

   *bestub = SCIPvarGetUbGlobal(var);
   *bestubtype = -1;

   if( allowlocal )
   {
      SCIP_Real locub;

      locub = SCIPvarGetUbLocal(var);
      if( SCIPisLT(scip, locub, *bestub) )
      {
         *bestub = locub;
         *bestubtype = -2;
      }
   }

   *simplebound = *bestub;

   if( usevbds && SCIPvarGetType(var) == SCIP_VARTYPE_CONTINUOUS )
   {
      SCIP_Real bestvub;
      int bestvubidx;

      SCIP_CALL( SCIPgetVarClosestVub(scip, var, sol, &bestvub, &bestvubidx) );
      if( bestvubidx >= 0
         && (bestvub < *bestub || (*bestubtype < 0 && SCIPisLE(scip, bestvub, *bestub))) )
      {
         SCIP_VAR** vubvars;

         /* we have to avoid cyclic variable bound usage, so we enforce to use only variable bounds variables of smaller index */
         /**@todo this check is not needed for continuous variables; but allowing all but binary variables
          *       to be replaced by variable bounds seems to be buggy (wrong result on gesa2)
          */
         vubvars = SCIPvarGetVubVars(var);
         assert(vubvars != NULL);
         if( (usevbds == 2 || SCIPvarGetType(vubvars[bestvubidx]) == SCIP_VARTYPE_BINARY) &&
             SCIPvarGetProbindex(vubvars[bestvubidx]) < SCIPvarGetProbindex(var) )
         {
            *bestub = bestvub;
            *bestubtype = bestvubidx;
         }
      }
   }

   return SCIP_OKAY;
}

/** determine the best bounds with respect to the given solution for complementing the given variable */
static
SCIP_RETCODE determineBestBounds(
   SCIP*                 scip,               /**< SCIP data structure */
   SCIP_VAR*             var,                /**< variable to determine best bound for */
   SCIP_SOL*             sol,                /**< the solution that should be separated, or NULL for LP solution */
   SCIP_Real             boundswitch,        /**< fraction of domain up to which lower bound is used in transformation */
   int                   usevbds,            /**< should variable bounds be used in bound transformation? (0: no, 1: only binary, 2: all) */
   SCIP_Bool             allowlocal,         /**< should local information allowed to be used, resulting in a local cut? */
   SCIP_Bool             fixintegralrhs,     /**< should complementation tried to be adjusted such that rhs gets fractional? */
   SCIP_Bool             ignoresol,          /**< should the LP solution be ignored? (eg, apply MIR to dualray) */
   int*                  boundsfortrans,     /**< bounds that should be used for transformed variables: vlb_idx/vub_idx,
                                              *   -1 for global lb/ub, -2 for local lb/ub, or -3 for using closest bound;
                                              *   NULL for using closest bound for all variables */
   SCIP_BOUNDTYPE*       boundtypesfortrans, /**< type of bounds that should be used for transformed variables;
                                              *   NULL for using closest bound for all variables */
   SCIP_Real*            bestlb,             /**< pointer to store best lower bound of variable */
   SCIP_Real*            bestub,             /**< pointer to store best upper bound of variable */
   int*                  bestlbtype,         /**< pointer to store type of best lower bound of variable */
   int*                  bestubtype,         /**< pointer to store type of best upper bound of variable */
   SCIP_BOUNDTYPE*       selectedbound,      /**< pointer to store whether the lower bound or the upper bound should be preferred */
   SCIP_Bool*            freevariable        /**< pointer to store if this is a free variable */
   )
{
   SCIP_Real simplelb;
   SCIP_Real simpleub;
   int v;

   v = SCIPvarGetProbindex(var);

   /* check if the user specified a bound to be used */
   if( boundsfortrans != NULL && boundsfortrans[v] > -3 )
   {
      assert(SCIPvarGetType(var) == SCIP_VARTYPE_CONTINUOUS || ( boundsfortrans[v] == -2 || boundsfortrans[v] == -1 ));
      assert(boundtypesfortrans != NULL);

      /* user has explicitly specified a bound to be used */
      if( boundtypesfortrans[v] == SCIP_BOUNDTYPE_LOWER )
      {
         /* user wants to use lower bound */
         *bestlbtype = boundsfortrans[v];
         if( *bestlbtype == -1 )
            *bestlb = SCIPvarGetLbGlobal(var); /* use global standard lower bound */
         else if( *bestlbtype == -2 )
            *bestlb = SCIPvarGetLbLocal(var);  /* use local standard lower bound */
         else
         {
            SCIP_VAR** vlbvars;
            SCIP_Real* vlbcoefs;
            SCIP_Real* vlbconsts;
            int k;

            assert(!ignoresol);

            /* use the given variable lower bound */
            vlbvars = SCIPvarGetVlbVars(var);
            vlbcoefs = SCIPvarGetVlbCoefs(var);
            vlbconsts = SCIPvarGetVlbConstants(var);
            k = boundsfortrans[v];
            assert(k >= 0 && k < SCIPvarGetNVlbs(var));
            assert(vlbvars != NULL);
            assert(vlbcoefs != NULL);
            assert(vlbconsts != NULL);

            *bestlb = vlbcoefs[k] * (sol == NULL ? SCIPvarGetLPSol(vlbvars[k]) : SCIPgetSolVal(scip, sol, vlbvars[k])) + vlbconsts[k];
         }

         assert(!SCIPisInfinity(scip, - *bestlb));
         *selectedbound = SCIP_BOUNDTYPE_LOWER;

         /* find closest upper bound in standard upper bound (and variable upper bounds for continuous variables) */
         SCIP_CALL( findBestUb(scip, var, sol, fixintegralrhs ? usevbds : 0, allowlocal && fixintegralrhs, bestub, &simpleub, bestubtype) );
      }
      else
      {
         assert(boundtypesfortrans[v] == SCIP_BOUNDTYPE_UPPER);

         /* user wants to use upper bound */
         *bestubtype = boundsfortrans[v];
         if( *bestubtype == -1 )
            *bestub = SCIPvarGetUbGlobal(var); /* use global standard upper bound */
         else if( *bestubtype == -2 )
            *bestub = SCIPvarGetUbLocal(var);  /* use local standard upper bound */
         else
         {
            SCIP_VAR** vubvars;
            SCIP_Real* vubcoefs;
            SCIP_Real* vubconsts;
            int k;

            assert(!ignoresol);

            /* use the given variable upper bound */
            vubvars = SCIPvarGetVubVars(var);
            vubcoefs = SCIPvarGetVubCoefs(var);
            vubconsts = SCIPvarGetVubConstants(var);
            k = boundsfortrans[v];
            assert(k >= 0 && k < SCIPvarGetNVubs(var));
            assert(vubvars != NULL);
            assert(vubcoefs != NULL);
            assert(vubconsts != NULL);

            /* we have to avoid cyclic variable bound usage, so we enforce to use only variable bounds variables of smaller index */
            *bestub = vubcoefs[k] * (sol == NULL ? SCIPvarGetLPSol(vubvars[k]) : SCIPgetSolVal(scip, sol, vubvars[k])) + vubconsts[k];
         }

         assert(!SCIPisInfinity(scip, *bestub));
         *selectedbound = SCIP_BOUNDTYPE_UPPER;

         /* find closest lower bound in standard lower bound (and variable lower bounds for continuous variables) */
         SCIP_CALL( findBestLb(scip, var, sol, fixintegralrhs ? usevbds : 0, allowlocal && fixintegralrhs, bestlb, &simplelb, bestlbtype) );
      }
   }
   else
   {
      SCIP_Real varsol;

      /* bound selection should be done automatically */

      /* find closest lower bound in standard lower bound (and variable lower bounds for continuous variables) */
      SCIP_CALL( findBestLb(scip, var, sol, usevbds, allowlocal, bestlb, &simplelb, bestlbtype) );

      /* find closest upper bound in standard upper bound (and variable upper bounds for continuous variables) */
      SCIP_CALL( findBestUb(scip, var, sol, usevbds, allowlocal, bestub, &simpleub, bestubtype) );

      /* check, if variable is free variable */
      if( SCIPisInfinity(scip, - *bestlb) && SCIPisInfinity(scip, *bestub) )
      {
         /* we found a free variable in the row with non-zero coefficient
            *  -> MIR row can't be transformed in standard form
            */
         *freevariable = TRUE;
         return SCIP_OKAY;
      }

      if( !ignoresol )
      {
         /* select transformation bound */
         varsol = (sol == NULL ? SCIPvarGetLPSol(var) : SCIPgetSolVal(scip, sol, var));

         if( SCIPisInfinity(scip, *bestub) ) /* if there is no ub, use lb */
            *selectedbound = SCIP_BOUNDTYPE_LOWER;
         else if( SCIPisInfinity(scip, - *bestlb) ) /* if there is no lb, use ub */
            *selectedbound = SCIP_BOUNDTYPE_UPPER;
         else if( SCIPisLT(scip, varsol, (1.0 - boundswitch) * (*bestlb) + boundswitch * (*bestub)) )
            *selectedbound = SCIP_BOUNDTYPE_LOWER;
         else if( SCIPisGT(scip, varsol, (1.0 - boundswitch) * (*bestlb) + boundswitch * (*bestub)) )
            *selectedbound = SCIP_BOUNDTYPE_UPPER;
         else if( *bestlbtype == -1 )  /* prefer global standard bounds */
            *selectedbound = SCIP_BOUNDTYPE_LOWER;
         else if( *bestubtype == -1 )  /* prefer global standard bounds */
            *selectedbound = SCIP_BOUNDTYPE_UPPER;
         else if( ((*bestlbtype) >= 0 || (*bestubtype) >= 0) && !SCIPisEQ(scip, *bestlb - simplelb, simpleub - *bestub) )
         {
            if( *bestlb - simplelb > simpleub - *bestub )
               *selectedbound = SCIP_BOUNDTYPE_LOWER;
            else
               *selectedbound = SCIP_BOUNDTYPE_UPPER;
         }
         else if( *bestlbtype >= 0 )   /* prefer variable bounds over local bounds */
            *selectedbound = SCIP_BOUNDTYPE_LOWER;
         else if( *bestubtype >= 0 )   /* prefer variable bounds over local bounds */
            *selectedbound = SCIP_BOUNDTYPE_UPPER;
         else                         /* no decision yet? just use lower bound */
            *selectedbound = SCIP_BOUNDTYPE_LOWER;
      }
      else
      {
         SCIP_Real glbub = SCIPvarGetUbGlobal(var);
         SCIP_Real glblb = SCIPvarGetLbGlobal(var);
         SCIP_Real distlb = REALABS(glblb - *bestlb);
         SCIP_Real distub = REALABS(glbub - *bestub);

         assert(!SCIPisInfinity(scip, - *bestlb) || !SCIPisInfinity(scip, *bestub));

         if( SCIPisInfinity(scip, - *bestlb) )
            *selectedbound = SCIP_BOUNDTYPE_UPPER;
         else if( !SCIPisNegative(scip, *bestlb) )
         {
            if( SCIPisInfinity(scip, *bestub) )
               *selectedbound = SCIP_BOUNDTYPE_LOWER;
            else if( SCIPisZero(scip, glblb) )
               *selectedbound = SCIP_BOUNDTYPE_LOWER;
            else if( SCIPisLE(scip, distlb, distub) )
               *selectedbound = SCIP_BOUNDTYPE_LOWER;
            else
               *selectedbound = SCIP_BOUNDTYPE_UPPER;
         }
         else
         {
            assert(!SCIPisInfinity(scip, - *bestlb));
            *selectedbound = SCIP_BOUNDTYPE_LOWER;
         }
      }
   }

   return SCIP_OKAY; /*lint !e438*/
}

/** performs the bound substitution step with the given variable or simple bounds for the variable with the given problem index */
static
void performBoundSubstitution(
   SCIP*                 scip,               /**< SCIP datastructure */
   int*                  cutinds,            /**< index array of nonzeros in the cut */
   SCIP_Real*            cutcoefs,           /**< array of cut coefficients */
   QUAD(SCIP_Real*       cutrhs),            /**< pointer to right hand side of the cut */
   int*                  nnz,                /**< pointer to number of nonzeros of the cut */
   int                   varsign,            /**< stores the sign of the transformed variable in summation */
   int                   boundtype,          /**< stores the bound used for transformed variable:
                                              *   vlb/vub_idx, or -1 for global lb/ub, or -2 for local lb/ub */
   SCIP_Real             boundval,           /**< array of best bound to be used for the substitution for each nonzero index */
   int                   probindex,          /**< problem index of variable to perform the substitution step for */
   SCIP_Bool*            localbdsused        /**< pointer to updated whether a local bound was used for substitution */
   )
{
   SCIP_Real QUAD(coef);
   SCIP_Real QUAD(tmp);

   assert(!SCIPisInfinity(scip, -varsign * boundval));

   QUAD_ARRAY_LOAD(coef, cutcoefs, probindex);

   /* standard (bestlbtype < 0) or variable (bestlbtype >= 0) lower bound? */
   if( boundtype < 0 )
   {
      SCIPquadprecProdQD(tmp, coef, boundval);
      SCIPquadprecSumQQ(*cutrhs, *cutrhs, -tmp);
      *localbdsused = *localbdsused || (boundtype == -2);
   }
   else
   {
      SCIP_VAR** vbdvars;
      SCIP_Real* vbdcoefs;
      SCIP_Real* vbdconsts;
      SCIP_Real QUAD(zcoef);
      int zidx;
      SCIP_VAR* var = SCIPgetVars(scip)[probindex];

      if( varsign == +1 )
      {
         vbdvars = SCIPvarGetVlbVars(var);
         vbdcoefs = SCIPvarGetVlbCoefs(var);
         vbdconsts = SCIPvarGetVlbConstants(var);
         assert(0 <= boundtype && boundtype < SCIPvarGetNVlbs(var));
      }
      else
      {
         vbdvars = SCIPvarGetVubVars(var);
         vbdcoefs = SCIPvarGetVubCoefs(var);
         vbdconsts = SCIPvarGetVubConstants(var);
         assert(0 <= boundtype && boundtype < SCIPvarGetNVubs(var));
      }

      assert(vbdvars != NULL);
      assert(vbdcoefs != NULL);
      assert(vbdconsts != NULL);
      assert(SCIPvarIsActive(vbdvars[boundtype]));

      zidx = SCIPvarGetProbindex(vbdvars[boundtype]);

      SCIPquadprecProdQD(tmp, coef, vbdconsts[boundtype]);
      SCIPquadprecSumQQ(*cutrhs, *cutrhs, -tmp);

      /* check if integral variable already exists in the row */
      QUAD_ARRAY_LOAD(zcoef, cutcoefs, zidx);

      if( QUAD_HI(zcoef) == 0.0 )
         cutinds[(*nnz)++] = zidx;

      SCIPquadprecProdQD(tmp, coef, vbdcoefs[boundtype]);
      SCIPquadprecSumQQ(zcoef, zcoef, tmp);

      QUAD_HI(zcoef) = NONZERO(QUAD_HI(zcoef));
      assert(QUAD_HI(zcoef) != 0.0);

      QUAD_ARRAY_STORE(cutcoefs, zidx, zcoef);
   }
}

/** performs the bound substitution step with the simple bound for the variable with the given problem index */
static
void performBoundSubstitutionSimple(
   SCIP*                 scip,               /**< SCIP datastructure */
   SCIP_Real*            cutcoefs,           /**< array of cut coefficients */
   QUAD(SCIP_Real*       cutrhs),            /**< pointer to right hand side of the cut */
   int                   boundtype,          /**< stores the bound used for transformed variable:
                                              *   vlb/vub_idx, or -1 for global lb/ub, or -2 for local lb/ub */
   SCIP_Real             boundval,           /**< array of best bound to be used for the substitution for each nonzero index */
   int                   probindex,          /**< problem index of variable to perform the substitution step for */
   SCIP_Bool*            localbdsused        /**< pointer to updated whether a local bound was used for substitution */
   )
{
   SCIP_Real QUAD(coef);
   SCIP_Real QUAD(tmp);

   assert(!SCIPisInfinity(scip, ABS(boundval)));

   QUAD_ARRAY_LOAD(coef, cutcoefs, probindex);

   /* must be a standard bound */
   assert( boundtype < 0 );

   SCIPquadprecProdQD(tmp, coef, boundval);
   SCIPquadprecSumQQ(*cutrhs, *cutrhs, -tmp);
   *localbdsused = *localbdsused || (boundtype == -2);
}


/** Transform equation \f$ a \cdot x = b; lb \leq x \leq ub \f$ into standard form
 *    \f$ a^\prime \cdot x^\prime = b,\; 0 \leq x^\prime \leq ub' \f$.
 *
 *  Transform variables (lb or ub):
 *  \f[
 *  \begin{array}{llll}
 *    x^\prime_j := x_j - lb_j,&   x_j = x^\prime_j + lb_j,&   a^\prime_j =  a_j,&   \mbox{if lb is used in transformation}\\
 *    x^\prime_j := ub_j - x_j,&   x_j = ub_j - x^\prime_j,&   a^\prime_j = -a_j,&   \mbox{if ub is used in transformation}
 *  \end{array}
 *  \f]
 *  and move the constant terms \f$ a_j\, lb_j \f$ or \f$ a_j\, ub_j \f$ to the rhs.
 *
 *  Transform variables (vlb or vub):
 *  \f[
 *  \begin{array}{llll}
 *    x^\prime_j := x_j - (bl_j\, zl_j + dl_j),&   x_j = x^\prime_j + (bl_j\, zl_j + dl_j),&   a^\prime_j =  a_j,&   \mbox{if vlb is used in transf.} \\
 *    x^\prime_j := (bu_j\, zu_j + du_j) - x_j,&   x_j = (bu_j\, zu_j + du_j) - x^\prime_j,&   a^\prime_j = -a_j,&   \mbox{if vub is used in transf.}
 *  \end{array}
 *  \f]
 *  move the constant terms \f$ a_j\, dl_j \f$ or \f$ a_j\, du_j \f$ to the rhs, and update the coefficient of the VLB variable:
 *  \f[
 *  \begin{array}{ll}
 *    a_{zl_j} := a_{zl_j} + a_j\, bl_j,& \mbox{or} \\
 *    a_{zu_j} := a_{zu_j} + a_j\, bu_j &
 *  \end{array}
 *  \f]
 */
static
SCIP_RETCODE cutsTransformMIR(
   SCIP*                 scip,               /**< SCIP data structure */
   SCIP_SOL*             sol,                /**< the solution that should be separated, or NULL for LP solution */
   SCIP_Real             boundswitch,        /**< fraction of domain up to which lower bound is used in transformation */
   SCIP_Bool             usevbds,            /**< should variable bounds be used in bound transformation? */
   SCIP_Bool             allowlocal,         /**< should local information allowed to be used, resulting in a local cut? */
   SCIP_Bool             fixintegralrhs,     /**< should complementation tried to be adjusted such that rhs gets fractional? */
   SCIP_Bool             ignoresol,          /**< should the LP solution be ignored? (eg, apply MIR to dualray) */
   int*                  boundsfortrans,     /**< bounds that should be used for transformed variables: vlb_idx/vub_idx,
                                              *   -1 for global lb/ub, -2 for local lb/ub, or -3 for using closest bound;
                                              *   NULL for using closest bound for all variables */
   SCIP_BOUNDTYPE*       boundtypesfortrans, /**< type of bounds that should be used for transformed variables;
                                              *   NULL for using closest bound for all variables */
   SCIP_Real             minfrac,            /**< minimal fractionality of rhs to produce MIR cut for */
   SCIP_Real             maxfrac,            /**< maximal fractionality of rhs to produce MIR cut for */
   SCIP_Real*            cutcoefs,           /**< array of coefficients of cut */
   QUAD(SCIP_Real*       cutrhs),            /**< pointer to right hand side of cut */
   int*                  cutinds,            /**< array of variables problem indices for non-zero coefficients in cut */
   int*                  nnz,                /**< number of non-zeros in cut */
   int*                  varsign,            /**< stores the sign of the transformed variable in summation */
   int*                  boundtype,          /**< stores the bound used for transformed variable:
                                              *   vlb/vub_idx, or -1 for global lb/ub, or -2 for local lb/ub */
   SCIP_Bool*            freevariable,       /**< stores whether a free variable was found in MIR row -> invalid summation */
   SCIP_Bool*            localbdsused        /**< pointer to store whether local bounds were used in transformation */
   )
{
   SCIP_Real QUAD(tmp);
   SCIP_Real* bestlbs;
   SCIP_Real* bestubs;
   int* bestlbtypes;
   int* bestubtypes;
   SCIP_BOUNDTYPE* selectedbounds;
   int i;
   int aggrrowintstart;
   int nvars;
   int firstcontvar;
   SCIP_VAR** vars;

   assert(varsign != NULL);
   assert(boundtype != NULL);
   assert(freevariable != NULL);
   assert(localbdsused != NULL);

   *freevariable = FALSE;
   *localbdsused = FALSE;

   /* allocate temporary memory to store best bounds and bound types */
   SCIP_CALL( SCIPallocBufferArray(scip, &bestlbs, 2*(*nnz)) );
   SCIP_CALL( SCIPallocBufferArray(scip, &bestubs, 2*(*nnz)) );
   SCIP_CALL( SCIPallocBufferArray(scip, &bestlbtypes, 2*(*nnz)) );
   SCIP_CALL( SCIPallocBufferArray(scip, &bestubtypes, 2*(*nnz)) );
   SCIP_CALL( SCIPallocBufferArray(scip, &selectedbounds, 2*(*nnz)) );

   /* start with continuous variables, because using variable bounds can affect the untransformed integral
    * variables, and these changes have to be incorporated in the transformation of the integral variables
    * (continuous variables have largest problem indices!)
    */
   SCIPsortDownInt(cutinds, *nnz);

   vars = SCIPgetVars(scip);
   nvars = SCIPgetNVars(scip);
   firstcontvar = nvars - SCIPgetNContVars(scip);

   /* determine the best bounds for the continous variables */
   for( i = 0; i < *nnz && cutinds[i] >= firstcontvar; ++i )
   {
      SCIP_CALL( determineBestBounds(scip, vars[cutinds[i]], sol, boundswitch, usevbds ? 2 : 0, allowlocal, fixintegralrhs,
            ignoresol, boundsfortrans, boundtypesfortrans,
            bestlbs + i, bestubs + i, bestlbtypes + i, bestubtypes + i, selectedbounds + i, freevariable) );

      if( *freevariable )
         goto TERMINATE;
   }

   /* remember start of integer variables in the aggrrow */
   aggrrowintstart = i;

   /* perform bound substitution for continuous variables */
   for( i = 0; i < aggrrowintstart; ++i )
   {
      int v = cutinds[i];

      if( selectedbounds[i] == SCIP_BOUNDTYPE_LOWER )
      {
         assert(!SCIPisInfinity(scip, -bestlbs[i]));

         /* use lower bound as transformation bound: x'_j := x_j - lb_j */
         boundtype[i] = bestlbtypes[i];
         varsign[i] = +1;

         performBoundSubstitution(scip, cutinds, cutcoefs, QUAD(cutrhs), nnz, varsign[i], boundtype[i], bestlbs[i], v, localbdsused);
      }
      else
      {
         assert(!SCIPisInfinity(scip, bestubs[i]));

         /* use upper bound as transformation bound: x'_j := ub_j - x_j */
         boundtype[i] = bestubtypes[i];
         varsign[i] = -1;

         performBoundSubstitution(scip, cutinds, cutcoefs, QUAD(cutrhs), nnz, varsign[i], boundtype[i], bestubs[i], v, localbdsused);
      }
   }

   /* remove integral variables that now have a zero coefficient due to variable bound usage of continuous variables
    * and determine the bound to use for the integer variables that are left
    */
   while( i < *nnz )
   {
      SCIP_Real QUAD(coef);
      int v = cutinds[i];
      assert(cutinds[i] < firstcontvar);

      QUAD_ARRAY_LOAD(coef, cutcoefs, v);

      /* due to variable bound usage for the continous variables cancellation may have occurred */
      if( EPSZ(QUAD_TO_DBL(coef), QUAD_EPSILON) )
      {
         QUAD_ASSIGN(coef, 0.0);
         QUAD_ARRAY_STORE(cutcoefs, v, coef);
         --(*nnz);
         cutinds[i] = cutinds[*nnz];
         /* do not increase i, since last element is copied to the i-th position */
         continue;
      }

      /* determine the best bounds for the integral variable, usevbd can be set to 0 here as vbds are only used for continous variables */
      SCIP_CALL( determineBestBounds(scip, vars[v], sol, boundswitch, 0, allowlocal, fixintegralrhs,
            ignoresol, boundsfortrans, boundtypesfortrans,
            bestlbs + i, bestubs + i, bestlbtypes + i, bestubtypes + i, selectedbounds + i, freevariable) );

      /* increase i */
      ++i;

      if( *freevariable )
         goto TERMINATE;
   }

   /* now perform the bound substitution on the remaining integral variables which only uses standard bounds */
   for( i = aggrrowintstart; i < *nnz; ++i )
   {
      int v = cutinds[i];

      /* perform bound substitution */
      if( selectedbounds[i] == SCIP_BOUNDTYPE_LOWER )
      {
         assert(!SCIPisInfinity(scip, - bestlbs[i]));
         assert(bestlbtypes[i] < 0);

         /* use lower bound as transformation bound: x'_j := x_j - lb_j */
         boundtype[i] = bestlbtypes[i];
         varsign[i] = +1;

         performBoundSubstitutionSimple(scip, cutcoefs, QUAD(cutrhs), boundtype[i], bestlbs[i], v, localbdsused);
      }
      else
      {
         assert(!SCIPisInfinity(scip, bestubs[i]));
         assert(bestubtypes[i] < 0);

         /* use upper bound as transformation bound: x'_j := ub_j - x_j */
         boundtype[i] = bestubtypes[i];
         varsign[i] = -1;

         performBoundSubstitutionSimple(scip, cutcoefs, QUAD(cutrhs), boundtype[i], bestubs[i], v, localbdsused);
      }
   }

   if( fixintegralrhs )
   {
      SCIP_Real f0;

      /* check if rhs is fractional */
      f0 = EPSFRAC(QUAD_TO_DBL(*cutrhs), SCIPsumepsilon(scip));
      if( f0 < minfrac || f0 > maxfrac )
      {
         SCIP_Real bestviolgain;
         SCIP_Real bestnewf0;
         int besti;

         /* choose complementation of one variable differently such that f0 is in correct range */
         besti = -1;
         bestviolgain = -1e+100;
         bestnewf0 = 1.0;
         for( i = 0; i < *nnz; i++ )
         {
            int v;
            SCIP_Real QUAD(coef);

            v = cutinds[i];
            assert(0 <= v && v < nvars);

            QUAD_ARRAY_LOAD(coef, cutcoefs, v);
            assert(!EPSZ(QUAD_TO_DBL(coef), QUAD_EPSILON));

            if( boundtype[i] < 0
               && ((varsign[i] == +1 && !SCIPisInfinity(scip, bestubs[i]) && bestubtypes[i] < 0)
                  || (varsign[i] == -1 && !SCIPisInfinity(scip, -bestlbs[i]) && bestlbtypes[i] < 0)) )
            {
               SCIP_Real fj;
               SCIP_Real newfj;
               SCIP_Real newrhs;
               SCIP_Real newf0;
               SCIP_Real solval;
               SCIP_Real viol;
               SCIP_Real newviol;
               SCIP_Real violgain;

               /* currently:              a'_j =  varsign * a_j  ->  f'_j =  a'_j - floor(a'_j)
                * after complementation: a''_j = -varsign * a_j  -> f''_j = a''_j - floor(a''_j) = 1 - f'_j
                *                        rhs'' = rhs' + varsign * a_j * (lb_j - ub_j)
                * cut violation from f0 and fj:   f'_0 -  f'_j *  x'_j
                * after complementation:         f''_0 - f''_j * x''_j
                *
                * for continuous variables, we just set f'_j = f''_j = |a'_j|
                */
               newrhs = QUAD_TO_DBL(*cutrhs) + varsign[i] * QUAD_TO_DBL(coef) * (bestlbs[i] - bestubs[i]);
               newf0 = EPSFRAC(newrhs, SCIPsumepsilon(scip));
               if( newf0 < minfrac || newf0 > maxfrac )
                  continue;
               if( v >= firstcontvar )
               {
                  fj = REALABS(QUAD_TO_DBL(coef));
                  newfj = fj;
               }
               else
               {
                  fj = SCIPfrac(scip, varsign[i] * QUAD_TO_DBL(coef));
                  newfj = SCIPfrac(scip, -varsign[i] * QUAD_TO_DBL(coef));
               }

               if( !ignoresol )
               {
                  solval = (sol == NULL ? SCIPvarGetLPSol(vars[v]) : SCIPgetSolVal(scip, sol, vars[v]));
                  viol = f0 - fj * (varsign[i] == +1 ? solval - bestlbs[i] : bestubs[i] - solval);
                  newviol = newf0 - newfj * (varsign[i] == -1 ? solval - bestlbs[i] : bestubs[i] - solval);
                  violgain = newviol - viol;
               }
               else
               {
                  /* todo: this should be done, this can improve the dualray significantly */
                  SCIPerrorMessage("Cannot handle closest bounds with ignoring the LP solution.\n");
                  return SCIP_INVALIDCALL;
               }

               /* prefer larger violations; for equal violations, prefer smaller f0 values since then the possibility that
                * we f_j > f_0 is larger and we may improve some coefficients in rounding
                */
               if( SCIPisGT(scip, violgain, bestviolgain)
                  || (SCIPisGE(scip, violgain, bestviolgain) && newf0 < bestnewf0) )
               {
                  besti = i;
                  bestviolgain = violgain;
                  bestnewf0 = newf0;
               }
            }
         }

         if( besti >= 0 )
         {
            SCIP_Real QUAD(coef);
            assert(besti < *nnz);
            assert(boundtype[besti] < 0);
            assert(!SCIPisInfinity(scip, -bestlbs[besti]));
            assert(!SCIPisInfinity(scip, bestubs[besti]));

            QUAD_ARRAY_LOAD(coef, cutcoefs, cutinds[besti]);
            QUAD_SCALE(coef, varsign[besti]);

            /* switch the complementation of this variable */
            SCIPquadprecSumDD(tmp, bestlbs[besti], - bestubs[besti]);
            SCIPquadprecProdQQ(tmp, tmp, coef);
            SCIPquadprecSumQQ(*cutrhs, *cutrhs, tmp);

            if( varsign[besti] == +1 )
            {
               /* switch to upper bound */
               assert(bestubtypes[besti] < 0); /* cannot switch to a variable bound (would lead to further coef updates) */
               boundtype[besti] = bestubtypes[besti];
               varsign[besti] = -1;
            }
            else
            {
               /* switch to lower bound */
               assert(bestlbtypes[besti] < 0); /* cannot switch to a variable bound (would lead to further coef updates) */
               boundtype[besti] = bestlbtypes[besti];
               varsign[besti] = +1;
            }
            *localbdsused = *localbdsused || (boundtype[besti] == -2);
         }
      }
   }

  TERMINATE:

   /*free temporary memory */
   SCIPfreeBufferArray(scip, &selectedbounds);
   SCIPfreeBufferArray(scip, &bestubtypes);
   SCIPfreeBufferArray(scip, &bestlbtypes);
   SCIPfreeBufferArray(scip, &bestubs);
   SCIPfreeBufferArray(scip, &bestlbs);

   return SCIP_OKAY;
}

/** Calculate fractionalities \f$ f_0 := b - down(b), f_j := a^\prime_j - down(a^\prime_j) \f$, and derive MIR cut \f$ \tilde{a} \cdot x' \leq down(b) \f$
 * \f[
 * \begin{array}{rll}
 *  integers :&  \tilde{a}_j = down(a^\prime_j),                        & if \qquad f_j \leq f_0 \\
 *            &  \tilde{a}_j = down(a^\prime_j) + (f_j - f_0)/(1 - f_0),& if \qquad f_j >  f_0 \\
 *  continuous:& \tilde{a}_j = 0,                                       & if \qquad a^\prime_j \geq 0 \\
 *             & \tilde{a}_j = a^\prime_j/(1 - f_0),                    & if \qquad a^\prime_j <  0
 * \end{array}
 * \f]
 *
 *  Transform inequality back to \f$ \hat{a} \cdot x \leq rhs \f$:
 *
 *  (lb or ub):
 * \f[
 * \begin{array}{lllll}
 *    x^\prime_j := x_j - lb_j,&   x_j = x^\prime_j + lb_j,&   a^\prime_j =  a_j,&   \hat{a}_j :=  \tilde{a}_j,&   \mbox{if lb was used in transformation} \\
 *    x^\prime_j := ub_j - x_j,&   x_j = ub_j - x^\prime_j,&   a^\prime_j = -a_j,&   \hat{a}_j := -\tilde{a}_j,&   \mbox{if ub was used in transformation}
 * \end{array}
 * \f]
 *  and move the constant terms
 * \f[
 * \begin{array}{cl}
 *    -\tilde{a}_j \cdot lb_j = -\hat{a}_j \cdot lb_j,& \mbox{or} \\
 *     \tilde{a}_j \cdot ub_j = -\hat{a}_j \cdot ub_j &
 * \end{array}
 * \f]
 *  to the rhs.
 *
 *  (vlb or vub):
 * \f[
 * \begin{array}{lllll}
 *    x^\prime_j := x_j - (bl_j \cdot zl_j + dl_j),&   x_j = x^\prime_j + (bl_j\, zl_j + dl_j),&   a^\prime_j =  a_j,&   \hat{a}_j :=  \tilde{a}_j,&   \mbox{(vlb)} \\
 *    x^\prime_j := (bu_j\, zu_j + du_j) - x_j,&   x_j = (bu_j\, zu_j + du_j) - x^\prime_j,&   a^\prime_j = -a_j,&   \hat{a}_j := -\tilde{a}_j,&   \mbox{(vub)}
 * \end{array}
 * \f]
 *  move the constant terms
 * \f[
 * \begin{array}{cl}
 *    -\tilde{a}_j\, dl_j = -\hat{a}_j\, dl_j,& \mbox{or} \\
 *     \tilde{a}_j\, du_j = -\hat{a}_j\, du_j &
 * \end{array}
 * \f]
 *  to the rhs, and update the VB variable coefficients:
 * \f[
 * \begin{array}{ll}
 *    \hat{a}_{zl_j} := \hat{a}_{zl_j} - \tilde{a}_j\, bl_j = \hat{a}_{zl_j} - \hat{a}_j\, bl_j,& \mbox{or} \\
 *    \hat{a}_{zu_j} := \hat{a}_{zu_j} + \tilde{a}_j\, bu_j = \hat{a}_{zu_j} - \hat{a}_j\, bu_j &
 * \end{array}
 * \f]
 */
static
SCIP_RETCODE cutsRoundMIR(
   SCIP*                 scip,               /**< SCIP data structure */
   SCIP_Real*RESTRICT    cutcoefs,           /**< array of coefficients of cut */
   QUAD(SCIP_Real*RESTRICT cutrhs),          /**< pointer to right hand side of cut */
   int*RESTRICT          cutinds,            /**< array of variables problem indices for non-zero coefficients in cut */
   int*RESTRICT          nnz,                /**< number of non-zeros in cut */
   int*RESTRICT          varsign,            /**< stores the sign of the transformed variable in summation */
   int*RESTRICT          boundtype,          /**< stores the bound used for transformed variable (vlb/vub_idx or -1 for lb/ub) */
   QUAD(SCIP_Real        f0)                 /**< fractional value of rhs */
   )
{
   SCIP_Real QUAD(tmp);
   SCIP_Real QUAD(onedivoneminusf0);
   int i;
   int firstcontvar;
   SCIP_VAR** vars;
   int ndelcontvars;

   assert(QUAD_HI(cutrhs) != NULL);
   assert(cutcoefs != NULL);
   assert(cutinds != NULL);
   assert(nnz != NULL);
   assert(boundtype != NULL);
   assert(varsign != NULL);
   assert(0.0 < QUAD_TO_DBL(f0) && QUAD_TO_DBL(f0) < 1.0);

   SCIPquadprecSumQD(onedivoneminusf0, -f0, 1.0);
   SCIPquadprecDivDQ(onedivoneminusf0, 1.0, onedivoneminusf0);

   /* Loop backwards to process integral variables first and be able to delete coefficients of integral variables
    * without destroying the ordering of the aggrrow's non-zeros.
    * (due to sorting in cutsTransformMIR the ordering is continuous before integral)
    */

   firstcontvar = SCIPgetNVars(scip) - SCIPgetNContVars(scip);
   vars = SCIPgetVars(scip);
#ifndef NDEBUG
   /*in debug mode check that all continuous variables of the aggrrow come before the integral variables */
   i = 0;
   while( i < *nnz && cutinds[i] >= firstcontvar )
      ++i;

   while( i < *nnz )
   {
      assert(cutinds[i] < firstcontvar);
      ++i;
   }
#endif

   for( i = *nnz - 1; i >= 0 && cutinds[i] < firstcontvar; --i )
   {
      SCIP_VAR* var;
      SCIP_Real QUAD(cutaj);
      int v;

      v = cutinds[i];
      assert(0 <= v && v < SCIPgetNVars(scip));

      var = vars[v];
      assert(var != NULL);
      assert(SCIPvarGetProbindex(var) == v);
      assert(varsign[i] == +1 || varsign[i] == -1);

      /* calculate the coefficient in the retransformed cut */
      {
         SCIP_Real QUAD(aj);
         SCIP_Real QUAD(downaj);
         SCIP_Real QUAD(fj);

         QUAD_ARRAY_LOAD(aj, cutcoefs, v);
         QUAD_SCALE(aj, varsign[i]);

         SCIPquadprecEpsFloorQ(downaj, aj, SCIPepsilon(scip)); /*lint !e666*/
         SCIPquadprecSumQQ(fj, aj, -downaj);
         assert(QUAD_TO_DBL(fj) >= -SCIPepsilon(scip) && QUAD_TO_DBL(fj) < 1.0);

         if( SCIPisLE(scip, QUAD_TO_DBL(fj), QUAD_TO_DBL(f0)) )
         {
            QUAD_ASSIGN_Q(cutaj, downaj);
         }
         else
         {
            SCIPquadprecSumQQ(tmp, fj, -f0);
            SCIPquadprecProdQQ(tmp, tmp, onedivoneminusf0);
            SCIPquadprecSumQQ(cutaj, tmp, downaj);
         }

         QUAD_SCALE(cutaj, varsign[i]);
      }

      /* remove zero cut coefficients from cut */
      if( EPSZ(QUAD_TO_DBL(cutaj), QUAD_EPSILON) )
      {
         QUAD_ASSIGN(cutaj, 0.0);
         QUAD_ARRAY_STORE(cutcoefs, v, cutaj);
         --*nnz;
         cutinds[i] = cutinds[*nnz];
         continue;
      }

      QUAD_ARRAY_STORE(cutcoefs, v, cutaj);

      /* integral var uses standard bound */
      assert(boundtype[i] < 0);

      /* move the constant term  -a~_j * lb_j == -a^_j * lb_j , or  a~_j * ub_j == -a^_j * ub_j  to the rhs */
      if( varsign[i] == +1 )
      {
         /* lower bound was used */
         if( boundtype[i] == -1 )
         {
            assert(!SCIPisInfinity(scip, -SCIPvarGetLbGlobal(var)));
            SCIPquadprecProdQD(tmp, cutaj, SCIPvarGetLbGlobal(var));
            SCIPquadprecSumQQ(*cutrhs, *cutrhs, tmp); /* rhs += cutaj * SCIPvarGetLbGlobal(var) */
         }
         else
         {
            assert(!SCIPisInfinity(scip, -SCIPvarGetLbLocal(var)));
            SCIPquadprecProdQD(tmp, cutaj, SCIPvarGetLbLocal(var));
            SCIPquadprecSumQQ(*cutrhs, *cutrhs, tmp); /* rhs += cutaj * SCIPvarGetLbLocal(var) */
         }
      }
      else
      {
         /* upper bound was used */
         if( boundtype[i] == -1 )
         {
            assert(!SCIPisInfinity(scip, SCIPvarGetUbGlobal(var)));
            SCIPquadprecProdQD(tmp, cutaj, SCIPvarGetUbGlobal(var));
            SCIPquadprecSumQQ(*cutrhs, *cutrhs, tmp); /* rhs += cutaj * SCIPvarGetUbGlobal(var) */
         }
         else
         {
            assert(!SCIPisInfinity(scip, SCIPvarGetUbLocal(var)));
            SCIPquadprecProdQD(tmp, cutaj, SCIPvarGetUbLocal(var));
            SCIPquadprecSumQQ(*cutrhs, *cutrhs, tmp); /* rhs += cutaj * SCIPvarGetUbLocal(var) */
         }
      }
   }

   /* now process the continuous variables; postpone deletetion of zeros till all continuous variables have been processed */
   ndelcontvars = 0;
   while( i >= ndelcontvars )
   {
      SCIP_VAR* var;
      SCIP_Real QUAD(cutaj);
      int v;

      v = cutinds[i];
      assert(0 <= v && v < SCIPgetNVars(scip));

      var = vars[v];
      assert(var != NULL);
      assert(SCIPvarGetProbindex(var) == v);
      assert(varsign[i] == +1 || varsign[i] == -1);
      assert( v >= firstcontvar );

      /* calculate the coefficient in the retransformed cut */
      {
         SCIP_Real QUAD(aj);

         QUAD_ARRAY_LOAD(aj, cutcoefs, v);

         if( QUAD_TO_DBL(aj) * varsign[i] >= 0.0 )
            QUAD_ASSIGN(cutaj, 0.0);
         else
            SCIPquadprecProdQQ(cutaj, onedivoneminusf0, aj); /* cutaj = varsign[i] * aj * onedivoneminusf0; // a^_j */
      }

      /* remove zero cut coefficients from cut; move a continuous var from the beginning
       * to the current position, so that all integral variables stay behind the continuous
       * variables
       */
      if( EPSZ(QUAD_TO_DBL(cutaj), QUAD_EPSILON) )
      {
         QUAD_ASSIGN(cutaj, 0.0);
         QUAD_ARRAY_STORE(cutcoefs, v, cutaj);
         cutinds[i] = cutinds[ndelcontvars];
         varsign[i] = varsign[ndelcontvars];
         boundtype[i] = boundtype[ndelcontvars];
         ++ndelcontvars;
         continue;
      }

      QUAD_ARRAY_STORE(cutcoefs, v, cutaj);

      /* check for variable bound use */
      if( boundtype[i] < 0 )
      {
         /* standard bound */

         /* move the constant term  -a~_j * lb_j == -a^_j * lb_j , or  a~_j * ub_j == -a^_j * ub_j  to the rhs */
         if( varsign[i] == +1 )
         {
            /* lower bound was used */
            if( boundtype[i] == -1 )
            {
               assert(!SCIPisInfinity(scip, -SCIPvarGetLbGlobal(var)));
               SCIPquadprecProdQD(tmp, cutaj, SCIPvarGetLbGlobal(var));
               SCIPquadprecSumQQ(*cutrhs, *cutrhs, tmp);
            }
            else
            {
               assert(!SCIPisInfinity(scip, -SCIPvarGetLbLocal(var)));
               SCIPquadprecProdQD(tmp, cutaj, SCIPvarGetLbLocal(var));
               SCIPquadprecSumQQ(*cutrhs, *cutrhs, tmp);
            }
         }
         else
         {
            /* upper bound was used */
            if( boundtype[i] == -1 )
            {
               assert(!SCIPisInfinity(scip, SCIPvarGetUbGlobal(var)));
               SCIPquadprecProdQD(tmp, cutaj, SCIPvarGetUbGlobal(var));
               SCIPquadprecSumQQ(*cutrhs, *cutrhs, tmp);
            }
            else
            {
               assert(!SCIPisInfinity(scip, SCIPvarGetUbLocal(var)));
               SCIPquadprecProdQD(tmp, cutaj, SCIPvarGetUbLocal(var));
               SCIPquadprecSumQQ(*cutrhs, *cutrhs, tmp);
            }
         }
      }
      else
      {
         SCIP_VAR** vbz;
         SCIP_Real* vbb;
         SCIP_Real* vbd;
         SCIP_Real QUAD(zcoef);
         int vbidx;
         int zidx;

         /* variable bound */
         vbidx = boundtype[i];

         /* change mirrhs and cutaj of integer variable z_j of variable bound */
         if( varsign[i] == +1 )
         {
            /* variable lower bound was used */
            assert(0 <= vbidx && vbidx < SCIPvarGetNVlbs(var));
            vbz = SCIPvarGetVlbVars(var);
            vbb = SCIPvarGetVlbCoefs(var);
            vbd = SCIPvarGetVlbConstants(var);
         }
         else
         {
            /* variable upper bound was used */
            assert(0 <= vbidx && vbidx < SCIPvarGetNVubs(var));
            vbz = SCIPvarGetVubVars(var);
            vbb = SCIPvarGetVubCoefs(var);
            vbd = SCIPvarGetVubConstants(var);
         }
         assert(SCIPvarIsActive(vbz[vbidx]));
         zidx = SCIPvarGetProbindex(vbz[vbidx]);
         assert(0 <= zidx && zidx < firstcontvar);

         SCIPquadprecProdQD(tmp, cutaj, vbd[vbidx]);
         SCIPquadprecSumQQ(*cutrhs, *cutrhs, tmp);

         SCIPquadprecProdQD(tmp, cutaj, vbb[vbidx]);
         QUAD_ARRAY_LOAD(zcoef, cutcoefs, zidx);

         /* update sparsity pattern */
         if( QUAD_HI(zcoef) == 0.0 )
            cutinds[(*nnz)++] = zidx;

         SCIPquadprecSumQQ(zcoef, zcoef, -tmp);
         QUAD_HI(zcoef) = NONZERO(QUAD_HI(zcoef));
         QUAD_ARRAY_STORE(cutcoefs, zidx, zcoef);
         assert(QUAD_HI(zcoef) != 0.0);
      }

      /* advance to next variable */
      --i;
   }

   /* fill the empty position due to deleted continuous variables */
   if( ndelcontvars > 0 )
   {
      assert(ndelcontvars <= *nnz);
      *nnz -= ndelcontvars;
      if( *nnz < ndelcontvars )
      {
         BMScopyMemoryArray(cutinds, cutinds + ndelcontvars, *nnz);
      }
      else
      {
         BMScopyMemoryArray(cutinds, cutinds + *nnz, ndelcontvars);
      }
   }

   return SCIP_OKAY;
}

/** substitute aggregated slack variables:
 *
 *  The coefficient of the slack variable s_r is equal to the row's weight times the slack's sign, because the slack
 *  variable only appears in its own row: \f$ a^\prime_r = scale * weight[r] * slacksign[r]. \f$
 *
 *  Depending on the slacks type (integral or continuous), its coefficient in the cut calculates as follows:
 *  \f[
 *  \begin{array}{rll}
 *    integers : & \hat{a}_r = \tilde{a}_r = down(a^\prime_r),                      & \mbox{if}\qquad f_r <= f0 \\
 *               & \hat{a}_r = \tilde{a}_r = down(a^\prime_r) + (f_r - f0)/(1 - f0),& \mbox{if}\qquad f_r >  f0 \\
 *    continuous:& \hat{a}_r = \tilde{a}_r = 0,                                     & \mbox{if}\qquad a^\prime_r >= 0 \\
 *               & \hat{a}_r = \tilde{a}_r = a^\prime_r/(1 - f0),                   & \mbox{if}\qquad a^\prime_r <  0
 *  \end{array}
 *  \f]
 *
 *  Substitute \f$ \hat{a}_r \cdot s_r \f$ by adding \f$ \hat{a}_r \f$ times the slack's definition to the cut.
 */
static
SCIP_RETCODE cutsSubstituteMIR(
   SCIP*                 scip,               /**< SCIP data structure */
   SCIP_Real*            weights,            /**< row weights in row summation */
   int*                  slacksign,          /**< stores the sign of the row's slack variable in summation */
   int*                  rowinds,            /**< sparsity pattern of used rows */
   int                   nrowinds,           /**< number of used rows */
   SCIP_Real             scale,              /**< additional scaling factor multiplied to all rows */
   SCIP_Real*            cutcoefs,           /**< array of coefficients of cut */
   QUAD(SCIP_Real*       cutrhs),            /**< pointer to right hand side of cut */
   int*                  cutinds,            /**< array of variables problem indices for non-zero coefficients in cut */
   int*                  nnz,                /**< number of non-zeros in cut */
   QUAD(SCIP_Real        f0)                 /**< fractional value of rhs */
   )
{  /*lint --e{715}*/
   SCIP_ROW** rows;
   SCIP_Real QUAD(onedivoneminusf0);
   int i;

   assert(scip != NULL);
   assert(weights != NULL || nrowinds == 0);
   assert(slacksign != NULL || nrowinds == 0);
   assert(rowinds != NULL || nrowinds == 0);
   assert(scale > 0.0);
   assert(cutcoefs != NULL);
   assert(QUAD_HI(cutrhs) != NULL);
   assert(cutinds != NULL);
   assert(nnz != NULL);
   assert(0.0 < QUAD_TO_DBL(f0) && QUAD_TO_DBL(f0) < 1.0);

   SCIPquadprecSumQD(onedivoneminusf0, -f0, 1.0);
   SCIPquadprecDivDQ(onedivoneminusf0, 1.0, onedivoneminusf0);

   rows = SCIPgetLPRows(scip);
   for( i = 0; i < nrowinds; i++ )
   {
      SCIP_ROW* row;
      SCIP_Real ar;
      SCIP_Real downar;
      SCIP_Real QUAD(cutar);
      SCIP_Real QUAD(fr);
      SCIP_Real QUAD(tmp);
      SCIP_Real mul;
      int r;

      r = rowinds[i]; /*lint !e613*/
      assert(0 <= r && r < SCIPgetNLPRows(scip));
      assert(slacksign[i] == -1 || slacksign[i] == +1); /*lint !e613*/
      assert(!SCIPisZero(scip, weights[i])); /*lint !e613*/

      row = rows[r];
      assert(row != NULL);
      assert(row->len == 0 || row->cols != NULL);
      assert(row->len == 0 || row->cols_index != NULL);
      assert(row->len == 0 || row->vals != NULL);

      /* get the slack's coefficient a'_r in the aggregated row */
      ar = slacksign[i] * scale * weights[i]; /*lint !e613*/

      /* calculate slack variable's coefficient a^_r in the cut */
      if( row->integral
         && ((slacksign[i] == +1 && SCIPisFeasIntegral(scip, row->rhs - row->constant))
            || (slacksign[i] == -1 && SCIPisFeasIntegral(scip, row->lhs - row->constant))) ) /*lint !e613*/
      {
         /* slack variable is always integral:
          *    a^_r = a~_r = down(a'_r)                      , if f_r <= f0
          *    a^_r = a~_r = down(a'_r) + (f_r - f0)/(1 - f0), if f_r >  f0
          */
         downar = EPSFLOOR(ar, QUAD_EPSILON);
         SCIPquadprecSumDD(fr, ar, -downar);
         if( SCIPisLE(scip, QUAD_TO_DBL(fr), QUAD_TO_DBL(f0)) )
            QUAD_ASSIGN(cutar, downar);
         else
         {
            SCIPquadprecSumQQ(cutar, fr, -f0);
            SCIPquadprecProdQQ(cutar, cutar, onedivoneminusf0);
            SCIPquadprecSumQD(cutar, cutar, downar);
         }
      }
      else
      {
         /* slack variable is continuous:
          *    a^_r = a~_r = 0                               , if a'_r >= 0
          *    a^_r = a~_r = a'_r/(1 - f0)                   , if a'_r <  0
          */
         if( ar >= 0.0 )
            continue; /* slack can be ignored, because its coefficient is reduced to 0.0 */
         else
            SCIPquadprecProdQD(cutar, onedivoneminusf0, ar);
      }

      /* if the coefficient was reduced to zero, ignore the slack variable */
      if( EPSZ(QUAD_TO_DBL(cutar), QUAD_EPSILON) )
         continue;

      /* depending on the slack's sign, we have
       *   a*x + c + s == rhs  =>  s == - a*x - c + rhs,  or  a*x + c - s == lhs  =>  s == a*x + c - lhs
       * substitute a^_r * s_r by adding a^_r times the slack's definition to the cut.
       */
      mul = -slacksign[i] * QUAD_TO_DBL(cutar); /*lint !e613*/

      /* add the slack's definition multiplied with a^_j to the cut */
      SCIP_CALL( varVecAddScaledRowCoefsQuad(cutinds, cutcoefs, nnz, row, mul) );

      /* move slack's constant to the right hand side */
      if( slacksign[i] == +1 ) /*lint !e613*/
      {
         SCIP_Real QUAD(rowrhs);

         /* a*x + c + s == rhs  =>  s == - a*x - c + rhs: move a^_r * (rhs - c) to the right hand side */
         assert(!SCIPisInfinity(scip, row->rhs));
         SCIPquadprecSumDD(rowrhs, row->rhs, -row->constant);
         if( row->integral )
         {
            /* the right hand side was implicitly rounded down in row aggregation */
            QUAD_ASSIGN(rowrhs, SCIPfloor(scip, QUAD_TO_DBL(rowrhs)));
         }
         SCIPquadprecProdQQ(tmp, cutar, rowrhs);
         SCIPquadprecSumQQ(*cutrhs, *cutrhs, -tmp);
      }
      else
      {
         SCIP_Real QUAD(rowlhs);

         /* a*x + c - s == lhs  =>  s == a*x + c - lhs: move a^_r * (c - lhs) to the right hand side */
         assert(!SCIPisInfinity(scip, -row->lhs));
         SCIPquadprecSumDD(rowlhs, row->lhs, -row->constant);
         if( row->integral )
         {
            /* the left hand side was implicitly rounded up in row aggregation */
            QUAD_ASSIGN(rowlhs, SCIPceil(scip, QUAD_TO_DBL(rowlhs)));
         }
         SCIPquadprecProdQQ(tmp, cutar, rowlhs);
         SCIPquadprecSumQQ(*cutrhs, *cutrhs, tmp);
      }
   }

   /* relax rhs to zero, if it's very close to */
   if( QUAD_TO_DBL(*cutrhs) < 0.0 && QUAD_TO_DBL(*cutrhs) >= SCIPepsilon(scip) )
      QUAD_ASSIGN(*cutrhs, 0.0);

   return SCIP_OKAY;
}

/** calculates an MIR cut out of the weighted sum of LP rows; The weights of modifiable rows are set to 0.0, because
 *  these rows cannot participate in an MIR cut.
 *
 *  @return \ref SCIP_OKAY is returned if everything worked. Otherwise a suitable error code is passed. See \ref
 *          SCIP_Retcode "SCIP_RETCODE" for a complete list of error codes.
 *
 *  @pre This method can be called if @p scip is in one of the following stages:
 *       - \ref SCIP_STAGE_SOLVING
 *
 *  See \ref SCIP_Stage "SCIP_STAGE" for a complete list of all possible solving stages.
 */
SCIP_RETCODE SCIPcalcMIR(
   SCIP*                 scip,               /**< SCIP data structure */
   SCIP_SOL*             sol,                /**< the solution that should be separated, or NULL for LP solution */
   SCIP_Bool             postprocess,        /**< apply a post-processing step to the resulting cut? */
   SCIP_Real             boundswitch,        /**< fraction of domain up to which lower bound is used in transformation */
   SCIP_Bool             usevbds,            /**< should variable bounds be used in bound transformation? */
   SCIP_Bool             allowlocal,         /**< should local information allowed to be used, resulting in a local cut? */
   SCIP_Bool             fixintegralrhs,     /**< should complementation tried to be adjusted such that rhs gets fractional? */
   int*                  boundsfortrans,     /**< bounds that should be used for transformed variables: vlb_idx/vub_idx,
                                              *   -1 for global lb/ub, -2 for local lb/ub, or -3 for using closest bound;
                                              *   NULL for using closest bound for all variables */
   SCIP_BOUNDTYPE*       boundtypesfortrans, /**< type of bounds that should be used for transformed variables;
                                              *   NULL for using closest bound for all variables */
   SCIP_Real             minfrac,            /**< minimal fractionality of rhs to produce MIR cut for */
   SCIP_Real             maxfrac,            /**< maximal fractionality of rhs to produce MIR cut for */
   SCIP_Real             scale,              /**< additional scaling factor multiplied to the aggrrow; must be positive */
   SCIP_AGGRROW*         aggrrow,            /**< aggrrow to compute MIR cut for */
   SCIP_Real*            cutcoefs,           /**< array to store the non-zero coefficients in the cut */
   SCIP_Real*            cutrhs,             /**< pointer to store the right hand side of the cut */
   int*                  cutinds,            /**< array to store the problem indices of variables with a non-zero coefficient in the cut */
   int*                  cutnnz,             /**< pointer to store the number of non-zeros in the cut */
   SCIP_Real*            cutefficacy,        /**< pointer to store efficacy of cut, or NULL */
   int*                  cutrank,            /**< pointer to return rank of generated cut */
   SCIP_Bool*            cutislocal,         /**< pointer to store whether the generated cut is only valid locally */
   SCIP_Bool*            success             /**< pointer to store whether the returned coefficients are a valid MIR cut */
   )
{
   int i;
   int nvars;
   int* varsign;
   int* boundtype;
   SCIP_Real* tmpcoefs;

   SCIP_Real QUAD(rhs);
   SCIP_Real QUAD(downrhs);
   SCIP_Real QUAD(f0);
   SCIP_Bool freevariable;
   SCIP_Bool localbdsused;

   assert(aggrrow != NULL);
   assert(SCIPisPositive(scip, scale));
   assert(success != NULL);

   SCIPdebugMessage("calculating MIR cut (scale: %g)\n", scale);

   *success = FALSE;

   /* allocate temporary memory */
   nvars = SCIPgetNVars(scip);
   SCIP_CALL( SCIPallocBufferArray(scip, &varsign, nvars) );
   SCIP_CALL( SCIPallocBufferArray(scip, &boundtype, nvars) );
   SCIP_CALL( SCIPallocCleanBufferArray(scip, &tmpcoefs, QUAD_ARRAY_SIZE(nvars)) );

   /* initialize cut with aggregation */
   *cutnnz = aggrrow->nnz;
   *cutislocal = aggrrow->local;

   SCIPquadprecProdQD(rhs, aggrrow->rhs, scale);

   if( *cutnnz > 0 )
   {
      BMScopyMemoryArray(cutinds, aggrrow->inds, *cutnnz);

      for( i = 0; i < *cutnnz; ++i )
      {
         SCIP_Real QUAD(coef);

         int k = aggrrow->inds[i];
         QUAD_ARRAY_LOAD(coef, aggrrow->vals, k);

         SCIPquadprecProdQD(coef, coef, scale);

         QUAD_ARRAY_STORE(tmpcoefs, k, coef);

         assert(QUAD_HI(coef) != 0.0);
      }

      /* Transform equation  a*x == b, lb <= x <= ub  into standard form
       *   a'*x' == b, 0 <= x' <= ub'.
       *
       * Transform variables (lb or ub):
       *   x'_j := x_j - lb_j,   x_j == x'_j + lb_j,   a'_j ==  a_j,   if lb is used in transformation
       *   x'_j := ub_j - x_j,   x_j == ub_j - x'_j,   a'_j == -a_j,   if ub is used in transformation
       * and move the constant terms "a_j * lb_j" or "a_j * ub_j" to the rhs.
       *
       * Transform variables (vlb or vub):
       *   x'_j := x_j - (bl_j * zl_j + dl_j),   x_j == x'_j + (bl_j * zl_j + dl_j),   a'_j ==  a_j,   if vlb is used in transf.
       *   x'_j := (bu_j * zu_j + du_j) - x_j,   x_j == (bu_j * zu_j + du_j) - x'_j,   a'_j == -a_j,   if vub is used in transf.
       * move the constant terms "a_j * dl_j" or "a_j * du_j" to the rhs, and update the coefficient of the VLB variable:
       *   a_{zl_j} := a_{zl_j} + a_j * bl_j, or
       *   a_{zu_j} := a_{zu_j} + a_j * bu_j
       */
      SCIP_CALL( cutsTransformMIR(scip, sol, boundswitch, usevbds, allowlocal, fixintegralrhs, FALSE,
            boundsfortrans, boundtypesfortrans, minfrac, maxfrac, tmpcoefs, QUAD(&rhs), cutinds, cutnnz, varsign, boundtype, &freevariable, &localbdsused) );
      assert(allowlocal || !localbdsused);
      *cutislocal = *cutislocal || localbdsused;

      if( freevariable )
         goto TERMINATE;
      SCIPdebug(printCutQuad(scip, sol, tmpcoefs, QUAD(rhs), cutinds, *cutnnz, FALSE, FALSE));
   }

   /* Calculate fractionalities  f_0 := b - down(b), f_j := a'_j - down(a'_j) , and derive MIR cut
    *   a~*x' <= down(b)
    * integers :  a~_j = down(a'_j)                      , if f_j <= f_0
    *             a~_j = down(a'_j) + (f_j - f0)/(1 - f0), if f_j >  f_0
    * continuous: a~_j = 0                               , if a'_j >= 0
    *             a~_j = a'_j/(1 - f0)                   , if a'_j <  0
    *
    * Transform inequality back to a^*x <= rhs:
    *
    * (lb or ub):
    *   x'_j := x_j - lb_j,   x_j == x'_j + lb_j,   a'_j ==  a_j,   a^_j :=  a~_j,   if lb was used in transformation
    *   x'_j := ub_j - x_j,   x_j == ub_j - x'_j,   a'_j == -a_j,   a^_j := -a~_j,   if ub was used in transformation
    * and move the constant terms
    *   -a~_j * lb_j == -a^_j * lb_j, or
    *    a~_j * ub_j == -a^_j * ub_j
    * to the rhs.
    *
    * (vlb or vub):
    *   x'_j := x_j - (bl_j * zl_j + dl_j),   x_j == x'_j + (bl_j * zl_j + dl_j),   a'_j ==  a_j,   a^_j :=  a~_j,   (vlb)
    *   x'_j := (bu_j * zu_j + du_j) - x_j,   x_j == (bu_j * zu_j + du_j) - x'_j,   a'_j == -a_j,   a^_j := -a~_j,   (vub)
    * move the constant terms
    *   -a~_j * dl_j == -a^_j * dl_j, or
    *    a~_j * du_j == -a^_j * du_j
    * to the rhs, and update the VB variable coefficients:
    *   a^_{zl_j} := a^_{zl_j} - a~_j * bl_j == a^_{zl_j} - a^_j * bl_j, or
    *   a^_{zu_j} := a^_{zu_j} + a~_j * bu_j == a^_{zu_j} - a^_j * bu_j
    */
   SCIPquadprecEpsFloorQ(downrhs, rhs, SCIPepsilon(scip)); /*lint !e666*/

   SCIPquadprecSumQQ(f0, rhs, -downrhs);

   if( QUAD_TO_DBL(f0) < minfrac || QUAD_TO_DBL(f0) > maxfrac )
      goto TERMINATE;

   /* We multiply the coefficients of the base inequality roughly by scale/(1-f0).
    * If this gives a scalar that is very big, we better do not generate this cut.
    */
   if( REALABS(scale)/(1.0 - QUAD_TO_DBL(f0)) > MAXCMIRSCALE )
      goto TERMINATE;

   /* renormalize f0 value */
   SCIPquadprecSumDD(f0, QUAD_HI(f0), QUAD_LO(f0));

   QUAD_ASSIGN_Q(rhs, downrhs);

   if( *cutnnz > 0 )
   {
      SCIP_CALL( cutsRoundMIR(scip, tmpcoefs, QUAD(&rhs), cutinds, cutnnz, varsign, boundtype, QUAD(f0)) );
      SCIPdebug(printCutQuad(scip, sol, tmpcoefs, QUAD(rhs), cutinds, *cutnnz, FALSE, FALSE));
   }

   /* substitute aggregated slack variables:
    *
    * The coefficient of the slack variable s_r is equal to the row's weight times the slack's sign, because the slack
    * variable only appears in its own row:
    *    a'_r = scale * weight[r] * slacksign[r].
    *
    * Depending on the slacks type (integral or continuous), its coefficient in the cut calculates as follows:
    *   integers :  a^_r = a~_r = down(a'_r)                      , if f_r <= f0
    *               a^_r = a~_r = down(a'_r) + (f_r - f0)/(1 - f0), if f_r >  f0
    *   continuous: a^_r = a~_r = 0                               , if a'_r >= 0
    *               a^_r = a~_r = a'_r/(1 - f0)                   , if a'_r <  0
    *
    * Substitute a^_r * s_r by adding a^_r times the slack's definition to the cut.
    */
   SCIP_CALL( cutsSubstituteMIR(scip, aggrrow->rowweights, aggrrow->slacksign, aggrrow->rowsinds,
                                aggrrow->nrows, scale, tmpcoefs, QUAD(&rhs), cutinds, cutnnz, QUAD(f0)) );
   SCIPdebug( printCutQuad(scip, sol, tmpcoefs, QUAD(rhs), cutinds, *cutnnz, FALSE, FALSE) );

   if( postprocess )
   {
      /* remove all nearly-zero coefficients from MIR row and relax the right hand side correspondingly in order to
       * prevent numerical rounding errors
       */
      SCIP_CALL( postprocessCutQuad(scip, *cutislocal, cutinds, tmpcoefs, cutnnz, QUAD(&rhs), success) );
   }
   else
   {
      *success = ! removeZerosQuad(scip, SCIPsumepsilon(scip), *cutislocal, tmpcoefs, QUAD(&rhs), cutnnz, cutinds);
   }

   SCIPdebug(printCutQuad(scip, sol, tmpcoefs, QUAD(rhs), cutinds, *cutnnz, FALSE, FALSE));

   if( *success )
   {
      *cutrhs = QUAD_TO_DBL(rhs);

      /* clean tmpcoefs and go back to double precision */
      for( i = 0; i < *cutnnz; ++i )
      {
         SCIP_Real QUAD(coef);
         int j = cutinds[i];

         QUAD_ARRAY_LOAD(coef, tmpcoefs, j);

         cutcoefs[i] = QUAD_TO_DBL(coef);
         QUAD_ASSIGN(coef, 0.0);
         QUAD_ARRAY_STORE(tmpcoefs, j, coef);
      }

      if( cutefficacy != NULL )
         *cutefficacy = calcEfficacy(scip, sol, cutcoefs, *cutrhs, cutinds, *cutnnz);

      if( cutrank != NULL )
         *cutrank = aggrrow->rank + 1;
   }

  TERMINATE:
   if( !(*success) )
   {
      SCIP_Real QUAD(tmp);

      QUAD_ASSIGN(tmp, 0.0);
      for( i = 0; i < *cutnnz; ++i )
      {
         QUAD_ARRAY_STORE(tmpcoefs, cutinds[i], tmp);
      }
   }

   /* free temporary memory */
   SCIPfreeCleanBufferArray(scip, &tmpcoefs);
   SCIPfreeBufferArray(scip, &boundtype);
   SCIPfreeBufferArray(scip, &varsign);

   return SCIP_OKAY;
}

/** compute the efficacy of the MIR cut for the given values without computing the cut.
 *  This is used for the CMIR cut generation heuristic.
 */
static
SCIP_Real computeMIREfficacy(
   SCIP*                 scip,               /**< SCIP datastructure */
   SCIP_Real*RESTRICT    coefs,              /**< array with coefficients in row */
   SCIP_Real*RESTRICT    solvals,            /**< solution values of variables in the row */
   SCIP_Real             rhs,                /**< right hand side of MIR cut */
   SCIP_Real             contactivity,       /**< aggregated activity of continuous variables in the row */
   SCIP_Real             contsqrnorm,        /**< squared norm of continuous variables */
   SCIP_Real             delta,              /**< delta value to compute the violation for */
   int                   nvars,              /**< number of variables in the row, i.e. the size of coefs and solvals arrays */
   SCIP_Real             minfrac,            /**< minimal fractionality of rhs to produce MIR cut for */
   SCIP_Real             maxfrac             /**< maximal fractionality of rhs to produce MIR cut for */
   )
{
   int i;
   SCIP_Real f0pluseps;
   SCIP_Real f0;
   SCIP_Real onedivoneminusf0;
   SCIP_Real scale;
   SCIP_Real downrhs;
   SCIP_Real norm;
   SCIP_Real contscale;

   scale = 1.0 / delta;

   rhs *= scale;

   downrhs = SCIPfloor(scip, rhs);

   f0 = rhs - downrhs;

   if( f0 < minfrac || f0 > maxfrac )
      return 0.0;

   onedivoneminusf0 = 1.0 / (1.0 - f0);

   contscale = scale * onedivoneminusf0;

   /* We multiply the coefficients of the base inequality roughly by scale/(1-f0).
    * If this gives a scalar that is very big, we better do not generate this cut.
    */
   if( contscale > MAXCMIRSCALE )
      return 0.0;

   rhs = downrhs;
   rhs -= contscale * contactivity;
   norm = SQR(contscale) * contsqrnorm;

   assert(!SCIPisFeasZero(scip, f0));
   assert(!SCIPisFeasZero(scip, 1.0 - f0));

   f0pluseps = f0 + SCIPepsilon(scip);

   for( i = 0; i < nvars; ++i )
   {
      SCIP_Real floorai = floor(scale * coefs[i]);
      SCIP_Real fi = (scale * coefs[i]) - floorai;

      if( fi > f0pluseps )
         floorai += (fi - f0) * onedivoneminusf0;

      rhs -= solvals[i] * floorai;
      norm += SQR(floorai);
   }

   norm = SQRT(norm);

   return - rhs / MAX(norm, 1e-6);
}

/** calculates an MIR cut out of an aggregation of LP rows
 *
 *  Given the aggregation, it is transformed to a mixed knapsack set via complementation (using bounds or variable bounds)
 *  Then, different scalings of the mkset are used to generate a MIR and the best is chosen.
 *  One of the steps of the MIR is to round the coefficients of the integer variables down,
 *  so one would prefer to have integer coefficients for integer variables which are far away from their bounds in the
 *  mkset.
 *
 *  @return \ref SCIP_OKAY is returned if everything worked. Otherwise a suitable error code is passed. See \ref
 *          SCIP_Retcode "SCIP_RETCODE" for a complete list of error codes.
 *
 *  @pre This method can be called if @p scip is in one of the following stages:
 *       - \ref SCIP_STAGE_SOLVING
 *
 *  See \ref SCIP_Stage "SCIP_STAGE" for a complete list of all possible solving stages.
 */
SCIP_RETCODE SCIPcutGenerationHeuristicCMIR(
   SCIP*                 scip,               /**< SCIP data structure */
   SCIP_SOL*             sol,                /**< the solution that should be separated, or NULL for LP solution */
   SCIP_Bool             postprocess,        /**< apply a post-processing step to the resulting cut? */
   SCIP_Real             boundswitch,        /**< fraction of domain up to which lower bound is used in transformation */
   SCIP_Bool             usevbds,            /**< should variable bounds be used in bound transformation? */
   SCIP_Bool             allowlocal,         /**< should local information allowed to be used, resulting in a local cut? */
   int                   maxtestdelta,       /**< maximum number of deltas to test */
   int*                  boundsfortrans,     /**< bounds that should be used for transformed variables: vlb_idx/vub_idx,
                                              *   -1 for global lb/ub, -2 for local lb/ub, or -3 for using closest bound;
                                              *   NULL for using closest bound for all variables */
   SCIP_BOUNDTYPE*       boundtypesfortrans, /**< type of bounds that should be used for transformed variables;
                                              *   NULL for using closest bound for all variables */
   SCIP_Real             minfrac,            /**< minimal fractionality of rhs to produce MIR cut for */
   SCIP_Real             maxfrac,            /**< maximal fractionality of rhs to produce MIR cut for */
   SCIP_AGGRROW*         aggrrow,            /**< aggrrow to compute MIR cut for */
   SCIP_Real*            cutcoefs,           /**< array to store the non-zero coefficients in the cut */
   SCIP_Real*            cutrhs,             /**< pointer to store the right hand side of the cut */
   int*                  cutinds,            /**< array to store the problem indices of variables with a non-zero coefficient in the cut */
   int*                  cutnnz,             /**< pointer to store the number of non-zeros in the cut */
   SCIP_Real*            cutefficacy,        /**< pointer to store efficacy of best cut; only cuts that are strictly better than the value of
                                              *   this efficacy on input to this function are returned */
   int*                  cutrank,            /**< pointer to return rank of generated cut (or NULL) */
   SCIP_Bool*            cutislocal,         /**< pointer to store whether the generated cut is only valid locally */
   SCIP_Bool*            success             /**< pointer to store whether a valid and efficacious cut was returned */
   )
{
   int i;
   int firstcontvar;
   int nvars;
   int intstart;
   int ntmpcoefs;
   int* varsign;
   int* boundtype;
   int* mksetinds;
   SCIP_Real* mksetcoefs;
   SCIP_Real QUAD(mksetrhs);
   int mksetnnz;
   SCIP_Real* bounddist;
   int* bounddistpos;
   int nbounddist;
   SCIP_Real* tmpcoefs;
   SCIP_Real* tmpvalues;
   SCIP_Real* deltacands;
   int ndeltacands;
   SCIP_Real bestdelta;
   SCIP_Real bestefficacy;
   SCIP_Real maxabsmksetcoef;
   SCIP_VAR** vars;
   SCIP_Bool freevariable;
   SCIP_Bool localbdsused;
   SCIP_Real contactivity;
   SCIP_Real contsqrnorm;

   assert(aggrrow != NULL);
   assert(aggrrow->nrows + aggrrow->nnz >= 1);
   assert(success != NULL);

   *success = FALSE;
   nvars = SCIPgetNVars(scip);
   firstcontvar = nvars - SCIPgetNContVars(scip);
   vars = SCIPgetVars(scip);

   /* allocate temporary memory */
   SCIP_CALL( SCIPallocBufferArray(scip, &varsign, nvars) );
   SCIP_CALL( SCIPallocBufferArray(scip, &boundtype, nvars) );
   SCIP_CALL( SCIPallocCleanBufferArray(scip, &mksetcoefs, QUAD_ARRAY_SIZE(nvars)) );
   SCIP_CALL( SCIPallocBufferArray(scip, &mksetinds, nvars) );
   SCIP_CALL( SCIPallocBufferArray(scip, &tmpcoefs, nvars + aggrrow->nrows) );
   SCIP_CALL( SCIPallocBufferArray(scip, &tmpvalues, nvars + aggrrow->nrows) );
   SCIP_CALL( SCIPallocBufferArray(scip, &deltacands, aggrrow->nnz + 6) );

   /* we only compute bound distance for integer variables; we allocate an array of length aggrrow->nnz to store this, since
    * this is the largest number of integer variables. (in contrast to the number of total variables which can be 2 *
    * aggrrow->nnz variables: if all are continuous and we use variable bounds to completement, we introduce aggrrow->nnz
    * extra vars)
    */
   SCIP_CALL( SCIPallocBufferArray(scip, &bounddist, aggrrow->nnz) );
   SCIP_CALL( SCIPallocBufferArray(scip, &bounddistpos, aggrrow->nnz) );

   /* initialize mkset with aggregation */
   mksetnnz = aggrrow->nnz;
   QUAD_ASSIGN_Q(mksetrhs, aggrrow->rhs);

   BMScopyMemoryArray(mksetinds, aggrrow->inds, mksetnnz);

   for( i = 0; i < mksetnnz; ++i )
   {
      int j = mksetinds[i];
      SCIP_Real QUAD(coef);
      QUAD_ARRAY_LOAD(coef, aggrrow->vals, j);
      QUAD_ARRAY_STORE(mksetcoefs, j, coef);
      assert(QUAD_HI(coef) != 0.0);
   }

   *cutislocal = aggrrow->local;

   /* Transform equation  a*x == b, lb <= x <= ub  into standard form
    *   a'*x' == b, 0 <= x' <= ub'.
    *
    * Transform variables (lb or ub):
    *   x'_j := x_j - lb_j,   x_j == x'_j + lb_j,   a'_j ==  a_j,   if lb is used in transformation
    *   x'_j := ub_j - x_j,   x_j == ub_j - x'_j,   a'_j == -a_j,   if ub is used in transformation
    * and move the constant terms "a_j * lb_j" or "a_j * ub_j" to the rhs.
    *
    * Transform variables (vlb or vub):
    *   x'_j := x_j - (bl_j * zl_j + dl_j),   x_j == x'_j + (bl_j * zl_j + dl_j),   a'_j ==  a_j,   if vlb is used in transf.
    *   x'_j := (bu_j * zu_j + du_j) - x_j,   x_j == (bu_j * zu_j + du_j) - x'_j,   a'_j == -a_j,   if vub is used in transf.
    * move the constant terms "a_j * dl_j" or "a_j * du_j" to the rhs, and update the coefficient of the VLB variable:
    *   a_{zl_j} := a_{zl_j} + a_j * bl_j, or
    *   a_{zu_j} := a_{zu_j} + a_j * bu_j
    */
   SCIP_CALL( cutsTransformMIR(scip, sol, boundswitch, usevbds, allowlocal, FALSE, FALSE,
         boundsfortrans, boundtypesfortrans, minfrac, maxfrac, mksetcoefs, QUAD(&mksetrhs), mksetinds, &mksetnnz, varsign, boundtype, &freevariable, &localbdsused) );

   assert(allowlocal || !localbdsused);

   if( freevariable )
      goto TERMINATE;

   SCIPdebugMessage("transformed aggrrow row:\n");
   SCIPdebug(printCutQuad(scip, sol, mksetcoefs, QUAD(mksetrhs), mksetinds, mksetnnz, FALSE, FALSE));

   /* found positions of integral variables that are strictly between their bounds */
   maxabsmksetcoef = -1.0;
   nbounddist = 0;

   for( i = mksetnnz - 1; i >= 0 && mksetinds[i] < firstcontvar; --i )
   {
      SCIP_VAR* var = vars[mksetinds[i]];
      SCIP_Real primsol = SCIPgetSolVal(scip, sol, var);
      SCIP_Real lb = SCIPvarGetLbLocal(var);
      SCIP_Real ub = SCIPvarGetUbLocal(var);
      SCIP_Real QUAD(coef);

      QUAD_ARRAY_LOAD(coef, mksetcoefs, mksetinds[i]);

      if( SCIPisEQ(scip, primsol, lb) || SCIPisEQ(scip, primsol, ub) )
         continue;

      bounddist[nbounddist] = MIN(ub - primsol, primsol - lb);
      bounddistpos[nbounddist] = i;
      deltacands[nbounddist] = QUAD_TO_DBL(coef);
      ++nbounddist;
   }

   /* no fractional variable; so abort here */
   if( nbounddist == 0 )
      goto TERMINATE;

   intstart = i + 1;
   ndeltacands = nbounddist;

   SCIPsortDownRealRealInt(bounddist, deltacands, bounddistpos, nbounddist);

   {
      SCIP_Real intscale;
      SCIP_Bool intscalesuccess;

      SCIP_CALL( SCIPcalcIntegralScalar(deltacands, nbounddist, -QUAD_EPSILON, SCIPsumepsilon(scip), (SCIP_Longint)10000, 10000.0, &intscale, &intscalesuccess) );

      if( intscalesuccess )
      {
         SCIP_Real intf0;
         SCIP_Real intscalerhs;
         SCIP_Real delta;

         intscalerhs = QUAD_TO_DBL(mksetrhs) * intscale;
         delta = 1.0 / intscale;
         intf0 = intscalerhs - floor(intscalerhs);

         if( ! SCIPisFeasIntegral(scip, intf0) )
         {
            if( intf0 < minfrac || intf0 > maxfrac )
            {
               intscale *= ceil(MAX(minfrac, (1.0 - maxfrac)) / MIN(intf0, (1.0 - intf0)));
               intscalerhs = QUAD_TO_DBL(mksetrhs) * intscale;
               delta = 1.0 / intscale;
               intf0 = intscalerhs - floor(intscalerhs);
            }

            if( intf0 >= minfrac && intf0 <= maxfrac )
            {
               if( ! SCIPisEQ(scip, delta, 1.0) )
               {
                  deltacands[ndeltacands++] = delta;
               }

               if( intf0 < maxfrac )
               {
                  SCIP_Real delta2;

                  delta2 = 1.0 / (intscale * floor(maxfrac / intf0));

                  if( ! SCIPisEQ(scip, delta, delta2) && ! SCIPisEQ(scip, delta2, 1.0) )
                  {
                     deltacands[ndeltacands++] = delta2;
                  }
               }
            }
         }
      }
   }

   for( i = 0; i < nbounddist; ++i )
   {
      SCIP_Real absmksetcoef;

      absmksetcoef = REALABS(deltacands[i]);
      maxabsmksetcoef = MAX(absmksetcoef, maxabsmksetcoef);

      deltacands[i] = absmksetcoef;
   }

   /* also test 1.0 and maxabsmksetcoef + 1.0 as last delta values */
   if( maxabsmksetcoef != -1.0 )
   {
      deltacands[ndeltacands++] = maxabsmksetcoef + 1.0;
   }

   deltacands[ndeltacands++] = 1.0;

   maxtestdelta = MIN(ndeltacands, maxtestdelta);

   /* For each delta
    * Calculate fractionalities  f_0 := b - down(b), f_j := a'_j - down(a'_j) , and derive MIR cut
    *   a~*x' <= down(b)
    * integers :  a~_j = down(a'_j)                      , if f_j <= f_0
    *             a~_j = down(a'_j) + (f_j - f0)/(1 - f0), if f_j >  f_0
    * continuous: a~_j = 0                               , if a'_j >= 0
    *             a~_j = a'_j/(1 - f0)                   , if a'_j <  0
    *
    * Transform inequality back to a^*x <= rhs:
    *
    * (lb or ub):
    *   x'_j := x_j - lb_j,   x_j == x'_j + lb_j,   a'_j ==  a_j,   a^_j :=  a~_j,   if lb was used in transformation
    *   x'_j := ub_j - x_j,   x_j == ub_j - x'_j,   a'_j == -a_j,   a^_j := -a~_j,   if ub was used in transformation
    * and move the constant terms
    *   -a~_j * lb_j == -a^_j * lb_j, or
    *    a~_j * ub_j == -a^_j * ub_j
    * to the rhs.
    *
    * (vlb or vub):
    *   x'_j := x_j - (bl_j * zl_j + dl_j),   x_j == x'_j + (bl_j * zl_j + dl_j),   a'_j ==  a_j,   a^_j :=  a~_j,   (vlb)
    *   x'_j := (bu_j * zu_j + du_j) - x_j,   x_j == (bu_j * zu_j + du_j) - x'_j,   a'_j == -a_j,   a^_j := -a~_j,   (vub)
    * move the constant terms
    *   -a~_j * dl_j == -a^_j * dl_j, or
    *    a~_j * du_j == -a^_j * du_j
    * to the rhs, and update the VB variable coefficients:
    *   a^_{zl_j} := a^_{zl_j} - a~_j * bl_j == a^_{zl_j} - a^_j * bl_j, or
    *   a^_{zu_j} := a^_{zu_j} + a~_j * bu_j == a^_{zu_j} - a^_j * bu_j
    */

   ntmpcoefs = 0;
   for( i = intstart; i < mksetnnz; ++i )
   {
      SCIP_VAR* var;
      SCIP_Real solval;
      SCIP_Real QUAD(coef);

      var = vars[mksetinds[i]];

      /* get the soltion value of the continuous variable */
      solval = SCIPgetSolVal(scip, sol, var);

      /* now compute the solution value in the transform space considering complementation */
      if( boundtype[i] == -1 )
      {
         /* variable was complemented with global (simple) bound */
         if( varsign[i] == -1 )
            solval = SCIPvarGetUbGlobal(var) - solval;
         else
            solval = solval - SCIPvarGetLbGlobal(var);
      }
      else
      {
         assert(boundtype[i] == -2);

         /* variable was complemented with local (simple) bound */
         if( varsign[i] == -1 )
            solval = SCIPvarGetUbLocal(var) - solval;
         else
            solval = solval - SCIPvarGetLbLocal(var);
      }

      tmpvalues[ntmpcoefs] = solval;
      QUAD_ARRAY_LOAD(coef, mksetcoefs, mksetinds[i]);
      tmpcoefs[ntmpcoefs] = varsign[i] * QUAD_TO_DBL(coef);
      ++ntmpcoefs;
   }

   assert(ntmpcoefs == mksetnnz - intstart);

   contactivity = 0.0;
   contsqrnorm = 0.0;
   for( i = 0; i < intstart; ++i )
   {
      SCIP_Real solval;
      SCIP_Real QUAD(mksetcoef);

      QUAD_ARRAY_LOAD(mksetcoef, mksetcoefs, mksetinds[i]);

      if( varsign[i] * QUAD_TO_DBL(mksetcoef) >= 0.0 )
         continue;

      /* get the soltion value of the continuous variable */
      solval = SCIPgetSolVal(scip, sol, vars[mksetinds[i]]);

      /* now compute the solution value in the transform space considering complementation */
      switch( boundtype[i] )
      {
      case -1:
         /* variable was complemented with global (simple) bound */
         if( varsign[i] == -1 )
            solval = SCIPvarGetUbGlobal(vars[mksetinds[i]]) - solval;
         else
            solval = solval - SCIPvarGetLbGlobal(vars[mksetinds[i]]);
         break;
      case -2:
         /* variable was complemented with local (simple) bound */
         if( varsign[i] == -1 )
            solval = SCIPvarGetUbLocal(vars[mksetinds[i]]) - solval;
         else
            solval = solval - SCIPvarGetLbLocal(vars[mksetinds[i]]);
         break;
      default:
         /* variable was complemented with a variable bound */
         if( varsign[i] == -1 )
         {
            SCIP_Real coef;
            SCIP_Real constant;
            SCIP_Real vbdsolval;

            coef = SCIPvarGetVubCoefs(vars[mksetinds[i]])[boundtype[i]];
            constant = SCIPvarGetVubConstants(vars[mksetinds[i]])[boundtype[i]];
            vbdsolval = SCIPgetSolVal(scip, sol, SCIPvarGetVubVars(vars[mksetinds[i]])[boundtype[i]]);

            solval = (coef * vbdsolval + constant) - solval;
         }
         else
         {
            SCIP_Real coef;
            SCIP_Real constant;
            SCIP_Real vbdsolval;

            coef = SCIPvarGetVlbCoefs(vars[mksetinds[i]])[boundtype[i]];
            constant = SCIPvarGetVlbConstants(vars[mksetinds[i]])[boundtype[i]];
            vbdsolval = SCIPgetSolVal(scip, sol, SCIPvarGetVlbVars(vars[mksetinds[i]])[boundtype[i]]);

            solval = solval - (coef * vbdsolval + constant);
         }
      }

      contactivity += solval * (QUAD_TO_DBL(mksetcoef) * varsign[i]);
      contsqrnorm += QUAD_TO_DBL(mksetcoef) * QUAD_TO_DBL(mksetcoef);
   }

   {
      SCIP_ROW** rows;

      rows = SCIPgetLPRows(scip);

      for( i = 0; i < aggrrow->nrows; ++i )
      {
         SCIP_ROW* row;
         SCIP_Real slackval;

         row = rows[aggrrow->rowsinds[i]];

         if( (aggrrow->rowweights[i] * aggrrow->slacksign[i]) >= 0.0 && !row->integral )
            continue;

         /* compute solution value of slack variable */
         slackval = SCIPgetRowSolActivity(scip, row, sol);

         if( aggrrow->slacksign[i] == +1 )
         {
            /* right hand side */
            assert(!SCIPisInfinity(scip, row->rhs));

            slackval = row->rhs - slackval;
         }
         else
         {
            /* left hand side */
            assert(aggrrow->slacksign[i] == -1);
            assert(!SCIPisInfinity(scip, -row->lhs));

            slackval = slackval - row->lhs;
         }

         if( row->integral )
         {
            /* if row is integral add variable to tmp arrays */
            tmpvalues[ntmpcoefs] = slackval;
            tmpcoefs[ntmpcoefs] = aggrrow->rowweights[i] * aggrrow->slacksign[i];
            ++ntmpcoefs;
         }
         else
         {
            SCIP_Real slackcoeff = (aggrrow->rowweights[i] * aggrrow->slacksign[i]);

            /* otherwise add it to continuous activity */
            contactivity += slackval * slackcoeff;
            contsqrnorm += SQR(slackcoeff);
         }
      }
   }

   /* try all candidates for delta and remember best */
   bestdelta = SCIP_INVALID;
   bestefficacy = -SCIPinfinity(scip);

   for( i = 0; i < maxtestdelta; ++i )
   {
      int j;
      SCIP_Real efficacy;

      /* check if we have seen this value of delta before */
      SCIP_Bool deltaseenbefore = FALSE;
      for( j = 0; j < i; ++j )
      {
         if( SCIPisEQ(scip, deltacands[i], deltacands[j]) )
         {
            deltaseenbefore = TRUE;
            break;
         }
      }

      /* skip this delta value and allow one more delta value if available */
      if( deltaseenbefore )
      {
         maxtestdelta = MIN(maxtestdelta + 1, ndeltacands);
         continue;
      }

      efficacy = computeMIREfficacy(scip, tmpcoefs, tmpvalues, QUAD_TO_DBL(mksetrhs), contactivity, contsqrnorm, deltacands[i], ntmpcoefs, minfrac, maxfrac);

      if( efficacy > bestefficacy )
      {
         bestefficacy = efficacy;
         bestdelta = deltacands[i];
      }
   }

   /* no delta was found that yielded any cut */
   if( bestdelta == SCIP_INVALID ) /*lint !e777*/
      goto TERMINATE;

   /* try bestdelta divided by 2, 4 and 8 */
   {
      SCIP_Real basedelta = bestdelta;
      for( i = 2; i <= 8 ; i *= 2 )
      {
         SCIP_Real efficacy;
         SCIP_Real delta;

         delta = basedelta / i;

         efficacy = computeMIREfficacy(scip, tmpcoefs, tmpvalues, QUAD_TO_DBL(mksetrhs), contactivity, contsqrnorm, delta, ntmpcoefs, minfrac, maxfrac);

         if( efficacy > bestefficacy )
         {
            bestefficacy = efficacy;
            bestdelta = delta;
         }
      }
   }

   /* try to improve efficacy by switching complementation of integral variables that are not at their bounds
    * in order of non-increasing bound distance
    */
   for( i = 0; i < nbounddist; ++i )
   {
      int k;
      SCIP_Real newefficacy;
      SCIP_Real QUAD(newrhs);
      SCIP_Real bestlb;
      SCIP_Real bestub;
      SCIP_Real oldsolval;
      SCIP_Real simplebnd;
      int bestlbtype;
      int bestubtype;

      k = bounddistpos[i];

      SCIP_CALL( findBestLb(scip, vars[mksetinds[k]], sol, 0, allowlocal, &bestlb, &simplebnd, &bestlbtype) );

      if( SCIPisInfinity(scip, -bestlb) )
         continue;

      SCIP_CALL( findBestUb(scip, vars[mksetinds[k]], sol, 0, allowlocal, &bestub, &simplebnd, &bestubtype) );

      if( SCIPisInfinity(scip, bestub) )
         continue;

      /* switch the complementation of this variable */
#ifndef NDEBUG
      {
         SCIP_Real QUAD(coef);
         QUAD_ARRAY_LOAD(coef, mksetcoefs, mksetinds[k]);
         assert(SCIPisEQ(scip, tmpcoefs[k - intstart], varsign[k] * QUAD_TO_DBL(coef)));
      }
#endif

      /* compute this: newrhs = mksetrhs + tmpcoefs[k - intstart] * (bestlb - bestub); */
      SCIPquadprecSumQD(newrhs, mksetrhs, tmpcoefs[k - intstart] * (bestlb - bestub));
      tmpcoefs[k - intstart] = -tmpcoefs[k - intstart];

      oldsolval = tmpvalues[k - intstart];
      tmpvalues[k - intstart] = varsign[k] == +1 ? bestub - SCIPgetSolVal(scip, sol, vars[mksetinds[k]]) : SCIPgetSolVal(scip, sol, vars[mksetinds[k]]) - bestlb;

      /* compute new violation */
      newefficacy = computeMIREfficacy(scip, tmpcoefs, tmpvalues, QUAD_TO_DBL(newrhs), contactivity, contsqrnorm, bestdelta, ntmpcoefs, minfrac, maxfrac);

      /* check if violaton was increased */
      if( newefficacy > bestefficacy )
      {
         /* keep change of complementation */
         bestefficacy = newefficacy;
         QUAD_ASSIGN_Q(mksetrhs, newrhs);

         if( varsign[k] == +1 )
         {
            /* switch to upper bound */
            assert(bestubtype < 0); /* cannot switch to a variable bound (would lead to further coef updates) */
            boundtype[k] = bestubtype;
            varsign[k] = -1;
         }
         else
         {
            /* switch to lower bound */
            assert(bestlbtype < 0); /* cannot switch to a variable bound (would lead to further coef updates) */
            boundtype[k] = bestlbtype;
            varsign[k] = +1;
         }

         localbdsused = localbdsused || (boundtype[k] == -2);
      }
      else
      {
         /* undo the change of the complementation */
         tmpcoefs[k - intstart] = -tmpcoefs[k - intstart];
         tmpvalues[k - intstart] = oldsolval;
      }
   } /*lint !e438*/

   if( bestefficacy > 0.0 )
   {
      SCIP_Real mirefficacy;
      SCIP_Real QUAD(downrhs);
      SCIP_Real QUAD(f0);
      SCIP_Real scale;

      scale = 1.0 / bestdelta;
      SCIPquadprecProdQD(mksetrhs, mksetrhs, scale);

      SCIPquadprecEpsFloorQ(downrhs, mksetrhs, SCIPepsilon(scip)); /*lint !e666*/
      SCIPquadprecSumQQ(f0, mksetrhs, -downrhs);

      /* renormaliize f0 value */
      SCIPquadprecSumDD(f0, QUAD_HI(f0), QUAD_LO(f0));

      for( i = 0; i < mksetnnz; ++i )
      {
         SCIP_Real QUAD(coef);

         QUAD_ARRAY_LOAD(coef, mksetcoefs, mksetinds[i]);
         SCIPquadprecProdQD(coef, coef, scale);
         QUAD_ARRAY_STORE(mksetcoefs, mksetinds[i], coef);
      }
      SCIPdebugMessage("applied best scale (=%.13g):\n", scale);
      SCIPdebug(printCutQuad(scip, sol, mksetcoefs, QUAD(mksetrhs), mksetinds, mksetnnz, FALSE, FALSE));

      QUAD_ASSIGN_Q(mksetrhs, downrhs);

      SCIP_CALL( cutsRoundMIR(scip, mksetcoefs, QUAD(&mksetrhs), mksetinds, &mksetnnz, varsign, boundtype, QUAD(f0)) );

      SCIPdebugMessage("rounded MIR cut:\n");
      SCIPdebug(printCutQuad(scip, sol, mksetcoefs, QUAD(mksetrhs), mksetinds, mksetnnz, FALSE, FALSE));

      /* substitute aggregated slack variables:
       *
       * The coefficient of the slack variable s_r is equal to the row's weight times the slack's sign, because the slack
       * variable only appears in its own row:
       *    a'_r = scale * weight[r] * slacksign[r].
       *
       * Depending on the slacks type (integral or continuous), its coefficient in the cut calculates as follows:
       *   integers :  a^_r = a~_r = down(a'_r)                      , if f_r <= f0
       *               a^_r = a~_r = down(a'_r) + (f_r - f0)/(1 - f0), if f_r >  f0
       *   continuous: a^_r = a~_r = 0                               , if a'_r >= 0
       *               a^_r = a~_r = a'_r/(1 - f0)                   , if a'_r <  0
       *
       * Substitute a^_r * s_r by adding a^_r times the slack's definition to the cut.
       */
      SCIP_CALL( cutsSubstituteMIR(scip, aggrrow->rowweights, aggrrow->slacksign, aggrrow->rowsinds,
                                   aggrrow->nrows, scale, mksetcoefs, QUAD(&mksetrhs), mksetinds, &mksetnnz, QUAD(f0)) );

      SCIPdebugMessage("substituted slacks in MIR cut:\n");
      SCIPdebug(printCutQuad(scip, sol, mksetcoefs, QUAD(mksetrhs), mksetinds, mksetnnz, FALSE, FALSE));

#ifndef NDEBUG
      {
         SCIP_Real efficacy = -QUAD_TO_DBL(mksetrhs);
         for( i = 0; i < mksetnnz; ++i )
         {
            SCIP_Real QUAD(coef);
            QUAD_ARRAY_LOAD(coef, mksetcoefs, mksetinds[i]);
            efficacy += QUAD_TO_DBL(coef) * SCIPgetSolVal(scip, sol, vars[mksetinds[i]]);
         }

         if( !EPSZ(SCIPrelDiff(efficacy, bestefficacy), 1e-4) )
         {
            SCIPdebugMessage("efficacy of cmir cut is different than expected efficacy: %f != %f\n", efficacy, bestefficacy);
         }
      }
#endif

      *cutislocal = *cutislocal || localbdsused;

      /* remove all nearly-zero coefficients from MIR row and relax the right hand side correspondingly in order to
       * prevent numerical rounding errors
       */
      if( postprocess )
      {
         SCIP_CALL( postprocessCutQuad(scip, *cutislocal, mksetinds, mksetcoefs, &mksetnnz, QUAD(&mksetrhs), success) );
      }
      else
      {
         *success = ! removeZerosQuad(scip, SCIPsumepsilon(scip), *cutislocal, mksetcoefs, QUAD(&mksetrhs), mksetinds, &mksetnnz);
      }

      SCIPdebugMessage("post-processed cut (success = %s):\n", *success ? "TRUE" : "FALSE");
      SCIPdebug(printCutQuad(scip, sol, mksetcoefs, QUAD(mksetrhs), mksetinds, mksetnnz, FALSE, FALSE));

      if( *success )
      {
         mirefficacy = calcEfficacyDenseStorageQuad(scip, sol, mksetcoefs, QUAD_TO_DBL(mksetrhs), mksetinds, mksetnnz);

         if( SCIPisEfficacious(scip, mirefficacy) && mirefficacy > *cutefficacy )
         {
            BMScopyMemoryArray(cutinds, mksetinds, mksetnnz);
            for( i = 0; i < mksetnnz; ++i )
            {
               SCIP_Real QUAD(coef);
               int j = cutinds[i];

               QUAD_ARRAY_LOAD(coef, mksetcoefs, j);

               cutcoefs[i] = QUAD_TO_DBL(coef);
               QUAD_ASSIGN(coef, 0.0);
               QUAD_ARRAY_STORE(mksetcoefs, j, coef);
            }
            *cutnnz = mksetnnz;
            *cutrhs = QUAD_TO_DBL(mksetrhs);
            *cutefficacy = mirefficacy;
            if( cutrank != NULL )
               *cutrank = aggrrow->rank + 1;
            *cutislocal = *cutislocal || localbdsused;
         }
         else
         {
            *success = FALSE;
         }
      }
   }

  TERMINATE:
   /* if we aborted early we need to clean the mksetcoefs */
   if( !(*success) )
   {
      SCIP_Real QUAD(tmp);
      QUAD_ASSIGN(tmp, 0.0);

      for( i = 0; i < mksetnnz; ++i )
      {
         QUAD_ARRAY_STORE(mksetcoefs, mksetinds[i], tmp);
      }
   }

   /* free temporary memory */
   SCIPfreeBufferArray(scip, &bounddistpos);
   SCIPfreeBufferArray(scip, &bounddist);
   SCIPfreeBufferArray(scip, &deltacands);
   SCIPfreeBufferArray(scip, &tmpvalues);
   SCIPfreeBufferArray(scip, &tmpcoefs);
   SCIPfreeBufferArray(scip, &mksetinds);
   SCIPfreeCleanBufferArray(scip, &mksetcoefs);
   SCIPfreeBufferArray(scip, &boundtype);
   SCIPfreeBufferArray(scip, &varsign);

   return SCIP_OKAY;
}

/* =========================================== flow cover =========================================== */

#define NO_EXACT_KNAPSACK

#ifndef NO_EXACT_KNAPSACK
#define MAXDNOM                  1000LL
#define MINDELTA                  1e-03
#define MAXDELTA                  1e-09
#define MAXSCALE                 1000.0
#define MAXDYNPROGSPACE         1000000
#endif

#define MAXABSVBCOEF               1e+5 /**< maximal absolute coefficient in variable bounds used for snf relaxation */
#define MAXBOUND                  1e+10   /**< maximal value of normal bounds used for snf relaxation */

/** structure that contains all data required to perform the sequence independent lifting
 */
typedef
struct LiftingData
{
   SCIP_Real*            M;                  /**< \f$ M_0 := 0.0 \f$ and \f$ M_i := M_i-1 + m_i \f$ */
   SCIP_Real*            m;                  /**< non-increasing array of variable upper bound coefficients
                                              *   for all variables in \f$ C^{++} \f$  and \f$ L^- \f$,
                                              *   where \f$ C = C^+ \cup C^- \f$ is the flowcover and
                                              *   \f$ C^{++} := \{ j \in C^+ \mid u_j > \lambda \} \f$
                                              *   \f$ L^- := \{ j \in (N^- \setminus C^-) \mid u_j > \lambda \} \f$
                                              */
   int                   r;                  /**< size of array m */
   int                   t;                  /**< index of smallest value in m that comes from a variable in \f$ C^{++} \f$ */
   SCIP_Real             d1;                 /**< right hand side of single-node-flow set plus the sum of all \f$ u_j \f$ for \f$ j \in C^- \f$ */
   SCIP_Real             d2;                 /**< right hand side of single-node-flow set plus the sum of all \f$ u_j \f$ for \f$ j \in N^- \f$ */
   SCIP_Real             lambda;             /**< excess of the flowcover */
   SCIP_Real             mp;                 /**< smallest variable bound coefficient of variable in \f$ C^{++} (min_{j \in C++} u_j) \f$ */
   SCIP_Real             ml;                 /**< \f$ ml := min(\lambda, \sum_{j \in C^+ \setminus C^{++}} u_j) \f$ */
} LIFTINGDATA;

/** structure that contains all the data that defines the single-node-flow relaxation of an aggregation row */
typedef
struct SNF_Relaxation
{
   int*                  transvarcoefs;      /**< coefficients of all vars in relaxed set */
   SCIP_Real*            transbinvarsolvals; /**< sol val of bin var in vub of all vars in relaxed set */
   SCIP_Real*            transcontvarsolvals;/**< sol val of all real vars in relaxed set */
   SCIP_Real*            transvarvubcoefs;   /**< coefficient in vub of all vars in relaxed set */
   int                   ntransvars;         /**< number of vars in relaxed set */
   SCIP_Real             transrhs;           /**< rhs in relaxed set */
   int*                  origbinvars;        /**< associated original binary var for all vars in relaxed set */
   int*                  origcontvars;       /**< associated original continuous var for all vars in relaxed set */
   SCIP_Real*            aggrcoefsbin;       /**< aggregation coefficient of the original binary var used to define the
                                              *   continuous variable in the relaxed set */
   SCIP_Real*            aggrcoefscont;      /**< aggregation coefficient of the original continous var used to define the
                                              *   continuous variable in the relaxed set */
   SCIP_Real*            aggrconstants;      /**< aggregation constant used to define the continuous variable in the relaxed set */
} SNF_RELAXATION;

/** get solution value and index of variable lower bound (with binary variable) which is closest to the current LP
 *  solution value of a given variable; candidates have to meet certain criteria in order to ensure the nonnegativity
 *  of the variable upper bound imposed on the real variable in the 0-1 single node flow relaxation associated with the
 *  given variable
 */
static
SCIP_RETCODE getClosestVlb(
   SCIP*                 scip,               /**< SCIP data structure */
   SCIP_VAR*             var,                /**< given active problem variable */
   SCIP_SOL*             sol,                /**< solution to use for variable bound; NULL for LP solution */
   SCIP_Real*            rowcoefs,           /**< (dense) array of coefficients of row */
   int8_t*               binvarused,         /**< array that stores if a binary variable was already used (+1)
                                              *   was not used (0) or was not used but is contained in the row (-1)
                                              */
   SCIP_Real             bestsub,            /**< closest simple upper bound of given variable */
   SCIP_Real             rowcoef,            /**< coefficient of given variable in current row */
   SCIP_Real*            closestvlb,         /**< pointer to store the LP sol value of the closest variable lower bound */
   int*                  closestvlbidx       /**< pointer to store the index of the closest vlb; -1 if no vlb was found */
   )
{
   int nvlbs;
   int nbinvars;

   assert(scip != NULL);
   assert(var != NULL);
   assert(bestsub == SCIPvarGetUbGlobal(var) || bestsub == SCIPvarGetUbLocal(var)); /*lint !e777*/
   assert(!SCIPisInfinity(scip, bestsub));
   assert(!EPSZ(rowcoef, QUAD_EPSILON));
   assert(rowcoefs != NULL);
   assert(binvarused != NULL);
   assert(closestvlb != NULL);
   assert(closestvlbidx != NULL);

   nvlbs = SCIPvarGetNVlbs(var);
   nbinvars = SCIPgetNBinVars(scip);

   *closestvlbidx = -1;
   *closestvlb = -SCIPinfinity(scip);
   if( nvlbs > 0 )
   {
      SCIP_VAR** vlbvars;
      SCIP_Real* vlbcoefs;
      SCIP_Real* vlbconsts;
      int i;

      vlbvars = SCIPvarGetVlbVars(var);
      vlbcoefs = SCIPvarGetVlbCoefs(var);
      vlbconsts = SCIPvarGetVlbConstants(var);

      for( i = 0; i < nvlbs; i++ )
      {
         SCIP_Real rowcoefbinvar;
         SCIP_Real val1;
         SCIP_Real val2;
         SCIP_Real vlbsol;
         SCIP_Real rowcoefsign;
         int probidxbinvar;

         if( bestsub > vlbconsts[i] )
            continue;

         /* for numerical reasons, ignore variable bounds with large absolute coefficient and
          * those which lead to an infinite variable bound coefficient (val2) in snf relaxation
          */
         if( REALABS(vlbcoefs[i]) > MAXABSVBCOEF  )
            continue;

         /* use only variable lower bounds l~_i * x_i + d_i with x_i binary which are active */
         probidxbinvar = SCIPvarGetProbindex(vlbvars[i]);

         /* if the variable is not active the problem index is -1, so we cast to unsigned int before the comparison which
          * ensures that the problem index is between 0 and nbinvars - 1
          */
         if( (unsigned int)probidxbinvar >= (unsigned int)nbinvars )
            continue;

         assert(SCIPvarIsBinary(vlbvars[i]));

         /* check if current variable lower bound l~_i * x_i + d_i imposed on y_j meets the following criteria:
          * (let a_j  = coefficient of y_j in current row,
          *      u_j  = closest simple upper bound imposed on y_j,
          *      c_i  = coefficient of x_i in current row)
          *   0. no other non-binary variable y_k has used a variable bound with x_i to get transformed variable y'_k yet
          * if a_j > 0:
          *   1. u_j <= d_i
          *   2. a_j ( u_j - d_i ) + c_i <= 0
          *   3. a_j l~_i + c_i <= 0
          * if a_j < 0:
          *   1. u_j <= d_i
          *   2. a_j ( u_j - d_i ) + c_i >= 0
          *   3. a_j l~_i + c_i >= 0
          */

         /* has already been used in the SNF relaxation */
         if( binvarused[probidxbinvar] == 1 )
            continue;

         /* get the row coefficient */
         {
            SCIP_Real QUAD(tmp);
            QUAD_ARRAY_LOAD(tmp, rowcoefs, probidxbinvar);
            rowcoefbinvar = QUAD_TO_DBL(tmp);
         }
         rowcoefsign = COPYSIGN(1.0, rowcoef);

         val2 = rowcoefsign * ((rowcoef * vlbcoefs[i]) + rowcoefbinvar);

         /* variable lower bound does not meet criteria */
         if( val2 > 0.0 || SCIPisInfinity(scip, -val2) )
            continue;

         val1 = rowcoefsign * ((rowcoef * (bestsub - vlbconsts[i])) + rowcoefbinvar);

         /* variable lower bound does not meet criteria */
         if( val1 > 0.0 )
            continue;

         vlbsol = vlbcoefs[i] * SCIPgetSolVal(scip, sol, vlbvars[i]) + vlbconsts[i];
         if( vlbsol > *closestvlb )
         {
            *closestvlb = vlbsol;
            *closestvlbidx = i;
         }
         assert(*closestvlbidx >= 0);
      }
   }

   return SCIP_OKAY;
}

/** get LP solution value and index of variable upper bound (with binary variable) which is closest to the current LP
 *  solution value of a given variable; candidates have to meet certain criteria in order to ensure the nonnegativity
 *  of the variable upper bound imposed on the real variable in the 0-1 single node flow relaxation associated with the
 *  given variable
 */
static
SCIP_RETCODE getClosestVub(
   SCIP*                 scip,               /**< SCIP data structure */
   SCIP_VAR*             var,                /**< given active problem variable */
   SCIP_SOL*             sol,                /**< solution to use for variable bound; NULL for LP solution */
   SCIP_Real*            rowcoefs,           /**< (dense) array of coefficients of row */
   int8_t*               binvarused,         /**< array that stores if a binary variable was already used (+1)
                                              *   was not used (0) or was not used but is contained in the row (-1)
                                              */
   SCIP_Real             bestslb,            /**< closest simple lower bound of given variable */
   SCIP_Real             rowcoef,            /**< coefficient of given variable in current row */
   SCIP_Real*            closestvub,         /**< pointer to store the LP sol value of the closest variable upper bound */
   int*                  closestvubidx       /**< pointer to store the index of the closest vub; -1 if no vub was found */
   )
{
   int nvubs;
   int nbinvars;

   assert(scip != NULL);
   assert(var != NULL);
   assert(bestslb == SCIPvarGetLbGlobal(var) || bestslb == SCIPvarGetLbLocal(var)); /*lint !e777*/
   assert(!SCIPisInfinity(scip, - bestslb));
   assert(!EPSZ(rowcoef, QUAD_EPSILON));
   assert(rowcoefs != NULL);
   assert(binvarused != NULL);
   assert(closestvub != NULL);
   assert(closestvubidx != NULL);

   nvubs = SCIPvarGetNVubs(var);
   nbinvars = SCIPgetNBinVars(scip);

   *closestvubidx = -1;
   *closestvub = SCIPinfinity(scip);
   if( nvubs > 0 )
   {
      SCIP_VAR** vubvars;
      SCIP_Real* vubcoefs;
      SCIP_Real* vubconsts;
      int i;

      vubvars = SCIPvarGetVubVars(var);
      vubcoefs = SCIPvarGetVubCoefs(var);
      vubconsts = SCIPvarGetVubConstants(var);

      for( i = 0; i < nvubs; i++ )
      {
         SCIP_Real rowcoefbinvar;
         SCIP_Real val1;
         SCIP_Real val2;
         SCIP_Real vubsol;
         SCIP_Real rowcoefsign;
         int probidxbinvar;

         if( bestslb < vubconsts[i] )
            continue;

         /* for numerical reasons, ignore variable bounds with large absolute coefficient and
          * those which lead to an infinite variable bound coefficient (val2) in snf relaxation
          */
         if( REALABS(vubcoefs[i]) > MAXABSVBCOEF  )
            continue;

         /* use only variable upper bound u~_i * x_i + d_i with x_i binary and which are active */
         probidxbinvar = SCIPvarGetProbindex(vubvars[i]);

         /* if the variable is not active the problem index is -1, so we cast to unsigned int before the comparison which
          * ensures that the problem index is between 0 and nbinvars - 1
          */
         if( (unsigned int)probidxbinvar >= (unsigned int)nbinvars )
            continue;

         assert(SCIPvarIsBinary(vubvars[i]));

         /* checks if current variable upper bound u~_i * x_i + d_i meets the following criteria
          * (let a_j  = coefficient of y_j in current row,
          *      l_j  = closest simple lower bound imposed on y_j,
          *      c_i  = coefficient of x_i in current row)
          *   0. no other non-binary variable y_k has used a variable bound with x_i to get transformed variable y'_k
          * if a > 0:
          *   1. l_j >= d_i
          *   2. a_j ( l_i - d_i ) + c_i >= 0
          *   3. a_j u~_i + c_i >= 0
          * if a < 0:
          *   1. l_j >= d_i
          *   2. a_j ( l_j - d_i ) + c_i <= 0
          *   3. a_j u~_i + c_i <= 0
          */

         /* has already been used in the SNF relaxation */
         if( binvarused[probidxbinvar] == 1 )
            continue;

         /* get the row coefficient */
         {
            SCIP_Real QUAD(tmp);
            QUAD_ARRAY_LOAD(tmp, rowcoefs, probidxbinvar);
            rowcoefbinvar = QUAD_TO_DBL(tmp);
         }
         rowcoefsign = COPYSIGN(1.0, rowcoef);

         val2 = rowcoefsign * ((rowcoef * vubcoefs[i]) + rowcoefbinvar);

         /* variable upper bound does not meet criteria */
         if( val2 < 0.0 || SCIPisInfinity(scip, val2) )
            continue;

         val1 = rowcoefsign * ((rowcoef * (bestslb - vubconsts[i])) + rowcoefbinvar);

         /* variable upper bound does not meet criteria */
         if( val1 < 0.0 )
            continue;

         vubsol = vubcoefs[i] * SCIPgetSolVal(scip, sol, vubvars[i]) + vubconsts[i];
         if( vubsol < *closestvub )
         {
            *closestvub = vubsol;
            *closestvubidx = i;
         }
         assert(*closestvubidx >= 0);
      }
   }

   return SCIP_OKAY;
}

/** determines the bounds to use for constructing the single-node-flow relaxation of a variable in
 *  the given row.
 */
static
SCIP_RETCODE determineBoundForSNF(
   SCIP*                 scip,               /**< SCIP data structure */
   SCIP_SOL*             sol,                /**< solution to use for variable bound; NULL for LP solution */
   SCIP_VAR**            vars,               /**< array of problem variables */
   SCIP_Real*            rowcoefs,           /**< (dense) array of variable coefficients in the row */
   int*                  rowinds,            /**< array with positions of non-zero values in the rowcoefs array */
   int                   varposinrow,        /**< position of variable in the rowinds array for which the bounds should be determined */
   int8_t*               binvarused,         /**< array that stores if a binary variable was already used (+1)
                                              *   was not used (0) or was not used but is contained in the row (-1)
                                              */
   SCIP_Bool             allowlocal,         /**< should local information allowed to be used, resulting in a local cut? */
   SCIP_Real             boundswitch,        /**< fraction of domain up to which lower bound is used in transformation */
   SCIP_Real*            bestlb,             /**< pointer to store best lower bound for transformation */
   SCIP_Real*            bestub,             /**< pointer to store best upper bound for transformation */
   SCIP_Real*            bestslb,            /**< pointer to store best simple lower bound for transformation */
   SCIP_Real*            bestsub,            /**< pointer to store best simple upper bound for transformation */
   int*                  bestlbtype,         /**< pointer to store type of best lower bound */
   int*                  bestubtype,         /**< pointer to store type of best upper bound */
   int*                  bestslbtype,        /**< pointer to store type of best simple lower bound */
   int*                  bestsubtype,        /**< pointer to store type of best simple upper bound */
   SCIP_BOUNDTYPE*       selectedbounds,     /**< pointer to store the preferred bound for the transformation */
   SCIP_Bool*            freevariable        /**< pointer to store if variable is a free variable */
   )
{
   SCIP_VAR* var;

   SCIP_Real rowcoef;
   SCIP_Real solval;
   SCIP_Real simplebound;

   int probidx;

   bestlb[varposinrow] = -SCIPinfinity(scip);
   bestub[varposinrow] = SCIPinfinity(scip);
   bestlbtype[varposinrow] = -3;
   bestubtype[varposinrow] = -3;

   probidx = rowinds[varposinrow];
   var = vars[probidx];
   {
      SCIP_Real QUAD(tmp);
      QUAD_ARRAY_LOAD(tmp, rowcoefs, probidx);
      rowcoef = QUAD_TO_DBL(tmp);
   }

   assert(!EPSZ(rowcoef, QUAD_EPSILON));

   /* get closest simple lower bound and closest simple upper bound */
   SCIP_CALL( findBestLb(scip, var, sol, 0, allowlocal, &bestslb[varposinrow], &simplebound, &bestslbtype[varposinrow]) );
   SCIP_CALL( findBestUb(scip, var, sol, 0, allowlocal, &bestsub[varposinrow], &simplebound, &bestsubtype[varposinrow]) );

   /* do not use too large bounds */
   if( bestslb[varposinrow] <= -MAXBOUND )
      bestslb[varposinrow] = -SCIPinfinity(scip);

   if( bestsub[varposinrow] >= MAXBOUND )
      bestsub[varposinrow] = SCIPinfinity(scip);

   solval = SCIPgetSolVal(scip, sol, var);

   SCIPdebugMsg(scip, "  %d: %g <%s, idx=%d, lp=%g, [%g(%d),%g(%d)]>:\n", varposinrow, rowcoef, SCIPvarGetName(var), probidx,
      solval, bestslb[varposinrow], bestslbtype[varposinrow], bestsub[varposinrow], bestsubtype[varposinrow]);

   /* mixed integer set cannot be relaxed to 0-1 single node flow set because both simple bounds are -infinity
    * and infinity, respectively
    */
   if( SCIPisInfinity(scip, -bestslb[varposinrow]) && SCIPisInfinity(scip, bestsub[varposinrow]) )
   {
      *freevariable = TRUE;
      return SCIP_OKAY;
   }

   /* get closest lower bound that can be used to define the real variable y'_j in the 0-1 single node flow
    * relaxation
    */
   if( !SCIPisInfinity(scip, bestsub[varposinrow]) )
   {
      bestlb[varposinrow] = bestslb[varposinrow];
      bestlbtype[varposinrow] = bestslbtype[varposinrow];

      if( SCIPvarGetType(var) == SCIP_VARTYPE_CONTINUOUS )
      {
         SCIP_Real bestvlb;
         int bestvlbidx;

         SCIP_CALL( getClosestVlb(scip, var, sol, rowcoefs, binvarused, bestsub[varposinrow], rowcoef, &bestvlb, &bestvlbidx) );
         if( SCIPisGT(scip, bestvlb, bestlb[varposinrow]) )
         {
            bestlb[varposinrow] = bestvlb;
            bestlbtype[varposinrow] = bestvlbidx;
         }
      }
   }

   /* get closest upper bound that can be used to define the real variable y'_j in the 0-1 single node flow
    * relaxation
    */
   if( !SCIPisInfinity(scip, -bestslb[varposinrow]) )
   {
      bestub[varposinrow] = bestsub[varposinrow];
      bestubtype[varposinrow] = bestsubtype[varposinrow];

      if( SCIPvarGetType(var) == SCIP_VARTYPE_CONTINUOUS )
      {
         SCIP_Real bestvub;
         int bestvubidx;

         SCIP_CALL( getClosestVub(scip, var, sol, rowcoefs, binvarused, bestslb[varposinrow], rowcoef, &bestvub, &bestvubidx) );
         if( SCIPisLT(scip, bestvub, bestub[varposinrow]) )
         {
            bestub[varposinrow] = bestvub;
            bestubtype[varposinrow] = bestvubidx;
         }
      }
   }
   SCIPdebugMsg(scip, "        bestlb=%g(%d), bestub=%g(%d)\n", bestlb[varposinrow], bestlbtype[varposinrow], bestub[varposinrow], bestubtype[varposinrow]);

   /* mixed integer set cannot be relaxed to 0-1 single node flow set because there are no suitable bounds
    * to define the transformed variable y'_j
    */
   if( SCIPisInfinity(scip, -bestlb[varposinrow]) && SCIPisInfinity(scip, bestub[varposinrow]) )
   {
      *freevariable = TRUE;
      return SCIP_OKAY;
   }

   *freevariable = FALSE;

   /* select best upper bound if it is closer to the LP value of y_j and best lower bound otherwise and use this bound
    * to define the real variable y'_j with 0 <= y'_j <= u'_j x_j in the 0-1 single node flow relaxation;
    * prefer variable bounds
    */
   if( SCIPisEQ(scip, solval, (1.0 - boundswitch) * bestlb[varposinrow] + boundswitch * bestub[varposinrow]) && bestlbtype[varposinrow] >= 0 )
   {
      selectedbounds[varposinrow] = SCIP_BOUNDTYPE_LOWER;
   }
   else if( SCIPisEQ(scip, solval, (1.0 - boundswitch) * bestlb[varposinrow] + boundswitch * bestub[varposinrow])
      && bestubtype[varposinrow] >= 0 )
   {
      selectedbounds[varposinrow] = SCIP_BOUNDTYPE_UPPER;
   }
   else if( SCIPisLE(scip, solval, (1.0 - boundswitch) * bestlb[varposinrow] + boundswitch * bestub[varposinrow]) )
   {
      selectedbounds[varposinrow] = SCIP_BOUNDTYPE_LOWER;
   }
   else
   {
      assert(SCIPisGT(scip, solval, (1.0 - boundswitch) * bestlb[varposinrow] + boundswitch * bestub[varposinrow]));
      selectedbounds[varposinrow] = SCIP_BOUNDTYPE_UPPER;
   }

   if( selectedbounds[varposinrow] == SCIP_BOUNDTYPE_LOWER && bestlbtype[varposinrow] >= 0 )
   {
      int vlbvarprobidx;
      SCIP_VAR** vlbvars = SCIPvarGetVlbVars(var);

       /* mark binary variable of vlb so that it is not used for other continuous variables
       * by setting it's position in the aggrrow to a negative value
       */
      vlbvarprobidx = SCIPvarGetProbindex(vlbvars[bestlbtype[varposinrow]]);
      binvarused[vlbvarprobidx] = 1;
   }
   else if ( selectedbounds[varposinrow] == SCIP_BOUNDTYPE_UPPER && bestubtype[varposinrow] >= 0 )
   {
      int vubvarprobidx;
      SCIP_VAR** vubvars = SCIPvarGetVubVars(var);

       /* mark binary variable of vub so that it is not used for other continuous variables
       * by setting it's position in the aggrrow to a negative value
       */
      vubvarprobidx = SCIPvarGetProbindex(vubvars[bestubtype[varposinrow]]);
      binvarused[vubvarprobidx] = 1;
   }

   return SCIP_OKAY; /*lint !e438*/
}

/** construct a 0-1 single node flow relaxation (with some additional simple constraints) of a mixed integer set
 *  corresponding to the given aggrrow a * x <= rhs
 */
static
SCIP_RETCODE constructSNFRelaxation(
   SCIP*                 scip,               /**< SCIP data structure */
   SCIP_SOL*             sol,                /**< the solution that should be separated, or NULL for LP solution */
   SCIP_Real             boundswitch,        /**< fraction of domain up to which lower bound is used in transformation */
   SCIP_Bool             allowlocal,         /**< should local information allowed to be used, resulting in a local cut? */
   SCIP_Real*            rowcoefs,           /**< array of coefficients of row */
   QUAD(SCIP_Real        rowrhs),            /**< pointer to right hand side of row */
   int*                  rowinds,            /**< array of variables problem indices for non-zero coefficients in row */
   int                   nnz,                /**< number of non-zeros in row */
   SNF_RELAXATION*       snf,                /**< stores the sign of the transformed variable in summation */
   SCIP_Bool*            success,            /**< stores whether the transformation was valid */
   SCIP_Bool*            localbdsused        /**< pointer to store whether local bounds were used in transformation */
   )
{
   SCIP_VAR** vars;
   int i;
   int nnonbinvarsrow;
   int8_t* binvarused;
   int nbinvars;
   SCIP_Real QUAD(transrhs);

   /* arrays to store the selected bound for each non-binary variable in the row */
   SCIP_Real* bestlb;
   SCIP_Real* bestub;
   SCIP_Real* bestslb;
   SCIP_Real* bestsub;
   int* bestlbtype;
   int* bestubtype;
   int* bestslbtype;
   int* bestsubtype;
   SCIP_BOUNDTYPE* selectedbounds;

   *success = FALSE;

   SCIPdebugMsg(scip, "--------------------- construction of SNF relaxation ------------------------------------\n");

   nbinvars = SCIPgetNBinVars(scip);
   vars = SCIPgetVars(scip);

   SCIP_CALL( SCIPallocBufferArray(scip, &bestlb, nnz) );
   SCIP_CALL( SCIPallocBufferArray(scip, &bestub, nnz) );
   SCIP_CALL( SCIPallocBufferArray(scip, &bestslb, nnz) );
   SCIP_CALL( SCIPallocBufferArray(scip, &bestsub, nnz) );
   SCIP_CALL( SCIPallocBufferArray(scip, &bestlbtype, nnz) );
   SCIP_CALL( SCIPallocBufferArray(scip, &bestubtype, nnz) );
   SCIP_CALL( SCIPallocBufferArray(scip, &bestslbtype, nnz) );
   SCIP_CALL( SCIPallocBufferArray(scip, &bestsubtype, nnz) );
   SCIP_CALL( SCIPallocBufferArray(scip, &selectedbounds, nnz) );

   /* sort descending to have continuous variables first */
   SCIPsortDownInt(rowinds, nnz);

   /* array to store whether a binary variable is in the row (-1) or has been used (1) due to variable bound usage */
   SCIP_CALL( SCIPallocCleanBufferArray(scip, &binvarused, nbinvars) );

   for( i = nnz - 1; i >= 0 && rowinds[i] < nbinvars; --i )
   {
      int j = rowinds[i];
      binvarused[j] = -1;
   }

   nnonbinvarsrow = i + 1;
   /* determine the bounds to use for transforming the non-binary variables */
   for( i = 0; i < nnonbinvarsrow; ++i )
   {
      SCIP_Bool freevariable;

      assert(rowinds[i] >= nbinvars);

      SCIP_CALL( determineBoundForSNF(scip, sol, vars, rowcoefs, rowinds, i, binvarused, allowlocal, boundswitch,
            bestlb, bestub, bestslb, bestsub, bestlbtype, bestubtype, bestslbtype, bestsubtype, selectedbounds, &freevariable) );

      if( freevariable )
      {
         int j;

         /* clear binvarused at indices of binary variables of row */
         for( j = nnz - 1; j >= nnonbinvarsrow; --j )
            binvarused[rowinds[j]] = 0;

         /* clear binvarused at indices of selected variable bounds */
         for( j = 0; j < i; ++j )
         {
            if( selectedbounds[j] == SCIP_BOUNDTYPE_LOWER && bestlbtype[j] >= 0 )
            {
               SCIP_VAR** vlbvars = SCIPvarGetVlbVars(vars[rowinds[j]]);
               binvarused[SCIPvarGetProbindex(vlbvars[bestlbtype[j]])] = 0;
            }
            else if( selectedbounds[j] == SCIP_BOUNDTYPE_UPPER && bestubtype[j] >= 0 )
            {
               SCIP_VAR** vubvars = SCIPvarGetVubVars(vars[rowinds[j]]);
               binvarused[SCIPvarGetProbindex(vubvars[bestubtype[j]])] = 0;
            }
         }

         /* terminate */
         goto TERMINATE;
      }
   }

   *localbdsused = FALSE;
   QUAD_ASSIGN_Q(transrhs, rowrhs);
   snf->ntransvars = 0;

   assert(snf->transvarcoefs != NULL); /* for lint */
   assert(snf->transvarvubcoefs != NULL);
   assert(snf->transbinvarsolvals != NULL);
   assert(snf->transcontvarsolvals != NULL);
   assert(snf->aggrconstants != NULL);
   assert(snf->aggrcoefscont != NULL);
   assert(snf->origcontvars != NULL);
   assert(snf->origbinvars != NULL);
   assert(snf->aggrcoefsbin != NULL);

   /* transform non-binary variables */
   for( i = 0; i < nnonbinvarsrow; ++i )
   {
      SCIP_VAR* var;
      SCIP_Real QUAD(rowcoef);
      SCIP_Real solval;
      int probidx;

      probidx = rowinds[i];
      var = vars[probidx];
      QUAD_ARRAY_LOAD(rowcoef, rowcoefs, probidx);
      solval = SCIPgetSolVal(scip, sol, var);

      assert(probidx >= nbinvars);

      if( selectedbounds[i] == SCIP_BOUNDTYPE_LOWER )
      {
         /* use bestlb to define y'_j */

         assert(!SCIPisInfinity(scip, bestsub[i]));
         assert(!SCIPisInfinity(scip, - bestlb[i]));
         assert(bestsubtype[i] == -1 || bestsubtype[i] == -2);
         assert(bestlbtype[i] > -3 && bestlbtype[i] < SCIPvarGetNVlbs(var));

         /* store for y_j that bestlb is the bound used to define y'_j and that y'_j is the associated real variable
          * in the relaxed set
          */
         snf->origcontvars[snf->ntransvars] = probidx;

         if( bestlbtype[i] < 0 )
         {
            SCIP_Real QUAD(val);
            SCIP_Real QUAD(contsolval);
            SCIP_Real QUAD(rowcoeftimesbestsub);

            /* use simple lower bound in bestlb = l_j <= y_j <= u_j = bestsub to define
             *   y'_j = - a_j ( y_j - u_j ) with 0 <= y'_j <=   a_j ( u_j - l_j ) x_j and x_j = 1    if a_j > 0
             *   y'_j =   a_j ( y_j - u_j ) with 0 <= y'_j <= - a_j ( u_j - l_j ) x_j and x_j = 1    if a_j < 0,
             * put j into the set
             *   N2   if a_j > 0
             *   N1   if a_j < 0
             * and update the right hand side of the constraint in the relaxation
             *   rhs = rhs - a_j u_j
             */
            SCIPquadprecSumDD(val, bestsub[i], -bestlb[i]);
            SCIPquadprecProdQQ(val, val, rowcoef);
            SCIPquadprecSumDD(contsolval, solval, -bestsub[i]);
            SCIPquadprecProdQQ(contsolval, contsolval, rowcoef);

            if( bestlbtype[i] == -2 || bestsubtype[i] == -2 )
               *localbdsused = TRUE;

            SCIPquadprecProdQD(rowcoeftimesbestsub, rowcoef, bestsub[i]);

            /* store aggregation information for y'_j for transforming cuts for the SNF relaxation back to the problem variables later */
            snf->origbinvars[snf->ntransvars] = -1;
            snf->aggrcoefsbin[snf->ntransvars] = 0.0;

            if( QUAD_TO_DBL(rowcoef) > QUAD_EPSILON )
            {
               snf->transvarcoefs[snf->ntransvars] = - 1;
               snf->transvarvubcoefs[snf->ntransvars] = QUAD_TO_DBL(val);
               snf->transbinvarsolvals[snf->ntransvars] = 1.0;
               snf->transcontvarsolvals[snf->ntransvars] = - QUAD_TO_DBL(contsolval);

               /* aggregation information for y'_j */
               snf->aggrconstants[snf->ntransvars] = QUAD_TO_DBL(rowcoeftimesbestsub);
               snf->aggrcoefscont[snf->ntransvars] = - QUAD_TO_DBL(rowcoef);
            }
            else
            {
               assert(QUAD_TO_DBL(rowcoef) < QUAD_EPSILON);
               snf->transvarcoefs[snf->ntransvars] = 1;
               snf->transvarvubcoefs[snf->ntransvars] = - QUAD_TO_DBL(val);
               snf->transbinvarsolvals[snf->ntransvars] = 1.0;
               snf->transcontvarsolvals[snf->ntransvars] = QUAD_TO_DBL(contsolval);

               /* aggregation information for y'_j */
               snf->aggrconstants[snf->ntransvars] = - QUAD_TO_DBL(rowcoeftimesbestsub);
               snf->aggrcoefscont[snf->ntransvars] = QUAD_TO_DBL(rowcoef);
            }
            SCIPquadprecSumQQ(transrhs, transrhs, -rowcoeftimesbestsub);

            SCIPdebugMsg(scip, "    --> bestlb used for trans: ... %s y'_%d + ..., y'_%d <= %g x_%d (=1), rhs=%g-(%g*%g)=%g\n",
                         snf->transvarcoefs[snf->ntransvars] == 1 ? "+" : "-", snf->ntransvars, snf->ntransvars, snf->transvarvubcoefs[snf->ntransvars],
                         snf->ntransvars, QUAD_TO_DBL(transrhs) + QUAD_TO_DBL(rowcoeftimesbestsub), QUAD_TO_DBL(rowcoef), bestsub, QUAD_TO_DBL(transrhs));
         }
         else
         {
            SCIP_Real QUAD(rowcoefbinary);
            SCIP_Real varsolvalbinary;
            SCIP_Real QUAD(val);
            SCIP_Real QUAD(contsolval);
            SCIP_Real QUAD(rowcoeftimesvlbconst);
            int vlbvarprobidx;

            SCIP_VAR** vlbvars = SCIPvarGetVlbVars(var);
            SCIP_Real* vlbconsts = SCIPvarGetVlbConstants(var);
            SCIP_Real* vlbcoefs = SCIPvarGetVlbCoefs(var);

            /* use variable lower bound in bestlb = l~_j x_j + d_j <= y_j <= u_j = bestsub to define
             *   y'_j = - ( a_j ( y_j - d_j ) + c_j x_j ) with 0 <= y'_j <= - ( a_j l~_j + c_j ) x_j    if a_j > 0
             *   y'_j =     a_j ( y_j - d_j ) + c_j x_j   with 0 <= y'_j <=   ( a_j l~_j + c_j ) x_j    if a_j < 0,
             * where c_j is the coefficient of x_j in the row, put j into the set
             *   N2   if a_j > 0
             *   N1   if a_j < 0
             * and update the right hand side of the constraint in the relaxation
             *   rhs = rhs - a_j d_j
             */

            vlbvarprobidx = SCIPvarGetProbindex(vlbvars[bestlbtype[i]]);
            assert(binvarused[vlbvarprobidx] == 1);
            assert(vlbvarprobidx < nbinvars);

            QUAD_ARRAY_LOAD(rowcoefbinary, rowcoefs, vlbvarprobidx);
            varsolvalbinary = SCIPgetSolVal(scip, sol, vlbvars[bestlbtype[i]]);

            SCIPquadprecProdQD(val, rowcoef, vlbcoefs[bestlbtype[i]]);
            SCIPquadprecSumQQ(val, val, rowcoefbinary);
            {
               SCIP_Real QUAD(tmp);

               SCIPquadprecProdQD(tmp, rowcoefbinary, varsolvalbinary);
               SCIPquadprecSumDD(contsolval, solval, - vlbconsts[bestlbtype[i]]);
               SCIPquadprecProdQQ(contsolval, contsolval, rowcoef);
               SCIPquadprecSumQQ(contsolval, contsolval, tmp);
            }

            SCIPquadprecProdQD(rowcoeftimesvlbconst, rowcoef, vlbconsts[bestlbtype[i]]);

            /* clear the binvarpos array, since the variable has been processed */
            binvarused[vlbvarprobidx] = 0;

            /* store aggregation information for y'_j for transforming cuts for the SNF relaxation back to the problem variables later */
            snf->origbinvars[snf->ntransvars] = vlbvarprobidx;

            if( QUAD_TO_DBL(rowcoef) > QUAD_EPSILON )
            {
               snf->transvarcoefs[snf->ntransvars] = - 1;
               snf->transvarvubcoefs[snf->ntransvars] = - QUAD_TO_DBL(val);
               snf->transbinvarsolvals[snf->ntransvars] = varsolvalbinary;
               snf->transcontvarsolvals[snf->ntransvars] = - QUAD_TO_DBL(contsolval);

               /* aggregation information for y'_j */
               snf->aggrcoefsbin[snf->ntransvars] = - QUAD_TO_DBL(rowcoefbinary);
               snf->aggrcoefscont[snf->ntransvars] = - QUAD_TO_DBL(rowcoef);
               snf->aggrconstants[snf->ntransvars] = QUAD_TO_DBL(rowcoeftimesvlbconst);
            }
            else
            {
               assert(QUAD_TO_DBL(rowcoef) < QUAD_EPSILON);
               snf->transvarcoefs[snf->ntransvars] = 1;
               snf->transvarvubcoefs[snf->ntransvars] = QUAD_TO_DBL(val);
               snf->transbinvarsolvals[snf->ntransvars] = varsolvalbinary;
               snf->transcontvarsolvals[snf->ntransvars] = QUAD_TO_DBL(contsolval);

               /* aggregation information for y'_j */
               snf->aggrcoefsbin[snf->ntransvars] = QUAD_TO_DBL(rowcoefbinary);
               snf->aggrcoefscont[snf->ntransvars] = QUAD_TO_DBL(rowcoef);
               snf->aggrconstants[snf->ntransvars] = - QUAD_TO_DBL(rowcoeftimesvlbconst);
            }
            SCIPquadprecSumQQ(transrhs, transrhs, -rowcoeftimesvlbconst);

            SCIPdebugMsg(scip, "    --> bestlb used for trans: ... %s y'_%d + ..., y'_%d <= %g x_%d (=%s), rhs=%g-(%g*%g)=%g\n",
                         snf->transvarcoefs[snf->ntransvars] == 1 ? "+" : "-", snf->ntransvars, snf->ntransvars, snf->transvarvubcoefs[snf->ntransvars],
                         snf->ntransvars, SCIPvarGetName(vlbvars[bestlbtype[i]]), QUAD_TO_DBL(transrhs) + QUAD_TO_DBL(rowcoeftimesvlbconst), QUAD_TO_DBL(rowcoef),
                         vlbconsts[bestlbtype[i]], snf->transrhs );
         }
      }
      else
      {
         /* use bestub to define y'_j */

         assert(!SCIPisInfinity(scip, bestub[i]));
         assert(!SCIPisInfinity(scip, - bestslb[i]));
         assert(bestslbtype[i] == -1 || bestslbtype[i] == -2);
         assert(bestubtype[i] > -3 && bestubtype[i] < SCIPvarGetNVubs(var));

         /* store for y_j that y'_j is the associated real variable
          * in the relaxed set
          */
         snf->origcontvars[snf->ntransvars] = probidx;

         if( bestubtype[i] < 0 )
         {
            SCIP_Real QUAD(val);
            SCIP_Real QUAD(contsolval);
            SCIP_Real QUAD(rowcoeftimesbestslb);

            /* use simple upper bound in bestslb = l_j <= y_j <= u_j = bestub to define
             *   y'_j =   a_j ( y_j - l_j ) with 0 <= y'_j <=   a_j ( u_j - l_j ) x_j and x_j = 1    if a_j > 0
             *   y'_j = - a_j ( y_j - l_j ) with 0 <= y'_j <= - a_j ( u_j - l_j ) x_j and x_j = 1    if a_j < 0,
             * put j into the set
             *   N1   if a_j > 0
             *   N2   if a_j < 0
             * and update the right hand side of the constraint in the relaxation
             *   rhs = rhs - a_j l_j
             */
            SCIPquadprecSumDD(val, bestub[i], - bestslb[i]);
            SCIPquadprecProdQQ(val, val, rowcoef);
            SCIPquadprecSumDD(contsolval, solval, - bestslb[i]);
            SCIPquadprecProdQQ(contsolval, contsolval, rowcoef);

            if( bestubtype[i] == -2 || bestslbtype[i] == -2 )
               *localbdsused = TRUE;

            SCIPquadprecProdQD(rowcoeftimesbestslb, rowcoef, bestslb[i]);

            /* store aggregation information for y'_j for transforming cuts for the SNF relaxation back to the problem variables later */
            snf->origbinvars[snf->ntransvars] = -1;
            snf->aggrcoefsbin[snf->ntransvars] = 0.0;

            if( QUAD_TO_DBL(rowcoef) > QUAD_EPSILON )
            {
               snf->transvarcoefs[snf->ntransvars] = 1;
               snf->transvarvubcoefs[snf->ntransvars] = QUAD_TO_DBL(val);
               snf->transbinvarsolvals[snf->ntransvars] = 1.0;
               snf->transcontvarsolvals[snf->ntransvars] = QUAD_TO_DBL(contsolval);

               /* aggregation information for y'_j */
               snf->aggrcoefscont[snf->ntransvars] = QUAD_TO_DBL(rowcoef);
               snf->aggrconstants[snf->ntransvars] = - QUAD_TO_DBL(rowcoeftimesbestslb);
            }
            else
            {
               assert(QUAD_TO_DBL(rowcoef) < QUAD_EPSILON);
               snf->transvarcoefs[snf->ntransvars] = - 1;
               snf->transvarvubcoefs[snf->ntransvars] = - QUAD_TO_DBL(val);
               snf->transbinvarsolvals[snf->ntransvars] = 1.0;
               snf->transcontvarsolvals[snf->ntransvars] = - QUAD_TO_DBL(contsolval);

               /* aggregation information for y'_j */
               snf->aggrcoefscont[snf->ntransvars] = - QUAD_TO_DBL(rowcoef);
               snf->aggrconstants[snf->ntransvars] = QUAD_TO_DBL(rowcoeftimesbestslb);
            }
            SCIPquadprecSumQQ(transrhs, transrhs, -rowcoeftimesbestslb);

            SCIPdebugMsg(scip, "    --> bestub used for trans: ... %s y'_%d + ..., Y'_%d <= %g x_%d (=1), rhs=%g-(%g*%g)=%g\n",
                         snf->transvarcoefs[snf->ntransvars] == 1 ? "+" : "-", snf->ntransvars, snf->ntransvars, snf->transvarvubcoefs[snf->ntransvars],
                         snf->ntransvars, QUAD_TO_DBL(transrhs) + QUAD_TO_DBL(rowcoeftimesbestslb), QUAD_TO_DBL(rowcoef), bestslb[i], QUAD_TO_DBL(transrhs));
         }
         else
         {
            SCIP_Real QUAD(rowcoefbinary);
            SCIP_Real varsolvalbinary;
            SCIP_Real QUAD(val);
            SCIP_Real QUAD(contsolval);
            SCIP_Real QUAD(rowcoeftimesvubconst);
            int vubvarprobidx;

            SCIP_VAR** vubvars = SCIPvarGetVubVars(var);
            SCIP_Real* vubconsts = SCIPvarGetVubConstants(var);
            SCIP_Real* vubcoefs = SCIPvarGetVubCoefs(var);

            /* use variable upper bound in bestslb = l_j <= y_j <= u~_j x_j + d_j = bestub to define
             *   y'_j =     a_j ( y_j - d_j ) + c_j x_j   with 0 <= y'_j <=   ( a_j u~_j + c_j ) x_j    if a_j > 0
             *   y'_j = - ( a_j ( y_j - d_j ) + c_j x_j ) with 0 <= y'_j <= - ( a_j u~_j + c_j ) x_j    if a_j < 0,
             * where c_j is the coefficient of x_j in the row, put j into the set
             *   N1   if a_j > 0
             *   N2   if a_j < 0
             * and update the right hand side of the constraint in the relaxation
             *   rhs = rhs - a_j d_j
             */

            vubvarprobidx = SCIPvarGetProbindex(vubvars[bestubtype[i]]);
            assert(binvarused[vubvarprobidx] == 1);
            assert(vubvarprobidx < nbinvars);

            QUAD_ARRAY_LOAD(rowcoefbinary, rowcoefs, vubvarprobidx);
            varsolvalbinary = SCIPgetSolVal(scip, sol, vubvars[bestubtype[i]]);

            /* clear the binvarpos array, since the variable has been processed */
            binvarused[vubvarprobidx] = 0;

            SCIPquadprecProdQD(val, rowcoef, vubcoefs[bestubtype[i]]);
            SCIPquadprecSumQQ(val, val, rowcoefbinary);
            {
               SCIP_Real QUAD(tmp);
               SCIPquadprecProdQD(tmp, rowcoefbinary, varsolvalbinary);
               SCIPquadprecSumDD(contsolval, solval, - vubconsts[bestubtype[i]]);
               SCIPquadprecProdQQ(contsolval, contsolval, rowcoef);
               SCIPquadprecSumQQ(contsolval, contsolval, tmp);
            }

            SCIPquadprecProdQD(rowcoeftimesvubconst, rowcoef, vubconsts[bestubtype[i]]);
            /* store aggregation information for y'_j for transforming cuts for the SNF relaxation back to the problem variables later */
            snf->origbinvars[snf->ntransvars] = vubvarprobidx;

            if( QUAD_TO_DBL(rowcoef) > QUAD_EPSILON )
            {
               snf->transvarcoefs[snf->ntransvars] = 1;
               snf->transvarvubcoefs[snf->ntransvars] = QUAD_TO_DBL(val);
               snf->transbinvarsolvals[snf->ntransvars] = varsolvalbinary;
               snf->transcontvarsolvals[snf->ntransvars] = QUAD_TO_DBL(contsolval);

               /* aggregation information for y'_j */
               snf->aggrcoefsbin[snf->ntransvars] = QUAD_TO_DBL(rowcoefbinary);
               snf->aggrcoefscont[snf->ntransvars] = QUAD_TO_DBL(rowcoef);
               snf->aggrconstants[snf->ntransvars] = - QUAD_TO_DBL(rowcoeftimesvubconst);
            }
            else
            {
               assert(QUAD_TO_DBL(rowcoef) < QUAD_EPSILON);
               snf->transvarcoefs[snf->ntransvars] = - 1;
               snf->transvarvubcoefs[snf->ntransvars] = - QUAD_TO_DBL(val);
               snf->transbinvarsolvals[snf->ntransvars] = varsolvalbinary;
               snf->transcontvarsolvals[snf->ntransvars] = - QUAD_TO_DBL(contsolval);

               /* aggregation information for y'_j */
               snf->aggrcoefsbin[snf->ntransvars] = - QUAD_TO_DBL(rowcoefbinary);
               snf->aggrcoefscont[snf->ntransvars] = - QUAD_TO_DBL(rowcoef);
               snf->aggrconstants[snf->ntransvars] = QUAD_TO_DBL(rowcoeftimesvubconst);
            }
            SCIPquadprecSumQQ(transrhs, transrhs, -rowcoeftimesvubconst);

            /* store for x_j that y'_j is the associated real variable in the 0-1 single node flow relaxation */

            SCIPdebugMsg(scip, "    --> bestub used for trans: ... %s y'_%d + ..., y'_%d <= %g x_%d (=%s), rhs=%g-(%g*%g)=%g\n",
                         snf->transvarcoefs[snf->ntransvars] == 1 ? "+" : "-", snf->ntransvars, snf->ntransvars, snf->transvarvubcoefs[snf->ntransvars],
                         snf->ntransvars, SCIPvarGetName(vubvars[bestubtype[i]]), QUAD_TO_DBL(transrhs) + QUAD_TO_DBL(rowcoeftimesvubconst), QUAD_TO_DBL(rowcoef),
                         vubconsts[bestubtype[i]], QUAD_TO_DBL(transrhs));
         }
      }

      /* make sure the coefficient is not negative due to small numerical rounding errors */
      assert(snf->transvarvubcoefs[snf->ntransvars] > -QUAD_EPSILON);
      snf->transvarvubcoefs[snf->ntransvars] = MAX(snf->transvarvubcoefs[snf->ntransvars], 0.0);

      ++snf->ntransvars;
   }

   snf->transrhs = QUAD_TO_DBL(transrhs);

   /* transform remaining binary variables of row */
   for( i = nnonbinvarsrow; i < nnz; ++i )
   {
      SCIP_VAR* var;
      SCIP_Real QUAD(rowcoef);
      int probidx;
      SCIP_Real val;
      SCIP_Real contsolval;
      SCIP_Real varsolval;

      probidx = rowinds[i];
      /* variable should be binary */
      assert(probidx < nbinvars);

      /* binary variable was processed together with a non-binary variable */
      if( binvarused[probidx] == 0 )
         continue;

      /* binary variable was not processed yet, so the binvarused value sould be -1 */
      assert(binvarused[probidx] == -1);

      /* set binvarused to zero since it has been processed */
      binvarused[probidx] = 0;

      var = vars[probidx];
      QUAD_ARRAY_LOAD(rowcoef, rowcoefs, probidx);

      assert(!EPSZ(QUAD_TO_DBL(rowcoef), QUAD_EPSILON));

      varsolval = SCIPgetSolVal(scip, sol, var);
      SCIPdebugMsg(scip, "  %d: %g <%s, idx=%d, lp=%g, [%g, %g]>:\n", i, QUAD_TO_DBL(rowcoef), SCIPvarGetName(var), probidx, varsolval,
         SCIPvarGetLbGlobal(var), SCIPvarGetUbGlobal(var));

      /* define
       *    y'_j =   c_j x_j with 0 <= y'_j <=   c_j x_j    if c_j > 0
       *    y'_j = - c_j x_j with 0 <= y'_j <= - c_j x_j    if c_j < 0,
       * where c_j is the coefficient of x_j in the row and put j into the set
       *    N1   if c_j > 0
       *    N2   if c_j < 0.
       */
      val = QUAD_TO_DBL(rowcoef);
      contsolval = QUAD_TO_DBL(rowcoef) * varsolval;

      /* store aggregation information for y'_j for transforming cuts for the SNF relaxation back to the problem variables later */
      snf->origbinvars[snf->ntransvars] = probidx;
      snf->origcontvars[snf->ntransvars] = -1;
      snf->aggrcoefscont[snf->ntransvars] = 0.0;
      snf->aggrconstants[snf->ntransvars] = 0.0;

      if( QUAD_TO_DBL(rowcoef) > QUAD_EPSILON )
      {
         snf->transvarcoefs[snf->ntransvars] = 1;
         snf->transvarvubcoefs[snf->ntransvars] = val;
         snf->transbinvarsolvals[snf->ntransvars] = varsolval;
         snf->transcontvarsolvals[snf->ntransvars] = contsolval;

         /* aggregation information for y'_j */
         snf->aggrcoefsbin[snf->ntransvars] = QUAD_TO_DBL(rowcoef);
      }
      else
      {
         assert(QUAD_TO_DBL(rowcoef) < QUAD_EPSILON);
         snf->transvarcoefs[snf->ntransvars] = - 1;
         snf->transvarvubcoefs[snf->ntransvars] = - val;
         snf->transbinvarsolvals[snf->ntransvars] = varsolval;
         snf->transcontvarsolvals[snf->ntransvars] = - contsolval;

         /* aggregation information for y'_j */
         snf->aggrcoefsbin[snf->ntransvars] = - QUAD_TO_DBL(rowcoef);
      }

      assert(snf->transvarcoefs[snf->ntransvars] == 1 || snf->transvarcoefs[snf->ntransvars] == - 1 );
      assert(SCIPisFeasGE(scip, snf->transbinvarsolvals[snf->ntransvars], 0.0)
         && SCIPisFeasLE(scip, snf->transbinvarsolvals[snf->ntransvars], 1.0));
      assert(SCIPisFeasGE(scip, snf->transvarvubcoefs[snf->ntransvars], 0.0)
         && !SCIPisInfinity(scip, snf->transvarvubcoefs[snf->ntransvars]));

      SCIPdebugMsg(scip, "   --> ... %s y'_%d + ..., y'_%d <= %g x_%d (=%s))\n", snf->transvarcoefs[snf->ntransvars] == 1 ? "+" : "-", snf->ntransvars, snf->ntransvars,
         snf->transvarvubcoefs[snf->ntransvars], snf->ntransvars, SCIPvarGetName(var) );

      /* updates number of variables in transformed problem */
      snf->ntransvars++;
   }

   /* construction was successful */
   *success = TRUE;

#ifdef SCIP_DEBUG
   SCIPdebugMsg(scip, "constraint in constructed 0-1 single node flow relaxation: ");
   for( i = 0; i < snf->ntransvars; i++ )
   {
      SCIPdebugMsgPrint(scip, "%s y'_%d ", snf->transvarcoefs[i] == 1 ? "+" : "-", i);
   }
   SCIPdebugMsgPrint(scip, "<= %g\n", snf->transrhs);
#endif

  TERMINATE:

   SCIPfreeCleanBufferArray(scip, &binvarused);
   SCIPfreeBufferArray(scip, &selectedbounds);
   SCIPfreeBufferArray(scip, &bestsubtype);
   SCIPfreeBufferArray(scip, &bestslbtype);
   SCIPfreeBufferArray(scip, &bestubtype);
   SCIPfreeBufferArray(scip, &bestlbtype);
   SCIPfreeBufferArray(scip, &bestsub);
   SCIPfreeBufferArray(scip, &bestslb);
   SCIPfreeBufferArray(scip, &bestub);
   SCIPfreeBufferArray(scip, &bestlb);

   return SCIP_OKAY;
}

/** allocate buffer arrays for storing the single-node-flow relaxation */
static
SCIP_RETCODE allocSNFRelaxation(
   SCIP*                 scip,               /**< SCIP data structure */
   SNF_RELAXATION*       snf,                /**< pointer to snf relaxation to be destroyed */
   int                   nvars               /**< number of active problem variables */
   )
{
   SCIP_CALL( SCIPallocBufferArray(scip, &snf->transvarcoefs, nvars) );
   SCIP_CALL( SCIPallocBufferArray(scip, &snf->transbinvarsolvals, nvars) );
   SCIP_CALL( SCIPallocBufferArray(scip, &snf->transcontvarsolvals, nvars) );
   SCIP_CALL( SCIPallocBufferArray(scip, &snf->transvarvubcoefs, nvars) );
   SCIP_CALL( SCIPallocBufferArray(scip, &snf->origbinvars, nvars) );
   SCIP_CALL( SCIPallocBufferArray(scip, &snf->origcontvars, nvars) );
   SCIP_CALL( SCIPallocBufferArray(scip, &snf->aggrcoefsbin, nvars) );
   SCIP_CALL( SCIPallocBufferArray(scip, &snf->aggrcoefscont, nvars) );
   SCIP_CALL( SCIPallocBufferArray(scip, &snf->aggrconstants, nvars) );

   return SCIP_OKAY;
}

/** free buffer arrays for storing the single-node-flow relaxation */
static
void destroySNFRelaxation(
   SCIP*                 scip,               /**< SCIP data structure */
   SNF_RELAXATION*       snf                 /**< pointer to snf relaxation to be destroyed */
   )
{
   SCIPfreeBufferArray(scip, &snf->aggrconstants);
   SCIPfreeBufferArray(scip, &snf->aggrcoefscont);
   SCIPfreeBufferArray(scip, &snf->aggrcoefsbin);
   SCIPfreeBufferArray(scip, &snf->origcontvars);
   SCIPfreeBufferArray(scip, &snf->origbinvars);
   SCIPfreeBufferArray(scip, &snf->transvarvubcoefs);
   SCIPfreeBufferArray(scip, &snf->transcontvarsolvals);
   SCIPfreeBufferArray(scip, &snf->transbinvarsolvals);
   SCIPfreeBufferArray(scip, &snf->transvarcoefs);
}

/** solve knapsack problem in maximization form with "<" constraint approximately by greedy; if needed, one can provide
 *  arrays to store all selected items and all not selected items
 */
static
SCIP_RETCODE SCIPsolveKnapsackApproximatelyLT(
   SCIP*                 scip,               /**< SCIP data structure */
   int                   nitems,             /**< number of available items */
   SCIP_Real*            weights,            /**< item weights */
   SCIP_Real*            profits,            /**< item profits */
   SCIP_Real             capacity,           /**< capacity of knapsack */
   int*                  items,              /**< item numbers */
   int*                  solitems,           /**< array to store items in solution, or NULL */
   int*                  nonsolitems,        /**< array to store items not in solution, or NULL */
   int*                  nsolitems,          /**< pointer to store number of items in solution, or NULL */
   int*                  nnonsolitems,       /**< pointer to store number of items not in solution, or NULL */
   SCIP_Real*            solval              /**< pointer to store optimal solution value, or NULL */
   )
{
   SCIP_Real* tempsort;
   SCIP_Real solitemsweight;
   SCIP_Real mediancapacity;
   int j;
   int i;
   int criticalitem;

   assert(weights != NULL);
   assert(profits != NULL);
   assert(SCIPisFeasGE(scip, capacity, 0.0));
   assert(!SCIPisInfinity(scip, capacity));
   assert(items != NULL);
   assert(nitems >= 0);

   if( solitems != NULL )
   {
      *nsolitems = 0;
      *nnonsolitems = 0;
   }
   if( solval != NULL )
      *solval = 0.0;

   /* allocate memory for temporary array used for sorting; array should contain profits divided by corresponding weights (p_1 / w_1 ... p_n / w_n )*/
   SCIP_CALL( SCIPallocBufferArray(scip, &tempsort, nitems) );

   /* initialize temporary array */
   for( i = nitems - 1; i >= 0; --i )
      tempsort[i] = profits[i] / weights[i];

   /* decrease capacity slightly to make it tighter than the original capacity */
   mediancapacity = capacity * (1 - SCIPfeastol(scip));

   /* rearrange items around  */
   SCIPselectWeightedDownRealRealInt(tempsort, profits, items, weights, mediancapacity, nitems, &criticalitem);

   /* free temporary array */
   SCIPfreeBufferArray(scip, &tempsort);

   /* select items as long as they fit into the knapsack */
   solitemsweight = 0.0;
   for( j = 0; j < nitems && SCIPisFeasLT(scip, solitemsweight + weights[j], capacity); j++ )
   {
      if( solitems != NULL )
      {
         solitems[*nsolitems] = items[j];
         (*nsolitems)++;
      }
      if( solval != NULL )
         (*solval) += profits[j];
      solitemsweight += weights[j];
   }

   /* continue to put items into the knapsack if they entirely fit */
   for( ; j < nitems; j++ )
   {
      if( SCIPisFeasLT(scip, solitemsweight + weights[j], capacity) )
      {
         if( solitems != NULL )
         {
            solitems[*nsolitems] = items[j];
            (*nsolitems)++;
         }
         if( solval != NULL )
            (*solval) += profits[j];
         solitemsweight += weights[j];
      }
      else if( solitems != NULL )
      {
         nonsolitems[*nnonsolitems] = items[j];
         (*nnonsolitems)++;
      }
   }

   return SCIP_OKAY;
}


/** build the flow cover which corresponds to the given exact or approximate solution of KP^SNF; given unfinished
 *  flow cover contains variables which have been fixed in advance
 */
static
void buildFlowCover(
   SCIP*                 scip,               /**< SCIP data structure */
   int*                  coefs,              /**< coefficient of all real variables in N1&N2 */
   SCIP_Real*            vubcoefs,           /**< coefficient in vub of all real variables in N1&N2 */
   SCIP_Real             rhs,                /**< right hand side of 0-1 single node flow constraint */
   int*                  solitems,           /**< items in knapsack */
   int*                  nonsolitems,        /**< items not in knapsack */
   int                   nsolitems,          /**< number of items in knapsack */
   int                   nnonsolitems,       /**< number of items not in knapsack */
   int*                  nflowcovervars,     /**< pointer to store number of variables in flow cover */
   int*                  nnonflowcovervars,  /**< pointer to store number of variables not in flow cover */
   int*                  flowcoverstatus,    /**< pointer to store whether variable is in flow cover (+1) or not (-1) */
   QUAD(SCIP_Real*       flowcoverweight),   /**< pointer to store weight of flow cover */
   SCIP_Real*            lambda              /**< pointer to store lambda */
   )
{
   int j;
   SCIP_Real QUAD(tmp);

   assert(scip != NULL);
   assert(coefs != NULL);
   assert(vubcoefs != NULL);
   assert(solitems != NULL);
   assert(nonsolitems != NULL);
   assert(nsolitems >= 0);
   assert(nnonsolitems >= 0);
   assert(nflowcovervars != NULL && *nflowcovervars >= 0);
   assert(nnonflowcovervars != NULL && *nnonflowcovervars >= 0);
   assert(flowcoverstatus != NULL);
   assert(QUAD_HI(flowcoverweight) != NULL);
   assert(lambda != NULL);

   /* get flowcover status for each item */
   for( j = 0; j < nsolitems; j++ )
   {
      /* j in N1 with z°_j = 1 => j in N1\C1 */
      if( coefs[solitems[j]] == 1 )
      {
         flowcoverstatus[solitems[j]] = -1;
         (*nnonflowcovervars)++;
      }
      /* j in N2 with z_j = 1 => j in C2 */
      else
      {
         assert(coefs[solitems[j]] == -1);
         flowcoverstatus[solitems[j]] = 1;
         (*nflowcovervars)++;
         SCIPquadprecSumQD(*flowcoverweight, *flowcoverweight, -vubcoefs[solitems[j]]);
      }
   }
   for( j = 0; j < nnonsolitems; j++ )
   {
      /* j in N1 with z°_j = 0 => j in C1 */
      if( coefs[nonsolitems[j]] == 1 )
      {
         flowcoverstatus[nonsolitems[j]] = 1;
         (*nflowcovervars)++;
         SCIPquadprecSumQD(*flowcoverweight, *flowcoverweight, vubcoefs[nonsolitems[j]]);
      }
      /* j in N2 with z_j = 0 => j in N2\C2 */
      else
      {
         assert(coefs[nonsolitems[j]] == -1);
         flowcoverstatus[nonsolitems[j]] = -1;
         (*nnonflowcovervars)++;
      }
   }

   /* get lambda = sum_{j in C1} u_j - sum_{j in C2} u_j - rhs */
   SCIPquadprecSumQD(tmp, *flowcoverweight, -rhs);
   *lambda = QUAD_TO_DBL(tmp);
}

#ifndef NO_EXACT_KNAPSACK

/** checks, whether the given scalar scales the given value to an integral number with error in the given bounds */
static
SCIP_Bool isIntegralScalar(
   SCIP_Real             val,                /**< value that should be scaled to an integral value */
   SCIP_Real             scalar,             /**< scalar that should be tried */
   SCIP_Real             mindelta,           /**< minimal relative allowed difference of scaled coefficient s*c and integral i */
   SCIP_Real             maxdelta            /**< maximal relative allowed difference of scaled coefficient s*c and integral i */
   )
{
   SCIP_Real sval;
   SCIP_Real downval;
   SCIP_Real upval;

   assert(mindelta <= 0.0);
   assert(maxdelta >= 0.0);

   sval = val * scalar;
   downval = floor(sval);
   upval = ceil(sval);

   return (SCIPrelDiff(sval, downval) <= maxdelta || SCIPrelDiff(sval, upval) >= mindelta);
}

/** get integral number with error in the bounds which corresponds to given value scaled by a given scalar;
 *  should be used in connection with isIntegralScalar()
 */
static
SCIP_Longint getIntegralVal(
   SCIP_Real             val,                /**< value that should be scaled to an integral value */
   SCIP_Real             scalar,             /**< scalar that should be tried */
   SCIP_Real             mindelta,           /**< minimal relative allowed difference of scaled coefficient s*c and integral i */
   SCIP_Real             maxdelta            /**< maximal relative allowed difference of scaled coefficient s*c and integral i */
   )
{
   SCIP_Real sval;
   SCIP_Real upval;
   SCIP_Longint intval;

   assert(mindelta <= 0.0);
   assert(maxdelta >= 0.0);

   sval = val * scalar;
   upval = ceil(sval);

   if( SCIPrelDiff(sval, upval) >= mindelta )
      intval = (SCIP_Longint) upval;
   else
      intval = (SCIP_Longint) (floor(sval));

   return intval;
}

/** get a flow cover (C1, C2) for a given 0-1 single node flow set
 *    {(x,y) in {0,1}^n x R^n : sum_{j in N1} y_j - sum_{j in N2} y_j <= b, 0 <= y_j <= u_j x_j},
 *  i.e., get sets C1 subset N1 and C2 subset N2 with sum_{j in C1} u_j - sum_{j in C2} u_j = b + lambda and lambda > 0
 */
static
SCIP_RETCODE getFlowCover(
   SCIP*                 scip,               /**< SCIP data structure */
   SNF_RELAXATION*       snf,                /**< the single node flow relaxation */
   int*                  nflowcovervars,     /**< pointer to store number of variables in flow cover */
   int*                  nnonflowcovervars,  /**< pointer to store number of variables not in flow cover */
   int*                  flowcoverstatus,    /**< pointer to store whether variable is in flow cover (+1) or not (-1) */
   SCIP_Real*            lambda,             /**< pointer to store lambda */
   SCIP_Bool*            found               /**< pointer to store whether a cover was found */
   )
{
   SCIP_Real* transprofitsint;
   SCIP_Real* transprofitsreal;
   SCIP_Real* transweightsreal;
   SCIP_Longint* transweightsint;
   int* items;
   int* itemsint;
   int* nonsolitems;
   int* solitems;
   SCIP_Real QUAD(flowcoverweight);
   SCIP_Real QUAD(flowcoverweightafterfix);
   SCIP_Real n1itemsweight;
   SCIP_Real n2itemsminweight;
   SCIP_Real scalar;
   SCIP_Real transcapacityreal;
#if !defined(NDEBUG) || defined(SCIP_DEBUG)
   SCIP_Bool kpexact;
#endif
   SCIP_Bool scalesuccess;
   SCIP_Bool transweightsrealintegral;
   SCIP_Longint transcapacityint;
   int nflowcovervarsafterfix;
   int nitems;
   int nn1items;
   int nnonflowcovervarsafterfix;
   int nnonsolitems;
   int nsolitems;
   int j;

   assert(scip != NULL);
   assert(snf->transvarcoefs != NULL);
   assert(snf->transbinvarsolvals != NULL);
   assert(snf->transvarvubcoefs != NULL);
   assert(snf->ntransvars > 0);
   assert(nflowcovervars != NULL);
   assert(nnonflowcovervars != NULL);
   assert(flowcoverstatus != NULL);
   assert(lambda != NULL);
   assert(found != NULL);

   SCIPdebugMsg(scip, "--------------------- get flow cover ----------------------------------------------------\n");

   /* get data structures */
   SCIP_CALL( SCIPallocBufferArray(scip, &items, snf->ntransvars) );
   SCIP_CALL( SCIPallocBufferArray(scip, &itemsint, snf->ntransvars) );
   SCIP_CALL( SCIPallocBufferArray(scip, &transprofitsreal, snf->ntransvars) );
   SCIP_CALL( SCIPallocBufferArray(scip, &transprofitsint, snf->ntransvars) );
   SCIP_CALL( SCIPallocBufferArray(scip, &transweightsreal, snf->ntransvars) );
   SCIP_CALL( SCIPallocBufferArray(scip, &transweightsint, snf->ntransvars) );
   SCIP_CALL( SCIPallocBufferArray(scip, &solitems, snf->ntransvars) );
   SCIP_CALL( SCIPallocBufferArray(scip, &nonsolitems, snf->ntransvars) );

   BMSclearMemoryArray(flowcoverstatus, snf->ntransvars);
   *found = FALSE;
   *nflowcovervars = 0;
   *nnonflowcovervars = 0;

   QUAD_ASSIGN(flowcoverweight, 0.0);
   nflowcovervarsafterfix = 0;
   nnonflowcovervarsafterfix = 0;
   QUAD_ASSIGN(flowcoverweightafterfix, 0.0);
#if !defined(NDEBUG) || defined(SCIP_DEBUG)
   kpexact = FALSE;
#endif

   /* fix some variables in advance according to the following fixing strategy
    *   put j into N1\C1,          if j in N1 and x*_j = 0,
    *   put j into C1,             if j in N1 and x*_j = 1,
    *   put j into C2,             if j in N2 and x*_j = 1,
    *   put j into N2\C2,          if j in N2 and x*_j = 0
    * and get the set of the remaining variables
    */
   SCIPdebugMsg(scip, "0. Fix some variables in advance:\n");
   nitems = 0;
   nn1items = 0;
   n1itemsweight = 0.0;
   n2itemsminweight = SCIP_REAL_MAX;
   for( j = 0; j < snf->ntransvars; j++ )
   {
      assert(snf->transvarcoefs[j] == 1 || snf->transvarcoefs[j] == -1);
      assert(SCIPisFeasGE(scip, snf->transbinvarsolvals[j], 0.0) && SCIPisFeasLE(scip,  snf->transbinvarsolvals[j], 1.0));
      assert(SCIPisFeasGE(scip, snf->transvarvubcoefs[j], 0.0));

      /* if u_j = 0, put j into N1\C1 and N2\C2, respectively */
      if( SCIPisFeasZero(scip, snf->transvarvubcoefs[j]) )
      {
         flowcoverstatus[j] = -1;
         (*nnonflowcovervars)++;
         continue;
      }

      /* x*_j is fractional */
      if( !SCIPisFeasIntegral(scip,  snf->transbinvarsolvals[j]) )
      {
         items[nitems] = j;
         nitems++;
         if( snf->transvarcoefs[j] == 1 )
         {
            n1itemsweight += snf->transvarvubcoefs[j];
            nn1items++;
         }
         else
            n2itemsminweight = MIN(n2itemsminweight, snf->transvarvubcoefs[j]);
      }
      /* j is in N1 and x*_j = 0 */
      else if( snf->transvarcoefs[j] == 1 &&  snf->transbinvarsolvals[j] < 0.5 )
      {
         flowcoverstatus[j] = -1;
         (*nnonflowcovervars)++;
         SCIPdebugMsg(scip, "     <%d>: in N1-C1\n", j);
      }
      /* j is in N1 and x*_j = 1 */
      else if( snf->transvarcoefs[j] == 1 &&  snf->transbinvarsolvals[j] > 0.5 )
      {
         flowcoverstatus[j] = 1;
         (*nflowcovervars)++;
         SCIPquadprecSumQD(flowcoverweight, flowcoverweight, snf->transvarvubcoefs[j]);
         SCIPdebugMsg(scip, "     <%d>: in C1\n", j);
      }
      /* j is in N2 and x*_j = 1 */
      else if( snf->transvarcoefs[j] == -1 &&  snf->transbinvarsolvals[j] > 0.5 )
      {
         flowcoverstatus[j] = 1;
         (*nflowcovervars)++;
         SCIPquadprecSumQD(flowcoverweight, flowcoverweight, -snf->transvarvubcoefs[j]);
         SCIPdebugMsg(scip, "     <%d>: in C2\n", j);
      }
      /* j is in N2 and x*_j = 0 */
      else
      {
         assert(snf->transvarcoefs[j] == -1 &&  snf->transbinvarsolvals[j] < 0.5);
         flowcoverstatus[j] = -1;
         (*nnonflowcovervars)++;
         SCIPdebugMsg(scip, "     <%d>: in N2-C2\n", j);
      }
   }
   assert((*nflowcovervars) + (*nnonflowcovervars) + nitems == snf->ntransvars);
   assert(nn1items >= 0);

   /* to find a flow cover, transform the following knapsack problem
    *
    * (KP^SNF)      max sum_{j in N1} ( x*_j - 1 ) z_j + sum_{j in N2} x*_j z_j
    *                   sum_{j in N1}          u_j z_j - sum_{j in N2} u_j  z_j > b
    *                                         z_j in {0,1} for all j in N1 & N2
    *
    * 1. to a knapsack problem in maximization form, such that all variables in the knapsack constraint have
    *    positive weights and the constraint is a "<" constraint, by complementing all variables in N1
    *
    *    (KP^SNF_rat)  max sum_{j in N1} ( 1 - x*_j ) z°_j + sum_{j in N2} x*_j z_j
    *                      sum_{j in N1}          u_j z°_j + sum_{j in N2} u_j  z_j < - b + sum_{j in N1} u_j
    *                                                 z°_j in {0,1} for all j in N1
    *                                                  z_j in {0,1} for all j in N2,
    *    and solve it approximately under consideration of the fixing,
    * or
    * 2. to a knapsack problem in maximization form, such that all variables in the knapsack constraint have
    *    positive integer weights and the constraint is a "<=" constraint, by complementing all variables in N1
    *    and multiplying the constraint by a suitable scalar C
    *
    *    (KP^SNF_int)  max sum_{j in N1} ( 1 - x*_j ) z°_j + sum_{j in N2} x*_j z_j
    *                      sum_{j in N1}        C u_j z°_j + sum_{j in N2} C u_j  z_j <= c
    *                                                   z°_j in {0,1} for all j in N1
    *                                                    z_j in {0,1} for all j in N2,
    *    where
    *      c = floor[ C (- b + sum_{j in N1} u_j ) ]      if frac[ C (- b + sum_{j in N1} u_j ) ] > 0
    *      c =        C (- b + sum_{j in N1} u_j )   - 1  if frac[ C (- b + sum_{j in N1} u_j ) ] = 0
    *    and solve it exactly under consideration of the fixing.
    */
   SCIPdebugMsg(scip, "1. Transform KP^SNF to KP^SNF_rat:\n");

   /* get weight and profit of variables in KP^SNF_rat and check, whether all weights are already integral */
   transweightsrealintegral = TRUE;
   for( j = 0; j < nitems; j++ )
   {
      transweightsreal[j] = snf->transvarvubcoefs[items[j]];

      if( !isIntegralScalar(transweightsreal[j], 1.0, -MINDELTA, MAXDELTA) )
         transweightsrealintegral = FALSE;

      if( snf->transvarcoefs[items[j]] == 1 )
      {
         transprofitsreal[j] = 1.0 -  snf->transbinvarsolvals[items[j]];
         SCIPdebugMsg(scip, "     <%d>: j in N1:   w_%d = %g, p_%d = %g %s\n", items[j], items[j], transweightsreal[j],
            items[j], transprofitsreal[j], SCIPisIntegral(scip, transweightsreal[j]) ? "" : "  ----> NOT integral");
      }
      else
      {
         transprofitsreal[j] =  snf->transbinvarsolvals[items[j]];
         SCIPdebugMsg(scip, "     <%d>: j in N2:   w_%d = %g, p_%d = %g %s\n", items[j], items[j], transweightsreal[j],
            items[j], transprofitsreal[j], SCIPisIntegral(scip, transweightsreal[j]) ? "" : "  ----> NOT integral");
      }
   }
   /* get capacity of knapsack constraint in KP^SNF_rat */
   transcapacityreal = - snf->transrhs + QUAD_TO_DBL(flowcoverweight) + n1itemsweight;
   SCIPdebugMsg(scip, "     transcapacity = -rhs(%g) + flowcoverweight(%g) + n1itemsweight(%g) = %g\n",
      snf->transrhs, QUAD_TO_DBL(flowcoverweight), n1itemsweight, transcapacityreal);

   /* there exists no flow cover if the capacity of knapsack constraint in KP^SNF_rat after fixing
    * is less than or equal to zero
    */
   if( SCIPisFeasLE(scip, transcapacityreal/10, 0.0) )
   {
      assert(!(*found));
      goto TERMINATE;
   }

   /* KP^SNF_rat has been solved by fixing some variables in advance */
   assert(nitems >= 0);
   if( nitems == 0)
   {
      /* get lambda = sum_{j in C1} u_j - sum_{j in C2} u_j - rhs */
      SCIPquadprecSumQD(flowcoverweight, flowcoverweight, -snf->transrhs);
      *lambda = QUAD_TO_DBL(flowcoverweight);
      *found = TRUE;
      goto TERMINATE;
   }

   /* Use the following strategy
    *   solve KP^SNF_int exactly,          if a suitable factor C is found and (nitems*capacity) <= MAXDYNPROGSPACE,
    *   solve KP^SNF_rat approximately,    otherwise
    */

   /* find a scaling factor C */
   if( transweightsrealintegral )
   {
      /* weights are already integral */
      scalar = 1.0;
      scalesuccess = TRUE;
   }
   else
   {
      scalesuccess = FALSE;
      SCIP_CALL( SCIPcalcIntegralScalar(transweightsreal, nitems, -MINDELTA, MAXDELTA, MAXDNOM, MAXSCALE, &scalar,
            &scalesuccess) );
   }

   /* initialize number of (non-)solution items, should be changed to a nonnegative number in all possible paths below */
   nsolitems = -1;
   nnonsolitems = -1;

   /* suitable factor C was found*/
   if( scalesuccess )
   {
      SCIP_Real tmp1;
      SCIP_Real tmp2;

      /* transform KP^SNF to KP^SNF_int */
      for( j = 0; j < nitems; ++j )
      {
         transweightsint[j] = getIntegralVal(transweightsreal[j], scalar, -MINDELTA, MAXDELTA);
         transprofitsint[j] = transprofitsreal[j];
         itemsint[j] = items[j];
      }
      if( isIntegralScalar(transcapacityreal, scalar, -MINDELTA, MAXDELTA) )
      {
         transcapacityint = getIntegralVal(transcapacityreal, scalar, -MINDELTA, MAXDELTA);
         transcapacityint -= 1;
      }
      else
         transcapacityint = (SCIP_Longint) (transcapacityreal * scalar);
      nflowcovervarsafterfix = *nflowcovervars;
      nnonflowcovervarsafterfix = *nnonflowcovervars;
      QUAD_ASSIGN_Q(flowcoverweightafterfix, flowcoverweight);

      tmp1 = (SCIP_Real) (nitems + 1);
      tmp2 = (SCIP_Real) ((transcapacityint) + 1);
      if( transcapacityint * nitems <= MAXDYNPROGSPACE && tmp1 * tmp2 <= INT_MAX / 8.0)
      {
         SCIP_Bool success;

         /* solve KP^SNF_int by dynamic programming */
         SCIP_CALL(SCIPsolveKnapsackExactly(scip, nitems, transweightsint, transprofitsint, transcapacityint,
               itemsint, solitems, nonsolitems, &nsolitems, &nnonsolitems, NULL, &success));

         if( !success )
         {
            /* solve KP^SNF_rat approximately */
            SCIP_CALL(SCIPsolveKnapsackApproximatelyLT(scip, nitems, transweightsreal, transprofitsreal,
                  transcapacityreal, items, solitems, nonsolitems, &nsolitems, &nnonsolitems, NULL));
         }
#if !defined(NDEBUG) || defined(SCIP_DEBUG)
         else
            kpexact = TRUE;
#endif
      }
      else
      {
         /* solve KP^SNF_rat approximately */
         SCIP_CALL(SCIPsolveKnapsackApproximatelyLT(scip, nitems, transweightsreal, transprofitsreal, transcapacityreal,
               items, solitems, nonsolitems, &nsolitems, &nnonsolitems, NULL));
         assert(!kpexact);
      }
   }
   else
   {
      /* solve KP^SNF_rat approximately */
      SCIP_CALL(SCIPsolveKnapsackApproximatelyLT(scip, nitems, transweightsreal, transprofitsreal, transcapacityreal,
            items, solitems, nonsolitems, &nsolitems, &nnonsolitems, NULL));
      assert(!kpexact);
   }

   assert(nsolitems != -1);
   assert(nnonsolitems != -1);

   /* build the flow cover from the solution of KP^SNF_rat and KP^SNF_int, respectively and the fixing */
   assert(*nflowcovervars + *nnonflowcovervars + nsolitems + nnonsolitems == snf->ntransvars);
   buildFlowCover(scip, snf->transvarcoefs, snf->transvarvubcoefs, snf->transrhs, solitems, nonsolitems, nsolitems, nnonsolitems, nflowcovervars,
      nnonflowcovervars, flowcoverstatus, QUAD(&flowcoverweight), lambda);
   assert(*nflowcovervars + *nnonflowcovervars == snf->ntransvars);

   /* if the found structure is not a flow cover, because of scaling, solve KP^SNF_rat approximately */
   if( SCIPisFeasLE(scip, *lambda, 0.0) )
   {
      assert(kpexact);

      /* solve KP^SNF_rat approximately */
      SCIP_CALL(SCIPsolveKnapsackApproximatelyLT(scip, nitems, transweightsreal, transprofitsreal, transcapacityreal,
            items, solitems, nonsolitems, &nsolitems, &nnonsolitems, NULL));
#ifdef SCIP_DEBUG /* this time only for SCIP_DEBUG, because only then, the variable is used again  */
      kpexact = FALSE;
#endif

      /* build the flow cover from the solution of KP^SNF_rat and the fixing */
      *nflowcovervars = nflowcovervarsafterfix;
      *nnonflowcovervars = nnonflowcovervarsafterfix;
      QUAD_ASSIGN_Q(flowcoverweight, flowcoverweightafterfix);

      assert(*nflowcovervars + *nnonflowcovervars + nsolitems + nnonsolitems == snf->ntransvars);
      buildFlowCover(scip, snf->transvarcoefs, snf->transvarvubcoefs, snf->transrhs, solitems, nonsolitems, nsolitems, nnonsolitems, nflowcovervars,
         nnonflowcovervars, flowcoverstatus, QUAD(&flowcoverweight), lambda);
      assert(*nflowcovervars + *nnonflowcovervars == snf->ntransvars);
   }
   *found = SCIPisFeasGT(scip, *lambda, 0.0);

  TERMINATE:
   assert((!*found) || SCIPisFeasGT(scip, *lambda, 0.0));
#ifdef SCIP_DEBUG
   if( *found )
   {
      SCIPdebugMsg(scip, "2. %s solution:\n", kpexact ? "exact" : "approximate");
      for( j = 0; j < snf->ntransvars; j++ )
      {
         if( snf->transvarcoefs[j] == 1 && flowcoverstatus[j] == 1 )
         {
            SCIPdebugMsg(scip, "     C1: + y_%d [u_%d = %g]\n", j, j, snf->transvarvubcoefs[j]);
         }
         else if( snf->transvarcoefs[j] == -1 && flowcoverstatus[j] == 1 )
         {
            SCIPdebugMsg(scip, "     C2: - y_%d [u_%d = %g]\n", j, j, snf->transvarvubcoefs[j]);
         }
      }
      SCIPdebugMsg(scip, "     flowcoverweight(%g) = rhs(%g) + lambda(%g)\n", QUAD_TO_DBL(flowcoverweight), snf->transrhs, *lambda);
   }
#endif

   /* free data structures */
   SCIPfreeBufferArray(scip, &nonsolitems);
   SCIPfreeBufferArray(scip, &solitems);
   SCIPfreeBufferArray(scip, &transweightsint);
   SCIPfreeBufferArray(scip, &transweightsreal);
   SCIPfreeBufferArray(scip, &transprofitsint);
   SCIPfreeBufferArray(scip, &transprofitsreal);
   SCIPfreeBufferArray(scip, &itemsint);
   SCIPfreeBufferArray(scip, &items);

   return SCIP_OKAY;
}

#else

/** get a flow cover \f$(C1, C2)\f$ for a given 0-1 single node flow set
 *    \f${(x,y) in {0,1}^n x R^n : sum_{j in N1} y_j - sum_{j in N2} y_j <= b, 0 <= y_j <= u_j x_j}\f$,
 *  i.e., get sets \f$ C1 \subset N1 \f$ and \f$ C2 \subset N2 \f$ with
 *  \f$ \sum_{j in C1} u_j - sum_{j in C2} u_j = b + lambda \f$ and \f$ lambda > 0 \f$
 */
static
SCIP_RETCODE getFlowCover(
   SCIP*                 scip,               /**< SCIP data structure */
   SNF_RELAXATION*       snf,                /**< the 0-1 single node flow relaxation */
   int*                  nflowcovervars,     /**< pointer to store number of variables in flow cover */
   int*                  nnonflowcovervars,  /**< pointer to store number of variables not in flow cover */
   int*                  flowcoverstatus,    /**< pointer to store whether variable is in flow cover (+1) or not (-1) */
   SCIP_Real*            lambda,             /**< pointer to store lambda */
   SCIP_Bool*            found               /**< pointer to store whether a cover was found */
   )
{
   SCIP_Real* transprofitsreal;
   SCIP_Real* transweightsreal;
   SCIP_Longint* transweightsint;
   int* items;
   int* itemsint;
   int* nonsolitems;
   int* solitems;
   SCIP_Real QUAD(flowcoverweight);
   SCIP_Real n1itemsweight;
   SCIP_Real n2itemsminweight;
   SCIP_Real transcapacityreal;
   int nitems;
   int nn1items;
   int nnonsolitems;
   int nsolitems;
   int j;

   assert(scip != NULL);
   assert(snf->transvarcoefs != NULL);
   assert(snf->transbinvarsolvals != NULL);
   assert(snf->transvarvubcoefs != NULL);
   assert(snf->ntransvars > 0);
   assert(nflowcovervars != NULL);
   assert(nnonflowcovervars != NULL);
   assert(flowcoverstatus != NULL);
   assert(lambda != NULL);
   assert(found != NULL);

   SCIPdebugMsg(scip, "--------------------- get flow cover ----------------------------------------------------\n");

   /* get data structures */
   SCIP_CALL( SCIPallocBufferArray(scip, &items, snf->ntransvars) );
   SCIP_CALL( SCIPallocBufferArray(scip, &itemsint, snf->ntransvars) );
   SCIP_CALL( SCIPallocBufferArray(scip, &transprofitsreal, snf->ntransvars) );
   SCIP_CALL( SCIPallocBufferArray(scip, &transweightsreal, snf->ntransvars) );
   SCIP_CALL( SCIPallocBufferArray(scip, &transweightsint, snf->ntransvars) );
   SCIP_CALL( SCIPallocBufferArray(scip, &solitems, snf->ntransvars) );
   SCIP_CALL( SCIPallocBufferArray(scip, &nonsolitems, snf->ntransvars) );

   BMSclearMemoryArray(flowcoverstatus, snf->ntransvars);
   *found = FALSE;
   *nflowcovervars = 0;
   *nnonflowcovervars = 0;

   QUAD_ASSIGN(flowcoverweight, 0.0);

   /* fix some variables in advance according to the following fixing strategy
    *   put j into N1\C1,          if j in N1 and x*_j = 0,
    *   put j into C1,             if j in N1 and x*_j = 1,
    *   put j into C2,             if j in N2 and x*_j = 1,
    *   put j into N2\C2,          if j in N2 and x*_j = 0
    * and get the set of the remaining variables
    */
   SCIPdebugMsg(scip, "0. Fix some variables in advance:\n");
   nitems = 0;
   nn1items = 0;
   n1itemsweight = 0.0;
   n2itemsminweight = SCIP_REAL_MAX;
   for( j = 0; j < snf->ntransvars; j++ )
   {
      assert(snf->transvarcoefs[j] == 1 || snf->transvarcoefs[j] == -1);
      assert(SCIPisFeasGE(scip, snf->transbinvarsolvals[j], 0.0) && SCIPisFeasLE(scip,  snf->transbinvarsolvals[j], 1.0));
      assert(SCIPisFeasGE(scip, snf->transvarvubcoefs[j], 0.0));

      /* if u_j = 0, put j into N1\C1 and N2\C2, respectively */
      if( SCIPisFeasZero(scip, snf->transvarvubcoefs[j]) )
      {
         flowcoverstatus[j] = -1;
         (*nnonflowcovervars)++;
         continue;
      }

      /* x*_j is fractional */
      if( !SCIPisFeasIntegral(scip,  snf->transbinvarsolvals[j]) )
      {
         items[nitems] = j;
         nitems++;
         if( snf->transvarcoefs[j] == 1 )
         {
            n1itemsweight += snf->transvarvubcoefs[j];
            nn1items++;
         }
         else
            n2itemsminweight = MIN(n2itemsminweight, snf->transvarvubcoefs[j]);
      }
      /* j is in N1 and x*_j = 0 */
      else if( snf->transvarcoefs[j] == 1 &&  snf->transbinvarsolvals[j] < 0.5 )
      {
         flowcoverstatus[j] = -1;
         (*nnonflowcovervars)++;
         SCIPdebugMsg(scip, "     <%d>: in N1-C1\n", j);
      }
      /* j is in N1 and x*_j = 1 */
      else if( snf->transvarcoefs[j] == 1 &&  snf->transbinvarsolvals[j] > 0.5 )
      {
         flowcoverstatus[j] = 1;
         (*nflowcovervars)++;
         SCIPquadprecSumQD(flowcoverweight, flowcoverweight, snf->transvarvubcoefs[j]);
         SCIPdebugMsg(scip, "     <%d>: in C1\n", j);
      }
      /* j is in N2 and x*_j = 1 */
      else if( snf->transvarcoefs[j] == -1 &&  snf->transbinvarsolvals[j] > 0.5 )
      {
         flowcoverstatus[j] = 1;
         (*nflowcovervars)++;
         SCIPquadprecSumQD(flowcoverweight, flowcoverweight, -snf->transvarvubcoefs[j]);
         SCIPdebugMsg(scip, "     <%d>: in C2\n", j);
      }
      /* j is in N2 and x*_j = 0 */
      else
      {
         assert(snf->transvarcoefs[j] == -1 &&  snf->transbinvarsolvals[j] < 0.5);
         flowcoverstatus[j] = -1;
         (*nnonflowcovervars)++;
         SCIPdebugMsg(scip, "     <%d>: in N2-C2\n", j);
      }
   }
   assert((*nflowcovervars) + (*nnonflowcovervars) + nitems == snf->ntransvars);
   assert(nn1items >= 0);

   /* to find a flow cover, transform the following knapsack problem
    *
    * (KP^SNF)      max sum_{j in N1} ( x*_j - 1 ) z_j + sum_{j in N2} x*_j z_j
    *                   sum_{j in N1}          u_j z_j - sum_{j in N2} u_j  z_j > b
    *                                         z_j in {0,1} for all j in N1 & N2
    *
    * 1. to a knapsack problem in maximization form, such that all variables in the knapsack constraint have
    *    positive weights and the constraint is a "<" constraint, by complementing all variables in N1
    *
    *    (KP^SNF_rat)  max sum_{j in N1} ( 1 - x*_j ) z°_j + sum_{j in N2} x*_j z_j
    *                      sum_{j in N1}          u_j z°_j + sum_{j in N2} u_j  z_j < - b + sum_{j in N1} u_j
    *                                                 z°_j in {0,1} for all j in N1
    *                                                  z_j in {0,1} for all j in N2,
    *    and solve it approximately under consideration of the fixing,
    * or
    * 2. to a knapsack problem in maximization form, such that all variables in the knapsack constraint have
    *    positive integer weights and the constraint is a "<=" constraint, by complementing all variables in N1
    *    and multiplying the constraint by a suitable scalar C
    *
    *    (KP^SNF_int)  max sum_{j in N1} ( 1 - x*_j ) z°_j + sum_{j in N2} x*_j z_j
    *                      sum_{j in N1}        C u_j z°_j + sum_{j in N2} C u_j  z_j <= c
    *                                                   z°_j in {0,1} for all j in N1
    *                                                    z_j in {0,1} for all j in N2,
    *    where
    *      c = floor[ C (- b + sum_{j in N1} u_j ) ]      if frac[ C (- b + sum_{j in N1} u_j ) ] > 0
    *      c =        C (- b + sum_{j in N1} u_j )   - 1  if frac[ C (- b + sum_{j in N1} u_j ) ] = 0
    *    and solve it exactly under consideration of the fixing.
    */
   SCIPdebugMsg(scip, "1. Transform KP^SNF to KP^SNF_rat:\n");

   /* get weight and profit of variables in KP^SNF_rat and check, whether all weights are already integral */
   for( j = 0; j < nitems; j++ )
   {
      transweightsreal[j] = snf->transvarvubcoefs[items[j]];

      if( snf->transvarcoefs[items[j]] == 1 )
      {
         transprofitsreal[j] = 1.0 -  snf->transbinvarsolvals[items[j]];
         SCIPdebugMsg(scip, "     <%d>: j in N1:   w_%d = %g, p_%d = %g %s\n", items[j], items[j], transweightsreal[j],
            items[j], transprofitsreal[j], SCIPisIntegral(scip, transweightsreal[j]) ? "" : "  ----> NOT integral");
      }
      else
      {
         transprofitsreal[j] =  snf->transbinvarsolvals[items[j]];
         SCIPdebugMsg(scip, "     <%d>: j in N2:   w_%d = %g, p_%d = %g %s\n", items[j], items[j], transweightsreal[j],
            items[j], transprofitsreal[j], SCIPisIntegral(scip, transweightsreal[j]) ? "" : "  ----> NOT integral");
      }
   }
   /* get capacity of knapsack constraint in KP^SNF_rat */
   transcapacityreal = - snf->transrhs + QUAD_TO_DBL(flowcoverweight) + n1itemsweight; /*lint !e644*/
   SCIPdebugMsg(scip, "     transcapacity = -rhs(%g) + flowcoverweight(%g) + n1itemsweight(%g) = %g\n",
      snf->transrhs, QUAD_TO_DBL(flowcoverweight), n1itemsweight, transcapacityreal);

   /* there exists no flow cover if the capacity of knapsack constraint in KP^SNF_rat after fixing
    * is less than or equal to zero
    */
   if( SCIPisFeasLE(scip, transcapacityreal/10, 0.0) )
   {
      assert(!(*found));
      goto TERMINATE;
   }

   /* KP^SNF_rat has been solved by fixing some variables in advance */
   assert(nitems >= 0);
   if( nitems == 0 )
   {
      /* get lambda = sum_{j in C1} u_j - sum_{j in C2} u_j - rhs */
      SCIPquadprecSumQD(flowcoverweight, flowcoverweight, -snf->transrhs);
      *lambda = QUAD_TO_DBL(flowcoverweight);
      *found = TRUE;
      goto TERMINATE;
   }

   /* Solve the KP^SNF_rat approximately */

   /* initialize number of (non-)solution items, should be changed to a nonnegative number in all possible paths below */
   nsolitems = -1;
   nnonsolitems = -1;

   /* suitable factor C was found*/
   /* solve KP^SNF_rat approximately */
   SCIP_CALL(SCIPsolveKnapsackApproximatelyLT(scip, nitems, transweightsreal, transprofitsreal, transcapacityreal,
                                              items, solitems, nonsolitems, &nsolitems, &nnonsolitems, NULL));

   assert(nsolitems != -1);
   assert(nnonsolitems != -1);

   /* build the flow cover from the solution of KP^SNF_rat and KP^SNF_int, respectively and the fixing */
   assert(*nflowcovervars + *nnonflowcovervars + nsolitems + nnonsolitems == snf->ntransvars);
   buildFlowCover(scip, snf->transvarcoefs, snf->transvarvubcoefs, snf->transrhs, solitems, nonsolitems, nsolitems, nnonsolitems, nflowcovervars,
      nnonflowcovervars, flowcoverstatus, QUAD(&flowcoverweight), lambda);
   assert(*nflowcovervars + *nnonflowcovervars == snf->ntransvars);

   *found = SCIPisFeasGT(scip, *lambda, 0.0);

  TERMINATE:
   assert((!*found) || SCIPisFeasGT(scip, *lambda, 0.0));
#ifdef SCIP_DEBUG
   if( *found )
   {
      SCIPdebugMsg(scip, "2. approximate solution:\n");
      for( j = 0; j < snf->ntransvars; j++ )
      {
         if( snf->transvarcoefs[j] == 1 && flowcoverstatus[j] == 1 )
         {
            SCIPdebugMsg(scip, "     C1: + y_%d [u_%d = %g]\n", j, j, snf->transvarvubcoefs[j]);
         }
         else if( snf->transvarcoefs[j] == -1 && flowcoverstatus[j] == 1 )
         {
            SCIPdebugMsg(scip, "     C2: - y_%d [u_%d = %g]\n", j, j, snf->transvarvubcoefs[j]);
         }
      }
      SCIPdebugMsg(scip, "     flowcoverweight(%g) = rhs(%g) + lambda(%g)\n", QUAD_TO_DBL(flowcoverweight), snf->transrhs, *lambda);
   }
#endif

   /* free data structures */
   SCIPfreeBufferArray(scip, &nonsolitems);
   SCIPfreeBufferArray(scip, &solitems);
   SCIPfreeBufferArray(scip, &transweightsint);
   SCIPfreeBufferArray(scip, &transweightsreal);
   SCIPfreeBufferArray(scip, &transprofitsreal);
   SCIPfreeBufferArray(scip, &itemsint);
   SCIPfreeBufferArray(scip, &items);

   return SCIP_OKAY;
}

#endif

/** evaluate the super-additive lifting function for the lifted simple generalized flowcover inequalities
 *  for a given value \f$ x \in \{ u_j \mid j \in C- \} \f$.
 */
static
SCIP_Real evaluateLiftingFunction(
   SCIP*                 scip,               /**< SCIP data structure */
   LIFTINGDATA*          liftingdata,        /**< lifting data to use */
   SCIP_Real             x                   /**< value where to evaluate lifting function */
   )
{
   SCIP_Real QUAD(tmp);
   SCIP_Real xpluslambda;
   int i;

   xpluslambda = x + liftingdata->lambda;

   i = 0;
   while( i < liftingdata->r && SCIPisGT(scip, xpluslambda, liftingdata->M[i+1]) )
      ++i;

   if( i < liftingdata->t )
   {
      if( SCIPisLE(scip, liftingdata->M[i], x) )
      {
         assert(SCIPisLE(scip, xpluslambda, liftingdata->M[i+1]));
         return i * liftingdata->lambda;
      }

      assert(i > 0 && SCIPisLE(scip, liftingdata->M[i], xpluslambda) && x <= liftingdata->M[i]);

      /* return x - liftingdata->M[i] + i * liftingdata->lambda */
      SCIPquadprecProdDD(tmp, i, liftingdata->lambda);
      SCIPquadprecSumQD(tmp, tmp, x);
      SCIPquadprecSumQD(tmp, tmp, -liftingdata->M[i]);
      return QUAD_TO_DBL(tmp);
   }

   if( i < liftingdata->r )
   {
      assert(!SCIPisInfinity(scip, liftingdata->mp));

      /* p = liftingdata->m[i] - (liftingdata->mp - liftingdata->lambda) - liftingdata->ml; */
      SCIPquadprecSumDD(tmp, liftingdata->m[i], -liftingdata->mp);
      SCIPquadprecSumQD(tmp, tmp, -liftingdata->ml);
      SCIPquadprecSumQD(tmp, tmp, liftingdata->lambda);

      /* p = MAX(0.0, p); */
      if( QUAD_HI(tmp) < 0.0 )
      {
         QUAD_ASSIGN(tmp, 0.0);
      }

      SCIPquadprecSumQD(tmp, tmp, liftingdata->M[i]);
      SCIPquadprecSumQD(tmp, tmp, liftingdata->ml);

      if( SCIPisLT(scip, QUAD_TO_DBL(tmp), xpluslambda) )
         return i * liftingdata->lambda;

      assert(SCIPisFeasLE(scip, liftingdata->M[i], xpluslambda) &&
             SCIPisFeasLE(scip, xpluslambda, liftingdata->M[i] + liftingdata->ml +
             MAX(0.0, liftingdata->m[i] - (liftingdata->mp - liftingdata->lambda) - liftingdata->ml)));

      SCIPquadprecProdDD(tmp, i, liftingdata->lambda);
      SCIPquadprecSumQD(tmp, tmp, x);
      SCIPquadprecSumQD(tmp, tmp, - liftingdata->M[i]);
      return QUAD_TO_DBL(tmp);
   }

   assert(i == liftingdata->r && SCIPisLE(scip, liftingdata->M[liftingdata->r], xpluslambda));

   SCIPquadprecProdDD(tmp, liftingdata->r, liftingdata->lambda);
   SCIPquadprecSumQD(tmp, tmp, x);
   SCIPquadprecSumQD(tmp, tmp, - liftingdata->M[liftingdata->r]);
   return QUAD_TO_DBL(tmp);
}

/** computes
 * \f[
 * (\alpha_j, \beta_j) =
 *    \begin{cases}
 *       (0, 0) &\quad\text{if} M_i \leq u_j \leq M_{i+1} - \lambda \\
 *       (1, M_i - i \lambda) &\quad\text{if} M_i − \lambda < u_j < M_i \\
 *    \end{cases}
 * \f]
 */
static
void getAlphaAndBeta(
   SCIP*                 scip,               /**< SCIP data structure */
   LIFTINGDATA*          liftingdata,        /**< pointer to lifting function struct */
   SCIP_Real             vubcoef,            /**< vub coefficient to get alpha and beta for */
   int*                  alpha,              /**< get alpha coefficient for lifting */
   SCIP_Real*            beta                /**< get beta coefficient for lifting */
   )
{
   SCIP_Real vubcoefpluslambda;
   int i;

   vubcoefpluslambda = vubcoef + liftingdata->lambda;

   i = 0;
   while( i < liftingdata->r && SCIPisGT(scip, vubcoefpluslambda, liftingdata->M[i+1]) )
      ++i;

   if( SCIPisLT(scip, vubcoef, liftingdata->M[i]) )
   {
      SCIP_Real QUAD(tmp);
      assert(liftingdata->M[i] < vubcoefpluslambda);
      *alpha = 1;
      SCIPquadprecProdDD(tmp, -i, liftingdata->lambda);
      SCIPquadprecSumQD(tmp, tmp, liftingdata->M[i]);
      *beta = QUAD_TO_DBL(tmp);
   }
   else
   {
      assert(SCIPisSumLE(scip, liftingdata->M[i], vubcoef));
      assert(i == liftingdata->r || SCIPisLE(scip, vubcoefpluslambda, liftingdata->M[i+1]));
      *alpha = 0;
      *beta = 0.0;
   }
}

/** compute relevant data for performing the sequence independent lifting */
static
SCIP_RETCODE computeLiftingData(
   SCIP*                 scip,               /**< SCIP data structure */
   SNF_RELAXATION*       snf,                /**< pointer to SNF relaxation */
   int*                  transvarflowcoverstatus, /**< pointer to store whether non-binary var is in L2 (2) or not (-1 or 1) */
   SCIP_Real             lambda,             /**< lambda */
   LIFTINGDATA*          liftingdata,        /**< pointer to lifting function struct */
   SCIP_Bool*            valid               /**< is the lifting data valid */
   )
{
   int i;
   SCIP_Real QUAD(tmp);
   SCIP_Real QUAD(sumN2mC2LE);
   SCIP_Real QUAD(sumN2mC2GT);
   SCIP_Real QUAD(sumC1LE);
   SCIP_Real QUAD(sumC2);

   SCIP_CALL( SCIPallocBufferArray(scip, &liftingdata->m, snf->ntransvars) );

   liftingdata->r = 0;
   QUAD_ASSIGN(sumN2mC2LE, 0.0);
   QUAD_ASSIGN(sumC1LE, 0.0);
   QUAD_ASSIGN(sumN2mC2GT, 0.0);
   QUAD_ASSIGN(sumC2, 0.0);

   liftingdata->mp = SCIPinfinity(scip);

   *valid = FALSE;

   for( i = 0; i < snf->ntransvars; ++i )
   {
      int s = (snf->transvarcoefs[i] + 1) + (transvarflowcoverstatus[i] + 1)/2;

      switch(s)
      {
      case 0: /* var is in N2 \ C2 */
         assert(snf->transvarvubcoefs[i] >= 0.0);
         assert(snf->transvarcoefs[i] == -1 && transvarflowcoverstatus[i] == -1);

         if( SCIPisGT(scip, snf->transvarvubcoefs[i], lambda) )
         {
            SCIPquadprecSumQD(sumN2mC2GT, sumN2mC2GT, snf->transvarvubcoefs[i]);
            liftingdata->m[liftingdata->r++] = snf->transvarvubcoefs[i];
         }
         else
         {
            SCIPquadprecSumQD(sumN2mC2LE, sumN2mC2LE, snf->transvarvubcoefs[i]);
         }
         break;
      case 1: /* var is in C2 */
         assert(snf->transvarvubcoefs[i] > 0.0);
         assert(snf->transvarcoefs[i] == -1 && transvarflowcoverstatus[i] == 1);

         SCIPquadprecSumQD(sumC2, sumC2, snf->transvarvubcoefs[i]);
         break;
      case 3: /* var is in C1 */
         assert(snf->transvarcoefs[i] == 1 && transvarflowcoverstatus[i] == 1);
         assert(snf->transvarvubcoefs[i] > 0.0);

         if( SCIPisGT(scip, snf->transvarvubcoefs[i], lambda) )
         {
            liftingdata->m[liftingdata->r++] = snf->transvarvubcoefs[i];
            liftingdata->mp = MIN(liftingdata->mp, snf->transvarvubcoefs[i]);
         }
         else
         {
            SCIPquadprecSumQD(sumC1LE, sumC1LE, snf->transvarvubcoefs[i]);
         }
         break;
      default:
         assert(s == 2);
         continue;
      }
   }

   if( SCIPisInfinity(scip, liftingdata->mp) )
   {
      SCIPfreeBufferArray(scip, &liftingdata->m);
      return SCIP_OKAY;
   }

   SCIP_CALL( SCIPallocBufferArray(scip, &liftingdata->M, liftingdata->r + 1) );

   *valid = TRUE;

   SCIPquadprecSumQQ(tmp, sumC1LE, sumN2mC2LE);
   liftingdata->ml = MIN(lambda, QUAD_TO_DBL(tmp));
   SCIPquadprecSumQD(tmp, sumC2, snf->transrhs);
   liftingdata->d1 = QUAD_TO_DBL(tmp);
   SCIPquadprecSumQQ(tmp, tmp, sumN2mC2GT);
   SCIPquadprecSumQQ(tmp, tmp, sumN2mC2LE);
   liftingdata->d2 = QUAD_TO_DBL(tmp);

   SCIPsortDownReal(liftingdata->m, liftingdata->r);

   /* compute M[i] = sum_{i \in [1,r]} m[i] where m[*] is sorted decreasingly and M[0] = 0 */
   QUAD_ASSIGN(tmp, 0.0);
   for( i = 0; i < liftingdata->r; ++i)
   {
      liftingdata->M[i] = QUAD_TO_DBL(tmp);
      SCIPquadprecSumQD(tmp, tmp, liftingdata->m[i]);
   }

   liftingdata->M[liftingdata->r] = QUAD_TO_DBL(tmp);

   SCIP_UNUSED( SCIPsortedvecFindDownReal(liftingdata->m, liftingdata->mp, liftingdata->r, &liftingdata->t) );
   assert(liftingdata->m[liftingdata->t] == liftingdata->mp || SCIPisInfinity(scip, liftingdata->mp)); /*lint !e777*/

   /* compute t largest index sucht that m_t = mp
    * note that liftingdata->m[t-1] == mp due to zero based indexing of liftingdata->m
    */
   ++liftingdata->t;
   while( liftingdata->t < liftingdata->r && liftingdata->m[liftingdata->t] == liftingdata->mp ) /*lint !e777*/
      ++liftingdata->t;

   liftingdata->lambda = lambda;

   return SCIP_OKAY;
}

/** destroy data used for the sequence independent lifting */
static
void destroyLiftingData(
   SCIP*                 scip,               /**< SCIP data structure */
   LIFTINGDATA*          liftingdata         /**< pointer to lifting function struct */
   )
{
   SCIPfreeBufferArray(scip, &liftingdata->M);
   SCIPfreeBufferArray(scip, &liftingdata->m);
}

/** store the simple lifted flowcover cut defined by the given data in the given arrays
 *  the array for storing the cut coefficients must be all zeros
 */
static
SCIP_RETCODE generateLiftedFlowCoverCut(
   SCIP*                 scip,               /**< SCIP data structure */
   SNF_RELAXATION*       snf,                /**< pointer to SNF relaxation */
   SCIP_AGGRROW*         aggrrow,            /**< aggrrow used to construct SNF relaxation */
   int*                  flowcoverstatus,    /**< pointer to store whether variable is in flow cover (+1) or not (-1) */
   SCIP_Real             lambda,             /**< lambda */
   SCIP_Real*            cutcoefs,           /**< array of coefficients of cut */
   SCIP_Real*            cutrhs,             /**< pointer to right hand side of cut */
   int*                  cutinds,            /**< array of variables problem indices for non-zero coefficients in cut */
   int*                  nnz,                /**< number of non-zeros in cut */
   SCIP_Bool*            success             /**< was the cut successfully generated */
   )
{
   SCIP_Real QUAD(rhs);
   LIFTINGDATA liftingdata;
   int i;

   SCIP_CALL( computeLiftingData(scip, snf, flowcoverstatus, lambda, &liftingdata, success) );
   if( ! *success )
      return SCIP_OKAY;

   QUAD_ASSIGN(rhs, liftingdata.d1);

   *nnz = 0;

   for( i = 0; i < snf->ntransvars; ++i )
   {
      int s = (snf->transvarcoefs[i] + 1) + (flowcoverstatus[i] + 1)/2;

      switch(s)
      {
      case 0: /* var is in N2 \ C2 */
         if( SCIPisGT(scip, snf->transvarvubcoefs[i], lambda) )
         {
            /* var is in L- */
            if( snf->origbinvars[i] != -1 )
            {
               assert(cutcoefs[snf->origbinvars[i]] == 0.0);
               cutinds[*nnz] = snf->origbinvars[i];
               cutcoefs[snf->origbinvars[i]] = -lambda;
               ++(*nnz);
            }
            else
            {
               SCIPquadprecSumQD(rhs, rhs, lambda);
            }
         }
         else
         {
            /* var is in L-- */
            if( snf->origcontvars[i] != -1 && snf->aggrcoefscont[i] != 0.0 )
            {
               assert(cutcoefs[snf->origcontvars[i]] == 0.0);
               cutinds[*nnz] = snf->origcontvars[i];
               cutcoefs[snf->origcontvars[i]] = -snf->aggrcoefscont[i];
               ++(*nnz);
            }

            if( snf->origbinvars[i] != -1 && snf->aggrcoefsbin[i] != 0.0 )
            {
               assert(cutcoefs[snf->origbinvars[i]] == 0.0);
               cutinds[*nnz] = snf->origbinvars[i];
               cutcoefs[snf->origbinvars[i]] = -snf->aggrcoefsbin[i];
               ++(*nnz);
            }

            SCIPquadprecSumQD(rhs, rhs, snf->aggrconstants[i]);
         }
         break;
      case 1: /* var is in C2 */
      {
         assert(snf->transvarvubcoefs[i] > 0.0);
         assert(snf->transvarcoefs[i] == -1 && flowcoverstatus[i] == 1);

         if( snf->origbinvars[i] != -1 )
         {
            SCIP_Real liftedbincoef = evaluateLiftingFunction(scip, &liftingdata, snf->transvarvubcoefs[i]);
            assert(cutcoefs[snf->origbinvars[i]] == 0.0);
            if( liftedbincoef != 0.0 )
            {
               cutinds[*nnz] = snf->origbinvars[i];
               cutcoefs[snf->origbinvars[i]] = -liftedbincoef;
               ++(*nnz);
               SCIPquadprecSumQD(rhs, rhs, -liftedbincoef);
            }
         }
         break;
      }
      case 2: /* var is in N1 \ C1 */
      {
         int alpha;
         SCIP_Real beta;

         assert(snf->transvarcoefs[i] == 1 && flowcoverstatus[i] == -1);

         getAlphaAndBeta(scip, &liftingdata, snf->transvarvubcoefs[i], &alpha, &beta);
         assert(alpha == 0 || alpha == 1);

         if( alpha == 1 )
         {
            SCIP_Real QUAD(binvarcoef);
            assert(beta > 0.0);

            if( snf->origcontvars[i] != -1 && snf->aggrcoefscont[i] != 0.0 )
            {
               assert(cutcoefs[snf->origcontvars[i]] == 0.0);
               cutinds[*nnz] = snf->origcontvars[i];
               cutcoefs[snf->origcontvars[i]] = snf->aggrcoefscont[i];
               ++(*nnz);
            }

            SCIPquadprecSumDD(binvarcoef, snf->aggrcoefsbin[i], -beta);
            if( snf->origbinvars[i] != -1 )
            {
               SCIP_Real tmp;

               assert(cutcoefs[snf->origbinvars[i]] == 0.0);

               tmp = QUAD_TO_DBL(binvarcoef);
               if( tmp != 0.0 )
               {
                  cutinds[*nnz] = snf->origbinvars[i];
                  cutcoefs[snf->origbinvars[i]] = tmp;
                  ++(*nnz);
               }
            }
            else
            {
               SCIPquadprecSumQQ(rhs, rhs, -binvarcoef);
            }

            SCIPquadprecSumQD(rhs, rhs, -snf->aggrconstants[i]);
         }
         break;
      }
      case 3: /* var is in C1 */
      {
         SCIP_Real bincoef = snf->aggrcoefsbin[i];
         SCIP_Real constant = snf->aggrconstants[i];

         if( snf->origbinvars[i] != -1 && SCIPisGT(scip, snf->transvarvubcoefs[i], lambda) )
         {
            /* var is in C++ */
            SCIP_Real QUAD(tmp);
            SCIP_Real QUAD(tmp2);

            SCIPquadprecSumDD(tmp, snf->transvarvubcoefs[i], -lambda);

            SCIPquadprecSumQD(tmp2, tmp, constant);
            constant = QUAD_TO_DBL(tmp2);

            SCIPquadprecSumQD(tmp2, tmp, -bincoef);
            bincoef = -QUAD_TO_DBL(tmp2);
         }

         if( snf->origbinvars[i] != -1 && bincoef != 0.0 )
         {
            assert(cutcoefs[snf->origbinvars[i]] == 0.0);
            cutinds[*nnz] = snf->origbinvars[i];
            cutcoefs[snf->origbinvars[i]] = bincoef;
            ++(*nnz);
         }

         if( snf->origcontvars[i] != -1 && snf->aggrcoefscont[i] != 0.0 )
         {
            assert(cutcoefs[snf->origcontvars[i]] == 0.0);
            cutinds[*nnz] = snf->origcontvars[i];
            cutcoefs[snf->origcontvars[i]] = snf->aggrcoefscont[i];
            ++(*nnz);
         }

         SCIPquadprecSumQD(rhs, rhs, -constant);
         break;
      }
      default:
         SCIPABORT();
      }
   }

   destroyLiftingData(scip, &liftingdata);

   {
      SCIP_ROW** rows = SCIPgetLPRows(scip);
      for( i = 0; i < aggrrow->nrows; ++i )
      {
         SCIP_ROW* row;
         SCIP_Real rowlhs;
         SCIP_Real rowrhs;
         SCIP_Real slackub;
         SCIP_Real slackcoef;

         slackcoef = aggrrow->rowweights[i] * aggrrow->slacksign[i];
         assert(slackcoef != 0.0);

         /* positive slack was implicitly handled in flow cover separation */
         if( slackcoef > 0.0 )
            continue;

         row = rows[aggrrow->rowsinds[i]];

         /* add the slack's definition multiplied with its coefficient to the cut */
         SCIP_CALL( varVecAddScaledRowCoefs(cutinds, cutcoefs, nnz, row, -aggrrow->rowweights[i]) );

         /* retrieve sides of row */
         rowlhs = row->lhs - row->constant;
         rowrhs = row->rhs - row->constant;

         if( row->integral )
         {
            rowrhs = SCIPfloor(scip, rowrhs);
            rowlhs = SCIPceil(scip, rowlhs);
         }

         slackub = rowrhs - rowlhs;

         /* move slack's constant to the right hand side, and add lambda to the right hand side if the
          * upper bound of the slack is larger than lambda, since then an artifical binary variable
          * for the slack would get coefficient -lambda
          */
         if( aggrrow->slacksign[i] == +1 )
         {
            SCIP_Real rhsslack;
            /* a*x + c + s == rhs  =>  s == - a*x - c + rhs: move a^_r * (rhs - c) to the right hand side */
            assert(!SCIPisInfinity(scip, row->rhs));

            rhsslack = rowrhs - SCIPgetRowMinActivity(scip, row);
            slackub = -aggrrow->rowweights[i] * MIN(rhsslack, slackub);

            if( SCIPisGE(scip, slackub, lambda) )
               SCIPquadprecSumQD(rhs, rhs, lambda);

            SCIPquadprecSumQD(rhs, rhs, -aggrrow->rowweights[i] * rowrhs);
         }
         else
         {
            SCIP_Real lhsslack;
            /* a*x + c - s == lhs  =>  s == a*x + c - lhs: move a^_r * (c - lhs) to the right hand side */
            assert(!SCIPisInfinity(scip, -row->lhs));

            lhsslack = SCIPgetRowMaxActivity(scip, row) - rowlhs;
            slackub = aggrrow->rowweights[i] * MIN(lhsslack, slackub);

            if( SCIPisGE(scip, slackub, lambda) )
               SCIPquadprecSumQD(rhs, rhs, lambda);

            SCIPquadprecSumQD(rhs, rhs, -aggrrow->rowweights[i] * rowlhs);
         }
      }
   }

   *cutrhs = QUAD_TO_DBL(rhs);

   /* relax rhs to zero, if it's very close to */
   if( *cutrhs < 0.0 && *cutrhs >= SCIPepsilon(scip) )
      *cutrhs = 0.0;

   return SCIP_OKAY;
}

/** calculates a lifted simple generalized flow cover cut out of the weighted sum of LP rows given by an aggregation row; the
 *  aggregation row must not contain non-zero weights for modifiable rows, because these rows cannot
 *  participate in the cut.
 *  For further details we refer to:
 *
 *  Gu, Z., Nemhauser, G. L., & Savelsbergh, M. W. (1999). Lifted flow cover inequalities for mixed 0-1 integer programs.
 *  Mathematical Programming, 85(3), 439-467.
 *
 *  @return \ref SCIP_OKAY is returned if everything worked. Otherwise a suitable error code is passed. See \ref
 *          SCIP_Retcode "SCIP_RETCODE" for a complete list of error codes.
 *
 *  @pre This method can be called if @p scip is in one of the following stages:
 *       - \ref SCIP_STAGE_SOLVING
 *
 *  See \ref SCIP_Stage "SCIP_STAGE" for a complete list of all possible solving stages.
 */
SCIP_RETCODE SCIPcalcFlowCover(
   SCIP*                 scip,               /**< SCIP data structure */
   SCIP_SOL*             sol,                /**< the solution that should be separated, or NULL for LP solution */
   SCIP_Bool             postprocess,        /**< apply a post-processing step to the resulting cut? */
   SCIP_Real             boundswitch,        /**< fraction of domain up to which lower bound is used in transformation */
   SCIP_Bool             allowlocal,         /**< should local information allowed to be used, resulting in a local cut? */
   SCIP_AGGRROW*         aggrrow,            /**< the aggregation row to compute flow cover cut for */
   SCIP_Real*            cutcoefs,           /**< array to store the non-zero coefficients in the cut */
   SCIP_Real*            cutrhs,             /**< pointer to store the right hand side of the cut */
   int*                  cutinds,            /**< array to store the problem indices of variables with a non-zero coefficient in the cut */
   int*                  cutnnz,             /**< pointer to store the number of non-zeros in the cut */
   SCIP_Real*            cutefficacy,        /**< pointer to store the efficacy of the cut, or NULL */
   int*                  cutrank,            /**< pointer to return rank of generated cut */
   SCIP_Bool*            cutislocal,         /**< pointer to store whether the generated cut is only valid locally */
   SCIP_Bool*            success             /**< pointer to store whether a valid cut was returned */
   )
{
   int i;
   int nvars;
   SCIP_Bool localbdsused;
   SNF_RELAXATION snf;
   SCIP_Real lambda;
   SCIP_Real* tmpcoefs;
   int *transvarflowcoverstatus;
   int nflowcovervars;
   int nnonflowcovervars;

   nvars = SCIPgetNVars(scip);

   *success = FALSE;

   /* get data structures */
   SCIP_CALL( SCIPallocBufferArray(scip, &transvarflowcoverstatus, nvars) );
   SCIP_CALL( allocSNFRelaxation(scip,  &snf, nvars) );

   SCIPdebug( printCutQuad(scip, sol, aggrrow->vals, QUAD(aggrrow->rhs), aggrrow->inds, aggrrow->nnz, FALSE, aggrrow->local) );

   SCIP_CALL( constructSNFRelaxation(scip, sol, boundswitch, allowlocal, aggrrow->vals, QUAD(aggrrow->rhs), aggrrow->inds, aggrrow->nnz, &snf, success, &localbdsused) );

   if( ! *success )
   {
      goto TERMINATE;
   }

   *cutislocal = aggrrow->local || localbdsused;

   /* initialize lambda because gcc issues a stupid warning */
   lambda = 0.0;
   SCIP_CALL( getFlowCover(scip, &snf, &nflowcovervars, &nnonflowcovervars, transvarflowcoverstatus, &lambda, success) );

   if( ! *success )
   {
      goto TERMINATE;
   }

   SCIP_CALL( SCIPallocCleanBufferArray(scip, &tmpcoefs, nvars) );

   SCIP_CALL( generateLiftedFlowCoverCut(scip, &snf, aggrrow, transvarflowcoverstatus, lambda, tmpcoefs, cutrhs, cutinds, cutnnz, success) );
   SCIPdebugMsg(scip, "computed flowcover_%lli_%i:\n", SCIPgetNLPs(scip), SCIPgetNCuts(scip));

   /* if success is FALSE generateLiftedFlowCoverCut wont have touched the tmpcoefs array so we dont need to clean it then */
   if( *success )
   {
      if( postprocess )
      {
         SCIP_CALL( postprocessCut(scip, *cutislocal, cutinds, tmpcoefs, cutnnz, cutrhs, success) );
      }
      else
      {
         SCIP_Real QUAD(rhs);

         QUAD_ASSIGN(rhs, *cutrhs);
         *success = ! removeZeros(scip, SCIPsumepsilon(scip), *cutislocal, tmpcoefs, QUAD(&rhs), cutinds, cutnnz);
         *cutrhs = QUAD_TO_DBL(rhs);
      }

      if( *success )
      {
         /* store cut sparse and calculate efficacy */
         for( i = 0; i < *cutnnz; ++i )
         {
            int j = cutinds[i];
            assert(tmpcoefs[j] != 0.0);
            cutcoefs[i] = tmpcoefs[j];
            tmpcoefs[j] = 0.0;
         }

         if( cutefficacy != NULL )
            *cutefficacy = calcEfficacy(scip, sol, cutcoefs, *cutrhs, cutinds, *cutnnz);

         if( cutrank != NULL )
            *cutrank = aggrrow->rank + 1;
      }
      else
      {
         /* clean buffer array */
         for( i = 0; i < *cutnnz; ++i )
         {
            int j = cutinds[i];
            assert(tmpcoefs[j] != 0.0);
            tmpcoefs[j] = 0.0;
         }
      }
   }

   SCIPfreeCleanBufferArray(scip, &tmpcoefs);

  TERMINATE:
   destroySNFRelaxation(scip, &snf);
   SCIPfreeBufferArray(scip, &transvarflowcoverstatus);

   return SCIP_OKAY;
}

/* =========================================== knapsack cover =========================================== */

<<<<<<< HEAD
/** Relax the cut to a knapsack containing no integer or continuous variables
 *  and only having positive coefficients for binary variables.
=======
/** Relax the row to a possibly fractional knapsack row containing no integer or continuous variables
 *  and only having positive coefficients for binary variables. General integer and continuous variables
 *  are complemented with variable or simple bounds such that their coefficient becomes positive and then
 *  it is relaxed to zero.
 *  All remaining binary variables are complemented with simple upper or lower bounds such that their
 *  coefficient becomes positive.
>>>>>>> 3fb79bd4
 */
static
SCIP_RETCODE cutsTransformKnapsackCover(
   SCIP*                 scip,               /**< SCIP data structure */
   SCIP_SOL*             sol,                /**< the solution that should be separated, or NULL for LP solution */
   SCIP_Bool             allowlocal,         /**< should local information allowed to be used, resulting in a local cut? */
   SCIP_Real*            cutcoefs,           /**< array of coefficients of cut */
   QUAD(SCIP_Real*       cutrhs),            /**< pointer to right hand side of cut */
   int*                  cutinds,            /**< array of variables problem indices for non-zero coefficients in cut */
   int*                  nnz,                /**< number of non-zeros in cut */
   int*                  varsign,            /**< stores the sign of the transformed variable in summation */
   int*                  boundtype,          /**< stores the bound used for transformed variable:
                                              *   vlb/vub_idx, or -1 for global lb/ub, or -2 for local lb/ub */
   SCIP_Bool*            localbdsused,       /**< pointer to store whether local bounds were used in transformation */
<<<<<<< HEAD
   SCIP_Bool*            freevariable        /**< stores whether a free variable was found in MIR row -> invalid summation */
=======
   SCIP_Bool*            success             /**< stores whether the row could successfully be transformed into a knapsack constraint.
                                              *   Returns FALSE in case a continuous or general integer variable is unbounded in the
                                              *   required direction. */
>>>>>>> 3fb79bd4
   )
{
   SCIP_Real* bestbds;
   int i;
   int aggrrowbinstart;
   int firstnonbinvar;
   SCIP_VAR** vars;

   assert(varsign != NULL);
   assert(boundtype != NULL);
<<<<<<< HEAD
   assert(freevariable != NULL);
   assert(localbdsused != NULL);

   *freevariable = FALSE;
=======
   assert(success != NULL);
   assert(localbdsused != NULL);

   *success = FALSE;
>>>>>>> 3fb79bd4

   /* allocate temporary memory to store best bounds and bound types */
   SCIP_CALL( SCIPallocBufferArray(scip, &bestbds, 2*(*nnz)) );

<<<<<<< HEAD
   /* start with continuous variables, because using variable bounds can affect the untransformed integral
    * variables, and these changes have to be incorporated in the transformation of the integral variables
    * (continuous variables have largest problem indices!)
=======
   /* start with continuous variables, because using variable bounds can affect the untransformed binary
    * variables, and these changes have to be incorporated in the transformation of the binary variables
    * (binary variables have the smallest problem indices!)
>>>>>>> 3fb79bd4
    */
   SCIPsortDownInt(cutinds, *nnz);

   vars = SCIPgetVars(scip);
   firstnonbinvar = SCIPgetNBinVars(scip);

<<<<<<< HEAD
   /* determine best bounds for the continous and general integer variables such that they will have a positive coefficient in the transformation */
=======
   /* determine best bounds for the continous and general integer variables such that they will have
    * a positive coefficient in the transformation */
>>>>>>> 3fb79bd4
   for( i = 0; i < *nnz && cutinds[i] >= firstnonbinvar; ++i )
   {
      SCIP_Real QUAD(coef);
      int v = cutinds[i];

      QUAD_ARRAY_LOAD(coef, cutcoefs, v);

      if( QUAD_TO_DBL(coef) > 0.0 )
      {
         SCIP_Real simplebound;

<<<<<<< HEAD
         /* find closest lower bound in standard lower bound or variable lower bound for continuous variable so that it will have a positive coefficient */
         SCIP_CALL( findBestLb(scip, vars[v], sol, 1, allowlocal, bestbds + i, &simplebound, boundtype + i) );

         /* cannot create transformation for strongcg cut */
         if( SCIPisInfinity(scip, -bestbds[i]) )
         {
            *freevariable = TRUE;
            goto TERMINATE;
         }
=======
         /* find closest lower bound in standard lower bound or variable lower bound for continuous variable
          * so that it will have a positive coefficient */
         SCIP_CALL( findBestLb(scip, vars[v], sol, 1, allowlocal, bestbds + i, &simplebound, boundtype + i) );

         /* cannot transform into knapsack */
         if( SCIPisInfinity(scip, -bestbds[i]) )
            goto TERMINATE;
>>>>>>> 3fb79bd4

         varsign[i] = +1;
      }
      else if( QUAD_TO_DBL(coef) < 0.0 )
      {
         SCIP_Real simplebound;

<<<<<<< HEAD
         /* find closest upper bound in standard upper bound or variable upper bound for continuous variable so that it will have a positive coefficient */
         SCIP_CALL( findBestUb(scip, vars[v], sol, 1, allowlocal, bestbds + i, &simplebound, boundtype + i) );

          /* cannot create transformation for strongcg cut */
         if( SCIPisInfinity(scip, bestbds[i]) )
         {
            *freevariable = TRUE;
            goto TERMINATE;
         }
=======
         /* find closest upper bound in standard upper bound or variable upper bound for continuous variable
          * so that it will have a positive coefficient */
         SCIP_CALL( findBestUb(scip, vars[v], sol, 1, allowlocal, bestbds + i, &simplebound, boundtype + i) );

          /* cannot transform into knapsack */
         if( SCIPisInfinity(scip, bestbds[i]) )
            goto TERMINATE;
>>>>>>> 3fb79bd4

         varsign[i] = -1;
      }
   }

   /* remember start of integer variables in the aggrrow */
   aggrrowbinstart = i;

   /* perform bound substitution for continuous variables */
   for( i = 0; i < aggrrowbinstart; ++i )
   {
      SCIP_Real QUAD(coef);
<<<<<<< HEAD
      SCIP_Real QUAD(tmp);
      int v = cutinds[i];
      SCIP_VAR* var = vars[v];
      assert(!SCIPisInfinity(scip, -varsign[i] * bestbds[i]));

      QUAD_ARRAY_LOAD(coef, cutcoefs, v);

      /* standard (bestlbtype < 0) or variable (bestlbtype >= 0) lower bound? */
      if( boundtype[i] < 0 )
      {
         SCIPquadprecProdQD(tmp, coef, bestbds[i]);
         SCIPquadprecSumQQ(*cutrhs, *cutrhs, -tmp);
         *localbdsused = *localbdsused || (boundtype[i] == -2);
      }
      else
      {
         SCIP_VAR** vbdvars;
         SCIP_Real* vbdcoefs;
         SCIP_Real* vbdconsts;
         SCIP_Real QUAD(zcoef);
         int zidx;

         if( varsign[i] == +1 )
         {
            vbdvars = SCIPvarGetVlbVars(var);
            vbdcoefs = SCIPvarGetVlbCoefs(var);
            vbdconsts = SCIPvarGetVlbConstants(var);
            assert(0 <= boundtype[i] && boundtype[i] < SCIPvarGetNVlbs(var));
         }
         else
         {
            vbdvars = SCIPvarGetVubVars(var);
            vbdcoefs = SCIPvarGetVubCoefs(var);
            vbdconsts = SCIPvarGetVubConstants(var);
            assert(0 <= boundtype[i] && boundtype[i] < SCIPvarGetNVubs(var));
         }

         assert(vbdvars != NULL);
         assert(vbdcoefs != NULL);
         assert(vbdconsts != NULL);
         assert(SCIPvarIsActive(vbdvars[boundtype[i]]));

         zidx = SCIPvarGetProbindex(vbdvars[boundtype[i]]);
         assert(0 <= zidx && zidx < firstnonbinvar);

         SCIPquadprecProdQD(tmp, coef, vbdconsts[boundtype[i]]);
         SCIPquadprecSumQQ(*cutrhs, *cutrhs, -tmp);

         /* check if integral variable already exists in the row */
         QUAD_ARRAY_LOAD(zcoef, cutcoefs, zidx);

         if( QUAD_HI(zcoef) == 0.0 )
            cutinds[(*nnz)++] = zidx;

         SCIPquadprecProdQD(tmp, coef, vbdcoefs[boundtype[i]]);
         SCIPquadprecSumQQ(zcoef, zcoef, tmp);

         QUAD_HI(zcoef) = NONZERO(QUAD_HI(zcoef));
         assert(QUAD_HI(zcoef) != 0.0);

         QUAD_ARRAY_STORE(cutcoefs, zidx, zcoef);
      }
=======
      int v = cutinds[i];

      performBoundSubstitution(scip, cutinds, cutcoefs, QUAD(cutrhs), nnz, varsign[i], boundtype[i], bestbds[i], v, localbdsused);
>>>>>>> 3fb79bd4

      /* relax non-binary coefficient to zero after bound substitution */
      QUAD_ASSIGN(coef, 0.0);
      QUAD_ARRAY_STORE(cutcoefs, v, coef);
   }

   assert(i == aggrrowbinstart);

<<<<<<< HEAD
   /* remove non-binary variables which have been set to zero after bound substitution */
=======
   /* remove non-binary variables because their coefficients have been set to zero after bound substitution */
>>>>>>> 3fb79bd4
   if( aggrrowbinstart != 0 )
   {
      *nnz -= aggrrowbinstart;
      BMSmoveMemoryArray(cutinds, cutinds + aggrrowbinstart, *nnz);
   }
   i = 0;

   /* remove binary variables that now have a zero coefficient due to variable bound usage of continuous variables
    * and perform the bound substitution for the binary variables that are left using simple bounds
    */
   while( i < *nnz )
   {
      SCIP_Real QUAD(coef);
<<<<<<< HEAD
      SCIP_Real QUAD(tmp);
=======
>>>>>>> 3fb79bd4
      SCIP_Real simplebound;
      SCIP_Real bestlb;
      SCIP_Real bestub;
      SCIP_Bool setzero;
      int v = cutinds[i];

      assert( SCIPvarGetType(vars[v]) == SCIP_VARTYPE_BINARY );

      assert(v < firstnonbinvar);
      QUAD_ARRAY_LOAD(coef, cutcoefs, v);

      /* due to variable bound usage for the continous variables cancellation may have occurred */
      if( EPSZ(QUAD_TO_DBL(coef), QUAD_EPSILON) )
      {
         /* do not increase i, since last element is copied to the i-th position */
         setzero = TRUE;
      }
      else
      {
         /* perform bound substitution */
         if( QUAD_TO_DBL(coef) < 0 )
         {
            SCIP_CALL( findBestUb(scip, vars[v], sol, 0, allowlocal, &bestub, &simplebound, boundtype + i) );

            if( SCIPisZero(scip, bestub) )
            {
               /* binary variable is fixed to zero */
               setzero = TRUE;
<<<<<<< HEAD
=======
               *localbdsused = *localbdsused || (boundtype[i] == -2);
>>>>>>> 3fb79bd4
            }
            else
            {
               varsign[i] = -1;
<<<<<<< HEAD
               SCIPquadprecProdQD(tmp, coef, bestub);
               SCIPquadprecSumQQ(*cutrhs, *cutrhs, -tmp);
=======

               performBoundSubstitutionSimple(scip, cutcoefs, QUAD(cutrhs), boundtype[i], bestub, v, localbdsused);
>>>>>>> 3fb79bd4
               QUAD_ARRAY_STORE(cutcoefs, v, -coef);
               setzero = FALSE;
            }
         }
         else
         {
            SCIP_CALL( findBestLb(scip, vars[v], sol, 0, allowlocal, &bestlb, &simplebound, boundtype + i) );

            if( !SCIPisZero(scip, bestlb) )
            {
               /* binary variable is fixed to one */
<<<<<<< HEAD
               SCIPquadprecProdQD(tmp, coef, bestlb);
               SCIPquadprecSumQQ(*cutrhs, *cutrhs, -tmp);
=======
               performBoundSubstitutionSimple(scip, cutcoefs, QUAD(cutrhs), boundtype[i], bestlb, v, localbdsused);
>>>>>>> 3fb79bd4
               setzero = TRUE;
            }
            else
            {
               varsign[i] = +1;
               setzero = FALSE;
            }
         }

         assert(boundtype[i] == -1 || boundtype[i] == -2);
<<<<<<< HEAD
         *localbdsused = *localbdsused || (boundtype[i] == -2);
=======
>>>>>>> 3fb79bd4
      }

      /* increase i or shift last nonzero to current position */
      if( setzero )
      {
         QUAD_ASSIGN(coef, 0.0);
         QUAD_ARRAY_STORE(cutcoefs, v, coef);
         --(*nnz);
         cutinds[i] = cutinds[*nnz];
      }
      else
         ++i;
   }

<<<<<<< HEAD
   /* relax rhs to zero if it is close to */
   if( QUAD_TO_DBL(*cutrhs) < 0.0 && QUAD_TO_DBL(*cutrhs) >= -SCIPepsilon(scip) )
      QUAD_ASSIGN(*cutrhs, 0.0);

=======
   /* relax rhs to zero if it is close to but slightly below zero */
   if( QUAD_TO_DBL(*cutrhs) < 0.0 && QUAD_TO_DBL(*cutrhs) >= -SCIPepsilon(scip) )
      QUAD_ASSIGN(*cutrhs, 0.0);

   *success = TRUE;
>>>>>>> 3fb79bd4
  TERMINATE:
   /*free temporary memory */
   SCIPfreeBufferArray(scip, &bestbds);

   return SCIP_OKAY;
}

/** calculates a lifted knapsack cover cut out of the weighted sum of LP rows given by an aggregation row; the
 *  aggregation row must not contain non-zero weights for modifiable rows, because these rows cannot
 *  participate in the cut.
 *  For further details we refer to:
 *
 *  Letchford, A. N., & Souli, G. (2019). On lifted cover inequalities: A new lifting procedure with unusual properties.
 *  Operations Research Letters, 47(2), 83-87.
 *
 *  @return \ref SCIP_OKAY is returned if everything worked. Otherwise a suitable error code is passed. See \ref
 *          SCIP_Retcode "SCIP_RETCODE" for a complete list of error codes.
 *
 *  @pre This method can be called if @p scip is in one of the following stages:
 *       - \ref SCIP_STAGE_SOLVING
 *
 *  See \ref SCIP_Stage "SCIP_STAGE" for a complete list of all possible solving stages.
 */
SCIP_RETCODE SCIPcalcKnapsackCover(
   SCIP*                 scip,               /**< SCIP data structure */
   SCIP_SOL*             sol,                /**< the solution that should be separated, or NULL for LP solution */
   SCIP_Bool             postprocess,        /**< apply a post-processing step to the resulting cut? */
   SCIP_Bool             allowlocal,         /**< should local information allowed to be used, resulting in a local cut? */
   SCIP_AGGRROW*         aggrrow,            /**< the aggregation row to compute flow cover cut for */
   SCIP_Real*            cutcoefs,           /**< array to store the non-zero coefficients in the cut */
   SCIP_Real*            cutrhs,             /**< pointer to store the right hand side of the cut */
   int*                  cutinds,            /**< array to store the problem indices of variables with a non-zero coefficient in the cut */
   int*                  cutnnz,             /**< pointer to store the number of non-zeros in the cut */
   SCIP_Real*            cutefficacy,        /**< pointer to store the efficacy of the cut, or NULL */
   int*                  cutrank,            /**< pointer to return rank of generated cut */
   SCIP_Bool*            cutislocal,         /**< pointer to store whether the generated cut is only valid locally */
   SCIP_Bool*            success             /**< pointer to store whether a valid cut was returned */
   )
{
   SCIP_VAR** vars;
   int* varsign;
   int* boundtype;
   int* coverstatus;
<<<<<<< HEAD
   int* Cpos;
   int* tmpinds;
   SCIP_Real* tmpcoefs;
   SCIP_Real* C;
=======
   int* coverpos;
   int* tmpinds;
   SCIP_Real* tmpcoefs;
   SCIP_Real* covervals;
>>>>>>> 3fb79bd4
   SCIP_Real QUAD(tmp);
   SCIP_Real QUAD(rhs);
   SCIP_Real QUAD(coverweight);
   SCIP_Real QUAD(abar);
<<<<<<< HEAD
   SCIP_Real QUAD(roh);
   SCIP_Bool freevariable;
=======
   SCIP_Real QUAD(sigma);
   SCIP_Bool transformed;
>>>>>>> 3fb79bd4
   SCIP_Bool local;
   SCIP_Real efficacy;
   int k;
   int nvars;
   int coversize;
   int cplussize;
   int nnz;

   assert(scip != NULL);
   assert(aggrrow != NULL);
   assert(cutcoefs != NULL);
   assert(cutrhs != NULL);
   assert(cutinds != NULL);
<<<<<<< HEAD
   assert(success != NULL);
   assert(cutislocal != NULL);
=======
   assert(cutnnz != NULL);
   assert(cutefficacy != NULL);
   assert(cutislocal != NULL);
   assert(success != NULL);
>>>>>>> 3fb79bd4

   *success = FALSE;

   if( aggrrow->nnz == 0 )
      return SCIP_OKAY;

   for( k = 0; k < aggrrow->nrows; ++k )
   {
      /* cannot handle negative slack variables */
      if( aggrrow->rowweights[k] * aggrrow->slacksign[k] < 0 )
         return SCIP_OKAY;
   }

   /* allocate temporary memory */
   nvars = SCIPgetNVars(scip);
   SCIP_CALL( SCIPallocBufferArray(scip, &varsign, nvars) );
   SCIP_CALL( SCIPallocBufferArray(scip, &boundtype, nvars) );
   SCIP_CALL( SCIPallocBufferArray(scip, &coverstatus, nvars) );
<<<<<<< HEAD
   SCIP_CALL( SCIPallocBufferArray(scip, &C, nvars) );
   SCIP_CALL( SCIPallocBufferArray(scip, &Cpos, nvars) );
=======
   SCIP_CALL( SCIPallocBufferArray(scip, &covervals, nvars) );
   SCIP_CALL( SCIPallocBufferArray(scip, &coverpos, nvars) );
>>>>>>> 3fb79bd4
   SCIP_CALL( SCIPallocBufferArray(scip, &tmpinds, nvars) );
   SCIP_CALL( SCIPallocCleanBufferArray(scip, &tmpcoefs, QUAD_ARRAY_SIZE(nvars)) );

   /* initialize cut with aggregation */
   nnz = aggrrow->nnz;
   QUAD_ASSIGN_Q(rhs, aggrrow->rhs);

   BMScopyMemoryArray(tmpinds, aggrrow->inds, nnz);

   for( k = 0; k < nnz; ++k )
   {
      SCIP_Real QUAD(coef);
      int j = tmpinds[k];

      QUAD_ARRAY_LOAD(coef, aggrrow->vals, j);

      QUAD_HI(coef) = NONZERO(QUAD_HI(coef));
      assert(QUAD_HI(coef) != 0.0);

      QUAD_ARRAY_STORE(tmpcoefs, j, coef);
   }
   SCIPdebugMessage("Computing lifted knapsack cover for ");
<<<<<<< HEAD
   SCIPdebug(printCutQuad(scip, NULL, tmpcoefs, QUAD(rhs), tmpinds, *cutnnz, FALSE, FALSE));

   /* Transform equation  a*x == b, lb <= x <= ub  into standard form
      *   a'*x' == b, 0 <= x' <= ub'.
      *
      * Transform variables (lb or ub):
      *   x'_j := x_j - lb_j,   x_j == x'_j + lb_j,   a'_j ==  a_j,   if lb is used in transformation
      *   x'_j := ub_j - x_j,   x_j == ub_j - x'_j,   a'_j == -a_j,   if ub is used in transformation
      * and move the constant terms "a_j * lb_j" or "a_j * ub_j" to the rhs.
      *
      * Transform variables (vlb or vub):
      *   x'_j := x_j - (bl_j * zl_j + dl_j),   x_j == x'_j + (bl_j * zl_j + dl_j),   a'_j ==  a_j,   if vlb is used in transf.
      *   x'_j := (bu_j * zu_j + du_j) - x_j,   x_j == (bu_j * zu_j + du_j) - x'_j,   a'_j == -a_j,   if vub is used in transf.
      * move the constant terms "a_j * dl_j" or "a_j * du_j" to the rhs, and update the coefficient of the VLB variable:
      *   a_{zl_j} := a_{zl_j} + a_j * bl_j, or
      *   a_{zu_j} := a_{zu_j} + a_j * bu_j
      */
   local = aggrrow->local;
   SCIP_CALL( cutsTransformKnapsackCover(scip, sol, allowlocal,
         tmpcoefs, QUAD(&rhs), tmpinds, &nnz, varsign, boundtype, &local, &freevariable) );

   assert(allowlocal || !local);

   if( freevariable )
=======
   SCIPdebug(printCutQuad(scip, NULL, tmpcoefs, QUAD(rhs), tmpinds, nnz, FALSE, FALSE));

   /* Transform aggregated row into a (fractional) knapsack constraint.
    * Uses simple or variable lower or upper bounds to relax out continuous and general integers
    * so that only binary variables remain and complements those such that they have a positive coefficient.
    */
   local = aggrrow->local;
   SCIP_CALL( cutsTransformKnapsackCover(scip, sol, allowlocal,
         tmpcoefs, QUAD(&rhs), tmpinds, &nnz, varsign, boundtype, &local, &transformed) );

   assert(allowlocal || !local);

   if( !transformed )
>>>>>>> 3fb79bd4
      goto TERMINATE;

   SCIPdebugMessage("Transformed knapsack relaxation ");
   SCIPdebug(printCutQuad(scip, NULL, tmpcoefs, QUAD(rhs), tmpinds, nnz, FALSE, FALSE));

   vars = SCIPgetVars(scip);

<<<<<<< HEAD
=======
   /* setup covervals and coverpos with the activity contribution to the knapsack row
    * and the position of the nonzero in the knapsack row.
    */
>>>>>>> 3fb79bd4
   for( k = 0; k < nnz; ++k )
   {
      SCIP_Real solval;
      int v = tmpinds[k];
      SCIP_Real QUAD(coef);
      QUAD_ARRAY_LOAD(coef, tmpcoefs, v);

      solval = SCIPgetSolVal(scip, sol, vars[v]);
      if( varsign[k] == -1 )
         solval = 1 - solval;

<<<<<<< HEAD
      Cpos[k] = k;
      C[k] = solval * QUAD_TO_DBL(coef);
      coverstatus[k] = 0;
   }

   SCIPsortDownRealInt(C, Cpos, nnz);
=======
      coverpos[k] = k;
      covervals[k] = solval * QUAD_TO_DBL(coef);
      coverstatus[k] = 0;
   }

   /* Use these two arrays can to sort the variables by decreasing contribution
    * and pick them greedily in the while loop below until they are a cover.
    * Since the cover does not need to be minimal we do not need to remove any of the
    * variables with a high activity contribution even if they are not necessary after
    * picking the last variable.
    */
   SCIPsortDownRealInt(covervals, coverpos, nnz);
>>>>>>> 3fb79bd4

   QUAD_ASSIGN(coverweight, 0);
   coversize = 0;

<<<<<<< HEAD
=======
   /* overwrite covervals with the coefficients of the variables in the cover
    * as we need to sort decreasingly by those again for the lifting
    */
>>>>>>> 3fb79bd4
   while( coversize < nnz && SCIPisFeasLE(scip, QUAD_TO_DBL(coverweight), QUAD_TO_DBL(rhs)) )
   {
      int v;
      SCIP_Real QUAD(coef);
<<<<<<< HEAD
      k = Cpos[coversize];
      v = tmpinds[k];
      coverstatus[k] = 1;
      QUAD_ARRAY_LOAD(coef, tmpcoefs, v);
      C[coversize] = QUAD_TO_DBL(coef);
=======
      k = coverpos[coversize];
      v = tmpinds[k];
      coverstatus[k] = 1;
      QUAD_ARRAY_LOAD(coef, tmpcoefs, v);
      covervals[coversize] = QUAD_TO_DBL(coef);
>>>>>>> 3fb79bd4
      SCIPquadprecSumQQ(coverweight, coverweight, coef);
      ++coversize;
   }

<<<<<<< HEAD
   /* cover is not violated or is a simple fixing that should be found elsewhere */
=======
   /* cover is not violated or is a simple fixing that should be found elsewhere
    * (todo: we cannot apply the fixing during separation, should we return the fixing as a cut?) */
>>>>>>> 3fb79bd4
   if( coversize < 2 || SCIPisFeasLE(scip, QUAD_TO_DBL(coverweight), QUAD_TO_DBL(rhs)) )
      goto TERMINATE;

   SCIPdebugMessage("coverweight is %g and right hand side is %g\n", QUAD_TO_DBL(coverweight), QUAD_TO_DBL(rhs));
   assert(coversize > 0);

<<<<<<< HEAD
   /* compute \bar{a} */
   SCIPsortDownRealInt(C, Cpos, coversize);
   /* set \bar{a} = l_1 */
   QUAD_ARRAY_LOAD(abar, tmpcoefs, tmpinds[Cpos[0]]);
   SCIPquadprecSumQQ(roh, coverweight, -rhs);
=======
   /* Now compute \bar{a}, the unique rational number such that for the cover C it holds that
    * b = \sum_{a_i \in C} \min(\bar{a}, a_i).
    * For that we need to sort by decreasing coefficients of the variables in the cover.
    * After the sorting the covervals array is free to be reused.
    */
   SCIPsortDownRealInt(covervals, coverpos, coversize);

   /* Now follows Algorithm 1 in the paper to compute \bar{a} */

   /* set \bar{a} = l_1 */
   QUAD_ARRAY_LOAD(abar, tmpcoefs, tmpinds[coverpos[0]]);
   SCIPquadprecSumQQ(sigma, coverweight, -rhs);
>>>>>>> 3fb79bd4

   for( k = 1; k < coversize; ++k )
   {
      SCIP_Real QUAD(lkplus1);
      SCIP_Real QUAD(kdelta);
      /* load next coefficient l_{k+1} in sorted order of cover */
<<<<<<< HEAD
      QUAD_ARRAY_LOAD(lkplus1, tmpcoefs, tmpinds[Cpos[k]]);
      /* Let \delta = \bar{a} - l_{k+1} and compute k * \delta */
      SCIPquadprecSumQQ(kdelta, abar, -lkplus1);
      SCIPquadprecProdQD(kdelta, kdelta, k);
      /* Set tmp = k * \delta - \roh to check condition k * \delta < \roh by tmp < 0 */
      SCIPquadprecSumQQ(tmp, kdelta, -roh);
      if( QUAD_TO_DBL(tmp) < 0 )
      {
         /* Set \bar{a} = l_{k+1} and \roh = \roh - k*\delta */
         QUAD_ASSIGN_Q(abar, lkplus1);
         SCIPquadprecSumQQ(roh, roh, -kdelta);
      }
      else
      {
         /* Set \bar{a} = \bar{a} - \roh / k and \roh = 0; break; */
         SCIP_Real minusoneoverk = -1.0 / k;
         SCIPquadprecProdQD(roh, roh, minusoneoverk);
         SCIPquadprecSumQQ(abar, abar, roh);
         QUAD_ASSIGN(roh, 0.0);
=======
      QUAD_ARRAY_LOAD(lkplus1, tmpcoefs, tmpinds[coverpos[k]]);
      /* Let \delta = \bar{a} - l_{k+1} and compute k * \delta */
      SCIPquadprecSumQQ(kdelta, abar, -lkplus1);
      SCIPquadprecProdQD(kdelta, kdelta, k);
      /* Set tmp = k * \delta - \sigma to check condition k * \delta < \sigma by tmp < 0 */
      SCIPquadprecSumQQ(tmp, kdelta, -sigma);
      if( QUAD_TO_DBL(tmp) < 0 )
      {
         /* Set \bar{a} = l_{k+1} and \sigma = \sigma - k*\delta */
         QUAD_ASSIGN_Q(abar, lkplus1);
         SCIPquadprecSumQQ(sigma, sigma, -kdelta);
      }
      else
      {
         /* Set \bar{a} = \bar{a} - \sigma / k and \sigma = 0; break; */
         SCIP_Real minusoneoverk = -1.0 / k;
         SCIPquadprecProdQD(sigma, sigma, minusoneoverk);
         SCIPquadprecSumQQ(abar, abar, sigma);
         QUAD_ASSIGN(sigma, 0.0);
>>>>>>> 3fb79bd4
         break;
      }
   }

<<<<<<< HEAD
   if( QUAD_TO_DBL(roh) > 0 )
=======
   if( QUAD_TO_DBL(sigma) > 0 )
>>>>>>> 3fb79bd4
   {
      SCIP_Real oneoverc = 1.0 / coversize;
      SCIPquadprecProdQD(abar, rhs, oneoverc);
   }

   SCIPdebugMessage("abar is %g\n", QUAD_TO_DBL(abar));

<<<<<<< HEAD
=======
   /* next compute the S^- running sum of the values min(a_i, \bar{a}) for all a_i \in C.
    * These values are used in the lifting function and we again reuse the array covervals
    * to store them so that covervals[0] stores S^-(1). S^-(0) is 0 and does not need to be stored.
    * Additionally determines whether a variable in the cover belongs to C^+ and C^- and computes the size of C^+.
    * Variables that are above \bar{a} are defined to be in C^+ and the other ones in C^-.
    */
>>>>>>> 3fb79bd4
   QUAD_ASSIGN(tmp, 0);
   cplussize = 0;
   for( k = 0; k < coversize; ++k )
   {
      SCIP_Real QUAD(coef);
      SCIP_Real QUAD(coefminusabar);
<<<<<<< HEAD
      QUAD_ARRAY_LOAD(coef, tmpcoefs, tmpinds[Cpos[k]]);
=======
      QUAD_ARRAY_LOAD(coef, tmpcoefs, tmpinds[coverpos[k]]);
>>>>>>> 3fb79bd4
      SCIPquadprecSumQQ(coefminusabar, coef, -abar);
      if( QUAD_TO_DBL(coefminusabar) > 0 )
      {
         /* coefficient is in C^+ because it is greater than \bar{a} and contributes only \bar{a} to the sum */
         SCIPquadprecSumQQ(tmp, tmp, abar);

         /* rather be on the safe side in numerical corner cases and relax the coefficient to exactly \bar{a}.
          * In that case the coefficient is not treated as in C^+ but as being <= \bar{a} and therefore in C^-.
          */
         if( QUAD_TO_DBL(coefminusabar) > SCIPfeastol(scip) )
            ++cplussize;
         else
<<<<<<< HEAD
            coverstatus[Cpos[k]] = -1;
=======
            coverstatus[coverpos[k]] = -1;
>>>>>>> 3fb79bd4
      }
      else
      {
         /* coefficient is in C^- because it is smaller or equal to \bar{a} */
<<<<<<< HEAD
         coverstatus[Cpos[k]] = -1;
         SCIPquadprecSumQQ(tmp, tmp, coef);
      }
      C[k] = QUAD_TO_DBL(tmp);
      SCIPdebugMessage("S^-(%d) = %g\n", k + 1, C[k]);
=======
         coverstatus[coverpos[k]] = -1;
         SCIPquadprecSumQQ(tmp, tmp, coef);
      }
      covervals[k] = QUAD_TO_DBL(tmp);
      SCIPdebugMessage("S^-(%d) = %g\n", k + 1, covervals[k]);
>>>>>>> 3fb79bd4
   }

   SCIPdebugMessage("rhs is %g\n", QUAD_TO_DBL(rhs));

   /* compute lifted cover inequality */
   QUAD_ASSIGN(rhs, (coversize - 1));
   /* set abar to its reciprocal for faster computation of the lifting coefficients */
   SCIPquadprecDivDQ(abar, 1, abar);
   for( k = 0; k < nnz; )
   {
      SCIP_Real cutcoef;
      if( coverstatus[k] == -1 )
<<<<<<< HEAD
      {
         cutcoef = 1.0;
      }
      else
      {
=======
      { /* variables in C^- get the coefficients 1 */
         cutcoef = 1.0;
      }
      else
      { /* variables is either in C^+ or not in the cover and its coefficient value is computed with the lifing function */
>>>>>>> 3fb79bd4
         int h;
         SCIP_Real QUAD(hfrac);
         SCIP_Real QUAD(coef);
         QUAD_ARRAY_LOAD(coef, tmpcoefs, tmpinds[k]);

         /* cutcoef is at least the coeficient divided by \bar{a} because the largest value
          * contributed to the running sum stored in C is \bar{a}
          * therefore we start the search at floor(a_k / \bar{a})
          */

         SCIPdebugMessage("coef is %g, coversize is %d\n", QUAD_TO_DBL(coef), coversize );

         SCIPquadprecProdQQ(hfrac, coef, abar);

<<<<<<< HEAD
         /* if the coefficient is below \bar{a}, i.e. a / \bar{a} < 1 then it is zero, otherwise it is lifted abve zero */
         if( QUAD_TO_DBL(hfrac) < 1 )
         {
            --(nnz);
=======
         /* if the coefficient is below \bar{a}, i.e. a / \bar{a} < 1 then it is zero, otherwise it is lifted above zero */
         if( QUAD_TO_DBL(hfrac) < 1 )
         {
            --nnz;
>>>>>>> 3fb79bd4
            QUAD_ASSIGN(tmp, 0);
            QUAD_ARRAY_STORE(tmpcoefs, tmpinds[k], tmp);
            tmpinds[k] = tmpinds[nnz];
            varsign[k] = varsign[nnz];
<<<<<<< HEAD
=======
            coverstatus[k] = coverstatus[nnz];
            /* in this case k will not be increased */
>>>>>>> 3fb79bd4
            continue;
         }

         h = (int)floor(QUAD_TO_DBL(hfrac) + QUAD_EPSILON);
         SCIPquadprecSumQD(hfrac, hfrac, -h);

         if( h > 0 && h < cplussize && ABS(QUAD_TO_DBL(hfrac)) <= QUAD_EPSILON )
         {
<<<<<<< HEAD
            /* cutcoef can be increased by 0.5 */
=======
            /* cutcoef can be increased by 0.5 because it is a multiple of \bar{a}
             * (This is the first non-dominated lifting function presented in the paper)
             */
>>>>>>> 3fb79bd4
            cutcoef = 0.5;
         }
         else
            cutcoef = 0.0;

         assert(h > 0);

         /* decrease by one to make sure rounding errors or coefficients that are larger than the right hand side by themselves
          * did not push h too far */
         h = MIN(h, coversize) - 1;

<<<<<<< HEAD
         /* now increase coefficient to its lifted value */
         while( h < coversize )
         {
            SCIPquadprecSumQD(tmp, coef, -C[h]);
=======
         /* now increase coefficient to its lifted value based on its size relative to the S^- values.
          * The coefficient a_i is lifted to the largest integer h such that S^-(h) < a_i <= S^-(h+1).
          * (todo: variables that have a coefficient above the right hand side can get an arbitrarily large coefficient but can
          *  also be trivially fixed using the base row. Currently they get the coefficient |C| which is 1 above the right hand
          *  side in the cover cut so that they can still be trivially fixed by the propagating the cover cut.
          *  We do not want to apply fixings here though because the LP should stay flushed during separation.
          *  Possibly add a parameter to return additional fixings to the caller of the SCIPcalc*() functions in here
          *  and the caller can add them as cuts to the sepastore or we add them to the sepastore here?)
          */
         while( h < coversize )
         {
            SCIPquadprecSumQD(tmp, coef, -covervals[h]);
>>>>>>> 3fb79bd4
            if( QUAD_TO_DBL(tmp) <= QUAD_EPSILON )
               break;
            ++h;
         }

<<<<<<< HEAD
         SCIPdebugMessage("lifted coef %g < %g <= %g to %d\n", h == 0 ? 0 : C[h-1], QUAD_TO_DBL(coef), C[h], h);
         cutcoef += h;
      }

=======
         /* the lifted coefficient is h increased possibly by 0.5 for the case checked above */
         SCIPdebugMessage("lifted coef %g < %g <= %g to %d\n", h == 0 ? 0 : covervals[h-1], QUAD_TO_DBL(coef), covervals[h], h);
         cutcoef += h;
      }

      /* directly undo the complementation before storing back the coefficient */
>>>>>>> 3fb79bd4
      if( varsign[k] == -1 )
      {
         /* variable was complemented so we have cutcoef * (1-x) = cutcoef - cutcoef * x. Thus
          * we need to adjust the rhs to rhs - cutcoef and the cutcoef flips sign */
         cutcoef = -cutcoef;
         SCIPquadprecSumQD(rhs, rhs, cutcoef);
      }

      QUAD_ASSIGN(tmp, cutcoef);
      QUAD_ARRAY_STORE(tmpcoefs, tmpinds[k], tmp);

      ++k;
   }

<<<<<<< HEAD
=======
   /* calculate the efficacy of the computed cut and store the success flag if the efficacy exceeds the
    * one stored in the cutefficacy variable by the caller
    */
>>>>>>> 3fb79bd4
   efficacy = calcEfficacyDenseStorageQuad(scip, sol, tmpcoefs, QUAD_TO_DBL(rhs), tmpinds, nnz);
   *success = efficacy > *cutefficacy;

   SCIPdebugMessage("FINAL LCI:");
   SCIPdebug(printCutQuad(scip, sol, tmpcoefs, QUAD(rhs), tmpinds, nnz, FALSE, FALSE));

   if( *success )
   {
<<<<<<< HEAD
      /* remove all nearly-zero coefficients from strong CG row and relax the right hand side correspondingly in order to
=======
      /* return the cut but first clean it up based on the parameters
       * (todo: though we might not want to do all steps that for the cover cut? Can coefficient tightening do something
       *        on any lifted cover cut? The numerical cleanup is also superfluous. And the scaling to integral coefficients
       *        could be done easier in the loop above by setting a flag on whether a coefficient with fraction 0.5 was created.)
       */

      /* remove all nearly-zero coefficients from row and relax the right hand side correspondingly in order to
>>>>>>> 3fb79bd4
       * prevent numerical rounding errors
       */

      *cutislocal = local;
      if( postprocess )
      {
         SCIP_CALL( postprocessCutQuad(scip, *cutislocal, tmpinds, tmpcoefs, &nnz, QUAD(&rhs), success) );
      }
      else
      {
         *success = ! removeZerosQuad(scip, SCIPsumepsilon(scip), *cutislocal, tmpcoefs, QUAD(&rhs), tmpinds, &nnz);
      }
      *cutrhs = QUAD_TO_DBL(rhs);
      *cutnnz = nnz;

      /* store cut in given array in sparse representation and clean buffer array */
      for( k = 0; k < nnz; ++k )
      {
         SCIP_Real QUAD(coef);
         int j = tmpinds[k];

         QUAD_ARRAY_LOAD(coef, tmpcoefs, j);
         assert(QUAD_HI(coef) != 0.0);

         cutcoefs[k] = QUAD_TO_DBL(coef);
         cutinds[k] = j;
         QUAD_ASSIGN(coef, 0.0);
         QUAD_ARRAY_STORE(tmpcoefs, j, coef);
      }

      assert( cutefficacy != NULL );
<<<<<<< HEAD
=======
      /* calculate efficacy again to make sure it matches the coefficients after they where rounded to double values
       * and after the cleanup and postprocessing step was applied. */
>>>>>>> 3fb79bd4
      *cutefficacy = calcEfficacy(scip, sol, cutcoefs, *cutrhs, cutinds, nnz);

      if( cutrank != NULL )
         *cutrank = aggrrow->rank + 1;
   }

  TERMINATE:

   /* if we aborted early the tmpcoefs array needs to be cleaned */
   if( !(*success) )
   {
      QUAD_ASSIGN(tmp, 0.0);

      for( k = 0; k < nnz; ++k )
      {
         QUAD_ARRAY_STORE(tmpcoefs, tmpinds[k], tmp);
      }
   }
#ifndef NDEBUG
   for( k = 0; k < QUAD_ARRAY_SIZE(nvars); ++k )
   {
      if(tmpcoefs[k] != 0.0)
      {
         SCIPdebugMessage("tmpcoefs have not been reset\n");
         SCIPABORT();
      }
   }
#endif

<<<<<<< HEAD

   /* free temporary memory */
   SCIPfreeCleanBufferArray(scip, &tmpcoefs);
   SCIPfreeBufferArray(scip, &tmpinds);
   SCIPfreeBufferArray(scip, &Cpos);
   SCIPfreeBufferArray(scip, &C);
=======
   /* free temporary memory */
   SCIPfreeCleanBufferArray(scip, &tmpcoefs);
   SCIPfreeBufferArray(scip, &tmpinds);
   SCIPfreeBufferArray(scip, &coverpos);
   SCIPfreeBufferArray(scip, &covervals);
>>>>>>> 3fb79bd4
   SCIPfreeBufferArray(scip, &coverstatus);
   SCIPfreeBufferArray(scip, &boundtype);
   SCIPfreeBufferArray(scip, &varsign);

   return SCIP_OKAY;
}


/* =========================================== strongcg =========================================== */

/** Transform equation \f$ a \cdot x = b; lb \leq x \leq ub \f$ into standard form
 *    \f$ a^\prime \cdot x^\prime = b,\; 0 \leq x^\prime \leq ub' \f$.
 *
 *  Differs from cutsTransformMIR for continuous variables for which the lower bound must be used
 *  when in case their coefficient is positive and the upper bound in case their coefficient is
 *  negative. This forces all continuous variable to have a positive coefficient in the transformed
 *  row.
 *
 *  Transform variables (lb or ub):
 *  \f[
 *  \begin{array}{llll}
 *    x^\prime_j := x_j - lb_j,&   x_j = x^\prime_j + lb_j,&   a^\prime_j =  a_j,&   \mbox{if lb is used in transformation}\\
 *    x^\prime_j := ub_j - x_j,&   x_j = ub_j - x^\prime_j,&   a^\prime_j = -a_j,&   \mbox{if ub is used in transformation}
 *  \end{array}
 *  \f]
 *  and move the constant terms \f$ a_j\, lb_j \f$ or \f$ a_j\, ub_j \f$ to the rhs.
 *
 *  Transform variables (vlb or vub):
 *  \f[
 *  \begin{array}{llll}
 *    x^\prime_j := x_j - (bl_j\, zl_j + dl_j),&   x_j = x^\prime_j + (bl_j\, zl_j + dl_j),&   a^\prime_j =  a_j,&   \mbox{if vlb is used in transf.} \\
 *    x^\prime_j := (bu_j\, zu_j + du_j) - x_j,&   x_j = (bu_j\, zu_j + du_j) - x^\prime_j,&   a^\prime_j = -a_j,&   \mbox{if vub is used in transf.}
 *  \end{array}
 *  \f]
 *  move the constant terms \f$ a_j\, dl_j \f$ or \f$ a_j\, du_j \f$ to the rhs, and update the coefficient of the VLB variable:
 *  \f[
 *  \begin{array}{ll}
 *    a_{zl_j} := a_{zl_j} + a_j\, bl_j,& \mbox{or} \\
 *    a_{zu_j} := a_{zu_j} + a_j\, bu_j &
 *  \end{array}
 *  \f]
 */
static
SCIP_RETCODE cutsTransformStrongCG(
   SCIP*                 scip,               /**< SCIP data structure */
   SCIP_SOL*             sol,                /**< the solution that should be separated, or NULL for LP solution */
   SCIP_Real             boundswitch,        /**< fraction of domain up to which lower bound is used in transformation */
   SCIP_Bool             usevbds,            /**< should variable bounds be used in bound transformation? */
   SCIP_Bool             allowlocal,         /**< should local information allowed to be used, resulting in a local cut? */
   SCIP_Real*            cutcoefs,           /**< array of coefficients of cut */
   QUAD(SCIP_Real*       cutrhs),            /**< pointer to right hand side of cut */
   int*                  cutinds,            /**< array of variables problem indices for non-zero coefficients in cut */
   int*                  nnz,                /**< number of non-zeros in cut */
   int*                  varsign,            /**< stores the sign of the transformed variable in summation */
   int*                  boundtype,          /**< stores the bound used for transformed variable:
                                              *   vlb/vub_idx, or -1 for global lb/ub, or -2 for local lb/ub */
   SCIP_Bool*            freevariable,       /**< stores whether a free variable was found in MIR row -> invalid summation */
   SCIP_Bool*            localbdsused        /**< pointer to store whether local bounds were used in transformation */
   )
{
   SCIP_Real* bestbds;
   int i;
   int aggrrowintstart;
   int nvars;
   int firstcontvar;
   SCIP_VAR** vars;

   assert(varsign != NULL);
   assert(boundtype != NULL);
   assert(freevariable != NULL);
   assert(localbdsused != NULL);

   *freevariable = FALSE;
   *localbdsused = FALSE;

   /* allocate temporary memory to store best bounds and bound types */
   SCIP_CALL( SCIPallocBufferArray(scip, &bestbds, 2*(*nnz)) );

   /* start with continuous variables, because using variable bounds can affect the untransformed integral
    * variables, and these changes have to be incorporated in the transformation of the integral variables
    * (continuous variables have largest problem indices!)
    */
   SCIPsortDownInt(cutinds, *nnz);

   vars = SCIPgetVars(scip);
   nvars = SCIPgetNVars(scip);
   firstcontvar = nvars - SCIPgetNContVars(scip);

   /* determine best bounds for the continous variables such that they will have a positive coefficient in the transformation */
   for( i = 0; i < *nnz && cutinds[i] >= firstcontvar; ++i )
   {
      SCIP_Real QUAD(coef);
      int v = cutinds[i];

      QUAD_ARRAY_LOAD(coef, cutcoefs, v);

      if( QUAD_TO_DBL(coef) > 0.0 )
      {
         SCIP_Real simplebound;

         /* find closest lower bound in standard lower bound or variable lower bound for continuous variable so that it will have a positive coefficient */
         SCIP_CALL( findBestLb(scip, vars[v], sol, usevbds ? 2 : 0, allowlocal, bestbds + i, &simplebound, boundtype + i) );

         /* cannot create transformation for strongcg cut */
         if( SCIPisInfinity(scip, -bestbds[i]) )
         {
            *freevariable = TRUE;
            goto TERMINATE;
         }

         varsign[i] = +1;
      }
      else if( QUAD_TO_DBL(coef) < 0.0 )
      {
         SCIP_Real simplebound;

         /* find closest upper bound in standard upper bound or variable upper bound for continuous variable so that it will have a positive coefficient */
         SCIP_CALL( findBestUb(scip, vars[cutinds[i]], sol, usevbds ? 2 : 0, allowlocal, bestbds + i, &simplebound, boundtype + i) );

          /* cannot create transformation for strongcg cut */
         if( SCIPisInfinity(scip, bestbds[i]) )
         {
            *freevariable = TRUE;
            goto TERMINATE;
         }

         varsign[i] = -1;
      }
   }

   /* remember start of integer variables in the aggrrow */
   aggrrowintstart = i;

   /* perform bound substitution for continuous variables */
   for( i = 0; i < aggrrowintstart; ++i )
   {
      performBoundSubstitution(scip, cutinds, cutcoefs, QUAD(cutrhs), nnz, varsign[i], boundtype[i], bestbds[i], cutinds[i], localbdsused);
   }

   assert(i == aggrrowintstart);

   /* remove integral variables that now have a zero coefficient due to variable bound usage of continuous variables
    * and perform the bound substitution for the integer variables that are left using simple bounds
    */
   while( i < *nnz )
   {
      SCIP_Real QUAD(coef);
      SCIP_Real bestlb;
      SCIP_Real bestub;
      int bestlbtype;
      int bestubtype;
      SCIP_BOUNDTYPE selectedbound;
      int v = cutinds[i];

      assert(v < firstcontvar);
      QUAD_ARRAY_LOAD(coef, cutcoefs, v);

      /* due to variable bound usage for the continous variables cancellation may have occurred */
      if( EPSZ(QUAD_TO_DBL(coef), QUAD_EPSILON) )
      {
         QUAD_ASSIGN(coef, 0.0);
         QUAD_ARRAY_STORE(cutcoefs, v, coef);
         --(*nnz);
         cutinds[i] = cutinds[*nnz];

         /* do not increase i, since last element is copied to the i-th position */
         continue;
      }

      /* determine the best bounds for the integral variable, usevbd can be set to FALSE here as vbds are only used for continous variables */
      SCIP_CALL( determineBestBounds(scip, vars[v], sol, boundswitch, 0, allowlocal, FALSE, FALSE, NULL, NULL,
            &bestlb, &bestub, &bestlbtype, &bestubtype, &selectedbound, freevariable) );

      /* check if we have an unbounded integral variable */
      if( *freevariable )
      {
         goto TERMINATE;
      }

      /* perform bound substitution */
      if( selectedbound == SCIP_BOUNDTYPE_LOWER )
      {
         boundtype[i] = bestlbtype;
         varsign[i] = +1;

         performBoundSubstitutionSimple(scip, cutcoefs, QUAD(cutrhs), boundtype[i], bestlb, v, localbdsused);
      }
      else
      {
         assert(selectedbound == SCIP_BOUNDTYPE_UPPER);
         boundtype[i] = bestubtype;
         varsign[i] = -1;

         performBoundSubstitutionSimple(scip, cutcoefs, QUAD(cutrhs), boundtype[i], bestub, v, localbdsused);
      }

      assert(boundtype[i] == -1 || boundtype[i] == -2);

      /* increase i */
      ++i;
   }

   /* relax rhs to zero if it is close to */
   if( QUAD_TO_DBL(*cutrhs) < 0.0 && QUAD_TO_DBL(*cutrhs) >= -SCIPepsilon(scip) )
      QUAD_ASSIGN(*cutrhs, 0.0);

  TERMINATE:
   /*free temporary memory */
   SCIPfreeBufferArray(scip, &bestbds);

   return SCIP_OKAY;
}

/** Calculate fractionalities \f$ f_0 := b - down(b) \f$, \f$ f_j := a^\prime_j - down(a^\prime_j) \f$ and
 *   integer \f$ k >= 1 \f$ with \f$ 1/(k + 1) <= f_0 < 1/k \f$ and \f$ (=> k = up(1/f_0) + 1) \f$
 *   integer \f$ 1 <= p_j <= k \f$ with \f$ f_0 + ((p_j - 1) * (1 - f_0)/k) < f_j <= f_0 + (p_j * (1 - f_0)/k)\f$ \f$ (=> p_j = up( k*(f_j - f_0)/(1 - f_0) )) \f$
 * and derive strong CG cut \f$ \tilde{a}*x^\prime <= down(b) \f$
 * \f[
 * \begin{array}{rll}
 * integers : &  \tilde{a}_j = down(a^\prime_j)                &, if \qquad f_j <= f_0 \\
 *            &  \tilde{a}_j = down(a^\prime_j) + p_j/(k + 1)  &, if \qquad f_j >  f_0 \\
 * continuous:&  \tilde{a}_j = 0                               &, if \qquad a^\prime_j >= 0 \\
 *            &  \mbox{no strong CG cut found}                 &, if \qquad a^\prime_j <  0
 * \end{array}
 * \f]
 *
 * Transform inequality back to \f$ \hat{a}*x <= rhs \f$:
 *
 *  (lb or ub):
 * \f[
 * \begin{array}{lllll}
 *    x^\prime_j := x_j - lb_j,&   x_j == x^\prime_j + lb_j,&   a^\prime_j ==  a_j,&   \hat{a}_j :=  \tilde{a}_j,&   \mbox{if lb was used in transformation} \\
 *    x^\prime_j := ub_j - x_j,&   x_j == ub_j - x^\prime_j,&   a^\prime_j == -a_j,&   \hat{a}_j := -\tilde{a}_j,&   \mbox{if ub was used in transformation}
 * \end{array}
 * \f]
 * \f[
 *  and move the constant terms
 * \begin{array}{rl}
 *    -\tilde{a}_j * lb_j == -\hat{a}_j * lb_j, & \mbox{or} \\
 *     \tilde{a}_j * ub_j == -\hat{a}_j * ub_j &
 * \end{array}
 * \f]
 *  to the rhs.
 *
 *  (vlb or vub):
 * \f[
 * \begin{array}{lllll}
 *    x^\prime_j := x_j - (bl_j * zl_j + dl_j),&   x_j == x^\prime_j + (bl_j * zl_j + dl_j),&   a^\prime_j ==  a_j,&   \hat{a}_j :=  \tilde{a}_j,&   \mbox{(vlb)} \\
 *    x^\prime_j := (bu_j * zu_j + du_j) - x_j,&   x_j == (bu_j * zu_j + du_j) - x^\prime_j,&   a^\prime_j == -a_j,&   \hat{a}_j := -\tilde{a}_j,&   \mbox{(vub)}
 * \end{array}
 * \f]
 *  move the constant terms
 * \f[
 * \begin{array}{rl}
 *    -\tilde{a}_j * dl_j == -\hat{a}_j * dl_j,& \mbox{or} \\
 *     \tilde{a}_j * du_j == -\hat{a}_j * du_j &
 * \end{array}
 * \f]
 *  to the rhs, and update the VB variable coefficients:
 * \f[
 * \begin{array}{ll}
 *    \hat{a}_{zl_j} := \hat{a}_{zl_j} - \tilde{a}_j * bl_j == \hat{a}_{zl_j} - \hat{a}_j * bl_j,& \mbox{or} \\
 *    \hat{a}_{zu_j} := \hat{a}_{zu_j} + \tilde{a}_j * bu_j == \hat{a}_{zu_j} - \hat{a}_j * bu_j &
 * \end{array}
 * \f]
 */
static
SCIP_RETCODE cutsRoundStrongCG(
   SCIP*                 scip,               /**< SCIP data structure */
   SCIP_Real*            cutcoefs,           /**< array of coefficients of cut */
   QUAD(SCIP_Real*       cutrhs),            /**< pointer to right hand side of cut */
   int*                  cutinds,            /**< array of variables problem indices for non-zero coefficients in cut */
   int*                  nnz,                /**< number of non-zeros in cut */
   int*                  varsign,            /**< stores the sign of the transformed variable in summation */
   int*                  boundtype,          /**< stores the bound used for transformed variable (vlb/vub_idx or -1 for lb/ub)*/
   QUAD(SCIP_Real        f0),                /**< fractional value of rhs */
   SCIP_Real             k                   /**< factor to strengthen strongcg cut */
   )
{
   SCIP_Real QUAD(onedivoneminusf0);
   int i;
   int firstcontvar;
   SCIP_VAR** vars;
   int aggrrowintstart;

   assert(QUAD_HI(cutrhs) != NULL);
   assert(cutcoefs != NULL);
   assert(cutinds != NULL);
   assert(nnz != NULL);
   assert(boundtype != NULL);
   assert(varsign != NULL);
   assert(0.0 < QUAD_TO_DBL(f0) && QUAD_TO_DBL(f0) < 1.0);

   SCIPquadprecSumQD(onedivoneminusf0, -f0, 1.0);
   SCIPquadprecDivDQ(onedivoneminusf0, 1.0, onedivoneminusf0);

   /* Loop backwards to process integral variables first and be able to delete coefficients of integral variables
    * without destroying the ordering of the aggrrow's non-zeros.
    * (due to sorting in cutsTransformStrongCG the ordering is continuous before integral)
    */

   firstcontvar = SCIPgetNVars(scip) - SCIPgetNContVars(scip);
   vars = SCIPgetVars(scip);
#ifndef NDEBUG
   /*in debug mode check, that all continuous variables of the aggrrow come before the integral variables */
   i = 0;
   while( i < *nnz && cutinds[i] >= firstcontvar )
      ++i;

   while( i < *nnz )
   {
      assert(cutinds[i] < firstcontvar);
      ++i;
   }
#endif

   /* integer variables */
   for( i = *nnz - 1; i >= 0 && cutinds[i] < firstcontvar; --i )
   {
      SCIP_VAR* var;
      SCIP_Real QUAD(aj);
      SCIP_Real QUAD(downaj);
      SCIP_Real QUAD(cutaj);
      SCIP_Real QUAD(fj);
      int v;

      v = cutinds[i];
      assert(0 <= v && v < SCIPgetNVars(scip));

      var = vars[v];
      assert(var != NULL);
      assert(SCIPvarGetProbindex(var) == v);
      assert(boundtype[i] == -1 || boundtype[i] == -2);
      assert(varsign[i] == +1 || varsign[i] == -1);

      /* calculate the coefficient in the retransformed cut */
      QUAD_ARRAY_LOAD(aj, cutcoefs, v);
      QUAD_SCALE(aj, varsign[i]);

      SCIPquadprecEpsFloorQ(downaj, aj, SCIPepsilon(scip)); /*lint !e666*/
      SCIPquadprecSumQQ(fj, aj, -downaj);

      if( SCIPisLE(scip, QUAD_TO_DBL(fj), QUAD_TO_DBL(f0)) )
         QUAD_ASSIGN_Q(cutaj, downaj); /* a^_j */
      else
      {
         SCIP_Real pj;

         SCIPquadprecSumQQ(cutaj, fj, -f0);
         SCIPquadprecProdQD(cutaj, cutaj, k);
         SCIPquadprecProdQQ(cutaj, cutaj, onedivoneminusf0);
         pj = SCIPceil(scip, QUAD_TO_DBL(cutaj));
         assert(pj >= 0); /* should be >= 1, but due to rounding bias can be 0 if fj almost equal to f0 */
         assert(pj <= k);
         SCIPquadprecDivDD(cutaj, pj, k + 1.0);
         SCIPquadprecSumQQ(cutaj, cutaj, downaj);
      }

      QUAD_SCALE(cutaj, varsign[i]);

      /* remove zero cut coefficients from cut */
      if( EPSZ(QUAD_TO_DBL(cutaj), QUAD_EPSILON) )
      {
         QUAD_ASSIGN(cutaj, 0.0);
         QUAD_ARRAY_STORE(cutcoefs, v, cutaj);
         --*nnz;
         cutinds[i] = cutinds[*nnz];
         continue;
      }

      QUAD_ARRAY_STORE(cutcoefs, v, cutaj);

      /* integral var uses standard bound */
      assert(boundtype[i] < 0);

      /* move the constant term  -a~_j * lb_j == -a^_j * lb_j , or  a~_j * ub_j == -a^_j * ub_j  to the rhs */
      if( varsign[i] == +1 )
      {
         SCIP_Real QUAD(tmp);

         /* lower bound was used */
         if( boundtype[i] == -1 )
         {
            assert(!SCIPisInfinity(scip, -SCIPvarGetLbGlobal(var)));
            SCIPquadprecProdQD(tmp, cutaj, SCIPvarGetLbGlobal(var));
            SCIPquadprecSumQQ(*cutrhs, *cutrhs, tmp);
         }
         else
         {
            assert(!SCIPisInfinity(scip, -SCIPvarGetLbLocal(var)));
            SCIPquadprecProdQD(tmp, cutaj, SCIPvarGetLbLocal(var));
            SCIPquadprecSumQQ(*cutrhs, *cutrhs, tmp);
         }
      }
      else
      {
         SCIP_Real QUAD(tmp);

         /* upper bound was used */
         if( boundtype[i] == -1 )
         {
            assert(!SCIPisInfinity(scip, SCIPvarGetUbGlobal(var)));
            SCIPquadprecProdQD(tmp, cutaj, SCIPvarGetUbGlobal(var));
            SCIPquadprecSumQQ(*cutrhs, *cutrhs, tmp);
         }
         else
         {
            assert(!SCIPisInfinity(scip, SCIPvarGetUbLocal(var)));
            SCIPquadprecProdQD(tmp, cutaj, SCIPvarGetUbLocal(var));
            SCIPquadprecSumQQ(*cutrhs, *cutrhs, tmp);
         }
      }
   }

   /* now process the continuous variables; postpone deletetion of zeros till all continuous variables have been processed */
   aggrrowintstart = i + 1;

#ifndef NDEBUG
   /* in a strong CG cut, cut coefficients of continuous variables are always zero; check this in debug mode */
   for( i = 0; i < aggrrowintstart; ++i )
   {
      int v;

      v = cutinds[i];
      assert(firstcontvar <= v && v < SCIPgetNVars(scip));

      {
         SCIP_VAR* var;
         SCIP_Real QUAD(aj);

         var = vars[v];
         assert(var != NULL);
         assert(!SCIPvarIsIntegral(var));
         assert(SCIPvarGetProbindex(var) == v);
         assert(varsign[i] == +1 || varsign[i] == -1);

         /* calculate the coefficient in the retransformed cut */
         QUAD_ARRAY_LOAD(aj, cutcoefs, v);
         QUAD_SCALE(aj, varsign[i]);

         assert(QUAD_TO_DBL(aj) >= 0.0);
      }
   }
#endif

   /* move integer variables to the empty position of the continuous variables */
   if( aggrrowintstart > 0 )
   {
      SCIP_Real QUAD(tmp);
      assert(aggrrowintstart <= *nnz);

      QUAD_ASSIGN(tmp, 0.0);

      for( i = 0; i < aggrrowintstart; ++i )
      {
         QUAD_ARRAY_STORE(cutcoefs, cutinds[i], tmp);
      }

      *nnz -= aggrrowintstart;
      if( *nnz < aggrrowintstart )
      {
         BMScopyMemoryArray(cutinds, cutinds + aggrrowintstart, *nnz);
      }
      else
      {
         BMScopyMemoryArray(cutinds, cutinds + *nnz, aggrrowintstart);
      }
   }

   return SCIP_OKAY;
}

/** substitute aggregated slack variables:
 *
 *  The coefficient of the slack variable s_r is equal to the row's weight times the slack's sign, because the slack
 *  variable only appears in its own row: \f$ a^\prime_r = scale * weight[r] * slacksign[r] \f$.
 *
 *  Depending on the slacks type (integral or continuous), its coefficient in the cut calculates as follows:
 * \f[
 * \begin{array}{rll}
 *    integers:  & \hat{a}_r = \tilde{a}_r = down(a^\prime_r)                  &, if \qquad f_r <= f0 \\
 *               & \hat{a}_r = \tilde{a}_r = down(a^\prime_r) + p_r/(k + 1)    &, if \qquad f_r >  f0 \\
 *    continuous:& \hat{a}_r = \tilde{a}_r = 0                                 &, if \qquad a^\prime_r >= 0 \\
 *               & \mbox{no strong CG cut found}                               &, if \qquad a^\prime_r <  0
 * \end{array}
 * \f]
 *
 *  Substitute \f$ \hat{a}_r * s_r \f$ by adding \f$ \hat{a}_r \f$ times the slack's definition to the cut.
 */
static
SCIP_RETCODE cutsSubstituteStrongCG(
   SCIP*                 scip,               /**< SCIP datastructure */
   SCIP_Real*            weights,            /**< row weights in row summation */
   int*                  slacksign,          /**< stores the sign of the row's slack variable in summation */
   int*                  rowinds,            /**< sparsity pattern of used rows */
   int                   nrowinds,           /**< number of used rows */
   SCIP_Real             scale,              /**< additional scaling factor multiplied to all rows */
   SCIP_Real*            cutcoefs,           /**< array of coefficients of cut */
   QUAD(SCIP_Real*       cutrhs),            /**< pointer to right hand side of cut */
   int*                  cutinds,            /**< array of variables problem indices for non-zero coefficients in cut */
   int*                  nnz,                /**< number of non-zeros in cut */
   QUAD(SCIP_Real        f0),                /**< fractional value of rhs */
   SCIP_Real             k                   /**< factor to strengthen strongcg cut */
   )
{  /*lint --e{715}*/
   SCIP_ROW** rows;
   SCIP_Real QUAD(onedivoneminusf0);
   int i;

   assert(scip != NULL);
   assert(weights != NULL);
   assert(slacksign != NULL);
   assert(rowinds != NULL);
   assert(SCIPisPositive(scip, scale));
   assert(cutcoefs != NULL);
   assert(QUAD_HI(cutrhs) != NULL);
   assert(cutinds != NULL);
   assert(nnz != NULL);
   assert(0.0 < QUAD_TO_DBL(f0) && QUAD_TO_DBL(f0) < 1.0);

   SCIPquadprecSumQD(onedivoneminusf0, -f0, 1.0);
   SCIPquadprecDivDQ(onedivoneminusf0, 1.0, onedivoneminusf0);

   rows = SCIPgetLPRows(scip);
   for( i = 0; i < nrowinds; i++ )
   {
      SCIP_ROW* row;
      SCIP_Real pr;
      SCIP_Real QUAD(ar);
      SCIP_Real downar;
      SCIP_Real QUAD(cutar);
      SCIP_Real QUAD(fr);
      SCIP_Real mul;
      int r;

      r = rowinds[i];
      assert(0 <= r && r < SCIPgetNLPRows(scip));
      assert(slacksign[i] == -1 || slacksign[i] == +1);
      assert(!SCIPisZero(scip, weights[i]));

      row = rows[r];
      assert(row != NULL);
      assert(row->len == 0 || row->cols != NULL);
      assert(row->len == 0 || row->cols_index != NULL);
      assert(row->len == 0 || row->vals != NULL);

      /* get the slack's coefficient a'_r in the aggregated row */
      SCIPquadprecProdDD(ar, slacksign[i] * scale, weights[i]);

      /* calculate slack variable's coefficient a^_r in the cut */
      if( row->integral )
      {
         /* slack variable is always integral: */
         downar = EPSFLOOR(QUAD_TO_DBL(ar), QUAD_EPSILON);
         SCIPquadprecSumQD(fr, ar, -downar);

         if( SCIPisLE(scip, QUAD_TO_DBL(fr), QUAD_TO_DBL(f0)) )
            QUAD_ASSIGN(cutar, downar);
         else
         {
            SCIPquadprecSumQQ(cutar, fr, -f0);
            SCIPquadprecProdQQ(cutar, cutar, onedivoneminusf0);
            SCIPquadprecProdQD(cutar, cutar, k);
            pr = SCIPceil(scip, QUAD_TO_DBL(cutar));
            assert(pr >= 0); /* should be >= 1, but due to rounding bias can be 0 if fr almost equal to f0 */
            assert(pr <= k);
            SCIPquadprecDivDD(cutar, pr, k + 1.0);
            SCIPquadprecSumQD(cutar, cutar, downar);
         }
      }
      else
      {
         /* slack variable is continuous: */
         assert(QUAD_TO_DBL(ar) >= 0.0);
         continue; /* slack can be ignored, because its coefficient is reduced to 0.0 */
      }

      /* if the coefficient was reduced to zero, ignore the slack variable */
      if( EPSZ(QUAD_TO_DBL(cutar), QUAD_EPSILON) )
         continue;

      /* depending on the slack's sign, we have
       *   a*x + c + s == rhs  =>  s == - a*x - c + rhs,  or  a*x + c - s == lhs  =>  s == a*x + c - lhs
       * substitute a^_r * s_r by adding a^_r times the slack's definition to the cut.
       */
      mul = -slacksign[i] * QUAD_TO_DBL(cutar);

      /* add the slack's definition multiplied with a^_j to the cut */
      SCIP_CALL( varVecAddScaledRowCoefsQuad(cutinds, cutcoefs, nnz, row, mul) );

      /* move slack's constant to the right hand side */
      if( slacksign[i] == +1 )
      {
         SCIP_Real rhs;

         /* a*x + c + s == rhs  =>  s == - a*x - c + rhs: move a^_r * (rhs - c) to the right hand side */
         assert(!SCIPisInfinity(scip, row->rhs));
         rhs = row->rhs - row->constant;
         if( row->integral )
         {
            /* the right hand side was implicitly rounded down in row aggregation */
            rhs = SCIPfloor(scip, rhs);
         }

         SCIPquadprecProdQD(cutar, cutar, rhs);
         SCIPquadprecSumQQ(*cutrhs, *cutrhs, -cutar);
      }
      else
      {
         SCIP_Real lhs;

         /* a*x + c - s == lhs  =>  s == a*x + c - lhs: move a^_r * (c - lhs) to the right hand side */
         assert(!SCIPisInfinity(scip, -row->lhs));
         lhs = row->lhs - row->constant;
         if( row->integral )
         {
            /* the left hand side was implicitly rounded up in row aggregation */
            lhs = SCIPceil(scip, lhs);
         }

         SCIPquadprecProdQD(cutar, cutar, lhs);
         SCIPquadprecSumQQ(*cutrhs, *cutrhs, cutar);
      }
   }

   /* relax rhs to zero, if it's very close to */
   if( QUAD_TO_DBL(*cutrhs) < 0.0 && QUAD_TO_DBL(*cutrhs) >= SCIPepsilon(scip) )
      QUAD_ASSIGN(*cutrhs, 0.0);

   return SCIP_OKAY;
}


/** calculates a strong CG cut out of the weighted sum of LP rows given by an aggregation row; the
 *  aggregation row must not contain non-zero weights for modifiable rows, because these rows cannot
 *  participate in a strongcg cut
 *
 *  @return \ref SCIP_OKAY is returned if everything worked. Otherwise a suitable error code is passed. See \ref
 *          SCIP_Retcode "SCIP_RETCODE" for a complete list of error codes.
 *
 *  @pre This method can be called if @p scip is in one of the following stages:
 *       - \ref SCIP_STAGE_SOLVING
 *
 *  See \ref SCIP_Stage "SCIP_STAGE" for a complete list of all possible solving stages.
 */
SCIP_RETCODE SCIPcalcStrongCG(
   SCIP*                 scip,               /**< SCIP data structure */
   SCIP_SOL*             sol,                /**< the solution that should be separated, or NULL for LP solution */
   SCIP_Bool             postprocess,        /**< apply a post-processing step to the resulting cut? */
   SCIP_Real             boundswitch,        /**< fraction of domain up to which lower bound is used in transformation */
   SCIP_Bool             usevbds,            /**< should variable bounds be used in bound transformation? */
   SCIP_Bool             allowlocal,         /**< should local information allowed to be used, resulting in a local cut? */
   SCIP_Real             minfrac,            /**< minimal fractionality of rhs to produce strong CG cut for */
   SCIP_Real             maxfrac,            /**< maximal fractionality of rhs to produce strong CG cut for */
   SCIP_Real             scale,              /**< additional scaling factor multiplied to all rows */
   SCIP_AGGRROW*         aggrrow,            /**< the aggregation row to compute a strong CG cut for */
   SCIP_Real*            cutcoefs,           /**< array to store the non-zero coefficients in the cut */
   SCIP_Real*            cutrhs,             /**< pointer to store the right hand side of the cut */
   int*                  cutinds,            /**< array to store the problem indices of variables with a non-zero coefficient in the cut */
   int*                  cutnnz,             /**< pointer to store the number of non-zeros in the cut */
   SCIP_Real*            cutefficacy,        /**< pointer to store the efficacy of the cut, or NULL */
   int*                  cutrank,            /**< pointer to return rank of generated cut */
   SCIP_Bool*            cutislocal,         /**< pointer to store whether the generated cut is only valid locally */
   SCIP_Bool*            success             /**< pointer to store whether a valid cut was returned */
   )
{
   int i;
   int nvars;
   int* varsign;
   int* boundtype;
   SCIP_Real* tmpcoefs;
   SCIP_Real QUAD(downrhs);
   SCIP_Real QUAD(f0);
   SCIP_Real QUAD(tmp);
   SCIP_Real QUAD(rhs);
   SCIP_Real k;
   SCIP_Bool freevariable;
   SCIP_Bool localbdsused;

   assert(scip != NULL);
   assert(aggrrow != NULL);
   assert(SCIPisPositive(scip, scale));
   assert(cutcoefs != NULL);
   assert(cutrhs != NULL);
   assert(cutinds != NULL);
   assert(success != NULL);
   assert(cutislocal != NULL);

   SCIPdebugMessage("calculating strong CG cut (scale: %g)\n", scale);

   *success = FALSE;

   /* allocate temporary memory */
   nvars = SCIPgetNVars(scip);
   SCIP_CALL( SCIPallocBufferArray(scip, &varsign, nvars) );
   SCIP_CALL( SCIPallocBufferArray(scip, &boundtype, nvars) );
   SCIP_CALL( SCIPallocCleanBufferArray(scip, &tmpcoefs, QUAD_ARRAY_SIZE(nvars)) );

   /* initialize cut with aggregation */
   *cutnnz = aggrrow->nnz;
   *cutislocal = aggrrow->local;
   SCIPquadprecProdQD(rhs, aggrrow->rhs, scale);

   if( *cutnnz > 0 )
   {
      BMScopyMemoryArray(cutinds, aggrrow->inds, *cutnnz);

      for( i = 0; i < *cutnnz; ++i )
      {
         SCIP_Real QUAD(coef);
         int j = cutinds[i];

         QUAD_ARRAY_LOAD(coef, aggrrow->vals, j);
         SCIPquadprecProdQD(coef, coef, scale);

         QUAD_HI(coef) = NONZERO(QUAD_HI(coef));
         assert(QUAD_HI(coef) != 0.0);

         QUAD_ARRAY_STORE(tmpcoefs, j, coef);
      }

      /* Transform equation  a*x == b, lb <= x <= ub  into standard form
       *   a'*x' == b, 0 <= x' <= ub'.
       *
       * Transform variables (lb or ub):
       *   x'_j := x_j - lb_j,   x_j == x'_j + lb_j,   a'_j ==  a_j,   if lb is used in transformation
       *   x'_j := ub_j - x_j,   x_j == ub_j - x'_j,   a'_j == -a_j,   if ub is used in transformation
       * and move the constant terms "a_j * lb_j" or "a_j * ub_j" to the rhs.
       *
       * Transform variables (vlb or vub):
       *   x'_j := x_j - (bl_j * zl_j + dl_j),   x_j == x'_j + (bl_j * zl_j + dl_j),   a'_j ==  a_j,   if vlb is used in transf.
       *   x'_j := (bu_j * zu_j + du_j) - x_j,   x_j == (bu_j * zu_j + du_j) - x'_j,   a'_j == -a_j,   if vub is used in transf.
       * move the constant terms "a_j * dl_j" or "a_j * du_j" to the rhs, and update the coefficient of the VLB variable:
       *   a_{zl_j} := a_{zl_j} + a_j * bl_j, or
       *   a_{zu_j} := a_{zu_j} + a_j * bu_j
       */
      SCIP_CALL( cutsTransformStrongCG(scip, sol, boundswitch, usevbds, allowlocal,
            tmpcoefs, QUAD(&rhs), cutinds, cutnnz, varsign, boundtype, &freevariable, &localbdsused) );

      assert(allowlocal || !localbdsused);
      *cutislocal = *cutislocal || localbdsused;

      if( freevariable )
         goto TERMINATE;

      SCIPdebug(printCutQuad(scip, NULL, tmpcoefs, QUAD(rhs), cutinds, *cutnnz, FALSE, FALSE));
   }

   /* Calculate
    *  - fractionalities  f_0 := b - down(b), f_j := a'_j - down(a'_j)
    *  - integer k >= 1 with 1/(k + 1) <= f_0 < 1/k
    *    (=> k = up(1/f_0) + 1)
    *  - integer 1 <= p_j <= k with f_0 + ((p_j - 1) * (1 - f_0)/k) < f_j <= f_0 + (p_j * (1 - f_0)/k)
    *    (=> p_j = up( (f_j - f_0)/((1 - f_0)/k) ))
    * and derive strong CG cut
    *   a~*x' <= (k+1) * down(b)
    * integers :  a~_j = down(a'_j)                , if f_j <= f_0
    *             a~_j = down(a'_j) + p_j/(k + 1)  , if f_j >  f_0
    * continuous: a~_j = 0                         , if a'_j >= 0
    *             no strong CG cut found          , if a'_j <  0
    *
    * Transform inequality back to a^*x <= rhs:
    *
    * (lb or ub):
    *   x'_j := x_j - lb_j,   x_j == x'_j + lb_j,   a'_j ==  a_j,   a^_j :=  a~_j,   if lb was used in transformation
    *   x'_j := ub_j - x_j,   x_j == ub_j - x'_j,   a'_j == -a_j,   a^_j := -a~_j,   if ub was used in transformation
    * and move the constant terms
    *   -a~_j * lb_j == -a^_j * lb_j, or
    *    a~_j * ub_j == -a^_j * ub_j
    * to the rhs.
    *
    * (vlb or vub):
    *   x'_j := x_j - (bl_j * zl_j + dl_j),   x_j == x'_j + (bl_j * zl_j + dl_j),   a'_j ==  a_j,   a^_j :=  a~_j,   (vlb)
    *   x'_j := (bu_j * zu_j + du_j) - x_j,   x_j == (bu_j * zu_j + du_j) - x'_j,   a'_j == -a_j,   a^_j := -a~_j,   (vub)
    * move the constant terms
    *   -a~_j * dl_j == -a^_j * dl_j, or
    *    a~_j * du_j == -a^_j * du_j
    * to the rhs, and update the VB variable coefficients:
    *   a^_{zl_j} := a^_{zl_j} - a~_j * bl_j == a^_{zl_j} - a^_j * bl_j, or
    *   a^_{zu_j} := a^_{zu_j} + a~_j * bu_j == a^_{zu_j} - a^_j * bu_j
    */
   SCIPquadprecEpsFloorQ(downrhs, rhs, SCIPepsilon(scip)); /*lint !e666*/

   SCIPquadprecSumQQ(f0, rhs, -downrhs);
   if( QUAD_TO_DBL(f0) < minfrac || QUAD_TO_DBL(f0) > maxfrac )
      goto TERMINATE;

   /* renormalize the f0 value */
   SCIPquadprecSumDD(f0, QUAD_HI(f0), QUAD_LO(f0));

   SCIPquadprecDivDQ(tmp, 1.0, f0);
   k = SCIPround(scip, ceil(QUAD_TO_DBL(tmp)) - 1.0);

   QUAD_ASSIGN_Q(rhs, downrhs);

   if( *cutnnz > 0 )
   {
      SCIP_CALL( cutsRoundStrongCG(scip, tmpcoefs, QUAD(&rhs), cutinds, cutnnz, varsign, boundtype, QUAD(f0), k) );
      SCIPdebug(printCutQuad(scip, sol, tmpcoefs, QUAD(rhs), cutinds, *cutnnz, FALSE, FALSE));
   }

   /* substitute aggregated slack variables:
    *
    * The coefficient of the slack variable s_r is equal to the row's weight times the slack's sign, because the slack
    * variable only appears in its own row:
    *    a'_r = scale * weight[r] * slacksign[r].
    *
    * Depending on the slacks type (integral or continuous), its coefficient in the cut calculates as follows:
    *   integers :  a^_r = a~_r = (k + 1) * down(a'_r)        , if f_r <= f0
    *               a^_r = a~_r = (k + 1) * down(a'_r) + p_r  , if f_r >  f0
    *   continuous: a^_r = a~_r = 0                           , if a'_r >= 0
    *               a^_r = a~_r = a'_r/(1 - f0)               , if a'_r <  0
    *
    * Substitute a^_r * s_r by adding a^_r times the slack's definition to the cut.
    */
   SCIP_CALL( cutsSubstituteStrongCG(scip, aggrrow->rowweights, aggrrow->slacksign, aggrrow->rowsinds,
                          aggrrow->nrows, scale, tmpcoefs, QUAD(&rhs), cutinds, cutnnz, QUAD(f0), k) );
   SCIPdebug(printCutQuad(scip, sol, tmpcoefs, QUAD(rhs), cutinds, *cutnnz, FALSE, FALSE));

   /* remove all nearly-zero coefficients from strong CG row and relax the right hand side correspondingly in order to
    * prevent numerical rounding errors
    */
   if( postprocess )
   {
      SCIP_CALL( postprocessCutQuad(scip, *cutislocal, cutinds, tmpcoefs, cutnnz, QUAD(&rhs), success) );
   }
   else
   {
      *success = ! removeZerosQuad(scip, SCIPsumepsilon(scip), *cutislocal, tmpcoefs, QUAD(&rhs), cutinds, cutnnz);
   }
   SCIPdebug(printCutQuad(scip, sol, tmpcoefs, QUAD(rhs), cutinds, *cutnnz, FALSE, FALSE));

   if( *success )
   {
      *cutrhs = QUAD_TO_DBL(rhs);

      /* store cut in given array in sparse representation and clean buffer array */
      for( i = 0; i < *cutnnz; ++i )
      {
         SCIP_Real QUAD(coef);
         int j = cutinds[i];

         QUAD_ARRAY_LOAD(coef, tmpcoefs, j);
         assert(QUAD_HI(coef) != 0.0);

         cutcoefs[i] = QUAD_TO_DBL(coef);
         QUAD_ASSIGN(coef, 0.0);
         QUAD_ARRAY_STORE(tmpcoefs, j, coef);
      }

      if( cutefficacy != NULL )
         *cutefficacy = calcEfficacy(scip, sol, cutcoefs, *cutrhs, cutinds, *cutnnz);

      if( cutrank != NULL )
         *cutrank = aggrrow->rank + 1;
   }

  TERMINATE:

   /* if we aborted early the tmpcoefs array needs to be cleaned */
   if( !(*success) )
   {
      QUAD_ASSIGN(tmp, 0.0);

      for( i = 0; i < *cutnnz; ++i )
      {
         QUAD_ARRAY_STORE(tmpcoefs, cutinds[i], tmp);
      }
   }

   /* free temporary memory */
   SCIPfreeCleanBufferArray(scip, &tmpcoefs);
   SCIPfreeBufferArray(scip, &boundtype);
   SCIPfreeBufferArray(scip, &varsign);

   return SCIP_OKAY;
}<|MERGE_RESOLUTION|>--- conflicted
+++ resolved
@@ -7611,17 +7611,12 @@
 
 /* =========================================== knapsack cover =========================================== */
 
-<<<<<<< HEAD
-/** Relax the cut to a knapsack containing no integer or continuous variables
- *  and only having positive coefficients for binary variables.
-=======
 /** Relax the row to a possibly fractional knapsack row containing no integer or continuous variables
  *  and only having positive coefficients for binary variables. General integer and continuous variables
  *  are complemented with variable or simple bounds such that their coefficient becomes positive and then
  *  it is relaxed to zero.
  *  All remaining binary variables are complemented with simple upper or lower bounds such that their
  *  coefficient becomes positive.
->>>>>>> 3fb79bd4
  */
 static
 SCIP_RETCODE cutsTransformKnapsackCover(
@@ -7636,13 +7631,9 @@
    int*                  boundtype,          /**< stores the bound used for transformed variable:
                                               *   vlb/vub_idx, or -1 for global lb/ub, or -2 for local lb/ub */
    SCIP_Bool*            localbdsused,       /**< pointer to store whether local bounds were used in transformation */
-<<<<<<< HEAD
-   SCIP_Bool*            freevariable        /**< stores whether a free variable was found in MIR row -> invalid summation */
-=======
    SCIP_Bool*            success             /**< stores whether the row could successfully be transformed into a knapsack constraint.
                                               *   Returns FALSE in case a continuous or general integer variable is unbounded in the
                                               *   required direction. */
->>>>>>> 3fb79bd4
    )
 {
    SCIP_Real* bestbds;
@@ -7653,42 +7644,25 @@
 
    assert(varsign != NULL);
    assert(boundtype != NULL);
-<<<<<<< HEAD
-   assert(freevariable != NULL);
-   assert(localbdsused != NULL);
-
-   *freevariable = FALSE;
-=======
    assert(success != NULL);
    assert(localbdsused != NULL);
 
    *success = FALSE;
->>>>>>> 3fb79bd4
 
    /* allocate temporary memory to store best bounds and bound types */
    SCIP_CALL( SCIPallocBufferArray(scip, &bestbds, 2*(*nnz)) );
 
-<<<<<<< HEAD
-   /* start with continuous variables, because using variable bounds can affect the untransformed integral
-    * variables, and these changes have to be incorporated in the transformation of the integral variables
-    * (continuous variables have largest problem indices!)
-=======
    /* start with continuous variables, because using variable bounds can affect the untransformed binary
     * variables, and these changes have to be incorporated in the transformation of the binary variables
     * (binary variables have the smallest problem indices!)
->>>>>>> 3fb79bd4
     */
    SCIPsortDownInt(cutinds, *nnz);
 
    vars = SCIPgetVars(scip);
    firstnonbinvar = SCIPgetNBinVars(scip);
 
-<<<<<<< HEAD
-   /* determine best bounds for the continous and general integer variables such that they will have a positive coefficient in the transformation */
-=======
    /* determine best bounds for the continous and general integer variables such that they will have
     * a positive coefficient in the transformation */
->>>>>>> 3fb79bd4
    for( i = 0; i < *nnz && cutinds[i] >= firstnonbinvar; ++i )
    {
       SCIP_Real QUAD(coef);
@@ -7700,17 +7674,6 @@
       {
          SCIP_Real simplebound;
 
-<<<<<<< HEAD
-         /* find closest lower bound in standard lower bound or variable lower bound for continuous variable so that it will have a positive coefficient */
-         SCIP_CALL( findBestLb(scip, vars[v], sol, 1, allowlocal, bestbds + i, &simplebound, boundtype + i) );
-
-         /* cannot create transformation for strongcg cut */
-         if( SCIPisInfinity(scip, -bestbds[i]) )
-         {
-            *freevariable = TRUE;
-            goto TERMINATE;
-         }
-=======
          /* find closest lower bound in standard lower bound or variable lower bound for continuous variable
           * so that it will have a positive coefficient */
          SCIP_CALL( findBestLb(scip, vars[v], sol, 1, allowlocal, bestbds + i, &simplebound, boundtype + i) );
@@ -7718,7 +7681,6 @@
          /* cannot transform into knapsack */
          if( SCIPisInfinity(scip, -bestbds[i]) )
             goto TERMINATE;
->>>>>>> 3fb79bd4
 
          varsign[i] = +1;
       }
@@ -7726,17 +7688,6 @@
       {
          SCIP_Real simplebound;
 
-<<<<<<< HEAD
-         /* find closest upper bound in standard upper bound or variable upper bound for continuous variable so that it will have a positive coefficient */
-         SCIP_CALL( findBestUb(scip, vars[v], sol, 1, allowlocal, bestbds + i, &simplebound, boundtype + i) );
-
-          /* cannot create transformation for strongcg cut */
-         if( SCIPisInfinity(scip, bestbds[i]) )
-         {
-            *freevariable = TRUE;
-            goto TERMINATE;
-         }
-=======
          /* find closest upper bound in standard upper bound or variable upper bound for continuous variable
           * so that it will have a positive coefficient */
          SCIP_CALL( findBestUb(scip, vars[v], sol, 1, allowlocal, bestbds + i, &simplebound, boundtype + i) );
@@ -7744,7 +7695,6 @@
           /* cannot transform into knapsack */
          if( SCIPisInfinity(scip, bestbds[i]) )
             goto TERMINATE;
->>>>>>> 3fb79bd4
 
          varsign[i] = -1;
       }
@@ -7757,74 +7707,9 @@
    for( i = 0; i < aggrrowbinstart; ++i )
    {
       SCIP_Real QUAD(coef);
-<<<<<<< HEAD
-      SCIP_Real QUAD(tmp);
       int v = cutinds[i];
-      SCIP_VAR* var = vars[v];
-      assert(!SCIPisInfinity(scip, -varsign[i] * bestbds[i]));
-
-      QUAD_ARRAY_LOAD(coef, cutcoefs, v);
-
-      /* standard (bestlbtype < 0) or variable (bestlbtype >= 0) lower bound? */
-      if( boundtype[i] < 0 )
-      {
-         SCIPquadprecProdQD(tmp, coef, bestbds[i]);
-         SCIPquadprecSumQQ(*cutrhs, *cutrhs, -tmp);
-         *localbdsused = *localbdsused || (boundtype[i] == -2);
-      }
-      else
-      {
-         SCIP_VAR** vbdvars;
-         SCIP_Real* vbdcoefs;
-         SCIP_Real* vbdconsts;
-         SCIP_Real QUAD(zcoef);
-         int zidx;
-
-         if( varsign[i] == +1 )
-         {
-            vbdvars = SCIPvarGetVlbVars(var);
-            vbdcoefs = SCIPvarGetVlbCoefs(var);
-            vbdconsts = SCIPvarGetVlbConstants(var);
-            assert(0 <= boundtype[i] && boundtype[i] < SCIPvarGetNVlbs(var));
-         }
-         else
-         {
-            vbdvars = SCIPvarGetVubVars(var);
-            vbdcoefs = SCIPvarGetVubCoefs(var);
-            vbdconsts = SCIPvarGetVubConstants(var);
-            assert(0 <= boundtype[i] && boundtype[i] < SCIPvarGetNVubs(var));
-         }
-
-         assert(vbdvars != NULL);
-         assert(vbdcoefs != NULL);
-         assert(vbdconsts != NULL);
-         assert(SCIPvarIsActive(vbdvars[boundtype[i]]));
-
-         zidx = SCIPvarGetProbindex(vbdvars[boundtype[i]]);
-         assert(0 <= zidx && zidx < firstnonbinvar);
-
-         SCIPquadprecProdQD(tmp, coef, vbdconsts[boundtype[i]]);
-         SCIPquadprecSumQQ(*cutrhs, *cutrhs, -tmp);
-
-         /* check if integral variable already exists in the row */
-         QUAD_ARRAY_LOAD(zcoef, cutcoefs, zidx);
-
-         if( QUAD_HI(zcoef) == 0.0 )
-            cutinds[(*nnz)++] = zidx;
-
-         SCIPquadprecProdQD(tmp, coef, vbdcoefs[boundtype[i]]);
-         SCIPquadprecSumQQ(zcoef, zcoef, tmp);
-
-         QUAD_HI(zcoef) = NONZERO(QUAD_HI(zcoef));
-         assert(QUAD_HI(zcoef) != 0.0);
-
-         QUAD_ARRAY_STORE(cutcoefs, zidx, zcoef);
-      }
-=======
-      int v = cutinds[i];
 
       performBoundSubstitution(scip, cutinds, cutcoefs, QUAD(cutrhs), nnz, varsign[i], boundtype[i], bestbds[i], v, localbdsused);
->>>>>>> 3fb79bd4
 
       /* relax non-binary coefficient to zero after bound substitution */
       QUAD_ASSIGN(coef, 0.0);
@@ -7833,11 +7718,7 @@
 
    assert(i == aggrrowbinstart);
 
-<<<<<<< HEAD
-   /* remove non-binary variables which have been set to zero after bound substitution */
-=======
    /* remove non-binary variables because their coefficients have been set to zero after bound substitution */
->>>>>>> 3fb79bd4
    if( aggrrowbinstart != 0 )
    {
       *nnz -= aggrrowbinstart;
@@ -7851,10 +7732,6 @@
    while( i < *nnz )
    {
       SCIP_Real QUAD(coef);
-<<<<<<< HEAD
-      SCIP_Real QUAD(tmp);
-=======
->>>>>>> 3fb79bd4
       SCIP_Real simplebound;
       SCIP_Real bestlb;
       SCIP_Real bestub;
@@ -7883,21 +7760,13 @@
             {
                /* binary variable is fixed to zero */
                setzero = TRUE;
-<<<<<<< HEAD
-=======
                *localbdsused = *localbdsused || (boundtype[i] == -2);
->>>>>>> 3fb79bd4
             }
             else
             {
                varsign[i] = -1;
-<<<<<<< HEAD
-               SCIPquadprecProdQD(tmp, coef, bestub);
-               SCIPquadprecSumQQ(*cutrhs, *cutrhs, -tmp);
-=======
 
                performBoundSubstitutionSimple(scip, cutcoefs, QUAD(cutrhs), boundtype[i], bestub, v, localbdsused);
->>>>>>> 3fb79bd4
                QUAD_ARRAY_STORE(cutcoefs, v, -coef);
                setzero = FALSE;
             }
@@ -7909,12 +7778,7 @@
             if( !SCIPisZero(scip, bestlb) )
             {
                /* binary variable is fixed to one */
-<<<<<<< HEAD
-               SCIPquadprecProdQD(tmp, coef, bestlb);
-               SCIPquadprecSumQQ(*cutrhs, *cutrhs, -tmp);
-=======
                performBoundSubstitutionSimple(scip, cutcoefs, QUAD(cutrhs), boundtype[i], bestlb, v, localbdsused);
->>>>>>> 3fb79bd4
                setzero = TRUE;
             }
             else
@@ -7925,10 +7789,6 @@
          }
 
          assert(boundtype[i] == -1 || boundtype[i] == -2);
-<<<<<<< HEAD
-         *localbdsused = *localbdsused || (boundtype[i] == -2);
-=======
->>>>>>> 3fb79bd4
       }
 
       /* increase i or shift last nonzero to current position */
@@ -7943,18 +7803,11 @@
          ++i;
    }
 
-<<<<<<< HEAD
-   /* relax rhs to zero if it is close to */
-   if( QUAD_TO_DBL(*cutrhs) < 0.0 && QUAD_TO_DBL(*cutrhs) >= -SCIPepsilon(scip) )
-      QUAD_ASSIGN(*cutrhs, 0.0);
-
-=======
    /* relax rhs to zero if it is close to but slightly below zero */
    if( QUAD_TO_DBL(*cutrhs) < 0.0 && QUAD_TO_DBL(*cutrhs) >= -SCIPepsilon(scip) )
       QUAD_ASSIGN(*cutrhs, 0.0);
 
    *success = TRUE;
->>>>>>> 3fb79bd4
   TERMINATE:
    /*free temporary memory */
    SCIPfreeBufferArray(scip, &bestbds);
@@ -7998,28 +7851,16 @@
    int* varsign;
    int* boundtype;
    int* coverstatus;
-<<<<<<< HEAD
-   int* Cpos;
-   int* tmpinds;
-   SCIP_Real* tmpcoefs;
-   SCIP_Real* C;
-=======
    int* coverpos;
    int* tmpinds;
    SCIP_Real* tmpcoefs;
    SCIP_Real* covervals;
->>>>>>> 3fb79bd4
    SCIP_Real QUAD(tmp);
    SCIP_Real QUAD(rhs);
    SCIP_Real QUAD(coverweight);
    SCIP_Real QUAD(abar);
-<<<<<<< HEAD
-   SCIP_Real QUAD(roh);
-   SCIP_Bool freevariable;
-=======
    SCIP_Real QUAD(sigma);
    SCIP_Bool transformed;
->>>>>>> 3fb79bd4
    SCIP_Bool local;
    SCIP_Real efficacy;
    int k;
@@ -8033,15 +7874,10 @@
    assert(cutcoefs != NULL);
    assert(cutrhs != NULL);
    assert(cutinds != NULL);
-<<<<<<< HEAD
-   assert(success != NULL);
-   assert(cutislocal != NULL);
-=======
    assert(cutnnz != NULL);
    assert(cutefficacy != NULL);
    assert(cutislocal != NULL);
    assert(success != NULL);
->>>>>>> 3fb79bd4
 
    *success = FALSE;
 
@@ -8060,13 +7896,8 @@
    SCIP_CALL( SCIPallocBufferArray(scip, &varsign, nvars) );
    SCIP_CALL( SCIPallocBufferArray(scip, &boundtype, nvars) );
    SCIP_CALL( SCIPallocBufferArray(scip, &coverstatus, nvars) );
-<<<<<<< HEAD
-   SCIP_CALL( SCIPallocBufferArray(scip, &C, nvars) );
-   SCIP_CALL( SCIPallocBufferArray(scip, &Cpos, nvars) );
-=======
    SCIP_CALL( SCIPallocBufferArray(scip, &covervals, nvars) );
    SCIP_CALL( SCIPallocBufferArray(scip, &coverpos, nvars) );
->>>>>>> 3fb79bd4
    SCIP_CALL( SCIPallocBufferArray(scip, &tmpinds, nvars) );
    SCIP_CALL( SCIPallocCleanBufferArray(scip, &tmpcoefs, QUAD_ARRAY_SIZE(nvars)) );
 
@@ -8089,32 +7920,6 @@
       QUAD_ARRAY_STORE(tmpcoefs, j, coef);
    }
    SCIPdebugMessage("Computing lifted knapsack cover for ");
-<<<<<<< HEAD
-   SCIPdebug(printCutQuad(scip, NULL, tmpcoefs, QUAD(rhs), tmpinds, *cutnnz, FALSE, FALSE));
-
-   /* Transform equation  a*x == b, lb <= x <= ub  into standard form
-      *   a'*x' == b, 0 <= x' <= ub'.
-      *
-      * Transform variables (lb or ub):
-      *   x'_j := x_j - lb_j,   x_j == x'_j + lb_j,   a'_j ==  a_j,   if lb is used in transformation
-      *   x'_j := ub_j - x_j,   x_j == ub_j - x'_j,   a'_j == -a_j,   if ub is used in transformation
-      * and move the constant terms "a_j * lb_j" or "a_j * ub_j" to the rhs.
-      *
-      * Transform variables (vlb or vub):
-      *   x'_j := x_j - (bl_j * zl_j + dl_j),   x_j == x'_j + (bl_j * zl_j + dl_j),   a'_j ==  a_j,   if vlb is used in transf.
-      *   x'_j := (bu_j * zu_j + du_j) - x_j,   x_j == (bu_j * zu_j + du_j) - x'_j,   a'_j == -a_j,   if vub is used in transf.
-      * move the constant terms "a_j * dl_j" or "a_j * du_j" to the rhs, and update the coefficient of the VLB variable:
-      *   a_{zl_j} := a_{zl_j} + a_j * bl_j, or
-      *   a_{zu_j} := a_{zu_j} + a_j * bu_j
-      */
-   local = aggrrow->local;
-   SCIP_CALL( cutsTransformKnapsackCover(scip, sol, allowlocal,
-         tmpcoefs, QUAD(&rhs), tmpinds, &nnz, varsign, boundtype, &local, &freevariable) );
-
-   assert(allowlocal || !local);
-
-   if( freevariable )
-=======
    SCIPdebug(printCutQuad(scip, NULL, tmpcoefs, QUAD(rhs), tmpinds, nnz, FALSE, FALSE));
 
    /* Transform aggregated row into a (fractional) knapsack constraint.
@@ -8128,7 +7933,6 @@
    assert(allowlocal || !local);
 
    if( !transformed )
->>>>>>> 3fb79bd4
       goto TERMINATE;
 
    SCIPdebugMessage("Transformed knapsack relaxation ");
@@ -8136,12 +7940,9 @@
 
    vars = SCIPgetVars(scip);
 
-<<<<<<< HEAD
-=======
    /* setup covervals and coverpos with the activity contribution to the knapsack row
     * and the position of the nonzero in the knapsack row.
     */
->>>>>>> 3fb79bd4
    for( k = 0; k < nnz; ++k )
    {
       SCIP_Real solval;
@@ -8153,14 +7954,6 @@
       if( varsign[k] == -1 )
          solval = 1 - solval;
 
-<<<<<<< HEAD
-      Cpos[k] = k;
-      C[k] = solval * QUAD_TO_DBL(coef);
-      coverstatus[k] = 0;
-   }
-
-   SCIPsortDownRealInt(C, Cpos, nnz);
-=======
       coverpos[k] = k;
       covervals[k] = solval * QUAD_TO_DBL(coef);
       coverstatus[k] = 0;
@@ -8173,57 +7966,34 @@
     * picking the last variable.
     */
    SCIPsortDownRealInt(covervals, coverpos, nnz);
->>>>>>> 3fb79bd4
 
    QUAD_ASSIGN(coverweight, 0);
    coversize = 0;
 
-<<<<<<< HEAD
-=======
    /* overwrite covervals with the coefficients of the variables in the cover
     * as we need to sort decreasingly by those again for the lifting
     */
->>>>>>> 3fb79bd4
    while( coversize < nnz && SCIPisFeasLE(scip, QUAD_TO_DBL(coverweight), QUAD_TO_DBL(rhs)) )
    {
       int v;
       SCIP_Real QUAD(coef);
-<<<<<<< HEAD
-      k = Cpos[coversize];
-      v = tmpinds[k];
-      coverstatus[k] = 1;
-      QUAD_ARRAY_LOAD(coef, tmpcoefs, v);
-      C[coversize] = QUAD_TO_DBL(coef);
-=======
       k = coverpos[coversize];
       v = tmpinds[k];
       coverstatus[k] = 1;
       QUAD_ARRAY_LOAD(coef, tmpcoefs, v);
       covervals[coversize] = QUAD_TO_DBL(coef);
->>>>>>> 3fb79bd4
       SCIPquadprecSumQQ(coverweight, coverweight, coef);
       ++coversize;
    }
 
-<<<<<<< HEAD
-   /* cover is not violated or is a simple fixing that should be found elsewhere */
-=======
    /* cover is not violated or is a simple fixing that should be found elsewhere
     * (todo: we cannot apply the fixing during separation, should we return the fixing as a cut?) */
->>>>>>> 3fb79bd4
    if( coversize < 2 || SCIPisFeasLE(scip, QUAD_TO_DBL(coverweight), QUAD_TO_DBL(rhs)) )
       goto TERMINATE;
 
    SCIPdebugMessage("coverweight is %g and right hand side is %g\n", QUAD_TO_DBL(coverweight), QUAD_TO_DBL(rhs));
    assert(coversize > 0);
 
-<<<<<<< HEAD
-   /* compute \bar{a} */
-   SCIPsortDownRealInt(C, Cpos, coversize);
-   /* set \bar{a} = l_1 */
-   QUAD_ARRAY_LOAD(abar, tmpcoefs, tmpinds[Cpos[0]]);
-   SCIPquadprecSumQQ(roh, coverweight, -rhs);
-=======
    /* Now compute \bar{a}, the unique rational number such that for the cover C it holds that
     * b = \sum_{a_i \in C} \min(\bar{a}, a_i).
     * For that we need to sort by decreasing coefficients of the variables in the cover.
@@ -8236,34 +8006,12 @@
    /* set \bar{a} = l_1 */
    QUAD_ARRAY_LOAD(abar, tmpcoefs, tmpinds[coverpos[0]]);
    SCIPquadprecSumQQ(sigma, coverweight, -rhs);
->>>>>>> 3fb79bd4
 
    for( k = 1; k < coversize; ++k )
    {
       SCIP_Real QUAD(lkplus1);
       SCIP_Real QUAD(kdelta);
       /* load next coefficient l_{k+1} in sorted order of cover */
-<<<<<<< HEAD
-      QUAD_ARRAY_LOAD(lkplus1, tmpcoefs, tmpinds[Cpos[k]]);
-      /* Let \delta = \bar{a} - l_{k+1} and compute k * \delta */
-      SCIPquadprecSumQQ(kdelta, abar, -lkplus1);
-      SCIPquadprecProdQD(kdelta, kdelta, k);
-      /* Set tmp = k * \delta - \roh to check condition k * \delta < \roh by tmp < 0 */
-      SCIPquadprecSumQQ(tmp, kdelta, -roh);
-      if( QUAD_TO_DBL(tmp) < 0 )
-      {
-         /* Set \bar{a} = l_{k+1} and \roh = \roh - k*\delta */
-         QUAD_ASSIGN_Q(abar, lkplus1);
-         SCIPquadprecSumQQ(roh, roh, -kdelta);
-      }
-      else
-      {
-         /* Set \bar{a} = \bar{a} - \roh / k and \roh = 0; break; */
-         SCIP_Real minusoneoverk = -1.0 / k;
-         SCIPquadprecProdQD(roh, roh, minusoneoverk);
-         SCIPquadprecSumQQ(abar, abar, roh);
-         QUAD_ASSIGN(roh, 0.0);
-=======
       QUAD_ARRAY_LOAD(lkplus1, tmpcoefs, tmpinds[coverpos[k]]);
       /* Let \delta = \bar{a} - l_{k+1} and compute k * \delta */
       SCIPquadprecSumQQ(kdelta, abar, -lkplus1);
@@ -8283,16 +8031,11 @@
          SCIPquadprecProdQD(sigma, sigma, minusoneoverk);
          SCIPquadprecSumQQ(abar, abar, sigma);
          QUAD_ASSIGN(sigma, 0.0);
->>>>>>> 3fb79bd4
          break;
       }
    }
 
-<<<<<<< HEAD
-   if( QUAD_TO_DBL(roh) > 0 )
-=======
    if( QUAD_TO_DBL(sigma) > 0 )
->>>>>>> 3fb79bd4
    {
       SCIP_Real oneoverc = 1.0 / coversize;
       SCIPquadprecProdQD(abar, rhs, oneoverc);
@@ -8300,26 +8043,19 @@
 
    SCIPdebugMessage("abar is %g\n", QUAD_TO_DBL(abar));
 
-<<<<<<< HEAD
-=======
    /* next compute the S^- running sum of the values min(a_i, \bar{a}) for all a_i \in C.
     * These values are used in the lifting function and we again reuse the array covervals
     * to store them so that covervals[0] stores S^-(1). S^-(0) is 0 and does not need to be stored.
     * Additionally determines whether a variable in the cover belongs to C^+ and C^- and computes the size of C^+.
     * Variables that are above \bar{a} are defined to be in C^+ and the other ones in C^-.
     */
->>>>>>> 3fb79bd4
    QUAD_ASSIGN(tmp, 0);
    cplussize = 0;
    for( k = 0; k < coversize; ++k )
    {
       SCIP_Real QUAD(coef);
       SCIP_Real QUAD(coefminusabar);
-<<<<<<< HEAD
-      QUAD_ARRAY_LOAD(coef, tmpcoefs, tmpinds[Cpos[k]]);
-=======
       QUAD_ARRAY_LOAD(coef, tmpcoefs, tmpinds[coverpos[k]]);
->>>>>>> 3fb79bd4
       SCIPquadprecSumQQ(coefminusabar, coef, -abar);
       if( QUAD_TO_DBL(coefminusabar) > 0 )
       {
@@ -8332,28 +8068,16 @@
          if( QUAD_TO_DBL(coefminusabar) > SCIPfeastol(scip) )
             ++cplussize;
          else
-<<<<<<< HEAD
-            coverstatus[Cpos[k]] = -1;
-=======
             coverstatus[coverpos[k]] = -1;
->>>>>>> 3fb79bd4
       }
       else
       {
          /* coefficient is in C^- because it is smaller or equal to \bar{a} */
-<<<<<<< HEAD
-         coverstatus[Cpos[k]] = -1;
-         SCIPquadprecSumQQ(tmp, tmp, coef);
-      }
-      C[k] = QUAD_TO_DBL(tmp);
-      SCIPdebugMessage("S^-(%d) = %g\n", k + 1, C[k]);
-=======
          coverstatus[coverpos[k]] = -1;
          SCIPquadprecSumQQ(tmp, tmp, coef);
       }
       covervals[k] = QUAD_TO_DBL(tmp);
       SCIPdebugMessage("S^-(%d) = %g\n", k + 1, covervals[k]);
->>>>>>> 3fb79bd4
    }
 
    SCIPdebugMessage("rhs is %g\n", QUAD_TO_DBL(rhs));
@@ -8366,19 +8090,11 @@
    {
       SCIP_Real cutcoef;
       if( coverstatus[k] == -1 )
-<<<<<<< HEAD
-      {
-         cutcoef = 1.0;
-      }
-      else
-      {
-=======
       { /* variables in C^- get the coefficients 1 */
          cutcoef = 1.0;
       }
       else
       { /* variables is either in C^+ or not in the cover and its coefficient value is computed with the lifing function */
->>>>>>> 3fb79bd4
          int h;
          SCIP_Real QUAD(hfrac);
          SCIP_Real QUAD(coef);
@@ -8393,26 +8109,16 @@
 
          SCIPquadprecProdQQ(hfrac, coef, abar);
 
-<<<<<<< HEAD
-         /* if the coefficient is below \bar{a}, i.e. a / \bar{a} < 1 then it is zero, otherwise it is lifted abve zero */
-         if( QUAD_TO_DBL(hfrac) < 1 )
-         {
-            --(nnz);
-=======
          /* if the coefficient is below \bar{a}, i.e. a / \bar{a} < 1 then it is zero, otherwise it is lifted above zero */
          if( QUAD_TO_DBL(hfrac) < 1 )
          {
             --nnz;
->>>>>>> 3fb79bd4
             QUAD_ASSIGN(tmp, 0);
             QUAD_ARRAY_STORE(tmpcoefs, tmpinds[k], tmp);
             tmpinds[k] = tmpinds[nnz];
             varsign[k] = varsign[nnz];
-<<<<<<< HEAD
-=======
             coverstatus[k] = coverstatus[nnz];
             /* in this case k will not be increased */
->>>>>>> 3fb79bd4
             continue;
          }
 
@@ -8421,13 +8127,9 @@
 
          if( h > 0 && h < cplussize && ABS(QUAD_TO_DBL(hfrac)) <= QUAD_EPSILON )
          {
-<<<<<<< HEAD
-            /* cutcoef can be increased by 0.5 */
-=======
             /* cutcoef can be increased by 0.5 because it is a multiple of \bar{a}
              * (This is the first non-dominated lifting function presented in the paper)
              */
->>>>>>> 3fb79bd4
             cutcoef = 0.5;
          }
          else
@@ -8439,12 +8141,6 @@
           * did not push h too far */
          h = MIN(h, coversize) - 1;
 
-<<<<<<< HEAD
-         /* now increase coefficient to its lifted value */
-         while( h < coversize )
-         {
-            SCIPquadprecSumQD(tmp, coef, -C[h]);
-=======
          /* now increase coefficient to its lifted value based on its size relative to the S^- values.
           * The coefficient a_i is lifted to the largest integer h such that S^-(h) < a_i <= S^-(h+1).
           * (todo: variables that have a coefficient above the right hand side can get an arbitrarily large coefficient but can
@@ -8457,25 +8153,17 @@
          while( h < coversize )
          {
             SCIPquadprecSumQD(tmp, coef, -covervals[h]);
->>>>>>> 3fb79bd4
             if( QUAD_TO_DBL(tmp) <= QUAD_EPSILON )
                break;
             ++h;
          }
 
-<<<<<<< HEAD
-         SCIPdebugMessage("lifted coef %g < %g <= %g to %d\n", h == 0 ? 0 : C[h-1], QUAD_TO_DBL(coef), C[h], h);
-         cutcoef += h;
-      }
-
-=======
          /* the lifted coefficient is h increased possibly by 0.5 for the case checked above */
          SCIPdebugMessage("lifted coef %g < %g <= %g to %d\n", h == 0 ? 0 : covervals[h-1], QUAD_TO_DBL(coef), covervals[h], h);
          cutcoef += h;
       }
 
       /* directly undo the complementation before storing back the coefficient */
->>>>>>> 3fb79bd4
       if( varsign[k] == -1 )
       {
          /* variable was complemented so we have cutcoef * (1-x) = cutcoef - cutcoef * x. Thus
@@ -8490,12 +8178,9 @@
       ++k;
    }
 
-<<<<<<< HEAD
-=======
    /* calculate the efficacy of the computed cut and store the success flag if the efficacy exceeds the
     * one stored in the cutefficacy variable by the caller
     */
->>>>>>> 3fb79bd4
    efficacy = calcEfficacyDenseStorageQuad(scip, sol, tmpcoefs, QUAD_TO_DBL(rhs), tmpinds, nnz);
    *success = efficacy > *cutefficacy;
 
@@ -8504,9 +8189,6 @@
 
    if( *success )
    {
-<<<<<<< HEAD
-      /* remove all nearly-zero coefficients from strong CG row and relax the right hand side correspondingly in order to
-=======
       /* return the cut but first clean it up based on the parameters
        * (todo: though we might not want to do all steps that for the cover cut? Can coefficient tightening do something
        *        on any lifted cover cut? The numerical cleanup is also superfluous. And the scaling to integral coefficients
@@ -8514,7 +8196,6 @@
        */
 
       /* remove all nearly-zero coefficients from row and relax the right hand side correspondingly in order to
->>>>>>> 3fb79bd4
        * prevent numerical rounding errors
        */
 
@@ -8546,11 +8227,8 @@
       }
 
       assert( cutefficacy != NULL );
-<<<<<<< HEAD
-=======
       /* calculate efficacy again to make sure it matches the coefficients after they where rounded to double values
        * and after the cleanup and postprocessing step was applied. */
->>>>>>> 3fb79bd4
       *cutefficacy = calcEfficacy(scip, sol, cutcoefs, *cutrhs, cutinds, nnz);
 
       if( cutrank != NULL )
@@ -8580,20 +8258,11 @@
    }
 #endif
 
-<<<<<<< HEAD
-
-   /* free temporary memory */
-   SCIPfreeCleanBufferArray(scip, &tmpcoefs);
-   SCIPfreeBufferArray(scip, &tmpinds);
-   SCIPfreeBufferArray(scip, &Cpos);
-   SCIPfreeBufferArray(scip, &C);
-=======
    /* free temporary memory */
    SCIPfreeCleanBufferArray(scip, &tmpcoefs);
    SCIPfreeBufferArray(scip, &tmpinds);
    SCIPfreeBufferArray(scip, &coverpos);
    SCIPfreeBufferArray(scip, &covervals);
->>>>>>> 3fb79bd4
    SCIPfreeBufferArray(scip, &coverstatus);
    SCIPfreeBufferArray(scip, &boundtype);
    SCIPfreeBufferArray(scip, &varsign);
