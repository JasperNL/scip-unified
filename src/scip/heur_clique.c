/* * * * * * * * * * * * * * * * * * * * * * * * * * * * * * * * * * * * * * */
/*                                                                           */
/*                  This file is part of the program and library             */
/*         SCIP --- Solving Constraint Integer Programs                      */
/*                                                                           */
/*    Copyright (C) 2002-2017 Konrad-Zuse-Zentrum                            */
/*                            fuer Informationstechnik Berlin                */
/*                                                                           */
/*  SCIP is distributed under the terms of the ZIB Academic License.         */
/*                                                                           */
/*  You should have received a copy of the ZIB Academic License              */
/*  along with SCIP; see the file COPYING. If not email to scip@zib.de.      */
/*                                                                           */
/* * * * * * * * * * * * * * * * * * * * * * * * * * * * * * * * * * * * * * */

/**@file   heur_clique.c
 * @brief  LNS heuristic using a clique partition to restrict the search neighborhood
 * @brief  clique primal heuristic
 * @author Stefan Heinz
 * @author Michael Winkler
 *
 * @todo allow smaller fixing rate for probing LP?
 * @todo allow smaller fixing rate after presolve if total number of variables is small (<= 1000)?
 *
 * More details about the heuristic can be found in@n
 * Structure-Based Primal Heuristics for Mixed Integer Programming@n
 * Gerald Gamrath, Timo Berthold, Stefan Heinz, and Michael Winkler@n
 * Optimization in the Real World, Volume 13 of the series Mathematics for Industry, pp 37-53@n
 * Preliminary version available as <a href="https://opus4.kobv.de/opus4-zib/frontdoor/index/index/docId/5551">ZIB-Report 15-26</a>.
 */

/*---+----1----+----2----+----3----+----4----+----5----+----6----+----7----+----8----+----9----+----0----+----1----+----2*/

#include <assert.h>
#include <string.h>

#include "scip/scip.h"
#include "scip/heur_clique.h"
#include "scip/cons_logicor.h"
#include "scip/pub_misc.h"


#define HEUR_NAME             "clique"
#define HEUR_DESC             "LNS heuristic using a clique partition to restrict the search neighborhood"
#define HEUR_DISPCHAR         'Q'
#define HEUR_PRIORITY         -1000500
#define HEUR_FREQ             -1
#define HEUR_FREQOFS          0
#define HEUR_MAXDEPTH         -1
#define HEUR_TIMING           SCIP_HEURTIMING_BEFORENODE
#define HEUR_USESSUBSCIP      TRUE                       /**< does the heuristic use a secondary SCIP instance? */

#define DEFAULT_MAXNODES      5000LL                     /**< maximum number of nodes to regard in the subproblem */
#define DEFAULT_MINFIXINGRATE 0.25                       /**< minimum percentage of variables that have to be fixed */
#define DEFAULT_MINIMPROVE    0.01                       /**< factor by which clique heuristic should at least improve the
                                                          *   incumbent
                                                          */
#define DEFAULT_MINNODES      500LL                      /**< minimum number of nodes to regard in the subproblem */
#define DEFAULT_NODESOFS      500LL                      /**< number of nodes added to the contingent of the total nodes */
#define DEFAULT_NODESQUOT     0.1                        /**< subproblem nodes in relation to nodes of the original problem */
#define DEFAULT_MAXPROPROUNDS 2                          /**< maximum number of propagation rounds during probing */
#define DEFAULT_RANDSEED      61                         /**< random seed value to initialize the random permutation
                                                          *   value for variables
                                                          */
#define DEFAULT_MULTIPLIER    1.1                        /**< value to increase node number to determine the next run */
#define DEFAULT_COPYCUTS      TRUE                       /**< should all active cuts from the cutpool of the
                                                          *   original scip be copied to constraints of the subscip
                                                          */


/*
 * Data structures
 */

/** primal heuristic data */
struct SCIP_HeurData
{
   SCIP_RANDNUMGEN*      randnumgen;         /**< random number generator */
   SCIP_Longint          maxnodes;           /**< maximum number of nodes to regard in the subproblem */
   SCIP_Longint          minnodes;           /**< minimum number of nodes to regard in the subproblem */
   SCIP_Longint          nodesofs;           /**< number of nodes added to the contingent of the total nodes */
   SCIP_Longint          usednodes;          /**< nodes already used by clique heuristic in earlier calls */
   SCIP_Real             minfixingrate;      /**< minimum percentage of variables that have to be fixed */
   SCIP_Real             minimprove;         /**< factor by which clique heuristic should at least improve the incumbent */
   SCIP_Real             nodesquot;          /**< subproblem nodes in relation to nodes of the original problem */
   int                   maxproprounds;      /**< maximum number of propagation rounds during probing */
   SCIP_Longint          nnodefornextrun;    /**< node number for next run */
   SCIP_Real             multiplier;         /**< multiplier to determine next node number */
   int                   initseed;           /**< initial random seed value */
   SCIP_Bool             copycuts;           /**< should all active cuts from cutpool be copied to constraints in
                                              *   subproblem?
                                              */
};

/*
 * Local methods
 */

/** comparison method for sorting variables by non-decreasing index */
static
SCIP_DECL_SORTPTRCOMP(varObjSort)
{
   SCIP_VAR* var1;
   SCIP_VAR* var2;

   assert(elem1 != NULL);
   assert(elem2 != NULL);

   var1 = (SCIP_VAR*)elem1;
   var2 = (SCIP_VAR*)elem2;

   if( SCIPvarGetObj(var1) < SCIPvarGetObj(var2) )
      return -1;
   else if( SCIPvarGetObj(var1) > SCIPvarGetObj(var2) )
      return +1;
   else
      return 0;
}

/** sort the binary variable array w.r.t. the clique partition; thereby ensure the current order within the cliques are
 *  not changed
 */
static
SCIP_RETCODE stableSortBinvars(
   SCIP*                 scip,               /**< SCIP data structure */
   SCIP_VAR**            binvars,            /**< array of binary variables to sort */
   int                   nbinvars,           /**< number of binary variables */
   int*                  cliquepartition,    /**< clique partition to use */
   int                   ncliques            /**< number of cliques */
   )
{
   SCIP_VAR*** varpointers;
   SCIP_VAR** vars;
   int* cliquecount;
   int nextpos;
   int c;
   int v;
   int cliquenumber;

   assert(scip != NULL);
   assert(binvars != NULL);
   assert(cliquepartition != NULL);

   /* @note: we don't want to loose order from same clique numbers, so we need a stable sorting algorithm, or we first
    *       count all clique items and alloc temporary memory for a bucket sort */
   /* sort variables after clique-numbers */
   SCIP_CALL( SCIPallocBufferArray(scip, &cliquecount, ncliques) );
   BMSclearMemoryArray(cliquecount, ncliques);

   /* first we count for each clique the number of elements */
   for( v = nbinvars - 1; v >= 0; --v )
   {
      assert(0 <= cliquepartition[v] && cliquepartition[v] < ncliques);
      ++(cliquecount[cliquepartition[v]]);
   }

   SCIP_CALL( SCIPallocBufferArray(scip, &vars, nbinvars) );
#ifndef NDEBUG
   BMSclearMemoryArray(vars, nbinvars);
#endif
   SCIP_CALL( SCIPallocBufferArray(scip, &varpointers, ncliques) );

   nextpos = 0;
   /* now we initialize all start pointers for each clique, so they will be ordered */
   for( c = 0; c < ncliques; ++c )
   {
      /* to reach the goal that all variables of each clique will be standing next to each other we will initialize the
       * starting pointers for each clique by adding the number of each clique to the last clique starting pointer
       * e.g. clique1 has 4 elements and clique2 has 3 elements the the starting pointer for clique1 will be the pointer
       *      to vars[0], the starting pointer to clique2 will be the pointer to vars[4] and to clique3 it will be
       *      vars[7]
       *
       */
      varpointers[c] = (SCIP_VAR**) (vars + nextpos);
      assert(cliquecount[c] > 0);
      nextpos += cliquecount[c];
      assert(nextpos > 0);
   }
   assert(nextpos == nbinvars);

   /* now we copy all variable to the right order in our temporary variable array */
   for( v = 0; v < nbinvars; ++v )
   {
      *(varpointers[cliquepartition[v]]) = binvars[v];
      ++(varpointers[cliquepartition[v]]);
   }
#ifndef NDEBUG
   for( v = 0; v < nbinvars; ++v )
      assert(vars[v] != NULL);
#endif

   /* move all variables back to our variable array */
   BMScopyMemoryArray(binvars, vars, nbinvars);

   cliquenumber = 0;
   nextpos = cliquecount[0];

   c = 1;
   for( v = 0; v < nbinvars; ++v )
   {
      if( v == nextpos )
      {
         nextpos += cliquecount[c];
         ++c;
         ++cliquenumber;
      }
      cliquepartition[v] = cliquenumber;
   }
   assert(cliquepartition[v - 1] == ncliques - 1);

#ifndef NDEBUG
   for( v = 1; v < nbinvars; ++v )
      assert(SCIPvarGetObj(binvars[v - 1]) <= SCIPvarGetObj(binvars[v - 1]));
#endif

   /* free temporary memory */
   SCIPfreeBufferArray(scip, &varpointers);
   SCIPfreeBufferArray(scip, &vars);
   SCIPfreeBufferArray(scip, &cliquecount);

   return SCIP_OKAY;
}

/** apply clique fixing using probing */
static
SCIP_RETCODE applyCliqueFixings(
   SCIP*                 scip,               /**< original SCIP data structure */
   SCIP_HEURDATA*        heurdata,           /**< structure containing heurdata */
   SCIP_VAR**            binvars,            /**< binary variables order w.r.t. to clique partition */
   int                   nbinvars,           /**< number of binary variables */
   int*                  cliquepartition,    /**< clique partition of all binary variables */
   int                   ncliques,           /**< number of cliques */
   SCIP_VAR**            onefixvars,         /**< array to store all variables which are stored to one */
   int*                  nonefixvars,        /**< pointer to store the number of variables fixed to one */
   SCIP_SOL*             sol,                /**< working solution */
   int*                  probingdepthofonefix,/**< pointer to store in which depth the last fixing to was applied  */
   SCIP_Bool*            cutoff,             /**< pointer to store whether the propagation stopped with infeasibility */
   SCIP_RESULT*          result              /**< pointer to store the result (solution found) */
   )
{
#if 0
   SCIP_Bool success;
#endif
   SCIP_Bool alreadyone;
   SCIP_Bool allfixed;
   int bestpos;
   int v;
   int c;
#ifdef SCIP_DEBUG
   int nsolsround;
   int nsolstried;
#endif

   assert(scip != NULL);
   assert(heurdata != NULL);
   assert(binvars != NULL);
   assert(onefixvars != NULL);
   assert(nonefixvars != NULL);
   assert(sol != NULL);
   assert(probingdepthofonefix != NULL);
   assert(cutoff != NULL);
   assert(result != NULL);

   *cutoff = FALSE;
   *probingdepthofonefix = 0;

#ifdef SCIP_DEBUG
   nsolsround = 0;
   nsolstried = 0;
#endif
   v = 0;
   /* @todo maybe try to fix more than one variable to one in each probing node, to gain faster results */
   for( c = 0; c < ncliques; ++c )
   {
      alreadyone = FALSE;
      allfixed = TRUE;
      bestpos = nbinvars;

      /* find first unfixed variable in this clique */
      while( v < nbinvars && cliquepartition[v] == c )
      {
         if( SCIPvarGetLbLocal(binvars[v]) > 0.5 )
            alreadyone = TRUE;
         else if( allfixed && SCIPvarGetUbLocal(binvars[v]) > 0.5 )
         {
            bestpos = v;
            allfixed = FALSE;
         }

         ++v;
      }
      if( v == nbinvars && allfixed )
         break;

      /* if all clique variables are fixed, continue with the next clique */
      if( allfixed )
         continue;

      assert(bestpos < nbinvars);
      assert(c == cliquepartition[bestpos]);

      /* stop if we reached the depth limit */
      if( SCIP_MAXTREEDEPTH <= SCIPgetDepth(scip) )
         break;

      SCIP_CALL( SCIPnewProbingNode(scip) );

      v = bestpos;
      if( !alreadyone )
      {
         *probingdepthofonefix = SCIPgetProbingDepth(scip);
         onefixvars[(*nonefixvars)] = binvars[v];
         ++(*nonefixvars);

         /* fix best possible clique variable to 1 */
         SCIP_CALL( SCIPfixVarProbing(scip, binvars[v], 1.0) );
         SCIPdebugMsg(scip, "probing: fixing variable <%s> to 1\n", SCIPvarGetName(binvars[v]));

         ++v;
      }

      /* fix rest of unfixed clique variables to 0 */
      while( v < nbinvars && cliquepartition[v] == c )
      {
         if( SCIPvarGetUbLocal(binvars[v]) > 0.5 && SCIPvarGetLbLocal(binvars[v]) < 0.5 )
         {
            SCIP_CALL( SCIPfixVarProbing(scip, binvars[v], 0.0) );
            SCIPdebugMsg(scip, "probing: fixing variable <%s> to 0\n", SCIPvarGetName(binvars[v]));
         }
         ++v;
      }

      /* propagate fixings */
      SCIP_CALL( SCIPpropagateProbing(scip, heurdata->maxproprounds, cutoff, NULL) );

      if( *cutoff )
         break;

      /* @todo need to be check if it's ok to always try to round and check the solution in each probing step */
#if 0

#ifdef SCIP_DEBUG
      ++nsolsround;
#endif
      /* create solution from probing run and try to round it */
      SCIP_CALL( SCIPlinkCurrentSol(scip, sol) );
      SCIP_CALL( SCIProundSol(scip, sol, &success) );

      if( success )
      {
         SCIPdebugMsg(scip, "clique heuristic found roundable primal solution: obj=%g\n", SCIPgetSolOrigObj(scip, sol));

#ifdef SCIP_DEBUG
         ++nsolstried;
#endif
         /* try to add solution to SCIP */
         SCIP_CALL( SCIPtrySol(scip, sol, FALSE, FALSE, FALSE, TRUE, &success) );

         /* check, if solution was feasible and good enough */
         if( success )
         {
            SCIPdebugMsg(scip, " -> solution was feasible and good enough\n");
            *result = SCIP_FOUNDSOL;
         }
      }
#endif

      if( SCIPisStopped(scip) )
         return SCIP_OKAY;

#if 0
      /* if the rest of all variables are in cliques with one variable stop */
      if( nbinvars - v == ncliques - c )
         break;
#endif
   }
   assert((*probingdepthofonefix > 0 && *nonefixvars > 0) || (*probingdepthofonefix == 0 && *nonefixvars == 0));
   assert(*cutoff || (nbinvars - v == ncliques - c) || (v == nbinvars && (c == ncliques || c == ncliques - 1)));

   SCIPdebugMsg(scip, "fixed %d of %d variables in probing\n", v, nbinvars);
   SCIPdebugMsg(scip, "applied %d of %d cliques in probing\n", c, ncliques);
   SCIPdebugMsg(scip, "probing was %sfeasible\n", (*cutoff) ? "in" : "");
#ifdef SCIP_DEBUG
   SCIPdebugMsg(scip, "clique heuristic rounded %d solutions and tried %d of them\n", nsolsround, nsolstried);
#endif
   return SCIP_OKAY;
}

/** creates a new solution for the original problem by copying the solution of the subproblem */
static
SCIP_RETCODE createNewSol(
   SCIP*                 scip,               /**< original SCIP data structure */
   SCIP*                 subscip,            /**< SCIP structure of the subproblem */
   SCIP_VAR**            subvars,            /**< the variables of the subproblem */
   SCIP_SOL*             newsol,             /**< working solution */
   SCIP_SOL*             subsol,             /**< solution of the subproblem */
   SCIP_Bool*            success             /**< used to store whether new solution was found or not */
   )
{
   SCIP_VAR** vars;                          /* the original problem's variables */
   int nvars;
   SCIP_Real* subsolvals;                    /* solution values of the subproblem */

   assert(scip != NULL);
   assert(subscip != NULL);
   assert(subvars != NULL);
   assert(subsol != NULL);
   assert(success != NULL);

   /* get variables' data */
   SCIP_CALL( SCIPgetVarsData(scip, &vars, &nvars, NULL, NULL, NULL, NULL) );

   /* sub-SCIP may have more variables than the number of active (transformed) variables in the main SCIP
    * since constraint copying may have required the copy of variables that are fixed in the main SCIP
    */
   assert(nvars <= SCIPgetNOrigVars(subscip));

   SCIP_CALL( SCIPallocBufferArray(scip, &subsolvals, nvars) );

   /* copy the solution */
   SCIP_CALL( SCIPgetSolVals(subscip, subsol, nvars, subvars, subsolvals) );

   SCIP_CALL( SCIPsetSolVals(scip, newsol, nvars, vars, subsolvals) );

   /* try to add new solution to scip and free it immediately */
   SCIP_CALL( SCIPtrySol(scip, newsol, FALSE, FALSE, TRUE, TRUE, TRUE, success) );

   SCIPfreeBufferArray(scip, &subsolvals);

   return SCIP_OKAY;
}

/*
 * Callback methods of primal heuristic
 */

/** copy method for primal heuristic plugins (called when SCIP copies plugins) */
static
SCIP_DECL_HEURCOPY(heurCopyClique)
{  /*lint --e{715}*/
   assert(scip != NULL);
   assert(heur != NULL);
   assert(strcmp(SCIPheurGetName(heur), HEUR_NAME) == 0);

   /* call inclusion method of primal heuristic */
   SCIP_CALL( SCIPincludeHeurClique(scip) );

   return SCIP_OKAY;
}

/** destructor of primal heuristic to free user data (called when SCIP is exiting) */
static
SCIP_DECL_HEURFREE(heurFreeClique)
{  /*lint --e{715}*/
   SCIP_HEURDATA* heurdata;

   assert(heur != NULL);
   assert(strcmp(SCIPheurGetName(heur), HEUR_NAME) == 0);
   assert(scip != NULL);

   /* free heuristic data */
   heurdata = SCIPheurGetData(heur);
   assert(heurdata != NULL);

   SCIPfreeBlockMemory(scip, &heurdata);
   SCIPheurSetData(heur, NULL);

   return SCIP_OKAY;
}


/** initialization method of primal heuristic (called after problem was transformed) */
static
SCIP_DECL_HEURINIT(heurInitClique)
{  /*lint --e{715}*/
   SCIP_HEURDATA* heurdata;

   assert(heur != NULL);
   assert(strcmp(SCIPheurGetName(heur), HEUR_NAME) == 0);
   assert(scip != NULL);

   /* reset heuristic data */
   heurdata = SCIPheurGetData(heur);
   assert(heurdata != NULL);

   /* create random number generator */
   SCIP_CALL( SCIPcreateRandom(scip, &heurdata->randnumgen,
<<<<<<< HEAD
         heurdata->initseed) );
=======
         (unsigned int)heurdata->initseed) );
>>>>>>> 8c35bdd4

   heurdata->usednodes = 0;

   return SCIP_OKAY;
}


/** deinitialization method of primal heuristic */
static
SCIP_DECL_HEUREXIT(heurExitClique)
{  /*lint --e{715}*/
   SCIP_HEURDATA* heurdata;

   assert(heur != NULL);
   assert(strcmp(SCIPheurGetName(heur), HEUR_NAME) == 0);
   assert(scip != NULL);

   /* get heuristic data */
   heurdata = SCIPheurGetData(heur);
   assert(heurdata != NULL);

   /* free random number generator */
   SCIPfreeRandom(scip, &heurdata->randnumgen);

   return SCIP_OKAY;
}


/** execution method of primal heuristic */
static
SCIP_DECL_HEUREXEC(heurExecClique)
{  /*lint --e{715}*/
   SCIP_HEURDATA* heurdata;
   SCIP_VAR** vars;
   int nvars;
   SCIP_VAR** binvars;
   int nbinvars;
   int* cliquepartition;
   int ncliques;
   int oldnpscands;
   int npscands;
   int i;
#if 0
   SCIP_Longint tmpnnodes;
#endif
   SCIP_Bool cutoff;
   SCIP_Bool backtrackcutoff;
   SCIP_Bool lperror;

   int probingdepthofonefix;
   SCIP_VAR** onefixvars;
   int nonefixvars;
   SCIP_Bool enabledconflicts;
   SCIP_LPSOLSTAT lpstatus;
   SCIP_CONS* conflictcons;
   SCIP_Bool shortconflict;
   SCIP_Bool allfixsolfound;
   SCIP_Bool backtracked;
   SCIP_Bool solvelp;
   char consname[SCIP_MAXSTRLEN];

   SCIP_Longint nstallnodes;                 /* number of stalling nodes for the subproblem */

   SCIP_SOL* sol;

   assert(heur != NULL);
   assert(strcmp(SCIPheurGetName(heur), HEUR_NAME) == 0);
   assert(scip != NULL);
   assert(result != NULL);

   *result = SCIP_DIDNOTRUN;

   /* get heuristic's data */
   heurdata = SCIPheurGetData(heur);
   assert(heurdata != NULL);

#if 0
   if( heurdata->nnodefornextrun != SCIPgetNNodes(scip) )
      return SCIP_OKAY;
#endif
   /* get all binary variables */
   SCIP_CALL( SCIPgetVarsData(scip, &vars, &nvars, &nbinvars, NULL, NULL, NULL) );

   if( nbinvars < 2 )
   {
      heurdata->nnodefornextrun = INT_MAX;
      return SCIP_OKAY;
   }

   /* check for necessary information to apply this heuristic */
   if( SCIPgetNCliques(scip) == 0 )
   {
      heurdata->nnodefornextrun = INT_MAX;
      return SCIP_OKAY;
   }

   /* calculate the maximal number of branching nodes until heuristic is aborted */
   nstallnodes = (SCIP_Longint)(heurdata->nodesquot * SCIPgetNNodes(scip));

   /* reward variable bounds heuristic if it succeeded often */
   nstallnodes = (SCIP_Longint)(nstallnodes * 3.0 * (SCIPheurGetNBestSolsFound(heur)+1.0)/(SCIPheurGetNCalls(heur) + 1.0));
   nstallnodes -= 100 * SCIPheurGetNCalls(heur);  /* count the setup costs for the sub-MIP as 100 nodes */
   nstallnodes += heurdata->nodesofs;

   /* determine the node limit for the current process */
   nstallnodes -= heurdata->usednodes;
   nstallnodes = MIN(nstallnodes, heurdata->maxnodes);

   /* check whether we have enough nodes left to call subproblem solving */
   if( nstallnodes < heurdata->minnodes )
   {
      SCIPdebugMsg(scip, "skipping " HEUR_NAME ": nstallnodes=%" SCIP_LONGINT_FORMAT ", minnodes=%" SCIP_LONGINT_FORMAT "\n", nstallnodes, heurdata->minnodes);
      return SCIP_OKAY;
   }

   oldnpscands = SCIPgetNPseudoBranchCands(scip);
   onefixvars = NULL;
   sol = NULL;

   /* allocate memory */
   SCIP_CALL( SCIPduplicateBufferArray(scip, &binvars, vars, nbinvars) );
   SCIP_CALL( SCIPallocBufferArray(scip, &cliquepartition, nbinvars) );

#if 1
   /* @todo change sorting after some attempts to random variable order */
   if( SCIPgetNNodes(scip) == 1 )
   {
      /* sort variables after increasing objective value */
      SCIPsortPtr((void**)binvars, varObjSort, nbinvars);
   }
   else
   {
      SCIPrandomPermuteArray(heurdata->randnumgen, (void**)binvars, 0, nbinvars);
   }
#endif

   /* get clique partitions */
   SCIP_CALL( SCIPcalcCliquePartition(scip, binvars, nbinvars, cliquepartition, &ncliques) );
   /* @todo get negated clique partition and use this too, or maybe mix both */

   SCIPdebugMsg(scip, "found %d cliques\n", ncliques);

   /* disable conflict analysis, because we can it better than SCIP itself, cause we have more information */
   SCIP_CALL( SCIPgetBoolParam(scip, "conflict/enable", &enabledconflicts) );

   if( !SCIPisParamFixed(scip, "conflict/enable") )
   {
      SCIP_CALL( SCIPsetBoolParam(scip, "conflict/enable", FALSE) );
   }

   if( ncliques == nbinvars )
   {
      heurdata->nnodefornextrun = INT_MAX;
      goto TERMINATE;
   }

   /* sort the cliques together by respecting the current order (which is w.r.t. the objective coefficients */
   SCIP_CALL( stableSortBinvars(scip, binvars, nbinvars, cliquepartition, ncliques) );

   for( i = nbinvars - 1; i >= 0; --i )
   {
      if( cliquepartition[i] != ncliques - nbinvars + i )
      {
         assert(cliquepartition[i] > ncliques - nbinvars + i);
         break;
      }
   }

   if( i + 2 < heurdata->minfixingrate * nbinvars )
   {
      SCIPdebugMsg(scip, "--> too few variables in nontrivial cliques\n");

      goto TERMINATE;
   }


   solvelp = SCIPhasCurrentNodeLP(scip);

   if( !SCIPisLPConstructed(scip) && solvelp )
   {
      SCIP_CALL( SCIPconstructLP(scip, &cutoff) );

      /* manually cut off the node if the LP construction detected infeasibility (heuristics cannot return such a result) */
      if( cutoff )
      {
         SCIP_CALL( SCIPcutoffNode(scip, SCIPgetCurrentNode(scip)) );
         goto TERMINATE;
      }

      SCIP_CALL( SCIPflushLP(scip) );
   }

   *result = SCIP_DIDNOTFIND;

   /* start probing */
   SCIP_CALL( SCIPstartProbing(scip) );

   /* create a solution */
   SCIP_CALL( SCIPcreateSol(scip, &sol, heur) );

   /* allocate memory for all variables which will be fixed to one during probing */
   SCIP_CALL(SCIPallocBufferArray(scip, &onefixvars, ncliques) );
   nonefixvars = 0;

   /* apply fixings due to clique information */
   SCIP_CALL( applyCliqueFixings(scip, heurdata, binvars, nbinvars, cliquepartition, ncliques, onefixvars, &nonefixvars, sol, &probingdepthofonefix, &cutoff, result) );

   if( SCIPisStopped(scip) )
      goto TERMINATE;

   backtrackcutoff = FALSE;
   backtracked = FALSE;

   /* try to repair probing */
   if( cutoff && nonefixvars > 0)
   {
      assert(probingdepthofonefix > 0);

      SCIP_CALL( SCIPbacktrackProbing(scip, probingdepthofonefix - 1) );

      /* fix the last variable, which was fixed to 1 and led to the cutoff, to 0 */
      SCIP_CALL( SCIPfixVarProbing(scip, onefixvars[nonefixvars - 1], 0.0) );

      backtracked = TRUE;

      /* propagate fixings */
      SCIP_CALL( SCIPpropagateProbing(scip, heurdata->maxproprounds, &backtrackcutoff, NULL) );

      SCIPdebugMsg(scip, "backtrack was %sfeasible\n", (backtrackcutoff ? "in" : ""));
   }

   /* check that we had enough fixings */
   npscands = SCIPgetNPseudoBranchCands(scip);

   SCIPdebugMsg(scip, "npscands=%d, oldnpscands=%d, heurdata->minfixingrate=%g\n", npscands, oldnpscands, heurdata->minfixingrate);

   if( npscands > oldnpscands * (1 - heurdata->minfixingrate) )
   {
      SCIPdebugMsg(scip, "--> too few fixings\n");

      goto TERMINATE;
   }

   /*************************** Probing LP Solving ***************************/

   lpstatus = SCIP_LPSOLSTAT_ERROR;
   lperror = FALSE;
   allfixsolfound = FALSE;
   /* solve lp only if the problem is still feasible */
   if( !backtrackcutoff && solvelp )
   {
#if 1
      SCIPdebugMsg(scip, "starting solving clique-lp at time %g\n", SCIPgetSolvingTime(scip));

      /* solve LP; errors in the LP solver should not kill the overall solving process, if the LP is just needed for a
       * heuristic.  hence in optimized mode, the return code is caught and a warning is printed, only in debug mode,
       * SCIP will stop.
       */
#ifdef NDEBUG
      {
         SCIP_Bool retstat;
         retstat = SCIPsolveProbingLP(scip, -1, &lperror, NULL);
         if( retstat != SCIP_OKAY )
         {
            SCIPwarningMessage(scip, "Error while solving LP in clique heuristic; LP solve terminated with code <%d>\n",
               retstat);
         }
      }
#else
      SCIP_CALL( SCIPsolveProbingLP(scip, -1, &lperror, NULL) );
#endif
      SCIPdebugMsg(scip, "ending solving clique-lp at time %g\n", SCIPgetSolvingTime(scip));

      lpstatus = SCIPgetLPSolstat(scip);

      SCIPdebugMsg(scip, " -> new LP iterations: %" SCIP_LONGINT_FORMAT "\n", SCIPgetNLPIterations(scip));
      SCIPdebugMsg(scip, " -> error=%u, status=%d\n", lperror, lpstatus);
   }

   /* check if this is a feasible solution */
   if( lpstatus == SCIP_LPSOLSTAT_OPTIMAL && !lperror )
   {
      SCIP_Bool stored;
      SCIP_Bool success;

      /* copy the current LP solution to the working solution */
      SCIP_CALL( SCIPlinkLPSol(scip, sol) );

      SCIP_CALL( SCIProundSol(scip, sol, &success) );

      if( success )
      {
         SCIPdebugMsg(scip, "clique heuristic found roundable primal solution: obj=%g\n",
            SCIPgetSolOrigObj(scip, sol));

         /* check solution for feasibility, and add it to solution store if possible.
          * Neither integrality nor feasibility of LP rows have to be checked, because they
          * are guaranteed by the heuristic at this stage.
          */
#ifdef SCIP_DEBUG
         SCIP_CALL( SCIPtrySol(scip, sol, TRUE, TRUE, TRUE, TRUE, TRUE, &stored) );
#else
         SCIP_CALL( SCIPtrySol(scip, sol, FALSE, FALSE, TRUE, FALSE, FALSE, &stored) );
#endif
         allfixsolfound = TRUE;

         if( stored )
         {
            SCIPdebugMsg(scip, "found feasible solution:\n");
            SCIPdebug( SCIP_CALL( SCIPprintSol(scip, sol, NULL, FALSE) ) );
            *result = SCIP_FOUNDSOL;
         }
      }
   }
#endif

   /*************************** END Probing LP Solving ***************************/
   /*************************** Create Conflict ***************************/

   if( lpstatus == SCIP_LPSOLSTAT_INFEASIBLE || lpstatus == SCIP_LPSOLSTAT_OBJLIMIT || backtrackcutoff )
   {
      /* in case the last fixing in both direction led to infeasibility or to a reached objlimit than our conflict will
       * only include all variable before that last fixing
       */
      shortconflict = cutoff && (nonefixvars > 0);

      /* create own conflict */
      (void) SCIPsnprintf(consname, SCIP_MAXSTRLEN, "conf%" SCIP_LONGINT_FORMAT "", SCIPgetNNodes(scip));

      /* get negated variables for our conflict */
      SCIP_CALL( SCIPgetNegatedVars(scip, nonefixvars, onefixvars, onefixvars) );

      /* create conflict constraint */
      SCIP_CALL( SCIPcreateConsLogicor(scip, &conflictcons, consname, (shortconflict ? nonefixvars - 1 : nonefixvars), onefixvars,
            FALSE, TRUE, FALSE, FALSE, TRUE, TRUE, FALSE, TRUE, TRUE, FALSE) );
      SCIP_CALL( SCIPaddConsNode(scip, SCIPgetCurrentNode(scip), conflictcons, NULL) );
      SCIPdebugPrintCons(scip, conflictcons, NULL);
      SCIP_CALL( SCIPreleaseCons(scip, &conflictcons) );

      goto TERMINATE;
   }

   /*************************** End Conflict ***************************/

   /*************************** Start Subscip Solving ***************************/

   /* if no solution has been found yet and the subproblem is still feasible --> fix all other variables by subscip if
    * necessary
    */
   if( !allfixsolfound && !lperror )
   {
      SCIP* subscip;
      SCIP_VAR** subvars;
      SCIP_HASHMAP* varmap;
      SCIP_Bool valid;

      /* check whether there is enough time and memory left */
      SCIP_CALL( SCIPcheckCopyLimits(scip, &valid) );

      if( !valid )
         goto TERMINATE;

      /* get all variables again because SCIPconstructLP() might have changed the variables array */
      SCIP_CALL( SCIPgetVarsData(scip, &vars, &nvars, NULL, NULL, NULL, NULL) );

      /* create subproblem */
      SCIP_CALL( SCIPcreate(&subscip) );

      /* allocate temporary memory for subscip variables */
      SCIP_CALL( SCIPallocBufferArray(scip, &subvars, nvars) );

      /* create the variable mapping hash map */
      SCIP_CALL( SCIPhashmapCreate(&varmap, SCIPblkmem(subscip), nvars) );

      SCIP_CALL( SCIPcopyConsCompression(scip, subscip, varmap, NULL, "_clique", NULL, NULL, 0, FALSE, FALSE, TRUE, &valid) );

      if( heurdata->copycuts )
      {
         /* copies all active cuts from cutpool of sourcescip to linear constraints in targetscip */
         SCIP_CALL( SCIPcopyCuts(scip, subscip, varmap, NULL, FALSE, NULL) );
      }

      for( i = 0; i < nvars; i++ )
         subvars[i] = (SCIP_VAR*) SCIPhashmapGetImage(varmap, vars[i]);

      /* free hash map */
      SCIPhashmapFree(&varmap);

      /* do not abort subproblem on CTRL-C */
      SCIP_CALL( SCIPsetBoolParam(subscip, "misc/catchctrlc", FALSE) );

#ifdef SCIP_DEBUG
      /* for debugging, enable full output */
      SCIP_CALL( SCIPsetIntParam(subscip, "display/verblevel", 5) );
      SCIP_CALL( SCIPsetIntParam(subscip, "display/freq", 100000000) );
#else
      /* disable statistic timing inside sub SCIP and output to console */
      SCIP_CALL( SCIPsetIntParam(subscip, "display/verblevel", 0) );
      SCIP_CALL( SCIPsetBoolParam(subscip, "timing/statistictiming", FALSE) );
#endif

      /* set limits for the subproblem */
      SCIP_CALL( SCIPcopyLimits(scip, subscip) );
      SCIP_CALL( SCIPsetLongintParam(subscip, "limits/stallnodes", nstallnodes) );
      SCIP_CALL( SCIPsetLongintParam(subscip, "limits/nodes", heurdata->maxnodes) );

      /* speed up sub-SCIP by not checking dual LP feasibility */
      SCIP_CALL( SCIPsetBoolParam(subscip, "lp/checkdualfeas", FALSE) );

      /* forbid call of heuristics and separators solving sub-CIPs */
      SCIP_CALL( SCIPsetSubscipsOff(subscip, TRUE) );

      /* disable cutting plane separation */
      SCIP_CALL( SCIPsetSeparating(subscip, SCIP_PARAMSETTING_OFF, TRUE) );

      /* disable expensive presolving */
      SCIP_CALL( SCIPsetPresolving(subscip, SCIP_PARAMSETTING_FAST, TRUE) );

      /* use inference branching */
      if( SCIPfindBranchrule(subscip, "inference") != NULL && !SCIPisParamFixed(subscip, "branching/inference/priority") )
      {
         SCIP_CALL( SCIPsetIntParam(subscip, "branching/inference/priority", INT_MAX/4) );
      }

      /* employ a limit on the number of enforcement rounds in the quadratic constraint handler; this fixes the issue that
       * sometimes the quadratic constraint handler needs hundreds or thousands of enforcement rounds to determine the
       * feasibility status of a single node without fractional branching candidates by separation (namely for uflquad
       * instances); however, the solution status of the sub-SCIP might get corrupted by this; hence no deductions shall be
       * made for the original SCIP
       */
      if( SCIPfindConshdlr(subscip, "quadratic") != NULL && !SCIPisParamFixed(subscip, "constraints/quadratic/enfolplimit") )
      {
         SCIP_CALL( SCIPsetIntParam(subscip, "constraints/quadratic/enfolplimit", 10) );
      }

      /* if there is already a solution, add an objective cutoff */
      if( SCIPgetNSols(scip) > 0 )
      {
         SCIP_Real upperbound;
         SCIP_Real minimprove;
         SCIP_Real cutoffbound;

         minimprove = heurdata->minimprove;
         assert( !SCIPisInfinity(scip,SCIPgetUpperbound(scip)) );

         upperbound = SCIPgetUpperbound(scip) - SCIPsumepsilon(scip);

         if( !SCIPisInfinity(scip, -1.0 * SCIPgetLowerbound(scip)) )
         {
            cutoffbound = (1-minimprove) * SCIPgetUpperbound(scip) + minimprove * SCIPgetLowerbound(scip);
         }
         else
         {
            if( SCIPgetUpperbound ( scip ) >= 0 )
               cutoffbound = (1 - minimprove) * SCIPgetUpperbound(scip);
            else
               cutoffbound = (1 + minimprove) * SCIPgetUpperbound(scip);
         }
         cutoffbound = MIN(upperbound, cutoffbound);
         SCIP_CALL( SCIPsetObjlimit(subscip, cutoffbound) );
         SCIPdebugMsg(scip, "setting objlimit for subscip to %g\n", cutoffbound);
      }

      SCIPdebugMsg(scip, "starting solving clique-submip at time %g\n", SCIPgetSolvingTime(scip));

      /* solve the subproblem */
      /* Errors in the LP solver should not kill the overall solving process, if the LP is just needed for a heuristic.
       * Hence in optimized mode, the return code is caught and a warning is printed, only in debug mode, SCIP will stop.
       */
      SCIP_CALL_ABORT( SCIPpresolve(subscip) );

      SCIPdebugMsg(scip, "clique heuristic presolved subproblem: %d vars, %d cons; fixing value = %g\n", SCIPgetNVars(subscip), SCIPgetNConss(subscip), ((nvars - SCIPgetNVars(subscip)) / (SCIP_Real)nvars));

      /* after presolving, we should have at least reached a certain fixing rate over ALL variables (including continuous)
       * to ensure that not only the MIP but also the LP relaxation is easy enough
       */
      if( ((nvars - SCIPgetNVars(subscip)) / (SCIP_Real)nvars) >= heurdata->minfixingrate )
      {
         SCIP_SOL** subsols;
         SCIP_Bool success;
         int nsubsols;

         SCIPdebugMsg(scip, "solving subproblem: nstallnodes=%" SCIP_LONGINT_FORMAT ", maxnodes=%" SCIP_LONGINT_FORMAT "\n", nstallnodes, heurdata->maxnodes);

         SCIP_CALL_ABORT( SCIPsolve(subscip) );

         SCIPdebugMsg(scip, "ending solving clique-submip at time %g, status = %d\n", SCIPgetSolvingTime(scip), SCIPgetStatus(subscip));

         /* check, whether a solution was found; due to numerics, it might happen that not all solutions are feasible ->
          * try all solutions until one was accepted
          */
         nsubsols = SCIPgetNSols(subscip);
         subsols = SCIPgetSols(subscip);
         success = FALSE;

         for( i = 0; i < nsubsols && !success; ++i )
         {
            SCIP_CALL( createNewSol(scip, subscip, subvars, sol, subsols[i], &success) );
         }
         if( success )
            *result = SCIP_FOUNDSOL;

         /* if subscip was infeasible we can add a conflict too */
         if( SCIPgetStatus(subscip) == SCIP_STATUS_INFEASIBLE )
         {
            /* in case the last fixing in both direction led to infeasibility or to a reached objlimit than our conflict will only include all variable before that last fixing */
            shortconflict = backtracked;

            /* create own conflict */
            (void) SCIPsnprintf(consname, SCIP_MAXSTRLEN, "conf%" SCIP_LONGINT_FORMAT "", SCIPgetNNodes(scip));

            /* get negated variables for our conflict */
            SCIP_CALL( SCIPgetNegatedVars(scip, nonefixvars, onefixvars, onefixvars) );

            /* create conflict constraint */
            SCIP_CALL( SCIPcreateConsLogicor(scip, &conflictcons, consname, (shortconflict ? nonefixvars - 1 : nonefixvars), onefixvars,
                  FALSE, TRUE, FALSE, FALSE, TRUE, TRUE, FALSE, TRUE, TRUE, FALSE) );
            SCIP_CALL( SCIPaddConsNode(scip, SCIPgetCurrentNode(scip), conflictcons, NULL) );
            SCIPdebugPrintCons(scip, conflictcons, NULL);
            SCIP_CALL( SCIPreleaseCons(scip, &conflictcons) );
         }

      }

#ifdef SCIP_DEBUG
      SCIP_CALL( SCIPprintStatistics(subscip, NULL) );
#endif

      /* free subproblem */
      SCIPfreeBufferArray(scip, &subvars);
      SCIP_CALL( SCIPfree(&subscip) );
   }

   /*************************** End Subscip Solving ***************************/

 TERMINATE:

   /* reset the conflict analysis */
   if( !SCIPisParamFixed(scip, "conflict/enable") )
   {
      SCIP_CALL( SCIPsetBoolParam(scip, "conflict/enable", enabledconflicts) );
   }

   /* free conflict variables */
   if( onefixvars != NULL )
      SCIPfreeBufferArray(scip, &onefixvars);

   /* freeing solution */
   if( sol != NULL )
   {
      SCIP_CALL( SCIPfreeSol(scip, &sol) );
   }

   /* end probing */
   if( SCIPinProbing(scip) )
   {
      SCIP_CALL( SCIPendProbing(scip) );
   }

   SCIPfreeBufferArray(scip, &cliquepartition);
   SCIPfreeBufferArray(scip, &binvars);

#if 0
   /* calculate next node number to run this heuristic */
   tmpnnodes = (SCIP_Longint) SCIPceil(scip, heurdata->nnodefornextrun * heurdata->multiplier);
   heurdata->nnodefornextrun = MIN(tmpnnodes, INT_MAX);
   SCIPdebugMsg(scip, "Next run will be at node %" SCIP_LONGINT_FORMAT ".\n", heurdata->nnodefornextrun);
#endif
   return SCIP_OKAY;
}

/*
 * primal heuristic specific interface methods
 */

/** creates the clique primal heuristic and includes it in SCIP */
SCIP_RETCODE SCIPincludeHeurClique(
   SCIP*                 scip                /**< SCIP data structure */
   )
{
   SCIP_HEURDATA* heurdata;
   SCIP_HEUR* heur;

   /* create clique primal heuristic data */
   SCIP_CALL( SCIPallocBlockMemory(scip, &heurdata) );

   /* include primal heuristic */
   SCIP_CALL( SCIPincludeHeurBasic(scip, &heur,
         HEUR_NAME, HEUR_DESC, HEUR_DISPCHAR, HEUR_PRIORITY, HEUR_FREQ, HEUR_FREQOFS,
         HEUR_MAXDEPTH, HEUR_TIMING, HEUR_USESSUBSCIP, heurExecClique, heurdata) );

   assert(heur != NULL);

   /* set non-NULL pointers to callback methods */
   SCIP_CALL( SCIPsetHeurCopy(scip, heur, heurCopyClique) );
   SCIP_CALL( SCIPsetHeurFree(scip, heur, heurFreeClique) );
   SCIP_CALL( SCIPsetHeurInit(scip, heur, heurInitClique) );
   SCIP_CALL( SCIPsetHeurExit(scip, heur, heurExitClique) );

   /* add clique primal heuristic parameters */

   SCIP_CALL( SCIPaddRealParam(scip, "heuristics/" HEUR_NAME "/multiplier",
         "value to increase nodenumber to determine the next run",
         &heurdata->multiplier, TRUE, DEFAULT_MULTIPLIER, 0.0, SCIP_REAL_MAX, NULL, NULL) );

   SCIP_CALL( SCIPaddIntParam(scip, "heuristics/" HEUR_NAME "/initseed",
         "initial random seed value to permutate variables",
         &(heurdata->initseed), TRUE, DEFAULT_RANDSEED, 1, INT_MAX, NULL, NULL) );

   SCIP_CALL( SCIPaddRealParam(scip, "heuristics/" HEUR_NAME "/minfixingrate",
         "minimum percentage of integer variables that have to be fixable",
         &heurdata->minfixingrate, FALSE, DEFAULT_MINFIXINGRATE, 0.0, 1.0, NULL, NULL) );

   SCIP_CALL( SCIPaddLongintParam(scip, "heuristics/" HEUR_NAME "/maxnodes",
         "maximum number of nodes to regard in the subproblem",
         &heurdata->maxnodes, TRUE, DEFAULT_MAXNODES, 0LL, SCIP_LONGINT_MAX, NULL, NULL) );

   SCIP_CALL( SCIPaddLongintParam(scip, "heuristics/" HEUR_NAME "/nodesofs",
         "number of nodes added to the contingent of the total nodes",
         &heurdata->nodesofs, FALSE, DEFAULT_NODESOFS, 0LL, SCIP_LONGINT_MAX, NULL, NULL) );

   SCIP_CALL( SCIPaddLongintParam(scip, "heuristics/" HEUR_NAME "/minnodes",
         "minimum number of nodes required to start the subproblem",
         &heurdata->minnodes, TRUE, DEFAULT_MINNODES, 0LL, SCIP_LONGINT_MAX, NULL, NULL) );

   SCIP_CALL( SCIPaddRealParam(scip, "heuristics/" HEUR_NAME "/nodesquot",
         "contingent of sub problem nodes in relation to the number of nodes of the original problem",
         &heurdata->nodesquot, FALSE, DEFAULT_NODESQUOT, 0.0, 1.0, NULL, NULL) );

   SCIP_CALL( SCIPaddRealParam(scip, "heuristics/" HEUR_NAME "/minimprove",
         "factor by which " HEUR_NAME " heuristic should at least improve the incumbent",
         &heurdata->minimprove, TRUE, DEFAULT_MINIMPROVE, 0.0, 1.0, NULL, NULL) );

   SCIP_CALL( SCIPaddIntParam(scip, "heuristics/" HEUR_NAME "/maxproprounds",
         "maximum number of propagation rounds during probing (-1 infinity)",
         &heurdata->maxproprounds, TRUE, DEFAULT_MAXPROPROUNDS, -1, INT_MAX/4, NULL, NULL) );

   SCIP_CALL( SCIPaddBoolParam(scip, "heuristics/" HEUR_NAME "/copycuts",
         "should all active cuts from cutpool be copied to constraints in subproblem?",
         &heurdata->copycuts, TRUE, DEFAULT_COPYCUTS, NULL, NULL) );

   return SCIP_OKAY;
}<|MERGE_RESOLUTION|>--- conflicted
+++ resolved
@@ -485,11 +485,7 @@
 
    /* create random number generator */
    SCIP_CALL( SCIPcreateRandom(scip, &heurdata->randnumgen,
-<<<<<<< HEAD
-         heurdata->initseed) );
-=======
          (unsigned int)heurdata->initseed) );
->>>>>>> 8c35bdd4
 
    heurdata->usednodes = 0;
 
