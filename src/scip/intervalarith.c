/* * * * * * * * * * * * * * * * * * * * * * * * * * * * * * * * * * * * * * */
/*                                                                           */
/*                  This file is part of the program and library             */
/*         SCIP --- Solving Constraint Integer Programs                      */
/*                                                                           */
/*    Copyright (C) 2002-2018 Konrad-Zuse-Zentrum                            */
/*                            fuer Informationstechnik Berlin                */
/*                                                                           */
/*  SCIP is distributed under the terms of the ZIB Academic License.         */
/*                                                                           */
/*  You should have received a copy of the ZIB Academic License              */
/*  along with SCIP; see the file COPYING. If not visit scip.zib.de.         */
/*                                                                           */
/* * * * * * * * * * * * * * * * * * * * * * * * * * * * * * * * * * * * * * */

/**@file   intervalarith.c
 * @brief  interval arithmetics for provable bounds
 * @author Tobias Achterberg
 * @author Stefan Vigerske
 * @author Kati Wolter
 */

/*---+----1----+----2----+----3----+----4----+----5----+----6----+----7----+----8----+----9----+----0----+----1----+----2*/

#define _USE_MATH_DEFINES   /* to get M_PI on Windows */  /*lint !750 */

#include <stdlib.h>
#include <assert.h>
#include <math.h>

#include "scip/def.h"
#include "scip/intervalarith.h"
#include "scip/pub_message.h"
#include "scip/misc.h"

#ifdef ROUNDING_FE
#define ROUNDING
/*
 * Linux rounding operations
 */

#include <fenv.h>

/** Linux rounding mode settings */
#define SCIP_ROUND_DOWNWARDS FE_DOWNWARD     /**< round always down */
#define SCIP_ROUND_UPWARDS   FE_UPWARD       /**< round always up */
#define SCIP_ROUND_NEAREST   FE_TONEAREST    /**< round always to nearest */
#define SCIP_ROUND_ZERO      FE_TOWARDZERO   /**< round always towards 0.0 */

/** returns whether rounding mode control is available */
SCIP_Bool SCIPintervalHasRoundingControl(
   void
   )
{
   return TRUE;
}

/** sets rounding mode of floating point operations */
void SCIPintervalSetRoundingMode(
   SCIP_ROUNDMODE        roundmode           /**< rounding mode to activate */
   )
{
   if( fesetround(roundmode) != 0 )
   {
      SCIPerrorMessage("error setting rounding mode to %d\n", roundmode);
      abort();
   }
}

/** gets current rounding mode of floating point operations */
SCIP_ROUNDMODE SCIPintervalGetRoundingMode(
   void
   )
{
   return (SCIP_ROUNDMODE)fegetround();
}

#endif



#ifdef ROUNDING_FP
#define ROUNDING
/*
 * OSF rounding operations
 */

#include <float.h>

/** OSF rounding mode settings */
#define SCIP_ROUND_DOWNWARDS FP_RND_RM       /**< round always down */
#define SCIP_ROUND_UPWARDS   FP_RND_RP       /**< round always up */
#define SCIP_ROUND_NEAREST   FP_RND_RN       /**< round always to nearest */
#define SCIP_ROUND_ZERO      FP_RND_RZ       /**< round always towards 0.0 */

/** returns whether rounding mode control is available */
SCIP_Bool SCIPintervalHasRoundingControl(
   void
   )
{
   return TRUE;
}

/** sets rounding mode of floating point operations */
void SCIPintervalSetRoundingMode(
   SCIP_ROUNDMODE        roundmode           /**< rounding mode to activate */
   )
{
   if( write_rnd(roundmode) != 0 )
   {
      SCIPerrorMessage("error setting rounding mode to %d\n", roundmode);
      abort();
   }
}

/** gets current rounding mode of floating point operations */
SCIP_ROUNDMODE SCIPintervalGetRoundingMode(
   void
   )
{
   return read_rnd();
}

#endif



#ifdef ROUNDING_MS
#define ROUNDING
/*
 * Microsoft compiler rounding operations
 */

#include <float.h>

/** Microsoft rounding mode settings */
#define SCIP_ROUND_DOWNWARDS RC_DOWN         /**< round always down */
#define SCIP_ROUND_UPWARDS   RC_UP           /**< round always up */
#define SCIP_ROUND_NEAREST   RC_NEAR         /**< round always to nearest */
#define SCIP_ROUND_ZERO      RC_CHOP         /**< round always towards zero */

/** returns whether rounding mode control is available */
SCIP_Bool SCIPintervalHasRoundingControl(
   void
   )
{
   return TRUE;
}

/** sets rounding mode of floating point operations */
void SCIPintervalSetRoundingMode(
   SCIP_ROUNDMODE        roundmode           /**< rounding mode to activate */
   )
{
   if( (_controlfp(roundmode, _MCW_RC) & _MCW_RC) != roundmode )
   {
      SCIPerrorMessage("error setting rounding mode to %x\n", roundmode);
      abort();
   }
}

/** gets current rounding mode of floating point operations */
SCIP_ROUNDMODE SCIPintervalGetRoundingMode(
   void
   )
{
   return _controlfp(0, 0) & _MCW_RC;
}
#endif



#ifndef ROUNDING
/*
 * rouding operations not available
 */
#define SCIP_ROUND_DOWNWARDS 0               /**< round always down */
#define SCIP_ROUND_UPWARDS   1               /**< round always up */
#define SCIP_ROUND_NEAREST   2               /**< round always to nearest */
#define SCIP_ROUND_ZERO      3               /**< round always towards zero */

/** returns whether rounding mode control is available */
SCIP_Bool SCIPintervalHasRoundingControl(
   void
   )
{
   return FALSE;
}

/** sets rounding mode of floating point operations */
void SCIPintervalSetRoundingMode(
   SCIP_ROUNDMODE        roundmode           /**< rounding mode to activate */
   )
{  /*lint --e{715}*/
   SCIPerrorMessage("setting rounding mode not available - interval arithmetic is invalid!\n");
}

/** gets current rounding mode of floating point operations */
SCIP_ROUNDMODE SCIPintervalGetRoundingMode(
   void
   )
{
   return SCIP_ROUND_NEAREST;
}
#else
#undef ROUNDING
#endif


#if defined(__GNUC__) && (defined(__i386__) || defined(__x86_64__))  /* gcc or icc compiler on x86 32bit or 64bit */

/** gets the negation of a double
 * Do this in a way that the compiler does not "optimize" it away, which usually does not considers rounding modes.
 * However, compiling with -frounding-math would allow to return -x here.
 */
static
double negate(
   /* we explicitely use double here, since I'm not sure the assembler code would work as it for other float's */
   double                x                   /**< number that should be negated */
   )
{
   /* The following line of code is taken from GAOL, http://sourceforge.net/projects/gaol. */
   __asm volatile ("fldl %1; fchs; fstpl %0" : "=m" (x) : "m" (x));
   return x;
}

/* cl or icl compiler on 32bit windows or icl compiler on 64bit windows
 * cl on 64bit windows does not seem to support inline assembler
 */
#elif defined(_MSC_VER) && (defined(__INTEL_COMPILER) || !defined(_M_X64))

/** gets the negation of a double
 * Do this in a way that the compiler does not "optimize" it away, which usually does not considers rounding modes.
 */
static
double negate(
   /* we explicitely use double here, since I'm not sure the assembler code would work as it for other float's */
   double                x                   /**< number that should be negated */
   )
{
   /* The following lines of code are taken from GAOL, http://sourceforge.net/projects/gaol. */
   __asm {
      fld x
         fchs
         fstp x
         }
   return x;
}

#else /* unknown compiler or MSVS 64bit */

/** gets the negation of a double
 *
 * Fallback implementation that calls the negation method from misc.o.
 * Having the implementation in a different object file will hopefully prevent
 * it from being "optimized away".
 */
static
SCIP_Real negate(
   SCIP_Real             x                   /**< number that should be negated */
   )
{
   return SCIPnegateReal(x);
}

#endif


/** sets rounding mode of floating point operations to downwards rounding */
void SCIPintervalSetRoundingModeDownwards(
   void
   )
{
   SCIPintervalSetRoundingMode(SCIP_ROUND_DOWNWARDS);
}

/** sets rounding mode of floating point operations to upwards rounding */
void SCIPintervalSetRoundingModeUpwards(
   void
   )
{
   SCIPintervalSetRoundingMode(SCIP_ROUND_UPWARDS);
}

/** sets rounding mode of floating point operations to nearest rounding */
void SCIPintervalSetRoundingModeToNearest(
   void
   )
{
   SCIPintervalSetRoundingMode(SCIP_ROUND_NEAREST);
}

/** sets rounding mode of floating point operations to towards zero rounding */
void SCIPintervalSetRoundingModeTowardsZero(
   void
   )
{
   SCIPintervalSetRoundingMode(SCIP_ROUND_ZERO);
}

/** negates a number in a way that the compiler does not optimize it away */
SCIP_Real SCIPintervalNegateReal(
   SCIP_Real             x                   /**< number to negate */
   )
{
   return negate((double)x);
}

/*
 * Interval arithmetic operations
 */

/* In debug mode, the following methods are implemented as function calls to ensure
 * type validity.
 * In optimized mode, the methods are implemented as defines to improve performance.
 * However, we want to have them in the library anyways, so we have to undef the defines.
 */

#undef SCIPintervalGetInf
#undef SCIPintervalGetSup
#undef SCIPintervalSet
#undef SCIPintervalSetBounds
#undef SCIPintervalSetEmpty
#undef SCIPintervalIsEmpty
#undef SCIPintervalSetEntire
#undef SCIPintervalIsEntire
#undef SCIPintervalIsPositiveInfinity
#undef SCIPintervalIsNegativeInfinity

/** returns infimum of interval */
SCIP_Real SCIPintervalGetInf(
   SCIP_INTERVAL         interval            /**< interval */
   )
{
   return interval.inf;
}

/** returns supremum of interval */
SCIP_Real SCIPintervalGetSup(
   SCIP_INTERVAL         interval            /**< interval */
   )
{
   return interval.sup;
}

/** stores given value as interval */
void SCIPintervalSet(
   SCIP_INTERVAL*        resultant,          /**< interval to store value into */
   SCIP_Real             value               /**< value to store */
   )
{
   assert(resultant != NULL);

   resultant->inf = value;
   resultant->sup = value;
}

/** stores given infimum and supremum as interval */
void SCIPintervalSetBounds(
   SCIP_INTERVAL*        resultant,          /**< interval to store value into */
   SCIP_Real             inf,                /**< value to store as infimum */
   SCIP_Real             sup                 /**< value to store as supremum */
   )
{
   assert(resultant != NULL);
   assert(inf <= sup);

   resultant->inf = inf;
   resultant->sup = sup;
}

/** sets interval to empty interval, which will be [infinity, -infinity] */
void SCIPintervalSetEmpty(
   SCIP_INTERVAL*        resultant           /**< resultant interval of operation */
   )
{
   assert(resultant != NULL);

   resultant->inf =  1.0;
   resultant->sup = -1.0;
}

/** indicates whether interval is empty, i.e., whether inf > sup */
SCIP_Bool SCIPintervalIsEmpty(
   SCIP_Real             infinity,           /**< value for infinity */
   SCIP_INTERVAL         operand             /**< operand of operation */
   )
{
   if( operand.sup >= infinity || operand.inf <= -infinity )
      return FALSE;

   return operand.sup < operand.inf;
}

/** sets interval to entire [-infinity, +infinity] */
void SCIPintervalSetEntire(
   SCIP_Real             infinity,           /**< value for infinity */
   SCIP_INTERVAL*        resultant           /**< resultant interval of operation */
   )
{
   assert(resultant != NULL);

   resultant->inf = -infinity;
   resultant->sup =  infinity;
}

/** indicates whether interval is entire, i.e., whether inf <= -infinity and sup >= infinity */
SCIP_Bool SCIPintervalIsEntire(
   SCIP_Real             infinity,           /**< value for infinity */
   SCIP_INTERVAL         operand             /**< operand of operation */
   )
{
   return operand.inf <= -infinity && operand.sup >= infinity;
}

/** indicates whether interval is positive infinity, i.e., [infinity, infinity] */
SCIP_Bool SCIPintervalIsPositiveInfinity(
   SCIP_Real             infinity,           /**< value for infinity */
   SCIP_INTERVAL         operand             /**< operand of operation */
   )
{
   return operand.inf >=  infinity && operand.sup >= operand.inf;
}

/** indicates whether interval is negative infinity, i.e., [-infinity, -infinity] */
SCIP_Bool SCIPintervalIsNegativeInfinity(
   SCIP_Real             infinity,           /**< value for infinity */
   SCIP_INTERVAL         operand             /**< operand of operation */
   )
{
   return operand.sup <= -infinity && operand.inf <= operand.sup;
}

/** indicates whether operand1 is contained in operand2 */
SCIP_Bool SCIPintervalIsSubsetEQ(
   SCIP_Real             infinity,           /**< value for infinity */
   SCIP_INTERVAL         operand1,           /**< first operand of operation */
   SCIP_INTERVAL         operand2            /**< second operand of operation */
   )
{
   /* the empty interval is contained everywhere */
   if( operand1.inf > operand1.sup )
      return TRUE;

   /* something not-empty is not contained in the empty interval */
   if( operand2.inf > operand2.sup )
      return FALSE;

   return (MAX(-infinity, operand1.inf) >= operand2.inf) &&
      (    MIN( infinity, operand1.sup) <= operand2.sup);
}

/** indicates whether operand1 and operand2 are disjoint */
SCIP_Bool SCIPintervalAreDisjoint(
   SCIP_INTERVAL         operand1,           /**< first operand of operation */
   SCIP_INTERVAL         operand2            /**< second operand of operation */
   )
{
   return (operand1.sup < operand2.inf) || (operand2.sup < operand1.inf);
}

/** intersection of two intervals */
void SCIPintervalIntersect(
   SCIP_INTERVAL*        resultant,          /**< resultant interval of operation */
   SCIP_INTERVAL         operand1,           /**< first operand of operation */
   SCIP_INTERVAL         operand2            /**< second operand of operation */
   )
{
   assert(resultant != NULL);

   resultant->inf = MAX(operand1.inf, operand2.inf);
   resultant->sup = MIN(operand1.sup, operand2.sup);
}

/** interval enclosure of the union of two intervals */
void SCIPintervalUnify(
   SCIP_INTERVAL*        resultant,          /**< resultant interval of operation */
   SCIP_INTERVAL         operand1,           /**< first operand of operation */
   SCIP_INTERVAL         operand2            /**< second operand of operation */
   )
{
   assert(resultant != NULL);

   if( operand1.inf > operand1.sup )
   {
      /* operand1 is empty */
      *resultant = operand2;
      return;
   }

   if( operand2.inf > operand2.sup )
   {
      /* operand2 is empty */
      *resultant = operand1;
      return;
   }

   resultant->inf = MIN(operand1.inf, operand2.inf);
   resultant->sup = MAX(operand1.sup, operand2.sup);
}

/** adds operand1 and operand2 and stores infimum of result in infimum of resultant */
void SCIPintervalAddInf(
   SCIP_Real             infinity,           /**< value for infinity */
   SCIP_INTERVAL*        resultant,          /**< resultant interval of operation */
   SCIP_INTERVAL         operand1,           /**< first operand of operation */
   SCIP_INTERVAL         operand2            /**< second operand of operation */
   )
{
   assert(SCIPintervalGetRoundingMode() == SCIP_ROUND_DOWNWARDS);
   assert(resultant != NULL);

   /* [a,...] + [-inf,...] = [-inf,...] for all a, in particular, [+inf,...] + [-inf,...] = [-inf,...] */
   if( operand1.inf <= -infinity || operand2.inf <= -infinity )
   {
      resultant->inf = -infinity;
   }
   /* [a,...] + [+inf,...] = [+inf,...] for all a > -inf */
   else if( operand1.inf >= infinity || operand2.inf >= infinity )
   {
      resultant->inf = infinity;
   }
   else
   {
      resultant->inf = operand1.inf + operand2.inf;
   }
}

/** adds operand1 and operand2 and stores supremum of result in supremum of resultant */
void SCIPintervalAddSup(
   SCIP_Real             infinity,           /**< value for infinity */
   SCIP_INTERVAL*        resultant,          /**< resultant interval of operation */
   SCIP_INTERVAL         operand1,           /**< first operand of operation */
   SCIP_INTERVAL         operand2            /**< second operand of operation */
   )
{
   assert(SCIPintervalGetRoundingMode() == SCIP_ROUND_UPWARDS);
   assert(resultant != NULL);

   /* [...,b] + [...,+inf] = [...,+inf] for all b, in particular, [...,-inf] + [...,+inf] = [...,+inf] */
   if( operand1.sup >= infinity || operand2.sup >= infinity )
   {
      resultant->sup = infinity;
   }
   /* [...,b] + [...,-inf] = [...,-inf] for all b < +inf */
   else if( operand1.sup <= -infinity || operand2.sup <= -infinity )
   {
      resultant->sup = -infinity;
   }
   else
   {
      resultant->sup = operand1.sup + operand2.sup;
   }
}

/** adds operand1 and operand2 and stores result in resultant */
void SCIPintervalAdd(
   SCIP_Real             infinity,           /**< value for infinity */
   SCIP_INTERVAL*        resultant,          /**< resultant interval of operation */
   SCIP_INTERVAL         operand1,           /**< first operand of operation */
   SCIP_INTERVAL         operand2            /**< second operand of operation */
   )
{
   SCIP_ROUNDMODE roundmode;

   assert(resultant != NULL);
   assert(!SCIPintervalIsEmpty(infinity, operand1));
   assert(!SCIPintervalIsEmpty(infinity, operand2));

   roundmode = SCIPintervalGetRoundingMode();

   /* compute infimum of result */
   SCIPintervalSetRoundingMode(SCIP_ROUND_DOWNWARDS);
   SCIPintervalAddInf(infinity, resultant, operand1, operand2);

   /* compute supremum of result */
   SCIPintervalSetRoundingMode(SCIP_ROUND_UPWARDS);
   SCIPintervalAddSup(infinity, resultant, operand1, operand2);

   SCIPintervalSetRoundingMode(roundmode);
}

/** adds operand1 and scalar operand2 and stores result in resultant */
void SCIPintervalAddScalar(
   SCIP_Real             infinity,           /**< value for infinity */
   SCIP_INTERVAL*        resultant,          /**< resultant interval of operation */
   SCIP_INTERVAL         operand1,           /**< first operand of operation */
   SCIP_Real             operand2            /**< second operand of operation */
   )
{
   SCIP_ROUNDMODE roundmode;

   assert(resultant != NULL);
   assert(!SCIPintervalIsEmpty(infinity, operand1));

   roundmode = SCIPintervalGetRoundingMode();

   /* -inf + something >= -inf */
   if( operand1.inf <= -infinity || operand2 <= -infinity )
   {
      resultant->inf = -infinity;
   }
   else if( operand1.inf >= infinity || operand2 >= infinity )
   {
      /* inf + finite = inf, inf + inf = inf */
      resultant->inf = infinity;
   }
   else
   {
      SCIPintervalSetRoundingMode(SCIP_ROUND_DOWNWARDS);
      resultant->inf = operand1.inf + operand2;
   }

   /* inf + something <= inf */
   if( operand1.sup >=  infinity || operand2 >= infinity )
   {
      resultant->sup =  infinity;
   }
   else if( operand1.sup <= -infinity || operand2 <= -infinity )
   {
      /* -inf + finite = -inf, -inf + (-inf) = -inf */
      resultant->sup = -infinity;
   }
   else
   {
      SCIPintervalSetRoundingMode(SCIP_ROUND_UPWARDS);
      resultant->sup = operand1.sup + operand2;
   }

   SCIPintervalSetRoundingMode(roundmode);
}

/** adds vector operand1 and vector operand2 and stores result in vector resultant */
void SCIPintervalAddVectors(
   SCIP_Real             infinity,           /**< value for infinity */
   SCIP_INTERVAL*        resultant,          /**< array of resultant intervals of operation */
   int                   length,             /**< length of arrays */
   SCIP_INTERVAL*        operand1,           /**< array of first operands of operation */
   SCIP_INTERVAL*        operand2            /**< array of second operands of operation */
   )
{
   SCIP_ROUNDMODE roundmode;
   int i;

   roundmode = SCIPintervalGetRoundingMode();

   /* compute infimums of resultant array */
   SCIPintervalSetRoundingMode(SCIP_ROUND_DOWNWARDS);
   for( i = 0; i < length; ++i )
   {
      SCIPintervalAddInf(infinity, &resultant[i], operand1[i], operand2[i]);
   }
   /* compute supremums of result array */
   SCIPintervalSetRoundingMode(SCIP_ROUND_UPWARDS);
   for( i = 0; i < length; ++i )
   {
      SCIPintervalAddSup(infinity, &resultant[i], operand1[i], operand2[i]);
   }

   SCIPintervalSetRoundingMode(roundmode);
}

/** subtracts operand2 from operand1 and stores result in resultant */
void SCIPintervalSub(
   SCIP_Real             infinity,           /**< value for infinity */
   SCIP_INTERVAL*        resultant,          /**< resultant interval of operation */
   SCIP_INTERVAL         operand1,           /**< first operand of operation */
   SCIP_INTERVAL         operand2            /**< second operand of operation */
   )
{
   SCIP_ROUNDMODE roundmode;

   assert(resultant != NULL);
   assert(!SCIPintervalIsEmpty(infinity, operand1));
   assert(!SCIPintervalIsEmpty(infinity, operand2));

   roundmode = SCIPintervalGetRoundingMode();

   if( operand1.inf <= -infinity || operand2.sup >=  infinity )
      resultant->inf = -infinity;
   /* [a,b] - [-inf,-inf] = [+inf,+inf] */
   else if( operand1.inf >= infinity || operand2.sup <= -infinity )
   {
      resultant->inf = infinity;
      resultant->sup = infinity;
      return;
   }
   else
   {
      SCIPintervalSetRoundingMode(SCIP_ROUND_DOWNWARDS);
      resultant->inf = operand1.inf - operand2.sup;
   }

   if( operand1.sup >=  infinity || operand2.inf <= -infinity )
      resultant->sup =  infinity;
   /* [a,b] - [+inf,+inf] = [-inf,-inf] */
   else if( operand1.sup <= -infinity || operand2.inf >= infinity )
   {
      assert(resultant->inf == -infinity);  /* should be set above, since operand1.inf <= operand1.sup <= -infinity */  /*lint !e777*/
      resultant->sup = -infinity;
   }
   else
   {
      SCIPintervalSetRoundingMode(SCIP_ROUND_UPWARDS);
      resultant->sup = operand1.sup - operand2.inf;
   }

   SCIPintervalSetRoundingMode(roundmode);
}

/** subtracts scalar operand2 from operand1 and stores result in resultant */
void SCIPintervalSubScalar(
   SCIP_Real             infinity,           /**< value for infinity */
   SCIP_INTERVAL*        resultant,          /**< resultant interval of operation */
   SCIP_INTERVAL         operand1,           /**< first operand of operation */
   SCIP_Real             operand2            /**< second operand of operation */
   )
{
   SCIPintervalAddScalar(infinity, resultant, operand1, -operand2);
}

/** multiplies operand1 with operand2 and stores infimum of result in infimum of resultant */
void SCIPintervalMulInf(
   SCIP_Real             infinity,           /**< value for infinity */
   SCIP_INTERVAL*        resultant,          /**< resultant interval of operation */
   SCIP_INTERVAL         operand1,           /**< first operand of operation; can be +/-inf */
   SCIP_INTERVAL         operand2            /**< second operand of operation; can be +/-inf */
   )
{
   assert(resultant != NULL);
   assert(!SCIPintervalIsEmpty(infinity, operand1));
   assert(!SCIPintervalIsEmpty(infinity, operand2));

   assert(SCIPintervalGetRoundingMode() == SCIP_ROUND_DOWNWARDS); 

   if( operand1.inf >= infinity )
   {
      /* operand1 is infinity scalar */
      assert(operand1.sup >= infinity);
      SCIPintervalMulScalarInf(infinity, resultant, operand2, infinity);
   }
   else if( operand2.inf >= infinity )
   {
      /* operand2 is infinity scalar */
      assert(operand2.sup >=  infinity);
      SCIPintervalMulScalarInf(infinity, resultant, operand1, infinity);
   }
   else if( operand1.sup <= -infinity )
   {
      /* operand1 is -infinity scalar */
      assert(operand1.inf <= -infinity);
      SCIPintervalMulScalarInf(infinity, resultant, operand2, -infinity);
   }
   else if( operand2.sup <= -infinity )
   {
      /* operand2 is -infinity scalar */
      assert(operand2.inf <= -infinity);
      SCIPintervalMulScalarInf(infinity, resultant, operand1, -infinity);
   }
   else if( ( operand1.inf <= -infinity && operand2.sup > 0.0 ) 
      || ( operand1.sup > 0.0 && operand2.inf <= -infinity ) 
      || ( operand1.inf < 0.0 && operand2.sup >= infinity ) 
      || ( operand1.sup >= infinity && operand2.inf < 0.0 ) )
   {
      resultant->inf = -infinity;
   }
   else
   {
      SCIP_Real cand1;
      SCIP_Real cand2;
      SCIP_Real cand3;
      SCIP_Real cand4;

      cand1 = operand1.inf * operand2.inf;
      cand2 = operand1.inf * operand2.sup;
      cand3 = operand1.sup * operand2.inf;
      cand4 = operand1.sup * operand2.sup;
      resultant->inf = MIN(MIN(cand1, cand2), MIN(cand3, cand4));
   }
}

/** multiplies operand1 with operand2 and stores supremum of result in supremum of resultant */
void SCIPintervalMulSup(
   SCIP_Real             infinity,           /**< value for infinity */
   SCIP_INTERVAL*        resultant,          /**< resultant interval of operation */
   SCIP_INTERVAL         operand1,           /**< first operand of operation; can be +/-inf */
   SCIP_INTERVAL         operand2            /**< second operand of operation; can be +/-inf */
   )
{
   assert(resultant != NULL);
   assert(!SCIPintervalIsEmpty(infinity, operand1));
   assert(!SCIPintervalIsEmpty(infinity, operand2));

   assert(SCIPintervalGetRoundingMode() == SCIP_ROUND_UPWARDS); 

   if( operand1.inf >= infinity )
   {
      /* operand1 is infinity scalar */
      assert(operand1.sup >= infinity);
      SCIPintervalMulScalarSup(infinity, resultant, operand2, infinity);
   }
   else if( operand2.inf >= infinity )
   {
      /* operand2 is infinity scalar */
      assert(operand2.sup >=  infinity);
      SCIPintervalMulScalarSup(infinity, resultant, operand1, infinity);
   }
   else if( operand1.sup <= -infinity )
   {
      /* operand1 is -infinity scalar */
      assert(operand1.inf <= -infinity);
      SCIPintervalMulScalarSup(infinity, resultant, operand2, -infinity);
   }
   else if( operand2.sup <= -infinity )
   {
      /* operand2 is -infinity scalar */
      assert(operand2.inf <= -infinity);
      SCIPintervalMulScalarSup(infinity, resultant, operand1, -infinity);
   }
   else if( ( operand1.inf <= -infinity && operand2.inf < 0.0 ) 
      || ( operand1.inf < 0.0 && operand2.inf <= -infinity ) 
      || ( operand1.sup > 0.0 && operand2.sup >= infinity ) 
      || ( operand1.sup >= infinity && operand2.sup > 0.0 ) )
   {
      resultant->sup =  infinity;
   }
   else
   {
      SCIP_Real cand1;
      SCIP_Real cand2;
      SCIP_Real cand3;
      SCIP_Real cand4;

      cand1 = operand1.inf * operand2.inf;
      cand2 = operand1.inf * operand2.sup;
      cand3 = operand1.sup * operand2.inf;
      cand4 = operand1.sup * operand2.sup;
      resultant->sup = MAX(MAX(cand1, cand2), MAX(cand3, cand4));
   }
}

/** multiplies operand1 with operand2 and stores result in resultant */
void SCIPintervalMul(
   SCIP_Real             infinity,           /**< value for infinity */
   SCIP_INTERVAL*        resultant,          /**< resultant interval of operation */
   SCIP_INTERVAL         operand1,           /**< first operand of operation; can be +/-inf */
   SCIP_INTERVAL         operand2            /**< second operand of operation; can be +/-inf */
   )
{
   SCIP_ROUNDMODE roundmode;

   assert(resultant != NULL);
   assert(!SCIPintervalIsEmpty(infinity, operand1));
   assert(!SCIPintervalIsEmpty(infinity, operand2));

   roundmode = SCIPintervalGetRoundingMode();

   /* compute infimum result */
   SCIPintervalSetRoundingMode(SCIP_ROUND_DOWNWARDS);
   SCIPintervalMulInf(infinity, resultant, operand1, operand2);

   /* compute supremum of result */
   SCIPintervalSetRoundingMode(SCIP_ROUND_UPWARDS);
   SCIPintervalMulSup(infinity, resultant, operand1, operand2);

   SCIPintervalSetRoundingMode(roundmode);
}

/** multiplies operand1 with scalar operand2 and stores infimum of result in infimum of resultant */
void SCIPintervalMulScalarInf(
   SCIP_Real             infinity,           /**< value for infinity */
   SCIP_INTERVAL*        resultant,          /**< resultant interval of operation */
   SCIP_INTERVAL         operand1,           /**< first operand of operation */
   SCIP_Real             operand2            /**< second operand of operation; can be +/- inf */
   )
{
   assert(SCIPintervalGetRoundingMode() == SCIP_ROUND_DOWNWARDS);
   assert(resultant != NULL);
   assert(!SCIPintervalIsEmpty(infinity, operand1));

   if( operand2 >= infinity )
   {
      /* result.inf defined by sign of operand1.inf */ 
      if( operand1.inf > 0 )
         resultant->inf = infinity;
      else if( operand1.inf < 0 )
         resultant->inf = -infinity;
      else
         resultant->inf = 0.0;
   }
   else if( operand2 <= -infinity )
   {
      /* result.inf defined by sign of operand1.sup */ 
      if( operand1.sup > 0 )
         resultant->inf = -infinity;
      else if( operand1.sup < 0 )
         resultant->inf = infinity;
      else
         resultant->inf = 0.0;
   }
   else if( operand2 == 0.0 )
   {
      resultant->inf = 0.0;
   }
   else if( operand2 > 0.0 )
   {
      if( operand1.inf <= -infinity )
         resultant->inf = -infinity;
      else if( operand1.inf >= infinity )
         resultant->inf =  infinity;
      else
         resultant->inf = operand1.inf * operand2;
   }
   else
   {
      if( operand1.sup >= infinity )
         resultant->inf = -infinity;
      else if( operand1.sup <= -infinity )
         resultant->inf =  infinity;
      else
         resultant->inf = operand1.sup * operand2;
   }
}

/** multiplies operand1 with scalar operand2 and stores supremum of result in supremum of resultant */
void SCIPintervalMulScalarSup(
   SCIP_Real             infinity,           /**< value for infinity */
   SCIP_INTERVAL*        resultant,          /**< resultant interval of operation */
   SCIP_INTERVAL         operand1,           /**< first operand of operation */
   SCIP_Real             operand2            /**< second operand of operation; can be +/- inf */
   )
{
   assert(SCIPintervalGetRoundingMode() == SCIP_ROUND_UPWARDS);
   assert(resultant != NULL);
   assert(!SCIPintervalIsEmpty(infinity, operand1));

   if( operand2 >= infinity )
   {
      /* result.sup defined by sign of operand1.sup */ 
      if( operand1.sup > 0 )
         resultant->sup = infinity;
      else if( operand1.sup < 0 )
         resultant->sup = -infinity;
      else
         resultant->sup = 0.0;
   }
   else if( operand2 <= -infinity )
   {
      /* result.sup defined by sign of operand1.inf */ 
      if( operand1.inf > 0 )
         resultant->sup = -infinity;
      else if( operand1.inf < 0 )
         resultant->sup = infinity;
      else
         resultant->sup = 0.0;
   }
   else if( operand2 == 0.0 )
   {
      resultant->sup = 0.0;
   }
   else if( operand2 > 0.0 )
   {
      if( operand1.sup >= infinity )
         resultant->sup = infinity;
      else if( operand1.sup <= -infinity )
         resultant->sup = -infinity;
      else
         resultant->sup = operand1.sup * operand2;
   }
   else
   {
      if( operand1.inf <= -infinity )
         resultant->sup = infinity;
      else if( operand1.inf >= infinity )
         resultant->sup = -infinity;
      else
         resultant->sup = operand1.inf * operand2;
   }
}

/** multiplies operand1 with scalar operand2 and stores result in resultant */
void SCIPintervalMulScalar(
   SCIP_Real             infinity,           /**< value for infinity */
   SCIP_INTERVAL*        resultant,          /**< resultant interval of operation */
   SCIP_INTERVAL         operand1,           /**< first operand of operation */
   SCIP_Real             operand2            /**< second operand of operation */
   )
{
   SCIP_ROUNDMODE roundmode;

   assert(resultant != NULL);
   assert(!SCIPintervalIsEmpty(infinity, operand1));

   roundmode = SCIPintervalGetRoundingMode();

   /* compute infimum result */
   SCIPintervalSetRoundingMode(SCIP_ROUND_DOWNWARDS);
   SCIPintervalMulScalarInf(infinity, resultant, operand1, operand2);

   /* compute supremum of result */
   SCIPintervalSetRoundingMode(SCIP_ROUND_UPWARDS);
   SCIPintervalMulScalarSup(infinity, resultant, operand1, operand2);

   SCIPintervalSetRoundingMode(roundmode);
}

/** divides operand1 by operand2 and stores result in resultant */
void SCIPintervalDiv(
   SCIP_Real             infinity,           /**< value for infinity */
   SCIP_INTERVAL*        resultant,          /**< resultant interval of operation */
   SCIP_INTERVAL         operand1,           /**< first operand of operation */
   SCIP_INTERVAL         operand2            /**< second operand of operation */
   )
{
   SCIP_ROUNDMODE roundmode;
   SCIP_INTERVAL intmed;

   assert(resultant != NULL);
   assert(!SCIPintervalIsEmpty(infinity, operand1));
   assert(!SCIPintervalIsEmpty(infinity, operand2));

   if( operand2.inf <= 0.0 && operand2.sup >= 0.0 )
   {  /* division by [0,0] or interval containing 0 gives [-inf, +inf] */
      resultant->inf = -infinity;
      resultant->sup =  infinity;
      return;
   }

   if( operand1.inf == 0.0 && operand1.sup == 0.0 )
   {  /* division of [0,0] by something nonzero */
      SCIPintervalSet(resultant, 0.0);
      return;
   }

   roundmode = SCIPintervalGetRoundingMode();

   /* division by nonzero: resultant = x * (1/y) */
   if( operand2.sup >=  infinity || operand2.sup <= -infinity )
   {
      intmed.inf = 0.0;
   }
   else
   {
      SCIPintervalSetRoundingMode(SCIP_ROUND_DOWNWARDS);
      intmed.inf = 1.0 / operand2.sup;
   }
   if( operand2.inf <= -infinity || operand2.inf >= infinity )
   {
      intmed.sup = 0.0;
   }
   else
   {
      SCIPintervalSetRoundingMode(SCIP_ROUND_UPWARDS);
      intmed.sup = 1.0 / operand2.inf;
   }
   SCIPintervalMul(infinity, resultant, operand1, intmed);

   SCIPintervalSetRoundingMode(roundmode);
}

/** divides operand1 by scalar operand2 and stores result in resultant */
void SCIPintervalDivScalar(
   SCIP_Real             infinity,           /**< value for infinity */
   SCIP_INTERVAL*        resultant,          /**< resultant interval of operation */
   SCIP_INTERVAL         operand1,           /**< first operand of operation */
   SCIP_Real             operand2            /**< second operand of operation */
   )
{
   SCIP_ROUNDMODE roundmode;

   assert(resultant != NULL);
   assert(!SCIPintervalIsEmpty(infinity, operand1));

   roundmode = SCIPintervalGetRoundingMode();

   if( operand2 >= infinity || operand2 <= -infinity )
   {
      /* division by +/-infinity is 0.0 */
      resultant->inf = 0.0;
      resultant->sup = 0.0;
   }
   else if( operand2 > 0.0 )
   {
      if( operand1.inf <= -infinity )
         resultant->inf = -infinity;
      else if( operand1.inf >= infinity )
      {
         /* infinity / + = infinity */
         resultant->inf = infinity;
      }
      else
      {
         SCIPintervalSetRoundingMode(SCIP_ROUND_DOWNWARDS);
         resultant->inf = operand1.inf / operand2;
      }

      if( operand1.sup >= infinity )
         resultant->sup =  infinity;
      else if( operand1.sup <= -infinity )
      {
         /* -infinity / + = -infinity */
         resultant->sup = -infinity;
      }
      else
      {
         SCIPintervalSetRoundingMode(SCIP_ROUND_UPWARDS);
         resultant->sup = operand1.sup / operand2;
      }
   }
   else if( operand2 < 0.0 )
   {
      if( operand1.sup >=  infinity )
         resultant->inf = -infinity;
      else if( operand1.sup <= -infinity )
      {
         /* -infinity / - = infinity */
         resultant->inf = infinity;
      }
      else
      {
         SCIPintervalSetRoundingMode(SCIP_ROUND_DOWNWARDS);
         resultant->inf = operand1.sup / operand2;
      }

      if( operand1.inf <= -infinity )
         resultant->sup = infinity;
      else if( operand1.inf >= infinity )
      {
         /* infinity / - = -infinity */
         resultant->sup = -infinity;
      }
      else
      {
         SCIPintervalSetRoundingMode(SCIP_ROUND_UPWARDS);
         resultant->sup = operand1.inf / operand2;
      }
   }
   else
   { /* division by 0.0 */
      if( operand1.inf >= 0 )
      {
         /* [+,+] / [0,0] = [+inf, +inf] */
         resultant->inf =  infinity;
         resultant->sup =  infinity;
      }
      else if( operand1.sup <= 0 )
      {
         /* [-,-] / [0,0] = [-inf, -inf] */
         resultant->inf = -infinity;
         resultant->sup = -infinity;
      }
      else
      {
         /* [-,+] / [0,0] = [-inf, +inf] */
         resultant->inf = -infinity;
         resultant->sup =  infinity;
      }
      return;
   }

   SCIPintervalSetRoundingMode(roundmode);
}

/** computes the scalar product of two vectors of intervals and stores result in resultant */
void SCIPintervalScalprod(
   SCIP_Real             infinity,           /**< value for infinity */
   SCIP_INTERVAL*        resultant,          /**< resultant interval of operation */
   int                   length,             /**< length of vectors */
   SCIP_INTERVAL*        operand1,           /**< first vector as array of intervals; can have +/-inf entries */
   SCIP_INTERVAL*        operand2            /**< second vector as array of intervals; can have +/-inf entries */
   )
{
   SCIP_ROUNDMODE roundmode;
   SCIP_INTERVAL prod;
   int i;

   roundmode = SCIPintervalGetRoundingMode();

   resultant->inf = 0.0;
   resultant->sup = 0.0;

   /* compute infimum of resultant */
   SCIPintervalSetRoundingMode(SCIP_ROUND_DOWNWARDS);
   for( i = 0; i < length && resultant->inf > -infinity; ++i )
   {
      SCIPintervalSetEntire(infinity, &prod);
      SCIPintervalMulInf(infinity, &prod, operand1[i], operand2[i]);
      SCIPintervalAddInf(infinity, resultant, *resultant, prod); 
   }
   assert(resultant->sup == 0.0);

   /* compute supremum of resultant */
   SCIPintervalSetRoundingMode(SCIP_ROUND_UPWARDS);
   for( i = 0; i < length && resultant->sup < infinity ; ++i )
   {
      SCIPintervalSetEntire(infinity, &prod);
      SCIPintervalMulSup(infinity, &prod, operand1[i], operand2[i]);
      SCIPintervalAddSup(infinity, resultant, *resultant, prod); 
   }

   SCIPintervalSetRoundingMode(roundmode);
}

/** computes scalar product of a vector of intervals and a vector of scalars and stores infimum of result in infimum of 
 *  resultant 
 */
void SCIPintervalScalprodScalarsInf(
   SCIP_Real             infinity,           /**< value for infinity */
   SCIP_INTERVAL*        resultant,          /**< resultant interval of operation */
   int                   length,             /**< length of vectors */
   SCIP_INTERVAL*        operand1,           /**< first vector as array of intervals */
   SCIP_Real*            operand2            /**< second vector as array of scalars; can have +/-inf entries */
   )
{
   SCIP_INTERVAL prod;
   int i;

   assert(SCIPintervalGetRoundingMode() == SCIP_ROUND_DOWNWARDS);

   resultant->inf = 0.0;

   /* compute infimum of resultant */
   SCIPintervalSetEntire(infinity, &prod);
   for( i = 0; i < length && resultant->inf > -infinity; ++i )
   {
      SCIPintervalMulScalarInf(infinity, &prod, operand1[i], operand2[i]);
      assert(prod.sup >= infinity);
      SCIPintervalAddInf(infinity, resultant, *resultant, prod); 
   }
}

/** computes the scalar product of a vector of intervals and a vector of scalars and stores supremum of result in 
 *  supremum of resultant 
 */
void SCIPintervalScalprodScalarsSup(
   SCIP_Real             infinity,           /**< value for infinity */
   SCIP_INTERVAL*        resultant,          /**< resultant interval of operation */
   int                   length,             /**< length of vectors */
   SCIP_INTERVAL*        operand1,           /**< first vector as array of intervals */
   SCIP_Real*            operand2            /**< second vector as array of scalars; can have +/-inf entries */
   )
{
   SCIP_INTERVAL prod;
   int i;

   assert(SCIPintervalGetRoundingMode() == SCIP_ROUND_UPWARDS);

   resultant->sup = 0.0;

   /* compute supremum of resultant */
   SCIPintervalSetEntire(infinity, &prod);
   for( i = 0; i < length && resultant->sup < infinity; ++i )
   {
      SCIPintervalMulScalarSup(infinity, &prod, operand1[i], operand2[i]);
      assert(prod.inf <= -infinity);
      SCIPintervalAddSup(infinity, resultant, *resultant, prod); 
   }
}

/** computes the scalar product of a vector of intervals and a vector of scalars and stores result in resultant */
void SCIPintervalScalprodScalars(
   SCIP_Real             infinity,           /**< value for infinity */
   SCIP_INTERVAL*        resultant,          /**< resultant interval of operation */
   int                   length,             /**< length of vectors */
   SCIP_INTERVAL*        operand1,           /**< first vector as array of intervals */
   SCIP_Real*            operand2            /**< second vector as array of scalars; can have +/-inf entries */
   )
{
   SCIP_ROUNDMODE roundmode;

   roundmode = SCIPintervalGetRoundingMode();

   resultant->inf = 0.0;
   resultant->sup = 0.0;

   /* compute infimum of resultant */
   SCIPintervalSetRoundingMode(SCIP_ROUND_DOWNWARDS);
   SCIPintervalScalprodScalarsInf(infinity, resultant, length, operand1, operand2);
   assert(resultant->sup == 0.0);

   /* compute supremum of resultant */
   SCIPintervalSetRoundingMode(SCIP_ROUND_UPWARDS);
   SCIPintervalScalprodScalarsSup(infinity, resultant, length, operand1, operand2);

   SCIPintervalSetRoundingMode(roundmode);
}

/** squares operand and stores result in resultant */
void SCIPintervalSquare(
   SCIP_Real             infinity,           /**< value for infinity */
   SCIP_INTERVAL*        resultant,          /**< resultant interval of operation */
   SCIP_INTERVAL         operand             /**< operand of operation */
   )
{
   SCIP_ROUNDMODE roundmode;

   assert(resultant != NULL);
   assert(!SCIPintervalIsEmpty(infinity, operand));

   roundmode = SCIPintervalGetRoundingMode();

   if( operand.sup <= 0.0 )
   {  /* operand is left of 0.0 */
      if( operand.sup <= -infinity )
         resultant->inf =  infinity;
      else
      {
         SCIPintervalSetRoundingMode(SCIP_ROUND_DOWNWARDS);
         resultant->inf = operand.sup * operand.sup;
      }

      if( operand.inf <= -infinity )
         resultant->sup = infinity;
      else
      {
         SCIPintervalSetRoundingMode(SCIP_ROUND_UPWARDS);
         resultant->sup = operand.inf * operand.inf;
      }
   }
   else if( operand.inf >= 0.0 )
   {  /* operand is right of 0.0 */
      if( operand.inf >= infinity )
         resultant->inf = infinity;
      else
      {
         SCIPintervalSetRoundingMode(SCIP_ROUND_DOWNWARDS);
         resultant->inf = operand.inf * operand.inf;
      }

      if( operand.sup >= infinity )
         resultant->sup = infinity;
      else
      {
         SCIPintervalSetRoundingMode(SCIP_ROUND_UPWARDS);
         resultant->sup = operand.sup * operand.sup;
      }
   }
   else
   {  /* [-,+]^2 */
      resultant->inf = 0.0;
      if( operand.inf <= -infinity || operand.sup >= infinity )
         resultant->sup = infinity;
      else
      {
         SCIP_Real x;
         SCIP_Real y;

         SCIPintervalSetRoundingMode(SCIP_ROUND_UPWARDS);
         x = operand.inf * operand.inf;
         y = operand.sup * operand.sup;
         resultant->sup = MAX(x, y);
      }
   }

   SCIPintervalSetRoundingMode(roundmode);
}

/** stores (positive part of) square root of operand in resultant
 * @attention we assume a correctly rounded sqrt(double) function when rounding is to nearest
 */
void SCIPintervalSquareRoot(
   SCIP_Real             infinity,           /**< value for infinity */
   SCIP_INTERVAL*        resultant,          /**< resultant interval of operation */
   SCIP_INTERVAL         operand             /**< operand of operation */
   )
{
   assert(resultant != NULL);
   assert(!SCIPintervalIsEmpty(infinity, operand));

   if( operand.sup < 0.0 )
   {
      SCIPintervalSetEmpty(resultant);
      return;
   }

   if( operand.inf == operand.sup )  /*lint !e777 */
   {
      if( operand.inf >= infinity )
      {
         resultant->inf = infinity;
         resultant->sup = infinity;
      }
      else
      {
         SCIP_Real tmp;

         assert(SCIPintervalGetRoundingMode() == SCIP_ROUND_NEAREST); /* usually, no-one should have changed rounding mode */
         tmp = sqrt(operand.inf);
         resultant->inf = SCIPnextafter(tmp, SCIP_REAL_MIN);
         resultant->sup = SCIPnextafter(tmp, SCIP_REAL_MAX);
      }

      return;
   }

   if( operand.inf <= 0.0 )
      resultant->inf = 0.0;
   else if( operand.inf >= infinity )
   {
      resultant->inf = infinity;
      resultant->sup = infinity;
   }
   else
   {
      assert(SCIPintervalGetRoundingMode() == SCIP_ROUND_NEAREST); /* usually, no-one should have changed rounding mode */
      resultant->inf = SCIPnextafter(sqrt(operand.inf), SCIP_REAL_MIN);
   }

   if( operand.sup >= infinity )
      resultant->sup = infinity;
   else
   {
      assert(SCIPintervalGetRoundingMode() == SCIP_ROUND_NEAREST); /* usually, no-one should have changed rounding mode */
      resultant->sup = SCIPnextafter(sqrt(operand.sup), SCIP_REAL_MAX);
   }
}

/** stores operand1 to the power of operand2 in resultant
 * 
 * uses SCIPintervalPowerScalar if operand2 is a scalar, otherwise computes exp(op2*log(op1))
 */
void SCIPintervalPower(
   SCIP_Real             infinity,           /**< value for infinity */
   SCIP_INTERVAL*        resultant,          /**< resultant interval of operation */
   SCIP_INTERVAL         operand1,           /**< first operand of operation */
   SCIP_INTERVAL         operand2            /**< second operand of operation */
   )
{  /*lint --e{777}*/
   assert(resultant != NULL);
   assert(!SCIPintervalIsEmpty(infinity, operand1));
   assert(!SCIPintervalIsEmpty(infinity, operand2));

   if( operand2.inf == operand2.sup )
   {  /* operand is number */
      SCIPintervalPowerScalar(infinity, resultant, operand1, operand2.inf);
      return;
   }

   /* resultant := log(op1) */
   SCIPintervalLog(infinity, resultant, operand1);
   if( SCIPintervalIsEmpty(infinity, *resultant) )
      return;

   /* resultant := op2 * resultant */
   SCIPintervalMul(infinity, resultant, operand2, *resultant);

   /* resultant := exp(resultant) */
   SCIPintervalExp(infinity, resultant, *resultant);
}

/** computes lower bound on power of a scalar operand1 to an integer operand2
 * both operands need to be finite numbers
 * need to have operand1 >= 0 and need to have operand2 >= 0 if operand1 == 0
 */
SCIP_Real SCIPintervalPowerScalarIntegerInf(
   SCIP_Real             operand1,           /**< first operand of operation */
   int                   operand2            /**< second operand of operation */
   )
{
   SCIP_ROUNDMODE roundmode;
   SCIP_Real result;

   assert(operand1 >= 0.0);

   if( operand1 == 0.0 )
   {
      assert(operand2 >= 0);
      if( operand2 == 0 )
         return 1.0; /* 0^0 = 1 */
      else
         return 0.0; /* 0^positive = 0 */
   }

   /* 1^n = 1, x^0 = 1 */
   if( operand1 == 1.0 || operand2 == 0 )
      return 1.0;

   if( operand2 < 0 )
   {
      /* x^n = 1 / x^(-n) */
      result = SCIPintervalPowerScalarIntegerSup(operand1, -operand2);
      assert(result != 0.0);

      roundmode = SCIPintervalGetRoundingMode();
      SCIPintervalSetRoundingMode(SCIP_ROUND_DOWNWARDS);
      result = 1.0 / result;
      SCIPintervalSetRoundingMode(roundmode);
   }
   else
   {
      unsigned int n;
      SCIP_Real z;

      roundmode = SCIPintervalGetRoundingMode();

      result = 1.0;
      n = (unsigned int)operand2;
      z = operand1;

      SCIPintervalSetRoundingMode(SCIP_ROUND_DOWNWARDS);

      /* use a binary exponentiation algorithm:
       * consider the binary representation of n: n = sum_i 2^i d_i with d_i \in {0,1}
       * then x^n = prod_{i:d_i=1} x^(2^i)
       * in the following, we loop over i=1,..., thereby storing x^(2^i) in z
       * whenever d_i is 1, we multiply result with x^(2^i) (the current z)
       * at the last (highest) i with d_i = 1 we stop, thus having x^n stored in result
       *
       * the binary representation of n and bit shifting is used for the loop
       */
      assert(n >= 1);
      do
      {
         if( n & 1 ) /* n is odd (d_i=1), so multiply result with current z (=x^{2^i}) */
         {
            result = result * z;
            n >>= 1;
            if( n == 0 )
               break;
         }
         else
            n >>= 1;
         z = z * z;
      }
      while( TRUE );  /*lint !e506 */

      SCIPintervalSetRoundingMode(roundmode);
   }

   return result;
}

/** computes upper bound on power of a scalar operand1 to an integer operand2
 * both operands need to be finite numbers
 * need to have operand1 >= 0 and need to have operand2 >= 0 if operand1 == 0
 */
SCIP_Real SCIPintervalPowerScalarIntegerSup(
   SCIP_Real             operand1,           /**< first operand of operation */
   int                   operand2            /**< second operand of operation */
   )
{
   SCIP_ROUNDMODE roundmode;
   SCIP_Real result;

   assert(operand1 >= 0.0);

   if( operand1 == 0.0 )
   {
      assert(operand2 >= 0);
      if( operand2 == 0 )
         return 1.0; /* 0^0 = 1 */
      else
         return 0.0; /* 0^positive = 0 */
   }

   /* 1^n = 1, x^0 = 1 */
   if( operand1 == 1.0 || operand2 == 0 )
      return 1.0;

   if( operand2 < 0 )
   {
      /* x^n = 1 / x^(-n) */
      result = SCIPintervalPowerScalarIntegerInf(operand1, -operand2);
      assert(result != 0.0);

      roundmode = SCIPintervalGetRoundingMode();
      SCIPintervalSetRoundingMode(SCIP_ROUND_UPWARDS);
      result = 1.0 / result;
      SCIPintervalSetRoundingMode(roundmode);
   }
   else
   {
      unsigned int n;
      SCIP_Real z;

      roundmode = SCIPintervalGetRoundingMode();

      result = 1.0;
      n = (unsigned int)operand2;
      z = operand1;

      SCIPintervalSetRoundingMode(SCIP_ROUND_UPWARDS);

      /* use a binary exponentiation algorithm... see comments in SCIPintervalPowerScalarIntegerInf */
      assert(n >= 1);
      do
      {
         if( n&1 )
         {
            result = result * z;
            n >>= 1;
            if( n == 0 )
               break;
         }
         else
            n >>= 1;
         z = z * z;
      }
      while( TRUE );  /*lint !e506 */

      SCIPintervalSetRoundingMode(roundmode);
   }

   return result;
}

/** computes bounds on power of a scalar operand1 to an integer operand2
 * both operands need to be finite numbers
 * need to have operand1 >= 0 and need to have operand2 >= 0 if operand1 == 0
 */
void SCIPintervalPowerScalarInteger(
   SCIP_INTERVAL*        resultant,          /**< resultant interval of operation */
   SCIP_Real             operand1,           /**< first operand of operation */
   int                   operand2            /**< second operand of operation */
   )
{
   SCIP_ROUNDMODE roundmode;

   assert(operand1 >= 0.0);

   if( operand1 == 0.0 )
   {
      assert(operand2 >= 0);
      if( operand2 == 0 )
      {
         SCIPintervalSet(resultant, 1.0); /* 0^0 = 1 */
         return;
      }
      else
      {
         SCIPintervalSet(resultant, 0.0); /* 0^positive = 0 */
         return;
      }
   }

   /* 1^n = 1, x^0 = 1 */
   if( operand1 == 1.0 || operand2 == 0 )
   {
      SCIPintervalSet(resultant, 1.0);
      return;
   }

   if( operand2 < 0 )
   {
      /* x^n = 1 / x^(-n) */
      SCIPintervalPowerScalarInteger(resultant, operand1, -operand2);
      assert(resultant->inf > 0.0 || resultant->sup < 0.0);
      SCIPintervalReciprocal(SCIP_REAL_MAX, resultant, *resultant); /* value for infinity does not matter, since there should be no 0.0 in the interval, so just use something large enough */
   }
   else
   {
      unsigned int n;
      SCIP_Real z_inf;
      SCIP_Real z_sup;
      SCIP_Real result_sup;
      SCIP_Real result_inf;

      roundmode = SCIPintervalGetRoundingMode();

      result_inf = 1.0;
      result_sup = 1.0;
      z_inf = operand1;
      z_sup = operand1;
      n = (unsigned int)operand2;

      SCIPintervalSetRoundingMode(SCIP_ROUND_UPWARDS);

      /* use a binary exponentiation algorithm... see comments in SCIPintervalPowerScalarIntegerInf
       * we compute lower and upper bounds within the same loop
       * to get correct lower bounds while rounding mode is upwards, we negate arguments */
      assert(n >= 1);
      do
      {
         if( n & 1 )
         {
            result_inf = negate(negate(result_inf) * z_inf);
            result_sup = result_sup * z_sup;
            n >>= 1;
            if( n == 0 )
               break;
         }
         else
            n >>= 1;
         z_inf = negate(negate(z_inf) * z_inf);
         z_sup = z_sup * z_sup;
      }
      while( TRUE );  /*lint !e506 */

      SCIPintervalSetRoundingMode(roundmode);

      resultant->inf = result_inf;
      resultant->sup = result_sup;
      assert(resultant->inf <= resultant->sup);
   }
}

/** stores bounds on the power of a scalar operand1 to a scalar operand2 in resultant
 * both operands need to be finite numbers
 * need to have operand1 >= 0 or operand2 integer and need to have operand2 >= 0 if operand1 == 0
 * @attention we assume a correctly rounded pow(double) function when rounding is to nearest
 */
void SCIPintervalPowerScalarScalar(
   SCIP_INTERVAL*        resultant,          /**< resultant of operation */
   SCIP_Real             operand1,           /**< first operand of operation */
   SCIP_Real             operand2            /**< second operand of operation */
   )
{
   SCIP_Real result;

   assert(resultant != NULL);

   if( operand1 == 0.0 )
   {
      assert(operand2 >= 0);
      if( operand2 == 0 )
      {
         SCIPintervalSet(resultant, 1.0); /* 0^0 = 1 */
         return;
      }
      else
      {
         SCIPintervalSet(resultant, 0.0); /* 0^positive = 0 */
         return;
      }
   }

   /* 1^n = 1, x^0 = 1 */
   if( operand1 == 1.0 || operand2 == 0 )
   {
      SCIPintervalSet(resultant, 1.0);
      return;
   }

   assert(SCIPintervalGetRoundingMode() == SCIP_ROUND_NEAREST); /* usually, no-one should have changed rounding mode */
   result = pow(operand1, operand2);

   /* to get safe bounds, get the floating point numbers just below and above result */
   resultant->inf = SCIPnextafter(result, SCIP_REAL_MIN);
   resultant->sup = SCIPnextafter(result, SCIP_REAL_MAX);
}

/** stores operand1 to the power of the scalar operand2 in resultant
 * @attention we assume a correctly rounded pow(double) function when rounding is to nearest
 */
void SCIPintervalPowerScalar(
   SCIP_Real             infinity,           /**< value for infinity */
   SCIP_INTERVAL*        resultant,          /**< resultant interval of operation */
   SCIP_INTERVAL         operand1,           /**< first operand of operation */
   SCIP_Real             operand2            /**< second operand of operation */
   )
{  /*lint --e{777}*/
   SCIP_Bool op2isint;

   assert(resultant != NULL);
   assert(!SCIPintervalIsEmpty(infinity, operand1));

   if( operand2 == infinity )
   {
      /* 0^infinity =  0
       * +^infinity =  infinity
       * -^infinity = -infinity
       */
      if( operand1.inf < 0.0 )
         resultant->inf = -infinity;
      else
         resultant->inf = 0.0;
      if( operand1.sup > 0.0 )
         resultant->sup =  infinity;
      else
         resultant->sup = 0.0;
      return;
   }

   if( operand2 == 0.0 )
   { /* special case, since x^0 = 1 for x != 0, but 0^0 = 0 */
      if( operand1.inf == 0.0 && operand1.sup == 0.0 )
      {
         resultant->inf = 0.0;
         resultant->sup = 0.0;
      }
      else if( operand1.inf <= 0.0 || operand1.sup >= 0.0 )
      { /* 0.0 in x gives [0,1] */
         resultant->inf = 0.0;
         resultant->sup = 1.0;
      }
      else
      { /* 0.0 outside x gives [1,1] */
         resultant->inf = 1.0;
         resultant->sup = 1.0;
      }
      return;
   }

   if( operand2 == 1.0 )
   {
      /* x^1 = x */
      *resultant = operand1;
      return;
   }

   op2isint = (ceil(operand2) == operand2);

   if( !op2isint && operand1.inf < 0.0 )
   {  /* x^n with x negative not defined for n not integer*/
      operand1.inf = 0.0;
      if( operand1.sup < operand1.inf )
      {
         SCIPintervalSetEmpty(resultant);
         return;
      }
   }

   if( operand1.inf >= 0.0 )
   {  /* easy case: x^n with x >= 0 */
      if( operand2 >= 0.0 )
      {
         /* inf^+ = inf */
         if( operand1.inf >= infinity )
            resultant->inf = infinity;
         else if( operand1.inf > 0.0 )
         {
            assert(SCIPintervalGetRoundingMode() == SCIP_ROUND_NEAREST); /* usually, no-one should have changed rounding mode */
            resultant->inf = SCIPnextafter(pow(operand1.inf, operand2), SCIP_REAL_MIN);
         }
         else
            resultant->inf = 0.0;

         if( operand1.sup >= infinity )
            resultant->sup = infinity;
         else if( operand1.sup > 0.0 )
         {
            assert(SCIPintervalGetRoundingMode() == SCIP_ROUND_NEAREST); /* usually, no-one should have changed rounding mode */
            resultant->sup = SCIPnextafter(pow(operand1.sup, operand2), SCIP_REAL_MAX);
         }
         else
            resultant->sup = 0.0;
      }
      else
      {
         if( operand1.sup >= infinity )
            resultant->inf = 0.0;
         else if( operand1.sup == 0.0 )
         {
            /* x^(negative even) = infinity for x->0 (from both sides),
             * but x^(negative odd) = -infinity for x->0 from left side */
            if( ceil(operand2/2) == operand2/2 )
               resultant->inf =  infinity;
            else
               resultant->inf = -infinity;
         }
         else
         {
            assert(SCIPintervalGetRoundingMode() == SCIP_ROUND_NEAREST); /* usually, no-one should have changed rounding mode */
            resultant->inf = SCIPnextafter(pow(operand1.sup, operand2), SCIP_REAL_MIN);
         }

         /* 0^(negative) = infinity */
         if( operand1.inf == 0.0 )
            resultant->sup = infinity;
         else
         {
            assert(SCIPintervalGetRoundingMode() == SCIP_ROUND_NEAREST); /* usually, no-one should have changed rounding mode */
            resultant->sup = SCIPnextafter(pow(operand1.inf, operand2), SCIP_REAL_MAX);
         }
      }
   }
   else if( operand1.sup <= 0.0 )
   {  /* more difficult case: x^n with x < 0; we now know, that n is integer */
      assert(op2isint);
      if( operand2 >= 0.0 && ceil(operand2/2) == operand2/2 )
      {
         /* x^n with n>=2 and even -> x^n is monotonically decreasing for x < 0 */
         if( operand1.sup == -infinity )
            /* (-inf)^n = inf */
            resultant->inf = infinity;
         else
            resultant->inf = SCIPintervalPowerScalarIntegerInf(-operand1.sup, (int)operand2);

         if( operand1.inf <= -infinity )
            resultant->sup = infinity;
         else
            resultant->sup = SCIPintervalPowerScalarIntegerSup(-operand1.inf, (int)operand2);
      }
      else if( operand2 <= 0.0 && ceil(operand2/2) != operand2/2 )
      {
         /* x^n with n<=-1 and odd -> x^n = 1/x^(-n) is monotonically decreasing for x<0 */
         if( operand1.sup == -infinity )
            /* (-inf)^n = 1/(-inf)^(-n) = 1/(-inf) = 0 */
            resultant->inf = 0.0;
         else if( operand1.sup == 0.0 )
            /* x^n -> -infinity for x->0 from left */
            resultant->inf = -infinity;
         else
            resultant->inf = -SCIPintervalPowerScalarIntegerSup(-operand1.sup, (int)operand2);

         if( operand1.inf <= -infinity )
            /* (-inf)^n = 1/(-inf)^(-n) = 1/(-inf) = 0 */
            resultant->sup = 0.0;
         else if( operand1.inf == 0.0 )
            /* x^n -> infinity for x->0 from right */
            resultant->sup = infinity;
         else
            resultant->sup = -SCIPintervalPowerScalarIntegerInf(-operand1.inf, (int)operand2);
      }
      else if( operand2 >= 0.0 )
      {
         /* x^n with n>0 and odd -> x^n is monotonically increasing for x<0 */
         if( operand1.inf <= -infinity )
            resultant->inf = -infinity;
         else
            resultant->inf = -SCIPintervalPowerScalarIntegerSup(-operand1.inf, (int)operand2);

         if( operand1.sup <= -infinity )
            resultant->sup = -infinity;
         else
            resultant->sup = -SCIPintervalPowerScalarIntegerInf(-operand1.sup, (int)operand2);
      }
      else
      {
         /* x^n with n<0 and even -> x^n is monotonically increasing for x<0 */
         if( operand1.inf <= -infinity )
            resultant->inf = 0.0;
         else if( operand1.inf == 0.0 )
            /* x^n -> infinity for x->0 from both sides */
            resultant->inf = infinity;
         else
            resultant->inf = SCIPintervalPowerScalarIntegerSup(-operand1.inf, (int)operand2);

         if( operand1.sup <= -infinity )
            resultant->sup = 0.0;
         else if( operand1.sup == 0.0 )
            /* x^n -> infinity for x->0 from both sides */
            resultant->sup = infinity;
         else
            resultant->sup = SCIPintervalPowerScalarIntegerSup(-operand1.sup, (int)operand2);
      }
      assert(resultant->inf <= resultant->sup || resultant->inf >= infinity || resultant->sup <= -infinity);
   }
   else
   {  /* similar difficult case: x^n with x in [<0, >0], but n is integer */
      assert(op2isint); /* otherwise we had set operand1.inf == 0.0, which was handled in first case */
      if( operand2 >= 0.0 && operand2/2 == ceil(operand2/2) )
      {
         /* n even positive integer */
         resultant->inf = 0.0;
         if( operand1.inf == -infinity || operand1.sup == infinity )
            resultant->sup = infinity;
         else
            resultant->sup = SCIPintervalPowerScalarIntegerSup(MAX(-operand1.inf, operand1.sup), (int)operand2);
      }
      else if( operand2 <= 0.0 && ceil(operand2/2) == operand2/2 )
      {
         /* n even negative integer */
         resultant->sup = infinity;  /* since 0^n = infinity */
         if( operand1.inf == -infinity || operand1.sup == infinity )
            resultant->inf = 0.0;
         else
            resultant->inf = SCIPintervalPowerScalarIntegerInf(MAX(-operand1.inf, operand1.sup), (int)operand2);
      }
      else if( operand2 >= 0.0 )
      {
         /* n odd positive integer, so monotonically increasing function */
         if( operand1.inf == -infinity )
            resultant->inf = -infinity;
         else
            resultant->inf = -SCIPintervalPowerScalarIntegerSup(-operand1.inf, (int)operand2);
         if( operand1.sup == infinity )
            resultant->sup = infinity;
         else
            resultant->sup = SCIPintervalPowerScalarIntegerSup(operand1.sup, (int)operand2);
      }
      else
      {
         /* n odd negative integer:
          * x^n -> -infinity for x->0 from left
          * x^n ->  infinity for x->0 from right */
         resultant->inf = -infinity;
         resultant->sup =  infinity;
      }
   }

   /* if value for infinity is too small, relax intervals so they do not appear empty */
   if( resultant->inf > infinity )
      resultant->inf = infinity;
   if( resultant->sup < -infinity )
      resultant->sup = -infinity;
}

/** given an interval for the image of a power operation, computes an interval for the origin
 * that is, for y = x^p with p = exponent a given scalar and y = image a given interval,
 * computes a subinterval x of basedomain such that y in x^p and such that for all z in basedomain less x, z^p not in y
 */
void SCIPintervalPowerScalarInverse(
   SCIP_Real             infinity,           /**< value for infinity */
   SCIP_INTERVAL*        resultant,          /**< resultant interval of operation */
   SCIP_INTERVAL         basedomain,         /**< domain of base */
   SCIP_Real             exponent,           /**< exponent */
   SCIP_INTERVAL         image               /**< interval image of power */
   )
{
   SCIP_INTERVAL tmp;
   SCIP_INTERVAL exprecip;

   assert(resultant != NULL);
   assert(image.inf <= image.sup);
   assert(basedomain.inf <= basedomain.sup);

   if( exponent == 0.0 )
   {
      /* exponent is 0.0 */
      if( image.inf <= 1.0 && image.sup >= 1.0 )
      {
         /* 1 in image -> resultant = entire */
         *resultant = basedomain;
      }
      else if( image.inf <= 0.0 && image.sup >= 0.0 )
      {
         /* 0 in image, 1 not in image -> resultant = 0   (provided 0^0 = 0 ???)
          * -> resultant = {0} intersected with basedomain */
         SCIPintervalSetBounds(resultant, MAX(0.0, basedomain.inf), MIN(0.0, basedomain.sup));
      }
      else
      {
         /* 0 and 1 not in image -> resultant = empty */
         SCIPintervalSetEmpty(resultant);
      }
      return;
   }

   /* i = b^e
    *   i >= 0 -> b = i^(1/e) [union -i^(1/e), if e is even]
    *   i < 0, e odd integer -> b = -(-i)^(1/e)
    *   i < 0, e even integer or fractional -> empty
    */

   SCIPintervalSetBounds(&exprecip, exponent, exponent);
   SCIPintervalReciprocal(infinity, &exprecip, exprecip);

   /* invert positive part of image, if any */
   if( image.sup >= 0.0 )
   {
      SCIPintervalSetBounds(&tmp, MAX(image.inf, 0.0), image.sup);
      SCIPintervalPower(infinity, resultant, tmp, exprecip);
      if( basedomain.inf <= -resultant->inf && EPSISINT(exponent, 0.0) && (int)exponent % 2 == 0 )  /*lint !e835 */
      {
         if( basedomain.sup < resultant->inf )
            SCIPintervalSetBounds(resultant, -resultant->sup, -resultant->inf);
         else
            SCIPintervalSetBounds(resultant, -resultant->sup, resultant->sup);
      }

      SCIPintervalIntersect(resultant, *resultant, basedomain);
   }
   else
      SCIPintervalSetEmpty(resultant);

   /* invert negative part of image, if any and if base can take negative value and if exponent is such that negative values are possible */
   if( image.inf < 0.0 && basedomain.inf < 0.0 && EPSISINT(exponent, 0.0) && ((int)exponent % 2 != 0) )  /*lint !e835 */
   {
      SCIPintervalSetBounds(&tmp, MAX(-image.sup, 0.0), -image.inf);
      SCIPintervalPower(infinity, &tmp, tmp, exprecip);
      SCIPintervalSetBounds(&tmp, -tmp.sup, -tmp.inf);
      SCIPintervalIntersect(&tmp, basedomain, tmp);
      SCIPintervalUnify(resultant, *resultant, tmp);
   }
}

/** stores operand1 to the signed power of the scalar positive operand2 in resultant 
 * 
 * the signed power of x w.r.t. an exponent n >= 0 is given as sign(x) * abs(x)^n
 *
 * @attention we assume correctly rounded sqrt(double) and pow(double) functions when rounding is to nearest
 */
void SCIPintervalSignPowerScalar(
   SCIP_Real             infinity,           /**< value for infinity */
   SCIP_INTERVAL*        resultant,          /**< resultant interval of operation */
   SCIP_INTERVAL         operand1,           /**< first operand of operation */
   SCIP_Real             operand2            /**< second operand of operation */
   )
{
   SCIP_ROUNDMODE roundmode;
   assert(resultant != NULL);

   assert(!SCIPintervalIsEmpty(infinity, operand1));
   assert(operand2     >= 0.0);

   if( operand2 == infinity )  /*lint !e777 */
   {
      /* 0^infinity =  0
       * +^infinity =  infinity
       *-+^infinity = -infinity
       */
      if( operand1.inf < 0.0 )
         resultant->inf = -infinity;
      else
         resultant->inf = 0.0;
      if( operand1.sup > 0.0 )
         resultant->sup =  infinity;
      else
         resultant->sup = 0.0;
      return;
   }

   if( operand2 == 0.0 )
   {
      /* special case, since x^0 = 1 for x != 0, but 0^0 = 0 */
      if( operand1.inf < 0.0 )
         resultant->inf = -1.0;
      else if( operand1.inf == 0.0 )
         resultant->inf =  0.0;
      else
         resultant->inf =  1.0;

      if( operand1.sup < 0.0 )
         resultant->sup = -1.0;
      else if( operand1.sup == 0.0 )
         resultant->sup =  0.0;
      else
         resultant->sup =  1.0;

      return;
   }

   if( operand2 == 1.0 )
   { /* easy case that should run fast */
      *resultant = operand1;
      return;
   }

   roundmode = SCIPintervalGetRoundingMode();

   if( operand2 == 2.0 )
   { /* common case where pow can easily be avoided */
      if( operand1.inf <= -infinity )
      {
         resultant->inf = -infinity;
      }
      else if( operand1.inf >= infinity )
      {
         resultant->inf =  infinity;
      }
      else if( operand1.inf > 0.0 )
      {
         SCIPintervalSetRoundingMode(SCIP_ROUND_DOWNWARDS);
         resultant->inf = operand1.inf * operand1.inf;
      }
      else
      {
         /* need upwards since we negate result of multiplication */
         SCIPintervalSetRoundingMode(SCIP_ROUND_UPWARDS);
         resultant->inf = negate(operand1.inf * operand1.inf);
      }

      if( operand1.sup >=  infinity )
      {
         resultant->sup =  infinity;
      }
      else if( operand1.sup <= -infinity )
      {
         resultant->sup = -infinity;
      }
      else if( operand1.sup > 0.0 )
      {
         SCIPintervalSetRoundingMode(SCIP_ROUND_UPWARDS);
         resultant->sup = operand1.sup * operand1.sup;
      }
      else
      {
         /* need downwards since we negate result of multiplication */
         SCIPintervalSetRoundingMode(SCIP_ROUND_DOWNWARDS);
         resultant->sup = negate(operand1.sup * operand1.sup);
      }
      assert(resultant->inf <= resultant->sup);
   }
   else if( operand2 == 0.5 )
   { /* another common case where pow can easily be avoided */
      if( operand1.inf <= -infinity )
         resultant->inf = -infinity;
      else if( operand1.inf >= infinity )
         resultant->inf = infinity;
      else if( operand1.inf >= 0.0 )
      {
         assert(SCIPintervalGetRoundingMode() == SCIP_ROUND_NEAREST);
         resultant->inf =  SCIPnextafter(sqrt( operand1.inf), SCIP_REAL_MIN);
      }
      else
      {
         assert(SCIPintervalGetRoundingMode() == SCIP_ROUND_NEAREST);
         resultant->inf = -SCIPnextafter(sqrt(-operand1.inf), SCIP_REAL_MAX);
      }

      if( operand1.sup >=  infinity )
         resultant->sup =  infinity;
      else if( operand1.sup <= -infinity )
         resultant->sup = -infinity;
      else if( operand1.sup > 0.0 )
      {
         assert(SCIPintervalGetRoundingMode() == SCIP_ROUND_NEAREST);
         resultant->sup =  SCIPnextafter(sqrt( operand1.sup), SCIP_REAL_MAX);
      }
      else
      {
         assert(SCIPintervalGetRoundingMode() == SCIP_ROUND_NEAREST);
         resultant->sup = -SCIPnextafter(sqrt(-operand1.sup), SCIP_REAL_MAX);
      }
      assert(resultant->inf <= resultant->sup);
   }
   else
   {
      if( operand1.inf <= -infinity )
         resultant->inf = -infinity;
      else if( operand1.inf >= infinity )
         resultant->inf =  infinity;
      else if( operand1.inf > 0.0 )
      {
         assert(SCIPintervalGetRoundingMode() == SCIP_ROUND_NEAREST);
         resultant->inf =  SCIPnextafter(pow( operand1.inf, operand2), SCIP_REAL_MIN);
      }
      else
      {
         assert(SCIPintervalGetRoundingMode() == SCIP_ROUND_NEAREST);
         resultant->inf = -SCIPnextafter(pow(-operand1.inf, operand2), SCIP_REAL_MAX);
      }

      if( operand1.sup >=  infinity )
         resultant->sup =  infinity;
      else if( operand1.sup <= -infinity )
         resultant->sup = -infinity;
      else if( operand1.sup > 0.0 )
      {
         assert(SCIPintervalGetRoundingMode() == SCIP_ROUND_NEAREST);
         resultant->sup =  SCIPnextafter(pow( operand1.sup, operand2), SCIP_REAL_MAX);
      }
      else
      {
         assert(SCIPintervalGetRoundingMode() == SCIP_ROUND_NEAREST);
         resultant->sup = -SCIPnextafter(pow(-operand1.sup, operand2), SCIP_REAL_MIN);
      }
   }

   SCIPintervalSetRoundingMode(roundmode);
}

/** computes the reciprocal of an interval
 */
void SCIPintervalReciprocal(
   SCIP_Real             infinity,           /**< value for infinity */
   SCIP_INTERVAL*        resultant,          /**< resultant interval of operation */
   SCIP_INTERVAL         operand             /**< operand of operation */
   )
{
   SCIP_ROUNDMODE roundmode;

   assert(resultant != NULL);
   assert(!SCIPintervalIsEmpty(infinity, operand));

   if( operand.inf == 0.0 && operand.sup == 0.0 )
   { /* 1/0 = [-inf,inf] */
      resultant->inf =  infinity;
      resultant->sup = -infinity;
      return;
   }

   roundmode = SCIPintervalGetRoundingMode();

   if( operand.inf >= 0.0 )
   {  /* 1/x with x >= 0 */
      if( operand.sup >= infinity )
         resultant->inf = 0.0;
      else
      {
         SCIPintervalSetRoundingMode(SCIP_ROUND_DOWNWARDS);
         resultant->inf = 1.0 / operand.sup;
      }

      if( operand.inf >= infinity )
         resultant->sup = 0.0;
      else if( operand.inf == 0.0 )
         resultant->sup = infinity;
      else
      {
         SCIPintervalSetRoundingMode(SCIP_ROUND_UPWARDS);
         resultant->sup = 1.0 / operand.inf;
      }

      SCIPintervalSetRoundingMode(roundmode);
   }
   else if( operand.sup <= 0.0 )
   {  /* 1/x with x <= 0 */
      if( operand.sup <= -infinity )
         resultant->inf = 0.0;
      else if( operand.sup == 0.0 )
         resultant->inf = -infinity;
      else
      {
         SCIPintervalSetRoundingMode(SCIP_ROUND_DOWNWARDS);
         resultant->inf = 1.0 / operand.sup;
      }

      if( operand.inf <= -infinity )
         resultant->sup = infinity;
      else
      {
         SCIPintervalSetRoundingMode(SCIP_ROUND_UPWARDS);
         resultant->sup = 1.0 / operand.inf;
      }
      SCIPintervalSetRoundingMode(roundmode);
   }
   else
   {  /* 1/x with x in [-,+] is division by zero */
      resultant->inf = -infinity;
      resultant->sup =  infinity;
   }
}

/** stores exponential of operand in resultant
 * @attention we assume a correctly rounded exp(double) function when rounding is to nearest
 */
void SCIPintervalExp(
   SCIP_Real             infinity,           /**< value for infinity */
   SCIP_INTERVAL*        resultant,          /**< resultant interval of operation */
   SCIP_INTERVAL         operand             /**< operand of operation */
   )
{
   assert(resultant != NULL);
   assert(!SCIPintervalIsEmpty(infinity, operand));

   if( operand.sup <= -infinity )
   {
      resultant->inf = 0.0;
      resultant->sup = 0.0;
      return;
   }

   if( operand.inf >=  infinity )
   {
      resultant->inf = infinity;
      resultant->sup = infinity;
      return;
   }

   if( operand.inf == operand.sup )  /*lint !e777 */
   {
      if( operand.inf == 0.0 )
      {
         resultant->inf = 1.0;
         resultant->sup = 1.0;
      }
      else
      {
         SCIP_Real tmp;

         assert(SCIPintervalGetRoundingMode() == SCIP_ROUND_NEAREST);
         tmp = exp(operand.inf);
         resultant->inf = tmp > 0.0 ? SCIPnextafter(tmp, SCIP_REAL_MIN) : 0.0;
         assert(resultant->inf >= 0.0);
         resultant->sup = SCIPnextafter(tmp, SCIP_REAL_MAX);

         return;
      }
   }

   if( operand.inf <= -infinity )
   {
      resultant->inf = 0.0;
   }
   else if( operand.inf == 0.0 )
   {
      resultant->inf = 1.0;
   }
   else
   {
      SCIP_Real tmp;

      assert(SCIPintervalGetRoundingMode() == SCIP_ROUND_NEAREST);
      tmp = exp(operand.inf);
      resultant->inf = tmp > 0.0 ? SCIPnextafter(tmp, SCIP_REAL_MIN) : 0.0;
      /* make sure we do not exceed value for infinity, so interval is not declared as empty if inf and sup are both > infinity */
      if( resultant->inf >= infinity )
         resultant->inf = infinity;
   }

   if( operand.sup >=  infinity )
   {
      resultant->sup = infinity;
   }
   else if( operand.sup == 0.0 )
   {
      resultant->sup = 1.0;
   }
   else
   {
      assert(SCIPintervalGetRoundingMode() == SCIP_ROUND_NEAREST);
      resultant->sup = SCIPnextafter(exp(operand.sup), SCIP_REAL_MAX);
      if( resultant->sup < -infinity )
         resultant->sup = -infinity;
   }
}

/** stores natural logarithm of operand in resultant
 * @attention we assume a correctly rounded log(double) function when rounding is to nearest
 */
void SCIPintervalLog(
   SCIP_Real             infinity,           /**< value for infinity */
   SCIP_INTERVAL*        resultant,          /**< resultant interval of operation */
   SCIP_INTERVAL         operand             /**< operand of operation */
   )
{
   assert(resultant != NULL);
   assert(!SCIPintervalIsEmpty(infinity, operand));

   /* if operand.sup == 0.0, we could return -inf in resultant->sup, but that
    * seems of little use and just creates problems somewhere else, e.g., #1230
    */
   if( operand.sup <= 0.0 )
   {
      SCIPintervalSetEmpty(resultant);
      return;
   }

   if( operand.inf == operand.sup )  /*lint !e777 */
   {
      if( operand.sup == 1.0 )
      {
         resultant->inf = 0.0;
         resultant->sup = 0.0;
      }
      else
      {
         SCIP_Real tmp;

         assert(SCIPintervalGetRoundingMode() == SCIP_ROUND_NEAREST);
         tmp = log(operand.inf);
         resultant->inf = SCIPnextafter(tmp, SCIP_REAL_MIN);
         resultant->sup = SCIPnextafter(tmp, SCIP_REAL_MAX);
      }

      return;
   }

   if( operand.inf <= 0.0 )
   {
      resultant->inf = -infinity;
   }
   else if( operand.inf == 1.0 )
   {
      resultant->inf = 0.0;
   }
   else
   {
      assert(SCIPintervalGetRoundingMode() == SCIP_ROUND_NEAREST);
      resultant->inf = SCIPnextafter(log(operand.inf), SCIP_REAL_MIN);
   }

   if( operand.sup >= infinity )
   {
      resultant->sup =  infinity;
   }
   else if( operand.sup == 1.0 )
   {
      resultant->sup = 0.0;
   }
   else
   {
      assert(SCIPintervalGetRoundingMode() == SCIP_ROUND_NEAREST);
      resultant->sup = SCIPnextafter(log(operand.sup), SCIP_REAL_MAX);
   }
}

/** stores minimum of operands in resultant */
void SCIPintervalMin(
   SCIP_Real             infinity,           /**< value for infinity */
   SCIP_INTERVAL*        resultant,          /**< resultant interval of operation */
   SCIP_INTERVAL         operand1,           /**< first operand of operation */
   SCIP_INTERVAL         operand2            /**< second operand of operation */
   )
{
   assert(resultant != NULL);
   assert(!SCIPintervalIsEmpty(infinity, operand1));
   assert(!SCIPintervalIsEmpty(infinity, operand2));

   resultant->inf = MIN(operand1.inf, operand2.inf);
   resultant->sup = MIN(operand1.sup, operand2.sup);
}

/** stores maximum of operands in resultant */
void SCIPintervalMax(
   SCIP_Real             infinity,           /**< value for infinity */
   SCIP_INTERVAL*        resultant,          /**< resultant interval of operation */
   SCIP_INTERVAL         operand1,           /**< first operand of operation */
   SCIP_INTERVAL         operand2            /**< second operand of operation */
   )
{
   assert(resultant != NULL);
   assert(!SCIPintervalIsEmpty(infinity, operand1));
   assert(!SCIPintervalIsEmpty(infinity, operand2));

   resultant->inf = MAX(operand1.inf, operand2.inf);
   resultant->sup = MAX(operand1.sup, operand2.sup);
}

/** stores absolute value of operand in resultant */
void SCIPintervalAbs(
   SCIP_Real             infinity,           /**< value for infinity */
   SCIP_INTERVAL*        resultant,          /**< resultant interval of operation */
   SCIP_INTERVAL         operand             /**< operand of operation */
   )
{
   assert(resultant != NULL);
   assert(!SCIPintervalIsEmpty(infinity, operand));

   if( operand.inf <= 0.0 && operand.sup >= 0.0)
   {
      resultant->inf = 0.0;
      resultant->sup = MAX(-operand.inf, operand.sup);
   }
   else if( operand.inf > 0.0 )
   {
      *resultant = operand;
   }
   else
   {
      resultant->inf = -operand.sup;
      resultant->sup = -operand.inf;
   }
}

/** stores sine value of operand in resultant
 * NOTE: the operations are not applied rounding-safe here
 */
void SCIPintervalSin(
   SCIP_Real             infinity,           /**< value for infinity */
   SCIP_INTERVAL*        resultant,          /**< resultant interval of operation */
   SCIP_INTERVAL         operand             /**< operand of operation */
   )
{
   SCIP_Real finf;
   SCIP_Real fsup;
   SCIP_Real infval;
   SCIP_Real supval;
   SCIP_Real extr;
   int nbetween;
   int k;

   assert(resultant != NULL);
   assert(!SCIPintervalIsEmpty(infinity, operand));

   /* set interval to [-1,1] if [inf,sup] is larger than 2 pi */
   if( operand.sup - operand.inf >= 2*M_PI )
   {
      SCIPintervalSetBounds(resultant, -1.0, 1.0);
      return;
   }
   else if( operand.inf == operand.sup ) /*lint !e777 */
   {
      SCIP_Real tmp;

      assert(SCIPintervalGetRoundingMode() == SCIP_ROUND_NEAREST);
      tmp = sin(operand.inf);
      resultant->inf = SCIPnextafter(tmp, SCIP_REAL_MIN);
      resultant->sup = SCIPnextafter(tmp, SCIP_REAL_MAX);
      return;
   }

   /* compute extreme point that is left to operand.inf */
   k = (int) floor(operand.inf/M_PI - 0.5);
   extr = ((2.0*k+1.0)*M_PI)/2.0;
   assert(extr <= operand.inf);

   /* check how many minimums and maximums are contained in [inf,sup] */
   nbetween = 0;
   while( extr + M_PI*(nbetween + 1) <= operand.sup && nbetween < 3 )
      ++nbetween;

   /* at least one minimum and maximum are contained in [inf,sup] -> return [-1,1] */
   if( nbetween > 1 )
   {
      SCIPintervalSetBounds(resultant, -1.0, 1.0);
      return;
   }

   infval = sin(operand.inf);
   supval = sin(operand.sup);
   finf = MIN(infval, supval);
   fsup = MAX(infval, supval);

   /* no extremum -> sin(x) is monotone in [inf,sup] */
   if( nbetween == 0 )
   {
      /* increasing */
      if( finf <= fsup )
      {
	 finf = (finf == 0.0) ? 0.0 : SCIPnextafter(finf, SCIP_REAL_MIN);
	 fsup = (fsup == 0.0) ? 0.0 : SCIPnextafter(fsup, SCIP_REAL_MAX);
      }
      /* decreasing */
      else
      {
	 finf = (finf == 0.0) ? 0.0 : SCIPnextafter(finf, SCIP_REAL_MAX);
	 fsup = (fsup == 0.0) ? 0.0 : SCIPnextafter(fsup, SCIP_REAL_MIN);
      }
   }
   else
   {
      assert(nbetween == 1);

      /* check whether we have seen a minimum or maximum */
      if( cos(operand.inf) >= 0.0 )
      {
	 finf = (finf == 0.0) ? 0.0 : SCIPnextafter(finf, SCIP_REAL_MIN);
	 fsup = 1.0;
      }
      else
      {
	 finf = -1.0;
	 fsup = (fsup == 0.0) ? 0.0 : SCIPnextafter(fsup, SCIP_REAL_MAX);
      }
   }
   assert(finf <= fsup);

   /* project [finf,fsup] to [-1,1] */
   finf = MAX(finf, -1.0);
   fsup = MIN(fsup, 1.0);
   SCIPintervalSetBounds(resultant, finf, fsup);
}

/** stores cosine value of operand in resultant
 * NOTE: the operations are not applied rounding-safe here
 */
void SCIPintervalCos(
   SCIP_Real             infinity,           /**< value for infinity */
   SCIP_INTERVAL*        resultant,          /**< resultant interval of operation */
   SCIP_INTERVAL         operand             /**< operand of operation */
   )
{
   SCIP_Real intervallen;
   SCIP_Real modinf;
   SCIP_Real modsup;
   SCIP_Real finf;
   SCIP_Real fsup;
   int a;
   int b;
   int nbetween;
   /* first one is -1 so even indices are the minimum points */
   static SCIP_Real extremepoints[] = {M_PI, 2*M_PI, 3*M_PI};

   assert(resultant != NULL);
   assert(!SCIPintervalIsEmpty(infinity, operand));

   intervallen = operand.sup - operand.inf;
   if( intervallen >= 2*M_PI )
   {
      SCIPintervalSetBounds(resultant, -1.0, 1.0);
      return;
   }
   else if( operand.inf == operand.sup ) /*lint !e777 */
   {
      SCIP_Real tmp;

      assert(SCIPintervalGetRoundingMode() == SCIP_ROUND_NEAREST);
      tmp = cos(operand.inf);
      resultant->inf = SCIPnextafter(tmp, SCIP_REAL_MIN);
      resultant->sup = SCIPnextafter(tmp, SCIP_REAL_MAX);
      return;
   }

   modinf = fmod(operand.inf, 2*M_PI);
   if( modinf < 0.0 )
      modinf += 2*M_PI;
   modsup = modinf + intervallen;

   for( b = 0; ; ++b )
   {
      if( modinf <= extremepoints[b] )
      {
         a = b;
         break;
      }
   }
   for( ; b < 3; ++b )
   {
      if( modsup <= extremepoints[b] )
         break;
   }

   nbetween = b-a;

   if( nbetween > 1 )
   {
      SCIPintervalSetBounds(resultant, -1.0, 1.0);
      return;
   }

   finf = cos(operand.inf);
   fsup = cos(operand.sup);

   if( nbetween == 0 )
   {
      if( a & 1 ) /* next extremepoint is maximum -> increasing -> finf < fsup */
         SCIPintervalSetBounds(resultant, finf, fsup);
      else
         SCIPintervalSetBounds(resultant, fsup, finf);
   }
   else /* 1 extremepoint in between */
   {
       if( a & 1 ) /* extremepoint is maximum */
          SCIPintervalSetBounds(resultant, MIN(finf,fsup), 1.0);
       else
          SCIPintervalSetBounds(resultant, -1.0, MAX(finf,fsup));
   }

   /* above operations did not take outward rounding into account,
    * so extend the computed interval slightly to increase the chance that it will contain the complete cos(operand)
    */
   if( resultant->inf > -1.0 )
      resultant->inf = MAX(-1.0, resultant->inf - 1e-10 * REALABS(resultant->inf));  /*lint !e666*/
   if( resultant->sup <  1.0 )
      resultant->sup = MIN( 1.0, resultant->sup + 1e-10 * REALABS(resultant->sup));  /*lint !e666*/

   assert(resultant->inf <= resultant->sup);
}

/** stores sign of operand in resultant */
void SCIPintervalSign(
   SCIP_Real             infinity,           /**< value for infinity */
   SCIP_INTERVAL*        resultant,          /**< resultant interval of operation */
   SCIP_INTERVAL         operand             /**< operand of operation */
   )
{
   assert(resultant != NULL);
   assert(!SCIPintervalIsEmpty(infinity, operand));

   if( operand.sup < 0.0 )
   {
      resultant->inf = -1.0;
      resultant->sup = -1.0;
   }
   else if( operand.inf >= 0.0 )
   {
      resultant->inf =  1.0;
      resultant->sup =  1.0;
   }
   else
   {
      resultant->inf = -1.0;
      resultant->sup =  1.0;
   }
}

/** stores entropy of operand in resultant */
void SCIPintervalEntropy(
   SCIP_Real             infinity,           /**< value for infinity */
   SCIP_INTERVAL*        resultant,          /**< resultant interval of operation */
   SCIP_INTERVAL         operand             /**< operand of operation */
   )
{
   SCIP_Real loginf;
   SCIP_Real logsup;
   SCIP_Real infcand1;
   SCIP_Real infcand2;
   SCIP_Real supcand1;
   SCIP_Real supcand2;
   SCIP_Real extr;
   SCIP_Real inf;
   SCIP_Real sup;

   assert(resultant != NULL);
   assert(!SCIPintervalIsEmpty(infinity, operand));

   /* check whether the domain is empty */
   if( operand.sup < 0.0 )
   {
      SCIPintervalSetEmpty(resultant);
      return;
   }

   /* handle special case of domain being [0,0] */
   if( operand.sup == 0.0 )
   {
      SCIPintervalSet(resultant, 0.0);
      return;
   }

   /* compute infimum = MIN(entropy(op.inf), entropy(op.sup)) and supremum = MAX(MIN(entropy(op.inf), entropy(op.sup))) */

   /* first, compute the logarithms (roundmode nearest, then nextafter) */
   assert(SCIPintervalGetRoundingMode() == SCIP_ROUND_NEAREST);
   loginf = operand.inf > 0.0 ? log(operand.inf) : 0.0;
   logsup = log(operand.sup);
   infcand1 = operand.inf > 0.0 ? SCIPnextafter(loginf, SCIP_REAL_MAX) : 0.0;
   infcand2 = SCIPnextafter(logsup, SCIP_REAL_MAX);
   supcand1 = operand.inf > 0.0 ? SCIPnextafter(loginf, SCIP_REAL_MIN) : 0.0;
   supcand2 = SCIPnextafter(logsup, SCIP_REAL_MIN);

   /* second, multiply with operand.inf/sup using upward rounding
    * thus, for infinum, negate after muliplication; for supremum, negate before multiplication
    */
   SCIPintervalSetRoundingModeUpwards();
   infcand1 = SCIPnegateReal(operand.inf * infcand1);
   infcand2 = SCIPnegateReal(operand.sup * infcand2);
   supcand1 = SCIPnegateReal(operand.inf) * supcand1;
   supcand2 = SCIPnegateReal(operand.sup) * supcand2;

   /* restore original rounding mode (asserted to be "to-nearest" above) */
   SCIPintervalSetRoundingModeToNearest();

   inf = MIN(infcand1, infcand2);

   extr = exp(-1.0);
   if( operand.inf <= extr && extr <= operand.sup )
   {
      extr = SCIPnextafter(extr, SCIP_REAL_MAX);
      sup = MAX3(supcand1, supcand2, extr);
   }
   else
      sup = MAX(supcand1, supcand2);

   assert(inf <= sup);
   SCIPintervalSetBounds(resultant, inf, sup);
}

/** computes exact upper bound on \f$ a x^2 + b x \f$ for x in [xlb, xub], b an interval, and a scalar
 * 
 * Uses Algorithm 2.2 from Domes and Neumaier: Constraint propagation on quadratic constraints (2008) */
SCIP_Real SCIPintervalQuadUpperBound(
   SCIP_Real             infinity,           /**< value for infinity */
   SCIP_Real             a,                  /**< coefficient of x^2 */
   SCIP_INTERVAL         b_,                 /**< coefficient of x */
   SCIP_INTERVAL         x                   /**< range of x */
   )
{
   SCIP_Real b;
   SCIP_Real u;

   assert(!SCIPintervalIsEmpty(infinity, x));
   assert(b_.inf <  infinity);
   assert(b_.sup > -infinity);
   assert( x.inf <  infinity);
   assert( x.sup > -infinity);

   /* handle b*x separately */
   if( a == 0.0 )
   {
      if( (b_.inf <= -infinity && x.inf <   0.0     ) ||
         ( b_.inf <   0.0      && x.inf <= -infinity) ||
         ( b_.sup >   0.0      && x.sup >=  infinity) ||
         ( b_.sup >=  infinity && x.sup >   0.0     ) )
      {
         u = infinity;
      }
      else
      {
         SCIP_ROUNDMODE roundmode;
         SCIP_Real cand1, cand2, cand3, cand4;

         roundmode = SCIPintervalGetRoundingMode();
         SCIPintervalSetRoundingMode(SCIP_ROUND_UPWARDS);
         cand1 = b_.inf * x.inf;
         cand2 = b_.inf * x.sup;
         cand3 = b_.sup * x.inf;
         cand4 = b_.sup * x.sup;
         u = MAX(MAX(cand1, cand2), MAX(cand3, cand4));

         SCIPintervalSetRoundingMode(roundmode);
      }

      return u;
   }

   if( x.sup <= 0.0 )
   { /* change sign of x: enclose a*x^2 + [-bub, -blb]*(-x) for (-x) in [-xub, -xlb] */
      u = x.sup;
      x.sup = -x.inf;
      x.inf = -u;
      b = -b_.inf;
   }
   else
   {
      b = b_.sup;
   }

   if( x.inf >= 0.0 )
   {  /* upper bound for a*x^2 + b*x */
      SCIP_ROUNDMODE roundmode;
      SCIP_Real s,t;

      if( b >= infinity )
         return infinity;

      roundmode = SCIPintervalGetRoundingMode();
      SCIPintervalSetRoundingMode(SCIP_ROUND_UPWARDS);

      u = MAX(x.inf * (a*x.inf + b), x.sup * (a*x.sup + b));
      s = b/2;
      t = s/negate(a);
      if( t > x.inf && negate(2*a)*x.sup > b && s*t > u )
         u = s*t;

      SCIPintervalSetRoundingMode(roundmode);
      return u;
   }
   else
   {
      SCIP_INTERVAL xlow = x;
      SCIP_Real cand1;
      SCIP_Real cand2;
      assert(x.inf < 0.0 && x.sup > 0);

      xlow.sup = 0;  /* so xlow is lower part of interval */ 
      x.inf = 0;     /* so x    is upper part of interval now */
      cand1 = SCIPintervalQuadUpperBound(infinity, a, b_, xlow);
      cand2 = SCIPintervalQuadUpperBound(infinity, a, b_, x);
      return MAX(cand1, cand2);
   }
}

/** stores range of quadratic term in resultant
 * 
 * given scalar a and intervals b and x, computes interval for \f$ a x^2 + b x \f$ */
void SCIPintervalQuad(
   SCIP_Real             infinity,           /**< value for infinity */
   SCIP_INTERVAL*        resultant,          /**< resultant interval of operation */
   SCIP_Real             sqrcoeff,           /**< coefficient of x^2 */
   SCIP_INTERVAL         lincoeff,           /**< coefficient of x */
   SCIP_INTERVAL         xrng                /**< range of x */
   )
{
   SCIP_Real tmp;

   if( SCIPintervalIsEmpty(infinity, xrng) )
   {
      SCIPintervalSetEmpty(resultant);
      return;
   }
   if( sqrcoeff == 0.0 )
   {
      SCIPintervalMul(infinity, resultant, lincoeff, xrng);
      return;
   }

   resultant->sup =  SCIPintervalQuadUpperBound(infinity,  sqrcoeff, lincoeff, xrng);

   tmp = lincoeff.inf;
   lincoeff.inf = -lincoeff.sup;
   lincoeff.sup = -tmp;
   resultant->inf = -SCIPintervalQuadUpperBound(infinity, -sqrcoeff, lincoeff, xrng);

   assert(resultant->sup >= resultant->inf);
}

/** computes interval with positive solutions of a quadratic equation with interval coefficients
 * 
 * Given intervals a, b, and c, this function computes an interval that contains all positive solutions of \f$ a x^2 + b x \in c\f$ within xbnds.
 */
void SCIPintervalSolveUnivariateQuadExpressionPositive(
   SCIP_Real             infinity,           /**< value for infinity */
   SCIP_INTERVAL*        resultant,          /**< resultant interval of operation */
   SCIP_INTERVAL         sqrcoeff,           /**< coefficient of x^2 */
   SCIP_INTERVAL         lincoeff,           /**< coefficient of x */
   SCIP_INTERVAL         rhs,                /**< right hand side of equation */
   SCIP_INTERVAL         xbnds               /**< bounds on x */
   )
{
   assert(resultant != NULL);

   /* find x>=0 s.t. a.inf x^2 + b.inf x <= c.sup  -> -a.inf x^2 - b.inf x >= -c.sup */
   if( lincoeff.inf <= -infinity || rhs.sup >= infinity || sqrcoeff.inf <= -infinity )
   {
      resultant->inf = 0.0;
      resultant->sup = infinity;
   }
   else
   {
      SCIPintervalSolveUnivariateQuadExpressionPositiveAllScalar(infinity, resultant, -sqrcoeff.inf, -lincoeff.inf, -rhs.sup, xbnds);
      SCIPdebugMessage("solve %g*x^2 + %g*x >= %g gives [%.20f, %.20f]\n", -sqrcoeff.inf, -lincoeff.inf, -rhs.sup, resultant->inf, resultant->sup);
   }

   /* find x>=0 s.t. a.sup x^2 + b.sup x >= c.inf */
   if( lincoeff.sup <  infinity && rhs.inf >  -infinity && sqrcoeff.sup <  infinity )
   {
      SCIP_INTERVAL res2;
      SCIPintervalSolveUnivariateQuadExpressionPositiveAllScalar(infinity, &res2, sqrcoeff.sup, lincoeff.sup, rhs.inf, xbnds);
      SCIPdebugMessage("solve %g*x^2 + %g*x >= %g gives [%.20f, %.20f]\n", sqrcoeff.sup, lincoeff.sup, rhs.inf, res2.inf, res2.sup);
      SCIPdebugMessage("intersection of [%.20f, %.20f] and [%.20f, %.20f]", resultant->inf, resultant->sup, res2.inf, res2.sup);
      /* intersect both results */
      SCIPintervalIntersect(resultant, *resultant, res2);
      SCIPdebugPrintf(" gives [%.20f, %.20f]\n", resultant->inf, resultant->sup);
   }
   /* else res2 = [0, infty] */

   if( resultant->inf >= infinity || resultant->sup <= -infinity )
   {
      SCIPintervalSetEmpty(resultant);
   }
}

/** computes interval with negative solutions of a quadratic equation with interval coefficients
 *
 * Given intervals a, b, and c, this function computes an interval that contains all negative solutions of \f$ a x^2 + b x \in c\f$ within xbnds.
 */
void SCIPintervalSolveUnivariateQuadExpressionNegative(
   SCIP_Real             infinity,           /**< value for infinity */
   SCIP_INTERVAL*        resultant,          /**< resultant interval of operation */
   SCIP_INTERVAL         sqrcoeff,           /**< coefficient of x^2 */
   SCIP_INTERVAL         lincoeff,           /**< coefficient of x */
   SCIP_INTERVAL         rhs,                /**< right hand side of equation */
   SCIP_INTERVAL         xbnds               /**< bounds on x */
   )
{
   SCIP_Real tmp;

   /* change in variables y = -x, thus get all positive solutions of
    * a * y^2 + (-b) * y in c with -xbnds as bounds on y
    */

   tmp = lincoeff.inf;
   lincoeff.inf = -lincoeff.sup;
   lincoeff.sup = -tmp;

   tmp = xbnds.inf;
   xbnds.inf = -xbnds.sup;
   xbnds.sup = -tmp;

   SCIPintervalSolveUnivariateQuadExpressionPositive(infinity, resultant, sqrcoeff, lincoeff, rhs, xbnds);

   tmp = resultant->inf;
   resultant->inf = -resultant->sup;
   resultant->sup = -tmp;
}


/** computes positive solutions of a quadratic equation with scalar coefficients
 * 
 * Given scalar a, b, and c, this function computes an interval that contains all positive solutions of \f$ a x^2 + b x \geq c\f$ within xbnds.
 * Implements Algorithm 3.2 from Domes and Neumaier: Constraint propagation on quadratic constraints (2008).
 */
void SCIPintervalSolveUnivariateQuadExpressionPositiveAllScalar(
   SCIP_Real             infinity,           /**< value for infinity */
   SCIP_INTERVAL*        resultant,          /**< resultant interval of operation */
   SCIP_Real             sqrcoeff,           /**< coefficient of x^2 */
   SCIP_Real             lincoeff,           /**< coefficient of x */
   SCIP_Real             rhs,                /**< right hand side of equation */
   SCIP_INTERVAL         xbnds               /**< bounds on x */
   )
{
   SCIP_ROUNDMODE roundmode;
   SCIP_Real     b;
   SCIP_Real     delta;
   SCIP_Real     z;

   assert(resultant != NULL);
   assert(sqrcoeff <  infinity);
   assert(sqrcoeff > -infinity);

   if( sqrcoeff == 0.0 )
   {
      /* special handling for linear b * x >= c
       *
       * The non-negative solutions here are:
       * b <  0, c <= 0 : [0, c/b]
       * b <= 0, c >  0 : empty
       * b >  0, c >  0 : [c/b, infty]
       * b >= 0, c <= 0 : [0, infty]
       *
       * The same should have been computed below, but without the sqrcoeff, terms simplify (thus, also less rounding).
       */

      if( lincoeff <= 0.0 && rhs > 0.0 )
      {
         SCIPintervalSetEmpty(resultant);
         return;
      }

      if( lincoeff >= 0.0 && rhs <= 0.0 )
      {
         /* [0,infty] cap xbnds */
         resultant->inf = MAX(0.0, xbnds.inf);
         resultant->sup = xbnds.sup;
         return;
      }

      roundmode = SCIPintervalGetRoundingMode();

      if( lincoeff < 0.0 && rhs <= 0.0 )
      {
         /* [0,c/b] cap xbnds */
         resultant->inf = MAX(0.0, xbnds.inf);

         SCIPintervalSetRoundingMode(SCIP_ROUND_UPWARDS);
         resultant->sup = rhs / lincoeff;
         if( xbnds.sup < resultant->sup )
            resultant->sup = xbnds.sup;
      }
      else
      {
         assert(lincoeff > 0.0);
         assert(rhs > 0.0);

         /* [c/b, infty] cap xbnds */

         SCIPintervalSetRoundingMode(SCIP_ROUND_DOWNWARDS);
         resultant->inf = rhs / lincoeff;
         if( resultant->inf < xbnds.inf )
            resultant->inf = xbnds.inf;

         resultant->sup = xbnds.sup;
      }

      SCIPintervalSetRoundingMode(roundmode);

      return;
   }

   resultant->inf = 0.0;
   resultant->sup = infinity;

   roundmode = SCIPintervalGetRoundingMode();

   /* this should actually be round_upwards, but unless lincoeff is min_double,
    * there shouldn't be any rounding happening when dividing by 2, i.e., shifting exponent,
    * so it is ok to not change the rounding mode here
    */
   b = lincoeff / 2.0;

   if( lincoeff >= 0.0 )
   { /* b >= 0.0 */
      if( rhs > 0.0 )
      { /* b >= 0.0 and c > 0.0 */
         SCIPintervalSetRoundingMode(SCIP_ROUND_UPWARDS);
         delta = b*b + sqrcoeff*rhs;
         if( delta < 0.0 )
         {
            SCIPintervalSetEmpty(resultant);
         }
         else
         {
            SCIPintervalSetRoundingMode(SCIP_ROUND_NEAREST);
            z = SCIPnextafter(sqrt(delta), SCIP_REAL_MAX);
            SCIPintervalSetRoundingMode(SCIP_ROUND_UPWARDS);
            z += b;
            resultant->inf = negate(negate(rhs)/z);
            if( sqrcoeff < 0.0 )
               resultant->sup = z / negate(sqrcoeff);
         }
      }
      else
      { /* b >= 0.0 and c <= 0.0 */
         if( sqrcoeff < 0.0 )
         {
            SCIPintervalSetRoundingMode(SCIP_ROUND_UPWARDS);
            delta = b*b + sqrcoeff*rhs;
            SCIPintervalSetRoundingMode(SCIP_ROUND_NEAREST);
            z = SCIPnextafter(sqrt(delta), SCIP_REAL_MAX);
            SCIPintervalSetRoundingMode(SCIP_ROUND_UPWARDS);
            z += b;
            resultant->sup = z / negate(sqrcoeff);
         }
      }
   }
   else
   { /* b < 0.0 */
      if( rhs > 0.0 )
      { /* b < 0.0 and c > 0.0 */
         if( sqrcoeff > 0.0 )
         {
            SCIPintervalSetRoundingMode(SCIP_ROUND_DOWNWARDS);
            delta = b*b + sqrcoeff*rhs;
            SCIPintervalSetRoundingMode(SCIP_ROUND_NEAREST);
            z = SCIPnextafter(sqrt(delta), SCIP_REAL_MIN);
            SCIPintervalSetRoundingMode(SCIP_ROUND_DOWNWARDS);
            z += negate(b);
            resultant->inf = z / sqrcoeff;
         }
         else
         {
            SCIPintervalSetEmpty(resultant);
         }
      }
      else
      { /* b < 0.0 and c <= 0.0 */
         SCIPintervalSetRoundingMode(SCIP_ROUND_DOWNWARDS);
         delta = b*b + sqrcoeff * rhs;
         if( delta >= 0.0 )
         {
            /* let resultant = [0,-c/z] for now */
            SCIPintervalSetRoundingMode(SCIP_ROUND_NEAREST);
            z = SCIPnextafter(sqrt(delta), SCIP_REAL_MIN);
<<<<<<< HEAD
            SCIPintervalSetRoundingMode(SCIP_ROUND_UPWARDS);
=======
            /* continue with downward rounding, because we want z (>= 0) to be small,
             * because -rhs/z needs to be large (-rhs >= 0)
             */
            SCIPintervalSetRoundingMode(SCIP_ROUND_DOWNWARDS);
>>>>>>> 7a74ba05
            z += negate(b);
            /* also now compute rhs/z with downward rounding, so that -(rhs/z) becomes large */
            resultant->sup = negate(rhs/z);

            if( sqrcoeff > 0.0 )
            {
               /* for a > 0, the result is [0,-c/z] \vee [z/a,infinity]
                * currently, resultant = [0,-c/z]
                */
               SCIP_Real zdiva;

               zdiva = z/sqrcoeff;

               if( xbnds.sup < zdiva )
               {
                  /* after intersecting with xbnds, result is [0,-c/z], so we are done */
               }
               else if( xbnds.inf > resultant->sup )
               {
                  /* after intersecting with xbnds, result is [z/a,infinity] */
                  resultant->inf = zdiva;
                  resultant->sup = infinity;
               }
               else
               {
                  /* after intersecting with xbnds we can neither exclude [0,-c/z] nor [z/a,infinity],
                   * so put resultant = [0,infinity] (intersection with xbnds happens below)
                   * @todo we could create a hole here
                   */
                  resultant->sup = infinity;
               }
            }
            else
            {
               /* for a < 0, the result is [0,-c/z], so we are done */
            }
         }
      }
   }

   SCIPintervalIntersect(resultant, *resultant, xbnds);

   SCIPintervalSetRoundingMode(roundmode);
}

/** solves a quadratic equation with interval coefficients
 *
 * Given intervals a, b and c, this function computes an interval that contains all solutions of \f$ a x^2 + b x \in c\f$ within xbnds
 */
void SCIPintervalSolveUnivariateQuadExpression(
   SCIP_Real             infinity,           /**< value for infinity */
   SCIP_INTERVAL*        resultant,          /**< resultant interval of operation */
   SCIP_INTERVAL         sqrcoeff,           /**< coefficient of x^2 */
   SCIP_INTERVAL         lincoeff,           /**< coefficient of x */
   SCIP_INTERVAL         rhs,                /**< right hand side of equation */
   SCIP_INTERVAL         xbnds               /**< bounds on x */
   )
{
   SCIP_INTERVAL xpos;
   SCIP_INTERVAL xneg;

   assert(resultant != NULL);
   assert(!SCIPintervalIsEmpty(infinity, sqrcoeff));
   assert(!SCIPintervalIsEmpty(infinity, lincoeff));
   assert(!SCIPintervalIsEmpty(infinity, rhs));

   /* special handling for lincoeff * x = rhs without 0 in lincoeff
    * rhs/lincoeff gives a good interval that we just have to intersect with xbnds
    * the code below would also work, but uses many more case distinctions to get to a result that should be the same (though epsilon differences can sometimes be observed)
    */
   if( sqrcoeff.inf == 0.0 && sqrcoeff.sup == 0.0 && (lincoeff.inf > 0.0 || lincoeff.sup < 0.0) )
   {
      SCIPintervalDiv(infinity, resultant, rhs, lincoeff);
      SCIPintervalIntersect(resultant, *resultant, xbnds);
      SCIPdebugMessage("solving [%g,%g]*x = [%g,%g] for x in [%g,%g] gives [%g,%g]\n", lincoeff.inf, lincoeff.sup, rhs.inf, rhs.sup, xbnds.inf, xbnds.sup, resultant->inf, resultant->sup);
      return;
   }

   SCIPdebugMessage("solving [%g,%g]*x^2 + [%g,%g]*x = [%g,%g] for x in [%g,%g]\n", sqrcoeff.inf, sqrcoeff.sup, lincoeff.inf, lincoeff.sup, rhs.inf, rhs.sup, xbnds.inf, xbnds.sup);

   /* find all x>=0 such that a*x^2+b*x = c */
   if( xbnds.sup >= 0 )
   {
      SCIPintervalSolveUnivariateQuadExpressionPositive(infinity, &xpos, sqrcoeff, lincoeff, rhs, xbnds);
      SCIPdebugMessage("  solutions of [%g,%g]*x^2 + [%g,%g]*x in [%g,%g] for x in [%g,%g] are [%.20g,%.20g]\n",
         sqrcoeff.inf, sqrcoeff.sup, lincoeff.inf, lincoeff.sup, rhs.inf, rhs.sup, MAX(xbnds.inf, 0.0), xbnds.sup, xpos.inf, xpos.sup);
   }
   else
   {
      SCIPintervalSetEmpty(&xpos);
   }

   /* find all x<=0 such that a*x^2-b*x = c */
   if( xbnds.inf <= 0.0 )
   {
      SCIPintervalSolveUnivariateQuadExpressionNegative(infinity, &xneg, sqrcoeff, lincoeff, rhs, xbnds);
      SCIPdebugMessage("  solutions of [%g,%g]*x^2 + [%g,%g]*x in [%g,%g] for x in [%g,%g] are [%g,%g]\n",
         sqrcoeff.inf, sqrcoeff.sup, lincoeff.inf, lincoeff.sup, rhs.inf, rhs.sup, xbnds.inf, MIN(xbnds.sup, 0.0), xneg.inf, xneg.sup);
   }
   else
   {
      SCIPintervalSetEmpty(&xneg);
   }

   SCIPintervalUnify(resultant, xpos, xneg);
   SCIPdebugMessage("  unify gives [%g,%g]\n", SCIPintervalGetInf(*resultant), SCIPintervalGetSup(*resultant));
}

/** stores range of bivariate quadratic term in resultant
 * given scalars ax, ay, axy, bx, and by and intervals for x and y, computes interval for \f$ ax x^2 + ay y^2 + axy x y + bx x + by y \f$
 * NOTE: the operations are not applied rounding-safe here
 */
void SCIPintervalQuadBivar(
   SCIP_Real             infinity,           /**< value for infinity in interval arithmetics */
   SCIP_INTERVAL*        resultant,          /**< buffer where to store result of operation */
   SCIP_Real             ax,                 /**< square coefficient of x */
   SCIP_Real             ay,                 /**< square coefficient of y */
   SCIP_Real             axy,                /**< bilinear coefficients */
   SCIP_Real             bx,                 /**< linear coefficient of x */
   SCIP_Real             by,                 /**< linear coefficient of y */
   SCIP_INTERVAL         xbnds,              /**< bounds on x */
   SCIP_INTERVAL         ybnds               /**< bounds on y */
   )
{
   /* we use double double precision and finally widen the computed range by 1e-8% to compensate for not computing rounding-safe here */
   SCIP_Real minval;
   SCIP_Real maxval;
   SCIP_Real val;
   SCIP_Real x;
   SCIP_Real y;
   SCIP_Real denom;

   assert(resultant != NULL);
   assert(xbnds.inf <= xbnds.sup);
   assert(ybnds.inf <= ybnds.sup);

   /* if we are separable, then fall back to use SCIPintervalQuad two times and add */
   if( axy == 0.0 )
   {
      SCIP_INTERVAL tmp;

      SCIPintervalSet(&tmp, bx);
      SCIPintervalQuad(infinity, resultant, ax, tmp, xbnds);

      SCIPintervalSet(&tmp, by);
      SCIPintervalQuad(infinity, &tmp, ay, tmp, ybnds);

      SCIPintervalAdd(infinity, resultant, *resultant, tmp);

      return;
   }

   SCIPintervalSet(resultant, 0.0);

   minval =  infinity;
   maxval = -infinity;

   /* check minima/maxima of expression */
   denom = 4.0 * ax * ay - axy * axy;
   if( REALABS(denom) > 1e-9 )
   {
      x = (axy * by - 2.0 * ay * bx) / denom;
      y = (axy * bx - 2.0 * ax * by) / denom;
      if( xbnds.inf <= x && x <= xbnds.sup && ybnds.inf <= y && y <= ybnds.sup )
      {
         val = (axy * bx * by - ay * bx * bx - ax * by * by) / denom;
         minval = MIN(val, minval);
         maxval = MAX(val, maxval);
      }
   }
   else if( REALABS(2.0 * ay * bx - axy * by) <= 1e-9 )
   {
      /* The whole line (x, -bx/axy - (axy/2ay) x) defines an extreme point with value -ay bx^2 / axy^2
       * If x is unbounded, then there is an (x,y) with y in ybnds where the extreme value is assumed.
       * If x is bounded on at least one side, then we can rely that the checks below for x at one of its bounds will check this extreme point.
       */
      if( xbnds.inf <= -infinity && xbnds.sup >= infinity )
      {
         val = -ay * bx * bx / (axy * axy);
         minval = MIN(val, minval);
         maxval = MAX(val, maxval);
      }
   }

   /* check boundary of box xbnds x ybnds */

   if( xbnds.inf <= -infinity )
   {
      /* check value for x -> -infinity */
      if( ax > 0.0 )
         maxval =  infinity;
      else if( ax < 0.0 )
         minval = -infinity;
      else if( ax == 0.0 )
      {
         /* bivar(x,y) tends to -(bx+axy y) * infinity */

         if( ybnds.inf <= -infinity )
            val = (axy < 0.0 ? -infinity : infinity);
         else if( bx + axy * ybnds.inf < 0.0 )
            val = infinity;
         else
            val = -infinity;
         minval = MIN(val, minval);
         maxval = MAX(val, maxval);

         if( ybnds.sup >= infinity )
            val = (axy < 0.0 ? infinity : -infinity);
         else if( bx + axy * ybnds.sup < 0.0 )
            val = infinity;
         else
            val = -infinity;
         minval = MIN(val, minval);
         maxval = MAX(val, maxval);
      }
   }
   else
   {
      /* get range of bivar(xbnds.inf, y) for y in ybnds */
      SCIP_INTERVAL tmp;
      SCIP_INTERVAL ycoef;

      SCIPintervalSet(&ycoef, axy * xbnds.inf + by);
      SCIPintervalQuad(infinity, &tmp, ay, ycoef, ybnds);
      SCIPintervalAddScalar(infinity, &tmp, tmp, (SCIP_Real)(ax * xbnds.inf * xbnds.inf + bx * xbnds.inf));
      minval = MIN(tmp.inf, minval);
      maxval = MAX(tmp.sup, maxval);
   }

   if( xbnds.sup >= infinity )
   {
      /* check value for x -> infinity */
      if( ax > 0.0 )
         maxval =  infinity;
      else if( ax < 0.0 )
         minval = -infinity;
      else if( ax == 0.0 )
      {
         /* bivar(x,y) tends to (bx+axy y) * infinity */

         if( ybnds.inf <= -infinity )
            val = (axy > 0.0 ? -infinity : infinity);
         else if( bx + axy * ybnds.inf > 0.0 )
            val = infinity;
         else
            val = -infinity;
         minval = MIN(val, minval);
         maxval = MAX(val, maxval);

         if( ybnds.sup >= infinity )
            val = (axy > 0.0 ? infinity : -infinity);
         else if( bx + axy * ybnds.sup > 0.0 )
            val = infinity;
         else
            val = -infinity;
         minval = MIN(val, minval);
         maxval = MAX(val, maxval);
      }
   }
   else
   {
      /* get range of bivar(xbnds.sup, y) for y in ybnds */
      SCIP_INTERVAL tmp;
      SCIP_INTERVAL ycoef;

      SCIPintervalSet(&ycoef, axy * xbnds.sup + by);
      SCIPintervalQuad(infinity, &tmp, ay, ycoef, ybnds);
      SCIPintervalAddScalar(infinity, &tmp, tmp, (SCIP_Real)(ax * xbnds.sup * xbnds.sup + bx * xbnds.sup));
      minval = MIN(tmp.inf, minval);
      maxval = MAX(tmp.sup, maxval);
   }

   if( ybnds.inf <= -infinity )
   {
      /* check value for y -> -infinity */
      if( ay > 0.0 )
         maxval =  infinity;
      else if( ay < 0.0 )
         minval = -infinity;
      else if( ay == 0.0 )
      {
         /* bivar(x,y) tends to -(by+axy x) * infinity */

         if( xbnds.inf <= -infinity )
            val = (axy < 0.0 ? -infinity : infinity);
         else if( by + axy * xbnds.inf < 0.0 )
            val = infinity;
         else
            val = -infinity;
         minval = MIN(val, minval);
         maxval = MAX(val, maxval);

         if( xbnds.sup >= infinity )
            val = (axy < 0.0 ? infinity : -infinity);
         else if( by + axy * xbnds.sup < 0.0 )
            val = infinity;
         else
            val = -infinity;
         minval = MIN(val, minval);
         maxval = MAX(val, maxval);
      }
   }
   else
   {
      /* get range of bivar(x, ybnds.inf) for x in xbnds */
      SCIP_INTERVAL tmp;
      SCIP_INTERVAL xcoef;

      SCIPintervalSet(&xcoef, axy * ybnds.inf + bx);
      SCIPintervalQuad(infinity, &tmp, ax, xcoef, xbnds);
      SCIPintervalAddScalar(infinity, &tmp, tmp, ay * ybnds.inf * ybnds.inf + by * ybnds.inf);
      minval = MIN(tmp.inf, minval);
      maxval = MAX(tmp.sup, maxval);
   }

   if( ybnds.sup >= infinity )
   {
      /* check value for y -> infinity */
      if( ay > 0.0 )
         maxval =  infinity;
      else if( ay < 0.0 )
         minval = -infinity;
      else if( ay == 0.0 )
      {
         /* bivar(x,y) tends to (by+axy x) * infinity */

         if( xbnds.inf <= -infinity )
            val = (axy > 0.0 ? -infinity : infinity);
         else if( by + axy * xbnds.inf > 0.0 )
            val = infinity;
         else
            val = -infinity;
         minval = MIN(val, minval);
         maxval = MAX(val, maxval);

         if( xbnds.sup >= infinity )
            val = (axy > 0.0 ? infinity : -infinity);
         else if( by + axy * xbnds.sup > 0.0 )
            val = infinity;
         else
            val = -infinity;
         minval = MIN(val, minval);
         maxval = MAX(val, maxval);
      }
   }
   else
   {
      /* get range of bivar(x, ybnds.sup) for x in xbnds */
      SCIP_INTERVAL tmp;
      SCIP_INTERVAL xcoef;

      SCIPintervalSet(&xcoef, axy * ybnds.sup + bx);
      SCIPintervalQuad(infinity, &tmp, ax, xcoef, xbnds);
      SCIPintervalAddScalar(infinity, &tmp, tmp, (SCIP_Real)(ay * ybnds.sup * ybnds.sup + by * ybnds.sup));
      minval = MIN(tmp.inf, minval);
      maxval = MAX(tmp.sup, maxval);
   }

   minval -= 1e-10 * REALABS(minval);
   maxval += 1e-10 * REALABS(maxval);
   SCIPintervalSetBounds(resultant, (SCIP_Real)minval, (SCIP_Real)maxval);

   SCIPdebugMessage("range for %gx^2 + %gy^2 + %gxy + %gx + %gy = [%g, %g] for x = [%g, %g], y=[%g, %g]\n",
      ax, ay, axy, bx, by, minval, maxval, xbnds.inf, xbnds.sup, ybnds.inf, ybnds.sup);
}

/** solves a bivariate quadratic equation for the first variable
 * given scalars ax, ay, axy, bx and by, and intervals for x, y, and rhs,
 * computes \f$ \{ x \in \mathbf{x} : \exists y \in \mathbf{y} : a_x x^2 + a_y y^2 + a_{xy} x y + b_x x + b_y y \in \mathbf{\mbox{rhs}} \} \f$
 * NOTE: the operations are not applied rounding-safe here
 */
void SCIPintervalSolveBivariateQuadExpressionAllScalar(
   SCIP_Real             infinity,           /**< value for infinity in interval arithmetics */
   SCIP_INTERVAL*        resultant,          /**< buffer where to store result of operation */
   SCIP_Real             ax,                 /**< square coefficient of x */
   SCIP_Real             ay,                 /**< square coefficient of y */
   SCIP_Real             axy,                /**< bilinear coefficients */
   SCIP_Real             bx,                 /**< linear coefficient of x */
   SCIP_Real             by,                 /**< linear coefficient of y */
   SCIP_INTERVAL         rhs,                /**< right-hand-side of equation */
   SCIP_INTERVAL         xbnds,              /**< bounds on x */
   SCIP_INTERVAL         ybnds               /**< bounds on y */
   )
{
   /* we use double double precision and finally widen the computed range by 1e-8% to compensate for not computing rounding-safe here */
   SCIP_Real val;

   assert(resultant != NULL);

   if( axy == 0.0 )
   {
      /* if axy == 0, fall back to SCIPintervalSolveUnivariateQuadExpression */
      SCIP_INTERVAL ytermrng;
      SCIP_INTERVAL sqrcoef;
      SCIP_INTERVAL lincoef;
      SCIP_INTERVAL pos;
      SCIP_INTERVAL neg;

      SCIPintervalSet(&lincoef, by);
      SCIPintervalQuad(infinity, &ytermrng, ay, lincoef, ybnds);
      SCIPintervalSub(infinity, &rhs, rhs, ytermrng);

      SCIPintervalSet(&sqrcoef, ax);

      /* get positive solutions, if of interest */
      if( xbnds.sup >= 0.0 )
      {
         SCIPintervalSet(&lincoef, bx);
         SCIPintervalSolveUnivariateQuadExpressionPositive(infinity, &pos, sqrcoef, lincoef, rhs, xbnds);
      }
      else
         SCIPintervalSetEmpty(&pos);

      /* get negative solutions, if of interest */
      if( xbnds.inf < 0.0 )
      {
         SCIP_INTERVAL xbndsneg;
         SCIPintervalSet(&lincoef, -bx);
         SCIPintervalSetBounds(&xbndsneg, -xbnds.sup, -xbnds.inf);
         SCIPintervalSolveUnivariateQuadExpressionPositive(infinity, &neg, sqrcoef, lincoef, rhs, xbndsneg);
         if( !SCIPintervalIsEmpty(infinity, neg) )
            SCIPintervalSetBounds(&neg, -neg.sup, -neg.inf);
      }
      else
         SCIPintervalSetEmpty(&neg);

      SCIPintervalUnify(resultant, pos, neg);

      return;
   }

   if( ybnds.inf <= -infinity || ybnds.sup >= infinity )
   {
      /* the code below is buggy if y is unbounded, see #2250
       * fall back to univariate case by solving a_x x^2 + b_x x + a_y y^2 + (a_xy xbnds + b_y) y in rhs
       */
      SCIP_INTERVAL ax_;
      SCIP_INTERVAL bx_;
      SCIP_INTERVAL ycoef;
      SCIP_INTERVAL ytermbounds;

      *resultant = xbnds;

      /* nothing we can do here if x is unbounded (we have a_xy != 0 here) */
      if( xbnds.inf <= -infinity && xbnds.sup >= infinity )
         return;

      /* ycoef = axy xbnds + by */
      SCIPintervalMulScalar(infinity, &ycoef, xbnds, axy);
      SCIPintervalAddScalar(infinity, &ycoef, ycoef, by);

      /* get bounds on ay y^2 + (axy xbnds + by) y */
      SCIPintervalQuad(infinity, &ytermbounds, ay, ycoef, ybnds);

      /* now solve ax x^2 + bx x in rhs - ytermbounds */
      SCIPintervalSet(&ax_, ax);
      SCIPintervalSet(&bx_, bx);
      SCIPintervalSub(infinity, &rhs, rhs, ytermbounds);
      SCIPintervalSolveUnivariateQuadExpression(infinity, resultant, ax_, bx_, rhs, xbnds);

      return;
   }

   if( ax < 0.0 )
   {
      SCIP_Real tmp;
      tmp = rhs.inf;
      rhs.inf = -rhs.sup;
      rhs.sup = -tmp;

      SCIPintervalSolveBivariateQuadExpressionAllScalar(infinity, resultant, -ax, -ay, -axy, -bx, -by, rhs, xbnds, ybnds);
      return;
   }
   assert(ax >= 0.0);

   *resultant = xbnds;

   if( ax > 0.0 )
   {
      SCIP_Real sqrtax;
      SCIP_Real minvalleft;
      SCIP_Real maxvalleft;
      SCIP_Real minvalright;
      SCIP_Real maxvalright;
      SCIP_Real ymin;
      SCIP_Real rcoef_y;
      SCIP_Real rcoef_yy;
      SCIP_Real rcoef_const;

      sqrtax = sqrt(ax);

      /* rewrite equation as (sqrt(ax)x + b(y))^2 \in r(rhs,y), where
       * b(y) = (bx + axy y)/(2sqrt(ax)), r(rhs,y) = rhs - ay y^2 - by y + b(y)^2
       *
       * -> r(rhs,y) = bx^2/(4ax) + rhs + (axy bx/(2ax) - by)*y + (axy^2/(4ax) - ay)*y^2
       */
      rcoef_y     = axy * bx  / (2.0*ax) - by;
      rcoef_yy    = axy * axy / (4.0*ax) - ay;
      rcoef_const = bx  * bx  / (4.0*ax);

#define CALCB(y)    ((bx + axy * (y)) / (2.0 * sqrtax))
#define CALCR(c,y)  (rcoef_const + (c) + (rcoef_y + rcoef_yy * (y)) * (y))

      /* check whether r(rhs,y) is always negative */
      if( rhs.sup < infinity )
      {
         SCIP_INTERVAL ycoef;
         SCIP_Real ub;

         SCIPintervalSet(&ycoef, (SCIP_Real)rcoef_y);
         ub = (SCIP_Real)(SCIPintervalQuadUpperBound(infinity, (SCIP_Real)rcoef_yy, ycoef, ybnds) + rhs.sup + rcoef_const);

         if( EPSN(ub, 1e-9) )
         {
            SCIPintervalSetEmpty(resultant);
            return;
         }
         else if( ub < 0.0 )
         {
            /* it looks like there will be no solution (rhs < 0), but we are very close and above operations did not take care of careful rounding
             * thus, we relax rhs a be feasible a bit (-ub would be sufficient, but that would put us exactly onto the boundary)
             * see also #1861
             */
            rhs.sup += -2.0*ub;
         }
      }

      /* we have sqrt(ax)x \in (-sqrt(r(rhs,y))-b(y)) \cup (sqrt(r(rhs,y))-b(y))
       * compute minima and maxima of both functions such that
       *
       * [minvalleft,  maxvalleft ] = -sqrt(r(rhs,y))-b(y)
       * [minvalright, maxvalright] =  sqrt(r(rhs,y))-b(y)
       */

      minvalleft  =  infinity;
      maxvalleft  = -infinity;
      minvalright =  infinity;
      maxvalright = -infinity;

      if( rhs.sup >= infinity )
      {
         /* we can't do much if rhs.sup is infinite
          * but we may do a bit of xbnds isn't too huge and rhs.inf > -infinity
          */
         minvalleft  = -infinity;
         maxvalright =  infinity;
      }

      /* evaluate at lower bound of y, as long as r(rhs,ylb) > 0 */
      if( ybnds.inf <= -infinity )
      {
         /* check limit of +/-sqrt(r(rhs,y))-b(y) for y -> -infty */
         if( !EPSZ(ay, 1e-9) && axy * axy >= 4.0 * ax * ay )
         {
            if( axy < 0.0 )
            {
               minvalleft = -infinity;

               if( ay > 0.0 )
                  minvalright = -infinity;
               else
                  maxvalright = infinity;
            }
            else
            {
               maxvalright = infinity;

               if( ay > 0.0 )
                  maxvalleft = infinity;
               else
                  minvalleft = -infinity;
            }
         }
         else if( !EPSZ(ay, 1e-9) )
         {
            /* here axy * axy < 4 * ax * ay, so need to check for zeros of r(rhs,y), which is done below */
         }
         else
         {
            /* here ay = 0.0, which gives a limit of -by/2 for -sqrt(r(rhs,y))-b(y) */
            minvalleft = -by / 2.0;
            maxvalleft = -by / 2.0;
            /* here ay = 0.0, which gives a limit of +infinity for sqrt(r(rhs,y))-b(y) */
            maxvalright = infinity;
         }
      }
      else
      {
         SCIP_Real b;
         SCIP_Real c;

         b = CALCB(ybnds.inf);

         if( rhs.sup <  infinity )
         {
            c = CALCR(rhs.sup, ybnds.inf);

            if( c > 0.0 )
            {
               SCIP_Real sqrtc;

               sqrtc = sqrt(c);
               minvalleft  = MIN(-sqrtc - b, minvalleft);
               maxvalright = MAX( sqrtc - b, maxvalright);
            }
         }

         if( rhs.inf > -infinity )
         {
            c = CALCR(rhs.inf, ybnds.inf);

            if( c > 0.0 )
            {
               SCIP_Real sqrtc;

               sqrtc = sqrt(c);
               maxvalleft  = MAX(-sqrtc - b, maxvalleft);
               minvalright = MIN( sqrtc - b, minvalright);
            }
         }
      }

      /* evaluate at upper bound of y, as long as r(rhs, yub) > 0 */
      if( ybnds.sup >= infinity )
      {
         /* check limit of +/-sqrt(r(rhs,y))-b(y) for y -> +infty */
         if( !EPSZ(ay, 1e-9) && axy * axy >= 4.0 * ax * ay )
         {
            if( axy > 0.0 )
            {
               minvalleft = -infinity;

               if( ay > 0.0 )
                  minvalright = -infinity;
               else
                  maxvalright = infinity;
            }
            else
            {
               maxvalright = infinity;

               if( ay > 0.0 )
                  maxvalleft = infinity;
               else
                  minvalleft = -infinity;
            }
         }
         else if( !EPSZ(ay, 1e-9) )
         {
            /* here axy * axy < 4 * ax * ay, so need to check for zeros of r(rhs,y), which will happen below */
         }
         else
         {
            /* here ay = 0.0, which gives a limit of -infinity for -sqrt(r(rhs,y))-b(y) */
            minvalleft = -infinity;
            /* here ay = 0.0, which gives a limit of -by/2 for sqrt(r(rhs,y))-b(y) */
            minvalright = MIN(minvalright, -by / 2.0);
            maxvalright = MAX(maxvalright, -by / 2.0);
         }
      }
      else
      {
         SCIP_Real b;
         SCIP_Real c;

         b = CALCB(ybnds.sup);

         if( rhs.sup <  infinity )
         {
            c = CALCR(rhs.sup, ybnds.sup);

            if( c > 0.0 )
            {
               SCIP_Real sqrtc;

               sqrtc = sqrt(c);
               minvalleft  = MIN(-sqrtc - b, minvalleft);
               maxvalright = MAX( sqrtc - b, maxvalright);
            }
         }

         if( rhs.inf > -infinity )
         {
            c = CALCR(rhs.inf, ybnds.sup);

            if( c > 0.0 )
            {
               SCIP_Real sqrtc;

               sqrtc = sqrt(c);
               maxvalleft  = MAX(-sqrtc - b, maxvalleft);
               minvalright = MIN( sqrtc - b, minvalright);
            }
         }
      }

      /* evaluate at ymin = y_{_,+}, if inside ybnds
       * if ay = 0 or 2ay*bx == axy*by, then there is no ymin */
      if( !EPSZ(ay, 1e-9) )
      {
         if( REALABS(axy*axy - 4.0*ax*ay) > 1e-9 )
         {
            SCIP_Real sqrtterm;

            if( rhs.sup < infinity )
            {
               sqrtterm = axy * axy * ay * (ay * bx * bx - axy * bx * by + ax * by * by - axy * axy * rhs.sup + 4.0 * ax * ay * rhs.sup);
               if( !EPSN(sqrtterm, 1e-9) )
               {
                  sqrtterm = sqrt(MAX(sqrtterm, 0.0));
                  /* check first candidate for extreme points of +/-sqrt(rhs(r,y))-b(y) */
                  ymin = axy * ay * bx - 2.0 * ax * ay * by - sqrtterm;
                  ymin /= ay;
                  ymin /= 4.0 * ax * ay - axy * axy;

                  if( ymin > ybnds.inf && ymin < ybnds.sup )
                  {
                     SCIP_Real b;
                     SCIP_Real c;

                     b = CALCB(ymin);
                     c = CALCR(rhs.sup, ymin);

                     if( c > 0.0 )
                     {
                        SCIP_Real sqrtc;

                        sqrtc = sqrt(c);
                        minvalleft  = MIN(-sqrtc - b, minvalleft);
                        maxvalright = MAX( sqrtc - b, maxvalright);
                     }
                  }

                  /* check second candidate for extreme points of +/-sqrt(rhs(r,y))-b(y) */
                  ymin = axy * ay * bx - 2.0 * ax * ay * by + sqrtterm;
                  ymin /= ay;
                  ymin /= 4.0 * ax * ay - axy * axy;

                  if( ymin > ybnds.inf && ymin < ybnds.sup )
                  {
                     SCIP_Real b;
                     SCIP_Real c;

                     b = CALCB(ymin);
                     c = CALCR(rhs.sup, ymin);

                     if( c > 0.0 )
                     {
                        SCIP_Real sqrtc;

                        sqrtc = sqrt(c);
                        minvalleft  = MIN(-sqrtc - b, minvalleft);
                        maxvalright = MAX( sqrtc - b, maxvalright);
                     }
                  }
               }
            }

            if( rhs.inf > -infinity )
            {
               sqrtterm = axy * axy * ay * (ay * bx * bx - axy * bx * by + ax * by * by - axy * axy * rhs.inf + 4.0 * ax * ay * rhs.inf);
               if( !EPSN(sqrtterm, 1e-9) )
               {
                  sqrtterm = sqrt(MAX(sqrtterm, 0.0));
                  /* check first candidate for extreme points of +/-sqrt(r(rhs,y))-b(y) */
                  ymin = axy * ay * bx - 2.0 * ax * ay * by - sqrtterm;
                  ymin /= ay;
                  ymin /= 4.0 * ax * ay - axy * axy;

                  if( ymin > ybnds.inf && ymin < ybnds.sup )
                  {
                     SCIP_Real b;
                     SCIP_Real c;

                     b = CALCB(ymin);
                     c = CALCR(rhs.inf, ymin);

                     if( c > 0.0 )
                     {
                        SCIP_Real sqrtc;

                        sqrtc = sqrt(c);
                        maxvalleft  = MAX(-sqrtc - b, maxvalleft);
                        minvalright = MIN( sqrtc - b, minvalright);
                     }
                  }

                  /* check second candidate for extreme points of +/-sqrt(c(y))-b(y) */
                  ymin = axy * ay * bx - 2.0 * ax * ay * by + sqrtterm;
                  ymin /= ay;
                  ymin /= 4.0 * ax * ay - axy * axy;

                  if( ymin > ybnds.inf && ymin < ybnds.sup )
                  {
                     SCIP_Real b;
                     SCIP_Real c;

                     b = CALCB(ymin);
                     c = CALCR(rhs.inf, ymin);

                     if( c > 0.0 )
                     {
                        SCIP_Real sqrtc;

                        sqrtc = sqrt(c);
                        maxvalleft  = MAX(-sqrtc - b, maxvalleft);
                        minvalright = MIN( sqrtc - b, minvalright);
                     }
                  }
               }
            }
         }
         else if( REALABS(2.0 * ay * bx - axy * by) > 1e-9 )
         {
            if( rhs.sup < infinity )
            {
               ymin = - (4.0 * ay * bx * by - axy * by * by + 4.0 * axy * ay * rhs.sup);
               ymin /= 4.0 * ay;
               ymin /= 2.0 * ay * bx - axy * by;

               if( ymin > ybnds.inf && ymin < ybnds.sup )
               {
                  SCIP_Real b;
                  SCIP_Real c;

                  b = CALCB(ymin);
                  c = CALCR(rhs.sup, ymin);

                  if( c > 0.0 )
                  {
                     SCIP_Real sqrtc;

                     sqrtc = sqrt(c);
                     minvalleft  = MIN(-sqrtc - b, minvalleft);
                     maxvalright = MAX( sqrtc - b, maxvalright);
                  }
               }
            }

            if( rhs.inf > -infinity )
            {
               ymin = - (4.0 * ay * bx * by - axy * by * by + 4.0 * axy * ay * rhs.inf);
               ymin /= 4.0 * ay;
               ymin /= 2.0 * ay * bx - axy * by;

               if( ymin > ybnds.inf && ymin < ybnds.sup )
               {
                  SCIP_Real b;
                  SCIP_Real c;

                  b = CALCB(ymin);
                  c = CALCR(rhs.inf, ymin);

                  if( c > 0.0 )
                  {
                     SCIP_Real sqrtc;

                     sqrtc = sqrt(c);
                     maxvalleft  = MAX(-sqrtc - b, maxvalleft);
                     minvalright = MIN( sqrtc - b, minvalright);
                  }
               }
            }
         }
      }

      /* evaluate the case r(rhs,y) = 0, which is to min/max -b(y) w.r.t. r(rhs,y) = 0, y in ybnds
       * with the above assignments
       *   rcoef_y     = axy * bx  / (2.0*ax) - by;
       *   rcoef_yy    = axy * axy / (4.0*ax) - ay;
       *   rcoef_const = bx  * bx  / (4.0*ax);
       * we have r(rhs,y) = rhs + rcoef_const + rcoef_y * y + rcoef_yy * y^2
       *
       * thus, r(rhs,y) = 0 <-> rcoef_y * y + rcoef_yy * y^2 in -rhs - rcoef_const
       *
       */
      {
         SCIP_INTERVAL rcoef_yy_int;
         SCIP_INTERVAL rcoef_y_int;
         SCIP_INTERVAL rhs2;
         SCIP_Real b;

         /* setup rcoef_yy, rcoef_y and -rhs-rcoef_const as intervals */
         SCIPintervalSet(&rcoef_yy_int, (SCIP_Real)rcoef_yy);
         SCIPintervalSet(&rcoef_y_int, (SCIP_Real)rcoef_y);
         SCIPintervalSetBounds(&rhs2, (SCIP_Real)(-rhs.sup - rcoef_const), (SCIP_Real)(-rhs.inf - rcoef_const));

         /* first find all y >= 0 such that rcoef_y * y + rcoef_yy * y^2 in -rhs2, if ybnds.sup >= 0.0
          * and evaluate -b(y) w.r.t. these values
          */
         if( ybnds.sup >= 0.0 )
         {
            SCIP_INTERVAL ypos;

            SCIPintervalSolveUnivariateQuadExpressionPositive(infinity, &ypos, rcoef_yy_int, rcoef_y_int, rhs2, ybnds);
            if( !SCIPintervalIsEmpty(infinity, ypos) )
            {
               assert(ypos.inf >= 0.0); /* we computed only positive solutions above */
               b = CALCB(ypos.inf);
               minvalleft  = MIN(minvalleft, -b);
               maxvalleft  = MAX(maxvalleft, -b);
               minvalright = MIN(minvalright, -b);
               maxvalright = MAX(maxvalright, -b);

               if( ypos.sup < infinity )
               {
                  b = CALCB(ypos.sup);
                  minvalleft  = MIN(minvalleft, -b);
                  maxvalleft  = MAX(maxvalleft, -b);
                  minvalright = MIN(minvalright, -b);
                  maxvalright = MAX(maxvalright, -b);
               }
               else
               {
                  /* -b(y) = - (bx + axy * y) / (2.0 * sqrt(ax)) -> -sign(axy)*infinity for y -> infinity */
                  if( axy > 0.0 )
                  {
                     minvalleft  = -infinity;
                     minvalright = -infinity;
                  }
                  else
                  {
                     maxvalleft  =  infinity;
                     maxvalright =  infinity;
                  }
               }
            }
         }

         /* next find all y <= 0 such that rcoef_y * y + rcoef_yy * y^2 in -rhs2, if ybnds.inf < 0.0
          * and evaluate -b(y) w.r.t. these values
          * (the case y fixed to 0 has been handled in the ybnds.sup >= 0 case above)
          */
         if( ybnds.inf < 0.0 )
         {
            SCIP_INTERVAL yneg;

            SCIPintervalSolveUnivariateQuadExpressionNegative(infinity, &yneg, rcoef_yy_int, rcoef_y_int, rhs2, ybnds);
            if( !SCIPintervalIsEmpty(infinity, yneg) )
            {
               if( yneg.inf > -infinity )
               {
                  b = CALCB(yneg.inf);
                  minvalleft  = MIN(minvalleft,  -b);
                  maxvalleft  = MAX(maxvalleft,  -b);
                  minvalright = MIN(minvalright, -b);
                  maxvalright = MAX(maxvalright, -b);
               }
               else
               {
                  /* -b(y) = - (bx + axy * y) / (2.0 * sqrt(ax)) -> sign(axy)*infinity for y -> -infinity */
                  if( axy > 0.0 )
                  {
                     maxvalleft  =  infinity;
                     maxvalright =  infinity;
                  }
                  else
                  {
                     minvalleft  = -infinity;
                     minvalright = -infinity;
                  }
               }

               assert(yneg.sup <= 0.0); /* we computed only negative solutions above */
               b = CALCB(yneg.sup);
               minvalleft  = MIN(minvalleft,  -b);
               maxvalleft  = MAX(maxvalleft,  -b);
               minvalright = MIN(minvalright, -b);
               maxvalright = MAX(maxvalright, -b);
            }
         }
      }

      if( rhs.inf > -infinity && xbnds.inf > -infinity && EPSGT(xbnds.inf, maxvalleft / sqrtax, 1e-9) )
      {
         /* if sqrt(ax)*x > -sqrt(r(rhs,y))-b(y), then tighten lower bound of sqrt(ax)*x to lower bound of sqrt(r(rhs,y))-b(y)
          * this is only possible if rhs.inf > -infinity, otherwise the value for maxvalleft is not valid (but tightening wouldn't be possible for sure anyway) */
         assert(EPSGE(minvalright, minvalleft, 1e-9)); /* right interval should not be above lower bound of left interval */
         if( minvalright > -infinity )
         {
            assert(minvalright < infinity);
            resultant->inf = (SCIP_Real)(minvalright / sqrtax);
         }
      }
      else
      {
         /* otherwise, tighten lower bound of sqrt(ax)*x to lower bound of -sqrt(r(rhs,y))-b(y) */
         if( minvalleft > -infinity )
         {
            assert(minvalleft < infinity);
            resultant->inf = (SCIP_Real)(minvalleft / sqrtax);
         }
      }

      if( rhs.inf > -infinity && xbnds.sup < infinity && EPSLT(xbnds.sup, minvalright / sqrtax, 1e-9) )
      {
         /* if sqrt(ax)*x < sqrt(r(rhs,y))-b(y), then tighten upper bound of sqrt(ax)*x to upper bound of -sqrt(r(rhs,y))-b(y)
          * this is only possible if rhs.inf > -infinity, otherwise the value for minvalright is not valid (but tightening wouldn't be possible for sure anyway) */
         assert(EPSLE(maxvalleft, maxvalright, 1e-9)); /* left interval should not be above upper bound of right interval */
         if( maxvalleft < infinity )
         {
            assert(maxvalleft > -infinity);
            resultant->sup = (SCIP_Real)(maxvalleft / sqrtax);
         }
      }
      else
      {
         /* otherwise, tighten upper bound of sqrt(ax)*x to upper bound of sqrt(r(rhs,y))-b(y) */
         if( maxvalright < infinity )
         {
            assert(maxvalright > -infinity);
            resultant->sup = (SCIP_Real)(maxvalright / sqrtax);
         }
      }

      resultant->inf -= 1e-10 * REALABS(resultant->inf);
      resultant->sup += 1e-10 * REALABS(resultant->sup);

#undef CALCB
#undef CALCR
   }
   else
   {
      /* case ax == 0 */

      SCIP_Real c;
      SCIP_Real d;
      SCIP_Real ymin;
      SCIP_Real minval;
      SCIP_Real maxval;

      /* consider -bx / axy in ybnds, i.e., bx + axy y can be 0 */
      if( EPSGE(-bx / axy, ybnds.inf, 1e-9) && EPSLE(-bx / axy, ybnds.sup, 1e-9) )
      {
         /* write as (bx + axy y) * x \in (c - ay y^2 - by y)
          * and estimate bx + axy y and c - ay y^2 - by y by intervals independently
          * @todo can we do better, as in the case where bx + axy y is bounded away from 0?
          */
         SCIP_INTERVAL lincoef;
         SCIP_INTERVAL myrhs;
         SCIP_INTERVAL tmp;

         if( xbnds.inf < 0.0 && xbnds.sup > 0.0 )
         {
            /* if (bx + axy y) can be arbitrary small and x be both positive and negative,
             * then nothing we can tighten here
             */
            SCIPintervalSetBounds(resultant, xbnds.inf, xbnds.sup);
            return;
         }

         /* store interval for (bx + axy y) in lincoef */
         SCIPintervalMulScalar(infinity, &lincoef, ybnds, axy);
         SCIPintervalAddScalar(infinity, &lincoef, lincoef, bx);

         /* store interval for (c - ay y^2 - by y) in myrhs */
         SCIPintervalSet(&tmp, by);
         SCIPintervalQuad(infinity, &tmp, ay, tmp, ybnds);
         SCIPintervalSub(infinity, &myrhs, rhs, tmp);

         if( lincoef.inf == 0.0 && lincoef.sup == 0.0 )
         {
            /* equation became 0.0 \in myrhs */
            if( myrhs.inf <= 0.0 && myrhs.sup >= 0.0 )
               *resultant = xbnds;
            else
               SCIPintervalSetEmpty(resultant);
         }
         else if( xbnds.inf >= 0.0 )
         {
            SCIP_INTERVAL a_;

            /* need only positive solutions */
            SCIPintervalSet(&a_, 0.0);
            SCIPintervalSolveUnivariateQuadExpressionPositive(infinity, resultant, a_, lincoef, myrhs, xbnds);
         }
         else
         {
            SCIP_INTERVAL a_;
            SCIP_INTERVAL xbndsneg;

            assert(xbnds.sup <= 0.0);

            /* need only negative solutions */
            SCIPintervalSet(&a_, 0.0);
            SCIPintervalSetBounds(&lincoef, -lincoef.sup, -lincoef.inf);
            SCIPintervalSetBounds(&xbndsneg, -xbnds.sup, -xbnds.inf);
            SCIPintervalSolveUnivariateQuadExpressionPositive(infinity, resultant, a_, lincoef, myrhs, xbndsneg);
            if( !SCIPintervalIsEmpty(infinity, *resultant) )
               SCIPintervalSetBounds(resultant, -resultant->sup, -resultant->inf);
         }

         return;
      }

      minval =  infinity;
      maxval = -infinity;

      /* compute a lower bound on x */
      if( bx + axy * (axy > 0.0 ? ybnds.inf : ybnds.sup) > 0.0 )
         c = rhs.inf;
      else
         c = rhs.sup;

      if( c > -infinity && c < infinity )
      {
         if( ybnds.inf <= -infinity )
         {
            /* limit is ay/axy * infinity if ay != 0.0 and -by/axy otherwise */
            if( EPSZ(ay, 1e-9) )
               minval = -by / axy;
            else if( ay * axy < 0.0 )
               minval = -infinity;
         }
         else
         {
            val = (c - ay * ybnds.inf * ybnds.inf - by * ybnds.inf) / (bx + axy * ybnds.inf);
            minval = MIN(val, minval);
         }

         if( ybnds.sup >= infinity )
         {
            /* limit is -ay/axy * infinity if ay != 0.0 and -by/axy otherwise */
            if( EPSZ(ay, 1e-9) )
               minval = MIN(minval, -by / axy);
            else if( ay * axy > 0.0 )
               minval = -infinity;
         }
         else
         {
            val = (c - ay * ybnds.sup * ybnds.sup - by * ybnds.sup) / (bx + axy * ybnds.sup);
            minval = MIN(val, minval);
         }

         if( !EPSZ(ay, 1e-9) )
         {
            d = ay * (ay * bx * bx - axy * (bx * by + axy * c));
            if( !EPSN(d, 1e-9) )
            {
               ymin = -ay * bx + sqrt(MAX(d, 0.0));
               ymin /= axy * ay;

               if( ymin > ybnds.inf && ymin < ybnds.sup )
               {
                  assert(bx + axy * ymin != 0.0);

                  val = (c - ay * ymin * ymin - by * ymin) / (bx + axy * ymin);
                  minval = MIN(val, minval);
               }

               ymin = -ay * bx - sqrt(MAX(d, 0.0));
               ymin /= axy * ay;

               if(ymin > ybnds.inf && ymin < ybnds.sup )
               {
                  assert(bx + axy * ymin != 0.0);

                  val = (c - ay * ymin * ymin - by * ymin) / (bx + axy * ymin);
                  minval = MIN(val, minval);
               }
            }
         }
      }
      else
      {
         minval = -infinity;
      }

      /* compute an upper bound on x */
      if( bx + axy * (axy > 0.0 ? ybnds.inf : ybnds.sup) > 0.0 )
         c = rhs.sup;
      else
         c = rhs.inf;

      if( c > -infinity && c < infinity )
      {
         if( ybnds.inf <= -infinity )
         {
            /* limit is ay/axy * infinity if ay != 0.0 and -by/axy otherwise */
            if( EPSZ(ay, 1e-9) )
               maxval = -by / axy;
            else if( ay * axy > 0.0 )
               maxval = infinity;
         }
         else
         {
            val = (c - ay * ybnds.inf * ybnds.inf - by * ybnds.inf) / (bx + axy * ybnds.inf);
            maxval = MAX(val, maxval);
         }

         if( ybnds.sup >= infinity )
         {
            /* limit is -ay/axy * infinity if ay != 0.0 and -by/axy otherwise */
            if( EPSZ(ay, 1e-9) )
               maxval = MAX(maxval, -by / axy);
            else if( ay * axy < 0.0 )
               maxval = infinity;
         }
         else
         {
            val = (c - ay * ybnds.sup * ybnds.sup - by * ybnds.sup) / (bx + axy * ybnds.sup);
            maxval = MAX(val, maxval);
         }

         if( !EPSZ(ay, 1e-9) )
         {
            d = ay * (ay * bx * bx - axy * (bx * by + axy * c));
            if( !EPSN(d, 1e-9) )
            {
               ymin = ay * bx + sqrt(MAX(d, 0.0));
               ymin /= axy * ay;

               if( ymin > ybnds.inf && ymin < ybnds.sup )
               {
                  assert(bx + axy * ymin != 0.0); /* the case -bx/axy in ybnds was handled aboved */
                  val = (c - ay * ymin * ymin - by * ymin) / (bx + axy * ymin);
                  maxval = MAX(val, maxval);
               }

               ymin = ay * bx - sqrt(MAX(d, 0.0));
               ymin /= axy * ay;

               if( ymin > ybnds.inf && ymin < ybnds.sup )
               {
                  assert(bx + axy * ymin != 0.0); /* the case -bx/axy in ybnds was handled aboved */
                  val = (c - ay * ymin * ymin - by * ymin) / (bx + axy * ymin);
                  maxval = MAX(val, maxval);
               }
            }
         }
      }
      else
      {
         maxval = infinity;
      }

      if( minval > -infinity )
         resultant->inf = minval - 1e-10 * REALABS(minval);
      else
         resultant->inf = -infinity;
      if( maxval <  infinity )
         resultant->sup = maxval + 1e-10 * REALABS(maxval);
      else
         resultant->sup = infinity;
      SCIPintervalIntersect(resultant, *resultant, xbnds);
   }
}<|MERGE_RESOLUTION|>--- conflicted
+++ resolved
@@ -3185,14 +3185,10 @@
             /* let resultant = [0,-c/z] for now */
             SCIPintervalSetRoundingMode(SCIP_ROUND_NEAREST);
             z = SCIPnextafter(sqrt(delta), SCIP_REAL_MIN);
-<<<<<<< HEAD
-            SCIPintervalSetRoundingMode(SCIP_ROUND_UPWARDS);
-=======
             /* continue with downward rounding, because we want z (>= 0) to be small,
              * because -rhs/z needs to be large (-rhs >= 0)
              */
             SCIPintervalSetRoundingMode(SCIP_ROUND_DOWNWARDS);
->>>>>>> 7a74ba05
             z += negate(b);
             /* also now compute rhs/z with downward rounding, so that -(rhs/z) becomes large */
             resultant->sup = negate(rhs/z);
