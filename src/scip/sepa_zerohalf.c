/* * * * * * * * * * * * * * * * * * * * * * * * * * * * * * * * * * * * * * */
/*                                                                           */
/*                  This file is part of the program and library             */
/*         SCIP --- Solving Constraint Integer Programs                      */
/*                                                                           */
/*    Copyright (C) 2002-2018 Konrad-Zuse-Zentrum                            */
/*                            fuer Informationstechnik Berlin                */
/*                                                                           */
/*  SCIP is distributed under the terms of the ZIB Academic License.         */
/*                                                                           */
/*  You should have received a copy of the ZIB Academic License              */
/*  along with SCIP; see the file COPYING. If not email to scip@zib.de.      */
/*                                                                           */
/* * * * * * * * * * * * * * * * * * * * * * * * * * * * * * * * * * * * * * */

/**@file   sepa_zerohalf.c
 * @brief  {0,1/2}-cuts separator
 * @author Robert Lion Gottwald
 * @author Manuel Kutschka
 * @author Kati Wolter
 *
 * {0,1/2}-Chvátal-Gomory cuts separator. It solves the following separation problem:
 * Consider an integer program
 * \f[
 * \min \{ c^T x : Ax \leq b, x \geq 0, x \mbox{ integer} \}
 * \f]
 * and a fractional solution \f$x^*\f$ of its LP relaxation.  Find a weightvector \f$u\f$ whose entries \f$u_i\f$ are either 0 or
 * \f$\frac{1}{2}\f$ such that the following inequality is valid for all integral solutions and violated by \f$x^*\f$:
 * \f[
 * \lfloor(u^T A) x \rfloor \leq \lfloor u^T b\rfloor
 * \f]
 *
 * References:
 * - Alberto Caprara, Matteo Fischetti. {0,1/2}-Chvatal-Gomory cuts. Math. Programming, Volume 74, p221--235, 1996.
 * - Arie M. C. A. Koster, Adrian Zymolka and Manuel Kutschka. \n
 *   Algorithms to separate {0,1/2}-Chvatal-Gomory cuts.
 *   Algorithms - ESA 2007: 15th Annual European Symposium, Eilat, Israel, October 8-10, 2007, \n
 *   Proceedings. Lecture Notes in Computer Science, Volume 4698, p. 693--704, 2007.
 * - Arie M. C. A. Koster, Adrian Zymolka and Manuel Kutschka. \n
 *   Algorithms to separate {0,1/2}-Chvatal-Gomory cuts (Extended Version). \n
 *   ZIB Report 07-10, Zuse Institute Berlin, 2007. http://www.zib.de/Publications/Reports/ZR-07-10.pdf
 * - Manuel Kutschka. Algorithmen zur Separierung von {0,1/2}-Schnitten. Diplomarbeit. Technische Universitaet Berlin, 2007.
 */

/*---+----1----+----2----+----3----+----4----+----5----+----6----+----7----+----8----+----9----+----0----+----1----+----2*/

#include "string.h"
#include "scip/sepa_zerohalf.h"
#include "scip/cons_linear.h"
#include "scip/scipdefplugins.h"
#include "scip/struct_lp.h"

#define SEPA_NAME              "zerohalf"
#define SEPA_DESC              "{0,1/2}-cuts separator"
#define SEPA_PRIORITY             -6000
#define SEPA_FREQ                    10
#define SEPA_MAXBOUNDDIST           1.0
#define SEPA_USESSUBSCIP          FALSE
#define SEPA_DELAY                FALSE

#define DEFAULT_MAXROUNDS             5 /**< maximal number of zerohalf separation rounds per node (-1: unlimited) */
#define DEFAULT_MAXROUNDSROOT        20 /**< maximal number of zerohalf separation rounds in the root node (-1: unlimited) */
#define DEFAULT_MAXSEPACUTS          20 /**< maximal number of zerohalf cuts separated per separation round */
#define DEFAULT_MAXSEPACUTSROOT     100 /**< maximal number of zerohalf cuts separated per separation round in root node */
#define DEFAULT_MAXCUTCANDS        2000 /**< maximal number of zerohalf cuts considered per separation round */
#define DEFAULT_MAXSLACK            0.0 /**< maximal slack of rows to be used in aggregation */
#define DEFAULT_MAXSLACKROOT        0.0 /**< maximal slack of rows to be used in aggregation in the root node */
#define DEFAULT_GOODSCORE           0.9 /**< threshold for score of cut relative to best score to be considered good,
                                         *   so that less strict filtering is applied */
#define DEFAULT_BADSCORE            0.5 /**< threshold for score of cut relative to best score to be discarded */
#define DEFAULT_MINVIOL             0.1 /**< minimal violation to generate zerohalfcut for */
#define DEFAULT_DYNAMICCUTS        TRUE /**< should generated cuts be removed from the LP if they are no longer tight? */
#define DEFAULT_MAXROWDENSITY      0.05 /**< maximal density of row to be used in aggregation */
#define DEFAULT_DENSITYOFFSET       100 /**< additional number of variables allowed in row on top of density */

/* SCIPcalcRowIntegralScalar parameters */
#define MAXDNOM                  1000LL
#define MAXSCALE                 1000.0

/* other defines */
#define MAXREDUCTIONROUNDS          100 /**< maximum number of rounds to perform reductions on the mod 2 system */
#define BOUNDSWITCH                 0.5 /**< threshold for bound switching */
#define MAXAGGRLEN(nvars)           ((int)(0.1*(nvars)+1000))

typedef struct Mod2Col MOD2_COL;
typedef struct Mod2Row MOD2_ROW;
typedef struct Mod2Matrix MOD2_MATRIX;
typedef struct TransIntRow TRANSINTROW;
typedef struct RowIndex ROWINDEX;

/** enum for different types of row indices in ROWINDEX structure */

#define ROWIND_TYPE unsigned int
#define ORIG_RHS    0u
#define ORIG_LHS    1u
#define TRANSROW    2u

/* macro to get a unique index from the rowindex */
#define UNIQUE_INDEX(rowind) (3*(rowind).index + (rowind).type)

struct RowIndex
{
   unsigned int          type:2;             /**< type of row index; 0 means lp row using the right hand side,
                                              *   1 means lp row using the left hand side, and 2 means a
                                              *   transformed integral row */
   unsigned int          index:30;           /**< lp position of original row, or index of transformed integral row */
};

/** structure containing a transformed integral row obtained by relaxing an lp row */
struct TransIntRow
{
   SCIP_Real             slack;              /**< slack of row after transformation */
   SCIP_Real             rhs;                /**< right hand side value of integral row after transformation */
   SCIP_Real*            vals;               /**< values of row */
   int*                  varinds;            /**< problem variable indices of row */
   int                   size;               /**< alloc size of row */
   int                   len;                /**< length of row */
   int                   rank;               /**< rank of row */
   SCIP_Bool             local;              /**< is row local? */
};

/** structure representing a row in the mod 2 system */
struct Mod2Row
{
   ROWINDEX*             rowinds;            /**< index set of rows associated with the mod 2 row */
   MOD2_COL**            nonzcols;           /**< sorted array of non-zero mod 2 columns in this mod 2 row */
   SCIP_Real             slack;              /**< slack of mod 2 row */
   SCIP_Real             maxsolval;          /**< maximum solution value of columns in mod 2 row */
   int                   index;              /**< unique index of mod 2 row */
   int                   pos;                /**< position of mod 2 row in mod 2 matrix rows array */
   int                   rhs;                /**< rhs of row */
   int                   nrowinds;           /**< number of elements in rowinds */
   int                   rowindssize;        /**< size of rowinds array */
   int                   nnonzcols;          /**< number of columns in nonzcols */
   int                   nonzcolssize;       /**< size of nonzcols array */
};

/** structure representing a column in the mod 2 system */
struct Mod2Col
{
   SCIP_HASHSET*         nonzrows;           /**< the set of rows that contain this column */
   SCIP_Real             solval;             /**< solution value of the column */
   int                   pos;                /**< position of column in matrix */
   int                   index;              /**< index of SCIP column associated to this column */
};

/** matrix representing the modulo 2 system */
struct Mod2Matrix
{
   MOD2_COL**            cols;               /**< columns of the matrix */
   MOD2_ROW**            rows;               /**< rows of the matrix */
   TRANSINTROW*          transintrows;       /**< transformed integral rows obtained from non-integral lp rows */
   int                   ntransintrows;      /**< number of transformed integral rows obtained from non-integral lp rows */
   int                   nzeroslackrows;     /**< number of rows with zero slack */
   int                   nrows;              /**< number of rows of the matrix; number of elements in rows */
   int                   ncols;              /**< number of cols of the matrix; number of elements in cols */
   int                   rowssize;           /**< length of rows array */
   int                   colssize;           /**< length of cols array */
};

/** data of separator */
struct SCIP_SepaData
{
   SCIP_AGGRROW*         aggrrow;            /**< aggregation row used for generating cuts */
   SCIP_ROW**            cuts;               /**< generated in the current call */
   SCIP_Real*            cutscores;          /**< score for each cut genereted in the current call */
   SCIP_Real             minviol;            /**< minimal violation to generate zerohalfcut for */
   SCIP_Real             maxslack;           /**< maximal slack of rows to be used in aggregation */
   SCIP_Real             maxslackroot;       /**< maximal slack of rows to be used in aggregation in the root node */
   SCIP_Real             maxrowdensity;      /**< maximal density of row to be used in aggregation */
   SCIP_Real             goodscore;          /**< threshold for score of cut relative to best score to be considered good,
                                              *   so that less strict filtering is applied */
   SCIP_Real             badscore;           /**< threshold for score of cut relative to best score to be discarded */
   SCIP_Bool             infeasible;         /**< infeasibility was detected after adding a zerohalf cut */
   SCIP_Bool             dynamiccuts;        /**< should generated cuts be removed from the LP if they are no longer tight? */
   int                   maxrounds;          /**< maximal number of cmir separation rounds per node (-1: unlimited) */
   int                   maxroundsroot;      /**< maximal number of cmir separation rounds in the root node (-1: unlimited) */
   int                   maxsepacuts;        /**< maximal number of cmir cuts separated per separation round */
   int                   maxsepacutsroot;    /**< maximal number of cmir cuts separated per separation round in root node */
   int                   maxcutcands;        /**< maximal number of zerohalf cuts considered per separation round */
   int                   densityoffset;      /**< additional number of variables allowed in row on top of density */
   int                   cutssize;           /**< size of cuts and cutscores arrays */
   int                   ncuts;              /**< number of cuts generated in the current call */
   int                   nreductions;        /**< number of reductions to the mod 2 system found so far */
};


#define COLINFO_GET_MOD2COL(x) ((MOD2_COL*)  (((uintptr_t)(x)) & ~((uintptr_t)1)))
#define COLINFO_GET_RHSOFFSET(x) ((int)  (((uintptr_t)(x)) & ((uintptr_t)1)))
#define COLINFO_CREATE(mod2col, rhsoffset)  ((void*) (((uintptr_t)(mod2col)) | ((uintptr_t)(rhsoffset))))


#ifndef NDEBUG
static
void checkRow(MOD2_ROW* row)
{
   int i;
   SCIP_Real maxsolval = 0.0;

   for( i = 0; i < row->nnonzcols; ++i )
   {
      assert(row->nonzcols[i]->solval > 0.0);
      maxsolval = MAX(maxsolval, row->nonzcols[i]->solval);

      if( i + 1 < row->nnonzcols )
         assert(row->nonzcols[i]->index < row->nonzcols[i+1]->index);
   }

   assert(row->maxsolval == maxsolval); /*lint !e777*/
}
#else
#define checkRow(x)
#endif

/** compare to mod 2 columns by there index */
static
SCIP_DECL_SORTPTRCOMP(compareColIndex)
{
   MOD2_COL* col1;
   MOD2_COL* col2;

   col1 = (MOD2_COL*) elem1;
   col2 = (MOD2_COL*) elem2;

   if( col1->index < col2->index )
      return -1;
   if( col2->index < col1->index )
      return 1;

   return 0;
}

/** comparison function for slack of mod 2 rows */
static
SCIP_DECL_SORTPTRCOMP(compareRowSlack)
{
   MOD2_ROW* row1;
   MOD2_ROW* row2;
   SCIP_Bool slack1iszero;
   SCIP_Bool slack2iszero;

   row1 = (MOD2_ROW*) elem1;
   row2 = (MOD2_ROW*) elem2;

   slack1iszero = EPSZ(row1->slack, SCIP_DEFAULT_EPSILON);
   slack2iszero = EPSZ(row2->slack, SCIP_DEFAULT_EPSILON);

   /* zero slack comes first */
   if( slack1iszero && !slack2iszero )
      return -1;
   if( slack2iszero && !slack1iszero )
      return 1;
   if( !slack1iszero && !slack2iszero )
      return 0;

   /* prefer rows that contain columns with large solution value */
   if( row1->maxsolval > row2->maxsolval )
      return -1;
   if( row2->maxsolval > row1->maxsolval )
      return 1;

   /* rows with less non-zeros come first rows */
   if( row1->nnonzcols < row2->nnonzcols )
      return -1;
   if( row2->nnonzcols < row1->nnonzcols )
      return 1;

   return 0;
}

/** take integral real value modulo 2 */
static
int mod2(
   SCIP*                 scip,               /**< scip data structure */
   SCIP_Real             val                 /**< value to take mod 2 */
)
{
   assert(SCIPisFeasIntegral(scip, val));
   val *= 0.5;
   return (REALABS(SCIPround(scip, val) - val) > 0.1) ? 1 : 0;
}

/** returns the integral value for the given scaling parameters, see SCIPcalcIntegralScalar() */
static
void getIntegralScalar(
   SCIP_Real             val,                /**< value that should be scaled to an integral value */
   SCIP_Real             scalar,             /**< scalar that should be tried */
   SCIP_Real             mindelta,           /**< minimal relative allowed difference of scaled coefficient s*c and integral i */
   SCIP_Real             maxdelta,           /**< maximal relative allowed difference of scaled coefficient s*c and integral i */
   SCIP_Real*            sval,               /**< pointer to store the scaled value */
   SCIP_Real*            intval              /**< pointer to store the scaled integral value */
   )
{
   SCIP_Real upviol;
   SCIP_Real downviol;
   SCIP_Real downval;
   SCIP_Real upval;

   assert(mindelta <= 0.0);
   assert(maxdelta >= 0.0);

   *sval = val * scalar;
   downval = floor(*sval);
   upval = ceil(*sval);

   downviol = SCIPrelDiff(*sval, downval) - maxdelta;
   upviol = mindelta - SCIPrelDiff(*sval, upval);

   if( downviol < upviol )
      *intval = downval;
   else
      *intval = upval;
}

/** Tries to transform a non-integral row into an integral row that can be used in zerohalf separation */
static
SCIP_RETCODE transformNonIntegralRow(
   SCIP*                 scip,               /**< scip data structure */
   SCIP_Bool             allowlocal,         /**< should local cuts be allowed */
   SCIP_Real             maxslack,           /**< maximum slack allowed for transformed row */
   int                   sign,               /**< +1 or -1 scale to select the side of the row */
   SCIP_Bool             local,              /**< is the row only valid locally? */
   int                   rank,               /**< rank of row */
   int                   rowlen,             /**< length of row */
   SCIP_Real*            rowvals,            /**< coefficients of columns in row */
   SCIP_COL**            rowcols,            /**< columns of row */
   SCIP_Real             rhs,                /**< right hand side of row */
   int*                  intvarpos,          /**< clean buffer array of size SCIPgetNVars that will be clean when the function returns */
   TRANSINTROW*          introw,             /**< pointer to return transformed row */
   SCIP_Bool*            success             /**< pointer to return whether the transformation succeeded */
   )
{
   int i;
   int transrowlen;
   SCIP_Real transrowrhs;
   int* transrowvars;
   SCIP_Real* transrowvals;

   assert(scip != NULL);
   assert(sign == +1 || sign == -1);
   assert(rowvals != NULL || rowlen == 0);
   assert(rowcols != NULL || rowlen == 0);
   assert(intvarpos != NULL);
   assert(introw != NULL);
   assert(success != NULL);

   SCIP_CALL( SCIPallocBlockMemoryArray(scip, &transrowvars, rowlen) );
   SCIP_CALL( SCIPallocBlockMemoryArray(scip, &transrowvals, rowlen) );
   transrowlen = 0;
   transrowrhs = rhs;

   /* first add all integral variables to the transformed row and remember their positions in the row */
   for( i = 0; i < rowlen; ++i )
   {
      if( !SCIPcolIsIntegral(rowcols[i]) )  /*lint !e613*/
         continue;

      transrowvars[transrowlen] = rowcols[i]->var_probindex; /*lint !e613*/
      transrowvals[transrowlen] = sign * rowvals[i]; /*lint !e613*/
      intvarpos[rowcols[i]->var_probindex] = ++transrowlen; /*lint !e613*/
   }

   /* now loop over the non-integral columns of the row and project them out using simple or variable bounds */
   *success = TRUE;

   for( i = 0; i < rowlen; ++i )
   {
      int closestvbdind;
      SCIP_Real closestbound;
      SCIP_VAR* vbdvar;
      SCIP_Real vbdcoef;
      SCIP_Real vbdconst;
      SCIP_VAR* colvar;
      SCIP_Real val;
      SCIP_Real closestvbd;
      SCIP_Bool localbound;

      if( SCIPcolIsIntegral(rowcols[i]) ) /*lint !e613*/
         continue;

      localbound = FALSE;

      colvar = SCIPcolGetVar(rowcols[i]); /*lint !e613*/

      val = sign * rowvals[i]; /*lint !e613*/

      /* if the value is positive we need to use a lower bound constraint */
      if( val > 0.0 )
      {
         /* retrieve simple variable bound */
         closestbound = SCIPvarGetLbGlobal(colvar);
         if( allowlocal && SCIPisSumGT(scip, SCIPvarGetLbLocal(colvar), closestbound) )
         {
            /* only use local bound if it is better thatn the global bound */
            closestbound = SCIPvarGetLbLocal(colvar);
            localbound = TRUE;
         }

         /* retrieve closest variable bound */
         SCIP_CALL( SCIPgetVarClosestVlb(scip, colvar, NULL, &closestvbd, &closestvbdind) );

         /* if a suitable variable bound exists which is at least as good as a local simple bound
          * or better than a global simple bound we use it
          */
         if( closestvbdind >= 0 && (SCIPisGT(scip, closestvbd, closestbound) || (localbound && SCIPisSumEQ(scip, closestvbd, closestbound))) )
         {
            vbdcoef = SCIPvarGetVlbCoefs(colvar)[closestvbdind];
            vbdvar = SCIPvarGetVlbVars(colvar)[closestvbdind];
            vbdconst = SCIPvarGetVlbConstants(colvar)[closestvbdind];
            closestbound = closestvbd;
         }
         else
         {
            closestvbdind = -1;
         }
      }
      else
      {
         /* retrieve simple variable bound */
         closestbound = SCIPvarGetUbGlobal(colvar);
         if( allowlocal && SCIPisSumLT(scip, SCIPvarGetUbLocal(colvar), closestbound) )
         {
            closestbound = SCIPvarGetUbLocal(colvar);
            localbound = TRUE;
         }

         /* retrieve closest variable bound */
         SCIP_CALL( SCIPgetVarClosestVub(scip, colvar, NULL, &closestvbd, &closestvbdind) );

         /* if a suitable variable bound exists which is at least as good as a local simple bound
          * or better than a global simple bound we use it
          */
         if( closestvbdind >= 0 && (SCIPisLT(scip, closestvbd, closestbound) || (localbound && SCIPisSumEQ(scip, closestvbd, closestbound))) )
         {
            vbdcoef = SCIPvarGetVubCoefs(colvar)[closestvbdind];
            vbdvar = SCIPvarGetVubVars(colvar)[closestvbdind];
            vbdconst = SCIPvarGetVubConstants(colvar)[closestvbdind];
            closestbound = closestvbd;
         }
         else
         {
            closestvbdind = -1;
         }
      }

      if( closestvbdind >= 0 )
      {
         SCIP_Real coef;
         int pos;

         coef = val * vbdcoef; /*lint !e644*/
         transrowrhs -= val * vbdconst; /*lint !e644*/

         pos = intvarpos[SCIPvarGetProbindex(vbdvar)] - 1; /*lint !e644*/
         if( pos >= 0 )
         {
            transrowvals[pos] += coef;
         }
         else
         {
            transrowvars[transrowlen] = SCIPvarGetProbindex(vbdvar);
            transrowvals[transrowlen] = coef;
            intvarpos[SCIPvarGetProbindex(vbdvar)] = ++transrowlen;
         }
      }
      else if( !SCIPisInfinity(scip, REALABS(closestbound)) )
      {
         local = local || localbound;
         transrowrhs -= val * closestbound;
      }
      else
      {
         *success = FALSE;
         break;
      }
   }

   for( i = 0; i < transrowlen;)
   {
      intvarpos[transrowvars[i]] = 0;
      if( SCIPisZero(scip, transrowvals[i]) )
      {
         --transrowlen;
         transrowvals[i] = transrowvals[transrowlen];
         transrowvars[i] = transrowvars[transrowlen];
      }
      else
         ++i;
   }

   if( transrowlen <= 1 )
      *success = FALSE;

   if( *success )
   {
      SCIP_Real mindelta;
      SCIP_Real maxdelta;
      SCIP_Real intscalar;
      int nchgcoefs;

      SCIP_VAR** vars = SCIPgetVars(scip);

      *success = !SCIPcutsTightenCoefficients(scip, local, transrowvals, &transrowrhs, transrowvars, &transrowlen, &nchgcoefs);

      mindelta = -SCIPepsilon(scip);
      maxdelta = SCIPsumepsilon(scip);

      if( *success )
      {
         SCIP_CALL( SCIPcalcIntegralScalar(transrowvals, transrowlen, mindelta, maxdelta, MAXDNOM, MAXSCALE, &intscalar, success) );
      }

      if( *success )
      {
         SCIP_Real floorrhs;
         SCIP_Real slack;

         transrowrhs *= intscalar; /*lint !e644*/

         /* slack is initialized to zero since the transrowrhs can still change due to bound usage in the loop below;
          * the floored right hand side is then added afterwards
          */
         slack = 0.0;
         for( i = 0; i < transrowlen; ++i )
         {
            SCIP_Real solval = SCIPgetVarSol(scip, vars[transrowvars[i]]);
            SCIP_Real intval;
            SCIP_Real newval;

            getIntegralScalar(transrowvals[i], intscalar, mindelta, maxdelta, &newval, &intval);

            if( !SCIPisEQ(scip, intval, newval) )
            {
               if( intval < newval )
               {
                  SCIP_Real lb = local ? SCIPvarGetLbLocal(vars[transrowvars[i]]) : SCIPvarGetLbGlobal(vars[transrowvars[i]]);

                  if( SCIPisInfinity(scip, -lb) )
                  {
                     *success = FALSE;
                     break;
                  }

                  transrowrhs += (intval - newval) * lb;
               }
               else
               {
                  SCIP_Real ub = local ? SCIPvarGetUbLocal(vars[transrowvars[i]]) : SCIPvarGetUbGlobal(vars[transrowvars[i]]);

                  if( SCIPisInfinity(scip, ub) )
                  {
                     *success = FALSE;
                     break;
                  }

                  transrowrhs += (intval - newval) * ub;
               }
            }

            slack -= solval * intval;
            transrowvals[i] = intval;
         }

         if( *success )
         {
            floorrhs = SCIPfeasFloor(scip, transrowrhs);
            slack += floorrhs;

            if( slack <= maxslack )
            {
               introw->rhs = floorrhs;
               introw->slack = slack;
               introw->vals = transrowvals;
               introw->varinds = transrowvars;
               introw->len = transrowlen;
               introw->size = rowlen;
               introw->local = local;
               introw->rank = rank;

               if( !SCIPisEQ(scip, floorrhs, transrowrhs) )
                  introw->rank += 1;
            }
            else
            {
               *success = FALSE;
            }
         }
      }
   }

   if( !(*success) )
   {
      SCIPfreeBlockMemoryArray(scip, &transrowvals, rowlen);
      SCIPfreeBlockMemoryArray(scip, &transrowvars, rowlen);
   }

   return SCIP_OKAY;
}


/** Tries to transform non-integral rows into an integral form by using simple and variable bounds */
static
SCIP_RETCODE mod2MatrixTransformContRows(
   SCIP*                 scip,               /**< scip data structure */
   SCIP_SEPADATA*        sepadata,           /**< zerohalf separator data */
   MOD2_MATRIX*          mod2matrix,         /**< mod2 matrix structure */
   SCIP_Bool             allowlocal,         /**< should local cuts be allowed */
   SCIP_Real             maxslack            /**< maximum slack allowed for mod 2 rows */
   )
{
   SCIP_ROW** rows;
   int nrows;
   int* intvarpos;
   int i;
   int maxnonzeros;
   SCIP_CALL( SCIPgetLPRowsData(scip, &rows, &nrows) );
   SCIP_CALL( SCIPallocBlockMemoryArray(scip, &mod2matrix->transintrows, 2*nrows) );
   mod2matrix->ntransintrows = 0;

   SCIP_CALL( SCIPallocCleanBufferArray(scip, &intvarpos, SCIPgetNVars(scip)) );

   maxnonzeros = (int)(SCIPgetNLPCols(scip) * sepadata->maxrowdensity) + sepadata->densityoffset;

   for( i = 0; i < nrows; ++i )
   {
      int rowlen;
      SCIP_Real activity;
      SCIP_Real lhs;
      SCIP_Real rhs;
      SCIP_Real lhsslack;
      SCIP_Real rhsslack;
      SCIP_Real* rowvals;
      SCIP_COL** rowcols;

      /* skip integral rows and rows not suitable for generating cuts */
      if( SCIProwIsModifiable(rows[i]) || SCIProwIsIntegral(rows[i]) || (SCIProwIsLocal(rows[i]) && !allowlocal) || SCIProwGetNNonz(rows[i]) > maxnonzeros )
         continue;

      lhs = SCIProwGetLhs(rows[i]) - SCIProwGetConstant(rows[i]);
      rhs = SCIProwGetRhs(rows[i]) - SCIProwGetConstant(rows[i]);
      activity = SCIPgetRowLPActivity(scip, rows[i]) - SCIProwGetConstant(rows[i]);

      /* compute lhsslack: activity - lhs */
      if( SCIPisInfinity(scip, -SCIProwGetLhs(rows[i])) )
         lhsslack = SCIPinfinity(scip);
      else
      {
         lhsslack = activity - lhs;
      }

      /* compute rhsslack: rhs - activity */
      if( SCIPisInfinity(scip, SCIProwGetRhs(rows[i])) )
         rhsslack = SCIPinfinity(scip);
      else
         rhsslack = rhs - activity;

      if( rhsslack > maxslack && lhsslack > maxslack )
         continue;

      rowlen = SCIProwGetNLPNonz(rows[i]);
      rowvals = SCIProwGetVals(rows[i]);
      rowcols = SCIProwGetCols(rows[i]);

      if( rhsslack <= maxslack )
      {
         SCIP_Bool success;
         TRANSINTROW* introw = &mod2matrix->transintrows[mod2matrix->ntransintrows];
         SCIP_CALL( transformNonIntegralRow(scip, allowlocal, maxslack, 1, SCIProwIsLocal(rows[i]), SCIProwGetRank(rows[i]), \
                                            rowlen, rowvals, rowcols, rhs, intvarpos, introw, &success) );

         assert(success == 1 || success == 0);
         mod2matrix->ntransintrows += (int)success;
      }

      if( lhsslack <= maxslack )
      {
         SCIP_Bool success;
         TRANSINTROW* introw = &mod2matrix->transintrows[mod2matrix->ntransintrows];
         SCIP_CALL( transformNonIntegralRow(scip, allowlocal, maxslack, -1, SCIProwIsLocal(rows[i]), SCIProwGetRank(rows[i]), \
                                            rowlen, rowvals, rowcols, -lhs, intvarpos, introw, &success) );

         assert(success == 1 || success == 0);
         mod2matrix->ntransintrows += (int)success;
      }
   }

   SCIPfreeCleanBufferArray(scip, &intvarpos);

   return SCIP_OKAY;
}


/** adds new column to the mod 2 matrix */
static
SCIP_RETCODE mod2MatrixAddCol(
   SCIP*                 scip,               /**< SCIP datastructure */
   MOD2_MATRIX*          mod2matrix,         /**< mod 2 matrix */
   SCIP_HASHMAP*         origvar2col,        /**< hash map for mapping of problem variables to mod 2 columns */
   SCIP_VAR*             origvar,            /**< problem variable to create mod 2 column for */
   SCIP_Real             solval,             /**< solution value of problem variable */
   int                   rhsoffset           /**< offset in right hand side due complementation (mod 2) */
   )
{
   MOD2_COL* col;

   /* allocate memory */
   SCIP_CALL( SCIPallocBlockMemory(scip, &col) );

   /* initialize fields */
   col->pos = mod2matrix->ncols++;
   col->index = SCIPvarGetProbindex(origvar);
   col->solval = solval;
   SCIP_CALL( SCIPhashsetCreate(&col->nonzrows, SCIPblkmem(scip), 1) );

   /* add column to mod 2 matrix */
   SCIP_CALL( SCIPensureBlockMemoryArray(scip, &mod2matrix->cols, &mod2matrix->colssize, mod2matrix->ncols) );
   mod2matrix->cols[col->pos] = col;

   /* create mapping of problem variable to mod 2 column with its right hand side offset */
   SCIP_CALL( SCIPhashmapInsert(origvar2col, (void*) origvar, COLINFO_CREATE(col, rhsoffset)) );

   return SCIP_OKAY;
}

/** links row to mod 2 column */
static
SCIP_RETCODE mod2colLinkRow(
   BMS_BLKMEM*           blkmem,             /**< block memory shell */
   MOD2_COL*             col,                /**< mod 2 column */
   MOD2_ROW*             row                 /**< mod 2 row */
   )
{
   SCIP_CALL( SCIPhashsetInsert(col->nonzrows, blkmem, (void*)row) );

   assert(SCIPhashsetExists(col->nonzrows, (void*)row));

   row->maxsolval = MAX(col->solval, row->maxsolval);

   return SCIP_OKAY;
}

/** unlinks row from mod 2 column */
static
SCIP_RETCODE mod2colUnlinkRow(
   MOD2_COL*             col,                /**< mod 2 column */
   MOD2_ROW*             row                 /**< mod 2 row */
   )
{
   SCIP_CALL( SCIPhashsetRemove(col->nonzrows, (void*)row) );

   assert(!SCIPhashsetExists(col->nonzrows, (void*)row));
#ifndef NDEBUG
   {
      int nslots = SCIPhashsetGetNSlots(col->nonzrows);
      MOD2_ROW** rows = (MOD2_ROW**) SCIPhashsetGetSlots(col->nonzrows);
      int i;

      for( i = 0; i < nslots; ++i )
      {
         assert(rows[i] != row);
      }
   }
#endif

   return SCIP_OKAY;
}

/** unlinks row from mod 2 column */
static
void mod2rowUnlinkCol(
   MOD2_ROW*             row                 /**< mod 2 row */,
   MOD2_COL*             col                 /**< mod 2 column */
   )
{
   int i;

   assert(row->nnonzcols == 0 || row->nonzcols != NULL);

   SCIP_UNUSED( SCIPsortedvecFindPtr((void**) row->nonzcols, compareColIndex, col, row->nnonzcols, &i) );
   assert(row->nonzcols[i] == col);

   --row->nnonzcols;
   BMSmoveMemoryArray(row->nonzcols + i, row->nonzcols + i + 1, row->nnonzcols - i); /*lint !e866*/

   if( col->solval >= row->maxsolval )
   {
      row->maxsolval = 0.0;
      for( i = 0; i < row->nnonzcols; ++i )
      {
         row->maxsolval = MAX(row->nonzcols[i]->solval, row->maxsolval);
      }
   }
}

/** adds a SCIP_ROW to the mod 2 matrix */
static
SCIP_RETCODE mod2MatrixAddOrigRow(
   SCIP*                 scip,               /**< scip data structure */
   BMS_BLKMEM*           blkmem,             /**< block memory shell */
   MOD2_MATRIX*          mod2matrix,         /**< modulo 2 matrix */
   SCIP_HASHMAP*         origcol2col,        /**< hashmap to retrieve the mod 2 column from a SCIP_COL */
   SCIP_ROW*             origrow,            /**< original SCIP row */
   SCIP_Real             slack,              /**< slack of row */
   ROWIND_TYPE           side,               /**< side of row that is used for mod 2 row, must be ORIG_RHS or ORIG_LHS */
   int                   rhsmod2             /**< modulo 2 value of the row's right hand side */
   )
{
   SCIP_Real* rowvals;
   SCIP_COL** rowcols;
   int rowlen;
   int i;
   MOD2_ROW* row;

   SCIP_ALLOC( BMSallocBlockMemory(blkmem, &row) );

   row->index = mod2matrix->nrows++;
   SCIP_CALL( SCIPensureBlockMemoryArray(scip, &mod2matrix->rows, &mod2matrix->rowssize, mod2matrix->nrows) );
   mod2matrix->rows[row->index] = row;

   row->slack = MAX(0.0, slack);
   row->maxsolval = 0.0;
   row->rhs = rhsmod2;
   row->nrowinds = 1;
   row->rowinds = NULL;
   row->rowindssize = 0;

   if( SCIPisZero(scip, row->slack) )
      ++mod2matrix->nzeroslackrows;

   SCIP_CALL( SCIPensureBlockMemoryArray(scip, &row->rowinds, &row->rowindssize, row->nrowinds) );
   row->rowinds[0].type = side;
   row->rowinds[0].index = (unsigned int)SCIProwGetLPPos(origrow);

   row->nnonzcols = 0;
   row->nonzcolssize = 0;
   row->nonzcols = NULL;

   rowlen = SCIProwGetNNonz(origrow);
   rowvals = SCIProwGetVals(origrow);
   rowcols = SCIProwGetCols(origrow);

   for( i = 0; i < rowlen; ++i )
   {
      if( mod2(scip, rowvals[i]) == 1 )
      {
         void* colinfo;
         MOD2_COL* col;
         int rhsoffset;

         colinfo = SCIPhashmapGetImage(origcol2col, (void*)SCIPcolGetVar(rowcols[i]));

         /* extract the righthand side offset from the colinfo and update the righthand side */
         rhsoffset = COLINFO_GET_RHSOFFSET(colinfo);
         row->rhs = (row->rhs + rhsoffset) % 2;

         /* extract the column pointer from the colinfo */
         col = COLINFO_GET_MOD2COL(colinfo);

         if( col != NULL )
         {
            int k;

            k = row->nnonzcols++;

            SCIP_CALL( SCIPensureBlockMemoryArray(scip, &row->nonzcols, &row->nonzcolssize, row->nnonzcols) );
            row->nonzcols[k] = col;

            SCIP_CALL( mod2colLinkRow(blkmem, col, row) );
         }
      }
   }

   SCIPsortPtr((void**)row->nonzcols, compareColIndex, row->nnonzcols);

   checkRow(row);

   return SCIP_OKAY;
}

/** adds a transformed integral row to the mod 2 matrix */
static
SCIP_RETCODE mod2MatrixAddTransRow(
   SCIP*                 scip,               /**< scip data structure */
   MOD2_MATRIX*          mod2matrix,         /**< modulo 2 matrix */
   SCIP_HASHMAP*         origcol2col,        /**< hashmap to retrieve the mod 2 column from a SCIP_COL */
   int                   transrowind         /**< index to transformed int row */
   )
{
   int i;
   SCIP_VAR** vars;
   BMS_BLKMEM* blkmem;
   MOD2_ROW* row;
   TRANSINTROW* introw;

   SCIP_CALL( SCIPallocBlockMemory(scip, &row) );

   vars = SCIPgetVars(scip);
   introw = &mod2matrix->transintrows[transrowind];

   blkmem = SCIPblkmem(scip);
   row->index = mod2matrix->nrows++;
   SCIP_CALL( SCIPensureBlockMemoryArray(scip, &mod2matrix->rows, &mod2matrix->rowssize, mod2matrix->nrows) );
   mod2matrix->rows[row->index] = row;

   row->slack = MAX(0.0, introw->slack);
   row->rhs = mod2(scip, introw->rhs);
   row->nrowinds = 1;
   row->rowinds = NULL;
   row->rowindssize = 0;
   row->maxsolval = 0.0;

   if( SCIPisZero(scip, row->slack) )
      ++mod2matrix->nzeroslackrows;

   SCIP_CALL( SCIPensureBlockMemoryArray(scip, &row->rowinds, &row->rowindssize, row->nrowinds) );
   row->rowinds[0].type = TRANSROW;
   row->rowinds[0].index = (unsigned int)transrowind;

   row->nnonzcols = 0;
   row->nonzcolssize = 0;
   row->nonzcols = NULL;

   for( i = 0; i < introw->len; ++i )
   {
      if( mod2(scip, introw->vals[i]) == 1 )
      {
         void* colinfo;
         MOD2_COL* col;
         int rhsoffset;

         colinfo = SCIPhashmapGetImage(origcol2col, (void*)vars[introw->varinds[i]]);

         /* extract the righthand side offset from the colinfo and update the righthand side */
         rhsoffset = COLINFO_GET_RHSOFFSET(colinfo);
         row->rhs = (row->rhs + rhsoffset) % 2;

         /* extract the column pointer from the colinfo */
         col = COLINFO_GET_MOD2COL(colinfo);

         if( col != NULL )
         {
            int k;

            k = row->nnonzcols++;

            SCIP_CALL( SCIPensureBlockMemoryArray(scip, &row->nonzcols, &row->nonzcolssize, row->nnonzcols) );
            row->nonzcols[k] = col;

            SCIP_CALL( mod2colLinkRow(blkmem, col, row) );
         }
      }
   }

   SCIPsortPtr((void**)row->nonzcols, compareColIndex, row->nnonzcols);

   checkRow(row);

   return SCIP_OKAY;
}

/** free all resources held by the mod 2 matrix */
static
void destroyMod2Matrix(
   SCIP*                 scip,               /**< scip data structure */
   MOD2_MATRIX*          mod2matrix          /**< pointer to mod2 matrix structure */
   )
{
   int i;

   for( i = 0; i < mod2matrix->ncols; ++i )
   {
      SCIPhashsetFree(&mod2matrix->cols[i]->nonzrows, SCIPblkmem(scip));
      SCIPfreeBlockMemory(scip, &mod2matrix->cols[i]); /*lint !e866*/
   }

   for( i = 0; i < mod2matrix->nrows; ++i )
   {
      SCIPfreeBlockMemoryArrayNull(scip, &mod2matrix->rows[i]->nonzcols, mod2matrix->rows[i]->nonzcolssize);
      SCIPfreeBlockMemoryArrayNull(scip, &mod2matrix->rows[i]->rowinds, mod2matrix->rows[i]->rowindssize);
      SCIPfreeBlockMemory(scip, &mod2matrix->rows[i]); /*lint !e866*/
   }

   for( i = 0; i < mod2matrix->ntransintrows; ++i )
   {
      SCIPfreeBlockMemoryArray(scip, &mod2matrix->transintrows[i].vals, mod2matrix->transintrows[i].size);
      SCIPfreeBlockMemoryArray(scip, &mod2matrix->transintrows[i].varinds, mod2matrix->transintrows[i].size);
   }

   SCIPfreeBlockMemoryArray(scip, &mod2matrix->transintrows, 2*SCIPgetNLPRows(scip)); /*lint !e647*/

   SCIPfreeBlockMemoryArrayNull(scip, &mod2matrix->rows, mod2matrix->rowssize);
   SCIPfreeBlockMemoryArrayNull(scip, &mod2matrix->cols, mod2matrix->colssize);
}

/** build the modulo 2 matrix from all integral rows in the LP, and non-integral rows
 *  if the transformation to an integral row succeeds
 */
static
SCIP_RETCODE buildMod2Matrix(
   SCIP*                 scip,               /**< scip data structure */
   SCIP_SEPADATA*        sepadata,           /**< zerohalf separator data */
   BMS_BLKMEM*           blkmem,             /**< block memory shell */
   MOD2_MATRIX*          mod2matrix,         /**< mod 2 matrix */
   SCIP_Bool             allowlocal,         /**< should local cuts be allowed */
   SCIP_Real             maxslack            /**< maximum slack allowed for mod 2 rows */
   )
{
   SCIP_VAR** vars;
   SCIP_ROW** rows;
   SCIP_COL** cols;
   SCIP_HASHMAP* origcol2col;
   int ncols;
   int nrows;
   int nintvars;
   int maxnonzeros;
   int i;
   SCIP_CALL( SCIPgetLPRowsData(scip, &rows, &nrows) );
   SCIP_CALL( SCIPgetLPColsData(scip, &cols, &ncols) );

   nintvars = SCIPgetNVars(scip) - SCIPgetNContVars(scip);
   vars = SCIPgetVars(scip);

   /* initialize fields */
   mod2matrix->cols = NULL;
   mod2matrix->colssize = 0;
   mod2matrix->ncols = 0;
   mod2matrix->rows = NULL;
   mod2matrix->rowssize = 0;
   mod2matrix->nrows = 0;
   mod2matrix->nzeroslackrows = 0;

   SCIP_CALL( SCIPhashmapCreate(&origcol2col, SCIPblkmem(scip), 1) );

   /* add all integral vars if they are not at their bound */
   for( i = 0; i < nintvars; ++i )
   {
      SCIP_Real lb;
      SCIP_Real ub;
      SCIP_Real lbsol;
      SCIP_Real ubsol;
      SCIP_Real primsol;
      SCIP_Bool useub;

      primsol = SCIPgetVarSol(scip, vars[i]);

      lb = allowlocal ? SCIPvarGetLbLocal(vars[i]) : SCIPvarGetLbGlobal(vars[i]);
      lbsol = MAX(0.0, primsol - lb);
      if( SCIPisZero(scip, lbsol) )
      {
         SCIP_CALL( SCIPhashmapInsert(origcol2col, (void*) vars[i], COLINFO_CREATE(NULL, mod2(scip, lb))) );
         continue;
      }

      ub = allowlocal ? SCIPvarGetUbLocal(vars[i]) : SCIPvarGetUbGlobal(vars[i]);
      ubsol = MAX(0.0, ub - primsol);
      if( SCIPisZero(scip, ubsol) )
      {
         SCIP_CALL( SCIPhashmapInsert(origcol2col, (void*) vars[i], COLINFO_CREATE(NULL, mod2(scip, ub))) );
         continue;
      }

      if( SCIPisInfinity(scip, ub) ) /* if there is no ub, use lb */
         useub = FALSE;
      else if( SCIPisInfinity(scip, -lb) ) /* if there is no lb, use ub */
         useub = TRUE;
      else if( SCIPisLT(scip, primsol, (1.0 - BOUNDSWITCH) * lb + BOUNDSWITCH * ub) )
         useub = FALSE;
      else
         useub = TRUE;

      if( useub )
      {
         assert(ubsol > 0.0);
         SCIP_CALL( mod2MatrixAddCol(scip, mod2matrix, origcol2col, vars[i], ubsol, mod2(scip, ub)) );
      }
      else
      {
         assert(lbsol > 0.0);
         SCIP_CALL( mod2MatrixAddCol(scip, mod2matrix, origcol2col, vars[i], lbsol, mod2(scip, lb)) );
      }
   }

   maxnonzeros = (int)(SCIPgetNLPCols(scip) * sepadata->maxrowdensity) + sepadata->densityoffset;

   /* add all integral rows using the created columns */
   for( i = 0; i < nrows; ++i )
   {
      SCIP_Real lhs;
      SCIP_Real rhs;
      SCIP_Real activity;
      SCIP_Real lhsslack;
      SCIP_Real rhsslack;
      int lhsmod2;
      int rhsmod2;

      /* skip non-integral rows and rows not suitable for generating cuts */
      if( SCIProwIsModifiable(rows[i]) || !SCIProwIsIntegral(rows[i]) || (SCIProwIsLocal(rows[i]) && !allowlocal) || SCIProwGetNNonz(rows[i]) > maxnonzeros )
         continue;

      lhsmod2 = 0;
      rhsmod2 = 0;
      activity = SCIPgetRowLPActivity(scip, rows[i]) - SCIProwGetConstant(rows[i]);

      /* since row is integral we can ceil/floor the lhs/rhs after subtracting the constant */
      lhs = SCIPfeasCeil(scip, SCIProwGetLhs(rows[i]) - SCIProwGetConstant(rows[i]));
      rhs = SCIPfeasFloor(scip, SCIProwGetRhs(rows[i]) - SCIProwGetConstant(rows[i]));

      /* compute lhsslack: activity - lhs */
      if( SCIPisInfinity(scip, -SCIProwGetLhs(rows[i])) )
         lhsslack = SCIPinfinity(scip);
      else
      {
         lhsslack = activity - lhs;
         lhsmod2 = mod2(scip, lhs);
      }

      /* compute rhsslack: rhs - activity */
      if( SCIPisInfinity(scip, SCIProwGetRhs(rows[i])) )
         rhsslack = SCIPinfinity(scip);
      else
      {
         rhsslack = rhs - activity;
         rhsmod2 = mod2(scip, rhs);
      }

      if( rhsslack <= maxslack && lhsslack <= maxslack )
      {
         if( lhsmod2 == rhsmod2 )
         {
            /* maxslack < 1 implies rhs - lhs = rhsslack + lhsslack < 2. Therefore lhs = rhs (mod2) can only hold if they
             * are equal
             */
            assert(SCIPisEQ(scip, lhs, rhs));

            /* use rhs */
            SCIP_CALL( mod2MatrixAddOrigRow(scip, blkmem, mod2matrix, origcol2col, rows[i], rhsslack, ORIG_RHS, rhsmod2) );
         }
         else
         {
            /* use both */
            SCIP_CALL( mod2MatrixAddOrigRow(scip, blkmem, mod2matrix, origcol2col, rows[i], lhsslack, ORIG_LHS, lhsmod2) );
            SCIP_CALL( mod2MatrixAddOrigRow(scip, blkmem, mod2matrix, origcol2col, rows[i], rhsslack, ORIG_RHS, rhsmod2) );
         }
      }
      else if( rhsslack <= maxslack )
      {
         /* use rhs */
         SCIP_CALL( mod2MatrixAddOrigRow(scip, blkmem, mod2matrix, origcol2col, rows[i], rhsslack, ORIG_RHS, rhsmod2) );
      }
      else if( lhsslack <= maxslack )
      {
         /* use lhs */
         SCIP_CALL( mod2MatrixAddOrigRow(scip, blkmem, mod2matrix, origcol2col, rows[i], lhsslack, ORIG_LHS, lhsmod2) );
      }
   }

   /* transform non-integral rows */
   SCIP_CALL( mod2MatrixTransformContRows(scip, sepadata, mod2matrix, allowlocal, maxslack) );

   /* add all transformed integral rows using the created columns */
   for( i = 0; i < mod2matrix->ntransintrows; ++i )
   {
      SCIP_CALL( mod2MatrixAddTransRow(scip, mod2matrix, origcol2col, i) );
   }

   SCIPhashmapFree(&origcol2col);

   return SCIP_OKAY;
}

/* compare two mod 2 columns for equality */
static
SCIP_DECL_HASHKEYEQ(columnsEqual)
{  /*lint --e{715}*/
   MOD2_COL* col1;
   MOD2_COL* col2;
   int nslotscol1;
   MOD2_ROW** col1rows;
   int i;

   col1 = (MOD2_COL*) key1;
   col2 = (MOD2_COL*) key2;

   if( SCIPhashsetGetNElements(col1->nonzrows) != SCIPhashsetGetNElements(col2->nonzrows) )
      return FALSE;

   nslotscol1 = SCIPhashsetGetNSlots(col1->nonzrows);
   col1rows = (MOD2_ROW**) SCIPhashsetGetSlots(col1->nonzrows);
   for( i = 0; i < nslotscol1; ++i )
   {
      if( col1rows[i] != NULL && !SCIPhashsetExists(col2->nonzrows, (void*)col1rows[i]) )
         return FALSE;
   }

   return TRUE;
}

/* compute a signature of the rows in a mod 2 matrix as hash value */
static
SCIP_DECL_HASHKEYVAL(columnGetSignature)
{  /*lint --e{715}*/
   MOD2_COL* col;
   MOD2_ROW** rows;
   uint64_t signature;
   int i;
   int nslots;

   col = (MOD2_COL*) key;

   nslots = SCIPhashsetGetNSlots(col->nonzrows);
   rows = (MOD2_ROW**) SCIPhashsetGetSlots(col->nonzrows);

   signature = 0;
   for( i = 0; i < nslots; ++i )
   {
      if( rows[i] != NULL )
         signature |= SCIPhashSignature64(rows[i]->index);
   }

<<<<<<< HEAD
   if( *bestlbtype == -2 )
   {
      if( USEVARBOUNDS ) /*lint !e774 !e506*/
      {

         /* search for lb or vlb with maximal bound value */
         for( j = 0; j < nvlb; j++ )
         {
            assert(zvlb != NULL);
            assert(bvlb != NULL);
            assert(dvlb != NULL);
            assert(SCIPvarGetType(zvlb[j]) != SCIP_VARTYPE_CONTINUOUS);

            /* use only vlb with nonnegative variable z that are column variables and present in the current LP */
            if( SCIPvarGetStatus(zvlb[j]) == SCIP_VARSTATUS_COLUMN && SCIPcolIsInLP(SCIPvarGetCol(zvlb[j])) &&
               !SCIPisNegative(scip, SCIPcolGetLb(SCIPvarGetCol(zvlb[j]))) )
            {
               SCIP_Real vlbsol;

               vlbsol = bvlb[j] * SCIPcolGetPrimsol(SCIPvarGetCol(zvlb[j])) + dvlb[j];
               if( vlbsol > *bestlbsol )
               {
                  *bestlbsol = vlbsol;
                  *bestlbtype = j;
               }
            }
         }
      }    

      /* if no better var bound could be found, set type to the fixed bound (-1) */
      if( *bestlbtype == -2 )
         *bestlbtype = -1;      

      /* store best bound for substitution */
      lpdata->bestlbidxofcol[collppos] = *bestlbtype;
   }
   assert(lpdata->bestlbidxofcol[collppos] > -2);

   if( *bestlbtype >= 0 )
   {
      assert(USEVARBOUNDS); /*lint !e774 !e506*/
      assert(*bestlbtype < nvlb);
      assert(zvlb != NULL);
      assert(bvlb != NULL);
      assert(dvlb != NULL);
      *bestzvlb = zvlb[*bestlbtype];
      *bestbvlb = bvlb[*bestlbtype];
      *bestdvlb = dvlb[*bestlbtype];      
   }  
}


/** finds closest upper bound of col and stores it within lpdata;
 *  the bound can be the upper bound or the best variable upper bound with nonnegative column variable 
 */
static
void findClosestUb(
   SCIP*                 scip,               /**< SCIP data structure */
   ZEROHALF_LPDATA*      lpdata,             /**< data of current LP relaxation */   
   SCIP_COL*             col,                /**< column to get closest upper bound */
   SCIP_Real*            bestubsol,          /**< pointer to store value of closest upper bound */
   int*                  bestubtype,         /**< pointer to store type of closest upper bound */
   SCIP_VAR**            bestzvub,           /**< pointer to store variable z in closest variable upper bound b*z + d */
   SCIP_Real*            bestbvub,           /**< pointer to store coefficient b in closest variable upper bound b*z + d */
   SCIP_Real*            bestdvub            /**< pointer to store constant d in closest variable upper bound b*z + d */

   )
{
   SCIP_VAR* var;
   SCIP_VAR** zvub;
   SCIP_Real* bvub;
   SCIP_Real* dvub;
   int collppos;
   int nvub;
   int j;

   assert(lpdata != NULL);
   assert(bestubsol != NULL);
   assert(bestubtype != NULL);
   assert(bestzvub != NULL);
   assert(bestbvub != NULL);
   assert(bestdvub != NULL);

   collppos = SCIPcolGetLPPos(col);
   var = SCIPcolGetVar(col);
   *bestubsol = SCIPcolGetUb(col);
   *bestubtype = lpdata->bestubidxofcol[collppos];
   *bestzvub = NULL;
   *bestbvub = 0.0;
   *bestdvub = 0.0;

   if( *bestubtype == -1 )
      return;

   if( USEVARBOUNDS ) /*lint !e774 !e506*/
   {
      nvub = SCIPvarGetNVubs(var);
      zvub = SCIPvarGetVubVars(var);
      bvub = SCIPvarGetVubCoefs(var);
      dvub = SCIPvarGetVubConstants(var);

      assert(zvub != NULL || nvub == 0);
      assert(bvub != NULL || nvub == 0);
      assert(dvub != NULL || nvub == 0);
   }

   if( *bestubtype == -2 )
   {
      if( USEVARBOUNDS ) /*lint !e774 !e506*/
      {
         /* search for ub or vub with maximal bound value */
         for( j = 0; j < nvub; j++ )
         {
            assert(zvub != NULL);
            assert(bvub != NULL);
            assert(dvub != NULL);
            assert(SCIPvarGetType(zvub[j]) != SCIP_VARTYPE_CONTINUOUS);

            /* use only vub with nonnegative variable z that are column variables and present in the current LP */
            if( SCIPvarGetStatus(zvub[j]) == SCIP_VARSTATUS_COLUMN && SCIPcolIsInLP(SCIPvarGetCol(zvub[j])) &&
               !SCIPisNegative(scip, SCIPcolGetUb(SCIPvarGetCol(zvub[j]))) )
            {
               SCIP_Real vubsol;

               vubsol = bvub[j] * SCIPcolGetPrimsol(SCIPvarGetCol(zvub[j])) + dvub[j];
               if( vubsol < *bestubsol )
               {
                  *bestubsol = vubsol;
                  *bestubtype = j;
               }
            }
         }
      }
      /* if no better var bound could be found, set type to the fixed bound (-1) */
      if( *bestubtype == -2 )
         *bestubtype = -1;    

      /* store best bound for substitution */
      lpdata->bestubidxofcol[collppos] = *bestubtype;
   }
   assert(lpdata->bestubidxofcol[collppos] > -2);

   if( *bestubtype >= 0 )
   {
      assert(USEVARBOUNDS); /*lint !e774 !e506*/
      assert(*bestubtype < nvub);
      assert(zvub != NULL);
      assert(bvub != NULL);
      assert(dvub != NULL);
      *bestzvub = zvub[*bestubtype];
      *bestbvub = bvub[*bestubtype];
      *bestdvub = dvub[*bestubtype];      
   }  
}


/** searches for relevant rows, i.e., rows containing relevant columns that cannot be deleted because of basic 
 *  preprocessing methods 
 */
static
SCIP_RETCODE getRelevantRows(
   SCIP*                 scip,               /**< SCIP data structure */
   SCIP_SEPADATA*        sepadata,           /**< separator data */
   ZEROHALF_LPDATA*      lpdata              /**< data of current LP relaxation */
   )
{
   SCIP_COL**            colscurrentrow;
   SCIP_Real*            valscurrentrow;
   SCIP_Real*            densecoeffscurrentleftrow;
   SCIP_Real*            densecoeffscurrentrightrow;
   SCIP_ROW*             row;
   SCIP_VAR*             var;
   SCIP_VAR*             bestzvbnd;
   SCIP_Real             bestbndsol;
   SCIP_Real             bestbvbnd;
   SCIP_Real             bestdvbnd;
   SCIP_Real             intscalarleftrow;
   SCIP_Real             intscalarrightrow;
   SCIP_Real             act;
   SCIP_Real             cst;
   SCIP_Real             lhs;
   SCIP_Real             lhsslack;
   SCIP_Real             maxslack;
   SCIP_Real             rhs;
   SCIP_Real             rhsslack;   
   int                   bestbndtype;
   int                   nnonzcurrentrow;
   int                   c;
   int                   r;
   int                   k;
   SCIP_Bool             lhsslackislessequalmaxslack;
   SCIP_Bool             rhsslackislessequalmaxslack;
   SCIP_Bool             lhsisinfinity;
   SCIP_Bool             rhsisinfinity;
   SCIP_Bool             lhsiseven;
   SCIP_Bool             rhsiseven;
   SCIP_Bool             success;
   ZEROHALF_SUBLPDATA*   problem;

   int                   collppos;
   SCIP_Bool             rowisrelevant;

   assert(scip != NULL);
   assert(sepadata != NULL);
   assert(lpdata != NULL);
   assert(lpdata->rows != NULL);
   assert(lpdata->nrows > 0);
   assert(lpdata->subproblemsindexofcol != NULL);
   assert(lpdata->rcolsindexofcol != NULL);
   assert(lpdata->subproblems != NULL);
   assert(lpdata->nsubproblems > 0);

   assert(lpdata->subproblemsindexofrow == NULL);
   assert(lpdata->rrowsindexofleftrow == NULL);
   assert(lpdata->rrowsindexofrightrow == NULL);

   k = 0;
   problem = lpdata->subproblems[k];

   assert(k >= 0);
   assert(k <= lpdata->nsubproblems);
   assert(problem != NULL);
   assert(problem->rcols != NULL);
   assert(problem->nrcols > 0);
   assert(problem->rcolslbslack != NULL);
   assert(problem->rcolsubslack != NULL);

   assert(problem->rrows == NULL);
   assert(problem->rrowsrhs == NULL);
   assert(problem->rrowsslack == NULL);

   /* allocate temporary memory for row data structures */
   SCIP_CALL(SCIPallocBlockMemoryArray(scip, &(lpdata->subproblemsindexofrow), lpdata->nrows));
   SCIP_CALL(SCIPallocBlockMemoryArray(scip, &(lpdata->rrowsindexofleftrow), lpdata->nrows));
   SCIP_CALL(SCIPallocBlockMemoryArray(scip, &(lpdata->rrowsindexofrightrow), lpdata->nrows));

   SCIP_CALL(SCIPallocBlockMemoryArray(scip, &(problem->rrows), 2 * lpdata->nrows));
   SCIP_CALL(SCIPallocBlockMemoryArray(scip, &(problem->rrowsrhs), 2 * lpdata->nrows));
   SCIP_CALL(SCIPallocBlockMemoryArray(scip, &(problem->rrowsslack), 2 * lpdata->nrows));
   problem->rrowssize = 2 * lpdata->nrows;

   /* allocate temporary memory */
   SCIP_CALL(SCIPallocBufferArray(scip, &densecoeffscurrentleftrow, lpdata->ncols));
   SCIP_CALL(SCIPallocBufferArray(scip, &densecoeffscurrentrightrow, lpdata->ncols));

   /* initialize arrays */
   BMSclearMemoryArray(lpdata->subproblemsindexofrow, lpdata->nrows);
   BMSclearMemoryArray(lpdata->rrowsindexofleftrow, lpdata->nrows);
   BMSclearMemoryArray(lpdata->rrowsindexofrightrow, lpdata->nrows);

   BMSclearMemoryArray(densecoeffscurrentleftrow, lpdata->ncols);
   BMSclearMemoryArray(densecoeffscurrentrightrow, lpdata->ncols);

   maxslack = sepadata->maxslack;
   problem->nrrows = 0;
   for( r = 0 ; r < lpdata->nrows ; ++r)
   {     
      row = lpdata->rows[r];

      if( sepadata->ignoreprevzhcuts )
      {
         /* ignore rows whose names start with "zerohalf" */
         const char* rowname = SCIProwGetName(row);

         if( strlen(rowname) > 8 )
         {
            if(rowname[0] == 'z'
               && rowname[1] == 'e'
               && rowname[2] == 'r'
               && rowname[3] == 'o'
               && rowname[4] == 'h'
               && rowname[5] == 'a'
               && rowname[6] == 'l'
               && rowname[7] == 'f' )
            {
               lpdata->subproblemsindexofrow[r] = IRRELEVANT;
               lpdata->rrowsindexofleftrow[r] = NONEXISTENT_ROW;
               lpdata->rrowsindexofrightrow[r] = NONEXISTENT_ROW;
               continue;
            }
         }
      }

      /* check if current row is an original LP row (i.e., was not added) if necessary */
      if( sepadata->onlyorigrows )
      {
         int left;
         int center;
         int right;
         int rowindex;

         assert(sepadata->origrows != NULL);
         assert(sepadata->norigrows > 0);

         left = 0;
         center = 1;
         right = sepadata->norigrows - 1;
         rowindex = SCIProwGetIndex(row);
         while( left <= right && center > -1 )
         {
            center = left + ((right - left) / 2);
            if( sepadata->origrows[center] == rowindex )
               center = -1;
            if( sepadata->origrows[center] > rowindex )
               right = center - 1;
            else
               left = center + 1;
         }
         if( center > -1 )
         {
            lpdata->subproblemsindexofrow[r] = IRRELEVANT;
            lpdata->rrowsindexofleftrow[r] = NONEXISTENT_ROW;
            lpdata->rrowsindexofrightrow[r] = NONEXISTENT_ROW;
            continue;
         }
      }    

      /* get row data */
      colscurrentrow = SCIProwGetCols(row);
      nnonzcurrentrow = SCIProwGetNLPNonz(row);
      valscurrentrow = SCIProwGetVals(row);

      /* clear dense coeffs arrays */
      BMSclearMemoryArray(densecoeffscurrentleftrow, lpdata->ncols);
      BMSclearMemoryArray(densecoeffscurrentrightrow, lpdata->ncols);

      /* calculate dense coeffs arrays */
      for( c = 0; c < nnonzcurrentrow; ++c)
      {
         collppos = SCIPcolGetLPPos(colscurrentrow[c]);
	 assert(0 <= collppos && collppos < lpdata->ncols);

         var = SCIPcolGetVar(colscurrentrow[c]);

         /* check if row contains a continuous variable */
         if( SCIPvarGetType(var) == SCIP_VARTYPE_CONTINUOUS )
         { 
            bestzvbnd = NULL;
            bestbndsol = 0.0;
            bestbvbnd = 0.0;
            bestdvbnd = 0.0;
            bestbndtype = -2;

            /* Consider rhs of row and relax continuous variables by substituting for:
             * - a_j > 0: x_j = lb  or  x_j = b*z + d with variable lower bound b*z + d with column var z >= 0
             * - a_j < 0: x_j = ub  or  x_j = b*z + d with variable upper bound b*z + d with column var z >= 0
             * and 
             * consider lhs of row and relax continuous variables by substituting for:
             * - a_j < 0: x_j = lb  or  x_j = b*z + d with variable lower bound b*z + d with column var z >= 0
             * - a_j > 0: x_j = ub  or  x_j = b*z + d with variable upper bound b*z + d with column var z >= 0
             */

            findClosestLb(scip, lpdata, colscurrentrow[c],
               &bestbndsol, &bestbndtype, &bestzvbnd, &bestbvbnd, &bestdvbnd );
            assert( bestbndtype > -2 && lpdata->bestlbidxofcol[collppos] == bestbndtype);

            if( bestbndtype > -1 )
            {
               int zlppos;

               zlppos = SCIPcolGetLPPos(SCIPvarGetCol(bestzvbnd));
               assert(0 <= zlppos && zlppos < lpdata->ncols);

               if( valscurrentrow[c] > 0 )
                  densecoeffscurrentrightrow[zlppos] += valscurrentrow[c] * bestbvbnd;
               else
                  densecoeffscurrentleftrow[zlppos] -= valscurrentrow[c] * bestbvbnd;
            }

            findClosestUb(scip, lpdata, colscurrentrow[c],
               &bestbndsol, &bestbndtype, &bestzvbnd, &bestbvbnd, &bestdvbnd );
            assert(bestbndtype > -2 && lpdata->bestubidxofcol[collppos] == bestbndtype);

            if( bestbndtype > -1 )
            {
               int zlppos;

               zlppos = SCIPcolGetLPPos(SCIPvarGetCol(bestzvbnd));
               assert(0 <= zlppos && zlppos < lpdata->ncols);

               if( valscurrentrow[c] > 0 )
                  densecoeffscurrentleftrow[zlppos] -= valscurrentrow[c] * bestbvbnd;
               else
                  densecoeffscurrentrightrow[zlppos] += valscurrentrow[c] * bestbvbnd;
            }          
         }
         else
         {
            densecoeffscurrentleftrow[collppos]  -= valscurrentrow[c];
            densecoeffscurrentrightrow[collppos] += valscurrentrow[c];          
         }
      }

      /* calculate scalar that would make (left|right) row coefficients integral; 
       * try to avoid unnecessary or expensive scaling calls 
       */ 
      intscalarleftrow = 1.0;
      intscalarrightrow = 1.0;

      if( sepadata->scalefraccoeffs && (!SCIPisIntegral(scip, SCIPgetRowMinCoef(scip, row)) 
            || !SCIPisIntegral(scip, SCIPgetRowMaxCoef(scip, row)) || !SCIPisIntegral(scip, SCIProwGetSumNorm(row))) )
      {
         SCIP_CALL( SCIPcalcIntegralScalar(densecoeffscurrentleftrow, lpdata->ncols,
               -SCIPepsilon(scip), SCIPepsilon(scip), (SCIP_Longint) MAXDNOM, MAXSCALE, &intscalarleftrow, &success) );
         if( !success )
         {
            lpdata->rrowsindexofleftrow[r] = NONEXISTENT_ROW;
         }

         SCIP_CALL( SCIPcalcIntegralScalar(densecoeffscurrentrightrow, lpdata->ncols,
               -SCIPepsilon(scip), SCIPepsilon(scip), (SCIP_Longint) MAXDNOM, MAXSCALE, &intscalarrightrow, &success) );
         if( !success )
         {
            lpdata->rrowsindexofrightrow[r] = NONEXISTENT_ROW;
         }

         if ( lpdata->rrowsindexofleftrow[r] == NONEXISTENT_ROW
            && lpdata->rrowsindexofrightrow[r] == NONEXISTENT_ROW )
         {
            lpdata->subproblemsindexofrow[r] = IRRELEVANT;
            continue;
         }
      }

      lpdata->intscalarsleftrow[r]  = intscalarleftrow;
      lpdata->intscalarsrightrow[r] = intscalarrightrow;

      /* calculate lhs/rhs & slacks */
      act = SCIPgetRowLPActivity(scip, row);
      lhs = SCIProwGetLhs(row);
      rhs = SCIProwGetRhs(row);    
      cst = SCIProwGetConstant(row);

      lhsisinfinity = SCIPisInfinity(scip, -lhs);
      rhsisinfinity = SCIPisInfinity(scip, rhs);

      lhsslack = SCIPisFeasZero(scip, act - lhs) ? 0.0 : act - lhs;
      rhsslack = SCIPisFeasZero(scip, rhs - act) ? 0.0 : rhs - act;

      lhs = (lhs - cst) * intscalarleftrow;
      rhs = (rhs - cst) * intscalarrightrow;

      lhsisinfinity = lhsisinfinity || SCIPisInfinity(scip, -lhs);
      rhsisinfinity = rhsisinfinity || SCIPisInfinity(scip, rhs);

      lhsslack = lhsslack * intscalarleftrow;
      rhsslack = rhsslack * intscalarrightrow;

      /* check if the slack value of the row is small enough */
      if( (!lhsisinfinity && SCIPisLE(scip, lhsslack, maxslack))
         || (!rhsisinfinity && SCIPisLE(scip, rhsslack, maxslack)) )
      { 
         colscurrentrow = SCIProwGetCols(row);
         nnonzcurrentrow = SCIProwGetNLPNonz(row);
         valscurrentrow = SCIProwGetVals(row);

         lhsiseven = ISEVEN(scip, lhs);
         rhsiseven = ISEVEN(scip, rhs);

         rowisrelevant = FALSE;
         for( c = 0 ; c < nnonzcurrentrow ; ++c )
         {
            collppos = SCIPcolGetLPPos(colscurrentrow[c]);
            var = SCIPcolGetVar(colscurrentrow[c]);

            /* check if row contains a column with primsol = odd bound and update lhs/rhs parity */
            if( lpdata->rcolsindexofcol[collppos] == LP_SOL_EQUALS_ODD_LB
               || lpdata->rcolsindexofcol[collppos] == LP_SOL_EQUALS_ODD_UB )
            {
               assert(SCIPvarGetType(SCIPcolGetVar(colscurrentrow[c])) != SCIP_VARTYPE_CONTINUOUS);
               lhsiseven = !lhsiseven;
               rhsiseven = !rhsiseven;
            }

            /* check if row contains a continuous variable */
            if( SCIPvarGetType(var) == SCIP_VARTYPE_CONTINUOUS )
            {   
               if( !rhsisinfinity )
               {
                  if( valscurrentrow[c] * intscalarrightrow > 0 )
                  {
                     findClosestLb(scip, lpdata, colscurrentrow[c], &bestbndsol, &bestbndtype, &bestzvbnd, &bestbvbnd, &bestdvbnd );
                     assert(bestbndtype > -2 && lpdata->bestlbidxofcol[collppos] == bestbndtype);
                  }
                  else
                  {                  
                     assert(valscurrentrow[c] * intscalarrightrow < 0);
                     findClosestUb(scip, lpdata, colscurrentrow[c], &bestbndsol, &bestbndtype, &bestzvbnd, &bestbvbnd, &bestdvbnd );
                     assert(bestbndtype > -2 && lpdata->bestubidxofcol[collppos] == bestbndtype);
                  }
                  assert(bestbndtype == -1 || bestzvbnd != NULL);

                  if( SCIPisInfinity(scip, -bestbndsol) || SCIPisInfinity(scip, bestbndsol) )
                     rhsisinfinity = TRUE;
                  else
                  {
                     /**@todo check whether REALABS is really correct */
                     if ( bestbndtype == -1 )
                        rhs -= intscalarrightrow * REALABS(valscurrentrow[c]) * bestbndsol;
                     else
                        rhs -= intscalarrightrow * REALABS(valscurrentrow[c]) * bestdvbnd;
                     rhsslack += intscalarrightrow * REALABS(valscurrentrow[c])
                        * REALABS(SCIPcolGetPrimsol(colscurrentrow[c]) - bestbndsol);
                     assert(SCIPisGE(scip, rhsslack, 0.0));
                     rhsisinfinity = rhsisinfinity || SCIPisInfinity(scip, rhs);                     
                  }  
               }

               if( !lhsisinfinity )
               {
                  if( valscurrentrow[c] * intscalarleftrow < 0 )
                  {
                     findClosestLb(scip, lpdata, colscurrentrow[c], &bestbndsol, &bestbndtype, &bestzvbnd, &bestbvbnd, &bestdvbnd );
                     assert(bestbndtype > -2 && lpdata->bestlbidxofcol[collppos] == bestbndtype);
                  }
                  else
                  {                  
                     assert(valscurrentrow[c] * intscalarleftrow > 0);
                     findClosestUb(scip, lpdata, colscurrentrow[c], &bestbndsol, &bestbndtype, &bestzvbnd, &bestbvbnd, &bestdvbnd );
                     assert(bestbndtype > -2 && lpdata->bestubidxofcol[collppos] == bestbndtype);
                  }
                  assert(bestbndtype == -1 || bestzvbnd != NULL);

                  if( SCIPisInfinity(scip, -bestbndsol) || SCIPisInfinity(scip, bestbndsol) )
                     lhsisinfinity = TRUE;
                  else
                  {
                     /**@todo check whether REALABS is really correct */
                     if( bestbndtype == -1 )
                        lhs -= intscalarleftrow * REALABS(valscurrentrow[c]) * bestbndsol;
                     else
                        lhs -= intscalarleftrow * REALABS(valscurrentrow[c]) * bestdvbnd;
                     lhsslack += intscalarleftrow * REALABS(valscurrentrow[c])
                        * REALABS(SCIPcolGetPrimsol(colscurrentrow[c]) - bestbndsol);
                     assert(SCIPisGE(scip, lhsslack, 0.0));
                     lhsisinfinity = lhsisinfinity || SCIPisInfinity(scip, lhs);
                  }  
               }

               /* if both lhs and rhs became infinity, then the (relaxed) row is not relevant */
               if( lhsisinfinity && rhsisinfinity )
               {
                  rowisrelevant = FALSE;
                  break;
               }

               rowisrelevant = TRUE; 
            }

            /* check if row contains at least one relevant column (because k == 0 by initialization) */
            if( lpdata->subproblemsindexofcol[collppos] == k )
               rowisrelevant = TRUE;

            /* check if row contains no relevant columns but an odd lhs or rhs value */
            if( c == nnonzcurrentrow - 1 && (!lhsiseven || !rhsiseven) )
               rowisrelevant = TRUE;

         } 
         assert(SCIPisGE(scip, lhsslack, 0.0));
         assert(SCIPisGE(scip, rhsslack, 0.0));


         /* process row if it is relevant */
         if( rowisrelevant ) 
         {
            /* row is relevant because it contains a relevant column */
            problem->rrows[problem->nrrows] = r;

            lhsslackislessequalmaxslack = SCIPisLE(scip, lhsslack, maxslack);
            rhsslackislessequalmaxslack = SCIPisLE(scip, rhsslack, maxslack);

            /* note: due to the relaxation of continuous variables with their bounds the coeffs of nonzero variables
             * in left row and right row may be different. hence the row with smaller slack cannot be removed without
             * checking the coeffs first. 
             */
            if( !lhsisinfinity && lhsslackislessequalmaxslack )
            {
               /* "-a^T x <= -lhs" */
               lpdata->subproblemsindexofrow[r] = k;
               lpdata->rrowsindexofleftrow[r] = problem->nrrows;

               problem->rrows[problem->nrrows] = r;
               /**@todo check whether lhs is correct, or whether this must be -lhs. do we store the 
                * -ax <= -lhs constraint or the ax >= lhs constraint? Is this handled correctly above while updating lhs? 
                */ 
               problem->rrowsrhs[problem->nrrows] = lhs;
               problem->rrowsslack[problem->nrrows] = lhsslack;            
            }
            else
            {
               lpdata->rrowsindexofleftrow[r] = lhsisinfinity ? NONEXISTENT_ROW : SLACK_GREATER_THAN_MAXSLACK;
            }
            /**@todo check the following: if !lhsinfinity AND !rhsinfinity: then only one of them is stored currently, 
             * because problem->nrrows++ is only called once. if this is intended, why do we allocate 2 * lpdata->nrows 
             * entries for rrows?
             */
            if( !rhsisinfinity && rhsslackislessequalmaxslack )
            {
               /* "a^T x <= rhs" */
               lpdata->subproblemsindexofrow[r] = k;
               lpdata->rrowsindexofrightrow[r] = problem->nrrows;

               problem->rrows[problem->nrrows] = r;
               problem->rrowsrhs[problem->nrrows] = rhs;
               problem->rrowsslack[problem->nrrows] = rhsslack;    
            }
            else
            {
               lpdata->rrowsindexofrightrow[r] = rhsisinfinity ? NONEXISTENT_ROW : SLACK_GREATER_THAN_MAXSLACK;
            }

            /* increase counter only if at least one half row had a sufficiently small slack */
            if( lpdata->rrowsindexofleftrow[r] > -1 || lpdata->rrowsindexofrightrow[r] > -1 )            
               problem->nrrows++;
         }
         else /* case: !rowisrelevant */
         {
            /* row does not contain relevant columns */
            lpdata->subproblemsindexofrow[r] = IRRELEVANT;
            lpdata->rrowsindexofleftrow[r] = lhsisinfinity ? NONEXISTENT_ROW : NO_RELEVANT_COLUMNS;
            lpdata->rrowsindexofrightrow[r] = rhsisinfinity ? NONEXISTENT_ROW : NO_RELEVANT_COLUMNS;
         }      
      }
      else /* case: lhsslack > maxslack && rhsslack > maxslack */
      {
         lpdata->subproblemsindexofrow[r] = IRRELEVANT;
         lpdata->rrowsindexofleftrow[r] = lhsisinfinity ? NONEXISTENT_ROW : SLACK_GREATER_THAN_MAXSLACK;
         lpdata->rrowsindexofrightrow[r] = rhsisinfinity ? NONEXISTENT_ROW : SLACK_GREATER_THAN_MAXSLACK;
      }
   }

   /* free temporary memory */
   SCIPfreeBufferArray(scip, &densecoeffscurrentleftrow);   
   SCIPfreeBufferArray(scip, &densecoeffscurrentrightrow);

   return SCIP_OKAY;
}



/* check if mod 2 data structure contains at most two nonzero entries per row */
static
SCIP_Bool hasMatrixMax2EntriesPerRow(
   ZEROHALF_MOD2DATA*    mod2data            /**< considered mod 2 data */
   )
{
   int r;
   int c;
   int nentries;

   assert(mod2data != NULL);

   if( mod2data->nrowsind == 0 )
      return TRUE; /*FALSE;*/

   if( mod2data->ncolsind <= 2 )
      return TRUE;

   for( r = 0; r < mod2data->nrowsind ; ++r )
   {
      nentries = 0;
      for( c = 0; c < mod2data->ncolsind ; ++c )
      {
         if( BITARRAYBITISSET(mod2data->rows[mod2data->rowsind[r]], mod2data->colsind[c]) ) /*lint !e701*/
         {
            nentries++;
            if( nentries > 2 )
               return FALSE;
         }
      }
   }

   return TRUE;
}



#ifdef ZEROHALF__PRINT_STATISTICS 
/* check if mod 2 data structure contains at most two nonzero entries per column */
static
SCIP_Bool hasMatrixMax2EntriesPerColumn(
   ZEROHALF_MOD2DATA*    mod2data            /**< considered mod 2 data */
   )
{
   int r;
   int c;
   int nentries;

   assert(mod2data != NULL);

   if( mod2data->ncolsind == 0 )
      return TRUE; /*FALSE;*/

   if( mod2data->nrowsind <= 2 )
      return TRUE;

   for( c = 0; c < mod2data->ncolsind ; ++c )
   {
      nentries = 0;
      for( r = 0; r < mod2data->nrowsind ; ++r )
      {
         if( BITARRAYBITISSET(mod2data->rows[mod2data->rowsind[r]], mod2data->colsind[c]) ) /*lint !e701*/
         {
            nentries++;
            if( nentries > 2 )
               return FALSE;
         }
      }
   }

   return TRUE;
}
#endif



/** stores relevant data into bit arrays (mod 2 data structure) */
static
SCIP_RETCODE storeMod2Data(
   SCIP*                 scip,               /**< SCIP data structure */
   SCIP_SEPADATA*        sepadata,           /**< separator data */
   ZEROHALF_LPDATA*      lpdata,             /**< data of current LP relaxation */
   int                   subproblemindex,    /**< index of considered subproblem */
   ZEROHALF_MOD2DATA*    mod2data            /**< data (mod 2) */
   )
{
   ZEROHALF_SUBLPDATA*   problem;
   SCIP_COL**            colscurrentrow;
   SCIP_ROW*             row;
   SCIP_Real*            nonzvalscurrentrow;
   SCIP_Real             maxslack;
   SCIP_Real             intscalar;
   BITARRAY              tempcurrentrow;
   int*                  varboundstoadd;
   int                   nnonzcurrentrow;
   int                   rcolsindex;
   int                   c;
   int                   i;
   int                   j;
#ifdef ZEROHALF__PRINT_STATISTICS
   int                   nirrelevantvarbounds;
#endif
   SCIP_Bool             tempmod2rhs;
   SCIP_Bool             ignorerow;   
   SCIP_Bool             fliplhsrhs;
   SCIP_Bool             isrhsrow;
   SCIP_Real* densecoeffscurrentrow;

   assert(scip != NULL);
   assert(sepadata != NULL);
   assert(lpdata != NULL);
   assert(lpdata->rows != NULL);
   assert(lpdata->nrows > 0);
   assert(lpdata->cols != NULL);
   assert(lpdata->ncols > 0);
   assert(lpdata->subproblems != NULL);
   assert(lpdata->nsubproblems > 0);
   assert(lpdata->subproblemsindexofrow != NULL);
   assert(lpdata->rrowsindexofleftrow != NULL);
   assert(lpdata->rrowsindexofrightrow != NULL);
   assert(lpdata->subproblemsindexofcol != NULL);
   assert(lpdata->rcolsindexofcol != NULL);
   assert(0 <= subproblemindex);
   assert(subproblemindex <= lpdata->nsubproblems);
   problem = lpdata->subproblems[subproblemindex];
   assert(problem != NULL);
   assert(problem->rrows != NULL);
   assert(problem->nrrows > 0);
   assert(problem->rrowsrhs != NULL);
   assert(problem->rrowsslack != NULL);
   assert(problem->rcols != NULL);
   assert(problem->nrcols > 0);
   assert(problem->rcolslbslack != NULL);
   assert(problem->rcolsubslack != NULL);
   assert(mod2data != NULL);

   /* identify varbounds to be added to the matrix */
   SCIP_CALL(SCIPallocBufferArray(scip, &varboundstoadd, 2 * problem->nrcols)); /* <0: lb, >0: ub */

   maxslack = sepadata->maxslack;

#ifdef ZEROHALF__PRINT_STATISTICS
   nirrelevantvarbounds = 0;
#endif
   mod2data->nvarbounds = 0;
   for( c = 0 ; c < problem->nrcols ; c++ )
   {
      SCIP_Bool lbslackisok;
      SCIP_Bool ubslackisok;

      lbslackisok = SCIPisLE(scip, problem->rcolslbslack[c], maxslack);
      ubslackisok = SCIPisLE(scip, problem->rcolsubslack[c], maxslack);

      if( lbslackisok && ubslackisok )
      {
         SCIP_Real lb;
         SCIP_Real ub;

         lb = SCIPcolGetLb(lpdata->cols[problem->rcols[c]]);
         ub = SCIPcolGetUb(lpdata->cols[problem->rcols[c]]);

         if( ISEVEN(scip, lb) != ISEVEN(scip, ub) )
         {
            varboundstoadd[mod2data->nvarbounds] = (-1) * (c + 1);
            mod2data->nvarbounds++;
            varboundstoadd[mod2data->nvarbounds] =  c + 1;
            mod2data->nvarbounds++;
         }
         else
         {
            if( SCIPisLE(scip, problem->rcolslbslack[c], problem->rcolsubslack[c]) )
               varboundstoadd[mod2data->nvarbounds] = (-1) * (c + 1);
            else
               varboundstoadd[mod2data->nvarbounds] =  c + 1;
            mod2data->nvarbounds++;
#ifdef ZEROHALF__PRINT_STATISTICS
            nirrelevantvarbounds++;
#endif
         }
      }
      else
      {
         if( lbslackisok )
         {
            varboundstoadd[mod2data->nvarbounds] = (-1) * (c + 1);
            mod2data->nvarbounds++;
         }
#ifdef ZEROHALF__PRINT_STATISTICS
         else
            nirrelevantvarbounds++;
#endif
         if( ubslackisok )
         {
            varboundstoadd[mod2data->nvarbounds] =  c + 1;
            mod2data->nvarbounds++;
         }
#ifdef ZEROHALF__PRINT_STATISTICS
         else
            nirrelevantvarbounds++;
#endif
      }
   }
   mod2data->nrows = problem->nrrows + mod2data->nvarbounds;
   mod2data->nrcols = problem->nrcols;

   /* allocate temporary memory */
   SCIP_CALL( SCIPallocBlockMemoryArray(scip, &(mod2data->rows), mod2data->nrows) );
   SCIP_CALL( SCIPallocBlockMemoryArray(scip, &(mod2data->rowaggregations), mod2data->nrows) );
   SCIP_CALL( SCIPallocBlockMemoryArray(scip, &(mod2data->rhs), mod2data->nrows) );
   SCIP_CALL( SCIPallocBlockMemoryArray(scip, &(mod2data->slacks), mod2data->nrows) );
   SCIP_CALL( SCIPallocBlockMemoryArray(scip, &(mod2data->fracsol), problem->nrcols) );
   SCIP_CALL( SCIPallocBlockMemoryArray(scip, &(mod2data->rowstatistics), mod2data->nrows) );
   SCIP_CALL( SCIPallocBlockMemoryArray(scip, &(mod2data->colstatistics), problem->nrcols) );
   SCIP_CALL( SCIPallocBlockMemoryArray(scip, &(mod2data->rowsind), mod2data->nrows) );
   SCIP_CALL( SCIPallocBlockMemoryArray(scip, &(mod2data->colsind), problem->nrcols) );
   SCIP_CALL( SCIPallocBufferArray(scip, &densecoeffscurrentrow, lpdata->ncols) );

   /* initialize temporary memory */
   mod2data->relatedsubproblem = problem;
   BMSclearMemoryArray(mod2data->rows, mod2data->nrows);                 /* NULL = 0x0 */
   BMSclearMemoryArray(mod2data->rowaggregations, mod2data->nrows);      /* NULL = 0x0 */
   BMScopyMemoryArray(mod2data->slacks, problem->rrowsslack, problem->nrrows); 
   for( c = 0 ; c < problem->nrcols ; ++c)
      mod2data->fracsol[c] = SCIPcolGetPrimsol(lpdata->cols[problem->rcols[c]]);
   for( c = 0 ; c < problem->nrcols ; c++)
      mod2data->colsind[c] = c;
   mod2data->nrowsind = 0;
   mod2data->ncolsind = problem->nrcols;
   mod2data->rowsbitarraysize = (int) GETREQUIREDBITARRAYSIZE(problem->nrcols); 
   mod2data->rowaggregationsbitarraysize = (int) GETREQUIREDBITARRAYSIZE(problem->nrrows);
   tempcurrentrow = NULL;

   /* (i) for all relevant rows */
   for( i = 0; i < problem->nrrows; ++i )
   {
      row = lpdata->rows[problem->rrows[i]]; 
      colscurrentrow = SCIProwGetCols(row);
      nonzvalscurrentrow = SCIProwGetVals(row);
      nnonzcurrentrow = SCIProwGetNLPNonz(row);
      assert(nnonzcurrentrow > 0);
      tempcurrentrow = NULL;
      fliplhsrhs = FALSE;
      ignorerow = FALSE;      

      /* check if rrows corresponds to a lhs or rhs row in the LP */           
      if( lpdata->rrowsindexofleftrow[problem->rrows[i]] == i )
         isrhsrow = FALSE;
      else
      {
         assert(lpdata->rrowsindexofrightrow[problem->rrows[i]] == i);
         isrhsrow = TRUE;             
      }
      intscalar = isrhsrow ? lpdata->intscalarsrightrow[problem->rrows[i]]
         : lpdata->intscalarsleftrow[problem->rrows[i]]; 

      /* clear dense coeffs array */
      BMSclearMemoryArray(densecoeffscurrentrow, lpdata->ncols);

      /* compute dense coeffs array of current row (including intscaling and bound substitutions) */
      for( j = 0 ; j < nnonzcurrentrow; ++j )
      {
         if( SCIPvarGetType(SCIPcolGetVar(colscurrentrow[j])) == SCIP_VARTYPE_CONTINUOUS )
         {    
            SCIP_Bool ispositivecoeff;           
            SCIP_VAR* bestzvbnd;
            SCIP_Real bestbndsol;
            SCIP_Real bestbvbnd;
            SCIP_Real bestdvbnd;
            int bestbndtype;

            /* check sign of coefficient */
            if( nonzvalscurrentrow[j] * intscalar > 0.0 )
               ispositivecoeff = TRUE;
            else
               ispositivecoeff = FALSE;

            /* get appropriate bound */
            if( isrhsrow == ispositivecoeff )           
               findClosestLb(scip, lpdata, colscurrentrow[j], &bestbndsol, &bestbndtype, &bestzvbnd, &bestbvbnd, &bestdvbnd );
            else
               findClosestUb(scip, lpdata, colscurrentrow[j], &bestbndsol, &bestbndtype, &bestzvbnd, &bestbvbnd, &bestdvbnd );

            /* check bound type */
            assert(bestbndtype > -2);
            if( !USEVARBOUNDS )  /*lint !e774 !e506*/
               assert(bestbndtype == -1);

            /* normal lb or ub is used; only rhs would have to be adjusted but this has already been done in getRelevantRows */
            if( bestbndtype == -1 )
               continue;
            assert(USEVARBOUNDS && bestbndtype > -1); /*lint !e774 !e506*/

            /* variable bound is used: update coefficient of non-continuous variable z that is used in substitution */
            densecoeffscurrentrow[SCIPcolGetLPPos(SCIPvarGetCol(bestzvbnd))] += (nonzvalscurrentrow[j] * intscalar * bestbvbnd);
         }         
         else
         {
            densecoeffscurrentrow[SCIPcolGetLPPos(colscurrentrow[j])] += (nonzvalscurrentrow[j] * intscalar);
         }
      }         

      for( j = 0 ; j < lpdata->ncols; ++j )
      {
         assert(SCIPcolGetLPPos(lpdata->cols[j]) == j);

         if( SCIPisZero(scip, densecoeffscurrentrow[j]) )
            continue;

         if( intscalar == 1.0 && !SCIPisIntegral(scip, densecoeffscurrentrow[j]) )
         {
            ignorerow = TRUE;
            break;
         }
         else
            assert(sepadata->scalefraccoeffs);

         /* integral coefficient */
         /* coefficient is only integral with respect to tolerances; use really integral values */
         if( isrhsrow )
            densecoeffscurrentrow[j] = SCIPfloor(scip, densecoeffscurrentrow[j]);
         else
            densecoeffscurrentrow[j] = SCIPceil(scip, densecoeffscurrentrow[j]);

         if( ISODD(scip, densecoeffscurrentrow[j]) ) 
         {
            rcolsindex = lpdata->rcolsindexofcol[j];
            fliplhsrhs = XOR((int) fliplhsrhs, 
               (int) (rcolsindex == LP_SOL_EQUALS_ODD_LB || rcolsindex == LP_SOL_EQUALS_ODD_UB));
            if( rcolsindex >= 0 ) /* relevant column? */
            {
               if( tempcurrentrow == NULL )
               {
                  SCIP_CALL( SCIPallocBlockMemoryArray(scip, &tempcurrentrow, mod2data->rowsbitarraysize) );
                  BITARRAYCLEAR(tempcurrentrow, mod2data->rowsbitarraysize);
               }
               assert(rcolsindex < problem->nrcols);
               BITARRAYBITSET(tempcurrentrow, rcolsindex); /*lint !e701*/
               assert(BITARRAYBITISSET(tempcurrentrow, rcolsindex)); /*lint !e701*/
            }
         }
      }

      /* check if current row should be ignored, continuing with the next one */
      if( ignorerow )
      {
         SCIPfreeBlockMemoryArrayNull(scip, &tempcurrentrow, mod2data->rowsbitarraysize);
         continue;
      }

      /* consider rhs */
      if( XOR((int) ISODD(scip, problem->rrowsrhs[i]), (int) fliplhsrhs) )
         tempmod2rhs = TRUE;
      else
         tempmod2rhs = FALSE;

      if( tempcurrentrow == NULL && tempmod2rhs )
      {
         SCIP_CALL( SCIPallocBlockMemoryArray(scip, &tempcurrentrow, mod2data->rowsbitarraysize) );
         BITARRAYCLEAR(tempcurrentrow, mod2data->rowsbitarraysize);
      }
      assert(tempcurrentrow != NULL || !tempmod2rhs);

      /* store temporary data in appropriate (mod 2) data structures */
      if( tempcurrentrow != NULL )
      { 
         mod2data->rows[i] = tempcurrentrow;
         mod2data->rhs[i] = tempmod2rhs;

         assert(mod2data->rowaggregationsbitarraysize > 0);
         SCIP_CALL( SCIPallocBlockMemoryArray(scip, &(mod2data->rowaggregations[i]), mod2data->rowaggregationsbitarraysize) ); /*lint !e866*/
         BITARRAYCLEAR(mod2data->rowaggregations[i], mod2data->rowaggregationsbitarraysize); /*lint !e866*/
         BITARRAYBITSET(mod2data->rowaggregations[i], i); /*lint !e701*/

         mod2data->rowsind[mod2data->nrowsind] = i;
         mod2data->nrowsind++;

         tempcurrentrow = NULL;
      }
      else
      {
         /* zero row */
         lpdata->subproblemsindexofrow[problem->rrows[i]] = IRRELEVANT;
         if( lpdata->rrowsindexofleftrow[problem->rrows[i]] >= 0 )
            lpdata->rrowsindexofleftrow[problem->rrows[i]] = ZERO_ROW;
         if( lpdata->rrowsindexofrightrow[problem->rrows[i]] >= 0 )
            lpdata->rrowsindexofrightrow[problem->rrows[i]] = ZERO_ROW;
      }  
   }


   /* (ii)   for all relevant varbounds */
   i = problem->nrrows;
   for( j = 0 ; j < mod2data->nvarbounds ; ++j)
   {
      SCIP_Real bound;

      if( varboundstoadd[j] < 0 )
         c = (-1) * varboundstoadd[j] - 1;
      else
         c = varboundstoadd[j] - 1;

      assert(mod2data->rowsbitarraysize > 0);
      SCIP_CALL(SCIPallocBlockMemoryArray(scip, &(mod2data->rows[i]), mod2data->rowsbitarraysize)); /*lint !e866*/
      BITARRAYCLEAR(mod2data->rows[i], mod2data->rowsbitarraysize); /*lint !e866*/
      BITARRAYBITSET(mod2data->rows[i], c); /*lint !e701*/
      assert(BITARRAYBITISSET(mod2data->rows[i], c)); /*lint !e701*/

      SCIP_CALL(SCIPallocBlockMemoryArray(scip, &(mod2data->rowaggregations[i]), mod2data->rowaggregationsbitarraysize)); /*lint !e866*/
      BITARRAYCLEAR(mod2data->rowaggregations[i], mod2data->rowaggregationsbitarraysize); /*lint !e866*/

      if( varboundstoadd[j] < 0 )
      {
         bound = SCIPcolGetLb(lpdata->cols[problem->rcols[c]]);
         mod2data->rhs[i] = ISODD(scip, bound);
         mod2data->slacks[i] = problem->rcolslbslack[c];
      }
      else
      {
         bound = SCIPcolGetUb(lpdata->cols[problem->rcols[c]]);
         mod2data->rhs[i] = ISODD(scip, bound);
         mod2data->slacks[i] = problem->rcolsubslack[c];
      }
      if( SCIPisFeasZero(scip, mod2data->slacks[i]) )
         mod2data->slacks[i] = 0.0;

      mod2data->rowsind[mod2data->nrowsind] = i;
      mod2data->nrowsind++;
      i++;
   }

   /* free temporary memory */
   SCIPfreeBufferArray(scip, &densecoeffscurrentrow);   
   SCIPfreeBufferArray(scip, &varboundstoadd); 

#ifdef ZEROHALF__PRINT_STATISTICS
   ZEROHALFstatisticsMessage("\n");
   ZEROHALFstatisticsMessage("                | ------------------------------- subproblem ------------------------------- | ------------------------------\n");
   ZEROHALFstatisticsMessage("                |   nrrows |   nrcols | nvarbnds | ndlvbnds | max2/row | max2/col |  A^T ept |                               \n");
   ZEROHALFstatisticsMessage("%15s | %8d | %8d | %8d | %8d | %8s | %8s | %8s |\n",
      "SUBPROBLEMDATA", problem->nrrows, problem->nrcols, mod2data->nvarbounds, nirrelevantvarbounds,
      hasMatrixMax2EntriesPerRow(mod2data) ? "yes" : "no", hasMatrixMax2EntriesPerColumn(mod2data) ? "yes" : "no", "n/a");
#endif

   return SCIP_OKAY;
}


/* --------------------------------------------------------------------------------------------------------------------
 * local methods: cut generation
 * -------------------------------------------------------------------------------------------------------------------- */


/** stores nonzero elements of dense coefficient vector as sparse vector, and calculates activity and norm */
static
SCIP_RETCODE storeCutInArrays(
   SCIP*                 scip,               /**< SCIP data structure */
   int                   nvars,              /**< number of problem variables */
   SCIP_VAR**            vars,               /**< problem variables */
   SCIP_Real*            cutcoefs,           /**< dense coefficient vector */
   SCIP_Real*            varsolvals,         /**< dense variable LP solution vector */
   char                  normtype,           /**< type of norm to use for efficacy norm calculation */

   SCIP_VAR**            cutvars,            /**< array to store variables of sparse cut vector */
   SCIP_Real*            cutvals,            /**< array to store coefficients of sparse cut vector */
   int*                  cutlen,             /**< pointer to store number of nonzero entries in cut */
   SCIP_Real*            cutact,             /**< pointer to store activity of cut */
   SCIP_Real*            cutnorm             /**< pointer to store norm of cut vector */
   )
{
   SCIP_Real             val;
   SCIP_Real             absval;
   SCIP_Real             cutsqrnorm;
   SCIP_Real             act;
   SCIP_Real             norm;
   int                   len;
   int                   v;

   assert(nvars == 0 || cutcoefs != NULL);
   assert(nvars == 0 || varsolvals != NULL);
   assert(cutvars != NULL);
   assert(cutvals != NULL);
   assert(cutlen != NULL);
   assert(cutact != NULL);
   assert(cutnorm != NULL);

   len = 0;
   act = 0.0;
   norm = 0.0;
   switch(normtype)
   {
   case 'e':
      cutsqrnorm = 0.0;
      for( v = 0; v < nvars; ++v)
      {
         val = cutcoefs[v];
         if( !SCIPisZero(scip, val) )
         {
            act += val * varsolvals[v];
            cutsqrnorm += SQR(val);
            cutvars[len] = vars[v];
            cutvals[len] = val;
            len++;
         }
      }
      norm = SQRT(cutsqrnorm);
      break;
   case 'm':
      for( v = 0; v < nvars; ++v)
      {
         val = cutcoefs[v];
         if( !SCIPisZero(scip, val) )
         {
            act += val * varsolvals[v];
            absval = REALABS(val);
            norm = MAX(norm, absval);
            cutvars[len] = vars[v];
            cutvals[len] = val;
            len++;
         }
      }
      break;
   case 's':
      for( v = 0; v < nvars; ++v)
      {
         val = cutcoefs[v];
         if( !SCIPisZero(scip, val) )
         {
            act += val * varsolvals[v];
            norm += REALABS(val);
            cutvars[len] = vars[v];
            cutvals[len] = val;
            len++;
         }
      }
      break;
   case 'd':
      for( v = 0; v < nvars; ++v)
      {
         val = cutcoefs[v];
         if( !SCIPisZero(scip, val) )
         {
            act += val * varsolvals[v];
            norm = 1.0;
            cutvars[len] = vars[v];
            cutvals[len] = val;
            len++;
         }
      }
      break;
   default:
      SCIPerrorMessage("invalid efficacy norm parameter '%c'\n", normtype);
      return SCIP_INVALIDDATA;
   }

   *cutlen = len;
   *cutact = act;
   *cutnorm = norm;

   return SCIP_OKAY;
}



/** adds a separated zerohalf cut to SCIP if it was successfully created and is efficacious */
static
SCIP_RETCODE addZerohalfCutToLP(
   SCIP*                 scip,               /**< SCIP data structure */
   SCIP_SEPADATA*        sepadata,           /**< separator data */
   ZEROHALF_CUTDATA*     cutdata,            /**< separated zerohalf cut */
   int*                  nsepacuts,          /**< pointer to store number of separated (efficacious) zerohalf cuts */
   SCIP_RESULT*          result              /**< pointer to store return code */
   )
{
   assert(scip != NULL);
   assert(sepadata != NULL);
   assert(cutdata != NULL);
   assert(result != NULL);

   /* check if SCIPcalcMIR was not successful */
   if( !cutdata->isfeasviolated || !cutdata->success )
      return SCIP_OKAY;

   /* check if norm was not calculated correctly */
   if( !SCIPisPositive(scip, cutdata->norm) )
   {
      SCIPerrorMessage("Zerohalf cut norm is NOT positive!\n");    
      return SCIP_ERROR;
   }

   /* check if cut is not efficacious */
   if( !sepadata->forcecutstolp && !sepadata->forcecutstosepastore
      && !SCIPisEfficacious(scip, cutdata->efficacy) )
   {
      return SCIP_OKAY;
   }

   /* add cut (if no cutpool is used otherwise add it at the end of the separation main method)*/
   if( !sepadata->usezhcutpool )
   {
      SCIP_Bool cutoff;
      SCIP_CALL(SCIPaddCut(scip, NULL, cutdata->cut, sepadata->forcecutstolp, &cutoff) );
      if ( cutoff )
      {
         *result = SCIP_CUTOFF;
         return SCIP_OKAY;
      }
      if( !cutdata->islocal )
      {
         SCIP_CALL(SCIPaddPoolCut(scip, cutdata->cut));
      }
   }

   cutdata->addedtolp = TRUE;
   (*nsepacuts)++;           

   *result = SCIP_SEPARATED;

   SCIPdebug( SCIP_CALL( SCIPprintRow(scip, cutdata->cut, NULL) ) );

   return SCIP_OKAY;
}


/* --------------------------------------------------------------------------------------------------------------------
 * local methods: preprocessing
 * -------------------------------------------------------------------------------------------------------------------- */



/** marks a row as "removed" and stores why it has been removed using a flag */
static
void markRowAsRemoved(
   ZEROHALF_MOD2DATA*    mod2data,           /**< considered mod 2 data */
   int                   r,                  /**< mod2data->rows index of row that shall be removed */
   int                   flag                /**< flag (cause of removal) */
   )
{
   assert(mod2data != NULL);
   assert(mod2data->relatedsubproblem != NULL);
   assert(mod2data->nrowsind > 0);
   assert(r >= 0);
   assert(r < mod2data->nrowsind);

   mod2data->rowstatistics[mod2data->rowsind[r]] = flag;
}



/** marks a row as "removed" and stores why it has been removed using a flag. in addition it clears this column's mod 2 data */
static
void  markColAsRemovedAndClearCol(
   ZEROHALF_MOD2DATA*    mod2data,           /**< considered mod 2 data */
   int                   c,                  /**< mod2data->relatedsubproblem->rcols index of column that shall be removed */
   int                   flag                /**< flag (cause of removal) */
   )
{
   int                   i;
   int                   rowsbind;
   BITARRAYBITMASKTYPE   rowsbmask;

   assert(mod2data != NULL);
   assert(mod2data->relatedsubproblem != NULL);
   assert(mod2data->ncolsind > 0);
   assert(c >= 0);
   assert(c < mod2data->ncolsind);


   /* mark col */
   mod2data->colstatistics[mod2data->colsind[c]] = flag;

   /* clear col */
   rowsbind = (int) GETBITARRAYINDEX(mod2data->colsind[c]);
   rowsbmask = ~GETBITARRAYMASK(mod2data->colsind[c]); /*lint !e701*/
   for( i = 0 ; i < mod2data->nrowsind ; ++i)
      mod2data->rows[mod2data->rowsind[i]][rowsbind] &= rowsbmask;  
}




/** given a subset of mod 2 rows it returns a {0,1/2} weight vector used to
    combine the (original) LP rows. Note: original rows a stored as lhs <= a^Tx
    <= rhs by SCIP. Positive weights refer to "right half-rows" a^Tx <= rhs and
    negative weights to "left half-rows" -a^Tx <= -lhs */ 
static
SCIP_RETCODE getZerohalfWeightvectorFromSelectedRowsBitarray(
   SCIP*                 scip,               /**< SCIP data structure */
   SCIP_SEPADATA*        sepadata,           /**< separator data */
   ZEROHALF_LPDATA*      lpdata,             /**< data of current LP relaxation */ 
   ZEROHALF_MOD2DATA*    mod2data,           /**< considered mod 2 data */
   BITARRAY              rrowsincut,         /**< subset of selected mod2data->rows */
   SCIP_Real**           weights,            /**< pointer to store the {-0.5,0,0.5} weights vector */
   int*                  nrowsincut          /**< pointer to store the number of combined original LP rows */   
   )
{   /*lint --e{438}*/
   ZEROHALF_SUBLPDATA*   problem;
   int                   lppos;
   int                   i;
   int                   nnonz;

   assert(scip != NULL);
   assert(lpdata != NULL);
   assert(lpdata->nrows > 0);
   assert(mod2data != NULL);
   assert(mod2data->relatedsubproblem != NULL);
   assert(mod2data->nrowsind > 0);
   assert(rrowsincut != NULL);
   assert(weights != NULL);
   assert(*weights == NULL);
   assert(nrowsincut != NULL);

   /* allocate temporary memory */
   SCIP_CALL( SCIPallocBlockMemoryArray(scip, weights, lpdata->nrows) );

   /* initialize */
   BMSclearMemoryArray(*weights, lpdata->nrows);
   problem = mod2data->relatedsubproblem;

   /* determine row weights */
   *nrowsincut = 0;
   nnonz = 0;
   for( i = 0 ; i < problem->nrrows ; ++i)
   {
      lppos = problem->rrows[i];
      assert(0 <= lppos && lppos <= lpdata->nrows);         
      if( BITARRAYBITISSET(rrowsincut, i) ) /*lint !e701*/
      {
         assert(lpdata->rrowsindexofleftrow[lppos] == i || lpdata->rrowsindexofrightrow[lppos] == i);

         SCIPdebugMsg(scip, "  %1s0.5   (int scaling: %16.4f / %16.4f)  row[%d] %s\n",
            lpdata->rrowsindexofleftrow[lppos] == i ? "-" : "+",
            lpdata->intscalarsleftrow[lppos], lpdata->intscalarsrightrow[lppos],
            lppos, SCIProwGetName(lpdata->rows[lppos]));

         if( lpdata->rrowsindexofleftrow[lppos] == i )
            (*weights)[lppos] = lpdata->intscalarsleftrow[lppos] * (-0.5);
         else
            (*weights)[lppos] = lpdata->intscalarsrightrow[lppos] * 0.5;

         nnonz += SCIProwGetNLPNonz(lpdata->rows[lppos]); 
         (*nrowsincut)++;
      }
   }

   /* check if row aggregation might be too dense */
   if( nnonz >= 5 * sepadata->maxnnonz ) 
   {
      SCIPfreeBlockMemoryArray(scip, weights, lpdata->nrows);
   }

   return SCIP_OKAY;
}


/** creates a zerohalf cut from a given weightvector */
static
SCIP_RETCODE createZerohalfCutFromZerohalfWeightvector(
   SCIP*                 scip,               /**< SCIP data structure */              
   SCIP_SEPA*            sepa,               /**< separator */
   SCIP_SEPADATA*        sepadata,           /**< separator data */
   ZEROHALF_LPDATA*      lpdata,             /**< data of current LP relaxation */
   SCIP_Real*            weights,            /**< weightvector */
   char                  normtype,           /**< SCIP normtype */
   int                   nzerohalfcuts,      /**< number of zerohalf cuts (used for naming the cut) */
   SCIP_Real**           varsolvals,         /**< pointer to array of LP solution values of variables */
   ZEROHALF_CUTDATA*     cutdata,            /**< pointer to data structure used for storing the cut */
   SCIP_Bool*            cutoff              /**< whether a cutoff has been detected */
   )
{
   SCIP_Real*            cutcoefs;
   SCIP_VAR**            cutvars;
   SCIP_Real*            cutvals;
   char                  cutname[SCIP_MAXSTRLEN];

   assert(scip != NULL);
   assert(lpdata != NULL);
   assert(lpdata->nvars > 0);
   assert(weights != NULL);
   assert(varsolvals != NULL); 
   assert(cutdata != NULL);
   assert(cutdata->relatedsubproblem != NULL);
   assert(cutoff != NULL);

   *cutoff = FALSE;

   /* note: cutdata->relatedmod2data can be NULL if cut was determined
    *       before mod 2 data structures were created */

   /* allocate temporary memory */
   SCIP_CALL( SCIPallocBufferArray(scip, &cutcoefs, lpdata->nvars) );

   /* calculate MIR */
   cutdata->success = FALSE;
   if( sepadata->maxtestdelta == 0 )
   {
      /* generate cut for delta = 1.0 */
      SCIP_CALL( SCIPcalcMIR(scip, NULL, BOUNDSWITCH, USEVBDS, ALLOWLOCAL, FIXINTEGRALRHS,
            BOUNDSFORTRANS, BOUNDTYPESFORTRANS, sepadata->maxnnonz, MAXWEIGHTRANGE, MINFRAC, MAXFRAC,
            weights, -1.0, NULL, -1, -1, NULL, 1.0, NULL, NULL, cutcoefs, &(cutdata->rhs), &(cutdata->activity),
            &(cutdata->success), &(cutdata->islocal), &(cutdata->cutrank)) );

      if( sepadata->trynegscaling )
      {
         SCIP_CALL( SCIPcalcMIR(scip, NULL, BOUNDSWITCH, USEVBDS, ALLOWLOCAL, FIXINTEGRALRHS,
               BOUNDSFORTRANS, BOUNDTYPESFORTRANS, sepadata->maxnnonz, MAXWEIGHTRANGE, MINFRAC, MAXFRAC,
               weights, -1.0, NULL, -1, -1, NULL, -1.0, NULL, NULL, cutcoefs, &(cutdata->rhs), &(cutdata->activity),
               &(cutdata->success), &(cutdata->islocal), &(cutdata->cutrank)) );
      }
   }
   else
   {
      int ncuts; 
      SCIP_Real bestdelta;
      SCIP_Bool bestdeltavalid;

      ncuts = 0; 

      if( *varsolvals == NULL )
      {
         /* get the solution values for all active variables */
         SCIP_CALL( SCIPallocBlockMemoryArray(scip, varsolvals, lpdata->nvars) );
         SCIP_CALL( SCIPgetSolVals(scip, NULL, lpdata->nvars, lpdata->vars, *varsolvals) );

#ifndef NDEBUG
         /* because later when calling SCIPcutGenerationHeuristicCmir() varsolvals are used, it is needed that the
          * corresponding variables have the same order here and there, so we do the same checking and test that all
          * variables are ordered by their problem index
          */
         {
            int i;
            for(i = lpdata->nvars - 1; i >= 0; --i )
               assert(i == SCIPvarGetProbindex(lpdata->vars[i]));
         }
#endif
      }
      assert(*varsolvals != NULL);

      /* find best value of delta */
      SCIP_CALL( SCIPcutGenerationHeuristicCmir(scip, sepa, NULL, *varsolvals, sepadata->maxtestdelta, weights,
            -1.0, NULL, -1, -1, BOUNDSWITCH, USEVBDS, ALLOWLOCAL, FIXINTEGRALRHS, sepadata->maxnnonz, MAXWEIGHTRANGE,
            MINFRAC, MAXFRAC, sepadata->trynegscaling, TRUE, "zerohalf", cutoff, &ncuts, &bestdelta, &bestdeltavalid) );
      assert(ncuts == 0);

      /* best delta corresponds to an efficient cut */
      if( !(*cutoff) && bestdeltavalid ) 
      {  
         SCIP_CALL( SCIPcalcMIR(scip, NULL, BOUNDSWITCH, USEVBDS, ALLOWLOCAL, FIXINTEGRALRHS,
               BOUNDSFORTRANS, BOUNDTYPESFORTRANS, sepadata->maxnnonz, MAXWEIGHTRANGE, MINFRAC, MAXFRAC,
               weights, -1.0, NULL, -1, -1, NULL, bestdelta, NULL, NULL, cutcoefs, &(cutdata->rhs), &(cutdata->activity),
               &(cutdata->success), &(cutdata->islocal), &(cutdata->cutrank)) );
      }
   }
   assert(ALLOWLOCAL || !cutdata->islocal);

   cutdata->violation = cutdata->activity - cutdata->rhs;

   /* if successful, convert dense cut into sparse row */
   if( !(*cutoff) && cutdata->success )
   {
      cutdata->isfeasviolated = SCIPisFeasGT(scip, cutdata->activity, cutdata->rhs);
      SCIPdebugMsg(scip, "Cut is %sfeasviolated: (act: %e, rhs: %e, viol: %e)\n",
         cutdata->isfeasviolated ? "" : "not ", cutdata->activity, cutdata->rhs, cutdata->violation);

      if( cutdata->isfeasviolated )    
      { 
         if( *varsolvals == NULL )
         {
            /* get the solution values for all active variables */
            SCIP_CALL( SCIPallocBlockMemoryArray(scip, varsolvals, lpdata->nvars) );
            SCIP_CALL( SCIPgetSolVals(scip, NULL, lpdata->nvars, lpdata->vars, *varsolvals) );
         }
         assert(*varsolvals != NULL);

         /* get temporary memory for storing the cut as sparse row */      
         SCIP_CALL(SCIPallocBufferArray(scip, &cutvars, lpdata->nvars));
         SCIP_CALL(SCIPallocBufferArray(scip, &cutvals, lpdata->nvars));

         /* store the cut as sparse row, calculate activity and norm of cut */
         SCIP_CALL(storeCutInArrays(scip, lpdata->nvars, lpdata->vars,
               cutcoefs, *varsolvals, normtype, cutvars, cutvals,
               &(cutdata->nnonz), &(cutdata->activity), &(cutdata->norm)));

         /* check cut norm and efficacy */
         if( SCIPisPositive(scip, cutdata->norm) )
         {
            cutdata->efficacy = (cutdata->activity - cutdata->rhs) / cutdata->norm;

            if( sepadata->forcecutstolp || sepadata->forcecutstosepastore
               || (SCIPisEfficacious(scip, cutdata->efficacy) && cutdata->nnonz < sepadata->maxnnonz) )
            {    
               /* create cut */
               (void) SCIPsnprintf(cutname, SCIP_MAXSTRLEN,"zerohalf%d_%d", SCIPgetNLPs(scip), nzerohalfcuts);
               SCIP_CALL(SCIPcreateEmptyRowSepa(scip, &(cutdata->cut), sepa, cutname, -SCIPinfinity(scip), cutdata->rhs, 
                     cutdata->islocal, FALSE, sepadata->dynamiccuts));
               SCIP_CALL(SCIPaddVarsToRow(scip, cutdata->cut, cutdata->nnonz, cutvars, cutvals));
               /* set cut rank */
               SCIProwChgRank(cutdata->cut, cutdata->cutrank);
            }
            else
               cutdata->success = FALSE;
         }
         else
            cutdata->success = FALSE;

         /* free temporary memory */
         SCIPfreeBufferArray(scip, &cutvals);
         SCIPfreeBufferArray(scip, &cutvars);
      }
      else
         cutdata->success = FALSE;
   } 

   /* free temporary memory */
   SCIPfreeBufferArray(scip, &cutcoefs);

   return SCIP_OKAY;
}


/** searches for trivial zerohalf cuts, given as (0,..0) row with rhs=1 and slack <= maxslack */
static
SCIP_RETCODE preprocessTrivialZerohalfCuts(
   SCIP*                 scip,               /**< SCIP data structure */
   SCIP_SEPA*            sepa,               /**< separator */
   SCIP_SEPADATA*        sepadata,           /**< separator data */        
   ZEROHALF_LPDATA*      lpdata,             /**< data of current LP relaxation */
   ZEROHALF_MOD2DATA*    mod2data,           /**< considered (preprocessed) subproblem mod 2 */
   int                   firstrowsind,       /**< first mod2data->rows index to be considered */
   int                   lastrowsind,        /**< last mod2data->rows index to be considered */
   char                  normtype,           /**< SCIP normtype */
   int                   maxsepacuts,        /**< maximal number of zerohalf cuts separated per separation round */
   int                   maxcuts,            /**< maximal number of zerohalf cuts found per separation round (incl. ineff. cuts) */
   int*                  nsepacuts,          /**< pointer to store current number of separated zerohalf cuts */
   int*                  nzerohalfcuts,      /**< pointer to store current number of found zerohalf cuts */
   ZEROHALF_CUTDATA**    zerohalfcuts,       /**< pointer to store a found zerohalf cut */
   SCIP_Real**           varsolvals,         /**< dense variable LP solution vector */
   CUTSEPARATEDBY        cutseparatedby,     /**< flag */
   SCIP_RESULT*          result              /**< pointer to SCIP result value of separation */
   )
{
   int                   r;
   int                   r2;
   int                   nrowsremoved;
   SCIP_Real             maxslack;
   BITARRAY              zerorow;
   SCIP_Bool*            removerow;
   SCIP_Real*            weights;
   int                   nrowsincut;
   SCIP_Bool             cutoff = FALSE;

   assert(scip != NULL);
   assert(lpdata != NULL);
   assert(mod2data != NULL);
   assert(mod2data->relatedsubproblem != NULL);
   assert(firstrowsind >= 0);
   assert(lastrowsind <= mod2data->nrowsind);
   assert(nsepacuts != NULL);
   assert(nzerohalfcuts != NULL);
   assert(zerohalfcuts != NULL);
   assert(*nsepacuts <= *nzerohalfcuts);
   assert(varsolvals != NULL);
   assert(result != NULL);

   /* check if matrix or colind range is empty */
   if( mod2data->nrowsind == 0 || lastrowsind - firstrowsind <= 0 )
      return SCIP_OKAY;

   /* allocate temporary memory */
   SCIP_CALL( SCIPallocBufferArray(scip, &removerow, lastrowsind - firstrowsind) );
   SCIP_CALL( SCIPallocBufferArray(scip, &zerorow, mod2data->rowsbitarraysize) );

   /* initialize */
   BMSclearMemoryArray(zerorow, mod2data->rowsbitarraysize);
   BMSclearMemoryArray(removerow, lastrowsind - firstrowsind);  
   maxslack = sepadata->maxslack;
   nrowsremoved = 0;

   /* check all rows */
   for( r = 0 ; r < lastrowsind - firstrowsind && *nsepacuts < maxsepacuts && *nzerohalfcuts < maxcuts; ++r )
   {
      if( mod2data->rhs[mod2data->rowsind[firstrowsind + r]] == TRUE )
      {
         if( SCIPisLE(scip, mod2data->slacks[mod2data->rowsind[firstrowsind + r]], maxslack ))
         {
            if( BITARRAYSAREEQUAL(mod2data->rows[mod2data->rowsind[firstrowsind + r]],
                  zerorow, mod2data->rowsbitarraysize) ) /*lint !e647 check if row is (0 ... 0 , 1) */
            {
               /* a violated zerohalf cut has been found */
               weights = NULL;
               SCIP_CALL( getZerohalfWeightvectorFromSelectedRowsBitarray(scip, sepadata, lpdata, mod2data,
                     mod2data->rowaggregations[mod2data->rowsind[firstrowsind + r]], &weights, &nrowsincut) );
               if( weights == NULL )
                  continue;
               assert(nrowsincut > 0);

               /* create zerohalf cut */
               SCIP_CALL( ZerohalfCutDataCreate(scip, &(zerohalfcuts[*nzerohalfcuts]),
                     mod2data->relatedsubproblem, mod2data, 1, nrowsincut, cutseparatedby) );
               SCIP_CALL(createZerohalfCutFromZerohalfWeightvector(scip, sepa, sepadata,
                     lpdata, weights, normtype, *nzerohalfcuts, varsolvals, zerohalfcuts[*nzerohalfcuts], &cutoff) );

               if ( cutoff )
                  *result = SCIP_CUTOFF;
               else
               {
                  /* add cut */
                  SCIP_CALL( addZerohalfCutToLP(scip, sepadata, zerohalfcuts[*nzerohalfcuts], nsepacuts, result) );
                  (*nzerohalfcuts)++;
               }

               /* free temporary memory */
               SCIPfreeBlockMemoryArray(scip, &weights, lpdata->nrows);

               if ( cutoff )
                  break;

               removerow[r] = TRUE;
               nrowsremoved++;
            }
         }
      }
   }

   /* update mod2data->rowsind if necessary */
   if( ! cutoff && nrowsremoved > 0 )
   {   
      r2 = firstrowsind;
      for( r = firstrowsind ; r < mod2data->nrowsind && r2 < mod2data->nrowsind; ++r)
      {
         if( r < lastrowsind - firstrowsind )
            while( r2 < mod2data->nrowsind && removerow[r2] )
               r2++;
         if( r < r2 && r2 < mod2data->nrowsind )
            mod2data->rowsind[r] = mod2data->rowsind[r2];
         r2++;
      }      
      mod2data->nrowsind -= nrowsremoved;
   }


   /* free temporary memory */
   SCIPfreeBufferArray(scip, &zerorow);
   SCIPfreeBufferArray(scip, &removerow);

   return SCIP_OKAY;
}


/** applies some row reductions */
static
SCIP_RETCODE preprocessRows(
   SCIP*                 scip,               /**< SCIP data structure */
   SCIP_SEPADATA*        sepadata,           /**< separator data */       
   ZEROHALF_LPDATA*      lpdata,             /**< data of current LP relaxation */
   ZEROHALF_MOD2DATA*    mod2data,           /**< considered (preprocessed) subproblem mod 2 */
   int                   firstrowsind,       /**< first mod2data->rows index to be considered */
   int                   lastrowsind,        /**< last mod2data->rows index to be considered */
   SCIP_Bool             removezerorows,     /**< should zero rows be removed? */
   SCIP_Bool             removelargeslackrows, /**< should rows with slack > maxslack be removed? */
   SCIP_Bool             removeidenticalrows /**< should identical rows be removed? */
   )
{ /*lint --e{647}*/
   int                   r1;
   int                   r2;
   SCIP_Bool*            rowisprocessed;
   SCIP_Bool*            removerow;
   int                   nzerorowsremoved;
   int                   nlargeslackrowsremoved;
   int                   nidenticalrowsremoved;
   SCIP_Real             maxslack;
   BITARRAY              zerorow;

   assert(scip != NULL);
   assert(lpdata != NULL);
   assert(mod2data != NULL);
   assert(mod2data->relatedsubproblem != NULL);
   assert(firstrowsind >= 0);
   assert(lastrowsind <= mod2data->nrowsind);


   /* check if matrix or colind range is empty */
   if( mod2data->nrowsind == 0 || lastrowsind - firstrowsind <= 0 )
      return SCIP_OKAY;

   /* allocate temporary memory */
   SCIP_CALL(SCIPallocBufferArray(scip, &rowisprocessed, lastrowsind - firstrowsind));
   SCIP_CALL(SCIPallocBufferArray(scip, &removerow, lastrowsind - firstrowsind));
   zerorow = NULL;
   if( removezerorows )
   {
      SCIP_CALL(SCIPallocBufferArray(scip, &zerorow, mod2data->rowsbitarraysize));
   }
   /* initialize */
   BMSclearMemoryArray(rowisprocessed, lastrowsind - firstrowsind);
   BMSclearMemoryArray(removerow, lastrowsind - firstrowsind);  
   if( removezerorows )
   {
      BMSclearMemoryArray(zerorow, mod2data->rowsbitarraysize);    
   }
   maxslack = sepadata->maxslack;
   nzerorowsremoved = 0;
   nlargeslackrowsremoved = 0;
   nidenticalrowsremoved = 0;

   /* check all pairs of rows */
   for( r1 = 0 ; r1 < lastrowsind - firstrowsind ; ++r1)
      if( !rowisprocessed[r1] )
      {
         rowisprocessed[r1] = TRUE;

         if( removezerorows && !removerow[r1] )
            if( mod2data->rhs[mod2data->rowsind[firstrowsind + r1]] == FALSE )
            {
               assert(zerorow != NULL);
               if( BITARRAYSAREEQUAL(mod2data->rows[mod2data->rowsind[firstrowsind + r1]],
                     zerorow, mod2data->rowsbitarraysize) )
               {
                  markRowAsRemoved(mod2data, firstrowsind + r1, ZERO_ROW);
                  removerow[r1] = TRUE;
                  nzerorowsremoved++;
               }
            }
         if( removelargeslackrows && !removerow[r1] )
            if( SCIPisGT(scip, mod2data->slacks[mod2data->rowsind[firstrowsind + r1]], maxslack) )
            {
               markRowAsRemoved(mod2data, firstrowsind + r1, SLACK_GREATER_THAN_MAXSLACK);
               removerow[r1] = TRUE;
               nlargeslackrowsremoved++;
            }

         if( removeidenticalrows && !removerow[r1] )
            for( r2 = r1 + 1 ; r2 < lastrowsind - firstrowsind ; ++r2)
               if( !rowisprocessed[r2] )
                  if( mod2data->rhs[mod2data->rowsind[firstrowsind + r1]]
                     == mod2data->rhs[mod2data->rowsind[firstrowsind + r2]] )
                     if( BITARRAYSAREEQUAL(mod2data->rows[mod2data->rowsind[firstrowsind + r1]],
                           mod2data->rows[mod2data->rowsind[firstrowsind + r2]], mod2data->rowsbitarraysize) )
                     {
                        if( SCIPisLT(scip, mod2data->slacks[mod2data->rowsind[firstrowsind + r1]],            
                              mod2data->slacks[mod2data->rowsind[firstrowsind + r2]]) )
                        {
                           markRowAsRemoved(mod2data, firstrowsind + r2, IDENT_TO_ROW_WITH_SMALLER_SLACK);
                           removerow[r2] = TRUE;
                           nidenticalrowsremoved++;
                           rowisprocessed[r2] = TRUE;
                        }
                        else
                        {
                           markRowAsRemoved(mod2data, firstrowsind + r1, IDENT_TO_ROW_WITH_SMALLER_SLACK);
                           removerow[r1] = TRUE;
                           nidenticalrowsremoved++;
                           break;
                        }  
                     }
      }

   /* update mod2data->rowsind if necessary */
   if( nzerorowsremoved + nlargeslackrowsremoved + nidenticalrowsremoved > 0 )
   {   
      r2 = firstrowsind;
      for( r1 = firstrowsind ; r1 < mod2data->nrowsind && r2 < mod2data->nrowsind; ++r1)
      {
         if( r1 < lastrowsind - firstrowsind )
            while( r2 < mod2data->nrowsind && removerow[r2] )
               r2++;
         if( r1 < r2 && r2 < mod2data->nrowsind )
            mod2data->rowsind[r1] = mod2data->rowsind[r2];
         r2++;
      }      
      mod2data->nrowsind -= (nzerorowsremoved + nlargeslackrowsremoved + nidenticalrowsremoved);
   }


   /* free temporary memory */
   if( removezerorows && zerorow != NULL )
   {
      SCIPfreeBufferArray(scip, &zerorow);
   }   
   SCIPfreeBufferArray(scip, &removerow);
   SCIPfreeBufferArray(scip, &rowisprocessed);

   return SCIP_OKAY;
}


/** applies some column reductions */
static
SCIP_RETCODE preprocessColumns(
   SCIP*                 scip,               /**< SCIP data structure */
   SCIP_SEPADATA*        sepadata,           /**< separator data */  
   ZEROHALF_LPDATA*      lpdata,             /**< data of current LP relaxation */
   ZEROHALF_MOD2DATA*    mod2data,           /**< considered (preprocessed) subproblem mod 2 */
   int                   firstcolsind,       /**< first mod2data->rows index to be considered */ 
   int                   lastcolsind,        /**< last mod2data->rows index to be considered */
   SCIP_Bool             removezerocols,     /**< should zero columns be removed? */
   SCIP_Bool             removecolsingletons,/**< should column singletons be removed? */
   SCIP_Bool             checkresultingrows  /**< should rows whose slack becomes larger than maxslack be removed? */
   )
{
   SCIP_Real             maxslack;
   int                   maxnnonzentries;  
   int                   nzerocolsremoved;
   int                   ncolsingletonsremoved;
   int                   nunprocessedcols;
   int                   nconsideredcols;
   int                   nnonzentries;
   SCIP_Bool*            removecol;
   SCIP_Bool*            colisprocessed;  
   int                   rowofcolsingleton;
   int                   rowsbind;
   BITARRAYBITMASKTYPE   rowsbmask;
   int                   r;
   int                   c;
   int                   j;

   assert(scip != NULL);
   assert(sepadata != NULL);
   assert(lpdata != NULL);
   assert(mod2data != NULL);
   assert(mod2data->relatedsubproblem != NULL);
   assert(firstcolsind >= 0);
   assert(lastcolsind <= mod2data->ncolsind);
   assert(removezerocols || removecolsingletons);


   nconsideredcols = lastcolsind - firstcolsind; 

   /* check if matrix or colind range is empty */
   if( mod2data->ncolsind == 0 || mod2data->nrowsind == 0 || nconsideredcols <= 0 )
      return SCIP_OKAY;


   /* allocate temporary memory */
   SCIP_CALL(SCIPallocBufferArray(scip, &colisprocessed, nconsideredcols));
   SCIP_CALL(SCIPallocBufferArray(scip, &removecol, nconsideredcols));

   /* initialize */
   BMSclearMemoryArray(colisprocessed, nconsideredcols);
   BMSclearMemoryArray(removecol, nconsideredcols);
   maxslack = sepadata->maxslack;
   nunprocessedcols = nconsideredcols;
   nzerocolsremoved = 0;
   ncolsingletonsremoved = 0;
   rowofcolsingleton = -1;
   if( removecolsingletons )
      maxnnonzentries = 1;
   else
      maxnnonzentries = 0;

   /* check all columns if they contain exactly one nonzero entry */
   while(nunprocessedcols > 0)
   {
      for( c = 0 ; c < nconsideredcols ; ++c )
         if( colisprocessed[c] == FALSE )
            break;
      assert(firstcolsind + c < mod2data->ncolsind);

      nnonzentries = 0;
      rowsbind = (int) GETBITARRAYINDEX(mod2data->colsind[firstcolsind + c]);
      rowsbmask = GETBITARRAYMASK(mod2data->colsind[firstcolsind + c]); /*lint !e701*/

      for( r = 0 ; r < mod2data->nrowsind ; ++r)
         if( mod2data->rows[mod2data->rowsind[r]][rowsbind] & rowsbmask )
         {
            nnonzentries++;
            if( nnonzentries > maxnnonzentries )
               break;
            rowofcolsingleton = r;
         }

      /* check if a zero column has been found */
      if( removezerocols )
         if( nnonzentries == 0 )
         {
            /* remove zero columns */
            removecol[c] = TRUE;
            nzerocolsremoved++;
            markColAsRemovedAndClearCol(mod2data, firstcolsind + c, ZERO_COLUMN);
         }

      /* check if a column singleton has been found */
      if( removecolsingletons && !removecol[c] )
         if( nnonzentries == 1 )
         {
            r = rowofcolsingleton;
            removecol[c] = TRUE;

            /* update row slack:  slack' = slack + fracsol */
            mod2data->slacks[mod2data->rowsind[r]] += mod2data->fracsol[mod2data->colsind[firstcolsind + c]];

            /* if removing col results in a row with slack > maxslack, 
             * then the row can be removed as well */
            if( checkresultingrows && SCIPisGT(scip, mod2data->slacks[mod2data->rowsind[r]], maxslack) )
            {       
               markRowAsRemoved(mod2data, r, SLACK_GREATER_THAN_MAXSLACK);
               for( j = 0 ; j < nconsideredcols ; ++j) 
                  if( !removecol[j] && colisprocessed[j] )
                     if( BITARRAYBITISSET(mod2data->rows[mod2data->rowsind[r]], 
                           mod2data->colsind[firstcolsind + j]) ) /*lint !e701*/
                     {
                        colisprocessed[j] = FALSE; /* re-consider col */
                        nunprocessedcols++;
                     }

               BMSmoveMemoryArray(&((mod2data->rowsind)[r]), &((mod2data->rowsind)[r + 1]),
                  mod2data->nrowsind - r - 1); /*lint !e866*/

               mod2data->nrowsind--;
            }

            /* remove column singleton */
            ncolsingletonsremoved++;
            markColAsRemovedAndClearCol(mod2data, firstcolsind + c, SINGLETON_COLUMN);
         }

      colisprocessed[c] = TRUE;
      nunprocessedcols--;

      if( nzerocolsremoved + ncolsingletonsremoved == nconsideredcols || mod2data->nrowsind == 0 )
         break;    
   }

   /* if all rows have been deleted, remove cols as well */
   if( mod2data->nrowsind == 0 )
   {
      for( c = firstcolsind ; c < mod2data->ncolsind; ++c)
         if( !removecol[c] )
         {
            removecol[c] = TRUE;
            markColAsRemovedAndClearCol(mod2data, firstcolsind + c, ZERO_COLUMN);
         }
      nzerocolsremoved = nconsideredcols - ncolsingletonsremoved;
      assert(nzerocolsremoved + ncolsingletonsremoved == nconsideredcols);
   }

   /* update mod2data->colsind array if necessary*/
   if( mod2data->nrowsind == 0 )
      mod2data->ncolsind = 0;
   else    
      if( nzerocolsremoved + ncolsingletonsremoved > 0 )
      {    
         j = firstcolsind;
         for( c = firstcolsind ; c < mod2data->ncolsind && j < mod2data->ncolsind; ++c)
         {
            if( c < nconsideredcols )
               while( j < mod2data->ncolsind && removecol[j] )
                  j++;
            if( c < j && j < mod2data->ncolsind )
               mod2data->colsind[c] = mod2data->colsind[j];
            j++;
         }      
         mod2data->ncolsind -= (nzerocolsremoved + ncolsingletonsremoved);
      }

   /* free temporary memory */
   SCIPfreeBufferArray(scip, &removecol);
   SCIPfreeBufferArray(scip, &colisprocessed);

   return SCIP_OKAY;
}


/** applies modified Gaussian Elimination reduction */
static
SCIP_RETCODE preprocessModGaussElim(
   SCIP*                 scip,               /**< SCIP data structure */
   SCIP_SEPADATA*        sepadata,           /**< separator data */       
   ZEROHALF_LPDATA*      lpdata,             /**< data of current LP relaxation */
   ZEROHALF_MOD2DATA*    mod2data            /**< considered (preprocessed) subproblem mod 2 */
   )
{
   int                   nslackzerorows;
   int                   pivotrow;
   int                   pivotcol;
   int                   pivot;
   int                   identsubmatrixsize;
   int                   rowsbind;
   BITARRAYBITMASKTYPE   rowsbmask;
   int                   r;
   int                   temp;

   assert(scip != NULL);
   assert(sepadata != NULL);
   assert(lpdata != NULL);
   assert(mod2data != NULL);
   assert(mod2data->relatedsubproblem != NULL);

   /* check if matrix or colind range is empty */
   if( mod2data->ncolsind == 0 || mod2data->nrowsind == 0 )
      return SCIP_OKAY;

   /* determine number of slack zero rows */
   nslackzerorows = 0;
   while( nslackzerorows < mod2data->nrowsind
      && SCIPisZero(scip, mod2data->slacks[mod2data->rowsind[nslackzerorows]]) )
      nslackzerorows++;
   /* check if at least one slack zero row exists */
   if( nslackzerorows == 0 )
      return SCIP_OKAY;


   /* sort column indices sets w.r.t. to their primsol values NON-INCREASINGLY */
   if( mod2data->ncolsind > 1 )
   {
      SCIPsortInd( mod2data->colsind , compRealNonIncreasing , (void*) mod2data->fracsol , mod2data->ncolsind );
   }

   /* sort row indices sets w.r.t. to their slack values NON-DECREASINGLY */
   if( mod2data->nrowsind > 1 )
   {
      SCIPsortInd( mod2data->rowsind , compRealNonDecreasing , (void*) mod2data->slacks , mod2data->nrowsind );
   }


   identsubmatrixsize = 0;

   /* create maximal identity submatrix */
   /* determine pivot col */
   for( pivotcol = 0 ; pivotcol < mod2data->ncolsind ; ++pivotcol)
   {
      if( identsubmatrixsize ==  mod2data->nrowsind )
         break;

      /* determine pivot row */
      rowsbind = (int) GETBITARRAYINDEX(mod2data->colsind[pivotcol]);
      rowsbmask = GETBITARRAYMASK(mod2data->colsind[pivotcol]); /*lint !e701*/
      for( pivotrow = identsubmatrixsize ; pivotrow < nslackzerorows ; ++pivotrow)
         if( mod2data->rows[mod2data->rowsind[pivotrow]][rowsbind] & rowsbmask )
            break;
      if( pivotrow == nslackzerorows )
         continue;

      /* Gaussian elimination step */
      for( r = 0 ; r < nslackzerorows ; ++r)
      {
         if( r == pivotrow )
            continue;
         if( mod2data->rows[mod2data->rowsind[r]][rowsbind] & rowsbmask )
         {
            /* add pivot row to r-th row */
            BITARRAYSXOR(mod2data->rows[mod2data->rowsind[pivotrow]],
               mod2data->rows[mod2data->rowsind[r]],mod2data->rowsbitarraysize);
            BITARRAYSXOR(mod2data->rowaggregations[mod2data->rowsind[pivotrow]],
               mod2data->rowaggregations[mod2data->rowsind[r]],mod2data->rowaggregationsbitarraysize);
            mod2data->rhs[mod2data->rowsind[r]] =
               XOR(mod2data->rhs[mod2data->rowsind[pivotrow]],mod2data->rhs[mod2data->rowsind[r]]);
            /* all rows have slack zero: */
            /*            // mod2data->slacks[[mod2data->rowsind[r]] += mod2data->slacks[[mod2data->rowsind[pivotrow]];        */
         }      
      }

      /* swap index set positions */
      temp = mod2data->rowsind[pivotrow];
      mod2data->rowsind[pivotrow] = mod2data->rowsind[identsubmatrixsize];
      mod2data->rowsind[identsubmatrixsize] = temp;
      temp = mod2data->colsind[pivotcol];
      mod2data->colsind[pivotcol] = mod2data->colsind[identsubmatrixsize];
      mod2data->colsind[identsubmatrixsize] = temp;

      identsubmatrixsize++;
   }

   if( identsubmatrixsize > 0 )
   {
      /* add rows of identity submatrix properly to rows with positive slack
       * to transform each column of the identity submatrix into a column singleton */
      for( pivot = 0 ; pivot < identsubmatrixsize ; ++pivot)
      {
         rowsbind = (int) GETBITARRAYINDEX(mod2data->colsind[pivot]);
         rowsbmask = GETBITARRAYMASK(mod2data->colsind[pivot]); /*lint !e701*/
         for( r = nslackzerorows ; r < mod2data->nrowsind ; ++r)
            if( mod2data->rows[mod2data->rowsind[r]][rowsbind] & rowsbmask )
            {
               /* add pivot row to r-th row */
               BITARRAYSXOR(mod2data->rows[mod2data->rowsind[pivot]],
                  mod2data->rows[mod2data->rowsind[r]],mod2data->rowsbitarraysize);
               BITARRAYSXOR(mod2data->rowaggregations[mod2data->rowsind[pivot]],
                  mod2data->rowaggregations[mod2data->rowsind[r]],mod2data->rowaggregationsbitarraysize);
               mod2data->rhs[mod2data->rowsind[r]] =
                  XOR(mod2data->rhs[mod2data->rowsind[pivot]],mod2data->rhs[mod2data->rowsind[r]]);
               /* all identity submatrix rows have slack zero */
               /* // mod2data->slacks[[mod2data->rowsind[r]] += mod2data->slacks[[mod2data->rowsind[pivot]]; */
            }              
      }

      /* remove generated column singletons */
      SCIP_CALL(preprocessColumns(scip, sepadata, lpdata, mod2data,
            0, /*identsubmatrixsize*/ mod2data->ncolsind, FALSE, TRUE, TRUE));

      /* remove zero rows */
      SCIP_CALL(preprocessRows(scip, sepadata, lpdata, mod2data,
            0, mod2data->nrowsind, TRUE, FALSE, FALSE));
   }

   return SCIP_OKAY;
}


/** decomposes the problem into subproblems which can be considered separately */
static
SCIP_RETCODE decomposeProblem(
   SCIP*                 scip,               /**< SCIP data structure */
   SCIP_SEPADATA*        sepadata,           /**< separator data */       
   ZEROHALF_LPDATA*      lpdata              /**< data of current LP relaxation */  
   )
{

#ifdef WITHDECOMPOSE
   /**@todo this is buggy in different ways.
       * 1. it might happen that we ignore a variable of the current row and of all other rows. 
       * thus at the end, the variable will not occur in any subproblem. BUT, currently we do not update 
       * lpdata->subproblemsindexofcol[lppos] and lpdata->rcolsindexofcol[lppos] accordingly. 
       * consequently, it might happen that lpdata->rcolsindexofcol[lppos] > problem->nrcols, with 
       * with problem being the subproblem still associated to our column. therefore, a corresponding assert 
       * assert(rcolsindex < problem->nrcols) in storeMod2Data() is violated 
       * [e.g., for IP/atamtuerk/mik/unbounded/mik.250-1-50.3.mps.gz].
       * we could recognize whether a variable is never added to a subproblem and update its data structures,
       * but I'm not sure whether this will be correct, i.e., whether it is really ok to ignore some variables here.
       * 2. in particular, it seems like that this method has not been adapted to that we can deal with 
       * continuous variables now. (see the below todo of Manuel)
       * 3. in case we end up with only one subproblem, we use the old problem. but in this case we do not update 
       * the problem data and hence it is not consistent with the lpdata anymore where we might have set some 
       * rows to be irrelevant.  
       *
       * therefore, we will currently do nothing in here.
       */
   BITARRAY              processedrows;
   int                   nprocessedrows;
   int                   processedrowsbitarraysize;
   int                   unprocessedrowidx;

   BITARRAY              processedcols;
   int                   nprocessedcols;
   int                   processedcolsbitarraysize;

   int*                  queue;
   int                   queuefirst;
   int                   queuelast;

   int                   i; 
   int                   j;
   int                   k;

   SCIP_COL**            colsofrow;
   SCIP_ROW**            rowsofcol;

   SCIP_Real*            colvals;
   SCIP_Real*            rowvals;
   int                   ncolvals;
   int                   nrowvals;
   int                   cidx;
   int                   ridx;
   int                   lppos;

   int                   rrowsidx;
   int                   rcolsidx;

   SCIP_Bool             fliplhsrhs;

   ZEROHALF_SUBLPDATA*   problem;
   int                   problemindex;
   ZEROHALF_SUBLPDATA*   subproblem;

   int*                  rrowsinsubprob;
   int*                  rcolsinsubprob;
   SCIP_Bool*            rrowsinsubproboddrhs;
   int                   nrrowsinsubprob;
   int                   nrcolsinsubprob;

   int                   totalnrrows;
   int                   totalnrcols;

   int                   nrrowsinitial;
   int                   nrcolsinitial;
   int                   ndelvarbounds;

   int                   rowindex;    
   int                   colindex;

   SCIP_Real             maxslack;

   assert(scip != NULL);
   assert(sepadata != NULL);
   assert(lpdata != NULL);
   assert(lpdata->subproblems != NULL);
   assert(lpdata->nsubproblems > 0);

   problemindex = 0;

   assert(problemindex >= 0);
   assert(problemindex <= lpdata->nsubproblems);

   problem = lpdata->subproblems[problemindex];

   assert(problem != NULL);
   assert(problem->rcols != NULL);
   assert(problem->nrcols > 0);
   assert(problem->rcolslbslack != NULL);
   assert(problem->rcolsubslack != NULL);  
   assert(problem->rrows != NULL);
   assert(problem->nrrows > 0);
   assert(problem->rrowsrhs != NULL);
   assert(problem->rrowsslack != NULL);

   if( sepadata->dtimer == NULL )
   {
      ZEROHALFcreateTimer((sepadata->dtimer));    
   }
   ZEROHALFstartTimer(sepadata->dtimer);

   processedrowsbitarraysize = (int) GETREQUIREDBITARRAYSIZE(problem->nrrows);
   processedcolsbitarraysize = (int) GETREQUIREDBITARRAYSIZE(problem->nrcols);

   SCIPfreeBlockMemoryArray(scip, &(lpdata->subproblems), lpdata->nsubproblems);

   /* allocate temporary memory */
   SCIP_CALL( SCIPallocBlockMemoryArray(scip, &(lpdata->subproblems), problem->nrrows) );
   SCIP_CALL( SCIPallocBufferArray(scip, &processedrows, processedrowsbitarraysize) );
   SCIP_CALL( SCIPallocBufferArray(scip, &processedcols, processedcolsbitarraysize) );
   SCIP_CALL( SCIPallocBufferArray(scip, &queue, problem->nrrows) );
   SCIP_CALL( SCIPallocBlockMemoryArray(scip, &rrowsinsubprob, problem->nrrows)) ;
   SCIP_CALL( SCIPallocBlockMemoryArray(scip, &rrowsinsubproboddrhs, problem->nrrows) );
   SCIP_CALL( SCIPallocBlockMemoryArray(scip, &rcolsinsubprob, problem->nrcols) );

   /* initialize temporary memory */
   BMSclearMemoryArray(processedrows, processedrowsbitarraysize);
   BMSclearMemoryArray(processedcols, processedcolsbitarraysize);
   lpdata->nsubproblems = 0;
   maxslack = sepadata->maxslack;

   nrrowsinitial = problem->nrrows;
   nrcolsinitial = problem->nrcols;  
   totalnrrows = 0;
   totalnrcols = 0;
   ndelvarbounds = 0;
   nprocessedrows = 0;
   nprocessedcols = 0;
   k = 0;
   unprocessedrowidx = 0;

   while( nprocessedrows < problem->nrrows )
   {
      ++k;
      nrrowsinsubprob = 0;
      nrcolsinsubprob = 0;

      for( i = unprocessedrowidx ; i < problem->nrrows ; ++i)
      {
         if( BITARRAYBITISSET(processedrows, i) ) /*lint !e701*/
            unprocessedrowidx++;
         else
            break;
      }
      BITARRAYBITSET(processedrows, i); /*lint !e701*/

      queue[0] = i;
      queuefirst = 0;
      queuelast = 1;

      while( queuelast > queuefirst )
      {
         assert(queuelast <= problem->nrrows);

         i = queue[queuefirst];
         queuefirst++;

         rrowsinsubprob[nrrowsinsubprob] = i;
         nrrowsinsubprob++;

         fliplhsrhs = FALSE;

         colsofrow = SCIProwGetCols(lpdata->rows[problem->rrows[i]]);
         colvals = SCIProwGetVals(lpdata->rows[problem->rrows[i]]);
         ncolvals = SCIProwGetNLPNonz(lpdata->rows[problem->rrows[i]]);

         for( cidx = 0 ; cidx < ncolvals ; ++cidx)
         {
            lppos = SCIPcolGetLPPos(colsofrow[cidx]);
            if( lppos == -1 )
               continue;
            rcolsidx = lpdata->rcolsindexofcol[lppos];

            if( lpdata->subproblemsindexofcol[lppos] != problemindex || rcolsidx < 0 )
            {
               if( ISODD(scip, colvals[cidx]) )          
                  fliplhsrhs = XOR(fliplhsrhs,
                     (SCIP_Bool) (lpdata->rcolsindexofcol[lppos] == LP_SOL_EQUALS_ODD_LB
                        || lpdata->rcolsindexofcol[lppos] == LP_SOL_EQUALS_ODD_UB));

               /**@todo analogue for continuous variables? */

               continue;  /* col is not relevant */
            }
            if( nprocessedcols == problem->nrcols )
               continue;

            if( BITARRAYBITISSET(processedcols, rcolsidx) ) /*lint !e701*/
               continue;

            if( ISEVEN(scip, colvals[cidx]) )
               continue;

            rcolsinsubprob[nrcolsinsubprob] = rcolsidx;
            nrcolsinsubprob++;
            BITARRAYBITSET(processedcols, rcolsidx); /*lint !e701*/

            rowsofcol = SCIPcolGetRows(colsofrow[cidx]);
            rowvals = SCIPcolGetVals(colsofrow[cidx]);
            nrowvals = SCIPcolGetNNonz(colsofrow[cidx]);
            for( ridx = 0 ; ridx < nrowvals ; ++ridx)
            {
               lppos = SCIProwGetLPPos(rowsofcol[ridx]);
               if( lppos == -1 )
                  continue;
               rrowsidx = lpdata->rrowsindexofleftrow[lppos];
               if( lpdata->subproblemsindexofrow[lppos] == problemindex
                  && rrowsidx >= 0 )
               {
                  if( !BITARRAYBITISSET(processedrows, rrowsidx) ) /*lint !e701*/
                     if( ISODD(scip, rowvals[ridx]) )
                     {
                        queue[queuelast] = rrowsidx;
                        queuelast++;
                        BITARRAYBITSET(processedrows, rrowsidx); /*lint !e701*/
                     }
               }
               rrowsidx = lpdata->rrowsindexofrightrow[lppos];
               if(  lpdata->subproblemsindexofrow[lppos] == problemindex
                  && rrowsidx >= 0 )
               {
                  if( !BITARRAYBITISSET(processedrows, rrowsidx) ) /*lint !e701*/
                     if( ISODD(scip, rowvals[ridx]) )
                     {
                        queue[queuelast] = rrowsidx;
                        queuelast++;
                        BITARRAYBITSET(processedrows, rrowsidx); /*lint !e701*/
                     }
               }
            }
            nprocessedcols++;
         }
         rrowsinsubproboddrhs[nrrowsinsubprob-1] = XOR((SCIP_Bool) ISODD(scip, problem->rrowsrhs[i]),fliplhsrhs);
         nprocessedrows++;
      }

      /* a subproblem consisting only of rows with even rhs values can be ignored.
       * note: varbounds have to be considered! */
      for( i = 0 ; i < nrrowsinsubprob ; ++i)
         if( rrowsinsubproboddrhs[i] )
            break;
      for( j = 0; j < nrcolsinsubprob; ++j)
      {
         if( (SCIPisLE(scip, problem->rcolsubslack[rcolsinsubprob[j]], maxslack)
               && ISODD(scip, SCIPcolGetUb(lpdata->cols[problem->rcols[rcolsinsubprob[j]]])))
            || (SCIPisLE(scip, problem->rcolslbslack[rcolsinsubprob[j]], maxslack)
               && ISODD(scip, SCIPcolGetLb(lpdata->cols[problem->rcols[rcolsinsubprob[j]]]))) )
            break; /* a relevant odd varbound has been found */
      }
      if( i == nrrowsinsubprob && j == nrcolsinsubprob )
      {
         /* no odd rhs value exists */
         for( i = 0 ; i < nrrowsinsubprob ; ++i)
         {
            lppos = SCIProwGetLPPos(lpdata->rows[problem->rrows[rrowsinsubprob[i]]]);
            lpdata->subproblemsindexofrow[lppos] = IRRELEVANT;
            if( lpdata->rrowsindexofleftrow[lppos] == rrowsinsubprob[i] )
               lpdata->rrowsindexofleftrow[lppos] = ROW_IN_SUBPROB_WITHOUT_ODD_RHS;
            if( lpdata->rrowsindexofrightrow[lppos] == rrowsinsubprob[i] )
               lpdata->rrowsindexofrightrow[lppos] = ROW_IN_SUBPROB_WITHOUT_ODD_RHS;
         }
         for( j = 0 ; j < nrcolsinsubprob ; ++j)
         {
            lppos = SCIPcolGetLPPos(lpdata->cols[problem->rcols[rcolsinsubprob[j]]]);
            lpdata->subproblemsindexofcol[lppos] = IRRELEVANT;
            lpdata->rcolsindexofcol[lppos] = COLUMN_IN_SUBPROB_WITHOUT_ODD_RHS;                

            /* statistics */
            if( !SCIPisInfinity(scip, problem->rcolslbslack[rcolsinsubprob[j]]) ) 
               ndelvarbounds++;
            if( !SCIPisInfinity(scip, problem->rcolsubslack[rcolsinsubprob[j]]) )
               ndelvarbounds++;
         }
         continue;
      }

      /* don't create new "sub"problem if problem can't be decomposed */
      if( lpdata->nsubproblems == 0 && nprocessedrows == problem->nrrows )
         continue; 

      /* create new subproblem */    
      SCIP_CALL(ZerohalfSubLPDataCreate(scip, &subproblem));
      SCIP_CALL(SCIPallocBlockMemoryArray(scip, &(subproblem->rrows), nrrowsinsubprob));
      SCIP_CALL(SCIPallocBlockMemoryArray(scip, &(subproblem->rrowsrhs), nrrowsinsubprob));
      SCIP_CALL(SCIPallocBlockMemoryArray(scip, &(subproblem->rrowsslack), nrrowsinsubprob));
      subproblem->nrrows = nrrowsinsubprob;
      SCIP_CALL(SCIPallocBlockMemoryArray(scip, &(subproblem->rcols), nrcolsinsubprob));
      SCIP_CALL(SCIPallocBlockMemoryArray(scip, &(subproblem->rcolslbslack), nrcolsinsubprob));
      SCIP_CALL(SCIPallocBlockMemoryArray(scip, &(subproblem->rcolsubslack), nrcolsinsubprob));
      subproblem->nrcols = nrcolsinsubprob;

      for( i = 0 ; i < nrrowsinsubprob ; ++i)
      {
         rowindex = problem->rrows[rrowsinsubprob[i]];

         subproblem->rrows[i] = rowindex;
         subproblem->rrowsrhs[i] = problem->rrowsrhs[rrowsinsubprob[i]];    
         subproblem->rrowsslack[i] = problem->rrowsslack[rrowsinsubprob[i]];

         if( lpdata->subproblemsindexofrow[rowindex] != IRRELEVANT )
         {
            assert(lpdata->rrowsindexofleftrow[rowindex] >= 0
               || lpdata->rrowsindexofrightrow[rowindex] >= 0);
            lpdata->subproblemsindexofrow[rowindex] = lpdata->nsubproblems;
            if( lpdata->rrowsindexofleftrow[rowindex] >= 0 )
               lpdata->rrowsindexofleftrow[rowindex] = i;
            if( lpdata->rrowsindexofrightrow[rowindex] >= 0 )
               lpdata->rrowsindexofrightrow[rowindex] = i;
         }
      }

      for( i = 0 ; i < nrcolsinsubprob ; ++i)
      {
         colindex = problem->rcols[rcolsinsubprob[i]];

         subproblem->rcols[i] = colindex;
         subproblem->rcolslbslack[i] = problem->rcolslbslack[rcolsinsubprob[i]];
         subproblem->rcolsubslack[i] = problem->rcolsubslack[rcolsinsubprob[i]];

         if( lpdata->subproblemsindexofcol[colindex] != IRRELEVANT )
         {
            assert(lpdata->rcolsindexofcol[colindex] >= 0);
            lpdata->subproblemsindexofcol[colindex] = lpdata->nsubproblems;        
            lpdata->rcolsindexofcol[colindex] = i;
         }
      }

      lpdata->subproblems[lpdata->nsubproblems] = subproblem;
      lpdata->nsubproblems++;

      totalnrrows += subproblem->nrrows;
      totalnrcols += subproblem->nrcols;

      SCIPdebugMsg(scip, "subproblem %d: %d rrows, %d rcols\n", k, subproblem->nrrows, subproblem->nrcols);
   }
   if( lpdata->nsubproblems == 0 )
   {
      /* problem couldn't be decomposed into different subproblems, hence keep the entire problem */
      lpdata->subproblems[0] = problem;
      lpdata->nsubproblems = 1;
      totalnrrows = problem->nrrows;
      totalnrcols = problem->nrcols;

   }
   else
   {
      ZerohalfSubLPDataFree(scip, &problem);  
   }

   /* free temporary memory */
   SCIPfreeBlockMemoryArray(scip, &rcolsinsubprob, problem->nrcols);
   SCIPfreeBlockMemoryArray(scip, &rrowsinsubproboddrhs, problem->nrrows);
   SCIPfreeBlockMemoryArray(scip, &rrowsinsubprob, problem->nrrows);
   SCIPfreeBufferArray(scip, &queue);
   SCIPfreeBufferArray(scip, &processedcols);
   SCIPfreeBufferArray(scip, &processedrows);

   ZEROHALFstopTimer(sepadata->dtimer);
   ZEROHALFstatisticsMessage("\n");
   ZEROHALFstatisticsMessage("                | --------------------------------- problem \
-------------------------------- | ----- callback ---- | --total-\n");
   ZEROHALFstatisticsMessage("                |   nrrows |   nrcols | ndlrrows | ndlrcols \
| nsubprob | ndelsubp | ndlvbnds | nsepcuts | ncutsfnd |     time\n");
   ZEROHALFstatisticsMessage("%15s | %8d | %8d | %8d | %8d | %8d | %8d | %8d | %8d | %8d | %8.4f\n",
      "DECOMPOSITION", totalnrrows, totalnrcols, nrrowsinitial - totalnrrows, nrcolsinitial - totalnrcols,
      lpdata->nsubproblems, k - lpdata->nsubproblems, 
      ndelvarbounds,
      0, 0, ZEROHALFevalTimer(sepadata->dtimer));

#else
   assert(scip != NULL);
   assert(sepadata != NULL);
   assert(lpdata != NULL);
#endif

   return SCIP_OKAY;
}


/** removes the largest number of columns such that the sum of the corresponding variables is at most delta */
static
SCIP_RETCODE preprocessColumnsWithSmallFracsol(
   SCIP*                 scip,               /**< SCIP data structure */
   SCIP_SEPADATA*        sepadata,           /**< separator data */       
   ZEROHALF_MOD2DATA*    mod2data,           /**< considered (preprocessed) subproblem mod 2 */
   SCIP_Real             delta               /**< delta value */
   )
{
   int                   ncolsremoved;
   int                   c;
   SCIP_Real             maxsumfracsols;
   SCIP_Real             sumfracsols;


   assert(scip != NULL);
   assert(sepadata != NULL);
   assert(mod2data != NULL);
   assert(delta >= 0.0);
   assert(delta <= 1.0);


   /* check if matrix contains rows or columns */
   if( mod2data->ncolsind == 0 || mod2data->nrowsind == 0 )
      return SCIP_OKAY;

   /* check if delta is positive */
   if( !SCIPisPositive(scip, delta) )
      return SCIP_OKAY;


   ncolsremoved = 0;
   sumfracsols = 0.0;
   maxsumfracsols = sepadata->maxslack * delta;

   /* sort column indices sets w.r.t. to their primsol values NON-INCREASINGLY */
   if( mod2data->ncolsind > 1 )
   {
      SCIPsortInd( mod2data->colsind , compRealNonIncreasing , (void*) mod2data->fracsol , mod2data->ncolsind );
   }

   for( c = mod2data->ncolsind - 1 ; c >= 0 ; --c)
   {
      if( SCIPisGT(scip, sumfracsols + mod2data->fracsol[mod2data->colsind[c]], maxsumfracsols) )
         break;

      sumfracsols += mod2data->fracsol[mod2data->colsind[c]];
      markColAsRemovedAndClearCol(mod2data, c, SMALL_FRACSOL_HEUR);
      ncolsremoved++;
   }

   if( ncolsremoved > 0 )
   {  
      mod2data->ncolsind -= ncolsremoved;
      sepadata->maxslack -= sumfracsols;
   }

   return SCIP_OKAY;
}


/** removes some rows that cannot be combined because the resulting slack would be larger than maxslack */
static
SCIP_RETCODE preprocessConsiderMinSlack(
   SCIP*                 scip,               /**< SCIP data structure */
   SCIP_SEPADATA*        sepadata,           /**< separator data */  
   ZEROHALF_LPDATA*      lpdata,             /**< data of current LP relaxation */
   ZEROHALF_MOD2DATA*    mod2data,           /**< considered (preprocessed) subproblem mod 2 */ 
   SCIP_Bool             removelargeslackrows, /**< should rows with slack + minslack > maxslack be removed? */
   SCIP_Bool             removelargecolrows  /**< should rows with "large valued" columns that cannot be negated be removed? */
   )
{
   int                   first;
   int                   last;
   int                   temp;
   SCIP_Real             minslackoddrhsrows;
   SCIP_Real             minslackrowwithnonz;
   int                   noddrhsrows;
   int                   nlslrowsremoved;  
   int                   nlcolrowsremoved;
#ifndef NDEBUG
   int                   r;
#endif
   int                   c;
   SCIP_Bool*            removerow;
   int                   i;
   int                   j;
   int                   rowsbind;
   BITARRAYBITMASKTYPE   rowsbmask;

   assert(scip != NULL);
   assert(sepadata != NULL);
   assert(lpdata != NULL);
   assert(mod2data != NULL);
   assert(removelargeslackrows || removelargecolrows);


   /* check if( A mod 2, b mod 2) is empty */
   if( mod2data->nrows == 0 || mod2data->nrowsind == 0 )
      return SCIP_OKAY;


   /* partition rows into odd-rhs-rows and even-rhs-rows */
   first = 0;
   last = mod2data->nrowsind - 1;
   while(first < last)
   {
      if( !mod2data->rhs[mod2data->rowsind[first]] )
      {
         temp = mod2data->rowsind[first];
         mod2data->rowsind[first] = mod2data->rowsind[last];
         mod2data->rowsind[last] = temp;
         --last;      
      }
      else      
         ++first;                                                                                                             
   } 
   noddrhsrows = first + (mod2data->rhs[mod2data->rowsind[first]] ? 1  : 0);


   /* check if odd rows exists */
   if( noddrhsrows == 0 )
      return SCIP_OKAY;

   /* sort each partition by nondecreasing slacks */
   assert(noddrhsrows >= 0);
   SCIPsortInd( mod2data->rowsind , compRealNonDecreasing , (void*) mod2data->slacks , noddrhsrows );
   if( noddrhsrows < mod2data->nrowsind )
   {
      SCIPsortInd( mod2data->rowsind + noddrhsrows , compRealNonDecreasing , (void*) mod2data->slacks , 
         mod2data->nrowsind - noddrhsrows );  
   }

   minslackoddrhsrows = mod2data->slacks[mod2data->rowsind[0]];
   nlslrowsremoved = 0;
   nlcolrowsremoved = 0;

   if( SCIPisFeasZero(scip, minslackoddrhsrows) )
      return SCIP_OKAY;

   /* check if a zerohalf cut may be generated */
   if( SCIPisGT(scip, minslackoddrhsrows, sepadata->maxslack) )
   {
      if( removelargeslackrows )
      {
         for( i = 0 ; i < mod2data->nrowsind ; ++i )
            markRowAsRemoved(mod2data, i, SLACK_GREATER_THAN_MSL_MINUS_SODD);
         for( i = 0 ; i < mod2data->ncolsind ; ++i )
            markColAsRemovedAndClearCol(mod2data, i, ALL_MATRIX_ROWS_DELETED);
         mod2data->nrowsind = 0;
         mod2data->ncolsind = 0;
      }
   }  
   else
   {    
      SCIP_CALL(SCIPallocBufferArray(scip, &removerow, mod2data->nrowsind));
      BMSclearMemoryArray(removerow,  mod2data->nrowsind);

      /* remove all rows with even rhs and   slack > maxslack - minslackoddrhsrows */
      if( removelargeslackrows )
      {     
         for( i = noddrhsrows ; i < mod2data->nrowsind ; ++i)
            if( SCIPisGT(scip, minslackoddrhsrows + mod2data->slacks[mod2data->rowsind[i]], sepadata->maxslack) )
               break;
         nlslrowsremoved += mod2data->nrowsind - i;      
         while(i < mod2data->nrowsind)
         {
#ifndef NDEBUG
            r = mod2data->rowsind[i];
#endif
            assert(!mod2data->rhs[r]);
            assert(SCIPisGT(scip, minslackoddrhsrows + mod2data->slacks[r], sepadata->maxslack)); 
            markRowAsRemoved(mod2data, i, SLACK_GREATER_THAN_MSL_MINUS_SODD);
            removerow[i] = TRUE;
            i++;
         }    
      }

      /* consider cols */
      if( removelargecolrows )
      {
         if( mod2data->ncolsind > 0 )
         {
            /*   sort column indices sets w.r.t. to their primsol values NON-INCREASINGLY */
            if( mod2data->ncolsind > 1 )
            {
               SCIPsortInd( mod2data->colsind , compRealNonIncreasing , (void*) mod2data->fracsol , mod2data->ncolsind );
            }

            j = 0;
            while( j < mod2data->ncolsind && SCIPisGT(scip, mod2data->fracsol[mod2data->colsind[j]] + minslackoddrhsrows, sepadata->maxslack) )
            {
               c = mod2data->colsind[j];
               minslackrowwithnonz = 1.0;
               rowsbind = (int) GETBITARRAYINDEX(c);
               rowsbmask = GETBITARRAYMASK(c); /*lint !e701*/
               for( i = 0 ; i < mod2data->nrowsind ; ++i)
                  if( !removerow[i] )
                     if( mod2data->rows[mod2data->rowsind[i]][rowsbind] & rowsbmask )
                        if( SCIPisLT(scip, mod2data->slacks[mod2data->rowsind[i]], minslackrowwithnonz) )
                           minslackrowwithnonz = mod2data->slacks[mod2data->rowsind[i]];

               if( minslackrowwithnonz < 1.0 )
               {
                  for( i = 0 ; i < mod2data->nrowsind ; ++i)
                     if( !removerow[i] )
                        if( mod2data->rows[mod2data->rowsind[i]][rowsbind] & rowsbmask )
                           if( SCIPisGT(scip, minslackrowwithnonz + mod2data->slacks[mod2data->rowsind[i]], sepadata->maxslack) )
                           {
                              markRowAsRemoved(mod2data, i, LARGE_COL_EXISTS);
                              removerow[i] = TRUE;
                              nlcolrowsremoved++;
                           }        
               }        
               j++;
            }      
         }
      }

      /* update mod2data->rowsind if necessary */
      if( nlslrowsremoved + nlcolrowsremoved > 0 )
      {   
         j = 0;
         for( i = 0 ; i < mod2data->nrowsind && j < mod2data->nrowsind; ++i)
         {
            if( i < mod2data->nrowsind )
               while( j < mod2data->nrowsind && removerow[j] )
                  j++;
            if( i < j && j < mod2data->nrowsind )
               mod2data->rowsind[i] = mod2data->rowsind[j];
            j++;
         }      
         mod2data->nrowsind -= (nlslrowsremoved + nlcolrowsremoved);
      }

      /* free temporary memory */
      SCIPfreeBufferArray(scip, &removerow);
   }

   return SCIP_OKAY;
}


/** aggregates identical columns into one column whose (artificial) LP solution is the sum of the aggregated columns */
static
SCIP_RETCODE preprocessIdenticalColums(
   SCIP*                 scip,               /**< SCIP data structure */
   ZEROHALF_MOD2DATA*    mod2data            /**< considered (preprocessed) subproblem mod 2 */
   )
{
   int                   c1;
   int                   c2;
   int                   r;
   int                   rowsbind1;
   BITARRAYBITMASKTYPE   rowsbmask1;
   int                   rowsbind2;
   BITARRAYBITMASKTYPE   rowsbmask2;
   int                   ncolsremoved;
   SCIP_Bool*            removecol;

   assert(scip != NULL);
   assert(mod2data != NULL);

   /* check if( A mod 2, b mod 2) is empty */
   if( mod2data->nrows == 0 || mod2data->nrowsind == 0 || mod2data->ncolsind == 0 )
      return SCIP_OKAY;


   /* allocate and initialize temporary memory */
   SCIP_CALL(SCIPallocBufferArray(scip, &removecol, mod2data->ncolsind));
   BMSclearMemoryArray(removecol, mod2data->ncolsind);
   ncolsremoved = 0;


   /* check each pair of columns */
   for( c1 = 0 ; c1 < mod2data->ncolsind - 1 ; ++c1)
   {
      rowsbind1 = (int) GETBITARRAYINDEX(mod2data->colsind[c1]);
      rowsbmask1 = GETBITARRAYMASK(mod2data->colsind[c1]); /*lint !e701*/
      for( c2 = c1 + 1 ; c2 < mod2data->ncolsind ; ++c2)
      {
         rowsbind2 = (int) GETBITARRAYINDEX(mod2data->colsind[c2]);
         rowsbmask2 = GETBITARRAYMASK(mod2data->colsind[c2]); /*lint !e701*/
         for( r = 0 ; r < mod2data->nrowsind ; ++r)
            if( (mod2data->rows[mod2data->rowsind[r]][rowsbind1] & rowsbmask1)
               != (mod2data->rows[mod2data->rowsind[r]][rowsbind2] & rowsbmask2) )
               break;
         if( r == mod2data->nrowsind )
         {
            /* a pair of identical columns have been found */

            mod2data->fracsol[mod2data->colsind[c2]] += mod2data->fracsol[mod2data->colsind[c1]];        
            removecol[c1] = TRUE;
            ncolsremoved++;
            markColAsRemovedAndClearCol(mod2data, c1, IDENT_TO_ANOTHER_COLUMN);
         }      
      }
   }

   /* update mod2data->colsind array if necessary*/
   if( ncolsremoved > 0 )
   {    
      c1 = 0;
      for( c2 = 0 ; c2 < mod2data->ncolsind && c1 < mod2data->ncolsind; ++c2)
      {
         if( c2 < mod2data->ncolsind )
            while( c1 < mod2data->ncolsind && removecol[c1] )
               c1++;
         if( c2 < c1 && c1 < mod2data->ncolsind )
            mod2data->colsind[c2] = mod2data->colsind[c1];
         c1++;
      }      
      mod2data->ncolsind -= ncolsremoved;
   }

   /* free temporary memory */
   SCIPfreeBufferArray(scip, &removecol);  

   return SCIP_OKAY;
}


/** preprocess subproblem */
static
SCIP_RETCODE preprocess(
   SCIP*                 scip,               /**< SCIP data structure */
   SCIP_SEPA*            sepa,               /**< separator */
   SCIP_SEPADATA*        sepadata,           /**< separator data */   
   ZEROHALF_LPDATA*      lpdata,             /**< data of current LP relaxation */
   ZEROHALF_MOD2DATA*    mod2data,           /**< considered (preprocessed) subproblem mod 2 */
   char                  normtype,           /**< type of norm to use for efficacy norm calculation */
   int                   maxsepacuts,        /**< maximal number of zerohalf cuts separated per separation round */
   int                   maxcuts,            /**< maximal number of zerohalf cuts found per separation round (incl. ineff. cuts) */
   int*                  nsepacuts,          /**< pointer to store current number of separated zerohalf cuts */
   int*                  nzerohalfcuts,      /**< pointer to store current number of found zerohalf cuts */
   ZEROHALF_CUTDATA**    zerohalfcuts,       /**< array to store found zerohalf cuts */
   SCIP_Real**           varsolvals,         /**< dense variable LP solution vector */
   SCIP_RESULT*          result              /**< pointer to SCIP result value of separation */
   )
{
   int                   i;
#ifdef ZEROHALF__PRINT_STATISTICS
   int                   ncolsbeforeppm;
   int                   ncolsinitial;
   int                   nrowsbeforeppm;
   int                   nrowsinitial;
   int                   nsepacutsbeforeppm;
   int                   nsepacutsinitial;
   int                   nzerohalfcutsbeforeppm;
   int                   nzerohalfcutsinitial;
   SCIP_CLOCK* timer;
   SCIP_CLOCK* pptimer;
#endif
   char                  ppname[SCIP_MAXSTRLEN];

   assert(scip != NULL);
   assert(sepadata != NULL);
   assert(lpdata != NULL);
   assert(mod2data != NULL);
   assert(maxsepacuts >= 0);
   assert(maxcuts >= 0);  
   assert(result != NULL);  
   assert(nsepacuts != NULL);
   assert(nzerohalfcuts != NULL);
   assert(zerohalfcuts != NULL);
   assert(*nsepacuts <= *nzerohalfcuts);

   assert(mod2data->relatedsubproblem != NULL);
   assert(mod2data->rows != NULL);
   assert(mod2data->rowaggregations != NULL);
   assert(mod2data->rhs != NULL);
   assert(mod2data->slacks != NULL);
   assert(mod2data->fracsol != NULL);
   assert(mod2data->nrows > 0);
   assert(mod2data->rowsind != NULL);
   assert(mod2data->colsind != NULL);

   if( sepadata->nppmethods == -1 )
   {
      sepadata->nppmethods = (int) strlen(sepadata->ppmethods);
      if( sepadata->nppmethods > 0 && sepadata->ppmethods[0] == '-' )
         sepadata->nppmethods = 0;
   }

   if( sepadata->nppmethods == 0 )
      return SCIP_OKAY;

   /* statistics */  
#ifdef ZEROHALF__PRINT_STATISTICS
   if( sepadata->pptimers == NULL )
   {
      SCIP_CALL( SCIPallocBlockMemoryArray(scip, &(sepadata->pptimers), sepadata->nppmethods + 1) );
      for( i = 0 ; i <= sepadata->nppmethods; ++i)
      {
         ZEROHALFcreateTimer((sepadata->pptimers[i]));
      }
   }
   ZEROHALFstartTimer(sepadata->pptimers[sepadata->nppmethods]);
#endif

   if( mod2data->nrowsind == 0 || mod2data->ncolsind == 0 )
      return SCIP_OKAY;

#ifdef ZEROHALF__PRINT_STATISTICS
   ncolsinitial = mod2data->ncolsind;
   nrowsinitial = mod2data->nrowsind;
   nsepacutsinitial = *nsepacuts;
   nzerohalfcutsinitial = *nzerohalfcuts;  
#endif

#ifdef ZEROHALF__PRINT_STATISTICS 
   ZEROHALFstatisticsMessage("\n");
   ZEROHALFstatisticsMessage("                | ------------------------------- subproblem\
 ------------------------------- | ----- callback ---- | --total-\n");
   ZEROHALFstatisticsMessage("                | nrowsind | ncolsind | ndelrows | ndelcols \
| nsepcuts | ncutsfnd |     time | nsepcuts | ncutsfnd |     time\n");
   ZEROHALFstatisticsMessage("%15s | %8d | %8d | %8d | %8d | %8d | %8d | %8.4f | %8d | %8d | %8.4f\n",
      "START PREPROCSS", mod2data->nrowsind, mod2data->ncolsind, 0, 0, 0, 0, 0.0,
      *nsepacuts, *nzerohalfcuts, ZEROHALFevalTimer(sepadata->pptimers[sepadata->nppmethods]));
   ZEROHALFcreateNewTimer(timer);
   ZEROHALFstartTimer(timer);

   ZEROHALFcreateNewTimer(pptimer);  
#endif

   for( i = 0 ; i < sepadata->nppmethods ; ++i)
   {
      /* abort if enough cuts have already been found */
      if( *nsepacuts >= maxsepacuts || *nzerohalfcuts >= maxcuts )
         break;
#ifndef ZEROHALF__PRINT_STATISTICS
      /* abort preprocessing if matrix is empty */
      if( mod2data->nrowsind == 0 && mod2data->ncolsind == 0 )
         break;
#endif

#ifdef ZEROHALF__PRINT_STATISTICS
      /* statistics*/ 
      ZEROHALFstartTimer(pptimer); 
      ZEROHALFstartTimer(sepadata->pptimers[i]);
      ncolsbeforeppm = mod2data->ncolsind;
      nrowsbeforeppm = mod2data->nrowsind;
      nsepacutsbeforeppm = *nsepacuts;
      nzerohalfcutsbeforeppm = *nzerohalfcuts;
#endif

      /* apply preprocessing method */    
      switch(sepadata->ppmethods[i])
      {
      case MODGAUSSIANELIMINATION:
         SCIP_CALL(preprocessModGaussElim(scip, sepadata, lpdata, mod2data));
         strncpy(ppname,"gauss",SCIP_MAXSTRLEN);
         break;
      case DELETEZEROROWS:
         SCIP_CALL(preprocessRows(scip, sepadata, lpdata, mod2data,
               0, mod2data->nrowsind, TRUE, FALSE, FALSE));
         strncpy(ppname,"zero rows",SCIP_MAXSTRLEN);
         break;
      case DELETEZEROCOLS:
         SCIP_CALL(preprocessColumns(scip, sepadata, lpdata, mod2data,
               0, mod2data->ncolsind, TRUE, FALSE, FALSE));
         strncpy(ppname,"zero columns",SCIP_MAXSTRLEN);
         break;
      case DELETECOLSINGLETONS:
         SCIP_CALL(preprocessColumns(scip, sepadata, lpdata, mod2data,
               0, mod2data->ncolsind, FALSE, TRUE, TRUE));
         strncpy(ppname,"col singletons",SCIP_MAXSTRLEN);
         break;
      case ADDTRIVIALCUTS:
         SCIP_CALL(preprocessTrivialZerohalfCuts(scip, sepa, sepadata, lpdata, mod2data,
               0, mod2data->nrowsind, normtype, maxsepacuts, maxcuts, nsepacuts,
               nzerohalfcuts, zerohalfcuts, varsolvals, PPZEROONEROW, result));      
         strncpy(ppname,"trivial cuts",SCIP_MAXSTRLEN);
         break;
      case DELETEIDENTROWS:
         SCIP_CALL(preprocessRows(scip, sepadata, lpdata, mod2data,
               0, mod2data->nrowsind, FALSE, FALSE, TRUE));
         strncpy(ppname,"identical rows",SCIP_MAXSTRLEN);
         break;
      case MERGEIDENTCOLS: 
         SCIP_CALL(preprocessIdenticalColums(scip, mod2data));
         strncpy(ppname,"identical cols",SCIP_MAXSTRLEN);
         break;
      case DELETELARGESLACKROWS:
         SCIP_CALL(preprocessRows(scip, sepadata, lpdata, mod2data,
               0, mod2data->nrowsind, FALSE, TRUE, FALSE));
         strncpy(ppname,"sl>maxsl rows",SCIP_MAXSTRLEN);
         break;
      case PPCOLUMNS:
         SCIP_CALL(preprocessColumns(scip, sepadata, lpdata, mod2data,
               0, mod2data->ncolsind, TRUE, TRUE, TRUE));
         strncpy(ppname,"(pp cols)",SCIP_MAXSTRLEN);
         break;
      case PPROWS:
         SCIP_CALL(preprocessRows(scip, sepadata, lpdata, mod2data,
               0, mod2data->nrowsind, TRUE, TRUE, TRUE));
         strncpy(ppname,"(pp rows)",SCIP_MAXSTRLEN);
         break;      
      case DELETESMALLFRACSOLCOLS:
         SCIP_CALL(preprocessColumnsWithSmallFracsol(scip, sepadata, mod2data,
               sepadata->ppdelta));
         strncpy(ppname,"delta heur",SCIP_MAXSTRLEN);
         break;
      case DELETEROWSWRTMINSLACK:
         SCIP_CALL(preprocessConsiderMinSlack(scip, sepadata, lpdata, mod2data, TRUE, TRUE));
         strncpy(ppname,"s_odd",SCIP_MAXSTRLEN);
         break;
      default:
         SCIPerrorMessage("invalid preprocessing method '%c'\n", sepadata->ppmethods[i]);
         return SCIP_INVALIDDATA;   
      }

#ifdef ZEROHALF__PRINT_STATISTICS 
      /* statistics */
      ZEROHALFstopTimer(sepadata->pptimers[i]);
      ZEROHALFstopTimer(pptimer);
      ZEROHALFstatisticsMessage("%15s | %8d | %8d | %8d | %8d | %8d | %8d | %8.4f | %8d | %8d | %8.4f\n",
         ppname, mod2data->nrowsind, mod2data->ncolsind,
         nrowsbeforeppm - mod2data->nrowsind, ncolsbeforeppm - mod2data->ncolsind,
         *nsepacuts - nsepacutsbeforeppm, *nzerohalfcuts - nzerohalfcutsbeforeppm,
         ZEROHALFevalTimer(pptimer), *nsepacuts, *nzerohalfcuts,      
         ZEROHALFevalTimer(sepadata->pptimers[i]));
      ZEROHALFresetTimer(pptimer);    
#endif
   }

#ifdef ZEROHALF__PRINT_STATISTICS 
   /* statistics */
   ZEROHALFstopTimer(timer);
   ZEROHALFstatisticsMessage("%15s | %8d | %8d | %8d | %8d | %8d | %8d | %8.4f | %8d | %8d | %8.4f\n",
      "PREPROCESSED", mod2data->nrowsind, mod2data->ncolsind,
      nrowsinitial - mod2data->nrowsind, ncolsinitial - mod2data->ncolsind,
      *nsepacuts - nsepacutsinitial, *nzerohalfcuts - nzerohalfcutsinitial,
      ZEROHALFevalTimer(timer), *nsepacuts, *nzerohalfcuts,   
      ZEROHALFevalTimer(sepadata->pptimers[sepadata->nppmethods]));
   ZEROHALFstatisticsMessage("\n");
   ZEROHALFfreeTimer(timer);
   ZEROHALFfreeTimer(pptimer);
   ZEROHALFstopTimer(sepadata->pptimers[sepadata->nppmethods]);

   ZEROHALFstatisticsMessage("                | ------------------------------- subproblem ------------------------------- | ------------------------------\n");
   ZEROHALFstatisticsMessage("                |                                           | max2/row | max2/col |  A^T ept |                               \n");
   ZEROHALFstatisticsMessage("%15s |                                           | %8s | %8s | %8s |\n",
      "SUBPROBSTRUCT", 
      hasMatrixMax2EntriesPerRow(mod2data) ? "yes" : "no", hasMatrixMax2EntriesPerColumn(mod2data) ? "yes" : "no", "n/a");
   ZEROHALFstatisticsMessage("\n");
#endif

   return SCIP_OKAY;
}


/* --------------------------------------------------------------------------------------------------------------------
 * local methods: separating methods
 * -------------------------------------------------------------------------------------------------------------------- */


/** returns the objective weights for the weighted feasibility AuxIP */
static
SCIP_Real calcObjWeight(
   BITARRAY              rowaggregation,     /**< row aggregation bitarray */
   int                   nrrows              /**< number of relevant rows */
   )
{
   int                   i;
   int                   naggregatedrrows;

   assert(rowaggregation != NULL);
   assert(nrrows > 0);

   naggregatedrrows = 0;
   for( i = 0 ; i < nrrows ; ++i)
      if( BITARRAYBITISSET(rowaggregation, i) ) /*lint !e701*/
         naggregatedrrows++;

   return (SCIP_Real) naggregatedrrows;
}


/** creates a "subscip" representing the following auxiliary IP (AuxIP):
 *  min   z :=           s^T v + x^T y
 *  s.t.       (b (mod 2))^T v         - 2q     = 1 
 *  (A (mod 2))^T v -     y -    -2r = 0 
 *
 *  v \\in {0,1}^nrowsind
 *  y \\in {0,1}^ncolsind
 *  r \\in Z^ncolsind_+
 *  q \\in Z_+  
 */
#define BRANCHPRIORITY__AVOID_BRANCHING    0
#define BRANCHPRIORITY__PREFER_BRANCHING   0
static
SCIP_RETCODE createSubscip(
   SCIP*                 scip,               /**< SCIP data structure */
   SCIP_SEPADATA*        sepadata,           /**< separator data */      
   ZEROHALF_LPDATA*      lpdata,             /**< data of current LP relaxation */
   ZEROHALF_MOD2DATA*    mod2data,           /**< considered (preprocessed) subproblem mod 2 */
   ZEROHALF_AUXIPDATA*   auxipdata,          /**< pointer to data structure to store the auxiliary IP data */
   SCIP_Bool             setnodelimit        /**< should a node limit be set? */
   )
{
   SCIP_VAR**            consvars;
   SCIP_Real*            consvals;
   SCIP_Real             maxslack;
   char                  consname[SCIP_MAXSTRLEN];
   char                  varname[SCIP_MAXSTRLEN];
   int                   i;
   int                   j;
   int                   maxnconsvars;
   int                   nconsvars;
   SCIP_Bool             isfeasip;
   SCIP_Bool             isweighted;
   SCIP_Bool             ispenalized;
   SCIP_Bool             settingsfileexists;

   int                   nrrows;

   int                   rowsbind;
   BITARRAYBITMASKTYPE   rowsbmask;

   SCIP_Bool success;

   SCIP_Real             feastol;

   assert(scip != NULL);
   assert(sepadata != NULL);
   assert(lpdata != NULL);
   assert(mod2data != NULL);
   assert(auxipdata != NULL);

   assert(mod2data->relatedsubproblem != NULL);
   assert(mod2data->rows != NULL);
   assert(mod2data->rowaggregations != NULL);
   assert(mod2data->rhs != NULL);
   assert(mod2data->slacks != NULL);
   assert(mod2data->fracsol != NULL);
   assert(mod2data->rowsind != NULL);
   assert(mod2data->colsind != NULL);

   assert(auxipdata->subscip == NULL);
   assert(auxipdata->v == NULL);
   assert(auxipdata->y == NULL);
   assert(auxipdata->r == NULL);
   assert(auxipdata->q == NULL);
   assert(auxipdata->feasipcons == NULL);
   assert(auxipdata->oddrhscons == NULL);
   assert(auxipdata->columnsumcons == NULL);

   auxipdata->m = mod2data->nrowsind;
   auxipdata->n = mod2data->ncolsind;

   /* alloc temporary memory for subscipdata elements*/
   SCIP_CALL(SCIPallocBlockMemoryArray(scip, &(auxipdata->v), auxipdata->m));
   SCIP_CALL(SCIPallocBlockMemoryArray(scip, &(auxipdata->y), auxipdata->n));
   SCIP_CALL(SCIPallocBlockMemoryArray(scip, &(auxipdata->r), auxipdata->n));
   SCIP_CALL(SCIPallocBlockMemoryArray(scip, &(auxipdata->columnsumcons), auxipdata->n));

   /* initialize allocated data structures */
   BMSclearMemoryArray(auxipdata->v, auxipdata->m);   /* NULL = 0x0 */
   BMSclearMemoryArray(auxipdata->y, auxipdata->n);   /* NULL = 0x0 */
   BMSclearMemoryArray(auxipdata->r, auxipdata->n);   /* NULL = 0x0 */
   BMSclearMemoryArray(auxipdata->columnsumcons, auxipdata->n);   /* NULL = 0x0 */

   maxslack = sepadata->maxslack;
   nrrows = mod2data->relatedsubproblem->nrrows;

   /* determine subscip limits */    
   SCIP_CALL( SCIPgetRealParam(scip, "limits/time", &auxipdata->timelimit) );
   if( !SCIPisInfinity(scip, auxipdata->timelimit) )
      auxipdata->timelimit -= SCIPgetSolvingTime(scip);

   /* substract the memory already used by the main SCIP and the estimated memory usage of external software */
   SCIP_CALL( SCIPgetRealParam(scip, "limits/memory", &auxipdata->memorylimit) );
   if( !SCIPisInfinity(scip, auxipdata->memorylimit) )
   {
      auxipdata->memorylimit -= SCIPgetMemUsed(scip)/1048576.0;
      auxipdata->memorylimit -= SCIPgetMemExternEstim(scip)/1048576.0;
   }

   if( setnodelimit == TRUE )
      auxipdata->nodelimit = 3000;
   else
      auxipdata->nodelimit = -1;

   feastol = SCIPfeastol(scip);
   auxipdata->objectivelimit = MIN(1.0, maxslack + feastol);

   /* abort if not enough memory available */
   if( auxipdata->memorylimit <= 2.0*SCIPgetMemExternEstim(scip)/1048576.0 )
      return SCIP_OKAY;

   /* abort if not enough time available */
   if( auxipdata->timelimit <= 0.0 )
      return SCIP_OKAY;

   /* alloc further temporary memory */
   maxnconsvars = auxipdata->m + auxipdata->n + 2;
   SCIP_CALL(SCIPallocBufferArray(scip, &consvals, maxnconsvars));
   SCIP_CALL(SCIPallocBufferArray(scip, &consvars, maxnconsvars));

   /* create and initialize framework */

   SCIP_CALL( SCIPcreate(&(auxipdata->subscip)) );
   success = FALSE;
#ifndef NDEBUG
   SCIP_CALL( SCIPcopyPlugins(scip, auxipdata->subscip, TRUE, TRUE, TRUE, TRUE, TRUE, TRUE,
         TRUE, TRUE, TRUE, TRUE, TRUE, TRUE, TRUE, TRUE, FALSE, FALSE, TRUE, &success) );
#else
   SCIP_CALL( SCIPcopyPlugins(scip, auxipdata->subscip, FALSE, FALSE, TRUE, TRUE, TRUE, TRUE,
         TRUE, TRUE, TRUE, TRUE, TRUE, TRUE, TRUE, FALSE, FALSE, FALSE, TRUE, &success) );
#endif
   SCIPdebugMsg(scip, "Copying the plugins was %s successful.\n", success ? "" : "not");

   SCIP_CALL( SCIPcreateProb(auxipdata->subscip, "sepa_zerohalf auxiliary IP (AuxIP)",
         NULL, NULL , NULL , NULL , NULL , NULL , NULL) );

   settingsfileexists = TRUE;
   if( strlen(sepadata->subscipsettings) == 0 )
      settingsfileexists = FALSE;
   if( strlen(sepadata->subscipsettings) == 1 && sepadata->subscipsettings[0] == '-' )
      settingsfileexists = FALSE;

   if( settingsfileexists )
   {
      /* read subscip settings file */
      SCIP_CALL(SCIPreadParams(auxipdata->subscip, sepadata->subscipsettings));
   }
   else
   {
      /* do not abort subscip on CTRL-C */
      SCIP_CALL(SCIPsetBoolParam(auxipdata->subscip, "misc/catchctrlc", FALSE));

      /* disable output to console */
#ifdef SCIP_DEBUG
      SCIP_CALL(SCIPsetIntParam(auxipdata->subscip, "display/verblevel", 4));
      SCIP_CALL(SCIPsetIntParam(auxipdata->subscip, "display/freq", 1));
#else
      SCIP_CALL(SCIPsetIntParam(auxipdata->subscip, "display/verblevel", 0));
      SCIP_CALL(SCIPsetIntParam(auxipdata->subscip, "display/freq", 1000));
#endif
      SCIP_CALL(SCIPsetIntParam(auxipdata->subscip, "display/nsols/active", 2));

      /* forbid recursive call of heuristics solving subMIPs */
      SCIP_CALL(SCIPsetIntParam(auxipdata->subscip, "heuristics/rins/freq", -1));
      SCIP_CALL(SCIPsetIntParam(auxipdata->subscip, "heuristics/rens/freq", -1));
      SCIP_CALL(SCIPsetIntParam(auxipdata->subscip, "heuristics/localbranching/freq", -1));
      SCIP_CALL(SCIPsetIntParam(auxipdata->subscip, "heuristics/crossover/freq", -1));

      /* disable cut separation in subscip */
      SCIP_CALL(SCIPsetIntParam(auxipdata->subscip, "separating/zerohalf/freq", -1));
      /*    SCIP_CALL(SCIPsetIntParam(auxipdata->subscip, "separating/maxrounds", 0)); */
      /*     SCIP_CALL(SCIPsetIntParam(auxipdata->subscip, "separating/maxroundsroot", 0));  */
      /*     SCIP_CALL(SCIPsetIntParam(auxipdata->subscip, "separating/maxcuts", 0));  */
      /*     SCIP_CALL(SCIPsetIntParam(auxipdata->subscip, "separating/maxcutsroot", 0)); */ 

      /* use pseudo cost branching without strong branching */
      /*     SCIP_CALL(SCIPsetIntParam(auxipdata->subscip, "branching/pscost/priority", INT_MAX/4)); */

      /* disable expensive presolving */
      /*     SCIP_CALL(SCIPsetIntParam(auxipdata->subscip, "presolving/probing/maxrounds", 0)); */
      /*     SCIP_CALL(SCIPsetIntParam(auxipdata->subscip, "constraints/linear/maxpresolpairrounds", 0)); */
      /*     SCIP_CALL(SCIPsetRealParam(auxipdata->subscip, "constraints/linear/maxaggrnormscale", 0.0)); */

      /* disable conflict analysis */
      /*     SCIP_CALL(SCIPsetBoolParam(auxipdata->subscip, "conflict/useprop", FALSE)); */
      /*     SCIP_CALL(SCIPsetBoolParam(auxipdata->subscip, "conflict/useinflp", FALSE)); */
      /*     SCIP_CALL(SCIPsetBoolParam(auxipdata->subscip, "conflict/useboundlp", FALSE)); */
      /*     SCIP_CALL(SCIPsetBoolParam(auxipdata->subscip, "conflict/usesb", FALSE)); */
      /*     SCIP_CALL(SCIPsetBoolParam(auxipdata->subscip, "conflict/usepseudo", FALSE)); */

      SCIP_CALL(SCIPsetBoolParam(auxipdata->subscip, "branching/preferbinary",        TRUE));
      SCIP_CALL(SCIPsetIntParam(auxipdata->subscip, "heuristics/shifting/freq",          3));
      SCIP_CALL(SCIPsetIntParam(auxipdata->subscip, "heuristics/simplerounding/freq",    1));
      SCIP_CALL(SCIPsetIntParam(auxipdata->subscip, "heuristics/rounding/freq",          1));
      SCIP_CALL(SCIPsetIntParam(auxipdata->subscip, "heuristics/oneopt/freq",            1));

      /*     SCIP_CALL(SCIPsetIntParam(auxipdata->subscip, "heuristics/pscostdiving/freq",      1)); */
      /*     SCIP_CALL(SCIPsetIntParam(auxipdata->subscip, "heuristics/feaspump/freq",          3)); */

      /*     SCIP_CALL(SCIPsetIntParam(auxipdata->subscip, "heuristics/coefdiving/freq",       -1)); */
      /*     SCIP_CALL(SCIPsetIntParam(auxipdata->subscip, "heuristics/fracdiving/freq",       -1)); */
      /*     SCIP_CALL(SCIPsetIntParam(auxipdata->subscip, "heuristics/guideddiving/freq",     -1)); */
      /*     SCIP_CALL(SCIPsetIntParam(auxipdata->subscip, "heuristics/linesearchdiving/freq", -1)); */
      /*     SCIP_CALL(SCIPsetIntParam(auxipdata->subscip, "heuristics/objpscostdiving/freq",  -1)); */
      /*     SCIP_CALL(SCIPsetIntParam(auxipdata->subscip, "heuristics/rootsoldiving/freq",    -1)); */
      /*     SCIP_CALL(SCIPsetIntParam(auxipdata->subscip, "heuristics/veclendiving/freq",     -1)); */
   }

   /* get type of auxiliary IP objective function */
   isfeasip = (sepadata->subscipobjective == 'v' ? FALSE : TRUE);
   isweighted = (sepadata->subscipobjective == 'w' ? TRUE : FALSE);
   ispenalized = (sepadata->subscipobjective == 'p' ? TRUE : FALSE);

   /* set limits of subscip */
   SCIP_CALL( SCIPsetLongintParam(auxipdata->subscip, "limits/nodes", (SCIP_Longint) auxipdata->nodelimit) );
   SCIP_CALL( SCIPsetRealParam(auxipdata->subscip, "limits/time", auxipdata->timelimit) );
   SCIP_CALL( SCIPsetRealParam(auxipdata->subscip, "limits/memory", auxipdata->memorylimit) );

   if( !isfeasip )
   {
      SCIP_CALL( SCIPsetObjlimit(auxipdata->subscip, auxipdata->objectivelimit) );
   }
   SCIP_CALL( SCIPsetIntParam(auxipdata->subscip, "limits/solutions", sepadata->subscipsollimit) );


   /* create variables and set objective */ 
   /* q */
   SCIP_CALL( SCIPcreateVar(auxipdata->subscip, &(auxipdata->q), "q", 0.0, SCIPinfinity(auxipdata->subscip),
         0.0, SCIP_VARTYPE_INTEGER, TRUE, FALSE, NULL, NULL, NULL, NULL, NULL) );
   SCIP_CALL( SCIPaddVar(auxipdata->subscip, auxipdata->q) );
   SCIP_CALL( SCIPchgVarBranchPriority(auxipdata->subscip, auxipdata->q, BRANCHPRIORITY__AVOID_BRANCHING) );
   /* r */
   for( j = 0 ; j < auxipdata->n ; ++j)
   {
      (void) SCIPsnprintf(varname, SCIP_MAXSTRLEN, "r_colsind%d(rcols%d)", j, mod2data->colsind[j]);
      SCIP_CALL( SCIPcreateVar(auxipdata->subscip, &(auxipdata->r[j]), varname, 0.0, SCIPinfinity(auxipdata->subscip),
            0.0, SCIP_VARTYPE_INTEGER, TRUE, FALSE, NULL, NULL, NULL, NULL, NULL) );
      SCIP_CALL( SCIPaddVar(auxipdata->subscip, auxipdata->r[j]) );
      SCIP_CALL( SCIPchgVarBranchPriority(auxipdata->subscip, auxipdata->q, BRANCHPRIORITY__AVOID_BRANCHING) );
   }
   /* v */
   for( i = 0 ; i < auxipdata->m ; ++i)
   {
      SCIP_Real objcoef;
      assert(mod2data->rows[mod2data->rowsind[i]] != NULL);

      (void) SCIPsnprintf(varname, SCIP_MAXSTRLEN, "v_rowsind%d(rrows%d)", i, mod2data->rowsind[i]);    
      if( isfeasip )
      {
         if( isweighted ) 
         {
            objcoef = calcObjWeight(mod2data->rowaggregations[mod2data->rowsind[i]], nrrows);
         }      
         else if( ispenalized )
         {
            objcoef = mod2data->slacks[mod2data->rowsind[i]]
               + (sepadata->subscipobjpen
                  * calcObjWeight(mod2data->rowaggregations[mod2data->rowsind[i]], nrrows)); 
         }
         else
            objcoef = 1.0;
      }
      else
         objcoef = mod2data->slacks[mod2data->rowsind[i]];
      assert(!SCIPisFeasNegative(scip, objcoef));
      SCIP_CALL( SCIPcreateVar(auxipdata->subscip, &(auxipdata->v[i]), varname, 0.0, 1.0, objcoef,
            SCIP_VARTYPE_BINARY, TRUE, FALSE, NULL, NULL, NULL, NULL, NULL) );
      SCIP_CALL( SCIPaddVar(auxipdata->subscip, auxipdata->v[i]) );
      SCIP_CALL(SCIPchgVarBranchPriority(auxipdata->subscip, auxipdata->q, BRANCHPRIORITY__PREFER_BRANCHING));
   }
   /* y */
   for( j = 0 ; j < auxipdata->n ; ++j)
   {
      SCIP_Real objcoef;
      (void) SCIPsnprintf(varname, SCIP_MAXSTRLEN, "y_%d(%d)", j, mod2data->colsind[j]);
      if( isfeasip )
         objcoef = 0.0;
      else
         objcoef = mod2data->fracsol[mod2data->colsind[j]];
      SCIP_CALL( SCIPcreateVar(auxipdata->subscip, &(auxipdata->y[j]), varname, 0.0, 1.0, objcoef,
            SCIP_VARTYPE_BINARY, TRUE, FALSE, NULL, NULL, NULL, NULL, NULL) );
      SCIP_CALL( SCIPaddVar(auxipdata->subscip, auxipdata->y[j]) );
   }

   /* create constraints */
   /* "feasibility constraint" */ 
   if( isfeasip )
   {
      nconsvars = 0;
      for( i = 0 ; i < auxipdata->m ; ++i)
      {
         consvals[nconsvars] = mod2data->slacks[mod2data->rowsind[i]];
         consvars[nconsvars] = auxipdata->v[i];
         nconsvars++;
      }
      for( j = 0 ; j < auxipdata->n ; ++j)
      {
         consvals[nconsvars] = mod2data->fracsol[mod2data->colsind[j]];
         consvars[nconsvars] = auxipdata->y[j];
         nconsvars++;
      }
      SCIP_CALL( SCIPcreateConsLinear(auxipdata->subscip, &(auxipdata->oddrhscons), "feas",
            nconsvars, consvars, consvals, 0.0, auxipdata->objectivelimit,
            TRUE, TRUE, TRUE, TRUE, TRUE, FALSE, FALSE, FALSE, FALSE, FALSE) );
      SCIP_CALL( SCIPaddCons(auxipdata->subscip, auxipdata->oddrhscons) );
   }
   /* "odd rhs" */
   nconsvars = 0;
   for( i = 0 ; i < auxipdata->m ; ++i)
      if( mod2data->rhs[mod2data->rowsind[i]] == TRUE )
      {
         consvals[nconsvars] = 1.0;
         consvars[nconsvars] = auxipdata->v[i];
         nconsvars++;
      }
   consvals[nconsvars] = -2.0;
   consvars[nconsvars] = auxipdata->q;
   nconsvars++;
   SCIP_CALL( SCIPcreateConsLinear(auxipdata->subscip, &(auxipdata->oddrhscons), "odd_rhs",
         nconsvars, consvars, consvals, 1.0, 1.0,
         TRUE, TRUE, TRUE, TRUE, TRUE, FALSE, FALSE, FALSE, FALSE, FALSE) );
   SCIP_CALL( SCIPaddCons(auxipdata->subscip, auxipdata->oddrhscons) );
   /* "column sum" */
   for( j = 0 ; j < auxipdata->n ; ++j)
   {
      nconsvars = 0;

      rowsbind = (int) GETBITARRAYINDEX(mod2data->colsind[j]);
      rowsbmask = GETBITARRAYMASK(mod2data->colsind[j]); /*lint !e701*/
      for( i = 0 ; i < auxipdata->m ; ++i) {
         if( mod2data->rows[mod2data->rowsind[i]][rowsbind] & rowsbmask )
         {
            consvals[nconsvars] = 1.0;
            consvars[nconsvars] = auxipdata->v[i];
            nconsvars++;
         }
      }
      consvals[nconsvars] = -1.0;
      consvars[nconsvars] = auxipdata->y[j];
      nconsvars++;
      consvals[nconsvars] = -2.0;
      consvars[nconsvars] = auxipdata->r[j];
      nconsvars++;

      (void) SCIPsnprintf(consname, SCIP_MAXSTRLEN, "col_%d(%d)_sum", j, mod2data->colsind[j]);
      SCIP_CALL( SCIPcreateConsLinear(auxipdata->subscip, &(auxipdata->columnsumcons[j]) , consname, nconsvars, consvars, consvals, 0.0, 0.0,
            TRUE, TRUE, TRUE, TRUE, TRUE, FALSE, FALSE, FALSE, FALSE, FALSE) );
      SCIP_CALL( SCIPaddCons(auxipdata->subscip, auxipdata->columnsumcons[j]) );
   }

   /* free temporary memory */
   SCIPfreeBufferArray(scip, &consvars);
   SCIPfreeBufferArray(scip, &consvals);

   SCIPdebug( SCIP_CALL( SCIPprintOrigProblem(auxipdata->subscip, NULL, NULL, TRUE) ) );

   return SCIP_OKAY;   
}


/** solves the auxiliary IP given as subscip */
static
SCIP_RETCODE solveSubscip(
   SCIP*                 scip,               /**< SCIP data structure */
   SCIP_SEPADATA*        sepadata,           /**< separator data */      
   ZEROHALF_MOD2DATA*    mod2data,           /**< considered (preprocessed) subproblem mod 2 */
   ZEROHALF_AUXIPDATA*   auxipdata,          /**< auxiliary IP data */
   SCIP_SOL***           sols,               /**< pointer to store array of solutions */
   int*                  nsols               /**< pointer to store number of solutions */
   )
{
   SCIP_RETCODE          retcode;
   SCIP_STAGE            subscipstage;
   SCIP_Real             maxslack;
   int                   i;
   int                   j;

   assert(sepadata != NULL);
   assert(mod2data != NULL);
   assert(auxipdata != NULL);
   assert(auxipdata->subscip != NULL);
   assert(sols != NULL);
   assert(*sols == NULL);
   assert(*nsols == 0);

   /* solve AuxIP */
   retcode = SCIPsolve(auxipdata->subscip);

   /* errors in solving the subproblem should not kill the overall solving process;
    * hence, the return code is caught and a warning is printed, only in debug mode, SCIP will stop. */
   if ( retcode != SCIP_OKAY )
   {
#ifndef NDEBUG
      SCIP_CALL( retcode );
#endif
      SCIPwarningMessage(scip, "Error while solving subproblem in zerohalf separator; sub-SCIP terminated with code <%d>\n", retcode);
      *nsols = 0;
      return SCIP_OKAY;
   }

   /* print statistic */
   SCIPdebug( SCIP_CALL( SCIPprintStatistics(auxipdata->subscip, NULL) ) );

   maxslack = sepadata->maxslack;

   /* check if solving was successful and get solutions */
   subscipstage = SCIPgetStage(auxipdata->subscip);
   if( subscipstage == SCIP_STAGE_SOLVING || subscipstage == SCIP_STAGE_SOLVED )
      *nsols = SCIPgetNSols(auxipdata->subscip);
   else
      *nsols = 0;
   if( *nsols > 0 )
   {
      *sols = SCIPgetSols(auxipdata->subscip);
      /* check if only the best solution should be used */
      if( !sepadata->subscipuseallsols )
         *nsols = 1;
   }

   /* check if proper a proper solution was found */
   if( sepadata->subscipobjective == 'v' )
   {
      for( i = 0 ; i < *nsols ; ++i)
         if( SCIPisGT(scip, SCIPgetSolOrigObj(auxipdata->subscip , (*sols)[i]), maxslack) )
            break;
      *nsols = i;
   }
   else
   {
      SCIP_Real z;
      SCIP_Real* viols;    
      SCIP_SOL** propersols;

      SCIP_Bool swapped;    
      SCIP_Real tempviol;
      SCIP_SOL* tempsol;

      int npropersols;

      SCIP_CALL(SCIPallocBufferArray(scip, &viols, *nsols));
      SCIP_CALL(SCIPallocBlockMemoryArray(scip, &propersols, *nsols));
      npropersols = 0;
      for( i = 0 ; i < *nsols ; ++i)
      {
         z = 0.0;
         for( j = 0 ; j < auxipdata->m ; ++j)
            z += mod2data->slacks[mod2data->rowsind[j]]
               * SCIPgetSolVal(auxipdata->subscip, (*sols)[i], auxipdata->v[j]);
         for( j = 0 ; j < auxipdata->n ; ++j)
            z += mod2data->fracsol[mod2data->colsind[j]]
               * SCIPgetSolVal(auxipdata->subscip, (*sols)[i], auxipdata->y[j]);

         if( SCIPisLE(scip, z, maxslack) )
         {
            /* proper sol has been found */
            propersols[npropersols] = (*sols)[i];
            viols[npropersols] = z;        
            npropersols++;
         }
      }


      swapped = TRUE;
      for( i = 1 ; i < npropersols && swapped; ++i)
      {
         swapped = FALSE;
         for( j = 0 ; j < npropersols - i ; ++j)
         {
            if( viols[j] > viols[j+1] )
            {
               tempviol = viols[j+1];
               viols[j+1] = viols[j];
               viols[j] = tempviol;
               tempsol = propersols[j+1];
               propersols[j+1] = propersols[j];
               propersols[j] = tempsol;            
               swapped = TRUE;
            }
         }
      }

      *sols = propersols;
      *nsols = npropersols;
      SCIPfreeBufferArray(scip, &viols);

   }

   return SCIP_OKAY;
}




/** determines the weightvector for a single row */
static
SCIP_RETCODE getZerohalfWeightvectorForSingleRow(
   SCIP*                 scip,               /**< SCIP data structure */
   SCIP_SEPADATA*        sepadata,           /**< separator data */
   ZEROHALF_LPDATA*      lpdata,             /**< data of current LP relaxation */
   int                   rowsindex,          /**< lpdata->rows index */
   int                   rrowsindex,         /**< "subproblem"->rrows index */
   SCIP_Real**           weights             /**< pointer to store the weight vector */
   )
{   /*lint --e{438}*/

   assert(scip != NULL);
   assert(lpdata != NULL);
   assert(lpdata->nrows > 0);
   assert(0 <= rowsindex);
   assert(rowsindex < lpdata->nrows);  
   assert(lpdata->rrowsindexofleftrow[rowsindex] == rrowsindex
      || lpdata->rrowsindexofrightrow[rowsindex] == rrowsindex);
   assert(weights != NULL);
   assert(*weights == NULL);

   /* allocate temporary memory */ 
   SCIP_CALL(SCIPallocBlockMemoryArray(scip, weights, lpdata->nrows));

   /* initialize */
   BMSclearMemoryArray(*weights, lpdata->nrows);

   /* determine row weights */
   if( lpdata->rrowsindexofleftrow[rowsindex] == rrowsindex )
      (*weights)[rowsindex] = lpdata->intscalarsleftrow[rowsindex] * (-0.5);
   else
      (*weights)[rowsindex] = lpdata->intscalarsrightrow[rowsindex] * 0.5;

   if( SCIProwGetNLPNonz(lpdata->rows[rowsindex]) >= sepadata->maxnnonz )
   {
      SCIPfreeBlockMemoryArray(scip, weights, lpdata->nrows);
   }

   return SCIP_OKAY;
}


/** gets the subset of rows that should be combined to a violated zerohalf cut */
static
SCIP_RETCODE getBitarrayOfSelectedRows(
   SCIP*                 scip,               /**< SCIP data structure */
   ZEROHALF_MOD2DATA*    mod2data,           /**< considered (preprocessed) subproblem mod 2 */
   ZEROHALF_AUXIPDATA*   auxipdata,          /**< auxiliary IP data */
   SCIP_SOL*             solution,           /**< considered solution */
   BITARRAY*             rrowsincut,         /**< pointer to store the subset of rows as bitarray (length: number of relevant rows) */
   int*                  nrrowsincut         /**< number of combined relevant rows */
   )
{
   int                   i;

   assert(scip != NULL);
   assert(mod2data != NULL);
   assert(mod2data->nrowsind > 0);
   assert(auxipdata != NULL);
   assert(auxipdata->subscip != NULL);
   assert(auxipdata->v != NULL);
   assert(solution != NULL);
   assert(rrowsincut != NULL);
   assert(*rrowsincut == NULL);
   assert(nrrowsincut != NULL);


   /* allocate and initialize temporary memory for calculating the symmetric difference */
   SCIP_CALL(SCIPallocBlockMemoryArray(scip, rrowsincut, mod2data->rowaggregationsbitarraysize));
   BITARRAYCLEAR(*rrowsincut, mod2data->rowaggregationsbitarraysize);

   *nrrowsincut = 0;

   /* calculate symmetric difference of rrowsincut and specific rowaggregations */
   for( i = 0 ; i < mod2data->nrowsind ; ++i)
      if( auxipdata->v[i] != NULL )     
         if( !SCIPisZero(scip, SCIPgetSolVal(auxipdata->subscip, solution, auxipdata->v[i])) )
         {
            BITARRAYSXOR(mod2data->rowaggregations[mod2data->rowsind[i]], (*rrowsincut) ,
               mod2data->rowaggregationsbitarraysize);
            (*nrrowsincut)++;
         }

   return SCIP_OKAY;
}


/** separates violated zerohalf cuts by solving an auxiliary IP. (exact method; exponential time) */
static
SCIP_RETCODE separateBySolvingAuxIP(
   SCIP*                 scip,               /**< SCIP data structure */
   SCIP_SEPA*            sepa,               /**< separator */
   SCIP_SEPADATA*        sepadata,           /**< separator data */        
   ZEROHALF_LPDATA*      lpdata,             /**< data of current LP relaxation */
   ZEROHALF_MOD2DATA*    mod2data,           /**< considered (preprocessed) subproblem mod 2 */
   char                  normtype,           /**< SCIP normtype */
   int                   maxsepacuts,        /**< maximal number of zerohalf cuts separated per separation round */
   int                   maxcuts,            /**< maximal number of zerohalf cuts found per separation round (incl. ineff. cuts) */
   SCIP_Bool             setnodelimit,       /**< should a node limit be set for solving the auxiliary IP? */
   int*                  nsepacuts,          /**< pointer to store current number of separated zerohalf cuts */
   int*                  nzerohalfcuts,      /**< pointer to store current number of found zerohalf cuts */
   ZEROHALF_CUTDATA**    zerohalfcuts,       /**< array to store found zerohalf cuts */
   SCIP_Real**           varsolvals,         /**< dense variable LP solution vector */
   SCIP_RESULT*          result              /**< pointer to SCIP result value of separation */
   )
{ 
   ZEROHALF_AUXIPDATA*   auxipdata;
   SCIP_SOL**            sols;
   int                   nsols;
   int                   s;
   BITARRAY              rrowsincut;
   int                   nrrowsincut;  
   SCIP_Real*            weights;
   int                   nrowsincut;
   SCIP_Bool             cutoff = FALSE;

   assert(scip != NULL);
   assert(sepadata != NULL);
   assert(lpdata != NULL);
   assert(mod2data != NULL);
   assert(maxsepacuts >= 0);
   assert(maxcuts >= 0);  
   assert(nsepacuts != NULL);
   assert(nzerohalfcuts != NULL);
   assert(zerohalfcuts != NULL);
   assert(*nsepacuts <= *nzerohalfcuts);
   assert(varsolvals != NULL);
   assert(result != NULL);

   assert(mod2data->relatedsubproblem != NULL);
   assert(mod2data->rows != NULL);
   assert(mod2data->rowaggregations != NULL);
   assert(mod2data->rhs != NULL);
   assert(mod2data->slacks != NULL);
   assert(mod2data->fracsol != NULL);
   assert(mod2data->rowsind != NULL);
   assert(mod2data->colsind != NULL);


   /* check if( A mod 2, b mod 2) is empty */
   if( mod2data->nrows == 0 || mod2data->nrowsind == 0 )
      return SCIP_OKAY;

   /* check if enough cuts have been found */
   if( *nsepacuts >= maxsepacuts || *nzerohalfcuts >= maxcuts )
      return SCIP_OKAY;  

   /* allocate temporary memory for subscip data structure */
   SCIP_CALL(ZerohalfAuxIPDataCreate(scip, &auxipdata));

   /* create subscip */
   SCIP_CALL(createSubscip(scip, sepadata, lpdata, mod2data, auxipdata, setnodelimit));

   /* abort if subscip was not created */
   if( auxipdata->subscip == NULL )
   {
      SCIP_CALL(ZerohalfAuxIPDataFree(scip, &auxipdata));
      return SCIP_OKAY;
   }

   /* solve subscip and get solutions yielding a zerohalf cut with violation >= minviolation */
   sols = NULL;
   nsols = 0;
   SCIP_CALL( solveSubscip(scip, sepadata, mod2data, auxipdata, &sols, &nsols) );

   /* process solutions */
   for( s = 0; s < nsols ; ++s)
   {
      /* check if enough cuts have been found */
      if( *nsepacuts >= maxsepacuts || *nzerohalfcuts >= maxcuts )
         break;    

      /* determine rrows of the related subproblem that have to be combined */
      rrowsincut = NULL;
      SCIP_CALL( getBitarrayOfSelectedRows(scip, mod2data, auxipdata, sols[s], &rrowsincut, &nrrowsincut) );
      assert(nrrowsincut > 0);

      /* calculate rows zerohalf weightvector */
      weights = NULL;
      SCIP_CALL( getZerohalfWeightvectorFromSelectedRowsBitarray(scip, sepadata, lpdata, mod2data, rrowsincut, &weights, &nrowsincut) );
      if ( weights == NULL )
      {
         SCIPfreeBlockMemoryArray(scip, &rrowsincut, mod2data->rowaggregationsbitarraysize);
         continue;
      }
      assert(nrowsincut > 0);

#ifdef SCIP_DEBUG
      SCIP_CALL( debugPrintLPRowsAndCols(scip, lpdata) );
      SCIPdebugMsg(scip, "\n");
      debugPrintSubLpData(scip, lpdata, mod2data->relatedsubproblem);
      debugPrintMod2Data(scip, lpdata, mod2data, TRUE);
      SCIPdebugMsg(scip, "\n");
      SCIP_CALL( SCIPprintOrigProblem(auxipdata->subscip, NULL, NULL, TRUE) );
      SCIPdebugMsg(scip, "\n");
      SCIP_CALL( SCIPprintBestSol(auxipdata->subscip, NULL , FALSE) );
#endif
=======
   return signature;
}
>>>>>>> c43ff46e

/* compare two mod 2 rows for equality */
static
SCIP_DECL_HASHKEYEQ(rowsEqual)
{  /*lint --e{715}*/
   MOD2_ROW* row1;
   MOD2_ROW* row2;
   int i;

   row1 = (MOD2_ROW*) key1;
   row2 = (MOD2_ROW*) key2;

   assert(row1 != NULL);
   assert(row2 != NULL);
   assert(row1->nnonzcols == 0 || row1->nonzcols != NULL);
   assert(row2->nnonzcols == 0 || row2->nonzcols != NULL);

   if( row1->nnonzcols != row2->nnonzcols || row1->rhs != row2->rhs )
      return FALSE;

   for( i = 0; i < row1->nnonzcols; ++i )
   {
      if( row1->nonzcols[i] != row2->nonzcols[i] )
         return FALSE;
   }

   return TRUE;
}

/* compute a signature of a mod 2 row as hash value */
static
SCIP_DECL_HASHKEYVAL(rowGetSignature)
{  /*lint --e{715}*/
   MOD2_ROW* row;
   int i;
   uint64_t signature;

   row = (MOD2_ROW*) key;
   assert(row->nnonzcols == 0 || row->nonzcols != NULL);

   signature = row->rhs; /*lint !e732*/

   for( i = 0; i < row->nnonzcols; ++i )
      signature |= SCIPhashSignature64(row->nonzcols[i]->index);

   return signature;
}

/** removes a row from the mod 2 matrix */
static
SCIP_RETCODE mod2matrixRemoveRow(
   SCIP*                 scip,               /**< scip data structure */
   MOD2_MATRIX*          mod2matrix,         /**< the mod 2 matrix */
   MOD2_ROW*             row                 /**< mod 2 row */
   )
{
   int i;
   int position = row->pos;

   checkRow(row);

   /* update counter for zero slack rows */
   if( SCIPisZero(scip, row->slack) )
      --mod2matrix->nzeroslackrows;

   /* remove the row from the array */
   --mod2matrix->nrows;
   mod2matrix->rows[position] = mod2matrix->rows[mod2matrix->nrows];
   mod2matrix->rows[position]->pos = position;

   /* unlink columns from row */
   for( i = 0; i < row->nnonzcols; ++i )
   {
      SCIP_CALL( mod2colUnlinkRow(row->nonzcols[i], row) );
   }

   /* free row */
   SCIPfreeBlockMemoryArrayNull(scip, &row->nonzcols, row->nonzcolssize);
   SCIPfreeBlockMemoryArray(scip, &row->rowinds, row->rowindssize);
   SCIPfreeBlockMemory(scip, &row);

   return SCIP_OKAY;
}

/** removes a column from the mod 2 matrix */
static
void mod2matrixRemoveCol(
   SCIP*                 scip,               /**< scip data structure */
   MOD2_MATRIX*          mod2matrix,         /**< the mod 2 matrix */
   MOD2_COL*             col                 /**< a column in the mod 2 matrix */
   )
{
   int i;
   int nslots;
   MOD2_ROW** rows;
   int position;

   assert(col != NULL);

   /* cppcheck-suppress nullPointer */
   position = col->pos;

   /* remove column from arrays */
   --mod2matrix->ncols;
   mod2matrix->cols[position] = mod2matrix->cols[mod2matrix->ncols];
   mod2matrix->cols[position]->pos = position;

   /* cppcheck-suppress nullPointer */
   nslots = SCIPhashsetGetNSlots(col->nonzrows);
   /* cppcheck-suppress nullPointer */
   rows = (MOD2_ROW**) SCIPhashsetGetSlots(col->nonzrows);

   /* adjust rows of column */
   for( i = 0; i < nslots; ++i )
   {
      if( rows[i] != NULL )
         mod2rowUnlinkCol(rows[i], col);
   }

   /* free column */
   SCIPhashsetFree(&col->nonzrows, SCIPblkmem(scip));
   SCIPfreeBlockMemory(scip, &col);
}

/* remove columns that are (Prop3 iii) zero (Prop3 iv) identify indentical columns (Prop3 v) unit vector columns */
static
SCIP_RETCODE mod2matrixPreprocessColumns(
   SCIP*                 scip,               /**< scip data structure */
   MOD2_MATRIX*          mod2matrix,         /**< mod 2 matrix */
   SCIP_SEPADATA*        sepadata            /**< zerohalf separator data */
   )
{
   int i;
   SCIP_HASHTABLE* columntable;

   SCIP_CALL( SCIPhashtableCreate(&columntable, SCIPblkmem(scip), mod2matrix->ncols,
                                  SCIPhashGetKeyStandard, columnsEqual, columnGetSignature, NULL) );

   for( i = 0; i < mod2matrix->ncols; )
   {
      MOD2_COL* col = mod2matrix->cols[i];
      int nnonzrows = SCIPhashsetGetNElements(col->nonzrows);
      if( nnonzrows == 0 )
      { /* Prop3 iii */
         mod2matrixRemoveCol(scip, mod2matrix, col);
      }
      else if( nnonzrows == 1 )
      { /* Prop3 v */
         MOD2_ROW* row;

         {
            int j = 0;
            MOD2_ROW** rows;
            rows = (MOD2_ROW**) SCIPhashsetGetSlots(col->nonzrows);
            while( rows[j] == NULL )
               ++j;

            row = rows[j];
         }

         checkRow(row);

         /* column is unit vector, so add its solution value to the rows slack and remove it */
         if( SCIPisZero(scip, row->slack) )
            --mod2matrix->nzeroslackrows;

         row->slack += col->solval;
         assert(!SCIPisZero(scip, row->slack));

         mod2matrixRemoveCol(scip, mod2matrix, col);
         ++sepadata->nreductions;

         checkRow(row);
      }
      else
      {
         MOD2_COL* identicalcol;
         identicalcol = (MOD2_COL*)SCIPhashtableRetrieve(columntable, col);
         if( identicalcol != NULL )
         {
            assert(identicalcol != col);

            /* column is identical to other column so add its solution value to the other one and then remove and free it */
            identicalcol->solval += col->solval;

            /* also adjust the solval of the removed column so that the maxsolval of each row is properly updated */
            col->solval = identicalcol->solval;

            mod2matrixRemoveCol(scip, mod2matrix, col);
         }
         else
         {
            SCIP_CALL( SCIPhashtableInsert(columntable, (void*)col) );
            ++i;
         }
      }
   }

   SCIPhashtableFree(&columntable);

   return SCIP_OKAY;
}

#define NONZERO(x)   (COPYSIGN(1e-100, (x)) + (x))

/** add original row to aggregation with weight 0.5 */
static
void addOrigRow(
   SCIP*                 scip,               /**< SCIP datastructure */
   SCIP_Real*            tmpcoefs,           /**< array to add coefficients to */
   SCIP_Real*            cutrhs,             /**< pointer to add right hand side */
   int*                  nonzeroinds,        /**< array of non-zeros in the aggregation */
   int*                  nnz,                /**< pointer to update number of non-zeros */
   int*                  cutrank,            /**< pointer to update cut rank */
   SCIP_Bool*            cutislocal,         /**< pointer to update local flag */
   SCIP_ROW*             row,                /**< row to add */
   int                   sign                /**< sign for weight, i.e. +1 to use right hand side or -1 to use left hand side */
   )
{
   int i;
   SCIP_Real weight = 0.5 * sign;

   for( i = 0; i < row->len; ++i )
   {
      int probindex = row->cols[i]->var_probindex;
      SCIP_Real val = tmpcoefs[probindex];

      if( val == 0.0 )
      {
         nonzeroinds[(*nnz)++] = probindex;
      }

      val += weight * row->vals[i];
      tmpcoefs[probindex] = NONZERO(val);
   }

   if( sign == +1 )
   {
      *cutrhs += weight * SCIPfeasFloor(scip, row->rhs - row->constant);
   }
   else
   {
      assert(sign == -1);
      *cutrhs += weight * SCIPfeasCeil(scip, row->lhs - row->constant);
   }

   *cutrank = MAX(*cutrank, row->rank);
   *cutislocal = *cutislocal || row->local;
}

/** add transformed integral row to aggregation with weight 0.5 */
static
void addTransRow(
   SCIP_Real*            tmpcoefs,           /**< array to add coefficients to */
   SCIP_Real*            cutrhs,             /**< pointer to add right hand side */
   int*                  nonzeroinds,        /**< array of non-zeros in the aggregation */
   int*                  nnz,                /**< pointer to update number of non-zeros */
   int*                  cutrank,            /**< pointer to update cut rank */
   SCIP_Bool*            cutislocal,         /**< pointer to update local flag */
   TRANSINTROW*          introw              /**< transformed integral row to add to the aggregation */
   )
{
   int i;

   for( i = 0; i < introw->len; ++i )
   {
      int probindex = introw->varinds[i];
      SCIP_Real val = tmpcoefs[probindex];

      if( val == 0.0 )
      {
         nonzeroinds[(*nnz)++] = probindex;
      }

      val += 0.5 * introw->vals[i];
      tmpcoefs[probindex] = NONZERO(val);
   }

   *cutrhs += 0.5 * introw->rhs;

   *cutrank = MAX(*cutrank, introw->rank);
   *cutislocal = *cutislocal || introw->local;
}

/* calculates the cuts efficacy of cut */
static
SCIP_Real calcEfficacy(
   SCIP*                 scip,               /**< SCIP data structure */
   SCIP_Real*            cutcoefs,           /**< array of the non-zero coefficients in the cut */
   SCIP_Real             cutrhs,             /**< the right hand side of the cut */
   int*                  cutinds,            /**< array of the problem indices of variables with a non-zero coefficient in the cut */
   int                   cutnnz              /**< the number of non-zeros in the cut */
   )
{
   SCIP_VAR** vars;
   SCIP_Real norm;
   SCIP_Real activity;
   int i;

   assert(scip != NULL);
   assert(cutcoefs != NULL);
   assert(cutinds != NULL);

   norm = SCIPgetVectorEfficacyNorm(scip, cutcoefs, cutnnz);
   vars = SCIPgetVars(scip);

   activity = 0.0;
   for( i = 0; i < cutnnz; ++i )
      activity += cutcoefs[i] * SCIPgetVarSol(scip, vars[cutinds[i]]);

   return (activity - cutrhs) / MAX(1e-6, norm);
}

/** computes maximal violation that can be achieved for zerohalf cuts where this row particiaptes */
static
SCIP_Real computeMaxViolation(
   MOD2_ROW*             row                 /**< mod 2 row */
   )
{
   SCIP_Real viol;

   viol = 1.0 - row->slack;
   viol *= 0.5;

   return viol;
}

/** computes violation of zerohalf cut generated from given mod 2 row */
static
SCIP_Real computeViolation(
   MOD2_ROW*             row                 /**< mod 2 row */
   )
{
   int i;
   SCIP_Real viol;

   viol = 1.0 - row->slack;

   for( i = 0; i < row->nnonzcols; ++i )
   {
      viol -= row->nonzcols[i]->solval;
   }

   viol *= 0.5;

   return viol;
}

/** generate a zerohalf cut from a given mod 2 row, i.e., try if aggregations of rows of the
 *  mod2 matrix give violated cuts
 */
static
SCIP_RETCODE generateZerohalfCut(
   SCIP*                 scip,               /**< scip data structure */
   MOD2_MATRIX*          mod2matrix,         /**< mod 2 matrix */
   SCIP_SEPA*            sepa,               /**< zerohalf separator */
   SCIP_SEPADATA*        sepadata,           /**< zerohalf separator data */
   SCIP_Bool             allowlocal,         /**< should local cuts be allowed */
   MOD2_ROW*             row                 /**< mod 2 row */
   )
{
   SCIP_Bool cutislocal;
   int i;
   int cutnnz;
   int cutrank;
   int nvars;
   int maxaggrlen;
   int nchgcoefs;
   int* cutinds;
   SCIP_ROW** rows;
   SCIP_VAR** vars;
   SCIP_Real* tmpcoefs;
   SCIP_Real* cutcoefs;
   SCIP_Real cutrhs;
   SCIP_Real cutefficacy;

   if( computeViolation(row) < sepadata->minviol )
      return SCIP_OKAY;

   rows = SCIPgetLPRows(scip);
   nvars = SCIPgetNVars(scip);
   vars = SCIPgetVars(scip);

   maxaggrlen = MAXAGGRLEN(SCIPgetNLPCols(scip));

   /* right hand side must be odd, otherwise no cut can be generated */
   assert(row->rhs == 1);

   /* perform the summation of the rows defined by the mod 2 row*/
   SCIP_CALL( SCIPallocCleanBufferArray(scip, &tmpcoefs, nvars) );
   SCIP_CALL( SCIPallocBufferArray(scip, &cutinds,  nvars) );
   SCIP_CALL( SCIPallocBufferArray(scip, &cutcoefs, nvars) );

   /* the right hand side of the zerohalf cut will be rounded down by 0.5
    * thus we can instead subtract 0.5 directly
    */
   cutrhs = -0.5;
   cutnnz = 0;
   cutrank = 0;
   cutislocal = FALSE;

   /* compute the aggregation of the rows with weight 0.5 */
   for( i = 0; i < row->nrowinds; ++i )
   {
      switch( row->rowinds[i].type )
      {
         case ORIG_RHS:
            addOrigRow(scip, tmpcoefs, &cutrhs, cutinds, &cutnnz, &cutrank, &cutislocal, rows[row->rowinds[i].index], 1);
            break;
         case ORIG_LHS:
            addOrigRow(scip, tmpcoefs, &cutrhs, cutinds, &cutnnz, &cutrank, &cutislocal, rows[row->rowinds[i].index], -1);
            break;
         case TRANSROW: {
            TRANSINTROW* introw = &mod2matrix->transintrows[row->rowinds[i].index];
            SCIPdebugMsg(scip, "using transformed row %i of length %i with slack %f and rhs %f for cut\n", row->rowinds[i].index, introw->len, introw->slack, introw->rhs);
            addTransRow(tmpcoefs, &cutrhs, cutinds, &cutnnz, &cutrank, &cutislocal, introw);
            break;
         }
         default:
            SCIPABORT();
      }
   }

   /* abort if aggregation is too long */
   if( cutnnz > maxaggrlen )
   {
      /* clean buffer array must be set to zero before jumping to the terminate label */
      for( i = 0; i < cutnnz; ++i )
      {
         int k = cutinds[i];
         tmpcoefs[k] = 0.0;
      }
      goto TERMINATE;
   }

   /* compute the cut coefficients and update right handside due to complementation if necessary */
   for( i = 0; i < cutnnz; )
   {
      int k = cutinds[i];
      SCIP_Real coef = tmpcoefs[k];
      SCIP_Real floorcoef = SCIPfeasFloor(scip, coef);
      tmpcoefs[k] = 0.0;

      /* only check complementation if the coefficient was rounded down */
      if( REALABS(coef - floorcoef) > 0.1 )
      {
         SCIP_Real lb;
         SCIP_Real ub;
         SCIP_Bool loclb;
         SCIP_Bool locub;
         SCIP_Real primsol;
         SCIP_Bool useub;

         /* complement with closest bound */
         primsol = SCIPgetVarSol(scip, vars[k]);
         lb = SCIPvarGetLbGlobal(vars[k]);
         ub = SCIPvarGetUbGlobal(vars[k]);
         loclb = FALSE;
         locub = FALSE;

         /* use local bounds if better */
         if( allowlocal )
         {
            if( SCIPisGT(scip, SCIPvarGetLbLocal(vars[k]), lb) )
            {
               loclb = TRUE;
               lb = SCIPvarGetLbLocal(vars[k]);
            }

            if( SCIPisLT(scip, SCIPvarGetUbLocal(vars[k]), ub) )
            {
               locub = TRUE;
               ub = SCIPvarGetUbLocal(vars[k]);
            }
         }

         if( SCIPisInfinity(scip, ub) ) /* if there is no ub, use lb */
            useub = FALSE;
         else if( SCIPisInfinity(scip, -lb) ) /* if there is no lb, use ub */
            useub = TRUE;
         else if( SCIPisLT(scip, primsol, (1.0 - BOUNDSWITCH) * lb + BOUNDSWITCH * ub) )
            useub = FALSE;
         else
            useub = TRUE;

         if( useub )
         {
            /* set local flag if local bound was used */
            if( locub )
               cutislocal = TRUE;

            /* upper bound was used so floor was the wrong direction to round, coefficient must be ceiled instead */
            floorcoef += 1.0;

            assert(SCIPisFeasEQ(scip, floorcoef - coef, 0.5));

            /* add delta of complementing then rounding by 0.5 and complementing back to the right hand side */
            cutrhs += 0.5 * ub;
         }
         else
         {
            /* set local flag if local bound was used */
            if( loclb )
               cutislocal = TRUE;

            assert(SCIPisFeasEQ(scip, coef - floorcoef, 0.5));

            /* add delta of complementing then rounding by 0.5 and complementing back to the right hand side */
            cutrhs -= 0.5 * lb;
         }
      }

      /* make coefficient exactly integral */
      assert(SCIPisFeasIntegral(scip, floorcoef));
      floorcoef = SCIPfeasRound(scip, floorcoef);

      /* if coefficient is zero remove entry, otherwise set to floorcoef */
      if( floorcoef == 0.0 )
      {
         --cutnnz;
         cutinds[i] = cutinds[cutnnz];
      }
      else
      {
         cutcoefs[i] = floorcoef;
         ++i;
      }
   }

   /* make right hand side exactly integral */
   assert(SCIPisFeasIntegral(scip, cutrhs));
   cutrhs = SCIPfeasRound(scip, cutrhs);

   if( ! SCIPcutsTightenCoefficients(scip, cutislocal, cutcoefs, &cutrhs, cutinds, &cutnnz, &nchgcoefs) )
   {
      /* calculate efficacy */
      cutefficacy = calcEfficacy(scip, cutcoefs, cutrhs, cutinds, cutnnz);

      if( SCIPisEfficacious(scip, cutefficacy) )
      {
         SCIP_ROW* cut;
         char cutname[SCIP_MAXSTRLEN];
         int v;

         /* increase rank by 1 */
         cutrank += 1;

         assert(allowlocal || !cutislocal);

         /* create the cut */
         (void) SCIPsnprintf(cutname, SCIP_MAXSTRLEN, "zerohalf%d_x%d", SCIPgetNLPs(scip), row->index);

         SCIP_CALL( SCIPcreateEmptyRowSepa(scip, &cut, sepa, cutname, -SCIPinfinity(scip), cutrhs, cutislocal, FALSE, sepadata->dynamiccuts) );

         SCIProwChgRank(cut, cutrank);

         /* cache the row extension and only flush them if the cut gets added */
         SCIP_CALL( SCIPcacheRowExtensions(scip, cut) );

         /* collect all non-zero coefficients */
         for( v = 0; v < cutnnz; ++v )
         {
            SCIP_CALL( SCIPaddVarToRow(scip, cut, vars[cutinds[v]], cutcoefs[v]) );
         }

         /* flush all changes before adding the cut */
         SCIP_CALL( SCIPflushRowExtensions(scip, cut) );

         if( SCIPisCutNew(scip, cut) )
         {
            int pos = sepadata->ncuts++;

            if( sepadata->ncuts > sepadata->cutssize )
            {
               int newsize = SCIPcalcMemGrowSize(scip, sepadata->ncuts);
               SCIP_CALL( SCIPreallocBlockMemoryArray(scip, &sepadata->cuts, sepadata->cutssize, newsize) );
               SCIP_CALL( SCIPreallocBlockMemoryArray(scip, &sepadata->cutscores, sepadata->cutssize, newsize) );
               sepadata->cutssize = newsize;
            }

            sepadata->cuts[pos] = cut;
            sepadata->cutscores[pos] = cutefficacy + 1e-4 * (1 - SCIProwIsLocal(cut));
         }
         else
         {
            /* release the row */
            SCIP_CALL( SCIPreleaseRow(scip, &cut) );
         }
      }
   }

  TERMINATE:
   SCIPfreeBufferArray(scip, &cutinds);
   SCIPfreeBufferArray(scip, &cutcoefs);
   SCIPfreeCleanBufferArray(scip, &tmpcoefs);

   return SCIP_OKAY;
}


/** remove rows that are (a) zero (b) identical to other rows (keep the one with smallest slack) (c) have slack greater
 * than 1 (d) for zero rows with 1 as rhs and slack less than 1, we can directly generate a cut and remove the row (Lemma 4)
 */
static
SCIP_RETCODE mod2matrixPreprocessRows(
   SCIP*                 scip,               /**< scip data structure */
   MOD2_MATRIX*          mod2matrix,         /**< the mod 2 matrix */
   SCIP_SEPA*            sepa,               /**< the zerohalf separator */
   SCIP_SEPADATA*        sepadata,           /**< data of the zerohalf separator */
   SCIP_Bool             allowlocal          /**< should local cuts be allowed */
   )
{
   int i;
   SCIP_HASHTABLE* rowtable;

   SCIP_CALL( SCIPhashtableCreate(&rowtable, SCIPblkmem(scip), mod2matrix->nrows,
                                  SCIPhashGetKeyStandard, rowsEqual, rowGetSignature, NULL) );

   for( i = 0; i < mod2matrix->nrows; )
   {
      MOD2_ROW* row = mod2matrix->rows[i];
      row->pos = i;

      checkRow(row);

      assert(row->nnonzcols == 0 || row->nonzcols != NULL);

      if( (row->nnonzcols == 0 && row->rhs == 0) || computeMaxViolation(row) < sepadata->minviol )
      { /* (a) and (c) */
         sepadata->nreductions += row->nnonzcols;
         SCIP_CALL( mod2matrixRemoveRow(scip, mod2matrix, row) );
      }
      else if( row->nnonzcols > 0 )
      { /* (b) */
         MOD2_ROW* identicalrow;
         identicalrow = (MOD2_ROW*)SCIPhashtableRetrieve(rowtable, (void*)row);
         if( identicalrow != NULL )
         {
            assert(identicalrow != row);
            assert(identicalrow->nnonzcols == 0 || identicalrow->nonzcols != NULL);

            checkRow(identicalrow);

            /* row is identical to other row; only keep the one with smaller slack */
            if( identicalrow->slack <= row->slack )
            {
               SCIP_CALL( mod2matrixRemoveRow(scip, mod2matrix, row) );
            }
            else
            {
               assert(SCIPhashtableExists(rowtable, (void*)identicalrow));

               SCIP_CALL( SCIPhashtableRemove(rowtable, (void*)identicalrow) );
               assert(!SCIPhashtableExists(rowtable, (void*)identicalrow));

               SCIP_CALL( SCIPhashtableInsert(rowtable, (void*)row) );

               SCIPswapPointers((void**) &mod2matrix->rows[row->pos], (void**) &mod2matrix->rows[identicalrow->pos]);
               SCIPswapInts(&row->pos, &identicalrow->pos);

               assert(mod2matrix->rows[row->pos] == row && mod2matrix->rows[identicalrow->pos] == identicalrow);
               assert(identicalrow->pos == i);
               assert(row->pos < i);

               SCIP_CALL( mod2matrixRemoveRow(scip, mod2matrix, identicalrow) );
            }
         }
         else
         {
            SCIP_CALL( SCIPhashtableInsert(rowtable, (void*)row) );
            ++i;
         }
      }
      else
      {
         /* (d) */
         assert(row->nnonzcols == 0 && row->rhs == 1 && SCIPisLT(scip, row->slack, 1.0));

         SCIP_CALL( generateZerohalfCut(scip, mod2matrix, sepa, sepadata, allowlocal, row) );

         if( sepadata->infeasible )
            goto TERMINATE;

         SCIP_CALL( mod2matrixRemoveRow(scip, mod2matrix, row) );
         ++i;
      }
   }
TERMINATE:
   SCIPhashtableFree(&rowtable);

   return SCIP_OKAY;
}

/** add a mod2 row to another one */
static
SCIP_RETCODE mod2rowAddRow(
   SCIP*                 scip,               /**< scip data structure */
   BMS_BLKMEM*           blkmem,             /**< block memory shell */
   MOD2_MATRIX*          mod2matrix,         /**< mod 2 matrix */
   MOD2_ROW*             row,                /**< mod 2 row */
   MOD2_ROW*             rowtoadd            /**< mod 2 row that is added to the other mod 2 row */
   )
{
   SCIP_Shortbool* contained;
   int i;
   int j;
   int k;
   int nnewentries;
   int nlprows;
   MOD2_COL** newnonzcols;
   SCIP_Real newslack;

   checkRow(row);
   checkRow(rowtoadd);

   assert(row->nnonzcols == 0 || row->nonzcols != NULL);
   assert(rowtoadd->nnonzcols == 0 || rowtoadd->nonzcols != NULL);

   nlprows = SCIPgetNLPRows(scip);
   row->rhs ^= rowtoadd->rhs;

   newslack = row->slack + rowtoadd->slack;
   blkmem = SCIPblkmem(scip);

   if( SCIPisZero(scip, row->slack) && !SCIPisZero(scip, newslack) )
      --mod2matrix->nzeroslackrows;

   row->slack = newslack;

   {
      /* the maximum index return by the UNIQUE_INDEX macro is 3 times
       * the maximum index value in the ROWINDEX struct. The index value could
       * be the lp position of an original row or the index of a transformed row.
       * Hence we need to allocate 3 times the maximum of these two possible
       * index types.
       */
      int allocsize = 3 * MAX(nlprows, mod2matrix->ntransintrows);
      SCIP_CALL( SCIPallocCleanBufferArray(scip, &contained, allocsize) );
   }

   /* remember entries that are in the row to add */
   for( i = 0; i < rowtoadd->nrowinds; ++i )
   {
      contained[UNIQUE_INDEX(rowtoadd->rowinds[i])] = 1;
   }

   /* remove the entries that are in both rows from the row (1 + 1 = 0 (mod 2)) */
   nnewentries = rowtoadd->nrowinds;
   for( i = 0; i < row->nrowinds; )
   {
      if( contained[UNIQUE_INDEX(row->rowinds[i])] )
      {
         --nnewentries;
         contained[UNIQUE_INDEX(row->rowinds[i])] = 0;
         --row->nrowinds;
         row->rowinds[i] = row->rowinds[row->nrowinds];
      }
      else
      {
         ++i;
      }
   }

   SCIP_CALL( SCIPensureBlockMemoryArray(scip, &row->rowinds, &row->rowindssize, row->nrowinds + nnewentries) );

   /* add remaining entries of row to add */
   for ( i = 0; i < rowtoadd->nrowinds; ++i )
   {
      if( contained[UNIQUE_INDEX(rowtoadd->rowinds[i])] )
      {
         contained[UNIQUE_INDEX(rowtoadd->rowinds[i])] = 0;
         row->rowinds[row->nrowinds++] = rowtoadd->rowinds[i];
      }
   }

   SCIPfreeCleanBufferArray(scip, &contained);

   SCIP_CALL( SCIPallocBufferArray(scip, &newnonzcols, row->nnonzcols + rowtoadd->nnonzcols) );

   i = 0;
   j = 0;
   k = 0;
   row->maxsolval = 0.0;

   /* since columns are sorted we can merge them */
   while( i < row->nnonzcols && j < rowtoadd->nnonzcols )
   {
      if( row->nonzcols[i] == rowtoadd->nonzcols[j] )
      {
         SCIP_CALL( mod2colUnlinkRow(row->nonzcols[i], row) );
         ++i;
         ++j;
      }
      else if( row->nonzcols[i]->index < rowtoadd->nonzcols[j]->index )
      {
         row->maxsolval = MAX(row->maxsolval, row->nonzcols[i]->solval);
         newnonzcols[k++] = row->nonzcols[i++];
      }
      else
      {
         SCIP_CALL( mod2colLinkRow(blkmem, rowtoadd->nonzcols[j], row) );
         newnonzcols[k++] = rowtoadd->nonzcols[j++];
      }
   }

   while( i < row->nnonzcols )
   {
      row->maxsolval = MAX(row->maxsolval, row->nonzcols[i]->solval);
      newnonzcols[k++] = row->nonzcols[i++];
   }

   while( j <  rowtoadd->nnonzcols )
   {
      SCIP_CALL( mod2colLinkRow(blkmem, rowtoadd->nonzcols[j], row) );
      newnonzcols[k++] = rowtoadd->nonzcols[j++];
   }

   row->nnonzcols = k;
   SCIP_CALL( SCIPensureBlockMemoryArray(scip, &row->nonzcols, &row->nonzcolssize, row->nnonzcols) );
   BMScopyMemoryArray(row->nonzcols, newnonzcols, row->nnonzcols);

   SCIPfreeBufferArray(scip, &newnonzcols);

   assert(row->nnonzcols == 0 || row->nonzcols != NULL);
   checkRow(row);
   checkRow(rowtoadd);

   return SCIP_OKAY;
}

/* --------------------------------------------------------------------------------------------------------------------
 * callback methods of separator
 * -------------------------------------------------------------------------------------------------------------------- */

/** copy method for separator plugins (called when SCIP copies plugins) */
static
SCIP_DECL_SEPACOPY(sepaCopyZerohalf)
{  /*lint --e{715}*/
   assert(scip != NULL);
   assert(sepa != NULL);
   assert(strcmp(SCIPsepaGetName(sepa), SEPA_NAME) == 0);

   /* call inclusion method of constraint handler */
   SCIP_CALL( SCIPincludeSepaZerohalf(scip) );

   return SCIP_OKAY;
}

/** destructor of separator to free user data (called when SCIP is exiting) */
static
SCIP_DECL_SEPAFREE(sepaFreeZerohalf)
{
   SCIP_SEPADATA* sepadata;

   assert(strcmp(SCIPsepaGetName(sepa), SEPA_NAME) == 0);

   /* free separator data */
   sepadata = SCIPsepaGetData(sepa);
   assert(sepadata != NULL);

   SCIPfreeBlockMemory(scip, &sepadata);
   SCIPsepaSetData(sepa, NULL);

   return SCIP_OKAY;
}

/** LP solution separation method of separator */
static
SCIP_DECL_SEPAEXECLP(sepaExeclpZerohalf)
{
   int i;
   int k;
   int maxsepacuts;
   SCIP_Real maxslack;
   SCIP_SEPADATA* sepadata;
   MOD2_MATRIX mod2matrix;
   MOD2_ROW** nonzrows;

   assert(result != NULL);
   assert(sepa != NULL);
   assert(strcmp(SCIPsepaGetName(sepa), SEPA_NAME) == 0);

   *result = SCIP_DIDNOTRUN;

   /* only call separator, if we are not close to terminating */
   if( SCIPisStopped(scip) )
      return SCIP_OKAY;

   /* only call separator, if an optimal LP solution is at hand */
   if( SCIPgetLPSolstat(scip) != SCIP_LPSOLSTAT_OPTIMAL )
      return SCIP_OKAY;

   /* only call separator, if there are fractional variables */
   if( SCIPgetNLPBranchCands(scip) == 0 )
      return SCIP_OKAY;

   sepadata = SCIPsepaGetData(sepa);
   assert(sepadata != NULL);

   {
      int depth = SCIPgetDepth(scip);
      int ncalls = SCIPsepaGetNCallsAtNode(sepa);

      /* only call the cmir cut separator a given number of times at each node */
      if( (depth == 0 && sepadata->maxroundsroot >= 0 && ncalls >= sepadata->maxroundsroot)
         || (depth > 0 && sepadata->maxrounds >= 0 && ncalls >= sepadata->maxrounds) )
         return SCIP_OKAY;

      maxsepacuts = depth == 0 ? sepadata->maxsepacutsroot : sepadata->maxsepacuts;
      maxslack = depth == 0 ? sepadata->maxslackroot : sepadata->maxslack;
      maxslack += 2 * SCIPfeastol(scip);
   }

   *result = SCIP_DIDNOTFIND;

   SCIP_CALL( SCIPaggrRowCreate(scip, &sepadata->aggrrow) );
   sepadata->ncuts = 0;
   sepadata->cutssize = 0;
   sepadata->cutscores = NULL;
   sepadata->cuts = NULL;
   sepadata->infeasible = FALSE;

   SCIP_CALL( buildMod2Matrix(scip, sepadata, SCIPblkmem(scip), &mod2matrix, allowlocal, maxslack) );

   SCIPdebugMsg(scip, "built mod2 matrix (%i rows, %i cols)\n", mod2matrix.nrows, mod2matrix.ncols);

   SCIP_CALL( SCIPallocBufferArray(scip, &nonzrows, mod2matrix.nrows) );

   for( k = 0; k < MAXREDUCTIONROUNDS; ++k )
   {
      int ncancel;

      sepadata->nreductions = 0;

      assert(mod2matrix.nzeroslackrows <= mod2matrix.nrows);
      SCIP_CALL( mod2matrixPreprocessRows(scip, &mod2matrix, sepa, sepadata, allowlocal) );
      assert(mod2matrix.nzeroslackrows <= mod2matrix.nrows);

      SCIPdebugMsg(scip, "preprocessed rows (%i rows, %i cols, %i cuts) \n", mod2matrix.nrows, mod2matrix.ncols,
                   sepadata->ncuts);

      if( mod2matrix.nrows == 0 )
         break;

      if( sepadata->ncuts >= sepadata->maxcutcands )
      {
         SCIPdebugMsg(scip, "enough cuts, stopping (%i rows, %i cols)\n", mod2matrix.nrows, mod2matrix.ncols);
         break;
      }

      SCIP_CALL( mod2matrixPreprocessColumns(scip, &mod2matrix, sepadata) );

      SCIPdebugMsg(scip, "preprocessed columns (%i rows, %i cols)\n", mod2matrix.nrows, mod2matrix.ncols);

      ncancel = mod2matrix.nrows;
      if( ncancel > 100 )
      {
         ncancel = 100;
         SCIPselectPtr((void**) mod2matrix.rows, compareRowSlack, ncancel, mod2matrix.nrows);
      }

      SCIPsortPtr((void**) mod2matrix.rows, compareRowSlack, ncancel);

      if( mod2matrix.ncols == 0 )
         break;

      assert(mod2matrix.nzeroslackrows <= mod2matrix.nrows);

      /* apply Prop5 */
      for( i = 0; i < ncancel; ++i )
      {
         int j;
         MOD2_COL* col = NULL;
         MOD2_ROW* row = mod2matrix.rows[i];

         if( SCIPisPositive(scip, row->slack) || row->nnonzcols == 0 )
            continue;

         SCIPdebugMsg(scip, "processing row %i/%i (%i/%i cuts)\n", i, mod2matrix.nrows, sepadata->ncuts, sepadata->maxcutcands);

         for( j = 0; j < row->nnonzcols; ++j )
         {
            if( row->nonzcols[j]->solval == row->maxsolval ) /*lint !e777*/
            {
               col = row->nonzcols[j];
               break;
            }
         }

         assert( col != NULL );

         {
            int nslots;
            int nnonzrows;
            MOD2_ROW** rows;

            ++sepadata->nreductions;

            nnonzrows = 0;
            /* cppcheck-suppress nullPointer */
            nslots = SCIPhashsetGetNSlots(col->nonzrows);
            /* cppcheck-suppress nullPointer */
            rows = (MOD2_ROW**) SCIPhashsetGetSlots(col->nonzrows);

            for( j = 0; j < nslots; ++j )
            {
               if( rows[j] != NULL && rows[j] != row )
                  nonzrows[nnonzrows++] = rows[j];
            }

            for( j = 0; j < nnonzrows; ++j )
            {
               SCIP_CALL( mod2rowAddRow(scip, SCIPblkmem(scip), &mod2matrix, nonzrows[j], row) );
            }

            /* cppcheck-suppress nullPointer */
            row->slack = col->solval;
            --mod2matrix.nzeroslackrows;

            mod2matrixRemoveCol(scip, &mod2matrix, col);
         }
      }

      SCIPdebugMsg(scip, "applied proposition five (%i rows, %i cols)\n", mod2matrix.nrows, mod2matrix.ncols);

      if( sepadata->nreductions == 0 )
      {
         SCIPdebugMsg(scip, "no change, stopping (%i rows, %i cols)\n", mod2matrix.nrows, mod2matrix.ncols);
         break;
      }
   }

   for( i = 0; i < mod2matrix.nrows && sepadata->ncuts < sepadata->maxcutcands; ++i )
   {
      MOD2_ROW* row = mod2matrix.rows[i];

      if( computeMaxViolation(row) < sepadata->minviol )
         break;

      if( row->rhs == 0 )
         continue;

      SCIP_CALL( generateZerohalfCut(scip, &mod2matrix, sepa, sepadata, allowlocal, row) );
   }

   SCIPdebugMsg(scip, "total number of cuts found: %i\n", sepadata->ncuts);

   /* If cuts where found we apply a filtering procedure using the scores and the orthogonalities,
    * similar to the sepastore. We only add the cuts that make it through this process and discard
    * the rest.
    */
   if( sepadata->ncuts > 0  )
   {
      SCIP_Real goodscore;
      SCIP_Real badscore;
      int naccepted;

      SCIPsortDownRealPtr(sepadata->cutscores, (void**)sepadata->cuts, sepadata->ncuts);

      goodscore = sepadata->goodscore * sepadata->cutscores[0];
      badscore = sepadata->badscore * sepadata->cutscores[0];
      naccepted = 0;

      for( i = 0; i < sepadata->ncuts; ++i )
      {
         int j;
         int newncuts;

         if( sepadata->cuts[i] == NULL )
            continue;

         /* just release remaining cuts if the maximum number has been accepted or score is too bad */
         if( naccepted == maxsepacuts || sepadata->cutscores[i] < badscore )
         {
            SCIP_CALL( SCIPreleaseRow(scip, &sepadata->cuts[i]) );
            continue;
         }

         /* add global cuts to the pool and local cuts to the sepastore */
         if( SCIProwIsLocal(sepadata->cuts[i]) )
         {
            SCIP_CALL( SCIPaddRow(scip, sepadata->cuts[i], FALSE, &sepadata->infeasible) );
         }
         else
         {
            SCIP_CALL( SCIPaddPoolCut(scip, sepadata->cuts[i]) );
         }

         /* increase counters and initialize newncuts variable to truncate the
          * the loop if cuts at the end of the array have been removed already
          */
         newncuts = i;
         ++naccepted;

         for( j = i + 1; j < sepadata->ncuts; ++j )
         {
            SCIP_Real ortho;

            if( sepadata->cuts[j] == NULL )
               continue;

            /* compute orthogonality */
            ortho = SCIProwGetOrthogonality(sepadata->cuts[j], sepadata->cuts[i], 'e');

            /* if the orthogonality is below 0.5 we always discard the other cut and if it
             * is above 0.9 we always keep it. If the orthogonality is between these values we
             * only keep global cuts of relatively high quality.
             */
            if( ortho < 0.5 ||
               (ortho < 0.9 && (SCIProwIsLocal(sepadata->cuts[j]) || sepadata->cutscores[j] < goodscore)) )
            {
               SCIP_CALL( SCIPreleaseRow(scip, &sepadata->cuts[j]) );
            }
            else
            {
               newncuts = j + 1;
            }
         }

         /* release current cut */
         SCIP_CALL( SCIPreleaseRow(scip, &sepadata->cuts[i]) );

         /* remember new number of cuts so that we do not iterate over NULL values
          * at the end of the array over and over again
          */
         sepadata->ncuts = newncuts;
      }

      SCIPfreeBlockMemoryArray(scip, &sepadata->cuts, sepadata->cutssize);
      SCIPfreeBlockMemoryArray(scip, &sepadata->cutscores, sepadata->cutssize);

      if( sepadata->infeasible )
         *result = SCIP_CUTOFF;
      else
         *result = SCIP_SEPARATED;
   }

   SCIPfreeBufferArray(scip, &nonzrows);
   SCIPaggrRowFree(scip, &sepadata->aggrrow);

   destroyMod2Matrix(scip, &mod2matrix);

   return SCIP_OKAY;
}

/** creates the zerohalf separator and includes it in SCIP */
SCIP_RETCODE SCIPincludeSepaZerohalf(
   SCIP*                 scip                /**< SCIP data structure */
   )
{
   SCIP_SEPADATA* sepadata;
   SCIP_SEPA* sepa;

   /* create zerohalf separator data */
   SCIP_CALL( SCIPallocBlockMemory(scip, &sepadata) );

   /* include separator */
   SCIP_CALL( SCIPincludeSepaBasic(scip, &sepa, SEPA_NAME, SEPA_DESC, SEPA_PRIORITY, SEPA_FREQ, SEPA_MAXBOUNDDIST,
                                   SEPA_USESSUBSCIP, SEPA_DELAY, sepaExeclpZerohalf, NULL, sepadata) );

   assert(sepa != NULL);

   /* set non-NULL pointers to callback methods */
   SCIP_CALL( SCIPsetSepaCopy(scip, sepa, sepaCopyZerohalf) );
   SCIP_CALL( SCIPsetSepaFree(scip, sepa, sepaFreeZerohalf) );

   /* add zerohalf separator parameters */
   SCIP_CALL( SCIPaddIntParam(scip,
         "separating/" SEPA_NAME "/maxrounds",
         "maximal number of cmir separation rounds per node (-1: unlimited)",
         &sepadata->maxrounds, FALSE, DEFAULT_MAXROUNDS, -1, INT_MAX, NULL, NULL) );
   SCIP_CALL( SCIPaddIntParam(scip,
         "separating/" SEPA_NAME "/maxroundsroot",
         "maximal number of cmir separation rounds in the root node (-1: unlimited)",
         &sepadata->maxroundsroot, FALSE, DEFAULT_MAXROUNDSROOT, -1, INT_MAX, NULL, NULL) );
   SCIP_CALL( SCIPaddIntParam(scip,
         "separating/" SEPA_NAME "/maxsepacuts",
         "maximal number of cmir cuts separated per separation round",
         &sepadata->maxsepacuts, FALSE, DEFAULT_MAXSEPACUTS, 0, INT_MAX, NULL, NULL) );
   SCIP_CALL( SCIPaddIntParam(scip,
         "separating/" SEPA_NAME "/maxsepacutsroot",
         "maximal number of cmir cuts separated per separation round in the root node",
         &sepadata->maxsepacutsroot, FALSE, DEFAULT_MAXSEPACUTSROOT, 0, INT_MAX, NULL, NULL) );
   SCIP_CALL( SCIPaddIntParam(scip,
         "separating/" SEPA_NAME "/maxcutcands",
         "maximal number of zerohalf cuts considered per separation round",
         &sepadata->maxcutcands, FALSE, DEFAULT_MAXCUTCANDS, 0, INT_MAX, NULL, NULL) );
   SCIP_CALL( SCIPaddRealParam(scip,
         "separating/" SEPA_NAME "/maxslack",
         "maximal slack of rows to be used in aggregation",
         &sepadata->maxslack, TRUE, DEFAULT_MAXSLACK, 0.0, SCIP_REAL_MAX, NULL, NULL) );
   SCIP_CALL( SCIPaddRealParam(scip,
         "separating/" SEPA_NAME "/maxslackroot",
         "maximal slack of rows to be used in aggregation in the root node",
         &sepadata->maxslackroot, TRUE, DEFAULT_MAXSLACKROOT, 0.0, SCIP_REAL_MAX, NULL, NULL) );
   SCIP_CALL( SCIPaddRealParam(scip,
         "separating/" SEPA_NAME "/goodscore",
         "threshold for score of cut relative to best score to be considered good, so that less strict filtering is applied",
         &sepadata->goodscore, TRUE, DEFAULT_GOODSCORE, 0.0, 1.0, NULL, NULL) );
   SCIP_CALL( SCIPaddRealParam(scip,
         "separating/" SEPA_NAME "/badscore",
         "threshold for score of cut relative to best score to be discarded",
         &sepadata->badscore, TRUE, DEFAULT_BADSCORE, 0.0, 1.0, NULL, NULL) );
   SCIP_CALL( SCIPaddRealParam(scip,
         "separating/" SEPA_NAME "/minviol",
         "minimal violation to generate zerohalfcut for",
         &sepadata->minviol, TRUE, DEFAULT_MINVIOL, 0.0, SCIP_REAL_MAX, NULL, NULL) );
   SCIP_CALL( SCIPaddBoolParam(scip,
         "separating/" SEPA_NAME "/dynamiccuts",
         "should generated cuts be removed from the LP if they are no longer tight?",
         &sepadata->dynamiccuts, FALSE, DEFAULT_DYNAMICCUTS, NULL, NULL) );
   SCIP_CALL( SCIPaddRealParam(scip,
         "separating/" SEPA_NAME "/maxrowdensity",
         "maximal density of row to be used in aggregation",
         &sepadata->maxrowdensity, TRUE, DEFAULT_MAXROWDENSITY, 0.0, 1.0, NULL, NULL) );
   SCIP_CALL( SCIPaddIntParam(scip,
         "separating/" SEPA_NAME "/densityoffset",
         "additional number of variables allowed in row on top of density",
         &sepadata->densityoffset, TRUE, DEFAULT_DENSITYOFFSET, 0, INT_MAX, NULL, NULL) );

   return SCIP_OKAY;
}<|MERGE_RESOLUTION|>--- conflicted
+++ resolved
@@ -1217,3810 +1217,8 @@
          signature |= SCIPhashSignature64(rows[i]->index);
    }
 
-<<<<<<< HEAD
-   if( *bestlbtype == -2 )
-   {
-      if( USEVARBOUNDS ) /*lint !e774 !e506*/
-      {
-
-         /* search for lb or vlb with maximal bound value */
-         for( j = 0; j < nvlb; j++ )
-         {
-            assert(zvlb != NULL);
-            assert(bvlb != NULL);
-            assert(dvlb != NULL);
-            assert(SCIPvarGetType(zvlb[j]) != SCIP_VARTYPE_CONTINUOUS);
-
-            /* use only vlb with nonnegative variable z that are column variables and present in the current LP */
-            if( SCIPvarGetStatus(zvlb[j]) == SCIP_VARSTATUS_COLUMN && SCIPcolIsInLP(SCIPvarGetCol(zvlb[j])) &&
-               !SCIPisNegative(scip, SCIPcolGetLb(SCIPvarGetCol(zvlb[j]))) )
-            {
-               SCIP_Real vlbsol;
-
-               vlbsol = bvlb[j] * SCIPcolGetPrimsol(SCIPvarGetCol(zvlb[j])) + dvlb[j];
-               if( vlbsol > *bestlbsol )
-               {
-                  *bestlbsol = vlbsol;
-                  *bestlbtype = j;
-               }
-            }
-         }
-      }    
-
-      /* if no better var bound could be found, set type to the fixed bound (-1) */
-      if( *bestlbtype == -2 )
-         *bestlbtype = -1;      
-
-      /* store best bound for substitution */
-      lpdata->bestlbidxofcol[collppos] = *bestlbtype;
-   }
-   assert(lpdata->bestlbidxofcol[collppos] > -2);
-
-   if( *bestlbtype >= 0 )
-   {
-      assert(USEVARBOUNDS); /*lint !e774 !e506*/
-      assert(*bestlbtype < nvlb);
-      assert(zvlb != NULL);
-      assert(bvlb != NULL);
-      assert(dvlb != NULL);
-      *bestzvlb = zvlb[*bestlbtype];
-      *bestbvlb = bvlb[*bestlbtype];
-      *bestdvlb = dvlb[*bestlbtype];      
-   }  
-}
-
-
-/** finds closest upper bound of col and stores it within lpdata;
- *  the bound can be the upper bound or the best variable upper bound with nonnegative column variable 
- */
-static
-void findClosestUb(
-   SCIP*                 scip,               /**< SCIP data structure */
-   ZEROHALF_LPDATA*      lpdata,             /**< data of current LP relaxation */   
-   SCIP_COL*             col,                /**< column to get closest upper bound */
-   SCIP_Real*            bestubsol,          /**< pointer to store value of closest upper bound */
-   int*                  bestubtype,         /**< pointer to store type of closest upper bound */
-   SCIP_VAR**            bestzvub,           /**< pointer to store variable z in closest variable upper bound b*z + d */
-   SCIP_Real*            bestbvub,           /**< pointer to store coefficient b in closest variable upper bound b*z + d */
-   SCIP_Real*            bestdvub            /**< pointer to store constant d in closest variable upper bound b*z + d */
-
-   )
-{
-   SCIP_VAR* var;
-   SCIP_VAR** zvub;
-   SCIP_Real* bvub;
-   SCIP_Real* dvub;
-   int collppos;
-   int nvub;
-   int j;
-
-   assert(lpdata != NULL);
-   assert(bestubsol != NULL);
-   assert(bestubtype != NULL);
-   assert(bestzvub != NULL);
-   assert(bestbvub != NULL);
-   assert(bestdvub != NULL);
-
-   collppos = SCIPcolGetLPPos(col);
-   var = SCIPcolGetVar(col);
-   *bestubsol = SCIPcolGetUb(col);
-   *bestubtype = lpdata->bestubidxofcol[collppos];
-   *bestzvub = NULL;
-   *bestbvub = 0.0;
-   *bestdvub = 0.0;
-
-   if( *bestubtype == -1 )
-      return;
-
-   if( USEVARBOUNDS ) /*lint !e774 !e506*/
-   {
-      nvub = SCIPvarGetNVubs(var);
-      zvub = SCIPvarGetVubVars(var);
-      bvub = SCIPvarGetVubCoefs(var);
-      dvub = SCIPvarGetVubConstants(var);
-
-      assert(zvub != NULL || nvub == 0);
-      assert(bvub != NULL || nvub == 0);
-      assert(dvub != NULL || nvub == 0);
-   }
-
-   if( *bestubtype == -2 )
-   {
-      if( USEVARBOUNDS ) /*lint !e774 !e506*/
-      {
-         /* search for ub or vub with maximal bound value */
-         for( j = 0; j < nvub; j++ )
-         {
-            assert(zvub != NULL);
-            assert(bvub != NULL);
-            assert(dvub != NULL);
-            assert(SCIPvarGetType(zvub[j]) != SCIP_VARTYPE_CONTINUOUS);
-
-            /* use only vub with nonnegative variable z that are column variables and present in the current LP */
-            if( SCIPvarGetStatus(zvub[j]) == SCIP_VARSTATUS_COLUMN && SCIPcolIsInLP(SCIPvarGetCol(zvub[j])) &&
-               !SCIPisNegative(scip, SCIPcolGetUb(SCIPvarGetCol(zvub[j]))) )
-            {
-               SCIP_Real vubsol;
-
-               vubsol = bvub[j] * SCIPcolGetPrimsol(SCIPvarGetCol(zvub[j])) + dvub[j];
-               if( vubsol < *bestubsol )
-               {
-                  *bestubsol = vubsol;
-                  *bestubtype = j;
-               }
-            }
-         }
-      }
-      /* if no better var bound could be found, set type to the fixed bound (-1) */
-      if( *bestubtype == -2 )
-         *bestubtype = -1;    
-
-      /* store best bound for substitution */
-      lpdata->bestubidxofcol[collppos] = *bestubtype;
-   }
-   assert(lpdata->bestubidxofcol[collppos] > -2);
-
-   if( *bestubtype >= 0 )
-   {
-      assert(USEVARBOUNDS); /*lint !e774 !e506*/
-      assert(*bestubtype < nvub);
-      assert(zvub != NULL);
-      assert(bvub != NULL);
-      assert(dvub != NULL);
-      *bestzvub = zvub[*bestubtype];
-      *bestbvub = bvub[*bestubtype];
-      *bestdvub = dvub[*bestubtype];      
-   }  
-}
-
-
-/** searches for relevant rows, i.e., rows containing relevant columns that cannot be deleted because of basic 
- *  preprocessing methods 
- */
-static
-SCIP_RETCODE getRelevantRows(
-   SCIP*                 scip,               /**< SCIP data structure */
-   SCIP_SEPADATA*        sepadata,           /**< separator data */
-   ZEROHALF_LPDATA*      lpdata              /**< data of current LP relaxation */
-   )
-{
-   SCIP_COL**            colscurrentrow;
-   SCIP_Real*            valscurrentrow;
-   SCIP_Real*            densecoeffscurrentleftrow;
-   SCIP_Real*            densecoeffscurrentrightrow;
-   SCIP_ROW*             row;
-   SCIP_VAR*             var;
-   SCIP_VAR*             bestzvbnd;
-   SCIP_Real             bestbndsol;
-   SCIP_Real             bestbvbnd;
-   SCIP_Real             bestdvbnd;
-   SCIP_Real             intscalarleftrow;
-   SCIP_Real             intscalarrightrow;
-   SCIP_Real             act;
-   SCIP_Real             cst;
-   SCIP_Real             lhs;
-   SCIP_Real             lhsslack;
-   SCIP_Real             maxslack;
-   SCIP_Real             rhs;
-   SCIP_Real             rhsslack;   
-   int                   bestbndtype;
-   int                   nnonzcurrentrow;
-   int                   c;
-   int                   r;
-   int                   k;
-   SCIP_Bool             lhsslackislessequalmaxslack;
-   SCIP_Bool             rhsslackislessequalmaxslack;
-   SCIP_Bool             lhsisinfinity;
-   SCIP_Bool             rhsisinfinity;
-   SCIP_Bool             lhsiseven;
-   SCIP_Bool             rhsiseven;
-   SCIP_Bool             success;
-   ZEROHALF_SUBLPDATA*   problem;
-
-   int                   collppos;
-   SCIP_Bool             rowisrelevant;
-
-   assert(scip != NULL);
-   assert(sepadata != NULL);
-   assert(lpdata != NULL);
-   assert(lpdata->rows != NULL);
-   assert(lpdata->nrows > 0);
-   assert(lpdata->subproblemsindexofcol != NULL);
-   assert(lpdata->rcolsindexofcol != NULL);
-   assert(lpdata->subproblems != NULL);
-   assert(lpdata->nsubproblems > 0);
-
-   assert(lpdata->subproblemsindexofrow == NULL);
-   assert(lpdata->rrowsindexofleftrow == NULL);
-   assert(lpdata->rrowsindexofrightrow == NULL);
-
-   k = 0;
-   problem = lpdata->subproblems[k];
-
-   assert(k >= 0);
-   assert(k <= lpdata->nsubproblems);
-   assert(problem != NULL);
-   assert(problem->rcols != NULL);
-   assert(problem->nrcols > 0);
-   assert(problem->rcolslbslack != NULL);
-   assert(problem->rcolsubslack != NULL);
-
-   assert(problem->rrows == NULL);
-   assert(problem->rrowsrhs == NULL);
-   assert(problem->rrowsslack == NULL);
-
-   /* allocate temporary memory for row data structures */
-   SCIP_CALL(SCIPallocBlockMemoryArray(scip, &(lpdata->subproblemsindexofrow), lpdata->nrows));
-   SCIP_CALL(SCIPallocBlockMemoryArray(scip, &(lpdata->rrowsindexofleftrow), lpdata->nrows));
-   SCIP_CALL(SCIPallocBlockMemoryArray(scip, &(lpdata->rrowsindexofrightrow), lpdata->nrows));
-
-   SCIP_CALL(SCIPallocBlockMemoryArray(scip, &(problem->rrows), 2 * lpdata->nrows));
-   SCIP_CALL(SCIPallocBlockMemoryArray(scip, &(problem->rrowsrhs), 2 * lpdata->nrows));
-   SCIP_CALL(SCIPallocBlockMemoryArray(scip, &(problem->rrowsslack), 2 * lpdata->nrows));
-   problem->rrowssize = 2 * lpdata->nrows;
-
-   /* allocate temporary memory */
-   SCIP_CALL(SCIPallocBufferArray(scip, &densecoeffscurrentleftrow, lpdata->ncols));
-   SCIP_CALL(SCIPallocBufferArray(scip, &densecoeffscurrentrightrow, lpdata->ncols));
-
-   /* initialize arrays */
-   BMSclearMemoryArray(lpdata->subproblemsindexofrow, lpdata->nrows);
-   BMSclearMemoryArray(lpdata->rrowsindexofleftrow, lpdata->nrows);
-   BMSclearMemoryArray(lpdata->rrowsindexofrightrow, lpdata->nrows);
-
-   BMSclearMemoryArray(densecoeffscurrentleftrow, lpdata->ncols);
-   BMSclearMemoryArray(densecoeffscurrentrightrow, lpdata->ncols);
-
-   maxslack = sepadata->maxslack;
-   problem->nrrows = 0;
-   for( r = 0 ; r < lpdata->nrows ; ++r)
-   {     
-      row = lpdata->rows[r];
-
-      if( sepadata->ignoreprevzhcuts )
-      {
-         /* ignore rows whose names start with "zerohalf" */
-         const char* rowname = SCIProwGetName(row);
-
-         if( strlen(rowname) > 8 )
-         {
-            if(rowname[0] == 'z'
-               && rowname[1] == 'e'
-               && rowname[2] == 'r'
-               && rowname[3] == 'o'
-               && rowname[4] == 'h'
-               && rowname[5] == 'a'
-               && rowname[6] == 'l'
-               && rowname[7] == 'f' )
-            {
-               lpdata->subproblemsindexofrow[r] = IRRELEVANT;
-               lpdata->rrowsindexofleftrow[r] = NONEXISTENT_ROW;
-               lpdata->rrowsindexofrightrow[r] = NONEXISTENT_ROW;
-               continue;
-            }
-         }
-      }
-
-      /* check if current row is an original LP row (i.e., was not added) if necessary */
-      if( sepadata->onlyorigrows )
-      {
-         int left;
-         int center;
-         int right;
-         int rowindex;
-
-         assert(sepadata->origrows != NULL);
-         assert(sepadata->norigrows > 0);
-
-         left = 0;
-         center = 1;
-         right = sepadata->norigrows - 1;
-         rowindex = SCIProwGetIndex(row);
-         while( left <= right && center > -1 )
-         {
-            center = left + ((right - left) / 2);
-            if( sepadata->origrows[center] == rowindex )
-               center = -1;
-            if( sepadata->origrows[center] > rowindex )
-               right = center - 1;
-            else
-               left = center + 1;
-         }
-         if( center > -1 )
-         {
-            lpdata->subproblemsindexofrow[r] = IRRELEVANT;
-            lpdata->rrowsindexofleftrow[r] = NONEXISTENT_ROW;
-            lpdata->rrowsindexofrightrow[r] = NONEXISTENT_ROW;
-            continue;
-         }
-      }    
-
-      /* get row data */
-      colscurrentrow = SCIProwGetCols(row);
-      nnonzcurrentrow = SCIProwGetNLPNonz(row);
-      valscurrentrow = SCIProwGetVals(row);
-
-      /* clear dense coeffs arrays */
-      BMSclearMemoryArray(densecoeffscurrentleftrow, lpdata->ncols);
-      BMSclearMemoryArray(densecoeffscurrentrightrow, lpdata->ncols);
-
-      /* calculate dense coeffs arrays */
-      for( c = 0; c < nnonzcurrentrow; ++c)
-      {
-         collppos = SCIPcolGetLPPos(colscurrentrow[c]);
-	 assert(0 <= collppos && collppos < lpdata->ncols);
-
-         var = SCIPcolGetVar(colscurrentrow[c]);
-
-         /* check if row contains a continuous variable */
-         if( SCIPvarGetType(var) == SCIP_VARTYPE_CONTINUOUS )
-         { 
-            bestzvbnd = NULL;
-            bestbndsol = 0.0;
-            bestbvbnd = 0.0;
-            bestdvbnd = 0.0;
-            bestbndtype = -2;
-
-            /* Consider rhs of row and relax continuous variables by substituting for:
-             * - a_j > 0: x_j = lb  or  x_j = b*z + d with variable lower bound b*z + d with column var z >= 0
-             * - a_j < 0: x_j = ub  or  x_j = b*z + d with variable upper bound b*z + d with column var z >= 0
-             * and 
-             * consider lhs of row and relax continuous variables by substituting for:
-             * - a_j < 0: x_j = lb  or  x_j = b*z + d with variable lower bound b*z + d with column var z >= 0
-             * - a_j > 0: x_j = ub  or  x_j = b*z + d with variable upper bound b*z + d with column var z >= 0
-             */
-
-            findClosestLb(scip, lpdata, colscurrentrow[c],
-               &bestbndsol, &bestbndtype, &bestzvbnd, &bestbvbnd, &bestdvbnd );
-            assert( bestbndtype > -2 && lpdata->bestlbidxofcol[collppos] == bestbndtype);
-
-            if( bestbndtype > -1 )
-            {
-               int zlppos;
-
-               zlppos = SCIPcolGetLPPos(SCIPvarGetCol(bestzvbnd));
-               assert(0 <= zlppos && zlppos < lpdata->ncols);
-
-               if( valscurrentrow[c] > 0 )
-                  densecoeffscurrentrightrow[zlppos] += valscurrentrow[c] * bestbvbnd;
-               else
-                  densecoeffscurrentleftrow[zlppos] -= valscurrentrow[c] * bestbvbnd;
-            }
-
-            findClosestUb(scip, lpdata, colscurrentrow[c],
-               &bestbndsol, &bestbndtype, &bestzvbnd, &bestbvbnd, &bestdvbnd );
-            assert(bestbndtype > -2 && lpdata->bestubidxofcol[collppos] == bestbndtype);
-
-            if( bestbndtype > -1 )
-            {
-               int zlppos;
-
-               zlppos = SCIPcolGetLPPos(SCIPvarGetCol(bestzvbnd));
-               assert(0 <= zlppos && zlppos < lpdata->ncols);
-
-               if( valscurrentrow[c] > 0 )
-                  densecoeffscurrentleftrow[zlppos] -= valscurrentrow[c] * bestbvbnd;
-               else
-                  densecoeffscurrentrightrow[zlppos] += valscurrentrow[c] * bestbvbnd;
-            }          
-         }
-         else
-         {
-            densecoeffscurrentleftrow[collppos]  -= valscurrentrow[c];
-            densecoeffscurrentrightrow[collppos] += valscurrentrow[c];          
-         }
-      }
-
-      /* calculate scalar that would make (left|right) row coefficients integral; 
-       * try to avoid unnecessary or expensive scaling calls 
-       */ 
-      intscalarleftrow = 1.0;
-      intscalarrightrow = 1.0;
-
-      if( sepadata->scalefraccoeffs && (!SCIPisIntegral(scip, SCIPgetRowMinCoef(scip, row)) 
-            || !SCIPisIntegral(scip, SCIPgetRowMaxCoef(scip, row)) || !SCIPisIntegral(scip, SCIProwGetSumNorm(row))) )
-      {
-         SCIP_CALL( SCIPcalcIntegralScalar(densecoeffscurrentleftrow, lpdata->ncols,
-               -SCIPepsilon(scip), SCIPepsilon(scip), (SCIP_Longint) MAXDNOM, MAXSCALE, &intscalarleftrow, &success) );
-         if( !success )
-         {
-            lpdata->rrowsindexofleftrow[r] = NONEXISTENT_ROW;
-         }
-
-         SCIP_CALL( SCIPcalcIntegralScalar(densecoeffscurrentrightrow, lpdata->ncols,
-               -SCIPepsilon(scip), SCIPepsilon(scip), (SCIP_Longint) MAXDNOM, MAXSCALE, &intscalarrightrow, &success) );
-         if( !success )
-         {
-            lpdata->rrowsindexofrightrow[r] = NONEXISTENT_ROW;
-         }
-
-         if ( lpdata->rrowsindexofleftrow[r] == NONEXISTENT_ROW
-            && lpdata->rrowsindexofrightrow[r] == NONEXISTENT_ROW )
-         {
-            lpdata->subproblemsindexofrow[r] = IRRELEVANT;
-            continue;
-         }
-      }
-
-      lpdata->intscalarsleftrow[r]  = intscalarleftrow;
-      lpdata->intscalarsrightrow[r] = intscalarrightrow;
-
-      /* calculate lhs/rhs & slacks */
-      act = SCIPgetRowLPActivity(scip, row);
-      lhs = SCIProwGetLhs(row);
-      rhs = SCIProwGetRhs(row);    
-      cst = SCIProwGetConstant(row);
-
-      lhsisinfinity = SCIPisInfinity(scip, -lhs);
-      rhsisinfinity = SCIPisInfinity(scip, rhs);
-
-      lhsslack = SCIPisFeasZero(scip, act - lhs) ? 0.0 : act - lhs;
-      rhsslack = SCIPisFeasZero(scip, rhs - act) ? 0.0 : rhs - act;
-
-      lhs = (lhs - cst) * intscalarleftrow;
-      rhs = (rhs - cst) * intscalarrightrow;
-
-      lhsisinfinity = lhsisinfinity || SCIPisInfinity(scip, -lhs);
-      rhsisinfinity = rhsisinfinity || SCIPisInfinity(scip, rhs);
-
-      lhsslack = lhsslack * intscalarleftrow;
-      rhsslack = rhsslack * intscalarrightrow;
-
-      /* check if the slack value of the row is small enough */
-      if( (!lhsisinfinity && SCIPisLE(scip, lhsslack, maxslack))
-         || (!rhsisinfinity && SCIPisLE(scip, rhsslack, maxslack)) )
-      { 
-         colscurrentrow = SCIProwGetCols(row);
-         nnonzcurrentrow = SCIProwGetNLPNonz(row);
-         valscurrentrow = SCIProwGetVals(row);
-
-         lhsiseven = ISEVEN(scip, lhs);
-         rhsiseven = ISEVEN(scip, rhs);
-
-         rowisrelevant = FALSE;
-         for( c = 0 ; c < nnonzcurrentrow ; ++c )
-         {
-            collppos = SCIPcolGetLPPos(colscurrentrow[c]);
-            var = SCIPcolGetVar(colscurrentrow[c]);
-
-            /* check if row contains a column with primsol = odd bound and update lhs/rhs parity */
-            if( lpdata->rcolsindexofcol[collppos] == LP_SOL_EQUALS_ODD_LB
-               || lpdata->rcolsindexofcol[collppos] == LP_SOL_EQUALS_ODD_UB )
-            {
-               assert(SCIPvarGetType(SCIPcolGetVar(colscurrentrow[c])) != SCIP_VARTYPE_CONTINUOUS);
-               lhsiseven = !lhsiseven;
-               rhsiseven = !rhsiseven;
-            }
-
-            /* check if row contains a continuous variable */
-            if( SCIPvarGetType(var) == SCIP_VARTYPE_CONTINUOUS )
-            {   
-               if( !rhsisinfinity )
-               {
-                  if( valscurrentrow[c] * intscalarrightrow > 0 )
-                  {
-                     findClosestLb(scip, lpdata, colscurrentrow[c], &bestbndsol, &bestbndtype, &bestzvbnd, &bestbvbnd, &bestdvbnd );
-                     assert(bestbndtype > -2 && lpdata->bestlbidxofcol[collppos] == bestbndtype);
-                  }
-                  else
-                  {                  
-                     assert(valscurrentrow[c] * intscalarrightrow < 0);
-                     findClosestUb(scip, lpdata, colscurrentrow[c], &bestbndsol, &bestbndtype, &bestzvbnd, &bestbvbnd, &bestdvbnd );
-                     assert(bestbndtype > -2 && lpdata->bestubidxofcol[collppos] == bestbndtype);
-                  }
-                  assert(bestbndtype == -1 || bestzvbnd != NULL);
-
-                  if( SCIPisInfinity(scip, -bestbndsol) || SCIPisInfinity(scip, bestbndsol) )
-                     rhsisinfinity = TRUE;
-                  else
-                  {
-                     /**@todo check whether REALABS is really correct */
-                     if ( bestbndtype == -1 )
-                        rhs -= intscalarrightrow * REALABS(valscurrentrow[c]) * bestbndsol;
-                     else
-                        rhs -= intscalarrightrow * REALABS(valscurrentrow[c]) * bestdvbnd;
-                     rhsslack += intscalarrightrow * REALABS(valscurrentrow[c])
-                        * REALABS(SCIPcolGetPrimsol(colscurrentrow[c]) - bestbndsol);
-                     assert(SCIPisGE(scip, rhsslack, 0.0));
-                     rhsisinfinity = rhsisinfinity || SCIPisInfinity(scip, rhs);                     
-                  }  
-               }
-
-               if( !lhsisinfinity )
-               {
-                  if( valscurrentrow[c] * intscalarleftrow < 0 )
-                  {
-                     findClosestLb(scip, lpdata, colscurrentrow[c], &bestbndsol, &bestbndtype, &bestzvbnd, &bestbvbnd, &bestdvbnd );
-                     assert(bestbndtype > -2 && lpdata->bestlbidxofcol[collppos] == bestbndtype);
-                  }
-                  else
-                  {                  
-                     assert(valscurrentrow[c] * intscalarleftrow > 0);
-                     findClosestUb(scip, lpdata, colscurrentrow[c], &bestbndsol, &bestbndtype, &bestzvbnd, &bestbvbnd, &bestdvbnd );
-                     assert(bestbndtype > -2 && lpdata->bestubidxofcol[collppos] == bestbndtype);
-                  }
-                  assert(bestbndtype == -1 || bestzvbnd != NULL);
-
-                  if( SCIPisInfinity(scip, -bestbndsol) || SCIPisInfinity(scip, bestbndsol) )
-                     lhsisinfinity = TRUE;
-                  else
-                  {
-                     /**@todo check whether REALABS is really correct */
-                     if( bestbndtype == -1 )
-                        lhs -= intscalarleftrow * REALABS(valscurrentrow[c]) * bestbndsol;
-                     else
-                        lhs -= intscalarleftrow * REALABS(valscurrentrow[c]) * bestdvbnd;
-                     lhsslack += intscalarleftrow * REALABS(valscurrentrow[c])
-                        * REALABS(SCIPcolGetPrimsol(colscurrentrow[c]) - bestbndsol);
-                     assert(SCIPisGE(scip, lhsslack, 0.0));
-                     lhsisinfinity = lhsisinfinity || SCIPisInfinity(scip, lhs);
-                  }  
-               }
-
-               /* if both lhs and rhs became infinity, then the (relaxed) row is not relevant */
-               if( lhsisinfinity && rhsisinfinity )
-               {
-                  rowisrelevant = FALSE;
-                  break;
-               }
-
-               rowisrelevant = TRUE; 
-            }
-
-            /* check if row contains at least one relevant column (because k == 0 by initialization) */
-            if( lpdata->subproblemsindexofcol[collppos] == k )
-               rowisrelevant = TRUE;
-
-            /* check if row contains no relevant columns but an odd lhs or rhs value */
-            if( c == nnonzcurrentrow - 1 && (!lhsiseven || !rhsiseven) )
-               rowisrelevant = TRUE;
-
-         } 
-         assert(SCIPisGE(scip, lhsslack, 0.0));
-         assert(SCIPisGE(scip, rhsslack, 0.0));
-
-
-         /* process row if it is relevant */
-         if( rowisrelevant ) 
-         {
-            /* row is relevant because it contains a relevant column */
-            problem->rrows[problem->nrrows] = r;
-
-            lhsslackislessequalmaxslack = SCIPisLE(scip, lhsslack, maxslack);
-            rhsslackislessequalmaxslack = SCIPisLE(scip, rhsslack, maxslack);
-
-            /* note: due to the relaxation of continuous variables with their bounds the coeffs of nonzero variables
-             * in left row and right row may be different. hence the row with smaller slack cannot be removed without
-             * checking the coeffs first. 
-             */
-            if( !lhsisinfinity && lhsslackislessequalmaxslack )
-            {
-               /* "-a^T x <= -lhs" */
-               lpdata->subproblemsindexofrow[r] = k;
-               lpdata->rrowsindexofleftrow[r] = problem->nrrows;
-
-               problem->rrows[problem->nrrows] = r;
-               /**@todo check whether lhs is correct, or whether this must be -lhs. do we store the 
-                * -ax <= -lhs constraint or the ax >= lhs constraint? Is this handled correctly above while updating lhs? 
-                */ 
-               problem->rrowsrhs[problem->nrrows] = lhs;
-               problem->rrowsslack[problem->nrrows] = lhsslack;            
-            }
-            else
-            {
-               lpdata->rrowsindexofleftrow[r] = lhsisinfinity ? NONEXISTENT_ROW : SLACK_GREATER_THAN_MAXSLACK;
-            }
-            /**@todo check the following: if !lhsinfinity AND !rhsinfinity: then only one of them is stored currently, 
-             * because problem->nrrows++ is only called once. if this is intended, why do we allocate 2 * lpdata->nrows 
-             * entries for rrows?
-             */
-            if( !rhsisinfinity && rhsslackislessequalmaxslack )
-            {
-               /* "a^T x <= rhs" */
-               lpdata->subproblemsindexofrow[r] = k;
-               lpdata->rrowsindexofrightrow[r] = problem->nrrows;
-
-               problem->rrows[problem->nrrows] = r;
-               problem->rrowsrhs[problem->nrrows] = rhs;
-               problem->rrowsslack[problem->nrrows] = rhsslack;    
-            }
-            else
-            {
-               lpdata->rrowsindexofrightrow[r] = rhsisinfinity ? NONEXISTENT_ROW : SLACK_GREATER_THAN_MAXSLACK;
-            }
-
-            /* increase counter only if at least one half row had a sufficiently small slack */
-            if( lpdata->rrowsindexofleftrow[r] > -1 || lpdata->rrowsindexofrightrow[r] > -1 )            
-               problem->nrrows++;
-         }
-         else /* case: !rowisrelevant */
-         {
-            /* row does not contain relevant columns */
-            lpdata->subproblemsindexofrow[r] = IRRELEVANT;
-            lpdata->rrowsindexofleftrow[r] = lhsisinfinity ? NONEXISTENT_ROW : NO_RELEVANT_COLUMNS;
-            lpdata->rrowsindexofrightrow[r] = rhsisinfinity ? NONEXISTENT_ROW : NO_RELEVANT_COLUMNS;
-         }      
-      }
-      else /* case: lhsslack > maxslack && rhsslack > maxslack */
-      {
-         lpdata->subproblemsindexofrow[r] = IRRELEVANT;
-         lpdata->rrowsindexofleftrow[r] = lhsisinfinity ? NONEXISTENT_ROW : SLACK_GREATER_THAN_MAXSLACK;
-         lpdata->rrowsindexofrightrow[r] = rhsisinfinity ? NONEXISTENT_ROW : SLACK_GREATER_THAN_MAXSLACK;
-      }
-   }
-
-   /* free temporary memory */
-   SCIPfreeBufferArray(scip, &densecoeffscurrentleftrow);   
-   SCIPfreeBufferArray(scip, &densecoeffscurrentrightrow);
-
-   return SCIP_OKAY;
-}
-
-
-
-/* check if mod 2 data structure contains at most two nonzero entries per row */
-static
-SCIP_Bool hasMatrixMax2EntriesPerRow(
-   ZEROHALF_MOD2DATA*    mod2data            /**< considered mod 2 data */
-   )
-{
-   int r;
-   int c;
-   int nentries;
-
-   assert(mod2data != NULL);
-
-   if( mod2data->nrowsind == 0 )
-      return TRUE; /*FALSE;*/
-
-   if( mod2data->ncolsind <= 2 )
-      return TRUE;
-
-   for( r = 0; r < mod2data->nrowsind ; ++r )
-   {
-      nentries = 0;
-      for( c = 0; c < mod2data->ncolsind ; ++c )
-      {
-         if( BITARRAYBITISSET(mod2data->rows[mod2data->rowsind[r]], mod2data->colsind[c]) ) /*lint !e701*/
-         {
-            nentries++;
-            if( nentries > 2 )
-               return FALSE;
-         }
-      }
-   }
-
-   return TRUE;
-}
-
-
-
-#ifdef ZEROHALF__PRINT_STATISTICS 
-/* check if mod 2 data structure contains at most two nonzero entries per column */
-static
-SCIP_Bool hasMatrixMax2EntriesPerColumn(
-   ZEROHALF_MOD2DATA*    mod2data            /**< considered mod 2 data */
-   )
-{
-   int r;
-   int c;
-   int nentries;
-
-   assert(mod2data != NULL);
-
-   if( mod2data->ncolsind == 0 )
-      return TRUE; /*FALSE;*/
-
-   if( mod2data->nrowsind <= 2 )
-      return TRUE;
-
-   for( c = 0; c < mod2data->ncolsind ; ++c )
-   {
-      nentries = 0;
-      for( r = 0; r < mod2data->nrowsind ; ++r )
-      {
-         if( BITARRAYBITISSET(mod2data->rows[mod2data->rowsind[r]], mod2data->colsind[c]) ) /*lint !e701*/
-         {
-            nentries++;
-            if( nentries > 2 )
-               return FALSE;
-         }
-      }
-   }
-
-   return TRUE;
-}
-#endif
-
-
-
-/** stores relevant data into bit arrays (mod 2 data structure) */
-static
-SCIP_RETCODE storeMod2Data(
-   SCIP*                 scip,               /**< SCIP data structure */
-   SCIP_SEPADATA*        sepadata,           /**< separator data */
-   ZEROHALF_LPDATA*      lpdata,             /**< data of current LP relaxation */
-   int                   subproblemindex,    /**< index of considered subproblem */
-   ZEROHALF_MOD2DATA*    mod2data            /**< data (mod 2) */
-   )
-{
-   ZEROHALF_SUBLPDATA*   problem;
-   SCIP_COL**            colscurrentrow;
-   SCIP_ROW*             row;
-   SCIP_Real*            nonzvalscurrentrow;
-   SCIP_Real             maxslack;
-   SCIP_Real             intscalar;
-   BITARRAY              tempcurrentrow;
-   int*                  varboundstoadd;
-   int                   nnonzcurrentrow;
-   int                   rcolsindex;
-   int                   c;
-   int                   i;
-   int                   j;
-#ifdef ZEROHALF__PRINT_STATISTICS
-   int                   nirrelevantvarbounds;
-#endif
-   SCIP_Bool             tempmod2rhs;
-   SCIP_Bool             ignorerow;   
-   SCIP_Bool             fliplhsrhs;
-   SCIP_Bool             isrhsrow;
-   SCIP_Real* densecoeffscurrentrow;
-
-   assert(scip != NULL);
-   assert(sepadata != NULL);
-   assert(lpdata != NULL);
-   assert(lpdata->rows != NULL);
-   assert(lpdata->nrows > 0);
-   assert(lpdata->cols != NULL);
-   assert(lpdata->ncols > 0);
-   assert(lpdata->subproblems != NULL);
-   assert(lpdata->nsubproblems > 0);
-   assert(lpdata->subproblemsindexofrow != NULL);
-   assert(lpdata->rrowsindexofleftrow != NULL);
-   assert(lpdata->rrowsindexofrightrow != NULL);
-   assert(lpdata->subproblemsindexofcol != NULL);
-   assert(lpdata->rcolsindexofcol != NULL);
-   assert(0 <= subproblemindex);
-   assert(subproblemindex <= lpdata->nsubproblems);
-   problem = lpdata->subproblems[subproblemindex];
-   assert(problem != NULL);
-   assert(problem->rrows != NULL);
-   assert(problem->nrrows > 0);
-   assert(problem->rrowsrhs != NULL);
-   assert(problem->rrowsslack != NULL);
-   assert(problem->rcols != NULL);
-   assert(problem->nrcols > 0);
-   assert(problem->rcolslbslack != NULL);
-   assert(problem->rcolsubslack != NULL);
-   assert(mod2data != NULL);
-
-   /* identify varbounds to be added to the matrix */
-   SCIP_CALL(SCIPallocBufferArray(scip, &varboundstoadd, 2 * problem->nrcols)); /* <0: lb, >0: ub */
-
-   maxslack = sepadata->maxslack;
-
-#ifdef ZEROHALF__PRINT_STATISTICS
-   nirrelevantvarbounds = 0;
-#endif
-   mod2data->nvarbounds = 0;
-   for( c = 0 ; c < problem->nrcols ; c++ )
-   {
-      SCIP_Bool lbslackisok;
-      SCIP_Bool ubslackisok;
-
-      lbslackisok = SCIPisLE(scip, problem->rcolslbslack[c], maxslack);
-      ubslackisok = SCIPisLE(scip, problem->rcolsubslack[c], maxslack);
-
-      if( lbslackisok && ubslackisok )
-      {
-         SCIP_Real lb;
-         SCIP_Real ub;
-
-         lb = SCIPcolGetLb(lpdata->cols[problem->rcols[c]]);
-         ub = SCIPcolGetUb(lpdata->cols[problem->rcols[c]]);
-
-         if( ISEVEN(scip, lb) != ISEVEN(scip, ub) )
-         {
-            varboundstoadd[mod2data->nvarbounds] = (-1) * (c + 1);
-            mod2data->nvarbounds++;
-            varboundstoadd[mod2data->nvarbounds] =  c + 1;
-            mod2data->nvarbounds++;
-         }
-         else
-         {
-            if( SCIPisLE(scip, problem->rcolslbslack[c], problem->rcolsubslack[c]) )
-               varboundstoadd[mod2data->nvarbounds] = (-1) * (c + 1);
-            else
-               varboundstoadd[mod2data->nvarbounds] =  c + 1;
-            mod2data->nvarbounds++;
-#ifdef ZEROHALF__PRINT_STATISTICS
-            nirrelevantvarbounds++;
-#endif
-         }
-      }
-      else
-      {
-         if( lbslackisok )
-         {
-            varboundstoadd[mod2data->nvarbounds] = (-1) * (c + 1);
-            mod2data->nvarbounds++;
-         }
-#ifdef ZEROHALF__PRINT_STATISTICS
-         else
-            nirrelevantvarbounds++;
-#endif
-         if( ubslackisok )
-         {
-            varboundstoadd[mod2data->nvarbounds] =  c + 1;
-            mod2data->nvarbounds++;
-         }
-#ifdef ZEROHALF__PRINT_STATISTICS
-         else
-            nirrelevantvarbounds++;
-#endif
-      }
-   }
-   mod2data->nrows = problem->nrrows + mod2data->nvarbounds;
-   mod2data->nrcols = problem->nrcols;
-
-   /* allocate temporary memory */
-   SCIP_CALL( SCIPallocBlockMemoryArray(scip, &(mod2data->rows), mod2data->nrows) );
-   SCIP_CALL( SCIPallocBlockMemoryArray(scip, &(mod2data->rowaggregations), mod2data->nrows) );
-   SCIP_CALL( SCIPallocBlockMemoryArray(scip, &(mod2data->rhs), mod2data->nrows) );
-   SCIP_CALL( SCIPallocBlockMemoryArray(scip, &(mod2data->slacks), mod2data->nrows) );
-   SCIP_CALL( SCIPallocBlockMemoryArray(scip, &(mod2data->fracsol), problem->nrcols) );
-   SCIP_CALL( SCIPallocBlockMemoryArray(scip, &(mod2data->rowstatistics), mod2data->nrows) );
-   SCIP_CALL( SCIPallocBlockMemoryArray(scip, &(mod2data->colstatistics), problem->nrcols) );
-   SCIP_CALL( SCIPallocBlockMemoryArray(scip, &(mod2data->rowsind), mod2data->nrows) );
-   SCIP_CALL( SCIPallocBlockMemoryArray(scip, &(mod2data->colsind), problem->nrcols) );
-   SCIP_CALL( SCIPallocBufferArray(scip, &densecoeffscurrentrow, lpdata->ncols) );
-
-   /* initialize temporary memory */
-   mod2data->relatedsubproblem = problem;
-   BMSclearMemoryArray(mod2data->rows, mod2data->nrows);                 /* NULL = 0x0 */
-   BMSclearMemoryArray(mod2data->rowaggregations, mod2data->nrows);      /* NULL = 0x0 */
-   BMScopyMemoryArray(mod2data->slacks, problem->rrowsslack, problem->nrrows); 
-   for( c = 0 ; c < problem->nrcols ; ++c)
-      mod2data->fracsol[c] = SCIPcolGetPrimsol(lpdata->cols[problem->rcols[c]]);
-   for( c = 0 ; c < problem->nrcols ; c++)
-      mod2data->colsind[c] = c;
-   mod2data->nrowsind = 0;
-   mod2data->ncolsind = problem->nrcols;
-   mod2data->rowsbitarraysize = (int) GETREQUIREDBITARRAYSIZE(problem->nrcols); 
-   mod2data->rowaggregationsbitarraysize = (int) GETREQUIREDBITARRAYSIZE(problem->nrrows);
-   tempcurrentrow = NULL;
-
-   /* (i) for all relevant rows */
-   for( i = 0; i < problem->nrrows; ++i )
-   {
-      row = lpdata->rows[problem->rrows[i]]; 
-      colscurrentrow = SCIProwGetCols(row);
-      nonzvalscurrentrow = SCIProwGetVals(row);
-      nnonzcurrentrow = SCIProwGetNLPNonz(row);
-      assert(nnonzcurrentrow > 0);
-      tempcurrentrow = NULL;
-      fliplhsrhs = FALSE;
-      ignorerow = FALSE;      
-
-      /* check if rrows corresponds to a lhs or rhs row in the LP */           
-      if( lpdata->rrowsindexofleftrow[problem->rrows[i]] == i )
-         isrhsrow = FALSE;
-      else
-      {
-         assert(lpdata->rrowsindexofrightrow[problem->rrows[i]] == i);
-         isrhsrow = TRUE;             
-      }
-      intscalar = isrhsrow ? lpdata->intscalarsrightrow[problem->rrows[i]]
-         : lpdata->intscalarsleftrow[problem->rrows[i]]; 
-
-      /* clear dense coeffs array */
-      BMSclearMemoryArray(densecoeffscurrentrow, lpdata->ncols);
-
-      /* compute dense coeffs array of current row (including intscaling and bound substitutions) */
-      for( j = 0 ; j < nnonzcurrentrow; ++j )
-      {
-         if( SCIPvarGetType(SCIPcolGetVar(colscurrentrow[j])) == SCIP_VARTYPE_CONTINUOUS )
-         {    
-            SCIP_Bool ispositivecoeff;           
-            SCIP_VAR* bestzvbnd;
-            SCIP_Real bestbndsol;
-            SCIP_Real bestbvbnd;
-            SCIP_Real bestdvbnd;
-            int bestbndtype;
-
-            /* check sign of coefficient */
-            if( nonzvalscurrentrow[j] * intscalar > 0.0 )
-               ispositivecoeff = TRUE;
-            else
-               ispositivecoeff = FALSE;
-
-            /* get appropriate bound */
-            if( isrhsrow == ispositivecoeff )           
-               findClosestLb(scip, lpdata, colscurrentrow[j], &bestbndsol, &bestbndtype, &bestzvbnd, &bestbvbnd, &bestdvbnd );
-            else
-               findClosestUb(scip, lpdata, colscurrentrow[j], &bestbndsol, &bestbndtype, &bestzvbnd, &bestbvbnd, &bestdvbnd );
-
-            /* check bound type */
-            assert(bestbndtype > -2);
-            if( !USEVARBOUNDS )  /*lint !e774 !e506*/
-               assert(bestbndtype == -1);
-
-            /* normal lb or ub is used; only rhs would have to be adjusted but this has already been done in getRelevantRows */
-            if( bestbndtype == -1 )
-               continue;
-            assert(USEVARBOUNDS && bestbndtype > -1); /*lint !e774 !e506*/
-
-            /* variable bound is used: update coefficient of non-continuous variable z that is used in substitution */
-            densecoeffscurrentrow[SCIPcolGetLPPos(SCIPvarGetCol(bestzvbnd))] += (nonzvalscurrentrow[j] * intscalar * bestbvbnd);
-         }         
-         else
-         {
-            densecoeffscurrentrow[SCIPcolGetLPPos(colscurrentrow[j])] += (nonzvalscurrentrow[j] * intscalar);
-         }
-      }         
-
-      for( j = 0 ; j < lpdata->ncols; ++j )
-      {
-         assert(SCIPcolGetLPPos(lpdata->cols[j]) == j);
-
-         if( SCIPisZero(scip, densecoeffscurrentrow[j]) )
-            continue;
-
-         if( intscalar == 1.0 && !SCIPisIntegral(scip, densecoeffscurrentrow[j]) )
-         {
-            ignorerow = TRUE;
-            break;
-         }
-         else
-            assert(sepadata->scalefraccoeffs);
-
-         /* integral coefficient */
-         /* coefficient is only integral with respect to tolerances; use really integral values */
-         if( isrhsrow )
-            densecoeffscurrentrow[j] = SCIPfloor(scip, densecoeffscurrentrow[j]);
-         else
-            densecoeffscurrentrow[j] = SCIPceil(scip, densecoeffscurrentrow[j]);
-
-         if( ISODD(scip, densecoeffscurrentrow[j]) ) 
-         {
-            rcolsindex = lpdata->rcolsindexofcol[j];
-            fliplhsrhs = XOR((int) fliplhsrhs, 
-               (int) (rcolsindex == LP_SOL_EQUALS_ODD_LB || rcolsindex == LP_SOL_EQUALS_ODD_UB));
-            if( rcolsindex >= 0 ) /* relevant column? */
-            {
-               if( tempcurrentrow == NULL )
-               {
-                  SCIP_CALL( SCIPallocBlockMemoryArray(scip, &tempcurrentrow, mod2data->rowsbitarraysize) );
-                  BITARRAYCLEAR(tempcurrentrow, mod2data->rowsbitarraysize);
-               }
-               assert(rcolsindex < problem->nrcols);
-               BITARRAYBITSET(tempcurrentrow, rcolsindex); /*lint !e701*/
-               assert(BITARRAYBITISSET(tempcurrentrow, rcolsindex)); /*lint !e701*/
-            }
-         }
-      }
-
-      /* check if current row should be ignored, continuing with the next one */
-      if( ignorerow )
-      {
-         SCIPfreeBlockMemoryArrayNull(scip, &tempcurrentrow, mod2data->rowsbitarraysize);
-         continue;
-      }
-
-      /* consider rhs */
-      if( XOR((int) ISODD(scip, problem->rrowsrhs[i]), (int) fliplhsrhs) )
-         tempmod2rhs = TRUE;
-      else
-         tempmod2rhs = FALSE;
-
-      if( tempcurrentrow == NULL && tempmod2rhs )
-      {
-         SCIP_CALL( SCIPallocBlockMemoryArray(scip, &tempcurrentrow, mod2data->rowsbitarraysize) );
-         BITARRAYCLEAR(tempcurrentrow, mod2data->rowsbitarraysize);
-      }
-      assert(tempcurrentrow != NULL || !tempmod2rhs);
-
-      /* store temporary data in appropriate (mod 2) data structures */
-      if( tempcurrentrow != NULL )
-      { 
-         mod2data->rows[i] = tempcurrentrow;
-         mod2data->rhs[i] = tempmod2rhs;
-
-         assert(mod2data->rowaggregationsbitarraysize > 0);
-         SCIP_CALL( SCIPallocBlockMemoryArray(scip, &(mod2data->rowaggregations[i]), mod2data->rowaggregationsbitarraysize) ); /*lint !e866*/
-         BITARRAYCLEAR(mod2data->rowaggregations[i], mod2data->rowaggregationsbitarraysize); /*lint !e866*/
-         BITARRAYBITSET(mod2data->rowaggregations[i], i); /*lint !e701*/
-
-         mod2data->rowsind[mod2data->nrowsind] = i;
-         mod2data->nrowsind++;
-
-         tempcurrentrow = NULL;
-      }
-      else
-      {
-         /* zero row */
-         lpdata->subproblemsindexofrow[problem->rrows[i]] = IRRELEVANT;
-         if( lpdata->rrowsindexofleftrow[problem->rrows[i]] >= 0 )
-            lpdata->rrowsindexofleftrow[problem->rrows[i]] = ZERO_ROW;
-         if( lpdata->rrowsindexofrightrow[problem->rrows[i]] >= 0 )
-            lpdata->rrowsindexofrightrow[problem->rrows[i]] = ZERO_ROW;
-      }  
-   }
-
-
-   /* (ii)   for all relevant varbounds */
-   i = problem->nrrows;
-   for( j = 0 ; j < mod2data->nvarbounds ; ++j)
-   {
-      SCIP_Real bound;
-
-      if( varboundstoadd[j] < 0 )
-         c = (-1) * varboundstoadd[j] - 1;
-      else
-         c = varboundstoadd[j] - 1;
-
-      assert(mod2data->rowsbitarraysize > 0);
-      SCIP_CALL(SCIPallocBlockMemoryArray(scip, &(mod2data->rows[i]), mod2data->rowsbitarraysize)); /*lint !e866*/
-      BITARRAYCLEAR(mod2data->rows[i], mod2data->rowsbitarraysize); /*lint !e866*/
-      BITARRAYBITSET(mod2data->rows[i], c); /*lint !e701*/
-      assert(BITARRAYBITISSET(mod2data->rows[i], c)); /*lint !e701*/
-
-      SCIP_CALL(SCIPallocBlockMemoryArray(scip, &(mod2data->rowaggregations[i]), mod2data->rowaggregationsbitarraysize)); /*lint !e866*/
-      BITARRAYCLEAR(mod2data->rowaggregations[i], mod2data->rowaggregationsbitarraysize); /*lint !e866*/
-
-      if( varboundstoadd[j] < 0 )
-      {
-         bound = SCIPcolGetLb(lpdata->cols[problem->rcols[c]]);
-         mod2data->rhs[i] = ISODD(scip, bound);
-         mod2data->slacks[i] = problem->rcolslbslack[c];
-      }
-      else
-      {
-         bound = SCIPcolGetUb(lpdata->cols[problem->rcols[c]]);
-         mod2data->rhs[i] = ISODD(scip, bound);
-         mod2data->slacks[i] = problem->rcolsubslack[c];
-      }
-      if( SCIPisFeasZero(scip, mod2data->slacks[i]) )
-         mod2data->slacks[i] = 0.0;
-
-      mod2data->rowsind[mod2data->nrowsind] = i;
-      mod2data->nrowsind++;
-      i++;
-   }
-
-   /* free temporary memory */
-   SCIPfreeBufferArray(scip, &densecoeffscurrentrow);   
-   SCIPfreeBufferArray(scip, &varboundstoadd); 
-
-#ifdef ZEROHALF__PRINT_STATISTICS
-   ZEROHALFstatisticsMessage("\n");
-   ZEROHALFstatisticsMessage("                | ------------------------------- subproblem ------------------------------- | ------------------------------\n");
-   ZEROHALFstatisticsMessage("                |   nrrows |   nrcols | nvarbnds | ndlvbnds | max2/row | max2/col |  A^T ept |                               \n");
-   ZEROHALFstatisticsMessage("%15s | %8d | %8d | %8d | %8d | %8s | %8s | %8s |\n",
-      "SUBPROBLEMDATA", problem->nrrows, problem->nrcols, mod2data->nvarbounds, nirrelevantvarbounds,
-      hasMatrixMax2EntriesPerRow(mod2data) ? "yes" : "no", hasMatrixMax2EntriesPerColumn(mod2data) ? "yes" : "no", "n/a");
-#endif
-
-   return SCIP_OKAY;
-}
-
-
-/* --------------------------------------------------------------------------------------------------------------------
- * local methods: cut generation
- * -------------------------------------------------------------------------------------------------------------------- */
-
-
-/** stores nonzero elements of dense coefficient vector as sparse vector, and calculates activity and norm */
-static
-SCIP_RETCODE storeCutInArrays(
-   SCIP*                 scip,               /**< SCIP data structure */
-   int                   nvars,              /**< number of problem variables */
-   SCIP_VAR**            vars,               /**< problem variables */
-   SCIP_Real*            cutcoefs,           /**< dense coefficient vector */
-   SCIP_Real*            varsolvals,         /**< dense variable LP solution vector */
-   char                  normtype,           /**< type of norm to use for efficacy norm calculation */
-
-   SCIP_VAR**            cutvars,            /**< array to store variables of sparse cut vector */
-   SCIP_Real*            cutvals,            /**< array to store coefficients of sparse cut vector */
-   int*                  cutlen,             /**< pointer to store number of nonzero entries in cut */
-   SCIP_Real*            cutact,             /**< pointer to store activity of cut */
-   SCIP_Real*            cutnorm             /**< pointer to store norm of cut vector */
-   )
-{
-   SCIP_Real             val;
-   SCIP_Real             absval;
-   SCIP_Real             cutsqrnorm;
-   SCIP_Real             act;
-   SCIP_Real             norm;
-   int                   len;
-   int                   v;
-
-   assert(nvars == 0 || cutcoefs != NULL);
-   assert(nvars == 0 || varsolvals != NULL);
-   assert(cutvars != NULL);
-   assert(cutvals != NULL);
-   assert(cutlen != NULL);
-   assert(cutact != NULL);
-   assert(cutnorm != NULL);
-
-   len = 0;
-   act = 0.0;
-   norm = 0.0;
-   switch(normtype)
-   {
-   case 'e':
-      cutsqrnorm = 0.0;
-      for( v = 0; v < nvars; ++v)
-      {
-         val = cutcoefs[v];
-         if( !SCIPisZero(scip, val) )
-         {
-            act += val * varsolvals[v];
-            cutsqrnorm += SQR(val);
-            cutvars[len] = vars[v];
-            cutvals[len] = val;
-            len++;
-         }
-      }
-      norm = SQRT(cutsqrnorm);
-      break;
-   case 'm':
-      for( v = 0; v < nvars; ++v)
-      {
-         val = cutcoefs[v];
-         if( !SCIPisZero(scip, val) )
-         {
-            act += val * varsolvals[v];
-            absval = REALABS(val);
-            norm = MAX(norm, absval);
-            cutvars[len] = vars[v];
-            cutvals[len] = val;
-            len++;
-         }
-      }
-      break;
-   case 's':
-      for( v = 0; v < nvars; ++v)
-      {
-         val = cutcoefs[v];
-         if( !SCIPisZero(scip, val) )
-         {
-            act += val * varsolvals[v];
-            norm += REALABS(val);
-            cutvars[len] = vars[v];
-            cutvals[len] = val;
-            len++;
-         }
-      }
-      break;
-   case 'd':
-      for( v = 0; v < nvars; ++v)
-      {
-         val = cutcoefs[v];
-         if( !SCIPisZero(scip, val) )
-         {
-            act += val * varsolvals[v];
-            norm = 1.0;
-            cutvars[len] = vars[v];
-            cutvals[len] = val;
-            len++;
-         }
-      }
-      break;
-   default:
-      SCIPerrorMessage("invalid efficacy norm parameter '%c'\n", normtype);
-      return SCIP_INVALIDDATA;
-   }
-
-   *cutlen = len;
-   *cutact = act;
-   *cutnorm = norm;
-
-   return SCIP_OKAY;
-}
-
-
-
-/** adds a separated zerohalf cut to SCIP if it was successfully created and is efficacious */
-static
-SCIP_RETCODE addZerohalfCutToLP(
-   SCIP*                 scip,               /**< SCIP data structure */
-   SCIP_SEPADATA*        sepadata,           /**< separator data */
-   ZEROHALF_CUTDATA*     cutdata,            /**< separated zerohalf cut */
-   int*                  nsepacuts,          /**< pointer to store number of separated (efficacious) zerohalf cuts */
-   SCIP_RESULT*          result              /**< pointer to store return code */
-   )
-{
-   assert(scip != NULL);
-   assert(sepadata != NULL);
-   assert(cutdata != NULL);
-   assert(result != NULL);
-
-   /* check if SCIPcalcMIR was not successful */
-   if( !cutdata->isfeasviolated || !cutdata->success )
-      return SCIP_OKAY;
-
-   /* check if norm was not calculated correctly */
-   if( !SCIPisPositive(scip, cutdata->norm) )
-   {
-      SCIPerrorMessage("Zerohalf cut norm is NOT positive!\n");    
-      return SCIP_ERROR;
-   }
-
-   /* check if cut is not efficacious */
-   if( !sepadata->forcecutstolp && !sepadata->forcecutstosepastore
-      && !SCIPisEfficacious(scip, cutdata->efficacy) )
-   {
-      return SCIP_OKAY;
-   }
-
-   /* add cut (if no cutpool is used otherwise add it at the end of the separation main method)*/
-   if( !sepadata->usezhcutpool )
-   {
-      SCIP_Bool cutoff;
-      SCIP_CALL(SCIPaddCut(scip, NULL, cutdata->cut, sepadata->forcecutstolp, &cutoff) );
-      if ( cutoff )
-      {
-         *result = SCIP_CUTOFF;
-         return SCIP_OKAY;
-      }
-      if( !cutdata->islocal )
-      {
-         SCIP_CALL(SCIPaddPoolCut(scip, cutdata->cut));
-      }
-   }
-
-   cutdata->addedtolp = TRUE;
-   (*nsepacuts)++;           
-
-   *result = SCIP_SEPARATED;
-
-   SCIPdebug( SCIP_CALL( SCIPprintRow(scip, cutdata->cut, NULL) ) );
-
-   return SCIP_OKAY;
-}
-
-
-/* --------------------------------------------------------------------------------------------------------------------
- * local methods: preprocessing
- * -------------------------------------------------------------------------------------------------------------------- */
-
-
-
-/** marks a row as "removed" and stores why it has been removed using a flag */
-static
-void markRowAsRemoved(
-   ZEROHALF_MOD2DATA*    mod2data,           /**< considered mod 2 data */
-   int                   r,                  /**< mod2data->rows index of row that shall be removed */
-   int                   flag                /**< flag (cause of removal) */
-   )
-{
-   assert(mod2data != NULL);
-   assert(mod2data->relatedsubproblem != NULL);
-   assert(mod2data->nrowsind > 0);
-   assert(r >= 0);
-   assert(r < mod2data->nrowsind);
-
-   mod2data->rowstatistics[mod2data->rowsind[r]] = flag;
-}
-
-
-
-/** marks a row as "removed" and stores why it has been removed using a flag. in addition it clears this column's mod 2 data */
-static
-void  markColAsRemovedAndClearCol(
-   ZEROHALF_MOD2DATA*    mod2data,           /**< considered mod 2 data */
-   int                   c,                  /**< mod2data->relatedsubproblem->rcols index of column that shall be removed */
-   int                   flag                /**< flag (cause of removal) */
-   )
-{
-   int                   i;
-   int                   rowsbind;
-   BITARRAYBITMASKTYPE   rowsbmask;
-
-   assert(mod2data != NULL);
-   assert(mod2data->relatedsubproblem != NULL);
-   assert(mod2data->ncolsind > 0);
-   assert(c >= 0);
-   assert(c < mod2data->ncolsind);
-
-
-   /* mark col */
-   mod2data->colstatistics[mod2data->colsind[c]] = flag;
-
-   /* clear col */
-   rowsbind = (int) GETBITARRAYINDEX(mod2data->colsind[c]);
-   rowsbmask = ~GETBITARRAYMASK(mod2data->colsind[c]); /*lint !e701*/
-   for( i = 0 ; i < mod2data->nrowsind ; ++i)
-      mod2data->rows[mod2data->rowsind[i]][rowsbind] &= rowsbmask;  
-}
-
-
-
-
-/** given a subset of mod 2 rows it returns a {0,1/2} weight vector used to
-    combine the (original) LP rows. Note: original rows a stored as lhs <= a^Tx
-    <= rhs by SCIP. Positive weights refer to "right half-rows" a^Tx <= rhs and
-    negative weights to "left half-rows" -a^Tx <= -lhs */ 
-static
-SCIP_RETCODE getZerohalfWeightvectorFromSelectedRowsBitarray(
-   SCIP*                 scip,               /**< SCIP data structure */
-   SCIP_SEPADATA*        sepadata,           /**< separator data */
-   ZEROHALF_LPDATA*      lpdata,             /**< data of current LP relaxation */ 
-   ZEROHALF_MOD2DATA*    mod2data,           /**< considered mod 2 data */
-   BITARRAY              rrowsincut,         /**< subset of selected mod2data->rows */
-   SCIP_Real**           weights,            /**< pointer to store the {-0.5,0,0.5} weights vector */
-   int*                  nrowsincut          /**< pointer to store the number of combined original LP rows */   
-   )
-{   /*lint --e{438}*/
-   ZEROHALF_SUBLPDATA*   problem;
-   int                   lppos;
-   int                   i;
-   int                   nnonz;
-
-   assert(scip != NULL);
-   assert(lpdata != NULL);
-   assert(lpdata->nrows > 0);
-   assert(mod2data != NULL);
-   assert(mod2data->relatedsubproblem != NULL);
-   assert(mod2data->nrowsind > 0);
-   assert(rrowsincut != NULL);
-   assert(weights != NULL);
-   assert(*weights == NULL);
-   assert(nrowsincut != NULL);
-
-   /* allocate temporary memory */
-   SCIP_CALL( SCIPallocBlockMemoryArray(scip, weights, lpdata->nrows) );
-
-   /* initialize */
-   BMSclearMemoryArray(*weights, lpdata->nrows);
-   problem = mod2data->relatedsubproblem;
-
-   /* determine row weights */
-   *nrowsincut = 0;
-   nnonz = 0;
-   for( i = 0 ; i < problem->nrrows ; ++i)
-   {
-      lppos = problem->rrows[i];
-      assert(0 <= lppos && lppos <= lpdata->nrows);         
-      if( BITARRAYBITISSET(rrowsincut, i) ) /*lint !e701*/
-      {
-         assert(lpdata->rrowsindexofleftrow[lppos] == i || lpdata->rrowsindexofrightrow[lppos] == i);
-
-         SCIPdebugMsg(scip, "  %1s0.5   (int scaling: %16.4f / %16.4f)  row[%d] %s\n",
-            lpdata->rrowsindexofleftrow[lppos] == i ? "-" : "+",
-            lpdata->intscalarsleftrow[lppos], lpdata->intscalarsrightrow[lppos],
-            lppos, SCIProwGetName(lpdata->rows[lppos]));
-
-         if( lpdata->rrowsindexofleftrow[lppos] == i )
-            (*weights)[lppos] = lpdata->intscalarsleftrow[lppos] * (-0.5);
-         else
-            (*weights)[lppos] = lpdata->intscalarsrightrow[lppos] * 0.5;
-
-         nnonz += SCIProwGetNLPNonz(lpdata->rows[lppos]); 
-         (*nrowsincut)++;
-      }
-   }
-
-   /* check if row aggregation might be too dense */
-   if( nnonz >= 5 * sepadata->maxnnonz ) 
-   {
-      SCIPfreeBlockMemoryArray(scip, weights, lpdata->nrows);
-   }
-
-   return SCIP_OKAY;
-}
-
-
-/** creates a zerohalf cut from a given weightvector */
-static
-SCIP_RETCODE createZerohalfCutFromZerohalfWeightvector(
-   SCIP*                 scip,               /**< SCIP data structure */              
-   SCIP_SEPA*            sepa,               /**< separator */
-   SCIP_SEPADATA*        sepadata,           /**< separator data */
-   ZEROHALF_LPDATA*      lpdata,             /**< data of current LP relaxation */
-   SCIP_Real*            weights,            /**< weightvector */
-   char                  normtype,           /**< SCIP normtype */
-   int                   nzerohalfcuts,      /**< number of zerohalf cuts (used for naming the cut) */
-   SCIP_Real**           varsolvals,         /**< pointer to array of LP solution values of variables */
-   ZEROHALF_CUTDATA*     cutdata,            /**< pointer to data structure used for storing the cut */
-   SCIP_Bool*            cutoff              /**< whether a cutoff has been detected */
-   )
-{
-   SCIP_Real*            cutcoefs;
-   SCIP_VAR**            cutvars;
-   SCIP_Real*            cutvals;
-   char                  cutname[SCIP_MAXSTRLEN];
-
-   assert(scip != NULL);
-   assert(lpdata != NULL);
-   assert(lpdata->nvars > 0);
-   assert(weights != NULL);
-   assert(varsolvals != NULL); 
-   assert(cutdata != NULL);
-   assert(cutdata->relatedsubproblem != NULL);
-   assert(cutoff != NULL);
-
-   *cutoff = FALSE;
-
-   /* note: cutdata->relatedmod2data can be NULL if cut was determined
-    *       before mod 2 data structures were created */
-
-   /* allocate temporary memory */
-   SCIP_CALL( SCIPallocBufferArray(scip, &cutcoefs, lpdata->nvars) );
-
-   /* calculate MIR */
-   cutdata->success = FALSE;
-   if( sepadata->maxtestdelta == 0 )
-   {
-      /* generate cut for delta = 1.0 */
-      SCIP_CALL( SCIPcalcMIR(scip, NULL, BOUNDSWITCH, USEVBDS, ALLOWLOCAL, FIXINTEGRALRHS,
-            BOUNDSFORTRANS, BOUNDTYPESFORTRANS, sepadata->maxnnonz, MAXWEIGHTRANGE, MINFRAC, MAXFRAC,
-            weights, -1.0, NULL, -1, -1, NULL, 1.0, NULL, NULL, cutcoefs, &(cutdata->rhs), &(cutdata->activity),
-            &(cutdata->success), &(cutdata->islocal), &(cutdata->cutrank)) );
-
-      if( sepadata->trynegscaling )
-      {
-         SCIP_CALL( SCIPcalcMIR(scip, NULL, BOUNDSWITCH, USEVBDS, ALLOWLOCAL, FIXINTEGRALRHS,
-               BOUNDSFORTRANS, BOUNDTYPESFORTRANS, sepadata->maxnnonz, MAXWEIGHTRANGE, MINFRAC, MAXFRAC,
-               weights, -1.0, NULL, -1, -1, NULL, -1.0, NULL, NULL, cutcoefs, &(cutdata->rhs), &(cutdata->activity),
-               &(cutdata->success), &(cutdata->islocal), &(cutdata->cutrank)) );
-      }
-   }
-   else
-   {
-      int ncuts; 
-      SCIP_Real bestdelta;
-      SCIP_Bool bestdeltavalid;
-
-      ncuts = 0; 
-
-      if( *varsolvals == NULL )
-      {
-         /* get the solution values for all active variables */
-         SCIP_CALL( SCIPallocBlockMemoryArray(scip, varsolvals, lpdata->nvars) );
-         SCIP_CALL( SCIPgetSolVals(scip, NULL, lpdata->nvars, lpdata->vars, *varsolvals) );
-
-#ifndef NDEBUG
-         /* because later when calling SCIPcutGenerationHeuristicCmir() varsolvals are used, it is needed that the
-          * corresponding variables have the same order here and there, so we do the same checking and test that all
-          * variables are ordered by their problem index
-          */
-         {
-            int i;
-            for(i = lpdata->nvars - 1; i >= 0; --i )
-               assert(i == SCIPvarGetProbindex(lpdata->vars[i]));
-         }
-#endif
-      }
-      assert(*varsolvals != NULL);
-
-      /* find best value of delta */
-      SCIP_CALL( SCIPcutGenerationHeuristicCmir(scip, sepa, NULL, *varsolvals, sepadata->maxtestdelta, weights,
-            -1.0, NULL, -1, -1, BOUNDSWITCH, USEVBDS, ALLOWLOCAL, FIXINTEGRALRHS, sepadata->maxnnonz, MAXWEIGHTRANGE,
-            MINFRAC, MAXFRAC, sepadata->trynegscaling, TRUE, "zerohalf", cutoff, &ncuts, &bestdelta, &bestdeltavalid) );
-      assert(ncuts == 0);
-
-      /* best delta corresponds to an efficient cut */
-      if( !(*cutoff) && bestdeltavalid ) 
-      {  
-         SCIP_CALL( SCIPcalcMIR(scip, NULL, BOUNDSWITCH, USEVBDS, ALLOWLOCAL, FIXINTEGRALRHS,
-               BOUNDSFORTRANS, BOUNDTYPESFORTRANS, sepadata->maxnnonz, MAXWEIGHTRANGE, MINFRAC, MAXFRAC,
-               weights, -1.0, NULL, -1, -1, NULL, bestdelta, NULL, NULL, cutcoefs, &(cutdata->rhs), &(cutdata->activity),
-               &(cutdata->success), &(cutdata->islocal), &(cutdata->cutrank)) );
-      }
-   }
-   assert(ALLOWLOCAL || !cutdata->islocal);
-
-   cutdata->violation = cutdata->activity - cutdata->rhs;
-
-   /* if successful, convert dense cut into sparse row */
-   if( !(*cutoff) && cutdata->success )
-   {
-      cutdata->isfeasviolated = SCIPisFeasGT(scip, cutdata->activity, cutdata->rhs);
-      SCIPdebugMsg(scip, "Cut is %sfeasviolated: (act: %e, rhs: %e, viol: %e)\n",
-         cutdata->isfeasviolated ? "" : "not ", cutdata->activity, cutdata->rhs, cutdata->violation);
-
-      if( cutdata->isfeasviolated )    
-      { 
-         if( *varsolvals == NULL )
-         {
-            /* get the solution values for all active variables */
-            SCIP_CALL( SCIPallocBlockMemoryArray(scip, varsolvals, lpdata->nvars) );
-            SCIP_CALL( SCIPgetSolVals(scip, NULL, lpdata->nvars, lpdata->vars, *varsolvals) );
-         }
-         assert(*varsolvals != NULL);
-
-         /* get temporary memory for storing the cut as sparse row */      
-         SCIP_CALL(SCIPallocBufferArray(scip, &cutvars, lpdata->nvars));
-         SCIP_CALL(SCIPallocBufferArray(scip, &cutvals, lpdata->nvars));
-
-         /* store the cut as sparse row, calculate activity and norm of cut */
-         SCIP_CALL(storeCutInArrays(scip, lpdata->nvars, lpdata->vars,
-               cutcoefs, *varsolvals, normtype, cutvars, cutvals,
-               &(cutdata->nnonz), &(cutdata->activity), &(cutdata->norm)));
-
-         /* check cut norm and efficacy */
-         if( SCIPisPositive(scip, cutdata->norm) )
-         {
-            cutdata->efficacy = (cutdata->activity - cutdata->rhs) / cutdata->norm;
-
-            if( sepadata->forcecutstolp || sepadata->forcecutstosepastore
-               || (SCIPisEfficacious(scip, cutdata->efficacy) && cutdata->nnonz < sepadata->maxnnonz) )
-            {    
-               /* create cut */
-               (void) SCIPsnprintf(cutname, SCIP_MAXSTRLEN,"zerohalf%d_%d", SCIPgetNLPs(scip), nzerohalfcuts);
-               SCIP_CALL(SCIPcreateEmptyRowSepa(scip, &(cutdata->cut), sepa, cutname, -SCIPinfinity(scip), cutdata->rhs, 
-                     cutdata->islocal, FALSE, sepadata->dynamiccuts));
-               SCIP_CALL(SCIPaddVarsToRow(scip, cutdata->cut, cutdata->nnonz, cutvars, cutvals));
-               /* set cut rank */
-               SCIProwChgRank(cutdata->cut, cutdata->cutrank);
-            }
-            else
-               cutdata->success = FALSE;
-         }
-         else
-            cutdata->success = FALSE;
-
-         /* free temporary memory */
-         SCIPfreeBufferArray(scip, &cutvals);
-         SCIPfreeBufferArray(scip, &cutvars);
-      }
-      else
-         cutdata->success = FALSE;
-   } 
-
-   /* free temporary memory */
-   SCIPfreeBufferArray(scip, &cutcoefs);
-
-   return SCIP_OKAY;
-}
-
-
-/** searches for trivial zerohalf cuts, given as (0,..0) row with rhs=1 and slack <= maxslack */
-static
-SCIP_RETCODE preprocessTrivialZerohalfCuts(
-   SCIP*                 scip,               /**< SCIP data structure */
-   SCIP_SEPA*            sepa,               /**< separator */
-   SCIP_SEPADATA*        sepadata,           /**< separator data */        
-   ZEROHALF_LPDATA*      lpdata,             /**< data of current LP relaxation */
-   ZEROHALF_MOD2DATA*    mod2data,           /**< considered (preprocessed) subproblem mod 2 */
-   int                   firstrowsind,       /**< first mod2data->rows index to be considered */
-   int                   lastrowsind,        /**< last mod2data->rows index to be considered */
-   char                  normtype,           /**< SCIP normtype */
-   int                   maxsepacuts,        /**< maximal number of zerohalf cuts separated per separation round */
-   int                   maxcuts,            /**< maximal number of zerohalf cuts found per separation round (incl. ineff. cuts) */
-   int*                  nsepacuts,          /**< pointer to store current number of separated zerohalf cuts */
-   int*                  nzerohalfcuts,      /**< pointer to store current number of found zerohalf cuts */
-   ZEROHALF_CUTDATA**    zerohalfcuts,       /**< pointer to store a found zerohalf cut */
-   SCIP_Real**           varsolvals,         /**< dense variable LP solution vector */
-   CUTSEPARATEDBY        cutseparatedby,     /**< flag */
-   SCIP_RESULT*          result              /**< pointer to SCIP result value of separation */
-   )
-{
-   int                   r;
-   int                   r2;
-   int                   nrowsremoved;
-   SCIP_Real             maxslack;
-   BITARRAY              zerorow;
-   SCIP_Bool*            removerow;
-   SCIP_Real*            weights;
-   int                   nrowsincut;
-   SCIP_Bool             cutoff = FALSE;
-
-   assert(scip != NULL);
-   assert(lpdata != NULL);
-   assert(mod2data != NULL);
-   assert(mod2data->relatedsubproblem != NULL);
-   assert(firstrowsind >= 0);
-   assert(lastrowsind <= mod2data->nrowsind);
-   assert(nsepacuts != NULL);
-   assert(nzerohalfcuts != NULL);
-   assert(zerohalfcuts != NULL);
-   assert(*nsepacuts <= *nzerohalfcuts);
-   assert(varsolvals != NULL);
-   assert(result != NULL);
-
-   /* check if matrix or colind range is empty */
-   if( mod2data->nrowsind == 0 || lastrowsind - firstrowsind <= 0 )
-      return SCIP_OKAY;
-
-   /* allocate temporary memory */
-   SCIP_CALL( SCIPallocBufferArray(scip, &removerow, lastrowsind - firstrowsind) );
-   SCIP_CALL( SCIPallocBufferArray(scip, &zerorow, mod2data->rowsbitarraysize) );
-
-   /* initialize */
-   BMSclearMemoryArray(zerorow, mod2data->rowsbitarraysize);
-   BMSclearMemoryArray(removerow, lastrowsind - firstrowsind);  
-   maxslack = sepadata->maxslack;
-   nrowsremoved = 0;
-
-   /* check all rows */
-   for( r = 0 ; r < lastrowsind - firstrowsind && *nsepacuts < maxsepacuts && *nzerohalfcuts < maxcuts; ++r )
-   {
-      if( mod2data->rhs[mod2data->rowsind[firstrowsind + r]] == TRUE )
-      {
-         if( SCIPisLE(scip, mod2data->slacks[mod2data->rowsind[firstrowsind + r]], maxslack ))
-         {
-            if( BITARRAYSAREEQUAL(mod2data->rows[mod2data->rowsind[firstrowsind + r]],
-                  zerorow, mod2data->rowsbitarraysize) ) /*lint !e647 check if row is (0 ... 0 , 1) */
-            {
-               /* a violated zerohalf cut has been found */
-               weights = NULL;
-               SCIP_CALL( getZerohalfWeightvectorFromSelectedRowsBitarray(scip, sepadata, lpdata, mod2data,
-                     mod2data->rowaggregations[mod2data->rowsind[firstrowsind + r]], &weights, &nrowsincut) );
-               if( weights == NULL )
-                  continue;
-               assert(nrowsincut > 0);
-
-               /* create zerohalf cut */
-               SCIP_CALL( ZerohalfCutDataCreate(scip, &(zerohalfcuts[*nzerohalfcuts]),
-                     mod2data->relatedsubproblem, mod2data, 1, nrowsincut, cutseparatedby) );
-               SCIP_CALL(createZerohalfCutFromZerohalfWeightvector(scip, sepa, sepadata,
-                     lpdata, weights, normtype, *nzerohalfcuts, varsolvals, zerohalfcuts[*nzerohalfcuts], &cutoff) );
-
-               if ( cutoff )
-                  *result = SCIP_CUTOFF;
-               else
-               {
-                  /* add cut */
-                  SCIP_CALL( addZerohalfCutToLP(scip, sepadata, zerohalfcuts[*nzerohalfcuts], nsepacuts, result) );
-                  (*nzerohalfcuts)++;
-               }
-
-               /* free temporary memory */
-               SCIPfreeBlockMemoryArray(scip, &weights, lpdata->nrows);
-
-               if ( cutoff )
-                  break;
-
-               removerow[r] = TRUE;
-               nrowsremoved++;
-            }
-         }
-      }
-   }
-
-   /* update mod2data->rowsind if necessary */
-   if( ! cutoff && nrowsremoved > 0 )
-   {   
-      r2 = firstrowsind;
-      for( r = firstrowsind ; r < mod2data->nrowsind && r2 < mod2data->nrowsind; ++r)
-      {
-         if( r < lastrowsind - firstrowsind )
-            while( r2 < mod2data->nrowsind && removerow[r2] )
-               r2++;
-         if( r < r2 && r2 < mod2data->nrowsind )
-            mod2data->rowsind[r] = mod2data->rowsind[r2];
-         r2++;
-      }      
-      mod2data->nrowsind -= nrowsremoved;
-   }
-
-
-   /* free temporary memory */
-   SCIPfreeBufferArray(scip, &zerorow);
-   SCIPfreeBufferArray(scip, &removerow);
-
-   return SCIP_OKAY;
-}
-
-
-/** applies some row reductions */
-static
-SCIP_RETCODE preprocessRows(
-   SCIP*                 scip,               /**< SCIP data structure */
-   SCIP_SEPADATA*        sepadata,           /**< separator data */       
-   ZEROHALF_LPDATA*      lpdata,             /**< data of current LP relaxation */
-   ZEROHALF_MOD2DATA*    mod2data,           /**< considered (preprocessed) subproblem mod 2 */
-   int                   firstrowsind,       /**< first mod2data->rows index to be considered */
-   int                   lastrowsind,        /**< last mod2data->rows index to be considered */
-   SCIP_Bool             removezerorows,     /**< should zero rows be removed? */
-   SCIP_Bool             removelargeslackrows, /**< should rows with slack > maxslack be removed? */
-   SCIP_Bool             removeidenticalrows /**< should identical rows be removed? */
-   )
-{ /*lint --e{647}*/
-   int                   r1;
-   int                   r2;
-   SCIP_Bool*            rowisprocessed;
-   SCIP_Bool*            removerow;
-   int                   nzerorowsremoved;
-   int                   nlargeslackrowsremoved;
-   int                   nidenticalrowsremoved;
-   SCIP_Real             maxslack;
-   BITARRAY              zerorow;
-
-   assert(scip != NULL);
-   assert(lpdata != NULL);
-   assert(mod2data != NULL);
-   assert(mod2data->relatedsubproblem != NULL);
-   assert(firstrowsind >= 0);
-   assert(lastrowsind <= mod2data->nrowsind);
-
-
-   /* check if matrix or colind range is empty */
-   if( mod2data->nrowsind == 0 || lastrowsind - firstrowsind <= 0 )
-      return SCIP_OKAY;
-
-   /* allocate temporary memory */
-   SCIP_CALL(SCIPallocBufferArray(scip, &rowisprocessed, lastrowsind - firstrowsind));
-   SCIP_CALL(SCIPallocBufferArray(scip, &removerow, lastrowsind - firstrowsind));
-   zerorow = NULL;
-   if( removezerorows )
-   {
-      SCIP_CALL(SCIPallocBufferArray(scip, &zerorow, mod2data->rowsbitarraysize));
-   }
-   /* initialize */
-   BMSclearMemoryArray(rowisprocessed, lastrowsind - firstrowsind);
-   BMSclearMemoryArray(removerow, lastrowsind - firstrowsind);  
-   if( removezerorows )
-   {
-      BMSclearMemoryArray(zerorow, mod2data->rowsbitarraysize);    
-   }
-   maxslack = sepadata->maxslack;
-   nzerorowsremoved = 0;
-   nlargeslackrowsremoved = 0;
-   nidenticalrowsremoved = 0;
-
-   /* check all pairs of rows */
-   for( r1 = 0 ; r1 < lastrowsind - firstrowsind ; ++r1)
-      if( !rowisprocessed[r1] )
-      {
-         rowisprocessed[r1] = TRUE;
-
-         if( removezerorows && !removerow[r1] )
-            if( mod2data->rhs[mod2data->rowsind[firstrowsind + r1]] == FALSE )
-            {
-               assert(zerorow != NULL);
-               if( BITARRAYSAREEQUAL(mod2data->rows[mod2data->rowsind[firstrowsind + r1]],
-                     zerorow, mod2data->rowsbitarraysize) )
-               {
-                  markRowAsRemoved(mod2data, firstrowsind + r1, ZERO_ROW);
-                  removerow[r1] = TRUE;
-                  nzerorowsremoved++;
-               }
-            }
-         if( removelargeslackrows && !removerow[r1] )
-            if( SCIPisGT(scip, mod2data->slacks[mod2data->rowsind[firstrowsind + r1]], maxslack) )
-            {
-               markRowAsRemoved(mod2data, firstrowsind + r1, SLACK_GREATER_THAN_MAXSLACK);
-               removerow[r1] = TRUE;
-               nlargeslackrowsremoved++;
-            }
-
-         if( removeidenticalrows && !removerow[r1] )
-            for( r2 = r1 + 1 ; r2 < lastrowsind - firstrowsind ; ++r2)
-               if( !rowisprocessed[r2] )
-                  if( mod2data->rhs[mod2data->rowsind[firstrowsind + r1]]
-                     == mod2data->rhs[mod2data->rowsind[firstrowsind + r2]] )
-                     if( BITARRAYSAREEQUAL(mod2data->rows[mod2data->rowsind[firstrowsind + r1]],
-                           mod2data->rows[mod2data->rowsind[firstrowsind + r2]], mod2data->rowsbitarraysize) )
-                     {
-                        if( SCIPisLT(scip, mod2data->slacks[mod2data->rowsind[firstrowsind + r1]],            
-                              mod2data->slacks[mod2data->rowsind[firstrowsind + r2]]) )
-                        {
-                           markRowAsRemoved(mod2data, firstrowsind + r2, IDENT_TO_ROW_WITH_SMALLER_SLACK);
-                           removerow[r2] = TRUE;
-                           nidenticalrowsremoved++;
-                           rowisprocessed[r2] = TRUE;
-                        }
-                        else
-                        {
-                           markRowAsRemoved(mod2data, firstrowsind + r1, IDENT_TO_ROW_WITH_SMALLER_SLACK);
-                           removerow[r1] = TRUE;
-                           nidenticalrowsremoved++;
-                           break;
-                        }  
-                     }
-      }
-
-   /* update mod2data->rowsind if necessary */
-   if( nzerorowsremoved + nlargeslackrowsremoved + nidenticalrowsremoved > 0 )
-   {   
-      r2 = firstrowsind;
-      for( r1 = firstrowsind ; r1 < mod2data->nrowsind && r2 < mod2data->nrowsind; ++r1)
-      {
-         if( r1 < lastrowsind - firstrowsind )
-            while( r2 < mod2data->nrowsind && removerow[r2] )
-               r2++;
-         if( r1 < r2 && r2 < mod2data->nrowsind )
-            mod2data->rowsind[r1] = mod2data->rowsind[r2];
-         r2++;
-      }      
-      mod2data->nrowsind -= (nzerorowsremoved + nlargeslackrowsremoved + nidenticalrowsremoved);
-   }
-
-
-   /* free temporary memory */
-   if( removezerorows && zerorow != NULL )
-   {
-      SCIPfreeBufferArray(scip, &zerorow);
-   }   
-   SCIPfreeBufferArray(scip, &removerow);
-   SCIPfreeBufferArray(scip, &rowisprocessed);
-
-   return SCIP_OKAY;
-}
-
-
-/** applies some column reductions */
-static
-SCIP_RETCODE preprocessColumns(
-   SCIP*                 scip,               /**< SCIP data structure */
-   SCIP_SEPADATA*        sepadata,           /**< separator data */  
-   ZEROHALF_LPDATA*      lpdata,             /**< data of current LP relaxation */
-   ZEROHALF_MOD2DATA*    mod2data,           /**< considered (preprocessed) subproblem mod 2 */
-   int                   firstcolsind,       /**< first mod2data->rows index to be considered */ 
-   int                   lastcolsind,        /**< last mod2data->rows index to be considered */
-   SCIP_Bool             removezerocols,     /**< should zero columns be removed? */
-   SCIP_Bool             removecolsingletons,/**< should column singletons be removed? */
-   SCIP_Bool             checkresultingrows  /**< should rows whose slack becomes larger than maxslack be removed? */
-   )
-{
-   SCIP_Real             maxslack;
-   int                   maxnnonzentries;  
-   int                   nzerocolsremoved;
-   int                   ncolsingletonsremoved;
-   int                   nunprocessedcols;
-   int                   nconsideredcols;
-   int                   nnonzentries;
-   SCIP_Bool*            removecol;
-   SCIP_Bool*            colisprocessed;  
-   int                   rowofcolsingleton;
-   int                   rowsbind;
-   BITARRAYBITMASKTYPE   rowsbmask;
-   int                   r;
-   int                   c;
-   int                   j;
-
-   assert(scip != NULL);
-   assert(sepadata != NULL);
-   assert(lpdata != NULL);
-   assert(mod2data != NULL);
-   assert(mod2data->relatedsubproblem != NULL);
-   assert(firstcolsind >= 0);
-   assert(lastcolsind <= mod2data->ncolsind);
-   assert(removezerocols || removecolsingletons);
-
-
-   nconsideredcols = lastcolsind - firstcolsind; 
-
-   /* check if matrix or colind range is empty */
-   if( mod2data->ncolsind == 0 || mod2data->nrowsind == 0 || nconsideredcols <= 0 )
-      return SCIP_OKAY;
-
-
-   /* allocate temporary memory */
-   SCIP_CALL(SCIPallocBufferArray(scip, &colisprocessed, nconsideredcols));
-   SCIP_CALL(SCIPallocBufferArray(scip, &removecol, nconsideredcols));
-
-   /* initialize */
-   BMSclearMemoryArray(colisprocessed, nconsideredcols);
-   BMSclearMemoryArray(removecol, nconsideredcols);
-   maxslack = sepadata->maxslack;
-   nunprocessedcols = nconsideredcols;
-   nzerocolsremoved = 0;
-   ncolsingletonsremoved = 0;
-   rowofcolsingleton = -1;
-   if( removecolsingletons )
-      maxnnonzentries = 1;
-   else
-      maxnnonzentries = 0;
-
-   /* check all columns if they contain exactly one nonzero entry */
-   while(nunprocessedcols > 0)
-   {
-      for( c = 0 ; c < nconsideredcols ; ++c )
-         if( colisprocessed[c] == FALSE )
-            break;
-      assert(firstcolsind + c < mod2data->ncolsind);
-
-      nnonzentries = 0;
-      rowsbind = (int) GETBITARRAYINDEX(mod2data->colsind[firstcolsind + c]);
-      rowsbmask = GETBITARRAYMASK(mod2data->colsind[firstcolsind + c]); /*lint !e701*/
-
-      for( r = 0 ; r < mod2data->nrowsind ; ++r)
-         if( mod2data->rows[mod2data->rowsind[r]][rowsbind] & rowsbmask )
-         {
-            nnonzentries++;
-            if( nnonzentries > maxnnonzentries )
-               break;
-            rowofcolsingleton = r;
-         }
-
-      /* check if a zero column has been found */
-      if( removezerocols )
-         if( nnonzentries == 0 )
-         {
-            /* remove zero columns */
-            removecol[c] = TRUE;
-            nzerocolsremoved++;
-            markColAsRemovedAndClearCol(mod2data, firstcolsind + c, ZERO_COLUMN);
-         }
-
-      /* check if a column singleton has been found */
-      if( removecolsingletons && !removecol[c] )
-         if( nnonzentries == 1 )
-         {
-            r = rowofcolsingleton;
-            removecol[c] = TRUE;
-
-            /* update row slack:  slack' = slack + fracsol */
-            mod2data->slacks[mod2data->rowsind[r]] += mod2data->fracsol[mod2data->colsind[firstcolsind + c]];
-
-            /* if removing col results in a row with slack > maxslack, 
-             * then the row can be removed as well */
-            if( checkresultingrows && SCIPisGT(scip, mod2data->slacks[mod2data->rowsind[r]], maxslack) )
-            {       
-               markRowAsRemoved(mod2data, r, SLACK_GREATER_THAN_MAXSLACK);
-               for( j = 0 ; j < nconsideredcols ; ++j) 
-                  if( !removecol[j] && colisprocessed[j] )
-                     if( BITARRAYBITISSET(mod2data->rows[mod2data->rowsind[r]], 
-                           mod2data->colsind[firstcolsind + j]) ) /*lint !e701*/
-                     {
-                        colisprocessed[j] = FALSE; /* re-consider col */
-                        nunprocessedcols++;
-                     }
-
-               BMSmoveMemoryArray(&((mod2data->rowsind)[r]), &((mod2data->rowsind)[r + 1]),
-                  mod2data->nrowsind - r - 1); /*lint !e866*/
-
-               mod2data->nrowsind--;
-            }
-
-            /* remove column singleton */
-            ncolsingletonsremoved++;
-            markColAsRemovedAndClearCol(mod2data, firstcolsind + c, SINGLETON_COLUMN);
-         }
-
-      colisprocessed[c] = TRUE;
-      nunprocessedcols--;
-
-      if( nzerocolsremoved + ncolsingletonsremoved == nconsideredcols || mod2data->nrowsind == 0 )
-         break;    
-   }
-
-   /* if all rows have been deleted, remove cols as well */
-   if( mod2data->nrowsind == 0 )
-   {
-      for( c = firstcolsind ; c < mod2data->ncolsind; ++c)
-         if( !removecol[c] )
-         {
-            removecol[c] = TRUE;
-            markColAsRemovedAndClearCol(mod2data, firstcolsind + c, ZERO_COLUMN);
-         }
-      nzerocolsremoved = nconsideredcols - ncolsingletonsremoved;
-      assert(nzerocolsremoved + ncolsingletonsremoved == nconsideredcols);
-   }
-
-   /* update mod2data->colsind array if necessary*/
-   if( mod2data->nrowsind == 0 )
-      mod2data->ncolsind = 0;
-   else    
-      if( nzerocolsremoved + ncolsingletonsremoved > 0 )
-      {    
-         j = firstcolsind;
-         for( c = firstcolsind ; c < mod2data->ncolsind && j < mod2data->ncolsind; ++c)
-         {
-            if( c < nconsideredcols )
-               while( j < mod2data->ncolsind && removecol[j] )
-                  j++;
-            if( c < j && j < mod2data->ncolsind )
-               mod2data->colsind[c] = mod2data->colsind[j];
-            j++;
-         }      
-         mod2data->ncolsind -= (nzerocolsremoved + ncolsingletonsremoved);
-      }
-
-   /* free temporary memory */
-   SCIPfreeBufferArray(scip, &removecol);
-   SCIPfreeBufferArray(scip, &colisprocessed);
-
-   return SCIP_OKAY;
-}
-
-
-/** applies modified Gaussian Elimination reduction */
-static
-SCIP_RETCODE preprocessModGaussElim(
-   SCIP*                 scip,               /**< SCIP data structure */
-   SCIP_SEPADATA*        sepadata,           /**< separator data */       
-   ZEROHALF_LPDATA*      lpdata,             /**< data of current LP relaxation */
-   ZEROHALF_MOD2DATA*    mod2data            /**< considered (preprocessed) subproblem mod 2 */
-   )
-{
-   int                   nslackzerorows;
-   int                   pivotrow;
-   int                   pivotcol;
-   int                   pivot;
-   int                   identsubmatrixsize;
-   int                   rowsbind;
-   BITARRAYBITMASKTYPE   rowsbmask;
-   int                   r;
-   int                   temp;
-
-   assert(scip != NULL);
-   assert(sepadata != NULL);
-   assert(lpdata != NULL);
-   assert(mod2data != NULL);
-   assert(mod2data->relatedsubproblem != NULL);
-
-   /* check if matrix or colind range is empty */
-   if( mod2data->ncolsind == 0 || mod2data->nrowsind == 0 )
-      return SCIP_OKAY;
-
-   /* determine number of slack zero rows */
-   nslackzerorows = 0;
-   while( nslackzerorows < mod2data->nrowsind
-      && SCIPisZero(scip, mod2data->slacks[mod2data->rowsind[nslackzerorows]]) )
-      nslackzerorows++;
-   /* check if at least one slack zero row exists */
-   if( nslackzerorows == 0 )
-      return SCIP_OKAY;
-
-
-   /* sort column indices sets w.r.t. to their primsol values NON-INCREASINGLY */
-   if( mod2data->ncolsind > 1 )
-   {
-      SCIPsortInd( mod2data->colsind , compRealNonIncreasing , (void*) mod2data->fracsol , mod2data->ncolsind );
-   }
-
-   /* sort row indices sets w.r.t. to their slack values NON-DECREASINGLY */
-   if( mod2data->nrowsind > 1 )
-   {
-      SCIPsortInd( mod2data->rowsind , compRealNonDecreasing , (void*) mod2data->slacks , mod2data->nrowsind );
-   }
-
-
-   identsubmatrixsize = 0;
-
-   /* create maximal identity submatrix */
-   /* determine pivot col */
-   for( pivotcol = 0 ; pivotcol < mod2data->ncolsind ; ++pivotcol)
-   {
-      if( identsubmatrixsize ==  mod2data->nrowsind )
-         break;
-
-      /* determine pivot row */
-      rowsbind = (int) GETBITARRAYINDEX(mod2data->colsind[pivotcol]);
-      rowsbmask = GETBITARRAYMASK(mod2data->colsind[pivotcol]); /*lint !e701*/
-      for( pivotrow = identsubmatrixsize ; pivotrow < nslackzerorows ; ++pivotrow)
-         if( mod2data->rows[mod2data->rowsind[pivotrow]][rowsbind] & rowsbmask )
-            break;
-      if( pivotrow == nslackzerorows )
-         continue;
-
-      /* Gaussian elimination step */
-      for( r = 0 ; r < nslackzerorows ; ++r)
-      {
-         if( r == pivotrow )
-            continue;
-         if( mod2data->rows[mod2data->rowsind[r]][rowsbind] & rowsbmask )
-         {
-            /* add pivot row to r-th row */
-            BITARRAYSXOR(mod2data->rows[mod2data->rowsind[pivotrow]],
-               mod2data->rows[mod2data->rowsind[r]],mod2data->rowsbitarraysize);
-            BITARRAYSXOR(mod2data->rowaggregations[mod2data->rowsind[pivotrow]],
-               mod2data->rowaggregations[mod2data->rowsind[r]],mod2data->rowaggregationsbitarraysize);
-            mod2data->rhs[mod2data->rowsind[r]] =
-               XOR(mod2data->rhs[mod2data->rowsind[pivotrow]],mod2data->rhs[mod2data->rowsind[r]]);
-            /* all rows have slack zero: */
-            /*            // mod2data->slacks[[mod2data->rowsind[r]] += mod2data->slacks[[mod2data->rowsind[pivotrow]];        */
-         }      
-      }
-
-      /* swap index set positions */
-      temp = mod2data->rowsind[pivotrow];
-      mod2data->rowsind[pivotrow] = mod2data->rowsind[identsubmatrixsize];
-      mod2data->rowsind[identsubmatrixsize] = temp;
-      temp = mod2data->colsind[pivotcol];
-      mod2data->colsind[pivotcol] = mod2data->colsind[identsubmatrixsize];
-      mod2data->colsind[identsubmatrixsize] = temp;
-
-      identsubmatrixsize++;
-   }
-
-   if( identsubmatrixsize > 0 )
-   {
-      /* add rows of identity submatrix properly to rows with positive slack
-       * to transform each column of the identity submatrix into a column singleton */
-      for( pivot = 0 ; pivot < identsubmatrixsize ; ++pivot)
-      {
-         rowsbind = (int) GETBITARRAYINDEX(mod2data->colsind[pivot]);
-         rowsbmask = GETBITARRAYMASK(mod2data->colsind[pivot]); /*lint !e701*/
-         for( r = nslackzerorows ; r < mod2data->nrowsind ; ++r)
-            if( mod2data->rows[mod2data->rowsind[r]][rowsbind] & rowsbmask )
-            {
-               /* add pivot row to r-th row */
-               BITARRAYSXOR(mod2data->rows[mod2data->rowsind[pivot]],
-                  mod2data->rows[mod2data->rowsind[r]],mod2data->rowsbitarraysize);
-               BITARRAYSXOR(mod2data->rowaggregations[mod2data->rowsind[pivot]],
-                  mod2data->rowaggregations[mod2data->rowsind[r]],mod2data->rowaggregationsbitarraysize);
-               mod2data->rhs[mod2data->rowsind[r]] =
-                  XOR(mod2data->rhs[mod2data->rowsind[pivot]],mod2data->rhs[mod2data->rowsind[r]]);
-               /* all identity submatrix rows have slack zero */
-               /* // mod2data->slacks[[mod2data->rowsind[r]] += mod2data->slacks[[mod2data->rowsind[pivot]]; */
-            }              
-      }
-
-      /* remove generated column singletons */
-      SCIP_CALL(preprocessColumns(scip, sepadata, lpdata, mod2data,
-            0, /*identsubmatrixsize*/ mod2data->ncolsind, FALSE, TRUE, TRUE));
-
-      /* remove zero rows */
-      SCIP_CALL(preprocessRows(scip, sepadata, lpdata, mod2data,
-            0, mod2data->nrowsind, TRUE, FALSE, FALSE));
-   }
-
-   return SCIP_OKAY;
-}
-
-
-/** decomposes the problem into subproblems which can be considered separately */
-static
-SCIP_RETCODE decomposeProblem(
-   SCIP*                 scip,               /**< SCIP data structure */
-   SCIP_SEPADATA*        sepadata,           /**< separator data */       
-   ZEROHALF_LPDATA*      lpdata              /**< data of current LP relaxation */  
-   )
-{
-
-#ifdef WITHDECOMPOSE
-   /**@todo this is buggy in different ways.
-       * 1. it might happen that we ignore a variable of the current row and of all other rows. 
-       * thus at the end, the variable will not occur in any subproblem. BUT, currently we do not update 
-       * lpdata->subproblemsindexofcol[lppos] and lpdata->rcolsindexofcol[lppos] accordingly. 
-       * consequently, it might happen that lpdata->rcolsindexofcol[lppos] > problem->nrcols, with 
-       * with problem being the subproblem still associated to our column. therefore, a corresponding assert 
-       * assert(rcolsindex < problem->nrcols) in storeMod2Data() is violated 
-       * [e.g., for IP/atamtuerk/mik/unbounded/mik.250-1-50.3.mps.gz].
-       * we could recognize whether a variable is never added to a subproblem and update its data structures,
-       * but I'm not sure whether this will be correct, i.e., whether it is really ok to ignore some variables here.
-       * 2. in particular, it seems like that this method has not been adapted to that we can deal with 
-       * continuous variables now. (see the below todo of Manuel)
-       * 3. in case we end up with only one subproblem, we use the old problem. but in this case we do not update 
-       * the problem data and hence it is not consistent with the lpdata anymore where we might have set some 
-       * rows to be irrelevant.  
-       *
-       * therefore, we will currently do nothing in here.
-       */
-   BITARRAY              processedrows;
-   int                   nprocessedrows;
-   int                   processedrowsbitarraysize;
-   int                   unprocessedrowidx;
-
-   BITARRAY              processedcols;
-   int                   nprocessedcols;
-   int                   processedcolsbitarraysize;
-
-   int*                  queue;
-   int                   queuefirst;
-   int                   queuelast;
-
-   int                   i; 
-   int                   j;
-   int                   k;
-
-   SCIP_COL**            colsofrow;
-   SCIP_ROW**            rowsofcol;
-
-   SCIP_Real*            colvals;
-   SCIP_Real*            rowvals;
-   int                   ncolvals;
-   int                   nrowvals;
-   int                   cidx;
-   int                   ridx;
-   int                   lppos;
-
-   int                   rrowsidx;
-   int                   rcolsidx;
-
-   SCIP_Bool             fliplhsrhs;
-
-   ZEROHALF_SUBLPDATA*   problem;
-   int                   problemindex;
-   ZEROHALF_SUBLPDATA*   subproblem;
-
-   int*                  rrowsinsubprob;
-   int*                  rcolsinsubprob;
-   SCIP_Bool*            rrowsinsubproboddrhs;
-   int                   nrrowsinsubprob;
-   int                   nrcolsinsubprob;
-
-   int                   totalnrrows;
-   int                   totalnrcols;
-
-   int                   nrrowsinitial;
-   int                   nrcolsinitial;
-   int                   ndelvarbounds;
-
-   int                   rowindex;    
-   int                   colindex;
-
-   SCIP_Real             maxslack;
-
-   assert(scip != NULL);
-   assert(sepadata != NULL);
-   assert(lpdata != NULL);
-   assert(lpdata->subproblems != NULL);
-   assert(lpdata->nsubproblems > 0);
-
-   problemindex = 0;
-
-   assert(problemindex >= 0);
-   assert(problemindex <= lpdata->nsubproblems);
-
-   problem = lpdata->subproblems[problemindex];
-
-   assert(problem != NULL);
-   assert(problem->rcols != NULL);
-   assert(problem->nrcols > 0);
-   assert(problem->rcolslbslack != NULL);
-   assert(problem->rcolsubslack != NULL);  
-   assert(problem->rrows != NULL);
-   assert(problem->nrrows > 0);
-   assert(problem->rrowsrhs != NULL);
-   assert(problem->rrowsslack != NULL);
-
-   if( sepadata->dtimer == NULL )
-   {
-      ZEROHALFcreateTimer((sepadata->dtimer));    
-   }
-   ZEROHALFstartTimer(sepadata->dtimer);
-
-   processedrowsbitarraysize = (int) GETREQUIREDBITARRAYSIZE(problem->nrrows);
-   processedcolsbitarraysize = (int) GETREQUIREDBITARRAYSIZE(problem->nrcols);
-
-   SCIPfreeBlockMemoryArray(scip, &(lpdata->subproblems), lpdata->nsubproblems);
-
-   /* allocate temporary memory */
-   SCIP_CALL( SCIPallocBlockMemoryArray(scip, &(lpdata->subproblems), problem->nrrows) );
-   SCIP_CALL( SCIPallocBufferArray(scip, &processedrows, processedrowsbitarraysize) );
-   SCIP_CALL( SCIPallocBufferArray(scip, &processedcols, processedcolsbitarraysize) );
-   SCIP_CALL( SCIPallocBufferArray(scip, &queue, problem->nrrows) );
-   SCIP_CALL( SCIPallocBlockMemoryArray(scip, &rrowsinsubprob, problem->nrrows)) ;
-   SCIP_CALL( SCIPallocBlockMemoryArray(scip, &rrowsinsubproboddrhs, problem->nrrows) );
-   SCIP_CALL( SCIPallocBlockMemoryArray(scip, &rcolsinsubprob, problem->nrcols) );
-
-   /* initialize temporary memory */
-   BMSclearMemoryArray(processedrows, processedrowsbitarraysize);
-   BMSclearMemoryArray(processedcols, processedcolsbitarraysize);
-   lpdata->nsubproblems = 0;
-   maxslack = sepadata->maxslack;
-
-   nrrowsinitial = problem->nrrows;
-   nrcolsinitial = problem->nrcols;  
-   totalnrrows = 0;
-   totalnrcols = 0;
-   ndelvarbounds = 0;
-   nprocessedrows = 0;
-   nprocessedcols = 0;
-   k = 0;
-   unprocessedrowidx = 0;
-
-   while( nprocessedrows < problem->nrrows )
-   {
-      ++k;
-      nrrowsinsubprob = 0;
-      nrcolsinsubprob = 0;
-
-      for( i = unprocessedrowidx ; i < problem->nrrows ; ++i)
-      {
-         if( BITARRAYBITISSET(processedrows, i) ) /*lint !e701*/
-            unprocessedrowidx++;
-         else
-            break;
-      }
-      BITARRAYBITSET(processedrows, i); /*lint !e701*/
-
-      queue[0] = i;
-      queuefirst = 0;
-      queuelast = 1;
-
-      while( queuelast > queuefirst )
-      {
-         assert(queuelast <= problem->nrrows);
-
-         i = queue[queuefirst];
-         queuefirst++;
-
-         rrowsinsubprob[nrrowsinsubprob] = i;
-         nrrowsinsubprob++;
-
-         fliplhsrhs = FALSE;
-
-         colsofrow = SCIProwGetCols(lpdata->rows[problem->rrows[i]]);
-         colvals = SCIProwGetVals(lpdata->rows[problem->rrows[i]]);
-         ncolvals = SCIProwGetNLPNonz(lpdata->rows[problem->rrows[i]]);
-
-         for( cidx = 0 ; cidx < ncolvals ; ++cidx)
-         {
-            lppos = SCIPcolGetLPPos(colsofrow[cidx]);
-            if( lppos == -1 )
-               continue;
-            rcolsidx = lpdata->rcolsindexofcol[lppos];
-
-            if( lpdata->subproblemsindexofcol[lppos] != problemindex || rcolsidx < 0 )
-            {
-               if( ISODD(scip, colvals[cidx]) )          
-                  fliplhsrhs = XOR(fliplhsrhs,
-                     (SCIP_Bool) (lpdata->rcolsindexofcol[lppos] == LP_SOL_EQUALS_ODD_LB
-                        || lpdata->rcolsindexofcol[lppos] == LP_SOL_EQUALS_ODD_UB));
-
-               /**@todo analogue for continuous variables? */
-
-               continue;  /* col is not relevant */
-            }
-            if( nprocessedcols == problem->nrcols )
-               continue;
-
-            if( BITARRAYBITISSET(processedcols, rcolsidx) ) /*lint !e701*/
-               continue;
-
-            if( ISEVEN(scip, colvals[cidx]) )
-               continue;
-
-            rcolsinsubprob[nrcolsinsubprob] = rcolsidx;
-            nrcolsinsubprob++;
-            BITARRAYBITSET(processedcols, rcolsidx); /*lint !e701*/
-
-            rowsofcol = SCIPcolGetRows(colsofrow[cidx]);
-            rowvals = SCIPcolGetVals(colsofrow[cidx]);
-            nrowvals = SCIPcolGetNNonz(colsofrow[cidx]);
-            for( ridx = 0 ; ridx < nrowvals ; ++ridx)
-            {
-               lppos = SCIProwGetLPPos(rowsofcol[ridx]);
-               if( lppos == -1 )
-                  continue;
-               rrowsidx = lpdata->rrowsindexofleftrow[lppos];
-               if( lpdata->subproblemsindexofrow[lppos] == problemindex
-                  && rrowsidx >= 0 )
-               {
-                  if( !BITARRAYBITISSET(processedrows, rrowsidx) ) /*lint !e701*/
-                     if( ISODD(scip, rowvals[ridx]) )
-                     {
-                        queue[queuelast] = rrowsidx;
-                        queuelast++;
-                        BITARRAYBITSET(processedrows, rrowsidx); /*lint !e701*/
-                     }
-               }
-               rrowsidx = lpdata->rrowsindexofrightrow[lppos];
-               if(  lpdata->subproblemsindexofrow[lppos] == problemindex
-                  && rrowsidx >= 0 )
-               {
-                  if( !BITARRAYBITISSET(processedrows, rrowsidx) ) /*lint !e701*/
-                     if( ISODD(scip, rowvals[ridx]) )
-                     {
-                        queue[queuelast] = rrowsidx;
-                        queuelast++;
-                        BITARRAYBITSET(processedrows, rrowsidx); /*lint !e701*/
-                     }
-               }
-            }
-            nprocessedcols++;
-         }
-         rrowsinsubproboddrhs[nrrowsinsubprob-1] = XOR((SCIP_Bool) ISODD(scip, problem->rrowsrhs[i]),fliplhsrhs);
-         nprocessedrows++;
-      }
-
-      /* a subproblem consisting only of rows with even rhs values can be ignored.
-       * note: varbounds have to be considered! */
-      for( i = 0 ; i < nrrowsinsubprob ; ++i)
-         if( rrowsinsubproboddrhs[i] )
-            break;
-      for( j = 0; j < nrcolsinsubprob; ++j)
-      {
-         if( (SCIPisLE(scip, problem->rcolsubslack[rcolsinsubprob[j]], maxslack)
-               && ISODD(scip, SCIPcolGetUb(lpdata->cols[problem->rcols[rcolsinsubprob[j]]])))
-            || (SCIPisLE(scip, problem->rcolslbslack[rcolsinsubprob[j]], maxslack)
-               && ISODD(scip, SCIPcolGetLb(lpdata->cols[problem->rcols[rcolsinsubprob[j]]]))) )
-            break; /* a relevant odd varbound has been found */
-      }
-      if( i == nrrowsinsubprob && j == nrcolsinsubprob )
-      {
-         /* no odd rhs value exists */
-         for( i = 0 ; i < nrrowsinsubprob ; ++i)
-         {
-            lppos = SCIProwGetLPPos(lpdata->rows[problem->rrows[rrowsinsubprob[i]]]);
-            lpdata->subproblemsindexofrow[lppos] = IRRELEVANT;
-            if( lpdata->rrowsindexofleftrow[lppos] == rrowsinsubprob[i] )
-               lpdata->rrowsindexofleftrow[lppos] = ROW_IN_SUBPROB_WITHOUT_ODD_RHS;
-            if( lpdata->rrowsindexofrightrow[lppos] == rrowsinsubprob[i] )
-               lpdata->rrowsindexofrightrow[lppos] = ROW_IN_SUBPROB_WITHOUT_ODD_RHS;
-         }
-         for( j = 0 ; j < nrcolsinsubprob ; ++j)
-         {
-            lppos = SCIPcolGetLPPos(lpdata->cols[problem->rcols[rcolsinsubprob[j]]]);
-            lpdata->subproblemsindexofcol[lppos] = IRRELEVANT;
-            lpdata->rcolsindexofcol[lppos] = COLUMN_IN_SUBPROB_WITHOUT_ODD_RHS;                
-
-            /* statistics */
-            if( !SCIPisInfinity(scip, problem->rcolslbslack[rcolsinsubprob[j]]) ) 
-               ndelvarbounds++;
-            if( !SCIPisInfinity(scip, problem->rcolsubslack[rcolsinsubprob[j]]) )
-               ndelvarbounds++;
-         }
-         continue;
-      }
-
-      /* don't create new "sub"problem if problem can't be decomposed */
-      if( lpdata->nsubproblems == 0 && nprocessedrows == problem->nrrows )
-         continue; 
-
-      /* create new subproblem */    
-      SCIP_CALL(ZerohalfSubLPDataCreate(scip, &subproblem));
-      SCIP_CALL(SCIPallocBlockMemoryArray(scip, &(subproblem->rrows), nrrowsinsubprob));
-      SCIP_CALL(SCIPallocBlockMemoryArray(scip, &(subproblem->rrowsrhs), nrrowsinsubprob));
-      SCIP_CALL(SCIPallocBlockMemoryArray(scip, &(subproblem->rrowsslack), nrrowsinsubprob));
-      subproblem->nrrows = nrrowsinsubprob;
-      SCIP_CALL(SCIPallocBlockMemoryArray(scip, &(subproblem->rcols), nrcolsinsubprob));
-      SCIP_CALL(SCIPallocBlockMemoryArray(scip, &(subproblem->rcolslbslack), nrcolsinsubprob));
-      SCIP_CALL(SCIPallocBlockMemoryArray(scip, &(subproblem->rcolsubslack), nrcolsinsubprob));
-      subproblem->nrcols = nrcolsinsubprob;
-
-      for( i = 0 ; i < nrrowsinsubprob ; ++i)
-      {
-         rowindex = problem->rrows[rrowsinsubprob[i]];
-
-         subproblem->rrows[i] = rowindex;
-         subproblem->rrowsrhs[i] = problem->rrowsrhs[rrowsinsubprob[i]];    
-         subproblem->rrowsslack[i] = problem->rrowsslack[rrowsinsubprob[i]];
-
-         if( lpdata->subproblemsindexofrow[rowindex] != IRRELEVANT )
-         {
-            assert(lpdata->rrowsindexofleftrow[rowindex] >= 0
-               || lpdata->rrowsindexofrightrow[rowindex] >= 0);
-            lpdata->subproblemsindexofrow[rowindex] = lpdata->nsubproblems;
-            if( lpdata->rrowsindexofleftrow[rowindex] >= 0 )
-               lpdata->rrowsindexofleftrow[rowindex] = i;
-            if( lpdata->rrowsindexofrightrow[rowindex] >= 0 )
-               lpdata->rrowsindexofrightrow[rowindex] = i;
-         }
-      }
-
-      for( i = 0 ; i < nrcolsinsubprob ; ++i)
-      {
-         colindex = problem->rcols[rcolsinsubprob[i]];
-
-         subproblem->rcols[i] = colindex;
-         subproblem->rcolslbslack[i] = problem->rcolslbslack[rcolsinsubprob[i]];
-         subproblem->rcolsubslack[i] = problem->rcolsubslack[rcolsinsubprob[i]];
-
-         if( lpdata->subproblemsindexofcol[colindex] != IRRELEVANT )
-         {
-            assert(lpdata->rcolsindexofcol[colindex] >= 0);
-            lpdata->subproblemsindexofcol[colindex] = lpdata->nsubproblems;        
-            lpdata->rcolsindexofcol[colindex] = i;
-         }
-      }
-
-      lpdata->subproblems[lpdata->nsubproblems] = subproblem;
-      lpdata->nsubproblems++;
-
-      totalnrrows += subproblem->nrrows;
-      totalnrcols += subproblem->nrcols;
-
-      SCIPdebugMsg(scip, "subproblem %d: %d rrows, %d rcols\n", k, subproblem->nrrows, subproblem->nrcols);
-   }
-   if( lpdata->nsubproblems == 0 )
-   {
-      /* problem couldn't be decomposed into different subproblems, hence keep the entire problem */
-      lpdata->subproblems[0] = problem;
-      lpdata->nsubproblems = 1;
-      totalnrrows = problem->nrrows;
-      totalnrcols = problem->nrcols;
-
-   }
-   else
-   {
-      ZerohalfSubLPDataFree(scip, &problem);  
-   }
-
-   /* free temporary memory */
-   SCIPfreeBlockMemoryArray(scip, &rcolsinsubprob, problem->nrcols);
-   SCIPfreeBlockMemoryArray(scip, &rrowsinsubproboddrhs, problem->nrrows);
-   SCIPfreeBlockMemoryArray(scip, &rrowsinsubprob, problem->nrrows);
-   SCIPfreeBufferArray(scip, &queue);
-   SCIPfreeBufferArray(scip, &processedcols);
-   SCIPfreeBufferArray(scip, &processedrows);
-
-   ZEROHALFstopTimer(sepadata->dtimer);
-   ZEROHALFstatisticsMessage("\n");
-   ZEROHALFstatisticsMessage("                | --------------------------------- problem \
--------------------------------- | ----- callback ---- | --total-\n");
-   ZEROHALFstatisticsMessage("                |   nrrows |   nrcols | ndlrrows | ndlrcols \
-| nsubprob | ndelsubp | ndlvbnds | nsepcuts | ncutsfnd |     time\n");
-   ZEROHALFstatisticsMessage("%15s | %8d | %8d | %8d | %8d | %8d | %8d | %8d | %8d | %8d | %8.4f\n",
-      "DECOMPOSITION", totalnrrows, totalnrcols, nrrowsinitial - totalnrrows, nrcolsinitial - totalnrcols,
-      lpdata->nsubproblems, k - lpdata->nsubproblems, 
-      ndelvarbounds,
-      0, 0, ZEROHALFevalTimer(sepadata->dtimer));
-
-#else
-   assert(scip != NULL);
-   assert(sepadata != NULL);
-   assert(lpdata != NULL);
-#endif
-
-   return SCIP_OKAY;
-}
-
-
-/** removes the largest number of columns such that the sum of the corresponding variables is at most delta */
-static
-SCIP_RETCODE preprocessColumnsWithSmallFracsol(
-   SCIP*                 scip,               /**< SCIP data structure */
-   SCIP_SEPADATA*        sepadata,           /**< separator data */       
-   ZEROHALF_MOD2DATA*    mod2data,           /**< considered (preprocessed) subproblem mod 2 */
-   SCIP_Real             delta               /**< delta value */
-   )
-{
-   int                   ncolsremoved;
-   int                   c;
-   SCIP_Real             maxsumfracsols;
-   SCIP_Real             sumfracsols;
-
-
-   assert(scip != NULL);
-   assert(sepadata != NULL);
-   assert(mod2data != NULL);
-   assert(delta >= 0.0);
-   assert(delta <= 1.0);
-
-
-   /* check if matrix contains rows or columns */
-   if( mod2data->ncolsind == 0 || mod2data->nrowsind == 0 )
-      return SCIP_OKAY;
-
-   /* check if delta is positive */
-   if( !SCIPisPositive(scip, delta) )
-      return SCIP_OKAY;
-
-
-   ncolsremoved = 0;
-   sumfracsols = 0.0;
-   maxsumfracsols = sepadata->maxslack * delta;
-
-   /* sort column indices sets w.r.t. to their primsol values NON-INCREASINGLY */
-   if( mod2data->ncolsind > 1 )
-   {
-      SCIPsortInd( mod2data->colsind , compRealNonIncreasing , (void*) mod2data->fracsol , mod2data->ncolsind );
-   }
-
-   for( c = mod2data->ncolsind - 1 ; c >= 0 ; --c)
-   {
-      if( SCIPisGT(scip, sumfracsols + mod2data->fracsol[mod2data->colsind[c]], maxsumfracsols) )
-         break;
-
-      sumfracsols += mod2data->fracsol[mod2data->colsind[c]];
-      markColAsRemovedAndClearCol(mod2data, c, SMALL_FRACSOL_HEUR);
-      ncolsremoved++;
-   }
-
-   if( ncolsremoved > 0 )
-   {  
-      mod2data->ncolsind -= ncolsremoved;
-      sepadata->maxslack -= sumfracsols;
-   }
-
-   return SCIP_OKAY;
-}
-
-
-/** removes some rows that cannot be combined because the resulting slack would be larger than maxslack */
-static
-SCIP_RETCODE preprocessConsiderMinSlack(
-   SCIP*                 scip,               /**< SCIP data structure */
-   SCIP_SEPADATA*        sepadata,           /**< separator data */  
-   ZEROHALF_LPDATA*      lpdata,             /**< data of current LP relaxation */
-   ZEROHALF_MOD2DATA*    mod2data,           /**< considered (preprocessed) subproblem mod 2 */ 
-   SCIP_Bool             removelargeslackrows, /**< should rows with slack + minslack > maxslack be removed? */
-   SCIP_Bool             removelargecolrows  /**< should rows with "large valued" columns that cannot be negated be removed? */
-   )
-{
-   int                   first;
-   int                   last;
-   int                   temp;
-   SCIP_Real             minslackoddrhsrows;
-   SCIP_Real             minslackrowwithnonz;
-   int                   noddrhsrows;
-   int                   nlslrowsremoved;  
-   int                   nlcolrowsremoved;
-#ifndef NDEBUG
-   int                   r;
-#endif
-   int                   c;
-   SCIP_Bool*            removerow;
-   int                   i;
-   int                   j;
-   int                   rowsbind;
-   BITARRAYBITMASKTYPE   rowsbmask;
-
-   assert(scip != NULL);
-   assert(sepadata != NULL);
-   assert(lpdata != NULL);
-   assert(mod2data != NULL);
-   assert(removelargeslackrows || removelargecolrows);
-
-
-   /* check if( A mod 2, b mod 2) is empty */
-   if( mod2data->nrows == 0 || mod2data->nrowsind == 0 )
-      return SCIP_OKAY;
-
-
-   /* partition rows into odd-rhs-rows and even-rhs-rows */
-   first = 0;
-   last = mod2data->nrowsind - 1;
-   while(first < last)
-   {
-      if( !mod2data->rhs[mod2data->rowsind[first]] )
-      {
-         temp = mod2data->rowsind[first];
-         mod2data->rowsind[first] = mod2data->rowsind[last];
-         mod2data->rowsind[last] = temp;
-         --last;      
-      }
-      else      
-         ++first;                                                                                                             
-   } 
-   noddrhsrows = first + (mod2data->rhs[mod2data->rowsind[first]] ? 1  : 0);
-
-
-   /* check if odd rows exists */
-   if( noddrhsrows == 0 )
-      return SCIP_OKAY;
-
-   /* sort each partition by nondecreasing slacks */
-   assert(noddrhsrows >= 0);
-   SCIPsortInd( mod2data->rowsind , compRealNonDecreasing , (void*) mod2data->slacks , noddrhsrows );
-   if( noddrhsrows < mod2data->nrowsind )
-   {
-      SCIPsortInd( mod2data->rowsind + noddrhsrows , compRealNonDecreasing , (void*) mod2data->slacks , 
-         mod2data->nrowsind - noddrhsrows );  
-   }
-
-   minslackoddrhsrows = mod2data->slacks[mod2data->rowsind[0]];
-   nlslrowsremoved = 0;
-   nlcolrowsremoved = 0;
-
-   if( SCIPisFeasZero(scip, minslackoddrhsrows) )
-      return SCIP_OKAY;
-
-   /* check if a zerohalf cut may be generated */
-   if( SCIPisGT(scip, minslackoddrhsrows, sepadata->maxslack) )
-   {
-      if( removelargeslackrows )
-      {
-         for( i = 0 ; i < mod2data->nrowsind ; ++i )
-            markRowAsRemoved(mod2data, i, SLACK_GREATER_THAN_MSL_MINUS_SODD);
-         for( i = 0 ; i < mod2data->ncolsind ; ++i )
-            markColAsRemovedAndClearCol(mod2data, i, ALL_MATRIX_ROWS_DELETED);
-         mod2data->nrowsind = 0;
-         mod2data->ncolsind = 0;
-      }
-   }  
-   else
-   {    
-      SCIP_CALL(SCIPallocBufferArray(scip, &removerow, mod2data->nrowsind));
-      BMSclearMemoryArray(removerow,  mod2data->nrowsind);
-
-      /* remove all rows with even rhs and   slack > maxslack - minslackoddrhsrows */
-      if( removelargeslackrows )
-      {     
-         for( i = noddrhsrows ; i < mod2data->nrowsind ; ++i)
-            if( SCIPisGT(scip, minslackoddrhsrows + mod2data->slacks[mod2data->rowsind[i]], sepadata->maxslack) )
-               break;
-         nlslrowsremoved += mod2data->nrowsind - i;      
-         while(i < mod2data->nrowsind)
-         {
-#ifndef NDEBUG
-            r = mod2data->rowsind[i];
-#endif
-            assert(!mod2data->rhs[r]);
-            assert(SCIPisGT(scip, minslackoddrhsrows + mod2data->slacks[r], sepadata->maxslack)); 
-            markRowAsRemoved(mod2data, i, SLACK_GREATER_THAN_MSL_MINUS_SODD);
-            removerow[i] = TRUE;
-            i++;
-         }    
-      }
-
-      /* consider cols */
-      if( removelargecolrows )
-      {
-         if( mod2data->ncolsind > 0 )
-         {
-            /*   sort column indices sets w.r.t. to their primsol values NON-INCREASINGLY */
-            if( mod2data->ncolsind > 1 )
-            {
-               SCIPsortInd( mod2data->colsind , compRealNonIncreasing , (void*) mod2data->fracsol , mod2data->ncolsind );
-            }
-
-            j = 0;
-            while( j < mod2data->ncolsind && SCIPisGT(scip, mod2data->fracsol[mod2data->colsind[j]] + minslackoddrhsrows, sepadata->maxslack) )
-            {
-               c = mod2data->colsind[j];
-               minslackrowwithnonz = 1.0;
-               rowsbind = (int) GETBITARRAYINDEX(c);
-               rowsbmask = GETBITARRAYMASK(c); /*lint !e701*/
-               for( i = 0 ; i < mod2data->nrowsind ; ++i)
-                  if( !removerow[i] )
-                     if( mod2data->rows[mod2data->rowsind[i]][rowsbind] & rowsbmask )
-                        if( SCIPisLT(scip, mod2data->slacks[mod2data->rowsind[i]], minslackrowwithnonz) )
-                           minslackrowwithnonz = mod2data->slacks[mod2data->rowsind[i]];
-
-               if( minslackrowwithnonz < 1.0 )
-               {
-                  for( i = 0 ; i < mod2data->nrowsind ; ++i)
-                     if( !removerow[i] )
-                        if( mod2data->rows[mod2data->rowsind[i]][rowsbind] & rowsbmask )
-                           if( SCIPisGT(scip, minslackrowwithnonz + mod2data->slacks[mod2data->rowsind[i]], sepadata->maxslack) )
-                           {
-                              markRowAsRemoved(mod2data, i, LARGE_COL_EXISTS);
-                              removerow[i] = TRUE;
-                              nlcolrowsremoved++;
-                           }        
-               }        
-               j++;
-            }      
-         }
-      }
-
-      /* update mod2data->rowsind if necessary */
-      if( nlslrowsremoved + nlcolrowsremoved > 0 )
-      {   
-         j = 0;
-         for( i = 0 ; i < mod2data->nrowsind && j < mod2data->nrowsind; ++i)
-         {
-            if( i < mod2data->nrowsind )
-               while( j < mod2data->nrowsind && removerow[j] )
-                  j++;
-            if( i < j && j < mod2data->nrowsind )
-               mod2data->rowsind[i] = mod2data->rowsind[j];
-            j++;
-         }      
-         mod2data->nrowsind -= (nlslrowsremoved + nlcolrowsremoved);
-      }
-
-      /* free temporary memory */
-      SCIPfreeBufferArray(scip, &removerow);
-   }
-
-   return SCIP_OKAY;
-}
-
-
-/** aggregates identical columns into one column whose (artificial) LP solution is the sum of the aggregated columns */
-static
-SCIP_RETCODE preprocessIdenticalColums(
-   SCIP*                 scip,               /**< SCIP data structure */
-   ZEROHALF_MOD2DATA*    mod2data            /**< considered (preprocessed) subproblem mod 2 */
-   )
-{
-   int                   c1;
-   int                   c2;
-   int                   r;
-   int                   rowsbind1;
-   BITARRAYBITMASKTYPE   rowsbmask1;
-   int                   rowsbind2;
-   BITARRAYBITMASKTYPE   rowsbmask2;
-   int                   ncolsremoved;
-   SCIP_Bool*            removecol;
-
-   assert(scip != NULL);
-   assert(mod2data != NULL);
-
-   /* check if( A mod 2, b mod 2) is empty */
-   if( mod2data->nrows == 0 || mod2data->nrowsind == 0 || mod2data->ncolsind == 0 )
-      return SCIP_OKAY;
-
-
-   /* allocate and initialize temporary memory */
-   SCIP_CALL(SCIPallocBufferArray(scip, &removecol, mod2data->ncolsind));
-   BMSclearMemoryArray(removecol, mod2data->ncolsind);
-   ncolsremoved = 0;
-
-
-   /* check each pair of columns */
-   for( c1 = 0 ; c1 < mod2data->ncolsind - 1 ; ++c1)
-   {
-      rowsbind1 = (int) GETBITARRAYINDEX(mod2data->colsind[c1]);
-      rowsbmask1 = GETBITARRAYMASK(mod2data->colsind[c1]); /*lint !e701*/
-      for( c2 = c1 + 1 ; c2 < mod2data->ncolsind ; ++c2)
-      {
-         rowsbind2 = (int) GETBITARRAYINDEX(mod2data->colsind[c2]);
-         rowsbmask2 = GETBITARRAYMASK(mod2data->colsind[c2]); /*lint !e701*/
-         for( r = 0 ; r < mod2data->nrowsind ; ++r)
-            if( (mod2data->rows[mod2data->rowsind[r]][rowsbind1] & rowsbmask1)
-               != (mod2data->rows[mod2data->rowsind[r]][rowsbind2] & rowsbmask2) )
-               break;
-         if( r == mod2data->nrowsind )
-         {
-            /* a pair of identical columns have been found */
-
-            mod2data->fracsol[mod2data->colsind[c2]] += mod2data->fracsol[mod2data->colsind[c1]];        
-            removecol[c1] = TRUE;
-            ncolsremoved++;
-            markColAsRemovedAndClearCol(mod2data, c1, IDENT_TO_ANOTHER_COLUMN);
-         }      
-      }
-   }
-
-   /* update mod2data->colsind array if necessary*/
-   if( ncolsremoved > 0 )
-   {    
-      c1 = 0;
-      for( c2 = 0 ; c2 < mod2data->ncolsind && c1 < mod2data->ncolsind; ++c2)
-      {
-         if( c2 < mod2data->ncolsind )
-            while( c1 < mod2data->ncolsind && removecol[c1] )
-               c1++;
-         if( c2 < c1 && c1 < mod2data->ncolsind )
-            mod2data->colsind[c2] = mod2data->colsind[c1];
-         c1++;
-      }      
-      mod2data->ncolsind -= ncolsremoved;
-   }
-
-   /* free temporary memory */
-   SCIPfreeBufferArray(scip, &removecol);  
-
-   return SCIP_OKAY;
-}
-
-
-/** preprocess subproblem */
-static
-SCIP_RETCODE preprocess(
-   SCIP*                 scip,               /**< SCIP data structure */
-   SCIP_SEPA*            sepa,               /**< separator */
-   SCIP_SEPADATA*        sepadata,           /**< separator data */   
-   ZEROHALF_LPDATA*      lpdata,             /**< data of current LP relaxation */
-   ZEROHALF_MOD2DATA*    mod2data,           /**< considered (preprocessed) subproblem mod 2 */
-   char                  normtype,           /**< type of norm to use for efficacy norm calculation */
-   int                   maxsepacuts,        /**< maximal number of zerohalf cuts separated per separation round */
-   int                   maxcuts,            /**< maximal number of zerohalf cuts found per separation round (incl. ineff. cuts) */
-   int*                  nsepacuts,          /**< pointer to store current number of separated zerohalf cuts */
-   int*                  nzerohalfcuts,      /**< pointer to store current number of found zerohalf cuts */
-   ZEROHALF_CUTDATA**    zerohalfcuts,       /**< array to store found zerohalf cuts */
-   SCIP_Real**           varsolvals,         /**< dense variable LP solution vector */
-   SCIP_RESULT*          result              /**< pointer to SCIP result value of separation */
-   )
-{
-   int                   i;
-#ifdef ZEROHALF__PRINT_STATISTICS
-   int                   ncolsbeforeppm;
-   int                   ncolsinitial;
-   int                   nrowsbeforeppm;
-   int                   nrowsinitial;
-   int                   nsepacutsbeforeppm;
-   int                   nsepacutsinitial;
-   int                   nzerohalfcutsbeforeppm;
-   int                   nzerohalfcutsinitial;
-   SCIP_CLOCK* timer;
-   SCIP_CLOCK* pptimer;
-#endif
-   char                  ppname[SCIP_MAXSTRLEN];
-
-   assert(scip != NULL);
-   assert(sepadata != NULL);
-   assert(lpdata != NULL);
-   assert(mod2data != NULL);
-   assert(maxsepacuts >= 0);
-   assert(maxcuts >= 0);  
-   assert(result != NULL);  
-   assert(nsepacuts != NULL);
-   assert(nzerohalfcuts != NULL);
-   assert(zerohalfcuts != NULL);
-   assert(*nsepacuts <= *nzerohalfcuts);
-
-   assert(mod2data->relatedsubproblem != NULL);
-   assert(mod2data->rows != NULL);
-   assert(mod2data->rowaggregations != NULL);
-   assert(mod2data->rhs != NULL);
-   assert(mod2data->slacks != NULL);
-   assert(mod2data->fracsol != NULL);
-   assert(mod2data->nrows > 0);
-   assert(mod2data->rowsind != NULL);
-   assert(mod2data->colsind != NULL);
-
-   if( sepadata->nppmethods == -1 )
-   {
-      sepadata->nppmethods = (int) strlen(sepadata->ppmethods);
-      if( sepadata->nppmethods > 0 && sepadata->ppmethods[0] == '-' )
-         sepadata->nppmethods = 0;
-   }
-
-   if( sepadata->nppmethods == 0 )
-      return SCIP_OKAY;
-
-   /* statistics */  
-#ifdef ZEROHALF__PRINT_STATISTICS
-   if( sepadata->pptimers == NULL )
-   {
-      SCIP_CALL( SCIPallocBlockMemoryArray(scip, &(sepadata->pptimers), sepadata->nppmethods + 1) );
-      for( i = 0 ; i <= sepadata->nppmethods; ++i)
-      {
-         ZEROHALFcreateTimer((sepadata->pptimers[i]));
-      }
-   }
-   ZEROHALFstartTimer(sepadata->pptimers[sepadata->nppmethods]);
-#endif
-
-   if( mod2data->nrowsind == 0 || mod2data->ncolsind == 0 )
-      return SCIP_OKAY;
-
-#ifdef ZEROHALF__PRINT_STATISTICS
-   ncolsinitial = mod2data->ncolsind;
-   nrowsinitial = mod2data->nrowsind;
-   nsepacutsinitial = *nsepacuts;
-   nzerohalfcutsinitial = *nzerohalfcuts;  
-#endif
-
-#ifdef ZEROHALF__PRINT_STATISTICS 
-   ZEROHALFstatisticsMessage("\n");
-   ZEROHALFstatisticsMessage("                | ------------------------------- subproblem\
- ------------------------------- | ----- callback ---- | --total-\n");
-   ZEROHALFstatisticsMessage("                | nrowsind | ncolsind | ndelrows | ndelcols \
-| nsepcuts | ncutsfnd |     time | nsepcuts | ncutsfnd |     time\n");
-   ZEROHALFstatisticsMessage("%15s | %8d | %8d | %8d | %8d | %8d | %8d | %8.4f | %8d | %8d | %8.4f\n",
-      "START PREPROCSS", mod2data->nrowsind, mod2data->ncolsind, 0, 0, 0, 0, 0.0,
-      *nsepacuts, *nzerohalfcuts, ZEROHALFevalTimer(sepadata->pptimers[sepadata->nppmethods]));
-   ZEROHALFcreateNewTimer(timer);
-   ZEROHALFstartTimer(timer);
-
-   ZEROHALFcreateNewTimer(pptimer);  
-#endif
-
-   for( i = 0 ; i < sepadata->nppmethods ; ++i)
-   {
-      /* abort if enough cuts have already been found */
-      if( *nsepacuts >= maxsepacuts || *nzerohalfcuts >= maxcuts )
-         break;
-#ifndef ZEROHALF__PRINT_STATISTICS
-      /* abort preprocessing if matrix is empty */
-      if( mod2data->nrowsind == 0 && mod2data->ncolsind == 0 )
-         break;
-#endif
-
-#ifdef ZEROHALF__PRINT_STATISTICS
-      /* statistics*/ 
-      ZEROHALFstartTimer(pptimer); 
-      ZEROHALFstartTimer(sepadata->pptimers[i]);
-      ncolsbeforeppm = mod2data->ncolsind;
-      nrowsbeforeppm = mod2data->nrowsind;
-      nsepacutsbeforeppm = *nsepacuts;
-      nzerohalfcutsbeforeppm = *nzerohalfcuts;
-#endif
-
-      /* apply preprocessing method */    
-      switch(sepadata->ppmethods[i])
-      {
-      case MODGAUSSIANELIMINATION:
-         SCIP_CALL(preprocessModGaussElim(scip, sepadata, lpdata, mod2data));
-         strncpy(ppname,"gauss",SCIP_MAXSTRLEN);
-         break;
-      case DELETEZEROROWS:
-         SCIP_CALL(preprocessRows(scip, sepadata, lpdata, mod2data,
-               0, mod2data->nrowsind, TRUE, FALSE, FALSE));
-         strncpy(ppname,"zero rows",SCIP_MAXSTRLEN);
-         break;
-      case DELETEZEROCOLS:
-         SCIP_CALL(preprocessColumns(scip, sepadata, lpdata, mod2data,
-               0, mod2data->ncolsind, TRUE, FALSE, FALSE));
-         strncpy(ppname,"zero columns",SCIP_MAXSTRLEN);
-         break;
-      case DELETECOLSINGLETONS:
-         SCIP_CALL(preprocessColumns(scip, sepadata, lpdata, mod2data,
-               0, mod2data->ncolsind, FALSE, TRUE, TRUE));
-         strncpy(ppname,"col singletons",SCIP_MAXSTRLEN);
-         break;
-      case ADDTRIVIALCUTS:
-         SCIP_CALL(preprocessTrivialZerohalfCuts(scip, sepa, sepadata, lpdata, mod2data,
-               0, mod2data->nrowsind, normtype, maxsepacuts, maxcuts, nsepacuts,
-               nzerohalfcuts, zerohalfcuts, varsolvals, PPZEROONEROW, result));      
-         strncpy(ppname,"trivial cuts",SCIP_MAXSTRLEN);
-         break;
-      case DELETEIDENTROWS:
-         SCIP_CALL(preprocessRows(scip, sepadata, lpdata, mod2data,
-               0, mod2data->nrowsind, FALSE, FALSE, TRUE));
-         strncpy(ppname,"identical rows",SCIP_MAXSTRLEN);
-         break;
-      case MERGEIDENTCOLS: 
-         SCIP_CALL(preprocessIdenticalColums(scip, mod2data));
-         strncpy(ppname,"identical cols",SCIP_MAXSTRLEN);
-         break;
-      case DELETELARGESLACKROWS:
-         SCIP_CALL(preprocessRows(scip, sepadata, lpdata, mod2data,
-               0, mod2data->nrowsind, FALSE, TRUE, FALSE));
-         strncpy(ppname,"sl>maxsl rows",SCIP_MAXSTRLEN);
-         break;
-      case PPCOLUMNS:
-         SCIP_CALL(preprocessColumns(scip, sepadata, lpdata, mod2data,
-               0, mod2data->ncolsind, TRUE, TRUE, TRUE));
-         strncpy(ppname,"(pp cols)",SCIP_MAXSTRLEN);
-         break;
-      case PPROWS:
-         SCIP_CALL(preprocessRows(scip, sepadata, lpdata, mod2data,
-               0, mod2data->nrowsind, TRUE, TRUE, TRUE));
-         strncpy(ppname,"(pp rows)",SCIP_MAXSTRLEN);
-         break;      
-      case DELETESMALLFRACSOLCOLS:
-         SCIP_CALL(preprocessColumnsWithSmallFracsol(scip, sepadata, mod2data,
-               sepadata->ppdelta));
-         strncpy(ppname,"delta heur",SCIP_MAXSTRLEN);
-         break;
-      case DELETEROWSWRTMINSLACK:
-         SCIP_CALL(preprocessConsiderMinSlack(scip, sepadata, lpdata, mod2data, TRUE, TRUE));
-         strncpy(ppname,"s_odd",SCIP_MAXSTRLEN);
-         break;
-      default:
-         SCIPerrorMessage("invalid preprocessing method '%c'\n", sepadata->ppmethods[i]);
-         return SCIP_INVALIDDATA;   
-      }
-
-#ifdef ZEROHALF__PRINT_STATISTICS 
-      /* statistics */
-      ZEROHALFstopTimer(sepadata->pptimers[i]);
-      ZEROHALFstopTimer(pptimer);
-      ZEROHALFstatisticsMessage("%15s | %8d | %8d | %8d | %8d | %8d | %8d | %8.4f | %8d | %8d | %8.4f\n",
-         ppname, mod2data->nrowsind, mod2data->ncolsind,
-         nrowsbeforeppm - mod2data->nrowsind, ncolsbeforeppm - mod2data->ncolsind,
-         *nsepacuts - nsepacutsbeforeppm, *nzerohalfcuts - nzerohalfcutsbeforeppm,
-         ZEROHALFevalTimer(pptimer), *nsepacuts, *nzerohalfcuts,      
-         ZEROHALFevalTimer(sepadata->pptimers[i]));
-      ZEROHALFresetTimer(pptimer);    
-#endif
-   }
-
-#ifdef ZEROHALF__PRINT_STATISTICS 
-   /* statistics */
-   ZEROHALFstopTimer(timer);
-   ZEROHALFstatisticsMessage("%15s | %8d | %8d | %8d | %8d | %8d | %8d | %8.4f | %8d | %8d | %8.4f\n",
-      "PREPROCESSED", mod2data->nrowsind, mod2data->ncolsind,
-      nrowsinitial - mod2data->nrowsind, ncolsinitial - mod2data->ncolsind,
-      *nsepacuts - nsepacutsinitial, *nzerohalfcuts - nzerohalfcutsinitial,
-      ZEROHALFevalTimer(timer), *nsepacuts, *nzerohalfcuts,   
-      ZEROHALFevalTimer(sepadata->pptimers[sepadata->nppmethods]));
-   ZEROHALFstatisticsMessage("\n");
-   ZEROHALFfreeTimer(timer);
-   ZEROHALFfreeTimer(pptimer);
-   ZEROHALFstopTimer(sepadata->pptimers[sepadata->nppmethods]);
-
-   ZEROHALFstatisticsMessage("                | ------------------------------- subproblem ------------------------------- | ------------------------------\n");
-   ZEROHALFstatisticsMessage("                |                                           | max2/row | max2/col |  A^T ept |                               \n");
-   ZEROHALFstatisticsMessage("%15s |                                           | %8s | %8s | %8s |\n",
-      "SUBPROBSTRUCT", 
-      hasMatrixMax2EntriesPerRow(mod2data) ? "yes" : "no", hasMatrixMax2EntriesPerColumn(mod2data) ? "yes" : "no", "n/a");
-   ZEROHALFstatisticsMessage("\n");
-#endif
-
-   return SCIP_OKAY;
-}
-
-
-/* --------------------------------------------------------------------------------------------------------------------
- * local methods: separating methods
- * -------------------------------------------------------------------------------------------------------------------- */
-
-
-/** returns the objective weights for the weighted feasibility AuxIP */
-static
-SCIP_Real calcObjWeight(
-   BITARRAY              rowaggregation,     /**< row aggregation bitarray */
-   int                   nrrows              /**< number of relevant rows */
-   )
-{
-   int                   i;
-   int                   naggregatedrrows;
-
-   assert(rowaggregation != NULL);
-   assert(nrrows > 0);
-
-   naggregatedrrows = 0;
-   for( i = 0 ; i < nrrows ; ++i)
-      if( BITARRAYBITISSET(rowaggregation, i) ) /*lint !e701*/
-         naggregatedrrows++;
-
-   return (SCIP_Real) naggregatedrrows;
-}
-
-
-/** creates a "subscip" representing the following auxiliary IP (AuxIP):
- *  min   z :=           s^T v + x^T y
- *  s.t.       (b (mod 2))^T v         - 2q     = 1 
- *  (A (mod 2))^T v -     y -    -2r = 0 
- *
- *  v \\in {0,1}^nrowsind
- *  y \\in {0,1}^ncolsind
- *  r \\in Z^ncolsind_+
- *  q \\in Z_+  
- */
-#define BRANCHPRIORITY__AVOID_BRANCHING    0
-#define BRANCHPRIORITY__PREFER_BRANCHING   0
-static
-SCIP_RETCODE createSubscip(
-   SCIP*                 scip,               /**< SCIP data structure */
-   SCIP_SEPADATA*        sepadata,           /**< separator data */      
-   ZEROHALF_LPDATA*      lpdata,             /**< data of current LP relaxation */
-   ZEROHALF_MOD2DATA*    mod2data,           /**< considered (preprocessed) subproblem mod 2 */
-   ZEROHALF_AUXIPDATA*   auxipdata,          /**< pointer to data structure to store the auxiliary IP data */
-   SCIP_Bool             setnodelimit        /**< should a node limit be set? */
-   )
-{
-   SCIP_VAR**            consvars;
-   SCIP_Real*            consvals;
-   SCIP_Real             maxslack;
-   char                  consname[SCIP_MAXSTRLEN];
-   char                  varname[SCIP_MAXSTRLEN];
-   int                   i;
-   int                   j;
-   int                   maxnconsvars;
-   int                   nconsvars;
-   SCIP_Bool             isfeasip;
-   SCIP_Bool             isweighted;
-   SCIP_Bool             ispenalized;
-   SCIP_Bool             settingsfileexists;
-
-   int                   nrrows;
-
-   int                   rowsbind;
-   BITARRAYBITMASKTYPE   rowsbmask;
-
-   SCIP_Bool success;
-
-   SCIP_Real             feastol;
-
-   assert(scip != NULL);
-   assert(sepadata != NULL);
-   assert(lpdata != NULL);
-   assert(mod2data != NULL);
-   assert(auxipdata != NULL);
-
-   assert(mod2data->relatedsubproblem != NULL);
-   assert(mod2data->rows != NULL);
-   assert(mod2data->rowaggregations != NULL);
-   assert(mod2data->rhs != NULL);
-   assert(mod2data->slacks != NULL);
-   assert(mod2data->fracsol != NULL);
-   assert(mod2data->rowsind != NULL);
-   assert(mod2data->colsind != NULL);
-
-   assert(auxipdata->subscip == NULL);
-   assert(auxipdata->v == NULL);
-   assert(auxipdata->y == NULL);
-   assert(auxipdata->r == NULL);
-   assert(auxipdata->q == NULL);
-   assert(auxipdata->feasipcons == NULL);
-   assert(auxipdata->oddrhscons == NULL);
-   assert(auxipdata->columnsumcons == NULL);
-
-   auxipdata->m = mod2data->nrowsind;
-   auxipdata->n = mod2data->ncolsind;
-
-   /* alloc temporary memory for subscipdata elements*/
-   SCIP_CALL(SCIPallocBlockMemoryArray(scip, &(auxipdata->v), auxipdata->m));
-   SCIP_CALL(SCIPallocBlockMemoryArray(scip, &(auxipdata->y), auxipdata->n));
-   SCIP_CALL(SCIPallocBlockMemoryArray(scip, &(auxipdata->r), auxipdata->n));
-   SCIP_CALL(SCIPallocBlockMemoryArray(scip, &(auxipdata->columnsumcons), auxipdata->n));
-
-   /* initialize allocated data structures */
-   BMSclearMemoryArray(auxipdata->v, auxipdata->m);   /* NULL = 0x0 */
-   BMSclearMemoryArray(auxipdata->y, auxipdata->n);   /* NULL = 0x0 */
-   BMSclearMemoryArray(auxipdata->r, auxipdata->n);   /* NULL = 0x0 */
-   BMSclearMemoryArray(auxipdata->columnsumcons, auxipdata->n);   /* NULL = 0x0 */
-
-   maxslack = sepadata->maxslack;
-   nrrows = mod2data->relatedsubproblem->nrrows;
-
-   /* determine subscip limits */    
-   SCIP_CALL( SCIPgetRealParam(scip, "limits/time", &auxipdata->timelimit) );
-   if( !SCIPisInfinity(scip, auxipdata->timelimit) )
-      auxipdata->timelimit -= SCIPgetSolvingTime(scip);
-
-   /* substract the memory already used by the main SCIP and the estimated memory usage of external software */
-   SCIP_CALL( SCIPgetRealParam(scip, "limits/memory", &auxipdata->memorylimit) );
-   if( !SCIPisInfinity(scip, auxipdata->memorylimit) )
-   {
-      auxipdata->memorylimit -= SCIPgetMemUsed(scip)/1048576.0;
-      auxipdata->memorylimit -= SCIPgetMemExternEstim(scip)/1048576.0;
-   }
-
-   if( setnodelimit == TRUE )
-      auxipdata->nodelimit = 3000;
-   else
-      auxipdata->nodelimit = -1;
-
-   feastol = SCIPfeastol(scip);
-   auxipdata->objectivelimit = MIN(1.0, maxslack + feastol);
-
-   /* abort if not enough memory available */
-   if( auxipdata->memorylimit <= 2.0*SCIPgetMemExternEstim(scip)/1048576.0 )
-      return SCIP_OKAY;
-
-   /* abort if not enough time available */
-   if( auxipdata->timelimit <= 0.0 )
-      return SCIP_OKAY;
-
-   /* alloc further temporary memory */
-   maxnconsvars = auxipdata->m + auxipdata->n + 2;
-   SCIP_CALL(SCIPallocBufferArray(scip, &consvals, maxnconsvars));
-   SCIP_CALL(SCIPallocBufferArray(scip, &consvars, maxnconsvars));
-
-   /* create and initialize framework */
-
-   SCIP_CALL( SCIPcreate(&(auxipdata->subscip)) );
-   success = FALSE;
-#ifndef NDEBUG
-   SCIP_CALL( SCIPcopyPlugins(scip, auxipdata->subscip, TRUE, TRUE, TRUE, TRUE, TRUE, TRUE,
-         TRUE, TRUE, TRUE, TRUE, TRUE, TRUE, TRUE, TRUE, FALSE, FALSE, TRUE, &success) );
-#else
-   SCIP_CALL( SCIPcopyPlugins(scip, auxipdata->subscip, FALSE, FALSE, TRUE, TRUE, TRUE, TRUE,
-         TRUE, TRUE, TRUE, TRUE, TRUE, TRUE, TRUE, FALSE, FALSE, FALSE, TRUE, &success) );
-#endif
-   SCIPdebugMsg(scip, "Copying the plugins was %s successful.\n", success ? "" : "not");
-
-   SCIP_CALL( SCIPcreateProb(auxipdata->subscip, "sepa_zerohalf auxiliary IP (AuxIP)",
-         NULL, NULL , NULL , NULL , NULL , NULL , NULL) );
-
-   settingsfileexists = TRUE;
-   if( strlen(sepadata->subscipsettings) == 0 )
-      settingsfileexists = FALSE;
-   if( strlen(sepadata->subscipsettings) == 1 && sepadata->subscipsettings[0] == '-' )
-      settingsfileexists = FALSE;
-
-   if( settingsfileexists )
-   {
-      /* read subscip settings file */
-      SCIP_CALL(SCIPreadParams(auxipdata->subscip, sepadata->subscipsettings));
-   }
-   else
-   {
-      /* do not abort subscip on CTRL-C */
-      SCIP_CALL(SCIPsetBoolParam(auxipdata->subscip, "misc/catchctrlc", FALSE));
-
-      /* disable output to console */
-#ifdef SCIP_DEBUG
-      SCIP_CALL(SCIPsetIntParam(auxipdata->subscip, "display/verblevel", 4));
-      SCIP_CALL(SCIPsetIntParam(auxipdata->subscip, "display/freq", 1));
-#else
-      SCIP_CALL(SCIPsetIntParam(auxipdata->subscip, "display/verblevel", 0));
-      SCIP_CALL(SCIPsetIntParam(auxipdata->subscip, "display/freq", 1000));
-#endif
-      SCIP_CALL(SCIPsetIntParam(auxipdata->subscip, "display/nsols/active", 2));
-
-      /* forbid recursive call of heuristics solving subMIPs */
-      SCIP_CALL(SCIPsetIntParam(auxipdata->subscip, "heuristics/rins/freq", -1));
-      SCIP_CALL(SCIPsetIntParam(auxipdata->subscip, "heuristics/rens/freq", -1));
-      SCIP_CALL(SCIPsetIntParam(auxipdata->subscip, "heuristics/localbranching/freq", -1));
-      SCIP_CALL(SCIPsetIntParam(auxipdata->subscip, "heuristics/crossover/freq", -1));
-
-      /* disable cut separation in subscip */
-      SCIP_CALL(SCIPsetIntParam(auxipdata->subscip, "separating/zerohalf/freq", -1));
-      /*    SCIP_CALL(SCIPsetIntParam(auxipdata->subscip, "separating/maxrounds", 0)); */
-      /*     SCIP_CALL(SCIPsetIntParam(auxipdata->subscip, "separating/maxroundsroot", 0));  */
-      /*     SCIP_CALL(SCIPsetIntParam(auxipdata->subscip, "separating/maxcuts", 0));  */
-      /*     SCIP_CALL(SCIPsetIntParam(auxipdata->subscip, "separating/maxcutsroot", 0)); */ 
-
-      /* use pseudo cost branching without strong branching */
-      /*     SCIP_CALL(SCIPsetIntParam(auxipdata->subscip, "branching/pscost/priority", INT_MAX/4)); */
-
-      /* disable expensive presolving */
-      /*     SCIP_CALL(SCIPsetIntParam(auxipdata->subscip, "presolving/probing/maxrounds", 0)); */
-      /*     SCIP_CALL(SCIPsetIntParam(auxipdata->subscip, "constraints/linear/maxpresolpairrounds", 0)); */
-      /*     SCIP_CALL(SCIPsetRealParam(auxipdata->subscip, "constraints/linear/maxaggrnormscale", 0.0)); */
-
-      /* disable conflict analysis */
-      /*     SCIP_CALL(SCIPsetBoolParam(auxipdata->subscip, "conflict/useprop", FALSE)); */
-      /*     SCIP_CALL(SCIPsetBoolParam(auxipdata->subscip, "conflict/useinflp", FALSE)); */
-      /*     SCIP_CALL(SCIPsetBoolParam(auxipdata->subscip, "conflict/useboundlp", FALSE)); */
-      /*     SCIP_CALL(SCIPsetBoolParam(auxipdata->subscip, "conflict/usesb", FALSE)); */
-      /*     SCIP_CALL(SCIPsetBoolParam(auxipdata->subscip, "conflict/usepseudo", FALSE)); */
-
-      SCIP_CALL(SCIPsetBoolParam(auxipdata->subscip, "branching/preferbinary",        TRUE));
-      SCIP_CALL(SCIPsetIntParam(auxipdata->subscip, "heuristics/shifting/freq",          3));
-      SCIP_CALL(SCIPsetIntParam(auxipdata->subscip, "heuristics/simplerounding/freq",    1));
-      SCIP_CALL(SCIPsetIntParam(auxipdata->subscip, "heuristics/rounding/freq",          1));
-      SCIP_CALL(SCIPsetIntParam(auxipdata->subscip, "heuristics/oneopt/freq",            1));
-
-      /*     SCIP_CALL(SCIPsetIntParam(auxipdata->subscip, "heuristics/pscostdiving/freq",      1)); */
-      /*     SCIP_CALL(SCIPsetIntParam(auxipdata->subscip, "heuristics/feaspump/freq",          3)); */
-
-      /*     SCIP_CALL(SCIPsetIntParam(auxipdata->subscip, "heuristics/coefdiving/freq",       -1)); */
-      /*     SCIP_CALL(SCIPsetIntParam(auxipdata->subscip, "heuristics/fracdiving/freq",       -1)); */
-      /*     SCIP_CALL(SCIPsetIntParam(auxipdata->subscip, "heuristics/guideddiving/freq",     -1)); */
-      /*     SCIP_CALL(SCIPsetIntParam(auxipdata->subscip, "heuristics/linesearchdiving/freq", -1)); */
-      /*     SCIP_CALL(SCIPsetIntParam(auxipdata->subscip, "heuristics/objpscostdiving/freq",  -1)); */
-      /*     SCIP_CALL(SCIPsetIntParam(auxipdata->subscip, "heuristics/rootsoldiving/freq",    -1)); */
-      /*     SCIP_CALL(SCIPsetIntParam(auxipdata->subscip, "heuristics/veclendiving/freq",     -1)); */
-   }
-
-   /* get type of auxiliary IP objective function */
-   isfeasip = (sepadata->subscipobjective == 'v' ? FALSE : TRUE);
-   isweighted = (sepadata->subscipobjective == 'w' ? TRUE : FALSE);
-   ispenalized = (sepadata->subscipobjective == 'p' ? TRUE : FALSE);
-
-   /* set limits of subscip */
-   SCIP_CALL( SCIPsetLongintParam(auxipdata->subscip, "limits/nodes", (SCIP_Longint) auxipdata->nodelimit) );
-   SCIP_CALL( SCIPsetRealParam(auxipdata->subscip, "limits/time", auxipdata->timelimit) );
-   SCIP_CALL( SCIPsetRealParam(auxipdata->subscip, "limits/memory", auxipdata->memorylimit) );
-
-   if( !isfeasip )
-   {
-      SCIP_CALL( SCIPsetObjlimit(auxipdata->subscip, auxipdata->objectivelimit) );
-   }
-   SCIP_CALL( SCIPsetIntParam(auxipdata->subscip, "limits/solutions", sepadata->subscipsollimit) );
-
-
-   /* create variables and set objective */ 
-   /* q */
-   SCIP_CALL( SCIPcreateVar(auxipdata->subscip, &(auxipdata->q), "q", 0.0, SCIPinfinity(auxipdata->subscip),
-         0.0, SCIP_VARTYPE_INTEGER, TRUE, FALSE, NULL, NULL, NULL, NULL, NULL) );
-   SCIP_CALL( SCIPaddVar(auxipdata->subscip, auxipdata->q) );
-   SCIP_CALL( SCIPchgVarBranchPriority(auxipdata->subscip, auxipdata->q, BRANCHPRIORITY__AVOID_BRANCHING) );
-   /* r */
-   for( j = 0 ; j < auxipdata->n ; ++j)
-   {
-      (void) SCIPsnprintf(varname, SCIP_MAXSTRLEN, "r_colsind%d(rcols%d)", j, mod2data->colsind[j]);
-      SCIP_CALL( SCIPcreateVar(auxipdata->subscip, &(auxipdata->r[j]), varname, 0.0, SCIPinfinity(auxipdata->subscip),
-            0.0, SCIP_VARTYPE_INTEGER, TRUE, FALSE, NULL, NULL, NULL, NULL, NULL) );
-      SCIP_CALL( SCIPaddVar(auxipdata->subscip, auxipdata->r[j]) );
-      SCIP_CALL( SCIPchgVarBranchPriority(auxipdata->subscip, auxipdata->q, BRANCHPRIORITY__AVOID_BRANCHING) );
-   }
-   /* v */
-   for( i = 0 ; i < auxipdata->m ; ++i)
-   {
-      SCIP_Real objcoef;
-      assert(mod2data->rows[mod2data->rowsind[i]] != NULL);
-
-      (void) SCIPsnprintf(varname, SCIP_MAXSTRLEN, "v_rowsind%d(rrows%d)", i, mod2data->rowsind[i]);    
-      if( isfeasip )
-      {
-         if( isweighted ) 
-         {
-            objcoef = calcObjWeight(mod2data->rowaggregations[mod2data->rowsind[i]], nrrows);
-         }      
-         else if( ispenalized )
-         {
-            objcoef = mod2data->slacks[mod2data->rowsind[i]]
-               + (sepadata->subscipobjpen
-                  * calcObjWeight(mod2data->rowaggregations[mod2data->rowsind[i]], nrrows)); 
-         }
-         else
-            objcoef = 1.0;
-      }
-      else
-         objcoef = mod2data->slacks[mod2data->rowsind[i]];
-      assert(!SCIPisFeasNegative(scip, objcoef));
-      SCIP_CALL( SCIPcreateVar(auxipdata->subscip, &(auxipdata->v[i]), varname, 0.0, 1.0, objcoef,
-            SCIP_VARTYPE_BINARY, TRUE, FALSE, NULL, NULL, NULL, NULL, NULL) );
-      SCIP_CALL( SCIPaddVar(auxipdata->subscip, auxipdata->v[i]) );
-      SCIP_CALL(SCIPchgVarBranchPriority(auxipdata->subscip, auxipdata->q, BRANCHPRIORITY__PREFER_BRANCHING));
-   }
-   /* y */
-   for( j = 0 ; j < auxipdata->n ; ++j)
-   {
-      SCIP_Real objcoef;
-      (void) SCIPsnprintf(varname, SCIP_MAXSTRLEN, "y_%d(%d)", j, mod2data->colsind[j]);
-      if( isfeasip )
-         objcoef = 0.0;
-      else
-         objcoef = mod2data->fracsol[mod2data->colsind[j]];
-      SCIP_CALL( SCIPcreateVar(auxipdata->subscip, &(auxipdata->y[j]), varname, 0.0, 1.0, objcoef,
-            SCIP_VARTYPE_BINARY, TRUE, FALSE, NULL, NULL, NULL, NULL, NULL) );
-      SCIP_CALL( SCIPaddVar(auxipdata->subscip, auxipdata->y[j]) );
-   }
-
-   /* create constraints */
-   /* "feasibility constraint" */ 
-   if( isfeasip )
-   {
-      nconsvars = 0;
-      for( i = 0 ; i < auxipdata->m ; ++i)
-      {
-         consvals[nconsvars] = mod2data->slacks[mod2data->rowsind[i]];
-         consvars[nconsvars] = auxipdata->v[i];
-         nconsvars++;
-      }
-      for( j = 0 ; j < auxipdata->n ; ++j)
-      {
-         consvals[nconsvars] = mod2data->fracsol[mod2data->colsind[j]];
-         consvars[nconsvars] = auxipdata->y[j];
-         nconsvars++;
-      }
-      SCIP_CALL( SCIPcreateConsLinear(auxipdata->subscip, &(auxipdata->oddrhscons), "feas",
-            nconsvars, consvars, consvals, 0.0, auxipdata->objectivelimit,
-            TRUE, TRUE, TRUE, TRUE, TRUE, FALSE, FALSE, FALSE, FALSE, FALSE) );
-      SCIP_CALL( SCIPaddCons(auxipdata->subscip, auxipdata->oddrhscons) );
-   }
-   /* "odd rhs" */
-   nconsvars = 0;
-   for( i = 0 ; i < auxipdata->m ; ++i)
-      if( mod2data->rhs[mod2data->rowsind[i]] == TRUE )
-      {
-         consvals[nconsvars] = 1.0;
-         consvars[nconsvars] = auxipdata->v[i];
-         nconsvars++;
-      }
-   consvals[nconsvars] = -2.0;
-   consvars[nconsvars] = auxipdata->q;
-   nconsvars++;
-   SCIP_CALL( SCIPcreateConsLinear(auxipdata->subscip, &(auxipdata->oddrhscons), "odd_rhs",
-         nconsvars, consvars, consvals, 1.0, 1.0,
-         TRUE, TRUE, TRUE, TRUE, TRUE, FALSE, FALSE, FALSE, FALSE, FALSE) );
-   SCIP_CALL( SCIPaddCons(auxipdata->subscip, auxipdata->oddrhscons) );
-   /* "column sum" */
-   for( j = 0 ; j < auxipdata->n ; ++j)
-   {
-      nconsvars = 0;
-
-      rowsbind = (int) GETBITARRAYINDEX(mod2data->colsind[j]);
-      rowsbmask = GETBITARRAYMASK(mod2data->colsind[j]); /*lint !e701*/
-      for( i = 0 ; i < auxipdata->m ; ++i) {
-         if( mod2data->rows[mod2data->rowsind[i]][rowsbind] & rowsbmask )
-         {
-            consvals[nconsvars] = 1.0;
-            consvars[nconsvars] = auxipdata->v[i];
-            nconsvars++;
-         }
-      }
-      consvals[nconsvars] = -1.0;
-      consvars[nconsvars] = auxipdata->y[j];
-      nconsvars++;
-      consvals[nconsvars] = -2.0;
-      consvars[nconsvars] = auxipdata->r[j];
-      nconsvars++;
-
-      (void) SCIPsnprintf(consname, SCIP_MAXSTRLEN, "col_%d(%d)_sum", j, mod2data->colsind[j]);
-      SCIP_CALL( SCIPcreateConsLinear(auxipdata->subscip, &(auxipdata->columnsumcons[j]) , consname, nconsvars, consvars, consvals, 0.0, 0.0,
-            TRUE, TRUE, TRUE, TRUE, TRUE, FALSE, FALSE, FALSE, FALSE, FALSE) );
-      SCIP_CALL( SCIPaddCons(auxipdata->subscip, auxipdata->columnsumcons[j]) );
-   }
-
-   /* free temporary memory */
-   SCIPfreeBufferArray(scip, &consvars);
-   SCIPfreeBufferArray(scip, &consvals);
-
-   SCIPdebug( SCIP_CALL( SCIPprintOrigProblem(auxipdata->subscip, NULL, NULL, TRUE) ) );
-
-   return SCIP_OKAY;   
-}
-
-
-/** solves the auxiliary IP given as subscip */
-static
-SCIP_RETCODE solveSubscip(
-   SCIP*                 scip,               /**< SCIP data structure */
-   SCIP_SEPADATA*        sepadata,           /**< separator data */      
-   ZEROHALF_MOD2DATA*    mod2data,           /**< considered (preprocessed) subproblem mod 2 */
-   ZEROHALF_AUXIPDATA*   auxipdata,          /**< auxiliary IP data */
-   SCIP_SOL***           sols,               /**< pointer to store array of solutions */
-   int*                  nsols               /**< pointer to store number of solutions */
-   )
-{
-   SCIP_RETCODE          retcode;
-   SCIP_STAGE            subscipstage;
-   SCIP_Real             maxslack;
-   int                   i;
-   int                   j;
-
-   assert(sepadata != NULL);
-   assert(mod2data != NULL);
-   assert(auxipdata != NULL);
-   assert(auxipdata->subscip != NULL);
-   assert(sols != NULL);
-   assert(*sols == NULL);
-   assert(*nsols == 0);
-
-   /* solve AuxIP */
-   retcode = SCIPsolve(auxipdata->subscip);
-
-   /* errors in solving the subproblem should not kill the overall solving process;
-    * hence, the return code is caught and a warning is printed, only in debug mode, SCIP will stop. */
-   if ( retcode != SCIP_OKAY )
-   {
-#ifndef NDEBUG
-      SCIP_CALL( retcode );
-#endif
-      SCIPwarningMessage(scip, "Error while solving subproblem in zerohalf separator; sub-SCIP terminated with code <%d>\n", retcode);
-      *nsols = 0;
-      return SCIP_OKAY;
-   }
-
-   /* print statistic */
-   SCIPdebug( SCIP_CALL( SCIPprintStatistics(auxipdata->subscip, NULL) ) );
-
-   maxslack = sepadata->maxslack;
-
-   /* check if solving was successful and get solutions */
-   subscipstage = SCIPgetStage(auxipdata->subscip);
-   if( subscipstage == SCIP_STAGE_SOLVING || subscipstage == SCIP_STAGE_SOLVED )
-      *nsols = SCIPgetNSols(auxipdata->subscip);
-   else
-      *nsols = 0;
-   if( *nsols > 0 )
-   {
-      *sols = SCIPgetSols(auxipdata->subscip);
-      /* check if only the best solution should be used */
-      if( !sepadata->subscipuseallsols )
-         *nsols = 1;
-   }
-
-   /* check if proper a proper solution was found */
-   if( sepadata->subscipobjective == 'v' )
-   {
-      for( i = 0 ; i < *nsols ; ++i)
-         if( SCIPisGT(scip, SCIPgetSolOrigObj(auxipdata->subscip , (*sols)[i]), maxslack) )
-            break;
-      *nsols = i;
-   }
-   else
-   {
-      SCIP_Real z;
-      SCIP_Real* viols;    
-      SCIP_SOL** propersols;
-
-      SCIP_Bool swapped;    
-      SCIP_Real tempviol;
-      SCIP_SOL* tempsol;
-
-      int npropersols;
-
-      SCIP_CALL(SCIPallocBufferArray(scip, &viols, *nsols));
-      SCIP_CALL(SCIPallocBlockMemoryArray(scip, &propersols, *nsols));
-      npropersols = 0;
-      for( i = 0 ; i < *nsols ; ++i)
-      {
-         z = 0.0;
-         for( j = 0 ; j < auxipdata->m ; ++j)
-            z += mod2data->slacks[mod2data->rowsind[j]]
-               * SCIPgetSolVal(auxipdata->subscip, (*sols)[i], auxipdata->v[j]);
-         for( j = 0 ; j < auxipdata->n ; ++j)
-            z += mod2data->fracsol[mod2data->colsind[j]]
-               * SCIPgetSolVal(auxipdata->subscip, (*sols)[i], auxipdata->y[j]);
-
-         if( SCIPisLE(scip, z, maxslack) )
-         {
-            /* proper sol has been found */
-            propersols[npropersols] = (*sols)[i];
-            viols[npropersols] = z;        
-            npropersols++;
-         }
-      }
-
-
-      swapped = TRUE;
-      for( i = 1 ; i < npropersols && swapped; ++i)
-      {
-         swapped = FALSE;
-         for( j = 0 ; j < npropersols - i ; ++j)
-         {
-            if( viols[j] > viols[j+1] )
-            {
-               tempviol = viols[j+1];
-               viols[j+1] = viols[j];
-               viols[j] = tempviol;
-               tempsol = propersols[j+1];
-               propersols[j+1] = propersols[j];
-               propersols[j] = tempsol;            
-               swapped = TRUE;
-            }
-         }
-      }
-
-      *sols = propersols;
-      *nsols = npropersols;
-      SCIPfreeBufferArray(scip, &viols);
-
-   }
-
-   return SCIP_OKAY;
-}
-
-
-
-
-/** determines the weightvector for a single row */
-static
-SCIP_RETCODE getZerohalfWeightvectorForSingleRow(
-   SCIP*                 scip,               /**< SCIP data structure */
-   SCIP_SEPADATA*        sepadata,           /**< separator data */
-   ZEROHALF_LPDATA*      lpdata,             /**< data of current LP relaxation */
-   int                   rowsindex,          /**< lpdata->rows index */
-   int                   rrowsindex,         /**< "subproblem"->rrows index */
-   SCIP_Real**           weights             /**< pointer to store the weight vector */
-   )
-{   /*lint --e{438}*/
-
-   assert(scip != NULL);
-   assert(lpdata != NULL);
-   assert(lpdata->nrows > 0);
-   assert(0 <= rowsindex);
-   assert(rowsindex < lpdata->nrows);  
-   assert(lpdata->rrowsindexofleftrow[rowsindex] == rrowsindex
-      || lpdata->rrowsindexofrightrow[rowsindex] == rrowsindex);
-   assert(weights != NULL);
-   assert(*weights == NULL);
-
-   /* allocate temporary memory */ 
-   SCIP_CALL(SCIPallocBlockMemoryArray(scip, weights, lpdata->nrows));
-
-   /* initialize */
-   BMSclearMemoryArray(*weights, lpdata->nrows);
-
-   /* determine row weights */
-   if( lpdata->rrowsindexofleftrow[rowsindex] == rrowsindex )
-      (*weights)[rowsindex] = lpdata->intscalarsleftrow[rowsindex] * (-0.5);
-   else
-      (*weights)[rowsindex] = lpdata->intscalarsrightrow[rowsindex] * 0.5;
-
-   if( SCIProwGetNLPNonz(lpdata->rows[rowsindex]) >= sepadata->maxnnonz )
-   {
-      SCIPfreeBlockMemoryArray(scip, weights, lpdata->nrows);
-   }
-
-   return SCIP_OKAY;
-}
-
-
-/** gets the subset of rows that should be combined to a violated zerohalf cut */
-static
-SCIP_RETCODE getBitarrayOfSelectedRows(
-   SCIP*                 scip,               /**< SCIP data structure */
-   ZEROHALF_MOD2DATA*    mod2data,           /**< considered (preprocessed) subproblem mod 2 */
-   ZEROHALF_AUXIPDATA*   auxipdata,          /**< auxiliary IP data */
-   SCIP_SOL*             solution,           /**< considered solution */
-   BITARRAY*             rrowsincut,         /**< pointer to store the subset of rows as bitarray (length: number of relevant rows) */
-   int*                  nrrowsincut         /**< number of combined relevant rows */
-   )
-{
-   int                   i;
-
-   assert(scip != NULL);
-   assert(mod2data != NULL);
-   assert(mod2data->nrowsind > 0);
-   assert(auxipdata != NULL);
-   assert(auxipdata->subscip != NULL);
-   assert(auxipdata->v != NULL);
-   assert(solution != NULL);
-   assert(rrowsincut != NULL);
-   assert(*rrowsincut == NULL);
-   assert(nrrowsincut != NULL);
-
-
-   /* allocate and initialize temporary memory for calculating the symmetric difference */
-   SCIP_CALL(SCIPallocBlockMemoryArray(scip, rrowsincut, mod2data->rowaggregationsbitarraysize));
-   BITARRAYCLEAR(*rrowsincut, mod2data->rowaggregationsbitarraysize);
-
-   *nrrowsincut = 0;
-
-   /* calculate symmetric difference of rrowsincut and specific rowaggregations */
-   for( i = 0 ; i < mod2data->nrowsind ; ++i)
-      if( auxipdata->v[i] != NULL )     
-         if( !SCIPisZero(scip, SCIPgetSolVal(auxipdata->subscip, solution, auxipdata->v[i])) )
-         {
-            BITARRAYSXOR(mod2data->rowaggregations[mod2data->rowsind[i]], (*rrowsincut) ,
-               mod2data->rowaggregationsbitarraysize);
-            (*nrrowsincut)++;
-         }
-
-   return SCIP_OKAY;
-}
-
-
-/** separates violated zerohalf cuts by solving an auxiliary IP. (exact method; exponential time) */
-static
-SCIP_RETCODE separateBySolvingAuxIP(
-   SCIP*                 scip,               /**< SCIP data structure */
-   SCIP_SEPA*            sepa,               /**< separator */
-   SCIP_SEPADATA*        sepadata,           /**< separator data */        
-   ZEROHALF_LPDATA*      lpdata,             /**< data of current LP relaxation */
-   ZEROHALF_MOD2DATA*    mod2data,           /**< considered (preprocessed) subproblem mod 2 */
-   char                  normtype,           /**< SCIP normtype */
-   int                   maxsepacuts,        /**< maximal number of zerohalf cuts separated per separation round */
-   int                   maxcuts,            /**< maximal number of zerohalf cuts found per separation round (incl. ineff. cuts) */
-   SCIP_Bool             setnodelimit,       /**< should a node limit be set for solving the auxiliary IP? */
-   int*                  nsepacuts,          /**< pointer to store current number of separated zerohalf cuts */
-   int*                  nzerohalfcuts,      /**< pointer to store current number of found zerohalf cuts */
-   ZEROHALF_CUTDATA**    zerohalfcuts,       /**< array to store found zerohalf cuts */
-   SCIP_Real**           varsolvals,         /**< dense variable LP solution vector */
-   SCIP_RESULT*          result              /**< pointer to SCIP result value of separation */
-   )
-{ 
-   ZEROHALF_AUXIPDATA*   auxipdata;
-   SCIP_SOL**            sols;
-   int                   nsols;
-   int                   s;
-   BITARRAY              rrowsincut;
-   int                   nrrowsincut;  
-   SCIP_Real*            weights;
-   int                   nrowsincut;
-   SCIP_Bool             cutoff = FALSE;
-
-   assert(scip != NULL);
-   assert(sepadata != NULL);
-   assert(lpdata != NULL);
-   assert(mod2data != NULL);
-   assert(maxsepacuts >= 0);
-   assert(maxcuts >= 0);  
-   assert(nsepacuts != NULL);
-   assert(nzerohalfcuts != NULL);
-   assert(zerohalfcuts != NULL);
-   assert(*nsepacuts <= *nzerohalfcuts);
-   assert(varsolvals != NULL);
-   assert(result != NULL);
-
-   assert(mod2data->relatedsubproblem != NULL);
-   assert(mod2data->rows != NULL);
-   assert(mod2data->rowaggregations != NULL);
-   assert(mod2data->rhs != NULL);
-   assert(mod2data->slacks != NULL);
-   assert(mod2data->fracsol != NULL);
-   assert(mod2data->rowsind != NULL);
-   assert(mod2data->colsind != NULL);
-
-
-   /* check if( A mod 2, b mod 2) is empty */
-   if( mod2data->nrows == 0 || mod2data->nrowsind == 0 )
-      return SCIP_OKAY;
-
-   /* check if enough cuts have been found */
-   if( *nsepacuts >= maxsepacuts || *nzerohalfcuts >= maxcuts )
-      return SCIP_OKAY;  
-
-   /* allocate temporary memory for subscip data structure */
-   SCIP_CALL(ZerohalfAuxIPDataCreate(scip, &auxipdata));
-
-   /* create subscip */
-   SCIP_CALL(createSubscip(scip, sepadata, lpdata, mod2data, auxipdata, setnodelimit));
-
-   /* abort if subscip was not created */
-   if( auxipdata->subscip == NULL )
-   {
-      SCIP_CALL(ZerohalfAuxIPDataFree(scip, &auxipdata));
-      return SCIP_OKAY;
-   }
-
-   /* solve subscip and get solutions yielding a zerohalf cut with violation >= minviolation */
-   sols = NULL;
-   nsols = 0;
-   SCIP_CALL( solveSubscip(scip, sepadata, mod2data, auxipdata, &sols, &nsols) );
-
-   /* process solutions */
-   for( s = 0; s < nsols ; ++s)
-   {
-      /* check if enough cuts have been found */
-      if( *nsepacuts >= maxsepacuts || *nzerohalfcuts >= maxcuts )
-         break;    
-
-      /* determine rrows of the related subproblem that have to be combined */
-      rrowsincut = NULL;
-      SCIP_CALL( getBitarrayOfSelectedRows(scip, mod2data, auxipdata, sols[s], &rrowsincut, &nrrowsincut) );
-      assert(nrrowsincut > 0);
-
-      /* calculate rows zerohalf weightvector */
-      weights = NULL;
-      SCIP_CALL( getZerohalfWeightvectorFromSelectedRowsBitarray(scip, sepadata, lpdata, mod2data, rrowsincut, &weights, &nrowsincut) );
-      if ( weights == NULL )
-      {
-         SCIPfreeBlockMemoryArray(scip, &rrowsincut, mod2data->rowaggregationsbitarraysize);
-         continue;
-      }
-      assert(nrowsincut > 0);
-
-#ifdef SCIP_DEBUG
-      SCIP_CALL( debugPrintLPRowsAndCols(scip, lpdata) );
-      SCIPdebugMsg(scip, "\n");
-      debugPrintSubLpData(scip, lpdata, mod2data->relatedsubproblem);
-      debugPrintMod2Data(scip, lpdata, mod2data, TRUE);
-      SCIPdebugMsg(scip, "\n");
-      SCIP_CALL( SCIPprintOrigProblem(auxipdata->subscip, NULL, NULL, TRUE) );
-      SCIPdebugMsg(scip, "\n");
-      SCIP_CALL( SCIPprintBestSol(auxipdata->subscip, NULL , FALSE) );
-#endif
-=======
    return signature;
 }
->>>>>>> c43ff46e
 
 /* compare two mod 2 rows for equality */
 static
