/* * * * * * * * * * * * * * * * * * * * * * * * * * * * * * * * * * * * * * */
/*                                                                           */
/*                  This file is part of the program and library             */
/*         SCIP --- Solving Constraint Integer Programs                      */
/*                                                                           */
/*    Copyright (C) 2002-2019 Konrad-Zuse-Zentrum                            */
/*                            fuer Informationstechnik Berlin                */
/*                                                                           */
/*  SCIP is distributed under the terms of the ZIB Academic License.         */
/*                                                                           */
/*  You should have received a copy of the ZIB Academic License              */
/*  along with SCIP; see the file COPYING. If not visit scip.zib.de.         */
/*                                                                           */
/* * * * * * * * * * * * * * * * * * * * * * * * * * * * * * * * * * * * * * */

/**@file   scip_var.h
 * @ingroup PUBLICCOREAPI
 * @brief  public methods for SCIP variables
 * @author Tobias Achterberg
 * @author Timo Berthold
 * @author Thorsten Koch
 * @author Alexander Martin
 * @author Marc Pfetsch
 * @author Kati Wolter
 * @author Gregor Hendel
 * @author Robert Lion Gottwald
 */

/*---+----1----+----2----+----3----+----4----+----5----+----6----+----7----+----8----+----9----+----0----+----1----+----2*/

#ifndef __SCIP_SCIP_VAR_H__
#define __SCIP_SCIP_VAR_H__


#include "scip/def.h"
#include "scip/type_cons.h"
#include "scip/type_history.h"
#include "scip/type_implics.h"
#include "scip/type_lp.h"
#include "scip/type_misc.h"
#include "scip/type_prop.h"
#include "scip/type_relax.h"
#include "scip/type_result.h"
#include "scip/type_retcode.h"
#include "scip/type_scip.h"
#include "scip/type_sol.h"
#include "scip/type_tree.h"
#include "scip/type_var.h"

/* In debug mode, we include the SCIP's structure in scip.c, such that no one can access
 * this structure except the interface methods in scip.c.
 * In optimized mode, the structure is included in scip.h, because some of the methods
 * are implemented as defines for performance reasons (e.g. the numerical comparisons).
 * Additionally, the internal "set.h" is included, such that the defines in set.h are
 * available in optimized mode.
 */
#ifdef NDEBUG
#include "scip/struct_scip.h"
#include "scip/struct_stat.h"
#include "scip/set.h"
#include "scip/tree.h"
#include "scip/misc.h"
#include "scip/var.h"
#include "scip/cons.h"
#include "scip/solve.h"
#include "scip/debug.h"
#endif

#ifdef __cplusplus
extern "C" {
#endif

/**@addtogroup PublicVariableMethods
 *
 *@{
 */

/** creates and captures problem variable; if variable is of integral type, fractional bounds are automatically rounded;
 *  an integer variable with bounds zero and one is automatically converted into a binary variable;
 *
 *  @warning When doing column generation and the original problem is a maximization problem, notice that SCIP will
 *           transform the problem into a minimization problem by multiplying the objective function by -1.  Thus, the
 *           original objective function value of variables created during the solving process has to be multiplied by
 *           -1, too.
 *
 *  @return \ref SCIP_OKAY is returned if everything worked. Otherwise a suitable error code is passed. See \ref
 *          SCIP_Retcode "SCIP_RETCODE" for a complete list of error codes.
 *
 *  @pre This method can be called if @p scip is in one of the following stages:
 *       - \ref SCIP_STAGE_PROBLEM
 *       - \ref SCIP_STAGE_TRANSFORMING
 *       - \ref SCIP_STAGE_INITPRESOLVE
 *       - \ref SCIP_STAGE_PRESOLVING
 *       - \ref SCIP_STAGE_EXITPRESOLVE
 *       - \ref SCIP_STAGE_PRESOLVED
 *       - \ref SCIP_STAGE_SOLVING
 *
 *  @note the variable gets captured, hence at one point you have to release it using the method SCIPreleaseVar()
 */
SCIP_EXPORT
SCIP_RETCODE SCIPcreateVar(
   SCIP*                 scip,               /**< SCIP data structure */
   SCIP_VAR**            var,                /**< pointer to variable object */
   const char*           name,               /**< name of variable, or NULL for automatic name creation */
   SCIP_Real             lb,                 /**< lower bound of variable */
   SCIP_Real             ub,                 /**< upper bound of variable */
   SCIP_Real             obj,                /**< objective function value */
   SCIP_VARTYPE          vartype,            /**< type of variable */
   SCIP_Bool             initial,            /**< should var's column be present in the initial root LP? */
   SCIP_Bool             removable,          /**< is var's column removable from the LP (due to aging or cleanup)? */
   SCIP_DECL_VARDELORIG  ((*vardelorig)),    /**< frees user data of original variable, or NULL */
   SCIP_DECL_VARTRANS    ((*vartrans)),      /**< creates transformed user data by transforming original user data, or NULL */
   SCIP_DECL_VARDELTRANS ((*vardeltrans)),   /**< frees user data of transformed variable, or NULL */
   SCIP_DECL_VARCOPY     ((*varcopy)),       /**< copies variable data if wanted to subscip, or NULL */
   SCIP_VARDATA*         vardata             /**< user data for this specific variable, or NULL */
   );

/** creates and captures problem variable with optional callbacks and variable data set to NULL, which can be set
 *  afterwards using SCIPvarSetDelorigData(), SCIPvarSetTransData(),
 *  SCIPvarSetDeltransData(), SCIPvarSetCopy(), and SCIPvarSetData(); sets variable flags initial=TRUE
 *  and removable = FALSE, which can be adjusted by using SCIPvarSetInitial() and SCIPvarSetRemovable(), resp.;
 *  if variable is of integral type, fractional bounds are automatically rounded;
 *  an integer variable with bounds zero and one is automatically converted into a binary variable;
 *
 *  @warning When doing column generation and the original problem is a maximization problem, notice that SCIP will
 *           transform the problem into a minimization problem by multiplying the objective function by -1.  Thus, the
 *           original objective function value of variables created during the solving process has to be multiplied by
 *           -1, too.
 *
 *  @return \ref SCIP_OKAY is returned if everything worked. Otherwise a suitable error code is passed. See \ref
 *          SCIP_Retcode "SCIP_RETCODE" for a complete list of error codes.
 *
 *  @pre This method can be called if @p scip is in one of the following stages:
 *       - \ref SCIP_STAGE_PROBLEM
 *       - \ref SCIP_STAGE_TRANSFORMING
 *       - \ref SCIP_STAGE_INITPRESOLVE
 *       - \ref SCIP_STAGE_PRESOLVING
 *       - \ref SCIP_STAGE_EXITPRESOLVE
 *       - \ref SCIP_STAGE_PRESOLVED
 *       - \ref SCIP_STAGE_SOLVING
 *
 *  @note the variable gets captured, hence at one point you have to release it using the method SCIPreleaseVar()
 */
SCIP_EXPORT
SCIP_RETCODE SCIPcreateVarBasic(
   SCIP*                 scip,               /**< SCIP data structure */
   SCIP_VAR**            var,                /**< pointer to variable object */
   const char*           name,               /**< name of variable, or NULL for automatic name creation */
   SCIP_Real             lb,                 /**< lower bound of variable */
   SCIP_Real             ub,                 /**< upper bound of variable */
   SCIP_Real             obj,                /**< objective function value */
   SCIP_VARTYPE          vartype             /**< type of variable */
   );

/** outputs the variable name to the file stream
 *
 *  @return \ref SCIP_OKAY is returned if everything worked. Otherwise a suitable error code is passed. See \ref
 *          SCIP_Retcode "SCIP_RETCODE" for a complete list of error codes.
 *
 *  @pre This method can be called if @p scip is in one of the following stages:
 *       - \ref SCIP_STAGE_PROBLEM
 *       - \ref SCIP_STAGE_TRANSFORMING
 *       - \ref SCIP_STAGE_TRANSFORMED
 *       - \ref SCIP_STAGE_INITPRESOLVE
 *       - \ref SCIP_STAGE_PRESOLVING
 *       - \ref SCIP_STAGE_EXITPRESOLVE
 *       - \ref SCIP_STAGE_PRESOLVED
 *       - \ref SCIP_STAGE_INITSOLVE
 *       - \ref SCIP_STAGE_SOLVING
 *       - \ref SCIP_STAGE_SOLVED
 *       - \ref SCIP_STAGE_EXITSOLVE
 *       - \ref SCIP_STAGE_FREETRANS
 */
SCIP_EXPORT
SCIP_RETCODE SCIPwriteVarName(
   SCIP*                 scip,               /**< SCIP data structure */
   FILE*                 file,               /**< output file, or NULL for stdout */
   SCIP_VAR*             var,                /**< variable to output */
   SCIP_Bool             type                /**< should the variable type be also posted */
   );

/** print the given list of variables to output stream separated by the given delimiter character;
 *
 *  i. e. the variables x1, x2, ..., xn with given delimiter ',' are written as: \<x1\>, \<x2\>, ..., \<xn\>;
 *
 *  the method SCIPparseVarsList() can parse such a string
 *
 *  @return \ref SCIP_OKAY is returned if everything worked. Otherwise a suitable error code is passed. See \ref
 *          SCIP_Retcode "SCIP_RETCODE" for a complete list of error codes.
 *
 *  @pre This method can be called if @p scip is in one of the following stages:
 *       - \ref SCIP_STAGE_PROBLEM
 *       - \ref SCIP_STAGE_TRANSFORMING
 *       - \ref SCIP_STAGE_TRANSFORMED
 *       - \ref SCIP_STAGE_INITPRESOLVE
 *       - \ref SCIP_STAGE_PRESOLVING
 *       - \ref SCIP_STAGE_EXITPRESOLVE
 *       - \ref SCIP_STAGE_PRESOLVED
 *       - \ref SCIP_STAGE_INITSOLVE
 *       - \ref SCIP_STAGE_SOLVING
 *       - \ref SCIP_STAGE_SOLVED
 *       - \ref SCIP_STAGE_EXITSOLVE
 *       - \ref SCIP_STAGE_FREETRANS
 *
 *  @note The printing process is done via the message handler system.
 */
SCIP_EXPORT
SCIP_RETCODE SCIPwriteVarsList(
   SCIP*                 scip,               /**< SCIP data structure */
   FILE*                 file,               /**< output file, or NULL for stdout */
   SCIP_VAR**            vars,               /**< variable array to output */
   int                   nvars,              /**< number of variables */
   SCIP_Bool             type,               /**< should the variable type be also posted */
   char                  delimiter           /**< character which is used for delimitation */
   );

/** print the given variables and coefficients as linear sum in the following form
 *  c1 \<x1\> + c2 \<x2\>   ... + cn \<xn\>
 *
 *  This string can be parsed by the method SCIPparseVarsLinearsum().
 *
 *  @return \ref SCIP_OKAY is returned if everything worked. Otherwise a suitable error code is passed. See \ref
 *          SCIP_Retcode "SCIP_RETCODE" for a complete list of error codes.
 *
 *  @pre This method can be called if @p scip is in one of the following stages:
 *       - \ref SCIP_STAGE_PROBLEM
 *       - \ref SCIP_STAGE_TRANSFORMING
 *       - \ref SCIP_STAGE_TRANSFORMED
 *       - \ref SCIP_STAGE_INITPRESOLVE
 *       - \ref SCIP_STAGE_PRESOLVING
 *       - \ref SCIP_STAGE_EXITPRESOLVE
 *       - \ref SCIP_STAGE_PRESOLVED
 *       - \ref SCIP_STAGE_INITSOLVE
 *       - \ref SCIP_STAGE_SOLVING
 *       - \ref SCIP_STAGE_SOLVED
 *       - \ref SCIP_STAGE_EXITSOLVE
 *       - \ref SCIP_STAGE_FREETRANS
 *
 *  @note The printing process is done via the message handler system.
 */
SCIP_EXPORT
SCIP_RETCODE SCIPwriteVarsLinearsum(
   SCIP*                 scip,               /**< SCIP data structure */
   FILE*                 file,               /**< output file, or NULL for stdout */
   SCIP_VAR**            vars,               /**< variable array to output */
   SCIP_Real*            vals,               /**< array of coefficients or NULL if all coefficients are 1.0 */
   int                   nvars,              /**< number of variables */
   SCIP_Bool             type                /**< should the variable type be also posted */
   );

/** print the given monomials as polynomial in the following form
 *  c1 \<x11\>^e11 \<x12\>^e12 ... \<x1n\>^e1n + c2 \<x21\>^e21 \<x22\>^e22 ... + ... + cn \<xn1\>^en1 ...
 *
 *  This string can be parsed by the method SCIPparseVarsPolynomial().
 *
 *  @return \ref SCIP_OKAY is returned if everything worked. Otherwise a suitable error code is passed. See \ref
 *          SCIP_Retcode "SCIP_RETCODE" for a complete list of error codes.
 *
 *  @pre This method can be called if @p scip is in one of the following stages:
 *       - \ref SCIP_STAGE_PROBLEM
 *       - \ref SCIP_STAGE_TRANSFORMING
 *       - \ref SCIP_STAGE_TRANSFORMED
 *       - \ref SCIP_STAGE_INITPRESOLVE
 *       - \ref SCIP_STAGE_PRESOLVING
 *       - \ref SCIP_STAGE_EXITPRESOLVE
 *       - \ref SCIP_STAGE_PRESOLVED
 *       - \ref SCIP_STAGE_INITSOLVE
 *       - \ref SCIP_STAGE_SOLVING
 *       - \ref SCIP_STAGE_SOLVED
 *       - \ref SCIP_STAGE_EXITSOLVE
 *       - \ref SCIP_STAGE_FREETRANS
 *
 *  @note The printing process is done via the message handler system.
 */
SCIP_EXPORT
SCIP_RETCODE SCIPwriteVarsPolynomial(
   SCIP*                 scip,               /**< SCIP data structure */
   FILE*                 file,               /**< output file, or NULL for stdout */
   SCIP_VAR***           monomialvars,       /**< arrays with variables for each monomial */
   SCIP_Real**           monomialexps,       /**< arrays with variable exponents, or NULL if always 1.0 */
   SCIP_Real*            monomialcoefs,      /**< array with monomial coefficients */
   int*                  monomialnvars,      /**< array with number of variables for each monomial */
   int                   nmonomials,         /**< number of monomials */
   SCIP_Bool             type                /**< should the variable type be also posted */
   );

/** parses variable information (in cip format) out of a string; if the parsing process was successful a variable is
 *  created and captured; if variable is of integral type, fractional bounds are automatically rounded; an integer
 *  variable with bounds zero and one is automatically converted into a binary variable
 *
 *  @return \ref SCIP_OKAY is returned if everything worked. Otherwise a suitable error code is passed. See \ref
 *          SCIP_Retcode "SCIP_RETCODE" for a complete list of error codes.
 *
 *  @pre This method can be called if @p scip is in one of the following stages:
 *       - \ref SCIP_STAGE_PROBLEM
 *       - \ref SCIP_STAGE_TRANSFORMING
 *       - \ref SCIP_STAGE_INITPRESOLVE
 *       - \ref SCIP_STAGE_PRESOLVING
 *       - \ref SCIP_STAGE_EXITPRESOLVE
 *       - \ref SCIP_STAGE_PRESOLVED
 *       - \ref SCIP_STAGE_SOLVING
 */
SCIP_EXPORT
SCIP_RETCODE SCIPparseVar(
   SCIP*                 scip,               /**< SCIP data structure */
   SCIP_VAR**            var,                /**< pointer to store the problem variable */
   const char*           str,                /**< string to parse */
   SCIP_Bool             initial,            /**< should var's column be present in the initial root LP? */
   SCIP_Bool             removable,          /**< is var's column removable from the LP (due to aging or cleanup)? */
   SCIP_DECL_VARCOPY     ((*varcopy)),       /**< copies variable data if wanted to subscip, or NULL */
   SCIP_DECL_VARDELORIG  ((*vardelorig)),    /**< frees user data of original variable */
   SCIP_DECL_VARTRANS    ((*vartrans)),      /**< creates transformed user data by transforming original user data */
   SCIP_DECL_VARDELTRANS ((*vardeltrans)),   /**< frees user data of transformed variable */
   SCIP_VARDATA*         vardata,            /**< user data for this specific variable */
   char**                endptr,             /**< pointer to store the final string position if successful */
   SCIP_Bool*            success             /**< pointer store if the paring process was successful */
   );

/** parses the given string for a variable name and stores the variable in the corresponding pointer if such a variable
 *  exits and returns the position where the parsing stopped
 *
 *  @return \ref SCIP_OKAY is returned if everything worked. Otherwise a suitable error code is passed. See \ref
 *          SCIP_Retcode "SCIP_RETCODE" for a complete list of error codes.
 *
 *  @pre This method can be called if @p scip is in one of the following stages:
 *       - \ref SCIP_STAGE_PROBLEM
 *       - \ref SCIP_STAGE_TRANSFORMING
 *       - \ref SCIP_STAGE_INITPRESOLVE
 *       - \ref SCIP_STAGE_PRESOLVING
 *       - \ref SCIP_STAGE_EXITPRESOLVE
 *       - \ref SCIP_STAGE_PRESOLVED
 *       - \ref SCIP_STAGE_SOLVING
 */
SCIP_EXPORT
SCIP_RETCODE SCIPparseVarName(
   SCIP*                 scip,               /**< SCIP data structure */
   const char*           str,                /**< string to parse */
   SCIP_VAR**            var,                /**< pointer to store the problem variable, or NULL if it does not exit */
   char**                endptr              /**< pointer to store the final string position if successful */
   );

/** parse the given string as variable list (here ',' is the delimiter)) (\<x1\>, \<x2\>, ..., \<xn\>) (see
 *  SCIPwriteVarsList() ); if it was successful, the pointer success is set to TRUE
 *
 *  @return \ref SCIP_OKAY is returned if everything worked. Otherwise a suitable error code is passed. See \ref
 *          SCIP_Retcode "SCIP_RETCODE" for a complete list of error codes.
 *
 *  @pre This method can be called if @p scip is in one of the following stages:
 *       - \ref SCIP_STAGE_PROBLEM
 *       - \ref SCIP_STAGE_TRANSFORMING
 *       - \ref SCIP_STAGE_INITPRESOLVE
 *       - \ref SCIP_STAGE_PRESOLVING
 *       - \ref SCIP_STAGE_EXITPRESOLVE
 *       - \ref SCIP_STAGE_PRESOLVED
 *       - \ref SCIP_STAGE_SOLVING
 *
 *  @note The pointer success in only set to FALSE in the case that a variable with a parsed variable name does not exist.
 *
 *  @note If the number of (parsed) variables is greater than the available slots in the variable array, nothing happens
 *        except that the required size is stored in the corresponding integer; the reason for this approach is that we
 *        cannot reallocate memory, since we do not know how the memory has been allocated (e.g., by a C++ 'new' or SCIP
 *        memory functions).
 */
SCIP_EXPORT
SCIP_RETCODE SCIPparseVarsList(
   SCIP*                 scip,               /**< SCIP data structure */
   const char*           str,                /**< string to parse */
   SCIP_VAR**            vars,               /**< array to store the parsed variable */
   int*                  nvars,              /**< pointer to store number of parsed variables */
   int                   varssize,           /**< size of the variable array */
   int*                  requiredsize,       /**< pointer to store the required array size for the active variables */
   char**                endptr,             /**< pointer to store the final string position if successful */
   char                  delimiter,          /**< character which is used for delimitation */
   SCIP_Bool*            success             /**< pointer to store the whether the parsing was successful or not */
   );

/** parse the given string as linear sum of variables and coefficients (c1 \<x1\> + c2 \<x2\> + ... + cn \<xn\>)
 *  (see SCIPwriteVarsLinearsum() ); if it was successful, the pointer success is set to TRUE
 *
 *  @return \ref SCIP_OKAY is returned if everything worked. Otherwise a suitable error code is passed. See \ref
 *          SCIP_Retcode "SCIP_RETCODE" for a complete list of error codes.
 *
 *  @pre This method can be called if @p scip is in one of the following stages:
 *       - \ref SCIP_STAGE_PROBLEM
 *       - \ref SCIP_STAGE_TRANSFORMING
 *       - \ref SCIP_STAGE_INITPRESOLVE
 *       - \ref SCIP_STAGE_PRESOLVING
 *       - \ref SCIP_STAGE_EXITPRESOLVE
 *       - \ref SCIP_STAGE_PRESOLVED
 *       - \ref SCIP_STAGE_SOLVING
 *
 *  @note The pointer success in only set to FALSE in the case that a variable with a parsed variable name does not exist.
 *
 *  @note If the number of (parsed) variables is greater than the available slots in the variable array, nothing happens
 *        except that the required size is stored in the corresponding integer; the reason for this approach is that we
 *        cannot reallocate memory, since we do not know how the memory has been allocated (e.g., by a C++ 'new' or SCIP
 *        memory functions).
 */
SCIP_EXPORT
SCIP_RETCODE SCIPparseVarsLinearsum(
   SCIP*                 scip,               /**< SCIP data structure */
   const char*           str,                /**< string to parse */
   SCIP_VAR**            vars,               /**< array to store the parsed variables */
   SCIP_Real*            vals,               /**< array to store the parsed coefficients */
   int*                  nvars,              /**< pointer to store number of parsed variables */
   int                   varssize,           /**< size of the variable array */
   int*                  requiredsize,       /**< pointer to store the required array size for the active variables */
   char**                endptr,             /**< pointer to store the final string position if successful */
   SCIP_Bool*            success             /**< pointer to store the whether the parsing was successful or not */
   );

/** parse the given string as polynomial of variables and coefficients
 *  (c1 \<x11\>^e11 \<x12\>^e12 ... \<x1n\>^e1n + c2 \<x21\>^e21 \<x22\>^e22 ... + ... + cn \<xn1\>^en1 ...)
 *  (see SCIPwriteVarsPolynomial()); if it was successful, the pointer success is set to TRUE
 *
 *  The user has to call SCIPfreeParseVarsPolynomialData(scip, monomialvars, monomialexps,
 *  monomialcoefs, monomialnvars, *nmonomials) short after SCIPparseVarsPolynomial to free all the
 *  allocated memory again.  Do not keep the arrays created by SCIPparseVarsPolynomial around, since
 *  they use buffer memory that is intended for short term use only.
 *
 *  Parsing is stopped at the end of string (indicated by the \\0-character) or when no more monomials
 *  are recognized.
 *
 *  @return \ref SCIP_OKAY is returned if everything worked. Otherwise a suitable error code is passed. See \ref
 *          SCIP_Retcode "SCIP_RETCODE" for a complete list of error codes.
 *
 *  @pre This method can be called if @p scip is in one of the following stages:
 *       - \ref SCIP_STAGE_PROBLEM
 *       - \ref SCIP_STAGE_TRANSFORMING
 *       - \ref SCIP_STAGE_INITPRESOLVE
 *       - \ref SCIP_STAGE_PRESOLVING
 *       - \ref SCIP_STAGE_EXITPRESOLVE
 *       - \ref SCIP_STAGE_PRESOLVED
 *       - \ref SCIP_STAGE_SOLVING
 */
SCIP_EXPORT
SCIP_RETCODE SCIPparseVarsPolynomial(
   SCIP*                 scip,               /**< SCIP data structure */
   const char*           str,                /**< string to parse */
   SCIP_VAR****          monomialvars,       /**< pointer to store arrays with variables for each monomial */
   SCIP_Real***          monomialexps,       /**< pointer to store arrays with variable exponents */
   SCIP_Real**           monomialcoefs,      /**< pointer to store array with monomial coefficients */
   int**                 monomialnvars,      /**< pointer to store array with number of variables for each monomial */
   int*                  nmonomials,         /**< pointer to store number of parsed monomials */
   char**                endptr,             /**< pointer to store the final string position if successful */
   SCIP_Bool*            success             /**< pointer to store the whether the parsing was successful or not */
   );

/** frees memory allocated when parsing a polynomial from a string
 *
 *  @return \ref SCIP_OKAY is returned if everything worked. Otherwise a suitable error code is passed. See \ref
 *          SCIP_Retcode "SCIP_RETCODE" for a complete list of error codes.
 *
 *  @pre This method can be called if @p scip is in one of the following stages:
 *       - \ref SCIP_STAGE_PROBLEM
 *       - \ref SCIP_STAGE_TRANSFORMING
 *       - \ref SCIP_STAGE_INITPRESOLVE
 *       - \ref SCIP_STAGE_PRESOLVING
 *       - \ref SCIP_STAGE_EXITPRESOLVE
 *       - \ref SCIP_STAGE_PRESOLVED
 *       - \ref SCIP_STAGE_SOLVING
 */
SCIP_EXPORT
void SCIPfreeParseVarsPolynomialData(
   SCIP*                 scip,               /**< SCIP data structure */
   SCIP_VAR****          monomialvars,       /**< pointer to store arrays with variables for each monomial */
   SCIP_Real***          monomialexps,       /**< pointer to store arrays with variable exponents */
   SCIP_Real**           monomialcoefs,      /**< pointer to store array with monomial coefficients */
   int**                 monomialnvars,      /**< pointer to store array with number of variables for each monomial */
   int                   nmonomials          /**< pointer to store number of parsed monomials */
   );

/** increases usage counter of variable
 *
 *  @return \ref SCIP_OKAY is returned if everything worked. Otherwise a suitable error code is passed. See \ref
 *          SCIP_Retcode "SCIP_RETCODE" for a complete list of error codes.
 *
 *  @pre This method can be called if @p scip is in one of the following stages:
 *       - \ref SCIP_STAGE_PROBLEM
 *       - \ref SCIP_STAGE_TRANSFORMING
 *       - \ref SCIP_STAGE_TRANSFORMED
 *       - \ref SCIP_STAGE_INITPRESOLVE
 *       - \ref SCIP_STAGE_PRESOLVING
 *       - \ref SCIP_STAGE_EXITPRESOLVE
 *       - \ref SCIP_STAGE_PRESOLVED
 *       - \ref SCIP_STAGE_INITSOLVE
 *       - \ref SCIP_STAGE_SOLVING
 *       - \ref SCIP_STAGE_SOLVED
 *       - \ref SCIP_STAGE_EXITSOLVE
 */
SCIP_EXPORT
SCIP_RETCODE SCIPcaptureVar(
   SCIP*                 scip,               /**< SCIP data structure */
   SCIP_VAR*             var                 /**< variable to capture */
   );

/** decreases usage counter of variable, if the usage pointer reaches zero the variable gets freed
 *
 *  @return \ref SCIP_OKAY is returned if everything worked. Otherwise a suitable error code is passed. See \ref
 *          SCIP_Retcode "SCIP_RETCODE" for a complete list of error codes.
 *
 *  @pre This method can be called if @p scip is in one of the following stages:
 *       - \ref SCIP_STAGE_PROBLEM
 *       - \ref SCIP_STAGE_TRANSFORMING
 *       - \ref SCIP_STAGE_TRANSFORMED
 *       - \ref SCIP_STAGE_INITPRESOLVE
 *       - \ref SCIP_STAGE_PRESOLVING
 *       - \ref SCIP_STAGE_EXITPRESOLVE
 *       - \ref SCIP_STAGE_PRESOLVED
 *       - \ref SCIP_STAGE_INITSOLVE
 *       - \ref SCIP_STAGE_SOLVING
 *       - \ref SCIP_STAGE_SOLVED
 *       - \ref SCIP_STAGE_EXITSOLVE
 *       - \ref SCIP_STAGE_FREETRANS
 *
 *  @note the pointer of the variable will be NULLed
 */
SCIP_EXPORT
SCIP_RETCODE SCIPreleaseVar(
   SCIP*                 scip,               /**< SCIP data structure */
   SCIP_VAR**            var                 /**< pointer to variable */
   );

/** changes the name of a variable
 *
 *  @return \ref SCIP_OKAY is returned if everything worked. Otherwise a suitable error code is passed. See \ref
 *          SCIP_Retcode "SCIP_RETCODE" for a complete list of error codes.
 *
 *  @pre This method can only be called if @p scip is in stage \ref SCIP_STAGE_PROBLEM
 *
 *  @note to get the current name of a variable, use SCIPvarGetName() from pub_var.h
 */
SCIP_EXPORT
SCIP_RETCODE SCIPchgVarName(
   SCIP*                 scip,               /**< SCIP data structure */
   SCIP_VAR*             var,                /**< variable */
   const char*           name                /**< new name of constraint */
   );

/** gets and captures transformed variable of a given variable; if the variable is not yet transformed,
 *  a new transformed variable for this variable is created
 *
 *  @return \ref SCIP_OKAY is returned if everything worked. Otherwise a suitable error code is passed. See \ref
 *          SCIP_Retcode "SCIP_RETCODE" for a complete list of error codes.
 *
 *  @pre This method can be called if @p scip is in one of the following stages:
 *       - \ref SCIP_STAGE_TRANSFORMING
 *       - \ref SCIP_STAGE_TRANSFORMED
 *       - \ref SCIP_STAGE_INITPRESOLVE
 *       - \ref SCIP_STAGE_PRESOLVING
 *       - \ref SCIP_STAGE_EXITPRESOLVE
 *       - \ref SCIP_STAGE_PRESOLVED
 *       - \ref SCIP_STAGE_INITSOLVE
 *       - \ref SCIP_STAGE_SOLVING
 */
SCIP_EXPORT
SCIP_RETCODE SCIPtransformVar(
   SCIP*                 scip,               /**< SCIP data structure */
   SCIP_VAR*             var,                /**< variable to get/create transformed variable for */
   SCIP_VAR**            transvar            /**< pointer to store the transformed variable */
   );

/** gets and captures transformed variables for an array of variables;
 *  if a variable of the array is not yet transformed, a new transformed variable for this variable is created;
 *  it is possible to call this method with vars == transvars
 *
 *  @return \ref SCIP_OKAY is returned if everything worked. Otherwise a suitable error code is passed. See \ref
 *          SCIP_Retcode "SCIP_RETCODE" for a complete list of error codes.
 *
 *  @pre This method can be called if @p scip is in one of the following stages:
 *       - \ref SCIP_STAGE_TRANSFORMING
 *       - \ref SCIP_STAGE_TRANSFORMED
 *       - \ref SCIP_STAGE_INITPRESOLVE
 *       - \ref SCIP_STAGE_PRESOLVING
 *       - \ref SCIP_STAGE_EXITPRESOLVE
 *       - \ref SCIP_STAGE_PRESOLVED
 *       - \ref SCIP_STAGE_INITSOLVE
 *       - \ref SCIP_STAGE_SOLVING
 */
SCIP_EXPORT
SCIP_RETCODE SCIPtransformVars(
   SCIP*                 scip,               /**< SCIP data structure */
   int                   nvars,              /**< number of variables to get/create transformed variables for */
   SCIP_VAR**            vars,               /**< array with variables to get/create transformed variables for */
   SCIP_VAR**            transvars           /**< array to store the transformed variables */
   );

/** gets corresponding transformed variable of a given variable;
 *  returns NULL as transvar, if transformed variable is not yet existing
 *
 *  @return \ref SCIP_OKAY is returned if everything worked. Otherwise a suitable error code is passed. See \ref
 *          SCIP_Retcode "SCIP_RETCODE" for a complete list of error codes.
 *
 *  @pre This method can be called if @p scip is in one of the following stages:
 *       - \ref SCIP_STAGE_TRANSFORMING
 *       - \ref SCIP_STAGE_TRANSFORMED
 *       - \ref SCIP_STAGE_INITPRESOLVE
 *       - \ref SCIP_STAGE_PRESOLVING
 *       - \ref SCIP_STAGE_EXITPRESOLVE
 *       - \ref SCIP_STAGE_PRESOLVED
 *       - \ref SCIP_STAGE_INITSOLVE
 *       - \ref SCIP_STAGE_SOLVING
 *       - \ref SCIP_STAGE_SOLVED
 *       - \ref SCIP_STAGE_EXITSOLVE
 *       - \ref SCIP_STAGE_FREETRANS
 */
SCIP_EXPORT
SCIP_RETCODE SCIPgetTransformedVar(
   SCIP*                 scip,               /**< SCIP data structure */
   SCIP_VAR*             var,                /**< variable to get transformed variable for */
   SCIP_VAR**            transvar            /**< pointer to store the transformed variable */
   );

/** gets corresponding transformed variables for an array of variables;
 *  stores NULL in a transvars slot, if the transformed variable is not yet existing;
 *  it is possible to call this method with vars == transvars, but remember that variables that are not
 *  yet transformed will be replaced with NULL
 *
 *  @return \ref SCIP_OKAY is returned if everything worked. Otherwise a suitable error code is passed. See \ref
 *          SCIP_Retcode "SCIP_RETCODE" for a complete list of error codes.
 *
 *  @pre This method can be called if @p scip is in one of the following stages:
 *       - \ref SCIP_STAGE_TRANSFORMING
 *       - \ref SCIP_STAGE_TRANSFORMED
 *       - \ref SCIP_STAGE_INITPRESOLVE
 *       - \ref SCIP_STAGE_PRESOLVING
 *       - \ref SCIP_STAGE_EXITPRESOLVE
 *       - \ref SCIP_STAGE_PRESOLVED
 *       - \ref SCIP_STAGE_INITSOLVE
 *       - \ref SCIP_STAGE_SOLVING
 *       - \ref SCIP_STAGE_SOLVED
 *       - \ref SCIP_STAGE_EXITSOLVE
 *       - \ref SCIP_STAGE_FREETRANS
 */
SCIP_EXPORT
SCIP_RETCODE SCIPgetTransformedVars(
   SCIP*                 scip,               /**< SCIP data structure */
   int                   nvars,              /**< number of variables to get transformed variables for */
   SCIP_VAR**            vars,               /**< array with variables to get transformed variables for */
   SCIP_VAR**            transvars           /**< array to store the transformed variables */
   );

/** gets negated variable x' = lb + ub - x of variable x; negated variable is created, if not yet existing
 *
 *  @return \ref SCIP_OKAY is returned if everything worked. Otherwise a suitable error code is passed. See \ref
 *          SCIP_Retcode "SCIP_RETCODE" for a complete list of error codes.
 *
 *  @pre This method can be called if @p scip is in one of the following stages:
 *       - \ref SCIP_STAGE_PROBLEM
 *       - \ref SCIP_STAGE_TRANSFORMING
 *       - \ref SCIP_STAGE_TRANSFORMED
 *       - \ref SCIP_STAGE_INITPRESOLVE
 *       - \ref SCIP_STAGE_PRESOLVING
 *       - \ref SCIP_STAGE_EXITPRESOLVE
 *       - \ref SCIP_STAGE_PRESOLVED
 *       - \ref SCIP_STAGE_INITSOLVE
 *       - \ref SCIP_STAGE_SOLVING
 *       - \ref SCIP_STAGE_SOLVED
 *       - \ref SCIP_STAGE_EXITSOLVE
 *       - \ref SCIP_STAGE_FREETRANS
 */
SCIP_EXPORT
SCIP_RETCODE SCIPgetNegatedVar(
   SCIP*                 scip,               /**< SCIP data structure */
   SCIP_VAR*             var,                /**< variable to get negated variable for */
   SCIP_VAR**            negvar              /**< pointer to store the negated variable */
   );

/** gets negated variables x' = lb + ub - x of variables x; negated variables are created, if not yet existing;
 *  in difference to \ref SCIPcreateVar, the negated variable must not be released (unless captured explicitly)
 *
 *  @return \ref SCIP_OKAY is returned if everything worked. Otherwise a suitable error code is passed. See \ref
 *          SCIP_Retcode "SCIP_RETCODE" for a complete list of error codes.
 *
 *  @pre This method can be called if @p scip is in one of the following stages:
 *       - \ref SCIP_STAGE_PROBLEM
 *       - \ref SCIP_STAGE_TRANSFORMING
 *       - \ref SCIP_STAGE_TRANSFORMED
 *       - \ref SCIP_STAGE_INITPRESOLVE
 *       - \ref SCIP_STAGE_PRESOLVING
 *       - \ref SCIP_STAGE_EXITPRESOLVE
 *       - \ref SCIP_STAGE_PRESOLVED
 *       - \ref SCIP_STAGE_INITSOLVE
 *       - \ref SCIP_STAGE_SOLVING
 *       - \ref SCIP_STAGE_SOLVED
 *       - \ref SCIP_STAGE_EXITSOLVE
 *       - \ref SCIP_STAGE_FREETRANS
 */
SCIP_EXPORT
SCIP_RETCODE SCIPgetNegatedVars(
   SCIP*                 scip,               /**< SCIP data structure */
   int                   nvars,              /**< number of variables to get negated variables for */
   SCIP_VAR**            vars,               /**< array of variables to get negated variables for */
   SCIP_VAR**            negvars             /**< array to store the negated variables */
   );

/** gets a binary variable that is equal to the given binary variable, and that is either active, fixed, or
 *  multi-aggregated, or the negated variable of an active, fixed, or multi-aggregated variable
 *
 *  @return \ref SCIP_OKAY is returned if everything worked. Otherwise a suitable error code is passed. See \ref
 *          SCIP_Retcode "SCIP_RETCODE" for a complete list of error codes.
 *
 *  @pre This method can be called if @p scip is in one of the following stages:
 *       - \ref SCIP_STAGE_PROBLEM
 *       - \ref SCIP_STAGE_TRANSFORMED
 *       - \ref SCIP_STAGE_INITPRESOLVE
 *       - \ref SCIP_STAGE_PRESOLVING
 *       - \ref SCIP_STAGE_EXITPRESOLVE
 *       - \ref SCIP_STAGE_PRESOLVED
 *       - \ref SCIP_STAGE_INITSOLVE
 *       - \ref SCIP_STAGE_SOLVING
 *       - \ref SCIP_STAGE_SOLVED
 *       - \ref SCIP_STAGE_EXITSOLVE
 */
SCIP_EXPORT
SCIP_RETCODE SCIPgetBinvarRepresentative(
   SCIP*                 scip,               /**< SCIP data structure */
   SCIP_VAR*             var,                /**< binary variable to get binary representative for */
   SCIP_VAR**            repvar,             /**< pointer to store the binary representative */
   SCIP_Bool*            negated             /**< pointer to store whether the negation of an active variable was returned */
   );

/** gets binary variables that are equal to the given binary variables, and which are either active, fixed, or
 *  multi-aggregated, or the negated variables of active, fixed, or multi-aggregated variables
 *
 *  @return \ref SCIP_OKAY is returned if everything worked. Otherwise a suitable error code is passed. See \ref
 *          SCIP_Retcode "SCIP_RETCODE" for a complete list of error codes.
 *
 *  @pre This method can be called if @p scip is in one of the following stages:
 *       - \ref SCIP_STAGE_PROBLEM
 *       - \ref SCIP_STAGE_TRANSFORMED
 *       - \ref SCIP_STAGE_INITPRESOLVE
 *       - \ref SCIP_STAGE_PRESOLVING
 *       - \ref SCIP_STAGE_EXITPRESOLVE
 *       - \ref SCIP_STAGE_PRESOLVED
 *       - \ref SCIP_STAGE_INITSOLVE
 *       - \ref SCIP_STAGE_SOLVING
 *       - \ref SCIP_STAGE_SOLVED
 *       - \ref SCIP_STAGE_EXITSOLVE
 */
SCIP_EXPORT
SCIP_RETCODE SCIPgetBinvarRepresentatives(
   SCIP*                 scip,               /**< SCIP data structure */
   int                   nvars,              /**< number of binary variables to get representatives for */
   SCIP_VAR**            vars,               /**< binary variables to get binary representatives for */
   SCIP_VAR**            repvars,            /**< array to store the binary representatives */
   SCIP_Bool*            negated             /**< array to store whether the negation of an active variable was returned */
   );

/** flattens aggregation graph of multi-aggregated variable in order to avoid exponential recursion later on
 *
 *  @return \ref SCIP_OKAY is returned if everything worked. Otherwise a suitable error code is passed. See \ref
 *          SCIP_Retcode "SCIP_RETCODE" for a complete list of error codes.
 *
 *  @pre This method can be called if @p scip is in one of the following stages:
 *       - \ref SCIP_STAGE_INITPRESOLVE
 *       - \ref SCIP_STAGE_PRESOLVING
 *       - \ref SCIP_STAGE_EXITPRESOLVE
 *       - \ref SCIP_STAGE_PRESOLVED
 *       - \ref SCIP_STAGE_INITSOLVE
 *       - \ref SCIP_STAGE_SOLVING
 *       - \ref SCIP_STAGE_SOLVED
 */
SCIP_EXPORT
SCIP_RETCODE SCIPflattenVarAggregationGraph(
   SCIP*                 scip,               /**< SCIP data structure */
   SCIP_VAR*             var                 /**< problem variable */
   );

/** Transforms a given linear sum of variables, that is a_1*x_1 + ... + a_n*x_n + c into a corresponding linear sum of
 *  active variables, that is b_1*y_1 + ... + b_m*y_m + d.
 *
 *  If the number of needed active variables is greater than the available slots in the variable array, nothing happens
 *  except that the required size is stored in the corresponding variable (requiredsize). Otherwise, the active variable
 *  representation is stored in the variable array, scalar array and constant.
 *
 *  The reason for this approach is that we cannot reallocate memory, since we do not know how the memory has been
 *  allocated (e.g., by a C++ 'new' or SCIP functions).
 *
 *  @return \ref SCIP_OKAY is returned if everything worked. Otherwise a suitable error code is passed. See \ref
 *          SCIP_Retcode "SCIP_RETCODE" for a complete list of error codes.
 *
 *  @pre This method can be called if @p scip is in one of the following stages:
 *       - \ref SCIP_STAGE_TRANSFORMED
 *       - \ref SCIP_STAGE_INITPRESOLVE
 *       - \ref SCIP_STAGE_PRESOLVING
 *       - \ref SCIP_STAGE_EXITPRESOLVE
 *       - \ref SCIP_STAGE_PRESOLVED
 *       - \ref SCIP_STAGE_INITSOLVE
 *       - \ref SCIP_STAGE_SOLVING
 *       - \ref SCIP_STAGE_SOLVED
 *       - \ref SCIP_STAGE_EXITSOLVE
 *       - \ref SCIP_STAGE_FREETRANS
 *
 *  @note The resulting linear sum is stored into the given variable array, scalar array, and constant. That means the
 *        given entries are overwritten.
 *
 *  @note That method can be used to convert a single variables into variable space of active variables. Therefore call
 *        the method with the linear sum 1.0*x + 0.0.
 */
SCIP_EXPORT
SCIP_RETCODE SCIPgetProbvarLinearSum(
   SCIP*                 scip,               /**< SCIP data structure */
   SCIP_VAR**            vars,               /**< variable array x_1, ..., x_n in the linear sum which will be
                                              *   overwritten by the variable array y_1, ..., y_m in the linear sum
                                              *   w.r.t. active variables */
   SCIP_Real*            scalars,            /**< scalars a_1, ..., a_n in linear sum which will be overwritten to the
                                              *   scalars b_1, ..., b_m in the linear sum of the active variables  */
   int*                  nvars,              /**< pointer to number of variables in the linear sum which will be
                                              *   overwritten by the number of variables in the linear sum corresponding
                                              *   to the active variables */
   int                   varssize,           /**< available slots in vars and scalars array which is needed to check if
                                              *   the array are large enough for the linear sum w.r.t. active
                                              *   variables */
   SCIP_Real*            constant,           /**< pointer to constant c in linear sum a_1*x_1 + ... + a_n*x_n + c which
                                              *   will chnage to constant d in the linear sum b_1*y_1 + ... + b_m*y_m +
                                              *   d w.r.t. the active variables */
   int*                  requiredsize,       /**< pointer to store the required array size for the linear sum w.r.t. the
                                              *   active variables */
   SCIP_Bool             mergemultiples      /**< should multiple occurrences of a var be replaced by a single coeff? */
   );

/** transforms given variable, scalar and constant to the corresponding active, fixed, or
 *  multi-aggregated variable, scalar and constant; if the variable resolves to a fixed variable,
 *  "scalar" will be 0.0 and the value of the sum will be stored in "constant"; a multi-aggregation
 *  with only one active variable (this can happen due to fixings after the multi-aggregation),
 *  is treated like an aggregation; if the multi-aggregation constant is infinite, "scalar" will be 0.0
 *
 *  @return \ref SCIP_OKAY is returned if everything worked. Otherwise a suitable error code is passed. See \ref
 *          SCIP_Retcode "SCIP_RETCODE" for a complete list of error codes.
 *
 *  @pre This method can be called if @p scip is in one of the following stages:
 *       - \ref SCIP_STAGE_TRANSFORMED
 *       - \ref SCIP_STAGE_INITPRESOLVE
 *       - \ref SCIP_STAGE_PRESOLVING
 *       - \ref SCIP_STAGE_EXITPRESOLVE
 *       - \ref SCIP_STAGE_PRESOLVED
 *       - \ref SCIP_STAGE_INITSOLVE
 *       - \ref SCIP_STAGE_SOLVING
 *       - \ref SCIP_STAGE_SOLVED
 *       - \ref SCIP_STAGE_EXITSOLVE
 *       - \ref SCIP_STAGE_FREETRANS
 */
SCIP_EXPORT
SCIP_RETCODE SCIPgetProbvarSum(
   SCIP*                 scip,               /**< SCIP data structure */
   SCIP_VAR**            var,                /**< pointer to problem variable x in sum a*x + c */
   SCIP_Real*            scalar,             /**< pointer to scalar a in sum a*x + c */
   SCIP_Real*            constant            /**< pointer to constant c in sum a*x + c */
   );

/** return for given variables all their active counterparts; all active variables will be pairwise different
 *  @note It does not hold that the first output variable is the active variable for the first input variable.
 *
 *  @return \ref SCIP_OKAY is returned if everything worked. Otherwise a suitable error code is passed. See \ref
 *          SCIP_Retcode "SCIP_RETCODE" for a complete list of error codes.
 *
 *  @pre This method can be called if @p scip is in one of the following stages:
 *       - \ref SCIP_STAGE_TRANSFORMED
 *       - \ref SCIP_STAGE_INITPRESOLVE
 *       - \ref SCIP_STAGE_PRESOLVING
 *       - \ref SCIP_STAGE_EXITPRESOLVE
 *       - \ref SCIP_STAGE_PRESOLVED
 *       - \ref SCIP_STAGE_INITSOLVE
 *       - \ref SCIP_STAGE_SOLVING
 *       - \ref SCIP_STAGE_SOLVED
 *       - \ref SCIP_STAGE_EXITSOLVE
 *       - \ref SCIP_STAGE_FREETRANS
 */
SCIP_EXPORT
SCIP_RETCODE SCIPgetActiveVars(
   SCIP*                 scip,               /**< SCIP data structure */
   SCIP_VAR**            vars,               /**< variable array with given variables and as output all active
                                              *   variables, if enough slots exist */
   int*                  nvars,              /**< number of given variables, and as output number of active variables,
                                              *   if enough slots exist */
   int                   varssize,           /**< available slots in vars array */
   int*                  requiredsize        /**< pointer to store the required array size for the active variables */
   );

/** returns the reduced costs of the variable in the current node's LP relaxation;
 *  the current node has to have a feasible LP.
 *
 *  returns SCIP_INVALID if the variable is active but not in the current LP;
 *  returns 0 if the variable has been aggregated out or fixed in presolving.
 *
 *  @pre This method can only be called if @p scip is in stage \ref SCIP_STAGE_SOLVING
 *
 *  @note The return value of this method should be used carefully if the dual feasibility check was explictely disabled.
 */
SCIP_EXPORT
SCIP_Real SCIPgetVarRedcost(
   SCIP*                 scip,               /**< SCIP data structure */
   SCIP_VAR*             var                 /**< variable to get reduced costs, should be a column in current node LP */
   );

/** returns the implied reduced costs of the variable in the current node's LP relaxation;
 *  the current node has to have a feasible LP.
 *
 *  returns SCIP_INVALID if the variable is active but not in the current LP;
 *  returns 0 if the variable has been aggregated out or fixed in presolving.
 *
 *  @pre This method can only be called if @p scip is in stage \ref SCIP_STAGE_SOLVING
 *
 *  @note The return value of this method should be used carefully if the dual feasibility check was explictely disabled.
 */
SCIP_EXPORT
SCIP_Real SCIPgetVarImplRedcost(
   SCIP*                 scip,               /**< SCIP data structure */
   SCIP_VAR*             var,                /**< variable to get reduced costs, should be a column in current node LP */
   SCIP_Bool             varfixing           /**< FALSE if for x == 0, TRUE for x == 1 */
   );

/** returns the Farkas coefficient of the variable in the current node's LP relaxation;
 *  the current node has to have an infeasible LP.
 *
 *  returns SCIP_INVALID if the variable is active but not in the current LP;
 *  returns 0 if the variable has been aggregated out or fixed in presolving.
 *
 *  @pre This method can only be called if @p scip is in stage \ref SCIP_STAGE_SOLVING
 */
SCIP_EXPORT
SCIP_Real SCIPgetVarFarkasCoef(
   SCIP*                 scip,               /**< SCIP data structure */
   SCIP_VAR*             var                 /**< variable to get reduced costs, should be a column in current node LP */
   );

/** returns lower bound of variable directly before or after the bound change given by the bound change index
 *  was applied
 */
SCIP_EXPORT
SCIP_Real SCIPgetVarLbAtIndex(
   SCIP*                 scip,               /**< SCIP data structure */
   SCIP_VAR*             var,                /**< problem variable */
   SCIP_BDCHGIDX*        bdchgidx,           /**< bound change index representing time on path to current node */
   SCIP_Bool             after               /**< should the bound change with given index be included? */
   );

/** returns upper bound of variable directly before or after the bound change given by the bound change index
 *  was applied
 */
SCIP_EXPORT
SCIP_Real SCIPgetVarUbAtIndex(
   SCIP*                 scip,               /**< SCIP data structure */
   SCIP_VAR*             var,                /**< problem variable */
   SCIP_BDCHGIDX*        bdchgidx,           /**< bound change index representing time on path to current node */
   SCIP_Bool             after               /**< should the bound change with given index be included? */
   );

/** returns lower or upper bound of variable directly before or after the bound change given by the bound change index
 *  was applied
 */
SCIP_EXPORT
SCIP_Real SCIPgetVarBdAtIndex(
   SCIP*                 scip,               /**< SCIP data structure */
   SCIP_VAR*             var,                /**< problem variable */
   SCIP_BOUNDTYPE        boundtype,          /**< type of bound: lower or upper bound */
   SCIP_BDCHGIDX*        bdchgidx,           /**< bound change index representing time on path to current node */
   SCIP_Bool             after               /**< should the bound change with given index be included? */
   );

/** returns whether the binary variable was fixed at the time given by the bound change index */
SCIP_EXPORT
SCIP_Bool SCIPgetVarWasFixedAtIndex(
   SCIP*                 scip,               /**< SCIP data structure */
   SCIP_VAR*             var,                /**< problem variable */
   SCIP_BDCHGIDX*        bdchgidx,           /**< bound change index representing time on path to current node */
   SCIP_Bool             after               /**< should the bound change with given index be included? */
   );

/** gets solution value for variable in current node
 *
 *  @return solution value for variable in current node
 *
 *  @pre This method can be called if @p scip is in one of the following stages:
 *       - \ref SCIP_STAGE_PRESOLVED
 *       - \ref SCIP_STAGE_SOLVING
 */
SCIP_EXPORT
SCIP_Real SCIPgetVarSol(
   SCIP*                 scip,               /**< SCIP data structure */
   SCIP_VAR*             var                 /**< variable to get solution value for */
   );

/** gets solution values of multiple variables in current node
 *
 *  @return \ref SCIP_OKAY is returned if everything worked. Otherwise a suitable error code is passed. See \ref
 *          SCIP_Retcode "SCIP_RETCODE" for a complete list of error codes.
 *
 *  @pre This method can be called if @p scip is in one of the following stages:
 *       - \ref SCIP_STAGE_PRESOLVED
 *       - \ref SCIP_STAGE_SOLVING
 */
SCIP_EXPORT
SCIP_RETCODE SCIPgetVarSols(
   SCIP*                 scip,               /**< SCIP data structure */
   int                   nvars,              /**< number of variables to get solution value for */
   SCIP_VAR**            vars,               /**< array with variables to get value for */
   SCIP_Real*            vals                /**< array to store solution values of variables */
   );

/** sets the solution value of all variables in the global relaxation solution to zero
 *
 *  @return \ref SCIP_OKAY is returned if everything worked. Otherwise a suitable error code is passed. See \ref
 *          SCIP_Retcode "SCIP_RETCODE" for a complete list of error codes.
 *
 *  @pre This method can be called if @p scip is in one of the following stages:
 *       - \ref SCIP_STAGE_PRESOLVED
 *       - \ref SCIP_STAGE_SOLVING
 */
SCIP_EXPORT
SCIP_RETCODE SCIPclearRelaxSolVals(
   SCIP*                 scip,               /**< SCIP data structure */
   SCIP_RELAX*           relax               /**< relaxator data structure */
   );

/** sets the value of the given variable in the global relaxation solution;
 *  this solution can be filled by the relaxation handlers  and can be used by heuristics and for separation;
 *  You can use SCIPclearRelaxSolVals() to set all values to zero, initially;
 *  after setting all solution values, you have to call SCIPmarkRelaxSolValid()
 *  to inform SCIP that the stored solution is valid
 *
 *  @return \ref SCIP_OKAY is returned if everything worked. Otherwise a suitable error code is passed. See \ref
 *          SCIP_Retcode "SCIP_RETCODE" for a complete list of error codes.
 *
 *  @pre This method can be called if @p scip is in one of the following stages:
 *       - \ref SCIP_STAGE_PRESOLVED
 *       - \ref SCIP_STAGE_SOLVING
 *
 *  @note This method incrementally updates the objective value of the relaxation solution. If the whole solution
 *        should be updated, using SCIPsetRelaxSolVals() instead or calling SCIPclearRelaxSolVals() before setting
 *        the first value to reset the solution and the objective value to 0 may help the numerics.
 */
SCIP_EXPORT
SCIP_RETCODE SCIPsetRelaxSolVal(
   SCIP*                 scip,               /**< SCIP data structure */
   SCIP_RELAX*           relax,              /**< relaxator data structure */
   SCIP_VAR*             var,                /**< variable to set value for */
   SCIP_Real             val                 /**< solution value of variable */
   );

/** sets the values of the given variables in the global relaxation solution and informs SCIP about the validity
 *  and whether the solution can be enforced via linear cuts;
 *  this solution can be filled by the relaxation handlers  and can be used by heuristics and for separation;
 *  the solution is automatically cleared, s.t. all other variables get value 0.0
 *
 *  @return \ref SCIP_OKAY is returned if everything worked. Otherwise a suitable error code is passed. See \ref
 *          SCIP_Retcode "SCIP_RETCODE" for a complete list of error codes.
 *
 *  @pre This method can be called if @p scip is in one of the following stages:
 *       - \ref SCIP_STAGE_PRESOLVED
 *       - \ref SCIP_STAGE_SOLVING
 */
SCIP_EXPORT
SCIP_RETCODE SCIPsetRelaxSolVals(
   SCIP*                 scip,               /**< SCIP data structure */
   SCIP_RELAX*           relax,              /**< relaxator data structure */
   int                   nvars,              /**< number of variables to set relaxation solution value for */
   SCIP_VAR**            vars,               /**< array with variables to set value for */
   SCIP_Real*            vals,               /**< array with solution values of variables */
   SCIP_Bool             includeslp          /**< does the relaxator contain all cuts in the LP? */
   );

/** sets the values of the variables in the global relaxation solution to the values in the given primal solution
 *  and informs SCIP about the validity and whether the solution can be enforced via linear cuts;
 *  the relaxation solution can be filled by the relaxation handlers and might be used by heuristics and for separation
 *
 *  @return \ref SCIP_OKAY is returned if everything worked. Otherwise a suitable error code is passed. See \ref
 *          SCIP_Retcode "SCIP_RETCODE" for a complete list of error codes.
 *
 *  @pre This method can be called if @p scip is in one of the following stages:
 *       - \ref SCIP_STAGE_PRESOLVED
 *       - \ref SCIP_STAGE_SOLVING
 */
SCIP_EXPORT
SCIP_RETCODE SCIPsetRelaxSolValsSol(
   SCIP*                 scip,               /**< SCIP data structure */
   SCIP_RELAX*           relax,              /**< relaxator data structure */
   SCIP_SOL*             sol,                /**< primal relaxation solution */
   SCIP_Bool             includeslp          /**< does the relaxator contain all cuts in the LP? */
   );

/** returns whether the relaxation solution is valid
 *
 *  @return TRUE, if the relaxation solution is valid; FALSE, otherwise
 *
 *  @pre This method can be called if @p scip is in one of the following stages:
 *       - \ref SCIP_STAGE_PRESOLVED
 *       - \ref SCIP_STAGE_SOLVING
 */
SCIP_EXPORT
SCIP_Bool SCIPisRelaxSolValid(
   SCIP*                 scip                /**< SCIP data structure */
   );

/** informs SCIP that the relaxation solution is valid and whether the relaxation can be enforced through linear cuts
 *
 *  @return \ref SCIP_OKAY is returned if everything worked. Otherwise a suitable error code is passed. See \ref
 *          SCIP_Retcode "SCIP_RETCODE" for a complete list of error codes.
 *
 *  @pre This method can be called if @p scip is in one of the following stages:
 *       - \ref SCIP_STAGE_PRESOLVED
 *       - \ref SCIP_STAGE_SOLVING
 */
SCIP_EXPORT
SCIP_RETCODE SCIPmarkRelaxSolValid(
   SCIP*                 scip,               /**< SCIP data structure */
   SCIP_RELAX*           relax,              /**< relaxator data structure that set the current relaxation solution */
   SCIP_Bool             includeslp          /**< does the relaxator contain all cuts in the LP? */
   );

/** informs SCIP, that the relaxation solution is invalid
 *
 *  @return \ref SCIP_OKAY is returned if everything worked. Otherwise a suitable error code is passed. See \ref
 *          SCIP_Retcode "SCIP_RETCODE" for a complete list of error codes.
 *
 *  @pre This method can be called if @p scip is in one of the following stages:
 *       - \ref SCIP_STAGE_PRESOLVED
 *       - \ref SCIP_STAGE_SOLVING
 */
SCIP_EXPORT
SCIP_RETCODE SCIPmarkRelaxSolInvalid(
   SCIP*                 scip                /**< SCIP data structure */
   );

/** gets the relaxation solution value of the given variable
 *
 *  @return the relaxation solution value of the given variable
 *
 *  @pre This method can be called if @p scip is in one of the following stages:
 *       - \ref SCIP_STAGE_PRESOLVED
 *       - \ref SCIP_STAGE_SOLVING
 */
SCIP_EXPORT
SCIP_Real SCIPgetRelaxSolVal(
   SCIP*                 scip,               /**< SCIP data structure */
   SCIP_VAR*             var                 /**< variable to get value for */
   );

/** gets the relaxation solution objective value
 *
 *  @return the objective value of the relaxation solution
 *
 *  @pre This method can be called if @p scip is in one of the following stages:
 *       - \ref SCIP_STAGE_PRESOLVED
 *       - \ref SCIP_STAGE_SOLVING
 */
SCIP_EXPORT
SCIP_Real SCIPgetRelaxSolObj(
   SCIP*                 scip                /**< SCIP data structure */
   );

/** determine which branching direction should be evaluated first by strong branching
 *
 *  @return TRUE iff strong branching should first evaluate the down child
 *
 */
SCIP_EXPORT
SCIP_Bool SCIPisStrongbranchDownFirst(
   SCIP*                 scip,               /**< SCIP data structure */
   SCIP_VAR*             var                 /**< variable to determine the branching direction on */
   );

/** start strong branching - call before any strong branching
 *
 *  @return \ref SCIP_OKAY is returned if everything worked. Otherwise a suitable error code is passed. See \ref
 *          SCIP_Retcode "SCIP_RETCODE" for a complete list of error codes.
 *
 *  @pre This method can be called if @p scip is in one of the following stages:
 *       - \ref SCIP_STAGE_PRESOLVED
 *       - \ref SCIP_STAGE_SOLVING
 *
 *  @note if propagation is enabled, strong branching is not done directly on the LP, but probing nodes are created
 *        which allow to perform propagation but also creates some overhead
 */
SCIP_EXPORT
SCIP_RETCODE SCIPstartStrongbranch(
   SCIP*                 scip,               /**< SCIP data structure */
   SCIP_Bool             enablepropagation   /**< should propagation be done before solving the strong branching LP? */
   );

/** end strong branching - call after any strong branching
 *
 *  @return \ref SCIP_OKAY is returned if everything worked. Otherwise a suitable error code is passed. See \ref
 *          SCIP_Retcode "SCIP_RETCODE" for a complete list of error codes.
 *
 *  @pre This method can be called if @p scip is in one of the following stages:
 *       - \ref SCIP_STAGE_PRESOLVED
 *       - \ref SCIP_STAGE_SOLVING
 */
SCIP_EXPORT
SCIP_RETCODE SCIPendStrongbranch(
   SCIP*                 scip                /**< SCIP data structure */
   );

/** gets strong branching information on column variable with fractional value
 *
 *  @return \ref SCIP_OKAY is returned if everything worked. Otherwise a suitable error code is passed. See \ref
 *          SCIP_Retcode "SCIP_RETCODE" for a complete list of error codes.
 *
 *  @pre This method can be called if @p scip is in one of the following stages:
 *       - \ref SCIP_STAGE_PRESOLVED
 *       - \ref SCIP_STAGE_SOLVING
 */
SCIP_EXPORT
SCIP_RETCODE SCIPgetVarStrongbranchFrac(
   SCIP*                 scip,               /**< SCIP data structure */
   SCIP_VAR*             var,                /**< variable to get strong branching values for */
   int                   itlim,              /**< iteration limit for strong branchings */
   SCIP_Real*            down,               /**< stores dual bound after branching column down */
   SCIP_Real*            up,                 /**< stores dual bound after branching column up */
   SCIP_Bool*            downvalid,          /**< stores whether the returned down value is a valid dual bound, or NULL;
                                              *   otherwise, it can only be used as an estimate value */
   SCIP_Bool*            upvalid,            /**< stores whether the returned up value is a valid dual bound, or NULL;
                                              *   otherwise, it can only be used as an estimate value */
   SCIP_Bool*            downinf,            /**< pointer to store whether the downwards branch is infeasible, or NULL */
   SCIP_Bool*            upinf,              /**< pointer to store whether the upwards branch is infeasible, or NULL */
   SCIP_Bool*            downconflict,       /**< pointer to store whether a conflict constraint was created for an
                                              *   infeasible downwards branch, or NULL */
   SCIP_Bool*            upconflict,         /**< pointer to store whether a conflict constraint was created for an
                                              *   infeasible upwards branch, or NULL */
   SCIP_Bool*            lperror             /**< pointer to store whether an unresolved LP error occurred or the
                                              *   solving process should be stopped (e.g., due to a time limit) */
   );

/** gets strong branching information with previous domain propagation on column variable
 *
 *  Before calling this method, the strong branching mode must have been activated by calling SCIPstartStrongbranch();
 *  after strong branching was done for all candidate variables, the strong branching mode must be ended by
 *  SCIPendStrongbranch(). Since this method applies domain propagation before strongbranching, propagation has to be be
 *  enabled in the SCIPstartStrongbranch() call.
 *
 *  Before solving the strong branching LP, domain propagation can be performed. The number of propagation rounds
 *  can be specified by the parameter @p maxproprounds.
 *
 *  @return \ref SCIP_OKAY is returned if everything worked. Otherwise a suitable error code is passed. See \ref
 *          SCIP_Retcode "SCIP_RETCODE" for a complete list of error codes.
 *
 *  @pre This method can be called if @p scip is in one of the following stages:
 *       - \ref SCIP_STAGE_PRESOLVED
 *       - \ref SCIP_STAGE_SOLVING
 *
 *  @warning When using this method, LP banching candidates and solution values must be copied beforehand, because
 *           they are updated w.r.t. the strong branching LP solution.
 */
SCIP_EXPORT
SCIP_RETCODE SCIPgetVarStrongbranchWithPropagation(
   SCIP*                 scip,               /**< SCIP data structure */
   SCIP_VAR*             var,                /**< variable to get strong branching values for */
   SCIP_Real             solval,             /**< value of the variable in the current LP solution */
   SCIP_Real             lpobjval,           /**< LP objective value of the current LP solution */
   int                   itlim,              /**< iteration limit for strong branchings */
   int                   maxproprounds,      /**< maximum number of propagation rounds (-1: no limit, -2: parameter
                                              *   settings) */
   SCIP_Real*            down,               /**< stores dual bound after branching column down */
   SCIP_Real*            up,                 /**< stores dual bound after branching column up */
   SCIP_Bool*            downvalid,          /**< stores whether the returned down value is a valid dual bound, or NULL;
                                              *   otherwise, it can only be used as an estimate value */
   SCIP_Bool*            upvalid,            /**< stores whether the returned up value is a valid dual bound, or NULL;
                                              *   otherwise, it can only be used as an estimate value */
   SCIP_Longint*         ndomredsdown,       /**< pointer to store the number of domain reductions down, or NULL */
   SCIP_Longint*         ndomredsup,         /**< pointer to store the number of domain reductions up, or NULL */
   SCIP_Bool*            downinf,            /**< pointer to store whether the downwards branch is infeasible, or NULL */
   SCIP_Bool*            upinf,              /**< pointer to store whether the upwards branch is infeasible, or NULL */
   SCIP_Bool*            downconflict,       /**< pointer to store whether a conflict constraint was created for an
                                              *   infeasible downwards branch, or NULL */
   SCIP_Bool*            upconflict,         /**< pointer to store whether a conflict constraint was created for an
                                              *   infeasible upwards branch, or NULL */
   SCIP_Bool*            lperror,            /**< pointer to store whether an unresolved LP error occurred or the
                                              *   solving process should be stopped (e.g., due to a time limit) */
   SCIP_Real*            newlbs,             /**< array to store valid lower bounds for all active variables, or NULL */
   SCIP_Real*            newubs              /**< array to store valid upper bounds for all active variables, or NULL */
   );

/** gets strong branching information on column variable x with integral LP solution value (val); that is, the down branch
 *  is (val -1.0) and the up brach ins (val +1.0)
 *
 *  @return \ref SCIP_OKAY is returned if everything worked. Otherwise a suitable error code is passed. See \ref
 *          SCIP_Retcode "SCIP_RETCODE" for a complete list of error codes.
 *
 *  @pre This method can be called if @p scip is in one of the following stages:
 *       - \ref SCIP_STAGE_PRESOLVED
 *       - \ref SCIP_STAGE_SOLVING
 *
 *  @note If the integral LP solution value is the lower or upper bound of the variable, the corresponding branch will be
 *        marked as infeasible. That is, the valid pointer and the infeasible pointer are set to TRUE.
 */
SCIP_EXPORT
SCIP_RETCODE SCIPgetVarStrongbranchInt(
   SCIP*                 scip,               /**< SCIP data structure */
   SCIP_VAR*             var,                /**< variable to get strong branching values for */
   int                   itlim,              /**< iteration limit for strong branchings */
   SCIP_Real*            down,               /**< stores dual bound after branching column down */
   SCIP_Real*            up,                 /**< stores dual bound after branching column up */
   SCIP_Bool*            downvalid,          /**< stores whether the returned down value is a valid dual bound, or NULL;
                                              *   otherwise, it can only be used as an estimate value */
   SCIP_Bool*            upvalid,            /**< stores whether the returned up value is a valid dual bound, or NULL;
                                              *   otherwise, it can only be used as an estimate value */
   SCIP_Bool*            downinf,            /**< pointer to store whether the downwards branch is infeasible, or NULL */
   SCIP_Bool*            upinf,              /**< pointer to store whether the upwards branch is infeasible, or NULL */
   SCIP_Bool*            downconflict,       /**< pointer to store whether a conflict constraint was created for an
                                              *   infeasible downwards branch, or NULL */
   SCIP_Bool*            upconflict,         /**< pointer to store whether a conflict constraint was created for an
                                              *   infeasible upwards branch, or NULL */
   SCIP_Bool*            lperror             /**< pointer to store whether an unresolved LP error occurred or the
                                              *   solving process should be stopped (e.g., due to a time limit) */
   );

/** gets strong branching information on column variables with fractional values
 *
 *  @return \ref SCIP_OKAY is returned if everything worked. Otherwise a suitable error code is passed. See \ref
 *          SCIP_Retcode "SCIP_RETCODE" for a complete list of error codes.
 *
 *  @pre This method can be called if @p scip is in one of the following stages:
 *       - \ref SCIP_STAGE_PRESOLVED
 *       - \ref SCIP_STAGE_SOLVING
 */
SCIP_EXPORT
SCIP_RETCODE SCIPgetVarsStrongbranchesFrac(
   SCIP*                 scip,               /**< SCIP data structure */
   SCIP_VAR**            vars,               /**< variables to get strong branching values for */
   int                   nvars,              /**< number of variables */
   int                   itlim,              /**< iteration limit for strong branchings */
   SCIP_Real*            down,               /**< stores dual bounds after branching variables down */
   SCIP_Real*            up,                 /**< stores dual bounds after branching variables up */
   SCIP_Bool*            downvalid,          /**< stores whether the returned down values are valid dual bounds, or NULL;
                                              *   otherwise, they can only be used as an estimate value */
   SCIP_Bool*            upvalid,            /**< stores whether the returned up values are valid dual bounds, or NULL;
                                              *   otherwise, they can only be used as an estimate value */
   SCIP_Bool*            downinf,            /**< array to store whether the downward branches are infeasible, or NULL */
   SCIP_Bool*            upinf,              /**< array to store whether the upward branches are infeasible, or NULL */
   SCIP_Bool*            downconflict,       /**< array to store whether conflict constraints were created for
                                              *   infeasible downward branches, or NULL */
   SCIP_Bool*            upconflict,         /**< array to store whether conflict constraints were created for
                                              *   infeasible upward branches, or NULL */
   SCIP_Bool*            lperror             /**< pointer to store whether an unresolved LP error occurred or the
                                              *   solving process should be stopped (e.g., due to a time limit) */
   );

/** gets strong branching information on column variables with integral values
 *
 *  @return \ref SCIP_OKAY is returned if everything worked. Otherwise a suitable error code is passed. See \ref
 *          SCIP_Retcode "SCIP_RETCODE" for a complete list of error codes.
 *
 *  @pre This method can be called if @p scip is in one of the following stages:
 *       - \ref SCIP_STAGE_PRESOLVED
 *       - \ref SCIP_STAGE_SOLVING
 */
SCIP_EXPORT
SCIP_RETCODE SCIPgetVarsStrongbranchesInt(
   SCIP*                 scip,               /**< SCIP data structure */
   SCIP_VAR**            vars,               /**< variables to get strong branching values for */
   int                   nvars,              /**< number of variables */
   int                   itlim,              /**< iteration limit for strong branchings */
   SCIP_Real*            down,               /**< stores dual bounds after branching variables down */
   SCIP_Real*            up,                 /**< stores dual bounds after branching variables up */
   SCIP_Bool*            downvalid,          /**< stores whether the returned down values are valid dual bounds, or NULL;
                                              *   otherwise, they can only be used as an estimate value */
   SCIP_Bool*            upvalid,            /**< stores whether the returned up values are valid dual bounds, or NULL;
                                              *   otherwise, they can only be used as an estimate value */
   SCIP_Bool*            downinf,            /**< array to store whether the downward branches are infeasible, or NULL */
   SCIP_Bool*            upinf,              /**< array to store whether the upward branches are infeasible, or NULL */
   SCIP_Bool*            downconflict,       /**< array to store whether conflict constraints were created for
                                              *   infeasible downward branches, or NULL */
   SCIP_Bool*            upconflict,         /**< array to store whether conflict constraints were created for
                                              *   infeasible upward branches, or NULL */
   SCIP_Bool*            lperror             /**< pointer to store whether an unresolved LP error occurred or the
                                              *   solving process should be stopped (e.g., due to a time limit) */
   );

/** get LP solution status of last strong branching call (currently only works for strong branching with propagation) */
SCIP_EXPORT
SCIP_LPSOLSTAT SCIPgetLastStrongbranchLPSolStat(
   SCIP*                 scip,               /**< SCIP data structure */
   SCIP_BRANCHDIR        branchdir           /**< branching direction for which LP solution status is requested */
   );

/** gets strong branching information on COLUMN variable of the last SCIPgetVarStrongbranch() call;
 *  returns values of SCIP_INVALID, if strong branching was not yet called on the given variable;
 *  keep in mind, that the returned old values may have nothing to do with the current LP solution
 *
 *  @return \ref SCIP_OKAY is returned if everything worked. Otherwise a suitable error code is passed. See \ref
 *          SCIP_Retcode "SCIP_RETCODE" for a complete list of error codes.
 *
 *  @pre This method can be called if @p scip is in one of the following stages:
 *       - \ref SCIP_STAGE_SOLVING
 *       - \ref SCIP_STAGE_SOLVED
 */
SCIP_EXPORT
SCIP_RETCODE SCIPgetVarStrongbranchLast(
   SCIP*                 scip,               /**< SCIP data structure */
   SCIP_VAR*             var,                /**< variable to get last strong branching values for */
   SCIP_Real*            down,               /**< stores dual bound after branching column down, or NULL */
   SCIP_Real*            up,                 /**< stores dual bound after branching column up, or NULL */
   SCIP_Bool*            downvalid,          /**< stores whether the returned down value is a valid dual bound, or NULL;
                                              *   otherwise, it can only be used as an estimate value */
   SCIP_Bool*            upvalid,            /**< stores whether the returned up value is a valid dual bound, or NULL;
                                              *   otherwise, it can only be used as an estimate value */
   SCIP_Real*            solval,             /**< stores LP solution value of variable at last strong branching call, or NULL */
   SCIP_Real*            lpobjval            /**< stores LP objective value at last strong branching call, or NULL */
   );

/** sets strong branching information for a column variable
 *
 *  @return \ref SCIP_OKAY is returned if everything worked. Otherwise a suitable error code is passed. See \ref
 *          SCIP_Retcode "SCIP_RETCODE" for a complete list of error codes.
 *
 *  @pre This method can be called if @p scip is in one of the following stages:
 *       - \ref SCIP_STAGE_SOLVING
 */
SCIP_EXPORT
SCIP_RETCODE SCIPsetVarStrongbranchData(
   SCIP*                 scip,               /**< SCIP data structure */
   SCIP_VAR*             var,                /**< variable to set last strong branching values for */
   SCIP_Real             lpobjval,           /**< objective value of the current LP */
   SCIP_Real             primsol,            /**< primal solution value of the column in the current LP */
   SCIP_Real             down,               /**< dual bound after branching column down */
   SCIP_Real             up,                 /**< dual bound after branching column up */
   SCIP_Bool             downvalid,          /**< is the returned down value a valid dual bound? */
   SCIP_Bool             upvalid,            /**< is the returned up value a valid dual bound? */
   SCIP_Longint          iter,               /**< total number of strong branching iterations */
   int                   itlim               /**< iteration limit applied to the strong branching call */
   );

/** rounds the current solution and tries it afterwards; if feasible, adds it to storage
 *
 *  @return \ref SCIP_OKAY is returned if everything worked. Otherwise a suitable error code is passed. See \ref
 *          SCIP_Retcode "SCIP_RETCODE" for a complete list of error codes.
 *
 *  @pre This method can be called if @p scip is in one of the following stages:
 *       - \ref SCIP_STAGE_SOLVING
 */
SCIP_EXPORT
SCIP_RETCODE SCIPtryStrongbranchLPSol(
   SCIP*                 scip,               /**< SCIP data structure */
   SCIP_Bool*            foundsol,           /**< stores whether solution was feasible and good enough to keep */
   SCIP_Bool*            cutoff              /**< stores whether solution was cutoff due to exceeding the cutoffbound */
   );

/** gets node number of the last node in current branch and bound run, where strong branching was used on the
 *  given variable, or -1 if strong branching was never applied to the variable in current run
 *
 *  @return \ref SCIP_OKAY is returned if everything worked. Otherwise a suitable error code is passed. See \ref
 *          SCIP_Retcode "SCIP_RETCODE" for a complete list of error codes.
 *
 *  @pre This method can be called if @p scip is in one of the following stages:
 *       - \ref SCIP_STAGE_TRANSFORMING
 *       - \ref SCIP_STAGE_TRANSFORMED
 *       - \ref SCIP_STAGE_INITPRESOLVE
 *       - \ref SCIP_STAGE_PRESOLVING
 *       - \ref SCIP_STAGE_EXITPRESOLVE
 *       - \ref SCIP_STAGE_PRESOLVED
 *       - \ref SCIP_STAGE_INITSOLVE
 *       - \ref SCIP_STAGE_SOLVING
 *       - \ref SCIP_STAGE_SOLVED
 *       - \ref SCIP_STAGE_EXITSOLVE
 */
SCIP_EXPORT
SCIP_Longint SCIPgetVarStrongbranchNode(
   SCIP*                 scip,               /**< SCIP data structure */
   SCIP_VAR*             var                 /**< variable to get last strong branching node for */
   );

/** if strong branching was already applied on the variable at the current node, returns the number of LPs solved after
 *  the LP where the strong branching on this variable was applied;
 *  if strong branching was not yet applied on the variable at the current node, returns INT_MAX
 *
 *  @return \ref SCIP_OKAY is returned if everything worked. Otherwise a suitable error code is passed. See \ref
 *          SCIP_Retcode "SCIP_RETCODE" for a complete list of error codes.
 *
 *  @pre This method can be called if @p scip is in one of the following stages:
 *       - \ref SCIP_STAGE_TRANSFORMING
 *       - \ref SCIP_STAGE_TRANSFORMED
 *       - \ref SCIP_STAGE_INITPRESOLVE
 *       - \ref SCIP_STAGE_PRESOLVING
 *       - \ref SCIP_STAGE_EXITPRESOLVE
 *       - \ref SCIP_STAGE_PRESOLVED
 *       - \ref SCIP_STAGE_INITSOLVE
 *       - \ref SCIP_STAGE_SOLVING
 *       - \ref SCIP_STAGE_SOLVED
 *       - \ref SCIP_STAGE_EXITSOLVE
 */
SCIP_EXPORT
SCIP_Longint SCIPgetVarStrongbranchLPAge(
   SCIP*                 scip,               /**< SCIP data structure */
   SCIP_VAR*             var                 /**< variable to get strong branching LP age for */
   );

/** gets number of times, strong branching was applied in current run on the given variable
 *
 *  @return \ref SCIP_OKAY is returned if everything worked. Otherwise a suitable error code is passed. See \ref
 *          SCIP_Retcode "SCIP_RETCODE" for a complete list of error codes.
 *
 *  @pre This method can be called if @p scip is in one of the following stages:
 *       - \ref SCIP_STAGE_TRANSFORMING
 *       - \ref SCIP_STAGE_TRANSFORMED
 *       - \ref SCIP_STAGE_INITPRESOLVE
 *       - \ref SCIP_STAGE_PRESOLVING
 *       - \ref SCIP_STAGE_EXITPRESOLVE
 *       - \ref SCIP_STAGE_PRESOLVED
 *       - \ref SCIP_STAGE_INITSOLVE
 *       - \ref SCIP_STAGE_SOLVING
 *       - \ref SCIP_STAGE_SOLVED
 *       - \ref SCIP_STAGE_EXITSOLVE
 */
SCIP_EXPORT
int SCIPgetVarNStrongbranchs(
   SCIP*                 scip,               /**< SCIP data structure */
   SCIP_VAR*             var                 /**< variable to get last strong branching node for */
   );

/** adds given values to lock numbers of type @p locktype of variable for rounding
 *
 *  @return \ref SCIP_OKAY is returned if everything worked. Otherwise a suitable error code is passed. See \ref
 *          SCIP_Retcode "SCIP_RETCODE" for a complete list of error codes.
 *
 *  @pre This method can be called if @p scip is in one of the following stages:
 *       - \ref SCIP_STAGE_PROBLEM
 *       - \ref SCIP_STAGE_TRANSFORMING
 *       - \ref SCIP_STAGE_TRANSFORMED
 *       - \ref SCIP_STAGE_INITPRESOLVE
 *       - \ref SCIP_STAGE_PRESOLVING
 *       - \ref SCIP_STAGE_EXITPRESOLVE
 *       - \ref SCIP_STAGE_PRESOLVED
 *       - \ref SCIP_STAGE_INITSOLVE
 *       - \ref SCIP_STAGE_SOLVING
 *       - \ref SCIP_STAGE_EXITSOLVE
 *       - \ref SCIP_STAGE_FREETRANS
 */
SCIP_EXPORT
SCIP_RETCODE SCIPaddVarLocksType(
   SCIP*                 scip,               /**< SCIP data structure */
   SCIP_VAR*             var,                /**< problem variable */
   SCIP_LOCKTYPE         locktype,           /**< type of the variable locks */
   int                   nlocksdown,         /**< modification in number of rounding down locks */
   int                   nlocksup            /**< modification in number of rounding up locks */
   );


/** adds given values to lock numbers of variable for rounding
 *
 *  @return \ref SCIP_OKAY is returned if everything worked. Otherwise a suitable error code is passed. See \ref
 *          SCIP_Retcode "SCIP_RETCODE" for a complete list of error codes.
 *
 *  @pre This method can be called if @p scip is in one of the following stages:
 *       - \ref SCIP_STAGE_PROBLEM
 *       - \ref SCIP_STAGE_TRANSFORMING
 *       - \ref SCIP_STAGE_TRANSFORMED
 *       - \ref SCIP_STAGE_INITPRESOLVE
 *       - \ref SCIP_STAGE_PRESOLVING
 *       - \ref SCIP_STAGE_EXITPRESOLVE
 *       - \ref SCIP_STAGE_PRESOLVED
 *       - \ref SCIP_STAGE_INITSOLVE
 *       - \ref SCIP_STAGE_SOLVING
 *       - \ref SCIP_STAGE_EXITSOLVE
 *       - \ref SCIP_STAGE_FREETRANS
 *
 *  @note This method will always add variable locks of type model
 */
SCIP_EXPORT
SCIP_RETCODE SCIPaddVarLocks(
   SCIP*                 scip,               /**< SCIP data structure */
   SCIP_VAR*             var,                /**< problem variable */
   int                   nlocksdown,         /**< modification in number of rounding down locks */
   int                   nlocksup            /**< modification in number of rounding up locks */
   );


/** add locks of type @p locktype of variable with respect to the lock status of the constraint and its negation;
 *  this method should be called whenever the lock status of a variable in a constraint changes, for example if
 *  the coefficient of the variable changed its sign or if the left or right hand sides of the constraint were
 *  added or removed
 *
 *  @return \ref SCIP_OKAY is returned if everything worked. Otherwise a suitable error code is passed. See \ref
 *          SCIP_Retcode "SCIP_RETCODE" for a complete list of error codes.
 *
 *  @pre This method can be called if @p scip is in one of the following stages:
 *       - \ref SCIP_STAGE_PROBLEM
 *       - \ref SCIP_STAGE_TRANSFORMING
 *       - \ref SCIP_STAGE_INITPRESOLVE
 *       - \ref SCIP_STAGE_PRESOLVING
 *       - \ref SCIP_STAGE_EXITPRESOLVE
 *       - \ref SCIP_STAGE_INITSOLVE
 *       - \ref SCIP_STAGE_SOLVING
 *       - \ref SCIP_STAGE_EXITSOLVE
 *       - \ref SCIP_STAGE_FREETRANS
 */
SCIP_EXPORT
SCIP_RETCODE SCIPlockVarCons(
   SCIP*                 scip,               /**< SCIP data structure */
   SCIP_VAR*             var,                /**< problem variable */
   SCIP_CONS*            cons,               /**< constraint */
   SCIP_Bool             lockdown,           /**< should the rounding be locked in downwards direction? */
   SCIP_Bool             lockup              /**< should the rounding be locked in upwards direction? */
   );

/** remove locks of type @p locktype of variable with respect to the lock status of the constraint and its negation;
 *  this method should be called whenever the lock status of a variable in a constraint changes, for example if
 *  the coefficient of the variable changed its sign or if the left or right hand sides of the constraint were
 *  added or removed
 *
 *  @return \ref SCIP_OKAY is returned if everything worked. Otherwise a suitable error code is passed. See \ref
 *          SCIP_Retcode "SCIP_RETCODE" for a complete list of error codes.
 *
 *  @pre This method can be called if @p scip is in one of the following stages:
 *       - \ref SCIP_STAGE_PROBLEM
 *       - \ref SCIP_STAGE_TRANSFORMING
 *       - \ref SCIP_STAGE_INITPRESOLVE
 *       - \ref SCIP_STAGE_PRESOLVING
 *       - \ref SCIP_STAGE_EXITPRESOLVE
 *       - \ref SCIP_STAGE_INITSOLVE
 *       - \ref SCIP_STAGE_SOLVING
 *       - \ref SCIP_STAGE_EXITSOLVE
 *       - \ref SCIP_STAGE_FREETRANS
 */
SCIP_EXPORT
SCIP_RETCODE SCIPunlockVarCons(
   SCIP*                 scip,               /**< SCIP data structure */
   SCIP_VAR*             var,                /**< problem variable */
   SCIP_CONS*            cons,               /**< constraint */
   SCIP_Bool             lockdown,           /**< should the rounding be unlocked in downwards direction? */
   SCIP_Bool             lockup              /**< should the rounding be unlocked in upwards direction? */
   );

/** changes variable's objective value
 *
 *  @return \ref SCIP_OKAY is returned if everything worked. Otherwise a suitable error code is passed. See \ref
 *          SCIP_Retcode "SCIP_RETCODE" for a complete list of error codes.
 *
 *  @pre This method can be called if @p scip is in one of the following stages:
 *       - \ref SCIP_STAGE_PROBLEM
 *       - \ref SCIP_STAGE_TRANSFORMING
 *       - \ref SCIP_STAGE_PRESOLVING
 */
SCIP_EXPORT
SCIP_RETCODE SCIPchgVarObj(
   SCIP*                 scip,               /**< SCIP data structure */
   SCIP_VAR*             var,                /**< variable to change the objective value for */
   SCIP_Real             newobj              /**< new objective value */
   );

/** adds value to variable's objective value
 *
 *  @return \ref SCIP_OKAY is returned if everything worked. Otherwise a suitable error code is passed. See \ref
 *          SCIP_Retcode "SCIP_RETCODE" for a complete list of error codes.
 *
 *  @pre This method can be called if @p scip is in one of the following stages:
 *       - \ref SCIP_STAGE_PROBLEM
 *       - \ref SCIP_STAGE_TRANSFORMING
 *       - \ref SCIP_STAGE_PRESOLVING
 *       - \ref SCIP_STAGE_EXITPRESOLVE
 *       - \ref SCIP_STAGE_PRESOLVED
 */
SCIP_EXPORT
SCIP_RETCODE SCIPaddVarObj(
   SCIP*                 scip,               /**< SCIP data structure */
   SCIP_VAR*             var,                /**< variable to change the objective value for */
   SCIP_Real             addobj              /**< additional objective value */
   );

/** returns the adjusted (i.e. rounded, if the given variable is of integral type) lower bound value;
 *  does not change the bounds of the variable
 *
 *  @return adjusted lower bound for the given variable; the bound of the variable is not changed
 *
 *  @pre This method can be called if @p scip is in one of the following stages:
 *       - \ref SCIP_STAGE_PROBLEM
 *       - \ref SCIP_STAGE_TRANSFORMING
 *       - \ref SCIP_STAGE_TRANSFORMED
 *       - \ref SCIP_STAGE_INITPRESOLVE
 *       - \ref SCIP_STAGE_PRESOLVING
 *       - \ref SCIP_STAGE_EXITPRESOLVE
 *       - \ref SCIP_STAGE_PRESOLVED
 *       - \ref SCIP_STAGE_INITSOLVE
 *       - \ref SCIP_STAGE_SOLVING
 *       - \ref SCIP_STAGE_SOLVED
 *       - \ref SCIP_STAGE_EXITSOLVE
 *       - \ref SCIP_STAGE_FREETRANS
 */
SCIP_EXPORT
SCIP_Real SCIPadjustedVarLb(
   SCIP*                 scip,               /**< SCIP data structure */
   SCIP_VAR*             var,                /**< variable to adjust the bound for */
   SCIP_Real             lb                  /**< lower bound value to adjust */
   );

/** returns the adjusted (i.e. rounded, if the given variable is of integral type) upper bound value;
 *  does not change the bounds of the variable
 *
 *  @return adjusted upper bound for the given variable; the bound of the variable is not changed
 *
 *  @pre This method can be called if @p scip is in one of the following stages:
 *       - \ref SCIP_STAGE_PROBLEM
 *       - \ref SCIP_STAGE_TRANSFORMING
 *       - \ref SCIP_STAGE_TRANSFORMED
 *       - \ref SCIP_STAGE_INITPRESOLVE
 *       - \ref SCIP_STAGE_PRESOLVING
 *       - \ref SCIP_STAGE_EXITPRESOLVE
 *       - \ref SCIP_STAGE_PRESOLVED
 *       - \ref SCIP_STAGE_INITSOLVE
 *       - \ref SCIP_STAGE_SOLVING
 *       - \ref SCIP_STAGE_SOLVED
 *       - \ref SCIP_STAGE_EXITSOLVE
 *       - \ref SCIP_STAGE_FREETRANS
 */
SCIP_EXPORT
SCIP_Real SCIPadjustedVarUb(
   SCIP*                 scip,               /**< SCIP data structure */
   SCIP_VAR*             var,                /**< variable to adjust the bound for */
   SCIP_Real             ub                  /**< upper bound value to adjust */
   );

/** depending on SCIP's stage, changes lower bound of variable in the problem, in preprocessing, or in current node;
 *  if possible, adjusts bound to integral value; doesn't store any inference information in the bound change, such
 *  that in conflict analysis, this change is treated like a branching decision
 *
 *  @warning If SCIP is in presolving stage, it can happen that the internal variable array (which can be accessed via
 *           SCIPgetVars()) gets resorted.
 *
 *  @return \ref SCIP_OKAY is returned if everything worked. Otherwise a suitable error code is passed. See \ref
 *          SCIP_Retcode "SCIP_RETCODE" for a complete list of error codes.
 *
 *  @pre This method can be called if @p scip is in one of the following stages:
 *       - \ref SCIP_STAGE_PROBLEM
 *       - \ref SCIP_STAGE_TRANSFORMING
 *       - \ref SCIP_STAGE_PRESOLVING
 *       - \ref SCIP_STAGE_SOLVING
 *
 *  @note During presolving, an integer variable whose bound changes to {0,1} is upgraded to a binary variable.
 */
SCIP_EXPORT
SCIP_RETCODE SCIPchgVarLb(
   SCIP*                 scip,               /**< SCIP data structure */
   SCIP_VAR*             var,                /**< variable to change the bound for */
   SCIP_Real             newbound            /**< new value for bound */
   );

/** depending on SCIP's stage, changes upper bound of variable in the problem, in preprocessing, or in current node;
 *  if possible, adjusts bound to integral value; doesn't store any inference information in the bound change, such
 *  that in conflict analysis, this change is treated like a branching decision
 *
 *  @warning If SCIP is in presolving stage, it can happen that the internal variable array (which can be accessed via
 *           SCIPgetVars()) gets resorted.
 *
 *  @return \ref SCIP_OKAY is returned if everything worked. Otherwise a suitable error code is passed. See \ref
 *          SCIP_Retcode "SCIP_RETCODE" for a complete list of error codes.
 *
 *  @pre This method can be called if @p scip is in one of the following stages:
 *       - \ref SCIP_STAGE_PROBLEM
 *       - \ref SCIP_STAGE_TRANSFORMING
 *       - \ref SCIP_STAGE_PRESOLVING
 *       - \ref SCIP_STAGE_SOLVING
 *
 *  @note During presolving, an integer variable whose bound changes to {0,1} is upgraded to a binary variable.
 */
SCIP_EXPORT
SCIP_RETCODE SCIPchgVarUb(
   SCIP*                 scip,               /**< SCIP data structure */
   SCIP_VAR*             var,                /**< variable to change the bound for */
   SCIP_Real             newbound            /**< new value for bound */
   );

/** changes lower bound of variable in the given node; if possible, adjust bound to integral value; doesn't store any
 *  inference information in the bound change, such that in conflict analysis, this change is treated like a branching
 *  decision
 *
 *  @return \ref SCIP_OKAY is returned if everything worked. Otherwise a suitable error code is passed. See \ref
 *          SCIP_Retcode "SCIP_RETCODE" for a complete list of error codes.
 *
 *  @pre This method can only be called if @p scip is in stage \ref SCIP_STAGE_SOLVING
 */
SCIP_EXPORT
SCIP_RETCODE SCIPchgVarLbNode(
   SCIP*                 scip,               /**< SCIP data structure */
   SCIP_NODE*            node,               /**< node to change bound at, or NULL for current node */
   SCIP_VAR*             var,                /**< variable to change the bound for */
   SCIP_Real             newbound            /**< new value for bound */
   );

/** changes upper bound of variable in the given node; if possible, adjust bound to integral value; doesn't store any
 *  inference information in the bound change, such that in conflict analysis, this change is treated like a branching
 *  decision
 *
 *  @return \ref SCIP_OKAY is returned if everything worked. Otherwise a suitable error code is passed. See \ref
 *          SCIP_Retcode "SCIP_RETCODE" for a complete list of error codes.
 *
 *  @pre This method can only be called if @p scip is in stage \ref SCIP_STAGE_SOLVING
 */
SCIP_EXPORT
SCIP_RETCODE SCIPchgVarUbNode(
   SCIP*                 scip,               /**< SCIP data structure */
   SCIP_NODE*            node,               /**< node to change bound at, or NULL for current node */
   SCIP_VAR*             var,                /**< variable to change the bound for */
   SCIP_Real             newbound            /**< new value for bound */
   );

/** changes global lower bound of variable; if possible, adjust bound to integral value; also tightens the local bound,
 *  if the global bound is better than the local bound
 *
 *  @warning If SCIP is in presolving stage, it can happen that the internal variable array (which can be accessed via
 *           SCIPgetVars()) gets resorted.
 *
 *  @return \ref SCIP_OKAY is returned if everything worked. Otherwise a suitable error code is passed. See \ref
 *          SCIP_Retcode "SCIP_RETCODE" for a complete list of error codes.
 *
 *  @pre This method can be called if @p scip is in one of the following stages:
 *       - \ref SCIP_STAGE_PROBLEM
 *       - \ref SCIP_STAGE_TRANSFORMING
 *       - \ref SCIP_STAGE_PRESOLVING
 *       - \ref SCIP_STAGE_SOLVING
 *
 *  @note During presolving, an integer variable whose bound changes to {0,1} is upgraded to a binary variable.
 */
SCIP_EXPORT
SCIP_RETCODE SCIPchgVarLbGlobal(
   SCIP*                 scip,               /**< SCIP data structure */
   SCIP_VAR*             var,                /**< variable to change the bound for */
   SCIP_Real             newbound            /**< new value for bound */
   );

/** changes global upper bound of variable; if possible, adjust bound to integral value; also tightens the local bound,
 *  if the global bound is better than the local bound
 *
 *  @warning If SCIP is in presolving stage, it can happen that the internal variable array (which can be accessed via
 *           SCIPgetVars()) gets resorted.
 *
 *  @return \ref SCIP_OKAY is returned if everything worked. Otherwise a suitable error code is passed. See \ref
 *          SCIP_Retcode "SCIP_RETCODE" for a complete list of error codes.
 *
 *  @pre This method can be called if @p scip is in one of the following stages:
 *       - \ref SCIP_STAGE_PROBLEM
 *       - \ref SCIP_STAGE_TRANSFORMING
 *       - \ref SCIP_STAGE_PRESOLVING
 *       - \ref SCIP_STAGE_SOLVING
 *
 *  @note During presolving, an integer variable whose bound changes to {0,1} is upgraded to a binary variable.
 */
SCIP_EXPORT
SCIP_RETCODE SCIPchgVarUbGlobal(
   SCIP*                 scip,               /**< SCIP data structure */
   SCIP_VAR*             var,                /**< variable to change the bound for */
   SCIP_Real             newbound            /**< new value for bound */
   );

/** changes lazy lower bound of the variable, this is only possible if the variable is not in the LP yet
 *
 *  lazy bounds are bounds, that are enforced by constraints and the objective function; hence, these bounds do not need
 *  to be put into the LP explicitly.
 *
 *  @return \ref SCIP_OKAY is returned if everything worked. Otherwise a suitable error code is passed. See \ref
 *          SCIP_Retcode "SCIP_RETCODE" for a complete list of error codes.
 *
 *  @pre This method can be called if @p scip is in one of the following stages:
 *       - \ref SCIP_STAGE_PROBLEM
 *       - \ref SCIP_STAGE_TRANSFORMING
 *       - \ref SCIP_STAGE_TRANSFORMED
 *       - \ref SCIP_STAGE_PRESOLVING
 *       - \ref SCIP_STAGE_SOLVING
 *
 *  @note lazy bounds are useful for branch-and-price since the corresponding variable bounds are not part of the LP
 */
SCIP_EXPORT
SCIP_RETCODE SCIPchgVarLbLazy(
   SCIP*                 scip,               /**< SCIP data structure */
   SCIP_VAR*             var,                /**< problem variable */
   SCIP_Real             lazylb              /**< the lazy lower bound to be set */
   );

/** changes lazy upper bound of the variable, this is only possible if the variable is not in the LP yet
 *
 *  lazy bounds are bounds, that are enforced by constraints and the objective function; hence, these bounds do not need
 *  to be put into the LP explicitly.
 *
 *  @return \ref SCIP_OKAY is returned if everything worked. Otherwise a suitable error code is passed. See \ref
 *          SCIP_Retcode "SCIP_RETCODE" for a complete list of error codes.
 *
 *  @pre This method can be called if @p scip is in one of the following stages:
 *       - \ref SCIP_STAGE_PROBLEM
 *       - \ref SCIP_STAGE_TRANSFORMING
 *       - \ref SCIP_STAGE_TRANSFORMED
 *       - \ref SCIP_STAGE_PRESOLVING
 *       - \ref SCIP_STAGE_SOLVING
 *
 *  @note lazy bounds are useful for branch-and-price since the corresponding variable bounds are not part of the LP
 */
SCIP_EXPORT
SCIP_RETCODE SCIPchgVarUbLazy(
   SCIP*                 scip,               /**< SCIP data structure */
   SCIP_VAR*             var,                /**< problem variable */
   SCIP_Real             lazyub              /**< the lazy lower bound to be set */
   );

/** changes lower bound of variable in preprocessing or in the current node, if the new bound is tighter
 *  (w.r.t. bound strengthening epsilon) than the current bound; if possible, adjusts bound to integral value;
 *  doesn't store any inference information in the bound change, such that in conflict analysis, this change
 *  is treated like a branching decision
 *
 *  @warning If SCIP is in presolving stage, it can happen that the internal variable array (which can be accessed via
 *           SCIPgetVars()) gets resorted.
 *
 *  @return \ref SCIP_OKAY is returned if everything worked. Otherwise a suitable error code is passed. See \ref
 *          SCIP_Retcode "SCIP_RETCODE" for a complete list of error codes.
 *
 *  @pre This method can be called if @p scip is in one of the following stages:
 *       - \ref SCIP_STAGE_PROBLEM
 *       - \ref SCIP_STAGE_PRESOLVING
 *       - \ref SCIP_STAGE_SOLVING
 *
 *  @note During presolving, an integer variable whose bound changes to {0,1} is upgraded to a binary variable.
 */
SCIP_EXPORT
SCIP_RETCODE SCIPtightenVarLb(
   SCIP*                 scip,               /**< SCIP data structure */
   SCIP_VAR*             var,                /**< variable to change the bound for */
   SCIP_Real             newbound,           /**< new value for bound */
   SCIP_Bool             force,              /**< force tightening even if below bound strengthening tolerance */
   SCIP_Bool*            infeasible,         /**< pointer to store whether the new domain is empty */
   SCIP_Bool*            tightened           /**< pointer to store whether the bound was tightened, or NULL */
   );

/** changes upper bound of variable in preprocessing or in the current node, if the new bound is tighter
 *  (w.r.t. bound strengthening epsilon) than the current bound; if possible, adjusts bound to integral value;
 *  doesn't store any inference information in the bound change, such that in conflict analysis, this change
 *  is treated like a branching decision
 *
 *  @warning If SCIP is in presolving stage, it can happen that the internal variable array (which can be accessed via
 *           SCIPgetVars()) gets resorted.
 *
 *  @return \ref SCIP_OKAY is returned if everything worked. Otherwise a suitable error code is passed. See \ref
 *          SCIP_Retcode "SCIP_RETCODE" for a complete list of error codes.
 *
 *  @pre This method can be called if @p scip is in one of the following stages:
 *       - \ref SCIP_STAGE_PROBLEM
 *       - \ref SCIP_STAGE_PRESOLVING
 *       - \ref SCIP_STAGE_SOLVING
 *
 *  @note During presolving, an integer variable whose bound changes to {0,1} is upgraded to a binary variable.
 */
SCIP_EXPORT
SCIP_RETCODE SCIPtightenVarUb(
   SCIP*                 scip,               /**< SCIP data structure */
   SCIP_VAR*             var,                /**< variable to change the bound for */
   SCIP_Real             newbound,           /**< new value for bound */
   SCIP_Bool             force,              /**< force tightening even if below bound strengthening tolerance */
   SCIP_Bool*            infeasible,         /**< pointer to store whether the new domain is empty */
   SCIP_Bool*            tightened           /**< pointer to store whether the bound was tightened, or NULL */
   );

/** fixes variable in preprocessing or in the current node, if the new bound is tighter (w.r.t. bound strengthening
 *  epsilon) than the current bound; if possible, adjusts bound to integral value; the given inference constraint is
 *  stored, such that the conflict analysis is able to find out the reason for the deduction of the bound change
 *
 *  @note In presolving stage when not in probing mode the variable will be fixed directly, otherwise this method
 *        changes first the lowerbound by calling SCIPinferVarLbCons and second the upperbound by calling
 *        SCIPinferVarUbCons
 *
 *  @note If SCIP is in presolving stage, it can happen that the internal variable array (which get be accessed via
 *        SCIPgetVars()) gets resorted.
 *
 *  @note During presolving, an integer variable which bound changes to {0,1} is upgraded to a binary variable.
 */
SCIP_EXPORT
SCIP_RETCODE SCIPinferVarFixCons(
   SCIP*                 scip,               /**< SCIP data structure */
   SCIP_VAR*             var,                /**< variable to change the bound for */
   SCIP_Real             fixedval,           /**< new value for fixation */
   SCIP_CONS*            infercons,          /**< constraint that deduced the bound change */
   int                   inferinfo,          /**< user information for inference to help resolving the conflict */
   SCIP_Bool             force,              /**< force tightening even if below bound strengthening tolerance */
   SCIP_Bool*            infeasible,         /**< pointer to store whether the bound change is infeasible */
   SCIP_Bool*            tightened           /**< pointer to store whether the bound was tightened, or NULL */
   );

/** changes lower bound of variable in preprocessing or in the current node, if the new bound is tighter
 *  (w.r.t. bound strengthening epsilon) than the current bound; if possible, adjusts bound to integral value;
 *  the given inference constraint is stored, such that the conflict analysis is able to find out the reason
 *  for the deduction of the bound change
 *
 *  @warning If SCIP is in presolving stage, it can happen that the internal variable array (which can be accessed via
 *           SCIPgetVars()) gets resorted.
 *
 *  @return \ref SCIP_OKAY is returned if everything worked. Otherwise a suitable error code is passed. See \ref
 *          SCIP_Retcode "SCIP_RETCODE" for a complete list of error codes.
 *
 *  @pre This method can be called if @p scip is in one of the following stages:
 *       - \ref SCIP_STAGE_PROBLEM
 *       - \ref SCIP_STAGE_PRESOLVING
 *       - \ref SCIP_STAGE_SOLVING
 *
 *  @note During presolving, an integer variable whose bound changes to {0,1} is upgraded to a binary variable.
 */
SCIP_EXPORT
SCIP_RETCODE SCIPinferVarLbCons(
   SCIP*                 scip,               /**< SCIP data structure */
   SCIP_VAR*             var,                /**< variable to change the bound for */
   SCIP_Real             newbound,           /**< new value for bound */
   SCIP_CONS*            infercons,          /**< constraint that deduced the bound change, or NULL */
   int                   inferinfo,          /**< user information for inference to help resolving the conflict */
   SCIP_Bool             force,              /**< force tightening even if below bound strengthening tolerance */
   SCIP_Bool*            infeasible,         /**< pointer to store whether the bound change is infeasible */
   SCIP_Bool*            tightened           /**< pointer to store whether the bound was tightened, or NULL */
   );

/** changes upper bound of variable in preprocessing or in the current node, if the new bound is tighter
 *  (w.r.t. bound strengthening epsilon) than the current bound; if possible, adjusts bound to integral value;
 *  the given inference constraint is stored, such that the conflict analysis is able to find out the reason
 *  for the deduction of the bound change
 *
 *  @warning If SCIP is in presolving stage, it can happen that the internal variable array (which can be accessed via
 *           SCIPgetVars()) gets resorted.
 *
 *  @return \ref SCIP_OKAY is returned if everything worked. Otherwise a suitable error code is passed. See \ref
 *          SCIP_Retcode "SCIP_RETCODE" for a complete list of error codes.
 *
 *  @pre This method can be called if @p scip is in one of the following stages:
 *       - \ref SCIP_STAGE_PROBLEM
 *       - \ref SCIP_STAGE_PRESOLVING
 *       - \ref SCIP_STAGE_SOLVING
 *
 *  @note During presolving, an integer variable whose bound changes to {0,1} is upgraded to a binary variable.
 */
SCIP_EXPORT
SCIP_RETCODE SCIPinferVarUbCons(
   SCIP*                 scip,               /**< SCIP data structure */
   SCIP_VAR*             var,                /**< variable to change the bound for */
   SCIP_Real             newbound,           /**< new value for bound */
   SCIP_CONS*            infercons,          /**< constraint that deduced the bound change */
   int                   inferinfo,          /**< user information for inference to help resolving the conflict */
   SCIP_Bool             force,              /**< force tightening even if below bound strengthening tolerance */
   SCIP_Bool*            infeasible,         /**< pointer to store whether the bound change is infeasible */
   SCIP_Bool*            tightened           /**< pointer to store whether the bound was tightened, or NULL */
   );

/** depending on SCIP's stage, fixes binary variable in the problem, in preprocessing, or in current node;
 *  the given inference constraint is stored, such that the conflict analysis is able to find out the reason for the
 *  deduction of the fixing
 *
 *  @return \ref SCIP_OKAY is returned if everything worked. Otherwise a suitable error code is passed. See \ref
 *          SCIP_Retcode "SCIP_RETCODE" for a complete list of error codes.
 *
 *  @pre This method can be called if @p scip is in one of the following stages:
 *       - \ref SCIP_STAGE_PROBLEM
 *       - \ref SCIP_STAGE_PRESOLVING
 *       - \ref SCIP_STAGE_SOLVING
 */
SCIP_EXPORT
SCIP_RETCODE SCIPinferBinvarCons(
   SCIP*                 scip,               /**< SCIP data structure */
   SCIP_VAR*             var,                /**< binary variable to fix */
   SCIP_Bool             fixedval,           /**< value to fix binary variable to */
   SCIP_CONS*            infercons,          /**< constraint that deduced the fixing */
   int                   inferinfo,          /**< user information for inference to help resolving the conflict */
   SCIP_Bool*            infeasible,         /**< pointer to store whether the fixing is infeasible */
   SCIP_Bool*            tightened           /**< pointer to store whether the fixing tightened the local bounds, or NULL */
   );

/** fixes variable in preprocessing or in the current node, if the new bound is tighter (w.r.t. bound strengthening
 *  epsilon) than the current bound; if possible, adjusts bound to integral value; the given inference constraint is
 *  stored, such that the conflict analysis is able to find out the reason for the deduction of the bound change
 *
 *  @note In presolving stage when not in probing mode the variable will be fixed directly, otherwise this method
 *        changes first the lowerbound by calling SCIPinferVarLbProp and second the upperbound by calling
 *        SCIPinferVarUbProp
 *
 *  @note If SCIP is in presolving stage, it can happen that the internal variable array (which get be accessed via
 *        SCIPgetVars()) gets resorted.
 *
 *  @note During presolving, an integer variable which bound changes to {0,1} is upgraded to a binary variable.
 */
SCIP_EXPORT
SCIP_RETCODE SCIPinferVarFixProp(
   SCIP*                 scip,               /**< SCIP data structure */
   SCIP_VAR*             var,                /**< variable to change the bound for */
   SCIP_Real             fixedval,           /**< new value for fixation */
   SCIP_PROP*            inferprop,          /**< propagator that deduced the bound change */
   int                   inferinfo,          /**< user information for inference to help resolving the conflict */
   SCIP_Bool             force,              /**< force tightening even if below bound strengthening tolerance */
   SCIP_Bool*            infeasible,         /**< pointer to store whether the bound change is infeasible */
   SCIP_Bool*            tightened           /**< pointer to store whether the bound was tightened, or NULL */
   );

/** changes lower bound of variable in preprocessing or in the current node, if the new bound is tighter
 *  (w.r.t. bound strengthening epsilon) than the current bound; if possible, adjusts bound to integral value;
 *  the given inference propagator is stored, such that the conflict analysis is able to find out the reason
 *  for the deduction of the bound change
 *
 *  @warning If SCIP is in presolving stage, it can happen that the internal variable array (which can be accessed via
 *           SCIPgetVars()) gets resorted.
 *
 *  @return \ref SCIP_OKAY is returned if everything worked. Otherwise a suitable error code is passed. See \ref
 *          SCIP_Retcode "SCIP_RETCODE" for a complete list of error codes.
 *
 *  @pre This method can be called if @p scip is in one of the following stages:
 *       - \ref SCIP_STAGE_PROBLEM
 *       - \ref SCIP_STAGE_PRESOLVING
 *       - \ref SCIP_STAGE_SOLVING
 *
 *  @note During presolving, an integer variable whose bound changes to {0,1} is upgraded to a binary variable.
 */
SCIP_EXPORT
SCIP_RETCODE SCIPinferVarLbProp(
   SCIP*                 scip,               /**< SCIP data structure */
   SCIP_VAR*             var,                /**< variable to change the bound for */
   SCIP_Real             newbound,           /**< new value for bound */
   SCIP_PROP*            inferprop,          /**< propagator that deduced the bound change, or NULL */
   int                   inferinfo,          /**< user information for inference to help resolving the conflict */
   SCIP_Bool             force,              /**< force tightening even if below bound strengthening tolerance */
   SCIP_Bool*            infeasible,         /**< pointer to store whether the bound change is infeasible */
   SCIP_Bool*            tightened           /**< pointer to store whether the bound was tightened, or NULL */
   );

/** changes upper bound of variable in preprocessing or in the current node, if the new bound is tighter
 *  (w.r.t. bound strengthening epsilon) than the current bound; if possible, adjusts bound to integral value;
 *  the given inference propagator is stored, such that the conflict analysis is able to find out the reason
 *  for the deduction of the bound change
 *
 *  @warning If SCIP is in presolving stage, it can happen that the internal variable array (which can be accessed via
 *           SCIPgetVars()) gets resorted.
 *
 *  @return \ref SCIP_OKAY is returned if everything worked. Otherwise a suitable error code is passed. See \ref
 *          SCIP_Retcode "SCIP_RETCODE" for a complete list of error codes.
 *
 *  @pre This method can be called if @p scip is in one of the following stages:
 *       - \ref SCIP_STAGE_PROBLEM
 *       - \ref SCIP_STAGE_PRESOLVING
 *       - \ref SCIP_STAGE_SOLVING
 *
 *  @note During presolving, an integer variable whose bound changes to {0,1} is upgraded to a binary variable.
 */
SCIP_EXPORT
SCIP_RETCODE SCIPinferVarUbProp(
   SCIP*                 scip,               /**< SCIP data structure */
   SCIP_VAR*             var,                /**< variable to change the bound for */
   SCIP_Real             newbound,           /**< new value for bound */
   SCIP_PROP*            inferprop,          /**< propagator that deduced the bound change */
   int                   inferinfo,          /**< user information for inference to help resolving the conflict */
   SCIP_Bool             force,              /**< force tightening even if below bound strengthening tolerance */
   SCIP_Bool*            infeasible,         /**< pointer to store whether the bound change is infeasible */
   SCIP_Bool*            tightened           /**< pointer to store whether the bound was tightened, or NULL */
   );

/** depending on SCIP's stage, fixes binary variable in the problem, in preprocessing, or in current node;
 *  the given inference propagator is stored, such that the conflict analysis is able to find out the reason for the
 *  deduction of the fixing
 *
 *  @return \ref SCIP_OKAY is returned if everything worked. Otherwise a suitable error code is passed. See \ref
 *          SCIP_Retcode "SCIP_RETCODE" for a complete list of error codes.
 *
 *  @pre This method can be called if @p scip is in one of the following stages:
 *       - \ref SCIP_STAGE_PROBLEM
 *       - \ref SCIP_STAGE_PRESOLVING
 *       - \ref SCIP_STAGE_PRESOLVED
 *       - \ref SCIP_STAGE_SOLVING
 */
SCIP_EXPORT
SCIP_RETCODE SCIPinferBinvarProp(
   SCIP*                 scip,               /**< SCIP data structure */
   SCIP_VAR*             var,                /**< binary variable to fix */
   SCIP_Bool             fixedval,           /**< value to fix binary variable to */
   SCIP_PROP*            inferprop,          /**< propagator that deduced the fixing */
   int                   inferinfo,          /**< user information for inference to help resolving the conflict */
   SCIP_Bool*            infeasible,         /**< pointer to store whether the fixing is infeasible */
   SCIP_Bool*            tightened           /**< pointer to store whether the fixing tightened the local bounds, or NULL */
   );

/** changes global lower bound of variable in preprocessing or in the current node, if the new bound is tighter
 *  (w.r.t. bound strengthening epsilon) than the current global bound; if possible, adjusts bound to integral value;
 *  also tightens the local bound, if the global bound is better than the local bound
 *
 *  @warning If SCIP is in presolving stage, it can happen that the internal variable array (which can be accessed via
 *           SCIPgetVars()) gets resorted.
 *
 *  @return \ref SCIP_OKAY is returned if everything worked. Otherwise a suitable error code is passed. See \ref
 *          SCIP_Retcode "SCIP_RETCODE" for a complete list of error codes.
 *
 *  @pre This method can be called if @p scip is in one of the following stages:
 *       - \ref SCIP_STAGE_PROBLEM
 *       - \ref SCIP_STAGE_TRANSFORMING
 *       - \ref SCIP_STAGE_PRESOLVING
 *       - \ref SCIP_STAGE_SOLVING
 *
 *  @note During presolving, an integer variable whose bound changes to {0,1} is upgraded to a binary variable.
 */
SCIP_EXPORT
SCIP_RETCODE SCIPtightenVarLbGlobal(
   SCIP*                 scip,               /**< SCIP data structure */
   SCIP_VAR*             var,                /**< variable to change the bound for */
   SCIP_Real             newbound,           /**< new value for bound */
   SCIP_Bool             force,              /**< force tightening even if below bound strengthening tolerance */
   SCIP_Bool*            infeasible,         /**< pointer to store whether the new domain is empty */
   SCIP_Bool*            tightened           /**< pointer to store whether the bound was tightened, or NULL */
   );

/** changes global upper bound of variable in preprocessing or in the current node, if the new bound is tighter
 *  (w.r.t. bound strengthening epsilon) than the current global bound; if possible, adjusts bound to integral value;
 *  also tightens the local bound, if the global bound is better than the local bound
 *
 *  @warning If SCIP is in presolving stage, it can happen that the internal variable array (which can be accessed via
 *           SCIPgetVars()) gets resorted.
 *
 *  @return \ref SCIP_OKAY is returned if everything worked. Otherwise a suitable error code is passed. See \ref
 *          SCIP_Retcode "SCIP_RETCODE" for a complete list of error codes.
 *
 *  @pre This method can be called if @p scip is in one of the following stages:
 *       - \ref SCIP_STAGE_PROBLEM
 *       - \ref SCIP_STAGE_TRANSFORMING
 *       - \ref SCIP_STAGE_PRESOLVING
 *       - \ref SCIP_STAGE_SOLVING
 *
 *  @note During presolving, an integer variable whose bound changes to {0,1} is upgraded to a binary variable.
 */
SCIP_EXPORT
SCIP_RETCODE SCIPtightenVarUbGlobal(
   SCIP*                 scip,               /**< SCIP data structure */
   SCIP_VAR*             var,                /**< variable to change the bound for */
   SCIP_Real             newbound,           /**< new value for bound */
   SCIP_Bool             force,              /**< force tightening even if below bound strengthening tolerance */
   SCIP_Bool*            infeasible,         /**< pointer to store whether the new domain is empty */
   SCIP_Bool*            tightened           /**< pointer to store whether the bound was tightened, or NULL */
   );

/** for a multi-aggregated variable, returns the global lower bound computed by adding the global bounds from all aggregation variables
 *
 *  This global bound may be tighter than the one given by SCIPvarGetLbGlobal, since the latter is not updated if bounds of aggregation variables are changing
 *  calling this function for a non-multi-aggregated variable results in a call to SCIPvarGetLbGlobal.
 *
 *  @return the global lower bound computed by adding the global bounds from all aggregation variables
 */
SCIP_EXPORT
SCIP_Real SCIPcomputeVarLbGlobal(
   SCIP*                 scip,               /**< SCIP data structure */
   SCIP_VAR*             var                 /**< variable to compute the bound for */
   );

/** for a multi-aggregated variable, returns the global upper bound computed by adding the global bounds from all aggregation variables
 *
 *  This global bound may be tighter than the one given by SCIPvarGetUbGlobal, since the latter is not updated if bounds of aggregation variables are changing
 *  calling this function for a non-multi-aggregated variable results in a call to SCIPvarGetUbGlobal.
 *
 *  @return the global upper bound computed by adding the global bounds from all aggregation variables
 */
SCIP_EXPORT
SCIP_Real SCIPcomputeVarUbGlobal(
   SCIP*                 scip,               /**< SCIP data structure */
   SCIP_VAR*             var                 /**< variable to compute the bound for */
   );

/** for a multi-aggregated variable, returns the local lower bound computed by adding the local bounds from all aggregation variables
 *
 *  This local bound may be tighter than the one given by SCIPvarGetLbLocal, since the latter is not updated if bounds of aggregation variables are changing
 *  calling this function for a non-multi-aggregated variable results in a call to SCIPvarGetLbLocal.
 *
 *  @return the local lower bound computed by adding the global bounds from all aggregation variables
 */
SCIP_EXPORT
SCIP_Real SCIPcomputeVarLbLocal(
   SCIP*                 scip,               /**< SCIP data structure */
   SCIP_VAR*             var                 /**< variable to compute the bound for */
   );

/** for a multi-aggregated variable, returns the local upper bound computed by adding the local bounds from all aggregation variables
 *
 *  This local bound may be tighter than the one given by SCIPvarGetUbLocal, since the latter is not updated if bounds of aggregation variables are changing
 *  calling this function for a non-multi-aggregated variable results in a call to SCIPvarGetUbLocal.
 *
 *  @return the local upper bound computed by adding the global bounds from all aggregation variables
 */
SCIP_EXPORT
SCIP_Real SCIPcomputeVarUbLocal(
   SCIP*                 scip,               /**< SCIP data structure */
   SCIP_VAR*             var                 /**< variable to compute the bound for */
   );

/** for a multi-aggregated variable, gives the global lower bound computed by adding the global bounds from all
 *  aggregation variables, this global bound may be tighter than the one given by SCIPvarGetLbGlobal, since the latter is
 *  not updated if bounds of aggregation variables are changing
 *
 *  calling this function for a non-multi-aggregated variable is not allowed
 */
SCIP_EXPORT
SCIP_Real SCIPgetVarMultaggrLbGlobal(
   SCIP*                 scip,               /**< SCIP data structure */
   SCIP_VAR*             var                 /**< variable to compute the bound for */
   );

/** for a multi-aggregated variable, gives the global upper bound computed by adding the global bounds from all
 *  aggregation variables, this upper bound may be tighter than the one given by SCIPvarGetUbGlobal, since the latter is
 *  not updated if bounds of aggregation variables are changing
 *
 *  calling this function for a non-multi-aggregated variable is not allowed
 */
SCIP_EXPORT
SCIP_Real SCIPgetVarMultaggrUbGlobal(
   SCIP*                 scip,               /**< SCIP data structure */
   SCIP_VAR*             var                 /**< variable to compute the bound for */
   );

/** for a multi-aggregated variable, gives the local lower bound computed by adding the local bounds from all
 *  aggregation variables, this lower bound may be tighter than the one given by SCIPvarGetLbLocal, since the latter is
 *  not updated if bounds of aggregation variables are changing
 *
 *  calling this function for a non-multi-aggregated variable is not allowed
 */
SCIP_EXPORT
SCIP_Real SCIPgetVarMultaggrLbLocal(
   SCIP*                 scip,               /**< SCIP data structure */
   SCIP_VAR*             var                 /**< variable to compute the bound for */
   );

/** for a multi-aggregated variable, gives the local upper bound computed by adding the local bounds from all
 *  aggregation variables, this upper bound may be tighter than the one given by SCIPvarGetUbLocal, since the latter is
 *  not updated if bounds of aggregation variables are changing
 *
 *  calling this function for a non-multi-aggregated variable is not allowed
 */
SCIP_EXPORT
SCIP_Real SCIPgetVarMultaggrUbLocal(
   SCIP*                 scip,               /**< SCIP data structure */
   SCIP_VAR*             var                 /**< variable to compute the bound for */
   );

#ifdef NDEBUG

/* In optimized mode, the function calls are overwritten by defines to reduce the number of function calls and
 * speed up the algorithms.
 */

#define SCIPcomputeVarLbGlobal(scip, var)  (SCIPvarGetStatus(var) == SCIP_VARSTATUS_MULTAGGR ? SCIPgetVarMultaggrLbGlobal(scip, var) : SCIPvarGetLbGlobal(var))
#define SCIPcomputeVarUbGlobal(scip, var)  (SCIPvarGetStatus(var) == SCIP_VARSTATUS_MULTAGGR ? SCIPgetVarMultaggrUbGlobal(scip, var) : SCIPvarGetUbGlobal(var))
#define SCIPcomputeVarLbLocal(scip, var)   (SCIPvarGetStatus(var) == SCIP_VARSTATUS_MULTAGGR ? SCIPgetVarMultaggrLbLocal(scip, var)  : SCIPvarGetLbLocal(var))
#define SCIPcomputeVarUbLocal(scip, var)   (SCIPvarGetStatus(var) == SCIP_VARSTATUS_MULTAGGR ? SCIPgetVarMultaggrUbLocal(scip, var)  : SCIPvarGetUbLocal(var))

#endif

/** returns solution value and index of variable lower bound that is closest to the variable's value in the given primal
 *  solution or current LP solution if no primal solution is given; returns an index of -1 if no variable lower bound is
 *  available
 *
 *  @return \ref SCIP_OKAY is returned if everything worked. Otherwise a suitable error code is passed. See \ref
 *          SCIP_Retcode "SCIP_RETCODE" for a complete list of error codes.
 *
 *  @pre This method can only be called if @p scip is in stage \ref SCIP_STAGE_SOLVING
 */
SCIP_EXPORT
SCIP_RETCODE SCIPgetVarClosestVlb(
   SCIP*                 scip,               /**< SCIP data structure */
   SCIP_VAR*             var,                /**< active problem variable */
   SCIP_SOL*             sol,                /**< primal solution, or NULL for LP solution */
   SCIP_Real*            closestvlb,         /**< pointer to store the value of the closest variable lower bound */
   int*                  closestvlbidx       /**< pointer to store the index of the closest variable lower bound */
   );

/** returns solution value and index of variable upper bound that is closest to the variable's value in the given primal solution;
 *  or current LP solution if no primal solution is given; returns an index of -1 if no variable upper bound is available
 *
 *  @return \ref SCIP_OKAY is returned if everything worked. Otherwise a suitable error code is passed. See \ref
 *          SCIP_Retcode "SCIP_RETCODE" for a complete list of error codes.
 *
 *  @pre This method can only be called if @p scip is in stage \ref SCIP_STAGE_SOLVING
 */
SCIP_EXPORT
SCIP_RETCODE SCIPgetVarClosestVub(
   SCIP*                 scip,               /**< SCIP data structure */
   SCIP_VAR*             var,                /**< active problem variable */
   SCIP_SOL*             sol,                /**< primal solution, or NULL for LP solution */
   SCIP_Real*            closestvub,         /**< pointer to store the value of the closest variable lower bound */
   int*                  closestvubidx       /**< pointer to store the index of the closest variable lower bound */
   );

/** informs variable x about a globally valid variable lower bound x >= b*z + d with integer variable z;
 *  if z is binary, the corresponding valid implication for z is also added;
 *  if z is non-continuous and 1/b not too small, the corresponding valid upper/lower bound
 *  z <= (x-d)/b or z >= (x-d)/b (depending on the sign of of b) is added, too;
 *  improves the global bounds of the variable and the vlb variable if possible
 *
 *  @return \ref SCIP_OKAY is returned if everything worked. Otherwise a suitable error code is passed. See \ref
 *          SCIP_Retcode "SCIP_RETCODE" for a complete list of error codes.
 *
 *  @pre This method can be called if @p scip is in one of the following stages:
 *       - \ref SCIP_STAGE_PRESOLVING
 *       - \ref SCIP_STAGE_PRESOLVED
 *       - \ref SCIP_STAGE_SOLVING
 */
SCIP_EXPORT
SCIP_RETCODE SCIPaddVarVlb(
   SCIP*                 scip,               /**< SCIP data structure */
   SCIP_VAR*             var,                /**< problem variable */
   SCIP_VAR*             vlbvar,             /**< variable z    in x >= b*z + d */
   SCIP_Real             vlbcoef,            /**< coefficient b in x >= b*z + d */
   SCIP_Real             vlbconstant,        /**< constant d    in x >= b*z + d */
   SCIP_Bool*            infeasible,         /**< pointer to store whether an infeasibility was detected */
   int*                  nbdchgs             /**< pointer to store the number of performed bound changes, or NULL */
   );


/** informs variable x about a globally valid variable upper bound x <= b*z + d with integer variable z;
 *  if z is binary, the corresponding valid implication for z is also added;
 *  if z is non-continuous and 1/b not too small, the corresponding valid lower/upper bound
 *  z >= (x-d)/b or z <= (x-d)/b (depending on the sign of of b) is added, too;
 *  improves the global bounds of the variable and the vlb variable if possible
 *
 *  @return \ref SCIP_OKAY is returned if everything worked. Otherwise a suitable error code is passed. See \ref
 *          SCIP_Retcode "SCIP_RETCODE" for a complete list of error codes.
 *
 *  @pre This method can be called if @p scip is in one of the following stages:
 *       - \ref SCIP_STAGE_PRESOLVING
 *       - \ref SCIP_STAGE_PRESOLVED
 *       - \ref SCIP_STAGE_SOLVING
 */
SCIP_EXPORT
SCIP_RETCODE SCIPaddVarVub(
   SCIP*                 scip,               /**< SCIP data structure */
   SCIP_VAR*             var,                /**< problem variable */
   SCIP_VAR*             vubvar,             /**< variable z    in x <= b*z + d */
   SCIP_Real             vubcoef,            /**< coefficient b in x <= b*z + d */
   SCIP_Real             vubconstant,        /**< constant d    in x <= b*z + d */
   SCIP_Bool*            infeasible,         /**< pointer to store whether an infeasibility was detected */
   int*                  nbdchgs             /**< pointer to store the number of performed bound changes, or NULL */
   );

/** informs binary variable x about a globally valid implication:  x == 0 or x == 1  ==>  y <= b  or  y >= b;
 *  also adds the corresponding implication or variable bound to the implied variable;
 *  if the implication is conflicting, the variable is fixed to the opposite value;
 *  if the variable is already fixed to the given value, the implication is performed immediately;
 *  if the implication is redundant with respect to the variables' global bounds, it is ignored
 *
 *  @return \ref SCIP_OKAY is returned if everything worked. Otherwise a suitable error code is passed. See \ref
 *          SCIP_Retcode "SCIP_RETCODE" for a complete list of error codes.
 *
 *  @pre This method can be called if @p scip is in one of the following stages:
 *       - \ref SCIP_STAGE_TRANSFORMED
 *       - \ref SCIP_STAGE_PRESOLVING
 *       - \ref SCIP_STAGE_PRESOLVED
 *       - \ref SCIP_STAGE_SOLVING
 */
SCIP_EXPORT
SCIP_RETCODE SCIPaddVarImplication(
   SCIP*                 scip,               /**< SCIP data structure */
   SCIP_VAR*             var,                /**< problem variable */
   SCIP_Bool             varfixing,          /**< FALSE if y should be added in implications for x == 0, TRUE for x == 1 */
   SCIP_VAR*             implvar,            /**< variable y in implication y <= b or y >= b */
   SCIP_BOUNDTYPE        impltype,           /**< type       of implication y <= b (SCIP_BOUNDTYPE_UPPER)
                                              *                          or y >= b (SCIP_BOUNDTYPE_LOWER) */
   SCIP_Real             implbound,          /**< bound b    in implication y <= b or y >= b */
   SCIP_Bool*            infeasible,         /**< pointer to store whether an infeasibility was detected */
   int*                  nbdchgs             /**< pointer to store the number of performed bound changes, or NULL */
   );

/** adds a clique information to SCIP, stating that at most one of the given binary variables can be set to 1;
 *  if a variable appears twice in the same clique, the corresponding implications are performed
 *
 *  @return \ref SCIP_OKAY is returned if everything worked. Otherwise a suitable error code is passed. See \ref
 *          SCIP_Retcode "SCIP_RETCODE" for a complete list of error codes.
 *
 *  @pre This method can be called if @p scip is in one of the following stages:
 *       - \ref SCIP_STAGE_TRANSFORMED
 *       - \ref SCIP_STAGE_PRESOLVING
 *       - \ref SCIP_STAGE_PRESOLVED
 *       - \ref SCIP_STAGE_SOLVING
 */
SCIP_EXPORT
SCIP_RETCODE SCIPaddClique(
   SCIP*                 scip,               /**< SCIP data structure */
   SCIP_VAR**            vars,               /**< binary variables in the clique from which at most one can be set to 1 */
   SCIP_Bool*            values,             /**< values of the variables in the clique; NULL to use TRUE for all vars */
   int                   nvars,              /**< number of variables in the clique */
   SCIP_Bool             isequation,         /**< is the clique an equation or an inequality? */
   SCIP_Bool*            infeasible,         /**< pointer to store whether an infeasibility was detected */
   int*                  nbdchgs             /**< pointer to store the number of performed bound changes, or NULL */
   );

/** calculates a partition of the given set of binary variables into cliques; takes into account independent clique components
 *
 *  The algorithm performs the following steps:
 *  - recomputes connected components of the clique table, if necessary
 *  - computes a clique partition for every connected component greedily.
 *  - relabels the resulting clique partition such that it satisfies the description below
 *
 *  afterwards the output array contains one value for each variable, such that two variables got the same value iff they
 *  were assigned to the same clique;
 *  the first variable is always assigned to clique 0, and a variable can only be assigned to clique i if at least one of
 *  the preceding variables was assigned to clique i-1;
 *  for each clique at most 1 variables can be set to TRUE in a feasible solution;
 *
 *  @return \ref SCIP_OKAY is returned if everything worked. Otherwise a suitable error code is passed. See \ref
 *          SCIP_Retcode "SCIP_RETCODE" for a complete list of error codes.
 *
 *  @pre This method can be called if @p scip is in one of the following stages:
 *       - \ref SCIP_STAGE_INITPRESOLVE
 *       - \ref SCIP_STAGE_PRESOLVING
 *       - \ref SCIP_STAGE_EXITPRESOLVE
 *       - \ref SCIP_STAGE_PRESOLVED
 *       - \ref SCIP_STAGE_SOLVING
 */
SCIP_EXPORT
SCIP_RETCODE SCIPcalcCliquePartition(
   SCIP*const            scip,               /**< SCIP data structure */
   SCIP_VAR**const       vars,               /**< binary variables in the clique from which at most one can be set to 1 */
   int const             nvars,              /**< number of variables in the clique */
   int*const             cliquepartition,    /**< array of length nvars to store the clique partition */
   int*const             ncliques            /**< pointer to store the number of cliques actually contained in the partition */
   );

/** calculates a partition of the given set of binary variables into negated cliques;
 *  afterwards the output array contains one value for each variable, such that two variables got the same value iff they
 *  were assigned to the same negated clique;
 *  the first variable is always assigned to clique 0 and a variable can only be assigned to clique i if at least one of
 *  the preceding variables was assigned to clique i-1;
 *  for each clique with n_c variables at least n_c-1 variables can be set to TRUE in a feasible solution;
 *
 *  @return \ref SCIP_OKAY is returned if everything worked. Otherwise a suitable error code is passed. See \ref
 *          SCIP_Retcode "SCIP_RETCODE" for a complete list of error codes.
 *
 *  @pre This method can be called if @p scip is in one of the following stages:
 *       - \ref SCIP_STAGE_INITPRESOLVE
 *       - \ref SCIP_STAGE_PRESOLVING
 *       - \ref SCIP_STAGE_EXITPRESOLVE
 *       - \ref SCIP_STAGE_PRESOLVED
 *       - \ref SCIP_STAGE_SOLVING
 */
SCIP_EXPORT
SCIP_RETCODE SCIPcalcNegatedCliquePartition(
   SCIP*const            scip,               /**< SCIP data structure */
   SCIP_VAR**const       vars,               /**< binary variables in the clique from which at most one can be set to 1 */
   int const             nvars,              /**< number of variables in the clique */
   int*const             cliquepartition,    /**< array of length nvars to store the clique partition */
   int*const             ncliques            /**< pointer to store the number of cliques actually contained in the partition */
   );

/** force SCIP to clean up all cliques; cliques do not get automatically cleaned up after presolving. Use
 *  this method to prevent inactive variables in cliques when retrieved via SCIPgetCliques()
 *
 *  @return SCIP_OKAY if everything worked, otherwise a suitable error code is passed
 *
 *  @pre This method can be called if @p scip is in one of the following stages:
 *       - \ref SCIP_STAGE_TRANSFORMED
 *       - \ref SCIP_STAGE_INITPRESOLVE
 *       - \ref SCIP_STAGE_PRESOLVING
 *       - \ref SCIP_STAGE_EXITPRESOLVE
 *       - \ref SCIP_STAGE_PRESOLVED
 *       - \ref SCIP_STAGE_INITSOLVE
 *       - \ref SCIP_STAGE_SOLVING
 *       - \ref SCIP_STAGE_SOLVED
 *       - \ref SCIP_STAGE_EXITSOLVE
 */
SCIP_EXPORT
SCIP_RETCODE SCIPcleanupCliques(
   SCIP*                 scip,               /**< SCIP data structure */
   SCIP_Bool*            infeasible          /**< pointer to store if cleanup detected infeasibility */
   );

/** gets the number of cliques in the clique table
 *
 *  @return number of cliques in the clique table
 *
 *  @pre This method can be called if @p scip is in one of the following stages:
 *       - \ref SCIP_STAGE_TRANSFORMED
 *       - \ref SCIP_STAGE_INITPRESOLVE
 *       - \ref SCIP_STAGE_PRESOLVING
 *       - \ref SCIP_STAGE_EXITPRESOLVE
 *       - \ref SCIP_STAGE_PRESOLVED
 *       - \ref SCIP_STAGE_INITSOLVE
 *       - \ref SCIP_STAGE_SOLVING
 *       - \ref SCIP_STAGE_SOLVED
 *       - \ref SCIP_STAGE_EXITSOLVE
 */
SCIP_EXPORT
int SCIPgetNCliques(
   SCIP*                 scip                /**< SCIP data structure */
   );

/** gets the number of cliques created so far by the cliquetable
 *
 *  @return number of cliques created so far by the cliquetable
 *
 *  @pre This method can be called if @p scip is in one of the following stages:
 *       - \ref SCIP_STAGE_TRANSFORMED
 *       - \ref SCIP_STAGE_INITPRESOLVE
 *       - \ref SCIP_STAGE_PRESOLVING
 *       - \ref SCIP_STAGE_EXITPRESOLVE
 *       - \ref SCIP_STAGE_PRESOLVED
 *       - \ref SCIP_STAGE_INITSOLVE
 *       - \ref SCIP_STAGE_SOLVING
 *       - \ref SCIP_STAGE_SOLVED
 *       - \ref SCIP_STAGE_EXITSOLVE
 */
SCIP_EXPORT
int SCIPgetNCliquesCreated(
   SCIP*                 scip                /**< SCIP data structure */
   );

/** gets the array of cliques in the clique table
 *
 *  @return array of cliques in the clique table
 *
 *  @pre This method can be called if @p scip is in one of the following stages:
 *       - \ref SCIP_STAGE_TRANSFORMED
 *       - \ref SCIP_STAGE_INITPRESOLVE
 *       - \ref SCIP_STAGE_PRESOLVING
 *       - \ref SCIP_STAGE_EXITPRESOLVE
 *       - \ref SCIP_STAGE_PRESOLVED
 *       - \ref SCIP_STAGE_INITSOLVE
 *       - \ref SCIP_STAGE_SOLVING
 *       - \ref SCIP_STAGE_SOLVED
 *       - \ref SCIP_STAGE_EXITSOLVE
 */
SCIP_EXPORT
SCIP_CLIQUE** SCIPgetCliques(
   SCIP*                 scip                /**< SCIP data structure */
   );

/** returns whether there is a clique that contains both given variable/value pairs;
 *  the variables must be active binary variables;
 *  if regardimplics is FALSE, only the cliques in the clique table are looked at;
 *  if regardimplics is TRUE, both the cliques and the implications of the implication graph are regarded
 *
 *  @return TRUE, if there is a clique that contains both variable/clique pairs; FALSE, otherwise
 *
 *  @pre This method can be called if @p scip is in one of the following stages:
 *       - \ref SCIP_STAGE_TRANSFORMED
 *       - \ref SCIP_STAGE_INITPRESOLVE
 *       - \ref SCIP_STAGE_PRESOLVING
 *       - \ref SCIP_STAGE_EXITPRESOLVE
 *       - \ref SCIP_STAGE_PRESOLVED
 *       - \ref SCIP_STAGE_INITSOLVE
 *       - \ref SCIP_STAGE_SOLVING
 *       - \ref SCIP_STAGE_SOLVED
 *       - \ref SCIP_STAGE_EXITSOLVE
 *
 *  @note a variable with it's negated variable are NOT! in a clique
 *  @note a variable with itself are in a clique
 */
SCIP_EXPORT
SCIP_Bool SCIPhaveVarsCommonClique(
   SCIP*                 scip,               /**< SCIP data structure */
   SCIP_VAR*             var1,               /**< first variable */
   SCIP_Bool             value1,             /**< value of first variable */
   SCIP_VAR*             var2,               /**< second variable */
   SCIP_Bool             value2,             /**< value of second variable */
   SCIP_Bool             regardimplics       /**< should the implication graph also be searched for a clique? */
   );

/** writes the clique graph to a gml file
 *
 *  @return \ref SCIP_OKAY is returned if everything worked. Otherwise a suitable error code is passed. See \ref
 *          SCIP_Retcode "SCIP_RETCODE" for a complete list of error codes.
 *
 *  @pre This method can be called if @p scip is in one of the following stages:
 *       - \ref SCIP_STAGE_TRANSFORMED
 *       - \ref SCIP_STAGE_INITPRESOLVE
 *       - \ref SCIP_STAGE_PRESOLVING
 *       - \ref SCIP_STAGE_EXITPRESOLVE
 *       - \ref SCIP_STAGE_PRESOLVED
 *       - \ref SCIP_STAGE_INITSOLVE
 *       - \ref SCIP_STAGE_SOLVING
 *       - \ref SCIP_STAGE_SOLVED
 *       - \ref SCIP_STAGE_EXITSOLVE
 *
 *  @note there can be duplicated arcs in the output file
 *
 *  If @p writenodeweights is true, only nodes corresponding to variables that have a fractional value and only edges
 *  between such nodes are written.
 */
SCIP_EXPORT
SCIP_RETCODE SCIPwriteCliqueGraph(
   SCIP*                 scip,               /**< SCIP data structure */
   const char*           fname,              /**< name of file */
   SCIP_Bool             writenodeweights    /**< should we write weights of nodes? */
   );

/** Removes (irrelevant) variable from all its global structures, i.e. cliques, implications and variable bounds.
 *  This is an advanced method which should be used with care.
 *
 *  @return SCIP_OKAY if everything worked, otherwise a suitable error code is passed
 *
 *  @pre This method can be called if @p scip is in one of the following stages:
 *       - \ref SCIP_STAGE_TRANSFORMED
 *       - \ref SCIP_STAGE_INITPRESOLVE
 *       - \ref SCIP_STAGE_PRESOLVING
 *       - \ref SCIP_STAGE_EXITPRESOLVE
 *       - \ref SCIP_STAGE_PRESOLVED
 *       - \ref SCIP_STAGE_INITSOLVE
 *       - \ref SCIP_STAGE_SOLVING
 *       - \ref SCIP_STAGE_SOLVED
 *       - \ref SCIP_STAGE_EXITSOLVE
 */
SCIP_EXPORT
SCIP_RETCODE SCIPremoveVarFromGlobalStructures(
   SCIP*                 scip,               /**< SCIP data structure */
   SCIP_VAR*             var                 /**< variable to remove from global structures */
   );

/** sets the branch factor of the variable; this value can be used in the branching methods to scale the score
 *  values of the variables; higher factor leads to a higher probability that this variable is chosen for branching
 *
 *  @return \ref SCIP_OKAY is returned if everything worked. Otherwise a suitable error code is passed. See \ref
 *          SCIP_Retcode "SCIP_RETCODE" for a complete list of error codes.
 *
 *  @pre This method can be called if @p scip is in one of the following stages:
 *       - \ref SCIP_STAGE_PROBLEM
 *       - \ref SCIP_STAGE_TRANSFORMING
 *       - \ref SCIP_STAGE_TRANSFORMED
 *       - \ref SCIP_STAGE_INITPRESOLVE
 *       - \ref SCIP_STAGE_PRESOLVING
 *       - \ref SCIP_STAGE_EXITPRESOLVE
 *       - \ref SCIP_STAGE_PRESOLVED
 *       - \ref SCIP_STAGE_SOLVING
 */
SCIP_EXPORT
SCIP_RETCODE SCIPchgVarBranchFactor(
   SCIP*                 scip,               /**< SCIP data structure */
   SCIP_VAR*             var,                /**< problem variable */
   SCIP_Real             branchfactor        /**< factor to weigh variable's branching score with */
   );

/** scales the branch factor of the variable with the given value
 *
 *  @return \ref SCIP_OKAY is returned if everything worked. Otherwise a suitable error code is passed. See \ref
 *          SCIP_Retcode "SCIP_RETCODE" for a complete list of error codes.
 *
 *  @pre This method can be called if @p scip is in one of the following stages:
 *       - \ref SCIP_STAGE_PROBLEM
 *       - \ref SCIP_STAGE_TRANSFORMING
 *       - \ref SCIP_STAGE_TRANSFORMED
 *       - \ref SCIP_STAGE_INITPRESOLVE
 *       - \ref SCIP_STAGE_PRESOLVING
 *       - \ref SCIP_STAGE_EXITPRESOLVE
 *       - \ref SCIP_STAGE_PRESOLVED
 *       - \ref SCIP_STAGE_SOLVING
 */
SCIP_EXPORT
SCIP_RETCODE SCIPscaleVarBranchFactor(
   SCIP*                 scip,               /**< SCIP data structure */
   SCIP_VAR*             var,                /**< problem variable */
   SCIP_Real             scale               /**< factor to scale variable's branching factor with */
   );

/** adds the given value to the branch factor of the variable
 *
 *  @return \ref SCIP_OKAY is returned if everything worked. Otherwise a suitable error code is passed. See \ref
 *          SCIP_Retcode "SCIP_RETCODE" for a complete list of error codes.
 *
 *  @pre This method can be called if @p scip is in one of the following stages:
 *       - \ref SCIP_STAGE_PROBLEM
 *       - \ref SCIP_STAGE_TRANSFORMING
 *       - \ref SCIP_STAGE_TRANSFORMED
 *       - \ref SCIP_STAGE_INITPRESOLVE
 *       - \ref SCIP_STAGE_PRESOLVING
 *       - \ref SCIP_STAGE_EXITPRESOLVE
 *       - \ref SCIP_STAGE_PRESOLVED
 *       - \ref SCIP_STAGE_SOLVING
 */
SCIP_EXPORT
SCIP_RETCODE SCIPaddVarBranchFactor(
   SCIP*                 scip,               /**< SCIP data structure */
   SCIP_VAR*             var,                /**< problem variable */
   SCIP_Real             addfactor           /**< value to add to the branch factor of the variable */
   );

/** sets the branch priority of the variable; variables with higher branch priority are always preferred to variables
 *  with lower priority in selection of branching variable
 *
 *  @return \ref SCIP_OKAY is returned if everything worked. Otherwise a suitable error code is passed. See \ref
 *          SCIP_Retcode "SCIP_RETCODE" for a complete list of error codes.
 *
 *  @pre This method can be called if @p scip is in one of the following stages:
 *       - \ref SCIP_STAGE_PROBLEM
 *       - \ref SCIP_STAGE_TRANSFORMING
 *       - \ref SCIP_STAGE_TRANSFORMED
 *       - \ref SCIP_STAGE_INITPRESOLVE
 *       - \ref SCIP_STAGE_PRESOLVING
 *       - \ref SCIP_STAGE_EXITPRESOLVE
 *       - \ref SCIP_STAGE_PRESOLVED
 *       - \ref SCIP_STAGE_SOLVING
 *
 * @note the default branching priority is 0
 */
SCIP_EXPORT
SCIP_RETCODE SCIPchgVarBranchPriority(
   SCIP*                 scip,               /**< SCIP data structure */
   SCIP_VAR*             var,                /**< problem variable */
   int                   branchpriority      /**< branch priority of the variable */
   );

/** changes the branch priority of the variable to the given value, if it is larger than the current priority
 *
 *  @return \ref SCIP_OKAY is returned if everything worked. Otherwise a suitable error code is passed. See \ref
 *          SCIP_Retcode "SCIP_RETCODE" for a complete list of error codes.
 *
 *  @pre This method can be called if @p scip is in one of the following stages:
 *       - \ref SCIP_STAGE_PROBLEM
 *       - \ref SCIP_STAGE_TRANSFORMING
 *       - \ref SCIP_STAGE_TRANSFORMED
 *       - \ref SCIP_STAGE_INITPRESOLVE
 *       - \ref SCIP_STAGE_PRESOLVING
 *       - \ref SCIP_STAGE_EXITPRESOLVE
 *       - \ref SCIP_STAGE_PRESOLVED
 *       - \ref SCIP_STAGE_SOLVING
 */
SCIP_EXPORT
SCIP_RETCODE SCIPupdateVarBranchPriority(
   SCIP*                 scip,               /**< SCIP data structure */
   SCIP_VAR*             var,                /**< problem variable */
   int                   branchpriority      /**< new branch priority of the variable, if it is larger than current priority */
   );

/** adds the given value to the branch priority of the variable
 *
 *  @return \ref SCIP_OKAY is returned if everything worked. Otherwise a suitable error code is passed. See \ref
 *          SCIP_Retcode "SCIP_RETCODE" for a complete list of error codes.
 *
 *  @pre This method can be called if @p scip is in one of the following stages:
 *       - \ref SCIP_STAGE_PROBLEM
 *       - \ref SCIP_STAGE_TRANSFORMING
 *       - \ref SCIP_STAGE_TRANSFORMED
 *       - \ref SCIP_STAGE_INITPRESOLVE
 *       - \ref SCIP_STAGE_PRESOLVING
 *       - \ref SCIP_STAGE_EXITPRESOLVE
 *       - \ref SCIP_STAGE_PRESOLVED
 *       - \ref SCIP_STAGE_SOLVING
 */
SCIP_EXPORT
SCIP_RETCODE SCIPaddVarBranchPriority(
   SCIP*                 scip,               /**< SCIP data structure */
   SCIP_VAR*             var,                /**< problem variable */
   int                   addpriority         /**< value to add to the branch priority of the variable */
   );

/** sets the branch direction of the variable (-1: prefer downwards branch, 0: automatic selection, +1: prefer upwards
 *  branch)
 *
 *  @return \ref SCIP_OKAY is returned if everything worked. Otherwise a suitable error code is passed. See \ref
 *          SCIP_Retcode "SCIP_RETCODE" for a complete list of error codes.
 *
 *  @pre This method can be called if @p scip is in one of the following stages:
 *       - \ref SCIP_STAGE_PROBLEM
 *       - \ref SCIP_STAGE_TRANSFORMING
 *       - \ref SCIP_STAGE_TRANSFORMED
 *       - \ref SCIP_STAGE_INITPRESOLVE
 *       - \ref SCIP_STAGE_PRESOLVING
 *       - \ref SCIP_STAGE_EXITPRESOLVE
 *       - \ref SCIP_STAGE_PRESOLVED
 *       - \ref SCIP_STAGE_SOLVING
 */
SCIP_EXPORT
SCIP_RETCODE SCIPchgVarBranchDirection(
   SCIP*                 scip,               /**< SCIP data structure */
   SCIP_VAR*             var,                /**< problem variable */
   SCIP_BRANCHDIR        branchdirection     /**< preferred branch direction of the variable (downwards, upwards, auto) */
   );

/** changes type of variable in the problem;
 *
 *  @warning This type change might change the variable array returned from SCIPgetVars() and SCIPgetVarsData();
 *
 *  @return \ref SCIP_OKAY is returned if everything worked. Otherwise a suitable error code is passed. See \ref
 *          SCIP_Retcode "SCIP_RETCODE" for a complete list of error codes.
 *
 *  @pre This method can be called if @p scip is in one of the following stages:
 *       - \ref SCIP_STAGE_PROBLEM
 *       - \ref SCIP_STAGE_TRANSFORMING
 *       - \ref SCIP_STAGE_PRESOLVING
 *
 *  @note If SCIP is already beyond the SCIP_STAGE_PROBLEM and a original variable is passed, the variable type of the
 *        corresponding transformed variable is changed; the type of the original variable does not change
 *
 *  @note If the type changes from a continuous variable to a non-continuous variable the bounds of the variable get
 *        adjusted w.r.t. to integrality information
 */
SCIP_EXPORT
SCIP_RETCODE SCIPchgVarType(
   SCIP*                 scip,               /**< SCIP data structure */
   SCIP_VAR*             var,                /**< variable to change the bound for */
   SCIP_VARTYPE          vartype,            /**< new type of variable */
   SCIP_Bool*            infeasible          /**< pointer to store whether an infeasibility was detected (, due to
                                              *   integrality condition of the new variable type) */
   );

/** in problem creation and solving stage, both bounds of the variable are set to the given value;
 *  in presolving stage, the variable is converted into a fixed variable, and bounds are changed respectively;
 *  conversion into a fixed variable changes the vars array returned from SCIPgetVars() and SCIPgetVarsData(),
 *  and also renders arrays returned from the SCIPvarGetImpl...() methods invalid
 *
 *  @return \ref SCIP_OKAY is returned if everything worked. Otherwise a suitable error code is passed. See \ref
 *          SCIP_Retcode "SCIP_RETCODE" for a complete list of error codes.
 *
 *  @pre This method can be called if @p scip is in one of the following stages:
 *       - \ref SCIP_STAGE_PROBLEM
 *       - \ref SCIP_STAGE_PRESOLVING
 *       - \ref SCIP_STAGE_SOLVING
 */
SCIP_EXPORT
SCIP_RETCODE SCIPfixVar(
   SCIP*                 scip,               /**< SCIP data structure */
   SCIP_VAR*             var,                /**< variable to fix */
   SCIP_Real             fixedval,           /**< value to fix variable to */
   SCIP_Bool*            infeasible,         /**< pointer to store whether the fixing is infeasible */
   SCIP_Bool*            fixed               /**< pointer to store whether the fixing was performed (variable was unfixed) */
   );

/** From a given equality a*x + b*y == c, aggregates one of the variables and removes it from the set of
 *  active problem variables. This changes the vars array returned from SCIPgetVars() and SCIPgetVarsData(),
 *  and also renders the arrays returned from the SCIPvarGetImpl...() methods for the two variables invalid.
 *  In the first step, the equality is transformed into an equality with active problem variables
 *  a'*x' + b'*y' == c'. If x' == y', this leads to the detection of redundancy if a' == -b' and c' == 0,
 *  of infeasibility, if a' == -b' and c' != 0, or to a variable fixing x' == c'/(a'+b') (and possible
 *  infeasibility) otherwise.
 *  In the second step, the variable to be aggregated is chosen among x' and y', prefering a less strict variable
 *  type as aggregation variable (i.e. continuous variables are preferred over implicit integers, implicit integers
 *  over integers, and integers over binaries). If none of the variables is continuous, it is tried to find an integer
 *  aggregation (i.e. integral coefficients a'' and b'', such that a''*x' + b''*y' == c''). This can lead to
 *  the detection of infeasibility (e.g. if c'' is fractional), or to a rejection of the aggregation (denoted by
 *  aggregated == FALSE), if the resulting integer coefficients are too large and thus numerically instable.
 *
 *  The output flags have the following meaning:
 *  - infeasible: the problem is infeasible
 *  - redundant:  the equality can be deleted from the constraint set
 *  - aggregated: the aggregation was successfully performed (the variables were not aggregated before)
 *
 *  @return \ref SCIP_OKAY is returned if everything worked. Otherwise a suitable error code is passed. See \ref
 *          SCIP_Retcode "SCIP_RETCODE" for a complete list of error codes.
 *
 *  @pre This method can only be called if @p scip is in stage \ref SCIP_STAGE_PRESOLVING
 */
SCIP_EXPORT
SCIP_RETCODE SCIPaggregateVars(
   SCIP*                 scip,               /**< SCIP data structure */
   SCIP_VAR*             varx,               /**< variable x in equality a*x + b*y == c */
   SCIP_VAR*             vary,               /**< variable y in equality a*x + b*y == c */
   SCIP_Real             scalarx,            /**< multiplier a in equality a*x + b*y == c */
   SCIP_Real             scalary,            /**< multiplier b in equality a*x + b*y == c */
   SCIP_Real             rhs,                /**< right hand side c in equality a*x + b*y == c */
   SCIP_Bool*            infeasible,         /**< pointer to store whether the aggregation is infeasible */
   SCIP_Bool*            redundant,          /**< pointer to store whether the equality is (now) redundant */
   SCIP_Bool*            aggregated          /**< pointer to store whether the aggregation was successful */
   );

/** converts variable into multi-aggregated variable; this changes the variable array returned from
 *  SCIPgetVars() and SCIPgetVarsData();
 *
 *  @warning The integrality condition is not checked anymore on the multi-aggregated variable. You must not
 *           multi-aggregate an integer variable without being sure, that integrality on the aggregation variables
 *           implies integrality on the aggregated variable.
 *
 *  The output flags have the following meaning:
 *  - infeasible: the problem is infeasible
 *  - aggregated: the aggregation was successfully performed (the variables were not aggregated before)
 *
 *  @return \ref SCIP_OKAY is returned if everything worked. Otherwise a suitable error code is passed. See \ref
 *          SCIP_Retcode "SCIP_RETCODE" for a complete list of error codes.
 *
 *  @pre This method can only be called if @p scip is in stage \ref SCIP_STAGE_PRESOLVING
 */
SCIP_EXPORT
SCIP_RETCODE SCIPmultiaggregateVar(
   SCIP*                 scip,               /**< SCIP data structure */
   SCIP_VAR*             var,                /**< variable x to aggregate */
   int                   naggvars,           /**< number n of variables in aggregation x = a_1*y_1 + ... + a_n*y_n + c */
   SCIP_VAR**            aggvars,            /**< variables y_i in aggregation x = a_1*y_1 + ... + a_n*y_n + c */
   SCIP_Real*            scalars,            /**< multipliers a_i in aggregation x = a_1*y_1 + ... + a_n*y_n + c */
   SCIP_Real             constant,           /**< constant shift c in aggregation x = a_1*y_1 + ... + a_n*y_n + c */
   SCIP_Bool*            infeasible,         /**< pointer to store whether the aggregation is infeasible */
   SCIP_Bool*            aggregated          /**< pointer to store whether the aggregation was successful */
   );

/** returns whether aggregation of variables is not allowed */
SCIP_EXPORT
SCIP_Bool SCIPdoNotAggr(
   SCIP*                 scip                /**< SCIP data structure */
   );

/** returns whether multi-aggregation is disabled */
SCIP_EXPORT
SCIP_Bool SCIPdoNotMultaggr(
   SCIP*                 scip                /**< SCIP data structure */
   );

/** returns whether variable is not allowed to be multi-aggregated */
SCIP_EXPORT
SCIP_Bool SCIPdoNotMultaggrVar(
   SCIP*                 scip,               /**< SCIP data structure */
   SCIP_VAR*             var                 /**< variable x to aggregate */
   );

/** returns whether dual reductions are allowed during propagation and presolving
 *
 *  @deprecated Please use SCIPallowStrongDualReds()
 */
<<<<<<< HEAD
EXTERN
SCIP_DEPRECATED
=======
SCIP_EXPORT
>>>>>>> 127a678b
SCIP_Bool SCIPallowDualReds(
   SCIP*                 scip                /**< SCIP data structure */
   );

<<<<<<< HEAD
/** returns whether strong dual reductions are allowed during propagation and presolving
 *
 *  @note A reduction is called strong dual, if it may discard feasible/optimal solutions, but leaves at least one
 *        optimal solution intact. Often such reductions are based on analyzing the objective function and variable
 *        locks.
 */
EXTERN
SCIP_Bool SCIPallowStrongDualReds(
   SCIP*                 scip                /**< SCIP data structure */
   );

/** returns whether propagation w.r.t. current objective is allowed
 *
 *  @deprecated Please use SCIPallowWeakDualReds()
 */
EXTERN
SCIP_DEPRECATED
=======
/** returns whether propagation w.r.t. current objective is allowed */
SCIP_EXPORT
>>>>>>> 127a678b
SCIP_Bool SCIPallowObjProp(
   SCIP*                 scip                /**< SCIP data structure */
   );

/** returns whether weak dual reductions are allowed during propagation and presolving
 *
 *  @note A reduction is called weak dual, if it may discard feasible solutions, but leaves at all optimal solutions
 *        intact. Often such reductions are based on analyzing the objective function, reduced costs, and/or dual LPs.
 */
EXTERN
SCIP_Bool SCIPallowWeakDualReds(
   SCIP*                 scip                /**< SCIP data structure */
   );

/** marks the variable that it must not be multi-aggregated
 *
 *  @return \ref SCIP_OKAY is returned if everything worked. Otherwise a suitable error code is passed. See \ref
 *          SCIP_Retcode "SCIP_RETCODE" for a complete list of error codes.
 *
 *  @pre This method can be called if @p scip is in one of the following stages:
 *       - \ref SCIP_STAGE_INIT
 *       - \ref SCIP_STAGE_PROBLEM
 *       - \ref SCIP_STAGE_TRANSFORMING
 *       - \ref SCIP_STAGE_TRANSFORMED
 *       - \ref SCIP_STAGE_INITPRESOLVE
 *       - \ref SCIP_STAGE_PRESOLVING
 *       - \ref SCIP_STAGE_EXITPRESOLVE
 *
 *  @note There exists no "unmark" method since it has to be ensured that if a plugin requires that a variable is not
 *        multi-aggregated that this is will be the case.
 */
SCIP_EXPORT
SCIP_RETCODE SCIPmarkDoNotMultaggrVar(
   SCIP*                 scip,               /**< SCIP data structure */
   SCIP_VAR*             var                 /**< variable to delete */
   );

/** enables the collection of statistics for a variable
 *
 *  @pre This method can be called if @p scip is in one of the following stages:
 *       - \ref SCIP_STAGE_PROBLEM
 *       - \ref SCIP_STAGE_INITPRESOLVE
 *       - \ref SCIP_STAGE_PRESOLVING
 *       - \ref SCIP_STAGE_EXITPRESOLVE
 *       - \ref SCIP_STAGE_SOLVING
 *       - \ref SCIP_STAGE_SOLVED
 */
SCIP_EXPORT
void SCIPenableVarHistory(
   SCIP*                 scip                /**< SCIP data structure */
   );

/** disables the collection of any statistic for a variable
 *
 *  @pre This method can be called if @p scip is in one of the following stages:
 *       - \ref SCIP_STAGE_PROBLEM
 *       - \ref SCIP_STAGE_INITPRESOLVE
 *       - \ref SCIP_STAGE_PRESOLVING
 *       - \ref SCIP_STAGE_EXITPRESOLVE
 *       - \ref SCIP_STAGE_SOLVING
 *       - \ref SCIP_STAGE_SOLVED
 */
SCIP_EXPORT
void SCIPdisableVarHistory(
   SCIP*                 scip                /**< SCIP data structure */
   );

/** updates the pseudo costs of the given variable and the global pseudo costs after a change of "solvaldelta" in the
 *  variable's solution value and resulting change of "objdelta" in the in the LP's objective value;
 *  the update is ignored, if the objective value difference is infinite
 *
 *  @return \ref SCIP_OKAY is returned if everything worked. Otherwise a suitable error code is passed. See \ref
 *          SCIP_Retcode "SCIP_RETCODE" for a complete list of error codes.
 *
 *  @pre This method can be called if @p scip is in one of the following stages:
 *       - \ref SCIP_STAGE_SOLVING
 *       - \ref SCIP_STAGE_SOLVED
 */
SCIP_EXPORT
SCIP_RETCODE SCIPupdateVarPseudocost(
   SCIP*                 scip,               /**< SCIP data structure */
   SCIP_VAR*             var,                /**< problem variable */
   SCIP_Real             solvaldelta,        /**< difference of variable's new LP value - old LP value */
   SCIP_Real             objdelta,           /**< difference of new LP's objective value - old LP's objective value */
   SCIP_Real             weight              /**< weight in (0,1] of this update in pseudo cost sum */
   );

/** gets the variable's pseudo cost value for the given change of the variable's LP value
 *
 *  @return the variable's pseudo cost value for the given change of the variable's LP value
 *
 *  @pre This method can be called if @p scip is in one of the following stages:
 *       - \ref SCIP_STAGE_INITPRESOLVE
 *       - \ref SCIP_STAGE_PRESOLVING
 *       - \ref SCIP_STAGE_EXITPRESOLVE
 *       - \ref SCIP_STAGE_PRESOLVED
 *       - \ref SCIP_STAGE_INITSOLVE
 *       - \ref SCIP_STAGE_SOLVING
 *       - \ref SCIP_STAGE_SOLVED
 */
SCIP_EXPORT
SCIP_Real SCIPgetVarPseudocostVal(
   SCIP*                 scip,               /**< SCIP data structure */
   SCIP_VAR*             var,                /**< problem variable */
   SCIP_Real             solvaldelta         /**< difference of variable's new LP value - old LP value */
   );

/** gets the variable's pseudo cost value for the given change of the variable's LP value,
 *  only using the pseudo cost information of the current run
 *
 *  @return the variable's pseudo cost value for the given change of the variable's LP value,
 *  only using the pseudo cost information of the current run
 *
 *  @pre This method can be called if @p scip is in one of the following stages:
 *       - \ref SCIP_STAGE_INITPRESOLVE
 *       - \ref SCIP_STAGE_PRESOLVING
 *       - \ref SCIP_STAGE_EXITPRESOLVE
 *       - \ref SCIP_STAGE_PRESOLVED
 *       - \ref SCIP_STAGE_INITSOLVE
 *       - \ref SCIP_STAGE_SOLVING
 *       - \ref SCIP_STAGE_SOLVED
 */
SCIP_EXPORT
SCIP_Real SCIPgetVarPseudocostValCurrentRun(
   SCIP*                 scip,               /**< SCIP data structure */
   SCIP_VAR*             var,                /**< problem variable */
   SCIP_Real             solvaldelta         /**< difference of variable's new LP value - old LP value */
   );

/** gets the variable's pseudo cost value for the given direction
 *
 *  @return the variable's pseudo cost value for the given direction
 *
 *  @pre This method can be called if @p scip is in one of the following stages:
 *       - \ref SCIP_STAGE_INITPRESOLVE
 *       - \ref SCIP_STAGE_PRESOLVING
 *       - \ref SCIP_STAGE_EXITPRESOLVE
 *       - \ref SCIP_STAGE_PRESOLVED
 *       - \ref SCIP_STAGE_INITSOLVE
 *       - \ref SCIP_STAGE_SOLVING
 *       - \ref SCIP_STAGE_SOLVED
 */
SCIP_EXPORT
SCIP_Real SCIPgetVarPseudocost(
   SCIP*                 scip,               /**< SCIP data structure */
   SCIP_VAR*             var,                /**< problem variable */
   SCIP_BRANCHDIR        dir                 /**< branching direction (downwards, or upwards) */
   );

/** gets the variable's pseudo cost value for the given direction,
 *  only using the pseudo cost information of the current run
 *
 *  @return the variable's pseudo cost value for the given direction,
 *  only using the pseudo cost information of the current run
 *
 *  @pre This method can be called if @p scip is in one of the following stages:
 *       - \ref SCIP_STAGE_INITPRESOLVE
 *       - \ref SCIP_STAGE_PRESOLVING
 *       - \ref SCIP_STAGE_EXITPRESOLVE
 *       - \ref SCIP_STAGE_PRESOLVED
 *       - \ref SCIP_STAGE_INITSOLVE
 *       - \ref SCIP_STAGE_SOLVING
 *       - \ref SCIP_STAGE_SOLVED
 */
SCIP_EXPORT
SCIP_Real SCIPgetVarPseudocostCurrentRun(
   SCIP*                 scip,               /**< SCIP data structure */
   SCIP_VAR*             var,                /**< problem variable */
   SCIP_BRANCHDIR        dir                 /**< branching direction (downwards, or upwards) */
   );

/** gets the variable's (possible fractional) number of pseudo cost updates for the given direction
 *
 *  @return the variable's (possible fractional) number of pseudo cost updates for the given direction
 *
 *  @pre This method can be called if @p scip is in one of the following stages:
 *       - \ref SCIP_STAGE_INITPRESOLVE
 *       - \ref SCIP_STAGE_PRESOLVING
 *       - \ref SCIP_STAGE_EXITPRESOLVE
 *       - \ref SCIP_STAGE_PRESOLVED
 *       - \ref SCIP_STAGE_INITSOLVE
 *       - \ref SCIP_STAGE_SOLVING
 *       - \ref SCIP_STAGE_SOLVED
 */
SCIP_EXPORT
SCIP_Real SCIPgetVarPseudocostCount(
   SCIP*                 scip,               /**< SCIP data structure */
   SCIP_VAR*             var,                /**< problem variable */
   SCIP_BRANCHDIR        dir                 /**< branching direction (downwards, or upwards) */
   );

/** gets the variable's (possible fractional) number of pseudo cost updates for the given direction,
 *  only using the pseudo cost information of the current run
 *
 *  @return the variable's (possible fractional) number of pseudo cost updates for the given direction,
 *  only using the pseudo cost information of the current run
 *
 *  @pre This method can be called if @p scip is in one of the following stages:
 *       - \ref SCIP_STAGE_INITPRESOLVE
 *       - \ref SCIP_STAGE_PRESOLVING
 *       - \ref SCIP_STAGE_EXITPRESOLVE
 *       - \ref SCIP_STAGE_PRESOLVED
 *       - \ref SCIP_STAGE_INITSOLVE
 *       - \ref SCIP_STAGE_SOLVING
 *       - \ref SCIP_STAGE_SOLVED
 */
SCIP_EXPORT
SCIP_Real SCIPgetVarPseudocostCountCurrentRun(
   SCIP*                 scip,               /**< SCIP data structure */
   SCIP_VAR*             var,                /**< problem variable */
   SCIP_BRANCHDIR        dir                 /**< branching direction (downwards, or upwards) */
   );

/** get pseudo cost variance of the variable, either for entire solve or only for current branch and bound run
 *
 *  @return returns the (corrected) variance of pseudo code information collected so far.
 *
 *  @pre This method can be called if @p scip is in one of the following stages:
 *       - \ref SCIP_STAGE_INITPRESOLVE
 *       - \ref SCIP_STAGE_PRESOLVING
 *       - \ref SCIP_STAGE_EXITPRESOLVE
 *       - \ref SCIP_STAGE_PRESOLVED
 *       - \ref SCIP_STAGE_INITSOLVE
 *       - \ref SCIP_STAGE_SOLVING
 *       - \ref SCIP_STAGE_SOLVED
 */
SCIP_EXPORT
SCIP_Real SCIPgetVarPseudocostVariance(
   SCIP*                 scip,               /**< SCIP data structure */
   SCIP_VAR*             var,                /**< problem variable */
   SCIP_BRANCHDIR        dir,                /**< branching direction (downwards, or upwards) */
   SCIP_Bool             onlycurrentrun      /**< only for pseudo costs of current branch and bound run */
   );

/** calculates a confidence bound for this variable under the assumption of normally distributed pseudo costs
 *
 *  The confidence bound \f$ \theta \geq 0\f$ denotes the interval borders \f$ [X - \theta, \ X + \theta]\f$, which contains
 *  the true pseudo costs of the variable, i.e., the expected value of the normal distribution, with a probability
 *  of 2 * clevel - 1.
 *
 *  @return value of confidence bound for this variable
 */
SCIP_EXPORT
SCIP_Real SCIPcalculatePscostConfidenceBound(
   SCIP*                 scip,               /**< SCIP data structure */
   SCIP_VAR*             var,                /**< variable in question */
   SCIP_BRANCHDIR        dir,                /**< the branching direction for the confidence bound */
   SCIP_Bool             onlycurrentrun,     /**< should only the current run be taken into account */
   SCIP_CONFIDENCELEVEL  clevel              /**< confidence level for the interval */
   );

/** check if variable pseudo-costs have a significant difference in location. The significance depends on
 *  the choice of \p clevel and on the kind of tested hypothesis. The one-sided hypothesis, which
 *  should be rejected, is that fracy * mu_y >= fracx * mu_x, where mu_y and mu_x denote the
 *  unknown location means of the underlying pseudo-cost distributions of x and y.
 *
 *  This method is applied best if variable x has a better pseudo-cost score than y. The method hypothesizes that y were actually
 *  better than x (despite the current information), meaning that y can be expected to yield branching
 *  decisions as least as good as x in the long run. If the method returns TRUE, the current history information is
 *  sufficient to safely rely on the alternative hypothesis that x yields indeed a better branching score (on average)
 *  than y.
 *
 *  @note The order of x and y matters for the one-sided hypothesis
 *
 *  @note set \p onesided to FALSE if you are not sure which variable is better. The hypothesis tested then reads
 *        fracy * mu_y == fracx * mu_x vs the alternative hypothesis fracy * mu_y != fracx * mu_x.
 *
 *  @return TRUE if the hypothesis can be safely rejected at the given confidence level
 */
SCIP_EXPORT
SCIP_Bool SCIPsignificantVarPscostDifference(
   SCIP*                 scip,               /**< SCIP data structure */
   SCIP_VAR*             varx,               /**< variable x */
   SCIP_Real             fracx,              /**< the fractionality of variable x */
   SCIP_VAR*             vary,               /**< variable y */
   SCIP_Real             fracy,              /**< the fractionality of variable y */
   SCIP_BRANCHDIR        dir,                /**< branching direction */
   SCIP_CONFIDENCELEVEL  clevel,             /**< confidence level for rejecting hypothesis */
   SCIP_Bool             onesided            /**< should a one-sided hypothesis y >= x be tested? */
   );

/** tests at a given confidence level whether the variable pseudo-costs only have a small probability to
 *  exceed a \p threshold. This is useful to determine if past observations provide enough evidence
 *  to skip an expensive strong-branching step if there is already a candidate that has been proven to yield an improvement
 *  of at least \p threshold.
 *
 *  @note use \p clevel to adjust the level of confidence. For SCIP_CONFIDENCELEVEL_MIN, the method returns TRUE if
 *        the estimated probability to exceed \p threshold is less than 25 %.
 *
 *  @see  SCIP_Confidencelevel for a list of available levels. The used probability limits refer to the one-sided levels
 *        of confidence.
 *
 *  @return TRUE if the variable pseudo-cost probabilistic model is likely to be smaller than \p threshold
 *          at the given confidence level \p clevel.
 */
SCIP_EXPORT
SCIP_Bool SCIPpscostThresholdProbabilityTest(
   SCIP*                 scip,               /**< SCIP data structure */
   SCIP_VAR*             var,                /**< variable x */
   SCIP_Real             frac,               /**< the fractionality of variable x */
   SCIP_Real             threshold,          /**< the threshold to test against */
   SCIP_BRANCHDIR        dir,                /**< branching direction */
   SCIP_CONFIDENCELEVEL  clevel              /**< confidence level for rejecting hypothesis */
   );

/** check if the current pseudo cost relative error in a direction violates the given threshold. The Relative
 *  Error is calculated at a specific confidence level
 *
 *  @return TRUE if relative error in variable pseudo costs is smaller than \p threshold
 */
SCIP_EXPORT
SCIP_Bool SCIPisVarPscostRelerrorReliable(
   SCIP*                 scip,               /**< SCIP data structure */
   SCIP_VAR*             var,                /**< variable in question */
   SCIP_Real             threshold,          /**< threshold for relative errors to be considered reliable (enough) */
   SCIP_CONFIDENCELEVEL  clevel              /**< a given confidence level */
   );

/** gets the variable's pseudo cost score value for the given LP solution value
 *
 *  @return the variable's pseudo cost score value for the given LP solution value
 *
 *  @pre This method can be called if @p scip is in one of the following stages:
 *       - \ref SCIP_STAGE_INITPRESOLVE
 *       - \ref SCIP_STAGE_PRESOLVING
 *       - \ref SCIP_STAGE_EXITPRESOLVE
 *       - \ref SCIP_STAGE_PRESOLVED
 *       - \ref SCIP_STAGE_INITSOLVE
 *       - \ref SCIP_STAGE_SOLVING
 *       - \ref SCIP_STAGE_SOLVED
 */
SCIP_EXPORT
SCIP_Real SCIPgetVarPseudocostScore(
   SCIP*                 scip,               /**< SCIP data structure */
   SCIP_VAR*             var,                /**< problem variable */
   SCIP_Real             solval              /**< variable's LP solution value */
   );

/** gets the variable's pseudo cost score value for the given LP solution value,
 *  only using the pseudo cost information of the current run
 *
 *  @return the variable's pseudo cost score value for the given LP solution value,
 *  only using the pseudo cost information of the current run
 *
 *  @pre This method can be called if @p scip is in one of the following stages:
 *       - \ref SCIP_STAGE_INITPRESOLVE
 *       - \ref SCIP_STAGE_PRESOLVING
 *       - \ref SCIP_STAGE_EXITPRESOLVE
 *       - \ref SCIP_STAGE_PRESOLVED
 *       - \ref SCIP_STAGE_INITSOLVE
 *       - \ref SCIP_STAGE_SOLVING
 *       - \ref SCIP_STAGE_SOLVED
 */
SCIP_EXPORT
SCIP_Real SCIPgetVarPseudocostScoreCurrentRun(
   SCIP*                 scip,               /**< SCIP data structure */
   SCIP_VAR*             var,                /**< problem variable */
   SCIP_Real             solval              /**< variable's LP solution value */
   );

/** returns the variable's VSIDS value
 *
 *  @return the variable's VSIDS value
 *
 *  @pre This method can be called if @p scip is in one of the following stages:
 *       - \ref SCIP_STAGE_INITPRESOLVE
 *       - \ref SCIP_STAGE_PRESOLVING
 *       - \ref SCIP_STAGE_EXITPRESOLVE
 *       - \ref SCIP_STAGE_PRESOLVED
 *       - \ref SCIP_STAGE_INITSOLVE
 *       - \ref SCIP_STAGE_SOLVING
 *       - \ref SCIP_STAGE_SOLVED
 */
SCIP_EXPORT
SCIP_Real SCIPgetVarVSIDS(
   SCIP*                 scip,               /**< SCIP data structure */
   SCIP_VAR*             var,                /**< problem variable */
   SCIP_BRANCHDIR        dir                 /**< branching direction (downwards, or upwards) */
   );

/** returns the variable's VSIDS value only using conflicts of the current run
 *
 *  @return the variable's VSIDS value only using conflicts of the current run
 *
 *  @pre This method can be called if @p scip is in one of the following stages:
 *       - \ref SCIP_STAGE_INITPRESOLVE
 *       - \ref SCIP_STAGE_PRESOLVING
 *       - \ref SCIP_STAGE_EXITPRESOLVE
 *       - \ref SCIP_STAGE_PRESOLVED
 *       - \ref SCIP_STAGE_INITSOLVE
 *       - \ref SCIP_STAGE_SOLVING
 *       - \ref SCIP_STAGE_SOLVED
 */
SCIP_EXPORT
SCIP_Real SCIPgetVarVSIDSCurrentRun(
   SCIP*                 scip,               /**< SCIP data structure */
   SCIP_VAR*             var,                /**< problem variable */
   SCIP_BRANCHDIR        dir                 /**< branching direction (downwards, or upwards) */
   );

/** returns the variable's conflict score value
 *
 *  @return the variable's conflict score value
 *
 *  @pre This method can be called if @p scip is in one of the following stages:
 *       - \ref SCIP_STAGE_INITPRESOLVE
 *       - \ref SCIP_STAGE_PRESOLVING
 *       - \ref SCIP_STAGE_EXITPRESOLVE
 *       - \ref SCIP_STAGE_PRESOLVED
 *       - \ref SCIP_STAGE_INITSOLVE
 *       - \ref SCIP_STAGE_SOLVING
 *       - \ref SCIP_STAGE_SOLVED
 */
SCIP_EXPORT
SCIP_Real SCIPgetVarConflictScore(
   SCIP*                 scip,               /**< SCIP data structure */
   SCIP_VAR*             var                 /**< problem variable */
   );

/** returns the variable's conflict score value only using conflicts of the current run
 *
 *  @return the variable's conflict score value only using conflicts of the current run
 *
 *  @pre This method can be called if @p scip is in one of the following stages:
 *       - \ref SCIP_STAGE_INITPRESOLVE
 *       - \ref SCIP_STAGE_PRESOLVING
 *       - \ref SCIP_STAGE_EXITPRESOLVE
 *       - \ref SCIP_STAGE_PRESOLVED
 *       - \ref SCIP_STAGE_INITSOLVE
 *       - \ref SCIP_STAGE_SOLVING
 *       - \ref SCIP_STAGE_SOLVED
 */
SCIP_EXPORT
SCIP_Real SCIPgetVarConflictScoreCurrentRun(
   SCIP*                 scip,               /**< SCIP data structure */
   SCIP_VAR*             var                 /**< problem variable */
   );

/** returns the variable's conflict length score
 *
 *  @return the variable's conflict length score
 *
 *  @pre This method can be called if @p scip is in one of the following stages:
 *       - \ref SCIP_STAGE_INITPRESOLVE
 *       - \ref SCIP_STAGE_PRESOLVING
 *       - \ref SCIP_STAGE_EXITPRESOLVE
 *       - \ref SCIP_STAGE_PRESOLVED
 *       - \ref SCIP_STAGE_INITSOLVE
 *       - \ref SCIP_STAGE_SOLVING
 *       - \ref SCIP_STAGE_SOLVED
 */
SCIP_EXPORT
SCIP_Real SCIPgetVarConflictlengthScore(
   SCIP*                 scip,               /**< SCIP data structure */
   SCIP_VAR*             var                 /**< problem variable */
   );

/** returns the variable's conflict length score only using conflicts of the current run
 *
 *  @return the variable's conflict length score only using conflicts of the current run
 *
 *  @pre This method can be called if @p scip is in one of the following stages:
 *       - \ref SCIP_STAGE_INITPRESOLVE
 *       - \ref SCIP_STAGE_PRESOLVING
 *       - \ref SCIP_STAGE_EXITPRESOLVE
 *       - \ref SCIP_STAGE_PRESOLVED
 *       - \ref SCIP_STAGE_INITSOLVE
 *       - \ref SCIP_STAGE_SOLVING
 *       - \ref SCIP_STAGE_SOLVED
 */
SCIP_EXPORT
SCIP_Real SCIPgetVarConflictlengthScoreCurrentRun(
   SCIP*                 scip,               /**< SCIP data structure */
   SCIP_VAR*             var                 /**< problem variable */
   );

/** returns the variable's average conflict length
 *
 *  @return the variable's average conflict length
 *
 *  @pre This method can be called if @p scip is in one of the following stages:
 *       - \ref SCIP_STAGE_INITPRESOLVE
 *       - \ref SCIP_STAGE_PRESOLVING
 *       - \ref SCIP_STAGE_EXITPRESOLVE
 *       - \ref SCIP_STAGE_PRESOLVED
 *       - \ref SCIP_STAGE_INITSOLVE
 *       - \ref SCIP_STAGE_SOLVING
 *       - \ref SCIP_STAGE_SOLVED
 */
SCIP_EXPORT
SCIP_Real SCIPgetVarAvgConflictlength(
   SCIP*                 scip,               /**< SCIP data structure */
   SCIP_VAR*             var,                /**< problem variable */
   SCIP_BRANCHDIR        dir                 /**< branching direction (downwards, or upwards) */
   );

/** returns the variable's average  conflict length only using conflicts of the current run
 *
 *  @return the variable's average conflict length only using conflicts of the current run
 *
 *  @pre This method can be called if @p scip is in one of the following stages:
 *       - \ref SCIP_STAGE_INITPRESOLVE
 *       - \ref SCIP_STAGE_PRESOLVING
 *       - \ref SCIP_STAGE_EXITPRESOLVE
 *       - \ref SCIP_STAGE_PRESOLVED
 *       - \ref SCIP_STAGE_INITSOLVE
 *       - \ref SCIP_STAGE_SOLVING
 *       - \ref SCIP_STAGE_SOLVED
 */
SCIP_EXPORT
SCIP_Real SCIPgetVarAvgConflictlengthCurrentRun(
   SCIP*                 scip,               /**< SCIP data structure */
   SCIP_VAR*             var,                /**< problem variable */
   SCIP_BRANCHDIR        dir                 /**< branching direction (downwards, or upwards) */
   );

/** returns the average number of inferences found after branching on the variable in given direction;
 *  if branching on the variable in the given direction was yet evaluated, the average number of inferences
 *  over all variables for branching in the given direction is returned
 *
 *  @return the average number of inferences found after branching on the variable in given direction
 *
 *  @pre This method can be called if @p scip is in one of the following stages:
 *       - \ref SCIP_STAGE_INITPRESOLVE
 *       - \ref SCIP_STAGE_PRESOLVING
 *       - \ref SCIP_STAGE_EXITPRESOLVE
 *       - \ref SCIP_STAGE_PRESOLVED
 *       - \ref SCIP_STAGE_INITSOLVE
 *       - \ref SCIP_STAGE_SOLVING
 *       - \ref SCIP_STAGE_SOLVED
 */
SCIP_EXPORT
SCIP_Real SCIPgetVarAvgInferences(
   SCIP*                 scip,               /**< SCIP data structure */
   SCIP_VAR*             var,                /**< problem variable */
   SCIP_BRANCHDIR        dir                 /**< branching direction (downwards, or upwards) */
   );

/** returns the average number of inferences found after branching on the variable in given direction in the current run;
 *  if branching on the variable in the given direction was yet evaluated, the average number of inferences
 *  over all variables for branching in the given direction is returned
 *
 *  @return the average number of inferences found after branching on the variable in given direction in the current run
 *
 *  @pre This method can be called if @p scip is in one of the following stages:
 *       - \ref SCIP_STAGE_INITPRESOLVE
 *       - \ref SCIP_STAGE_PRESOLVING
 *       - \ref SCIP_STAGE_EXITPRESOLVE
 *       - \ref SCIP_STAGE_PRESOLVED
 *       - \ref SCIP_STAGE_INITSOLVE
 *       - \ref SCIP_STAGE_SOLVING
 *       - \ref SCIP_STAGE_SOLVED
 */
SCIP_EXPORT
SCIP_Real SCIPgetVarAvgInferencesCurrentRun(
   SCIP*                 scip,               /**< SCIP data structure */
   SCIP_VAR*             var,                /**< problem variable */
   SCIP_BRANCHDIR        dir                 /**< branching direction (downwards, or upwards) */
   );

/** returns the variable's average inference score value
 *
 *  @return the variable's average inference score value
 *
 *  @pre This method can be called if @p scip is in one of the following stages:
 *       - \ref SCIP_STAGE_INITPRESOLVE
 *       - \ref SCIP_STAGE_PRESOLVING
 *       - \ref SCIP_STAGE_EXITPRESOLVE
 *       - \ref SCIP_STAGE_PRESOLVED
 *       - \ref SCIP_STAGE_INITSOLVE
 *       - \ref SCIP_STAGE_SOLVING
 *       - \ref SCIP_STAGE_SOLVED
 */
SCIP_EXPORT
SCIP_Real SCIPgetVarAvgInferenceScore(
   SCIP*                 scip,               /**< SCIP data structure */
   SCIP_VAR*             var                 /**< problem variable */
   );

/** returns the variable's average inference score value only using inferences of the current run
 *
 *  @return the variable's average inference score value only using inferences of the current run
 *
 *  @pre This method can be called if @p scip is in one of the following stages:
 *       - \ref SCIP_STAGE_INITPRESOLVE
 *       - \ref SCIP_STAGE_PRESOLVING
 *       - \ref SCIP_STAGE_EXITPRESOLVE
 *       - \ref SCIP_STAGE_PRESOLVED
 *       - \ref SCIP_STAGE_INITSOLVE
 *       - \ref SCIP_STAGE_SOLVING
 *       - \ref SCIP_STAGE_SOLVED
 */
SCIP_EXPORT
SCIP_Real SCIPgetVarAvgInferenceScoreCurrentRun(
   SCIP*                 scip,               /**< SCIP data structure */
   SCIP_VAR*             var                 /**< problem variable */
   );

/** initializes the upwards and downwards pseudocosts, conflict scores, conflict lengths, inference scores, cutoff scores
 *  of a variable to the given values
 *
 *  @return \ref SCIP_OKAY is returned if everything worked. Otherwise a suitable error code is passed. See \ref
 *          SCIP_Retcode "SCIP_RETCODE" for a complete list of error codes.
 *
 *  @pre This method can be called if @p scip is in one of the following stages:
 *       - \ref SCIP_STAGE_TRANSFORMED
 *       - \ref SCIP_STAGE_INITPRESOLVE
 *       - \ref SCIP_STAGE_PRESOLVING
 *       - \ref SCIP_STAGE_EXITPRESOLVE
 *       - \ref SCIP_STAGE_PRESOLVED
 *       - \ref SCIP_STAGE_INITSOLVE
 *       - \ref SCIP_STAGE_SOLVING
 */
SCIP_EXPORT
SCIP_RETCODE SCIPinitVarBranchStats(
   SCIP*                 scip,               /**< SCIP data structure */
   SCIP_VAR*             var,                /**< variable which should be initialized */
   SCIP_Real             downpscost,         /**< value to which pseudocosts for downwards branching should be initialized */
   SCIP_Real             uppscost,           /**< value to which pseudocosts for upwards branching should be initialized */
   SCIP_Real             downvsids,          /**< value to which VSIDS score for downwards branching should be initialized */
   SCIP_Real             upvsids,            /**< value to which VSIDS score for upwards branching should be initialized */
   SCIP_Real             downconflen,        /**< value to which conflict length score for downwards branching should be initialized */
   SCIP_Real             upconflen,          /**< value to which conflict length score for upwards branching should be initialized */
   SCIP_Real             downinfer,          /**< value to which inference counter for downwards branching should be initialized */
   SCIP_Real             upinfer,            /**< value to which inference counter for upwards branching should be initialized */
   SCIP_Real             downcutoff,         /**< value to which cutoff counter for downwards branching should be initialized */
   SCIP_Real             upcutoff            /**< value to which cutoff counter for upwards branching should be initialized */
   );

/** initializes the upwards and downwards conflict scores, conflict lengths, inference scores, cutoff scores of a
 *  variable w.r.t. a value by the given values (SCIP_VALUEHISTORY)
 *
 *  @return \ref SCIP_OKAY is returned if everything worked. Otherwise a suitable error code is passed. See \ref
 *          SCIP_Retcode "SCIP_RETCODE" for a complete list of error codes.
 *
 *  @pre This method can be called if @p scip is in one of the following stages:
 *       - \ref SCIP_STAGE_TRANSFORMED
 *       - \ref SCIP_STAGE_INITPRESOLVE
 *       - \ref SCIP_STAGE_PRESOLVING
 *       - \ref SCIP_STAGE_EXITPRESOLVE
 *       - \ref SCIP_STAGE_PRESOLVED
 *       - \ref SCIP_STAGE_INITSOLVE
 *       - \ref SCIP_STAGE_SOLVING
 */
SCIP_EXPORT
SCIP_RETCODE SCIPinitVarValueBranchStats(
   SCIP*                 scip,               /**< SCIP data structure */
   SCIP_VAR*             var,                /**< variable which should be initialized */
   SCIP_Real             value,              /**< domain value, or SCIP_UNKNOWN */
   SCIP_Real             downvsids,          /**< value to which VSIDS score for downwards branching should be initialized */
   SCIP_Real             upvsids,            /**< value to which VSIDS score for upwards branching should be initialized */
   SCIP_Real             downconflen,        /**< value to which conflict length score for downwards branching should be initialized */
   SCIP_Real             upconflen,          /**< value to which conflict length score for upwards branching should be initialized */
   SCIP_Real             downinfer,          /**< value to which inference counter for downwards branching should be initialized */
   SCIP_Real             upinfer,            /**< value to which inference counter for upwards branching should be initialized */
   SCIP_Real             downcutoff,         /**< value to which cutoff counter for downwards branching should be initialized */
   SCIP_Real             upcutoff            /**< value to which cutoff counter for upwards branching should be initialized */
   );

/** returns the average number of cutoffs found after branching on the variable in given direction;
 *  if branching on the variable in the given direction was yet evaluated, the average number of cutoffs
 *  over all variables for branching in the given direction is returned
 *
 *  @return the average number of cutoffs found after branching on the variable in given direction
 *
 *  @pre This method can be called if @p scip is in one of the following stages:
 *       - \ref SCIP_STAGE_INITPRESOLVE
 *       - \ref SCIP_STAGE_PRESOLVING
 *       - \ref SCIP_STAGE_EXITPRESOLVE
 *       - \ref SCIP_STAGE_PRESOLVED
 *       - \ref SCIP_STAGE_INITSOLVE
 *       - \ref SCIP_STAGE_SOLVING
 *       - \ref SCIP_STAGE_SOLVED
 */
SCIP_EXPORT
SCIP_Real SCIPgetVarAvgCutoffs(
   SCIP*                 scip,               /**< SCIP data structure */
   SCIP_VAR*             var,                /**< problem variable */
   SCIP_BRANCHDIR        dir                 /**< branching direction (downwards, or upwards) */
   );

/** returns the average number of cutoffs found after branching on the variable in given direction in the current run;
 *  if branching on the variable in the given direction was yet evaluated, the average number of cutoffs
 *  over all variables for branching in the given direction is returned
 *
 *  @return the average number of cutoffs found after branching on the variable in given direction in the current run
 *
 *  @pre This method can be called if @p scip is in one of the following stages:
 *       - \ref SCIP_STAGE_INITPRESOLVE
 *       - \ref SCIP_STAGE_PRESOLVING
 *       - \ref SCIP_STAGE_EXITPRESOLVE
 *       - \ref SCIP_STAGE_PRESOLVED
 *       - \ref SCIP_STAGE_INITSOLVE
 *       - \ref SCIP_STAGE_SOLVING
 *       - \ref SCIP_STAGE_SOLVED
 */
SCIP_EXPORT
SCIP_Real SCIPgetVarAvgCutoffsCurrentRun(
   SCIP*                 scip,               /**< SCIP data structure */
   SCIP_VAR*             var,                /**< problem variable */
   SCIP_BRANCHDIR        dir                 /**< branching direction (downwards, or upwards) */
   );

/** returns the variable's average cutoff score value
 *
 *  @return the variable's average cutoff score value
 *
 *  @pre This method can be called if @p scip is in one of the following stages:
 *       - \ref SCIP_STAGE_INITPRESOLVE
 *       - \ref SCIP_STAGE_PRESOLVING
 *       - \ref SCIP_STAGE_EXITPRESOLVE
 *       - \ref SCIP_STAGE_PRESOLVED
 *       - \ref SCIP_STAGE_INITSOLVE
 *       - \ref SCIP_STAGE_SOLVING
 *       - \ref SCIP_STAGE_SOLVED
 */
SCIP_EXPORT
SCIP_Real SCIPgetVarAvgCutoffScore(
   SCIP*                 scip,               /**< SCIP data structure */
   SCIP_VAR*             var                 /**< problem variable */
   );

/** returns the variable's average cutoff score value, only using cutoffs of the current run
 *
 *  @return the variable's average cutoff score value, only using cutoffs of the current run
 *
 *  @pre This method can be called if @p scip is in one of the following stages:
 *       - \ref SCIP_STAGE_INITPRESOLVE
 *       - \ref SCIP_STAGE_PRESOLVING
 *       - \ref SCIP_STAGE_EXITPRESOLVE
 *       - \ref SCIP_STAGE_PRESOLVED
 *       - \ref SCIP_STAGE_INITSOLVE
 *       - \ref SCIP_STAGE_SOLVING
 *       - \ref SCIP_STAGE_SOLVED
 */
SCIP_EXPORT
SCIP_Real SCIPgetVarAvgCutoffScoreCurrentRun(
   SCIP*                 scip,               /**< SCIP data structure */
   SCIP_VAR*             var                 /**< problem variable */
   );

/** returns the variable's average inference/cutoff score value, weighting the cutoffs of the variable with the given
 *  factor
 *
 *  @return the variable's average inference/cutoff score value
 *
 *  @pre This method can be called if @p scip is in one of the following stages:
 *       - \ref SCIP_STAGE_INITPRESOLVE
 *       - \ref SCIP_STAGE_PRESOLVING
 *       - \ref SCIP_STAGE_EXITPRESOLVE
 *       - \ref SCIP_STAGE_PRESOLVED
 *       - \ref SCIP_STAGE_INITSOLVE
 *       - \ref SCIP_STAGE_SOLVING
 *       - \ref SCIP_STAGE_SOLVED
 */
SCIP_EXPORT
SCIP_Real SCIPgetVarAvgInferenceCutoffScore(
   SCIP*                 scip,               /**< SCIP data structure */
   SCIP_VAR*             var,                /**< problem variable */
   SCIP_Real             cutoffweight        /**< factor to weigh average number of cutoffs in branching score */
   );

/** returns the variable's average inference/cutoff score value, weighting the cutoffs of the variable with the given
 *  factor, only using inferences and cutoffs of the current run
 *
 *  @return the variable's average inference/cutoff score value, only using inferences and cutoffs of the current run
 *
 *  @pre This method can be called if @p scip is in one of the following stages:
 *       - \ref SCIP_STAGE_INITPRESOLVE
 *       - \ref SCIP_STAGE_PRESOLVING
 *       - \ref SCIP_STAGE_EXITPRESOLVE
 *       - \ref SCIP_STAGE_PRESOLVED
 *       - \ref SCIP_STAGE_INITSOLVE
 *       - \ref SCIP_STAGE_SOLVING
 *       - \ref SCIP_STAGE_SOLVED
 */
SCIP_EXPORT
SCIP_Real SCIPgetVarAvgInferenceCutoffScoreCurrentRun(
   SCIP*                 scip,               /**< SCIP data structure */
   SCIP_VAR*             var,                /**< problem variable */
   SCIP_Real             cutoffweight        /**< factor to weigh average number of cutoffs in branching score */
   );

/** outputs variable information to file stream via the message system
 *
 *  @return \ref SCIP_OKAY is returned if everything worked. Otherwise a suitable error code is passed. See \ref
 *          SCIP_Retcode "SCIP_RETCODE" for a complete list of error codes.
 *
 *  @pre This method can be called if @p scip is in one of the following stages:
 *       - \ref SCIP_STAGE_PROBLEM
 *       - \ref SCIP_STAGE_TRANSFORMING
 *       - \ref SCIP_STAGE_TRANSFORMED
 *       - \ref SCIP_STAGE_INITPRESOLVE
 *       - \ref SCIP_STAGE_PRESOLVING
 *       - \ref SCIP_STAGE_EXITPRESOLVE
 *       - \ref SCIP_STAGE_PRESOLVED
 *       - \ref SCIP_STAGE_INITSOLVE
 *       - \ref SCIP_STAGE_SOLVING
 *       - \ref SCIP_STAGE_SOLVED
 *       - \ref SCIP_STAGE_EXITSOLVE
 *       - \ref SCIP_STAGE_FREETRANS
 *
 *  @note If the message handler is set to a NULL pointer nothing will be printed
 */
SCIP_EXPORT
SCIP_RETCODE SCIPprintVar(
   SCIP*                 scip,               /**< SCIP data structure */
   SCIP_VAR*             var,                /**< problem variable */
   FILE*                 file                /**< output file (or NULL for standard output) */
   );

/**@} */

#ifdef __cplusplus
}
#endif

#endif<|MERGE_RESOLUTION|>--- conflicted
+++ resolved
@@ -2986,17 +2986,12 @@
  *
  *  @deprecated Please use SCIPallowStrongDualReds()
  */
-<<<<<<< HEAD
 EXTERN
 SCIP_DEPRECATED
-=======
-SCIP_EXPORT
->>>>>>> 127a678b
 SCIP_Bool SCIPallowDualReds(
    SCIP*                 scip                /**< SCIP data structure */
    );
 
-<<<<<<< HEAD
 /** returns whether strong dual reductions are allowed during propagation and presolving
  *
  *  @note A reduction is called strong dual, if it may discard feasible/optimal solutions, but leaves at least one
@@ -3014,10 +3009,6 @@
  */
 EXTERN
 SCIP_DEPRECATED
-=======
-/** returns whether propagation w.r.t. current objective is allowed */
-SCIP_EXPORT
->>>>>>> 127a678b
 SCIP_Bool SCIPallowObjProp(
    SCIP*                 scip                /**< SCIP data structure */
    );
