--- conflicted
+++ resolved
@@ -356,10 +356,7 @@
 
             idx = SCIPvarGetIndex(var);
             assert( idx < nprobvars );
-<<<<<<< HEAD
             assert( id >= 0 );
-=======
->>>>>>> 5239519d
 
             if ( rowidxvar[idx] == i )
                ++nfound;
