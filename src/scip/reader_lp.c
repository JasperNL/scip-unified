/* * * * * * * * * * * * * * * * * * * * * * * * * * * * * * * * * * * * * * */
/*                                                                           */
/*                  This file is part of the program and library             */
/*         SCIP --- Solving Constraint Integer Programs                      */
/*                                                                           */
/*    Copyright (C) 2002-2014 Konrad-Zuse-Zentrum                            */
/*                            fuer Informationstechnik Berlin                */
/*                                                                           */
/*  SCIP is distributed under the terms of the ZIB Academic License.         */
/*                                                                           */
/*  You should have received a copy of the ZIB Academic License              */
/*  along with SCIP; see the file COPYING. If not email to scip@zib.de.      */
/*                                                                           */
/* * * * * * * * * * * * * * * * * * * * * * * * * * * * * * * * * * * * * * */

/**@file   reader_lp.c
 * @brief  LP file reader
 * @author Tobias Achterberg
 * @author Marc Pfetsch
 * @author Stefan Heinz
 * @author Stefan Vigerske
 * @author Michael Winkler
 * @author Lars Schewe
 *
 * @todo write fixed (non-active) variables, e.g., for transformed problem
 */

/*---+----1----+----2----+----3----+----4----+----5----+----6----+----7----+----8----+----9----+----0----+----1----+----2*/

#include <stdlib.h>
#include <assert.h>
#include <string.h>
#if defined(_WIN32) || defined(_WIN64)
#else
#include <strings.h> /*lint --e{766}*/ /* needed for strncasecmp() */
#endif
#include <ctype.h>

#include "scip/reader_lp.h"
#include "scip/cons_knapsack.h"
#include "scip/cons_linear.h"
#include "scip/cons_logicor.h"
#include "scip/cons_setppc.h"
#include "scip/cons_varbound.h"
#include "scip/cons_and.h"
#include "scip/cons_sos1.h"
#include "scip/cons_sos2.h"
#include "scip/cons_indicator.h"
#include "scip/cons_quadratic.h"
#include "scip/cons_soc.h"
#include "scip/cons_bounddisjunction.h"
#include "scip/pub_misc.h"

#define READER_NAME             "lpreader"
#define READER_DESC             "file reader for MIPs in IBM CPLEX's LP file format"
#define READER_EXTENSION        "lp"

#define DEFAULT_LINEARIZE_ANDS         TRUE  /**< Should possible \"and\"-constraints be linearized when writing the lp file? */
#define DEFAULT_AGGRLINEARIZATION_ANDS TRUE  /**< Should an aggregated linearization for and constraints be used? */

/*
 * Data structures
 */

#define LP_MAX_LINELEN         65536
#define LP_MAX_PUSHEDTOKENS        2
#define LP_INIT_COEFSSIZE       8192
#define LP_INIT_QUADCOEFSSIZE     16
#define LP_MAX_PRINTLEN          561         /**< the maximum length of any line is 560 + '\\0' = 561*/
#define LP_MAX_NAMELEN           256         /**< the maximum length for any name is 255 + '\\0' = 256 */
#define LP_PRINTLEN              100


/** LP reading data */
struct SCIP_ReaderData
{
   SCIP_Bool             linearizeands;
   SCIP_Bool             aggrlinearizationands;
};


/** Section in LP File */
enum LpSection
{
   LP_START, LP_OBJECTIVE, LP_CONSTRAINTS, LP_BOUNDS, LP_GENERALS, LP_BINARIES, LP_SEMICONTINUOUS, LP_SOS, LP_END
};
typedef enum LpSection LPSECTION;

enum LpExpType
{
   LP_EXP_NONE, LP_EXP_UNSIGNED, LP_EXP_SIGNED
};
typedef enum LpExpType LPEXPTYPE;

enum LpSense
{
   LP_SENSE_NOTHING, LP_SENSE_LE, LP_SENSE_GE, LP_SENSE_EQ
};
typedef enum LpSense LPSENSE;

/** LP reading data */
struct LpInput
{
   SCIP_FILE*            file;
   char                  linebuf[LP_MAX_LINELEN+1];
   char                  probname[LP_MAX_LINELEN];
   char                  objname[LP_MAX_LINELEN];
   char*                 token;
   char*                 tokenbuf;
   char*                 pushedtokens[LP_MAX_PUSHEDTOKENS];
   int                   npushedtokens;
   int                   linenumber;
   int                   linepos;
   LPSECTION             section;
   SCIP_OBJSENSE         objsense;
   SCIP_Bool             inlazyconstraints;  /**< whether we are currently reading the section for lazy constraints */
   SCIP_Bool             inusercuts;         /**< whether we are currently reading the section for user cuts */
   SCIP_Bool             initialconss;       /**< should model constraints be marked as initial? */
   SCIP_Bool             dynamicconss;       /**< should model constraints be subject to aging? */
   SCIP_Bool             dynamiccols;        /**< should columns be added and removed dynamically to the LP? */
   SCIP_Bool             dynamicrows;        /**< should rows be added and removed dynamically to the LP? */
   SCIP_Bool             haserror;
   SCIP_Bool             comment;
   SCIP_Bool             endline;
};
typedef struct LpInput LPINPUT;

static const char commentchars[] = "\\";


/*
 * Local methods (for reading)
 */

/** issues an error message and marks the LP data to have errors */
static
void syntaxError(
   SCIP*                 scip,               /**< SCIP data structure */
   LPINPUT*              lpinput,            /**< LP reading data */
   const char*           msg                 /**< error message */
   )
{
   char formatstr[256];

   assert(lpinput != NULL);

   SCIPerrorMessage("Syntax error in line %d ('%s'): %s \n", lpinput->linenumber, lpinput->token, msg);
   if( lpinput->linebuf[strlen(lpinput->linebuf)-1] == '\n' )
   {
      SCIPverbMessage(scip, SCIP_VERBLEVEL_MINIMAL, NULL, "  input: %s", lpinput->linebuf);
   }
   else
   {
      SCIPverbMessage(scip, SCIP_VERBLEVEL_MINIMAL, NULL, "  input: %s\n", lpinput->linebuf);
   }
   (void) SCIPsnprintf(formatstr, 256, "         %%%ds\n", lpinput->linepos);
   SCIPverbMessage(scip, SCIP_VERBLEVEL_MINIMAL, NULL, (const char*)formatstr, "^");
   lpinput->section  = LP_END;
   lpinput->haserror = TRUE;
}

/** returns whether a syntax error was detected */
static
SCIP_Bool hasError(
   LPINPUT*              lpinput             /**< LP reading data */
   )
{
   assert(lpinput != NULL);

   return lpinput->haserror;
}

/** returns whether the given character is a token delimiter */
static
SCIP_Bool isDelimChar(
   char                  c                   /**< input character */
   )
{
   switch (c)
   {
   case ' ':
   case '\f':
   case '\n':
   case '\r':
   case '\t':
   case '\v':
   case '\0':
      return TRUE;
   default:
      return FALSE;
   }
}

/** returns whether the given character is a single token */
static
SCIP_Bool isTokenChar(
   char                  c                   /**< input character */
   )
{
   switch (c)
   {
   case '-':
   case '+':
   case ':':
   case '<':
   case '>':
   case '=':
   case '[':
   case ']':
   case '*':
   case '^':
      return TRUE;
   default:
      return FALSE;
   }
}

/** returns whether the current character is member of a value string */
static
SCIP_Bool isValueChar(
   char                  c,                  /**< input character */
   char                  nextc,              /**< next input character */
   SCIP_Bool             firstchar,          /**< is the given character the first char of the token? */
   SCIP_Bool*            hasdot,             /**< pointer to update the dot flag */
   LPEXPTYPE*            exptype             /**< pointer to update the exponent type */
   )
{
   assert(hasdot != NULL);
   assert(exptype != NULL);

   if( isdigit((unsigned char)c) )
      return TRUE;
   else if( (*exptype == LP_EXP_NONE) && !(*hasdot) && (c == '.') && ( isdigit((unsigned char)nextc) || isspace((unsigned char)nextc) || nextc == 'e' || nextc == 'E') )
   {  /* note: we allow for numbers like "24311." for which the next character should be a space or exponent sign */
      *hasdot = TRUE;
      return TRUE;
   }
   else if( !firstchar && (*exptype == LP_EXP_NONE) && (c == 'e' || c == 'E') )
   {
      if( nextc == '+' || nextc == '-' )
      {
         *exptype = LP_EXP_SIGNED;
         return TRUE;
      }
      else if( isdigit((unsigned char)nextc) )
      {
         *exptype = LP_EXP_UNSIGNED;
         return TRUE;
      }
   }
   else if( (*exptype == LP_EXP_SIGNED) && (c == '+' || c == '-') )
   {
      *exptype = LP_EXP_UNSIGNED;
      return TRUE;
   }

   return FALSE;
}

/** reads the next line from the input file into the line buffer; skips comments;
 *  returns whether a line could be read
 */
static
SCIP_Bool getNextLine(
   SCIP*                 scip,               /**< SCIP data structure */
   LPINPUT*              lpinput             /**< LP reading data */
   )
{
   int i;

   assert(lpinput != NULL);

   /* if we previously detected a comment we have to parse the remaining line away if there is something left */
   if( !lpinput->endline && lpinput->comment )
   {
      SCIPdebugMessage("Throwing rest of comment away.\n");

      do
      {
         lpinput->linebuf[LP_MAX_LINELEN-2] = '\0';
         (void)SCIPfgets(lpinput->linebuf, (int) sizeof(lpinput->linebuf), lpinput->file);
      }
      while( lpinput->linebuf[LP_MAX_LINELEN-2] != '\0' );

      lpinput->comment = FALSE;
      lpinput->endline = TRUE;
   }

   /* read next line */
   lpinput->linepos = 0;
   lpinput->linebuf[LP_MAX_LINELEN-2] = '\0';

   if( SCIPfgets(lpinput->linebuf, (int) sizeof(lpinput->linebuf), lpinput->file) == NULL )
   {
      /* clear the line, this is really necessary here! */
      BMSclearMemoryArray(lpinput->linebuf, LP_MAX_LINELEN);

      return FALSE;
   }

   lpinput->linenumber++;

   /* if line is too long for our buffer correct the buffer and correct position in file */
   if( lpinput->linebuf[LP_MAX_LINELEN-2] != '\0' )
   {
      char* last;

      /* buffer is full; erase last token since it might be incomplete */
      lpinput->endline = FALSE;
      last = strrchr(lpinput->linebuf, ' ');

      if( last == NULL )
      {
         SCIPwarningMessage(scip, "we read %d characters from the file; this might indicate a corrupted input file!",
            LP_MAX_LINELEN - 2);
         lpinput->linebuf[LP_MAX_LINELEN-2] = '\0';
         SCIPdebugMessage("the buffer might be corrupted\n");
      }
      else
      {
         SCIPfseek(lpinput->file, -(long) strlen(last), SEEK_CUR);
         SCIPdebugMessage("correct buffer, reread the last %ld characters\n", (long) strlen(last));
         *last = '\0';
      }
   }
   else
   {
      /* found end of line */
      lpinput->endline = TRUE;
   }
   lpinput->linebuf[LP_MAX_LINELEN-1] = '\0'; /* we want to use lookahead of one char -> we need two \0 at the end */
   lpinput->comment = FALSE;

   /* skip characters after comment symbol */
   for( i = 0; commentchars[i] != '\0'; ++i )
   {
      char* commentstart;

      commentstart = strchr(lpinput->linebuf, commentchars[i]);
      if( commentstart != NULL )
      {
         *commentstart = '\0';
         *(commentstart+1) = '\0'; /* we want to use lookahead of one char -> we need two \0 at the end */

         lpinput->comment = TRUE;
         break;
      }
   }

   return TRUE;
}

/** swaps the addresses of two pointers */
static
void swapPointers(
   char**                pointer1,           /**< first pointer */
   char**                pointer2            /**< second pointer */
   )
{
   char* tmp;

   tmp = *pointer1;
   *pointer1 = *pointer2;
   *pointer2 = tmp;
}

/** reads the next token from the input file into the token buffer; returns whether a token was read */
static
SCIP_Bool getNextToken(
   SCIP*                 scip,               /**< SCIP data structure */
   LPINPUT*              lpinput             /**< LP reading data */
   )
{
   SCIP_Bool hasdot;
   LPEXPTYPE exptype;
   char* buf;
   int tokenlen;

   assert(lpinput != NULL);
   assert(lpinput->linepos < LP_MAX_LINELEN);

   /* check the token stack */
   if( lpinput->npushedtokens > 0 )
   {
      swapPointers(&lpinput->token, &lpinput->pushedtokens[lpinput->npushedtokens-1]);
      lpinput->npushedtokens--;

      SCIPdebugMessage("(line %d) read token again: '%s'\n", lpinput->linenumber, lpinput->token);
      return TRUE;
   }

   /* skip delimiters */
   buf = lpinput->linebuf;
   while( isDelimChar(buf[lpinput->linepos]) )
   {
      if( buf[lpinput->linepos] == '\0' )
      {
         if( !getNextLine(scip, lpinput) )
         {
            lpinput->section = LP_END;
            SCIPdebugMessage("(line %d) end of file\n", lpinput->linenumber);
            return FALSE;
         }
         assert(lpinput->linepos == 0);
      }
      else
         lpinput->linepos++;
   }
   assert(lpinput->linepos < LP_MAX_LINELEN);
   assert(!isDelimChar(buf[lpinput->linepos]));

   /* check if the token is a value */
   hasdot = FALSE;
   exptype = LP_EXP_NONE;
   if( isValueChar(buf[lpinput->linepos], buf[lpinput->linepos+1], TRUE, &hasdot, &exptype) )
   {
      /* read value token */
      tokenlen = 0;
      do
      {
         assert(tokenlen < LP_MAX_LINELEN);
         assert(!isDelimChar(buf[lpinput->linepos]));
         lpinput->token[tokenlen] = buf[lpinput->linepos];
         tokenlen++;
         lpinput->linepos++;
      }
      while( isValueChar(buf[lpinput->linepos], buf[lpinput->linepos+1], FALSE, &hasdot, &exptype) );
   }
   else
   {
      /* read non-value token */
      tokenlen = 0;
      do
      {
         assert(tokenlen < LP_MAX_LINELEN);
         lpinput->token[tokenlen] = buf[lpinput->linepos];
         tokenlen++;
         lpinput->linepos++;
         if( tokenlen == 1 && isTokenChar(lpinput->token[0]) )
            break;
      }
      while( !isDelimChar(buf[lpinput->linepos]) && !isTokenChar(buf[lpinput->linepos]) );

      /* if the token is a power sign '^', skip a following '2'
       * if the token is an equation sense '<', '>', or '=', skip a following '='
       * if the token is an equality token '=' and the next character is a '<' or '>', replace the token by the inequality sense
       */
      if( tokenlen >= 1 && lpinput->token[tokenlen-1] == '^' && buf[lpinput->linepos] == '2' )
      {
         lpinput->linepos++;
      }
      if( tokenlen >= 1
         && (lpinput->token[tokenlen-1] == '<' || lpinput->token[tokenlen-1] == '>' || lpinput->token[tokenlen-1] == '=')
         && buf[lpinput->linepos] == '=' )
      {
         lpinput->linepos++;
      }
      else if( lpinput->token[tokenlen-1] == '=' && (buf[lpinput->linepos] == '<' || buf[lpinput->linepos] == '>') )
      {
         lpinput->token[tokenlen-1] = buf[lpinput->linepos];
         lpinput->linepos++;
      }
   }
   assert(tokenlen < LP_MAX_LINELEN);
   lpinput->token[tokenlen] = '\0';

   SCIPdebugMessage("(line %d) read token: '%s'\n", lpinput->linenumber, lpinput->token);

   return TRUE;
}

/** puts the current token on the token stack, such that it is read at the next call to getNextToken() */
static
void pushToken(
   LPINPUT*              lpinput             /**< LP reading data */
   )
{
   assert(lpinput != NULL);
   assert(lpinput->npushedtokens < LP_MAX_PUSHEDTOKENS);

   swapPointers(&lpinput->pushedtokens[lpinput->npushedtokens], &lpinput->token);
   lpinput->npushedtokens++;
}

/** puts the buffered token on the token stack, such that it is read at the next call to getNextToken() */
static
void pushBufferToken(
   LPINPUT*              lpinput             /**< LP reading data */
   )
{
   assert(lpinput != NULL);
   assert(lpinput->npushedtokens < LP_MAX_PUSHEDTOKENS);

   swapPointers(&lpinput->pushedtokens[lpinput->npushedtokens], &lpinput->tokenbuf);
   lpinput->npushedtokens++;
}

/** swaps the current token with the token buffer */
static
void swapTokenBuffer(
   LPINPUT*              lpinput             /**< LP reading data */
   )
{
   assert(lpinput != NULL);

   swapPointers(&lpinput->token, &lpinput->tokenbuf);
}

/** checks whether the current token is a section identifier, and if yes, switches to the corresponding section */
static
SCIP_Bool isNewSection(
   SCIP*                 scip,               /**< SCIP data structure */
   LPINPUT*              lpinput             /**< LP reading data */
   )
{
   SCIP_Bool iscolon;
   size_t len;

   assert(lpinput != NULL);

   /* remember first token by swapping the token buffer */
   swapTokenBuffer(lpinput);

   /* look at next token: if this is a ':', the first token is a name and no section keyword */
   iscolon = FALSE;
   if( getNextToken(scip, lpinput) )
   {
      iscolon = (*lpinput->token == ':');
      pushToken(lpinput);
   }

   /* reinstall the previous token by swapping back the token buffer */
   swapTokenBuffer(lpinput);

   /* check for ':' */
   if( iscolon )
      return FALSE;

   len = strlen(lpinput->token);
   assert(len < LP_MAX_LINELEN);

   /* the section keywords are at least 2 characters up to 8 or exactly 15 characters long */
   if( len > 1 && (len < 9 || len == 15) )
   {
      char token[16];
      int c = 0;

      while( lpinput->token[c] != '\0' )
      {
         token[c] = toupper(lpinput->token[c]); /*lint !e734*/
         ++c;
         assert(c < 16);
      }
      token[c] = '\0';

      if( (len == 3 && strcmp(token, "MIN") == 0)
         || (len == 7 && strcmp(token, "MINIMUM") == 0)
         || (len == 8 && strcmp(token, "MINIMIZE") == 0) )
      {
         SCIPdebugMessage("(line %d) new section: OBJECTIVE\n", lpinput->linenumber);
         lpinput->section = LP_OBJECTIVE;
         lpinput->objsense = SCIP_OBJSENSE_MINIMIZE;
         return TRUE;
      }

      if( (len == 3 && strcmp(token, "MAX") == 0)
         || (len == 7 && strcmp(token, "MAXIMUM") == 0)
         || (len == 8 && strcmp(token, "MAXIMIZE") == 0) )
      {
         SCIPdebugMessage("(line %d) new section: OBJECTIVE\n", lpinput->linenumber);
         lpinput->section = LP_OBJECTIVE;
         lpinput->objsense = SCIP_OBJSENSE_MAXIMIZE;
         return TRUE;
      }

      if( len == 7 && strcmp(token, "SUBJECT") == 0 )
      {
         /* check if the next token is 'TO' */
         swapTokenBuffer(lpinput);
         if( getNextToken(scip, lpinput) )
         {
            if( strcasecmp(lpinput->token, "TO") == 0 )
            {
               SCIPdebugMessage("(line %d) new section: CONSTRAINTS\n", lpinput->linenumber);
               lpinput->section = LP_CONSTRAINTS;
               lpinput->inlazyconstraints = FALSE;
               lpinput->inusercuts = FALSE;
               return TRUE;
            }
            else
               pushToken(lpinput);
         }
         swapTokenBuffer(lpinput);
      }

      if( len == 4 && strcmp(token, "SUCH") == 0 )
      {
         /* check if the next token is 'THAT' */
         swapTokenBuffer(lpinput);
         if( getNextToken(scip, lpinput) )
         {
            if( strcasecmp(lpinput->token, "THAT") == 0 )
            {
               SCIPdebugMessage("(line %d) new section: CONSTRAINTS\n", lpinput->linenumber);
               lpinput->section = LP_CONSTRAINTS;
               lpinput->inlazyconstraints = FALSE;
               lpinput->inusercuts = FALSE;
               return TRUE;
            }
            else
               pushToken(lpinput);
         }
         swapTokenBuffer(lpinput);
      }

      if( (len == 2 && strcmp(token, "ST") == 0)
         || (len == 3 && strcmp(token, "ST.") == 0)
         || (len == 4 && strcmp(token, "S.T.") == 0) )
      {
         SCIPdebugMessage("(line %d) new section: CONSTRAINTS\n", lpinput->linenumber);
         lpinput->section = LP_CONSTRAINTS;
         lpinput->inlazyconstraints = FALSE;
         lpinput->inusercuts = FALSE;
         return TRUE;
      }

      if( len == 4 && strcmp(token, "LAZY") == 0 )
      {
         /* check if the next token is 'CONSTRAINTS' */
         swapTokenBuffer(lpinput);
         if( getNextToken(scip, lpinput) )
         {
            if( strcasecmp(lpinput->token, "CONSTRAINTS") == 0 )
            {
               SCIPdebugMessage("(line %d) new section: CONSTRAINTS (lazy)\n", lpinput->linenumber);
               lpinput->section = LP_CONSTRAINTS;
               lpinput->inlazyconstraints = TRUE;
               lpinput->inusercuts = FALSE;
               return TRUE;
            }
            else
               pushToken(lpinput);
         }
         swapTokenBuffer(lpinput);
      }

      if( len == 4 && strcmp(token, "USER") == 0 )
      {
         /* check if the next token is 'CUTS' */
         swapTokenBuffer(lpinput);
         if( getNextToken(scip, lpinput) )
         {
            if( strcasecmp(lpinput->token, "CUTS") == 0 )
            {
               SCIPdebugMessage("(line %d) new section: CONSTRAINTS (user cuts)\n", lpinput->linenumber);
               lpinput->section = LP_CONSTRAINTS;
               lpinput->inlazyconstraints = FALSE;
               lpinput->inusercuts = TRUE;
               return TRUE;
            }
            else
               pushToken(lpinput);
         }
         swapTokenBuffer(lpinput);
      }

      if( (len == 5 && strcmp(token, "BOUND") == 0)
         || (len == 6 && strcmp(token, "BOUNDS") == 0) )
      {
         SCIPdebugMessage("(line %d) new section: BOUNDS\n", lpinput->linenumber);
         lpinput->section = LP_BOUNDS;
         return TRUE;
      }

      if( (len == 3 && (strcmp(token, "GEN") == 0 || strcmp(token, "INT") == 0))
         || (len == 7 && (strcmp(token, "GENERAL") == 0 || strcmp(token, "INTEGER") == 0))
         || (len == 8 && (strcmp(token, "GENERALS") == 0 || strcmp(token, "INTEGERS") == 0)) )
      {
         SCIPdebugMessage("(line %d) new section: GENERALS\n", lpinput->linenumber);
         lpinput->section = LP_GENERALS;
         return TRUE;
      }

      if( (len == 3 && strcmp(token, "BIN") == 0)
         || (len == 6 && strcmp(token, "BINARY") == 0)
         || (len == 8 && strcmp(token, "BINARIES") == 0) )
      {
         SCIPdebugMessage("(line %d) new section: BINARIES\n", lpinput->linenumber);
         lpinput->section = LP_BINARIES;
         return TRUE;
      }

      if( (len == 4 && strcmp(token, "SEMI") == 0)
         || (len == 5 && strcmp(token, "SEMIS") == 0)
         || (len == 15 && strcmp(token, "SEMI-CONTINUOUS") == 0) )
      {
         SCIPdebugMessage("(line %d) new section: SEMICONTINUOUS\n", lpinput->linenumber);
         lpinput->section = LP_SEMICONTINUOUS;
         return TRUE;
      }

      if( len == 3 && strcmp(token, "SOS") == 0 )
      {
         SCIPdebugMessage("(line %d) new section: SOS\n", lpinput->linenumber);
         lpinput->section = LP_SOS;
         return TRUE;
      }

      if( len == 3 && strcmp(token, "END") == 0 )
      {
         SCIPdebugMessage("(line %d) new section: END\n", lpinput->linenumber);
         lpinput->section = LP_END;
         return TRUE;
      }
   }

   return FALSE;
}

/** returns whether the current token is a sign */
static
SCIP_Bool isSign(
   LPINPUT*              lpinput,            /**< LP reading data */
   int*                  sign                /**< pointer to update the sign */
   )
{
   assert(lpinput != NULL);
   assert(sign != NULL);
   assert(*sign == +1 || *sign == -1);

   if( lpinput->token[1] == '\0' )
   {
      if( *lpinput->token == '+' )
         return TRUE;
      else if( *lpinput->token == '-' )
      {
         *sign *= -1;
         return TRUE;
      }
   }

   return FALSE;
}

/** returns whether the current token is a value */
static
SCIP_Bool isValue(
   SCIP*                 scip,               /**< SCIP data structure */
   LPINPUT*              lpinput,            /**< LP reading data */
   SCIP_Real*            value               /**< pointer to store the value (unchanged, if token is no value) */
   )
{
   assert(lpinput != NULL);
   assert(value != NULL);

   if( strcasecmp(lpinput->token, "INFINITY") == 0 || strcasecmp(lpinput->token, "INF") == 0 )
   {
      *value = SCIPinfinity(scip);
      return TRUE;
   }
   else
   {
      double val;
      char* endptr;

      val = strtod(lpinput->token, &endptr);
      if( endptr != lpinput->token && *endptr == '\0' )
      {
         *value = val;
         return TRUE;
      }
   }

   return FALSE;
}

/** returns whether the current token is an equation sense */
static
SCIP_Bool isSense(
   LPINPUT*              lpinput,            /**< LP reading data */
   LPSENSE*              sense               /**< pointer to store the equation sense, or NULL */
   )
{
   assert(lpinput != NULL);

   if( strcmp(lpinput->token, "<") == 0 )
   {
      if( sense != NULL )
         *sense = LP_SENSE_LE;
      return TRUE;
   }
   else if( strcmp(lpinput->token, ">") == 0 )
   {
      if( sense != NULL )
         *sense = LP_SENSE_GE;
      return TRUE;
   }
   else if( strcmp(lpinput->token, "=") == 0 )
   {
      if( sense != NULL )
         *sense = LP_SENSE_EQ;
      return TRUE;
   }

   return FALSE;
}

/** returns the variable with the given name, or creates a new variable if it does not exist */
static
SCIP_RETCODE getVariable(
   SCIP*                 scip,               /**< SCIP data structure */
   char*                 name,               /**< name of the variable */
   SCIP_VAR**            var,                /**< pointer to store the variable */
   SCIP_Bool*            created             /**< pointer to store whether a new variable was created, or NULL */
   )
{
   assert(name != NULL);
   assert(var != NULL);

   *var = SCIPfindVar(scip, name);
   if( *var == NULL )
   {
      SCIP_VAR* newvar;
      SCIP_Bool dynamiccols;
      SCIP_Bool initial;
      SCIP_Bool removable;

      SCIP_CALL( SCIPgetBoolParam(scip, "reading/dynamiccols", &dynamiccols) );
      initial = !dynamiccols;
      removable = dynamiccols;

      /* create new variable of the given name */
      SCIPdebugMessage("creating new variable: <%s>\n", name);
      SCIP_CALL( SCIPcreateVar(scip, &newvar, name, 0.0, SCIPinfinity(scip), 0.0, SCIP_VARTYPE_CONTINUOUS,
            initial, removable, NULL, NULL, NULL, NULL, NULL) );
      SCIP_CALL( SCIPaddVar(scip, newvar) );
      *var = newvar;

      /* because the variable was added to the problem, it is captured by SCIP and we can safely release it right now
       * without making the returned *var invalid
       */
      SCIP_CALL( SCIPreleaseVar(scip, &newvar) );

      if( created != NULL )
         *created = TRUE;
   }
   else if( created != NULL )
      *created = FALSE;

   return SCIP_OKAY;
}

/** reads the header of the file */
static
SCIP_RETCODE readStart(
   SCIP*                 scip,               /**< SCIP data structure */
   LPINPUT*              lpinput             /**< LP reading data */
   )
{
   assert(lpinput != NULL);

   /* everything before first section is treated as comment */
   do
   {
      /* get token */
      if( !getNextToken(scip, lpinput) )
         return SCIP_OKAY;
   }
   while( !isNewSection(scip, lpinput) );

   return SCIP_OKAY;
}

/** reads an objective or constraint with name and coefficients */
static
SCIP_RETCODE readCoefficients(
   SCIP*                 scip,               /**< SCIP data structure */
   LPINPUT*              lpinput,            /**< LP reading data */
   SCIP_Bool             isobjective,        /**< indicates whether we are currently reading the coefficients of the objective */
   char*                 name,               /**< pointer to store the name of the line; must be at least of size
                                              *   LP_MAX_LINELEN */
   SCIP_VAR***           vars,               /**< pointer to store the array with variables (must be freed by caller) */
   SCIP_Real**           coefs,              /**< pointer to store the array with coefficients (must be freed by caller) */
   int*                  ncoefs,             /**< pointer to store the number of coefficients */
   SCIP_VAR***           quadvars1,          /**< pointer to store the array with first variables in quadratic terms (must be freed by caller) */
   SCIP_VAR***           quadvars2,          /**< pointer to store the array with second variables in quadratic terms (must be freed by caller) */
   SCIP_Real**           quadcoefs,          /**< pointer to store the array with coefficients in quadratic terms (must be freed by caller) */
   int*                  nquadcoefs,         /**< pointer to store the number of quadratic coefficients */
   SCIP_Bool*            newsection          /**< pointer to store whether a new section was encountered */
   )
{
   SCIP_Bool havesign;
   SCIP_Bool havevalue;
   SCIP_Real coef;
   int coefsign;
   int coefssize;
   SCIP_Bool inquadpart;
   int quadcoefssize;
   SCIP_VAR* firstquadvar;

   assert(lpinput != NULL);
   assert(name != NULL);
   assert(vars != NULL);
   assert(coefs != NULL);
   assert(ncoefs != NULL);
   assert(quadvars1 != NULL);
   assert(quadvars2 != NULL);
   assert(quadcoefs != NULL);
   assert(nquadcoefs != NULL);
   assert(newsection != NULL);

   *vars = NULL;
   *coefs = NULL;
   *quadvars1 = NULL;
   *quadvars2 = NULL;
   *quadcoefs = NULL;
   *name = '\0';
   *ncoefs = 0;
   *nquadcoefs = 0;
   *newsection = FALSE;
   inquadpart = FALSE;

   /* read the first token, which may be the name of the line */
   if( getNextToken(scip, lpinput) )
   {
      /* check if we reached a new section */
      if( isNewSection(scip, lpinput) )
      {
         *newsection = TRUE;
         return SCIP_OKAY;
      }

      /* remember the token in the token buffer */
      swapTokenBuffer(lpinput);

      /* get the next token and check, whether it is a colon */
      if( getNextToken(scip, lpinput) )
      {
         if( strcmp(lpinput->token, ":") == 0 )
         {
            /* the second token was a colon: the first token is the line name */
            (void)SCIPmemccpy(name, lpinput->tokenbuf, '\0', LP_MAX_LINELEN);

            name[LP_MAX_LINELEN - 1] = '\0';
            SCIPdebugMessage("(line %d) read constraint name: '%s'\n", lpinput->linenumber, name);
         }
         else
         {
            /* the second token was no colon: push the tokens back onto the token stack and parse them as coefficients */
            pushToken(lpinput);
            pushBufferToken(lpinput);
         }
      }
      else
      {
         /* there was only one token left: push it back onto the token stack and parse it as coefficient */
         pushBufferToken(lpinput);
      }
   }

   /* initialize buffers for storing the coefficients */
   coefssize = LP_INIT_COEFSSIZE;
   SCIP_CALL( SCIPallocMemoryArray(scip, vars, coefssize) );
   SCIP_CALL( SCIPallocMemoryArray(scip, coefs, coefssize) );

   quadcoefssize = LP_INIT_QUADCOEFSSIZE;
   SCIP_CALL( SCIPallocMemoryArray(scip, quadvars1, quadcoefssize) );
   SCIP_CALL( SCIPallocMemoryArray(scip, quadvars2, quadcoefssize) );
   SCIP_CALL( SCIPallocMemoryArray(scip, quadcoefs, quadcoefssize) );

   /* read the coefficients */
   coefsign = +1;
   coef = 1.0;
   havesign = FALSE;
   havevalue = FALSE;
   firstquadvar = NULL;
   *ncoefs = 0;
   *nquadcoefs = 0;
   while( getNextToken(scip, lpinput) )
   {
      SCIP_VAR* var;

      /* check if we read a sign */
      if( isSign(lpinput, &coefsign) )
      {
         SCIPdebugMessage("(line %d) read coefficient sign: %+d\n", lpinput->linenumber, coefsign);
         havesign = TRUE;
         continue;
      }

      /* check if we read a value */
      if( isValue(scip, lpinput, &coef) )
      {
         SCIPdebugMessage("(line %d) read coefficient value: %g with sign %+d\n", lpinput->linenumber, coef, coefsign);
         if( havevalue )
         {
            syntaxError(scip, lpinput, "two consecutive values.");
            return SCIP_OKAY;
         }
         havevalue = TRUE;
         continue;
      }

      /* check if we reached an equation sense */
      if( isSense(lpinput, NULL) )
      {
         if( isobjective )
         {
            syntaxError(scip, lpinput, "no sense allowed in objective");
            return SCIP_OKAY;
         }

         /* put the sense back onto the token stack */
         pushToken(lpinput);
         break;
      }

      /* check if we reached a new section, that will be only allowed when having no current sign and value and if we
       * are not in the qudratic part
       */
      if( (isobjective || (!havevalue && !havesign)) && !inquadpart && isNewSection(scip, lpinput) )
      {
         if( havesign && !havevalue )
         {
            SCIPwarningMessage(scip, "skipped single sign %c without value or variable in objective\n", coefsign == 1 ? '+' : '-');
         }
         else if( isobjective && havevalue && !SCIPisZero(scip, coef) )
         {
            SCIPwarningMessage(scip, "constant term %+g in objective is skipped\n", coef * coefsign);
         }

         *newsection = TRUE;
         return SCIP_OKAY;
      }

      /* check if we start a quadratic part */
      if( *lpinput->token ==  '[' )
      {
         if( inquadpart )
         {
            syntaxError(scip, lpinput, "cannot start quadratic part while already in quadratic part.");
            return SCIP_OKAY;
         }
         if( havesign && coefsign != +1 )
         {
            syntaxError(scip, lpinput, "cannot have '-' in front of quadratic part.");
            return SCIP_OKAY;
         }
         if( havevalue )
         {
            syntaxError(scip, lpinput, "cannot have value in front of quadratic part.");
            return SCIP_OKAY;
         }

         SCIPdebugMessage("(line %d) start quadratic part\n", lpinput->linenumber);
         inquadpart = TRUE;
         continue;
      }

      /* check if we end a quadratic part */
      if( *lpinput->token == ']' )
      {
         if( !inquadpart )
         {
            syntaxError(scip, lpinput, "cannot end quadratic part before starting one.");
            return SCIP_OKAY;
         }
         if( havesign || havevalue || firstquadvar != NULL )
         {
            if( firstquadvar == NULL )
            {
               syntaxError(scip, lpinput, "expected value or first quadratic variable.");
            }
            else
            {
               syntaxError(scip, lpinput, "expected second quadratic variable.");
            }
            return SCIP_OKAY;
         }

         SCIPdebugMessage("(line %d) end quadratic part\n", lpinput->linenumber);
         inquadpart = FALSE;

         if( isobjective )
         {
            /* quadratic part in objective has to end with '/2' */
            if( !getNextToken(scip, lpinput) )
            {
               syntaxError(scip, lpinput, "expected '/2' after end of quadratic part in objective.");
               return SCIP_OKAY;
            }
            if( strcmp(lpinput->token, "/2") == 0 )
            {
               SCIPdebugMessage("(line %d) saw '/2' after quadratic part in objective\n", lpinput->linenumber);
            }
            else if( *lpinput->token == '/' )
            {
               /* maybe it says '/ 2' */
               if( !getNextToken(scip, lpinput) || *lpinput->token == '2' )
               {
                  syntaxError(scip, lpinput, "expected '/2' after end of quadratic part in objective.");
                  return SCIP_OKAY;
               }
               SCIPdebugMessage("(line %d) saw '/ 2' after quadratic part in objective\n", lpinput->linenumber);
            }
            else
            {
               syntaxError(scip, lpinput, "expected '/2' after end of quadratic part in objective.");
               return SCIP_OKAY;
            }
         }

         continue;
      }

      /* check if we are in between two quadratic variables */
      if( *lpinput->token == '*' )
      {
         if( !inquadpart )
         {
            syntaxError(scip, lpinput, "cannot have '*' outside of quadratic part.");
            return SCIP_OKAY;
         }
         if( firstquadvar == NULL )
         {
            syntaxError(scip, lpinput, "cannot have '*' before first variable in quadratic term.");
            return SCIP_OKAY;
         }

         continue;
      }

      /* all but the first coefficient need a sign */
      if( !inquadpart && *ncoefs > 0 && !havesign )
      {
         syntaxError(scip, lpinput, "expected sign ('+' or '-') or sense ('<' or '>').");
         return SCIP_OKAY;
      }
      if( inquadpart && *nquadcoefs > 0 && !havesign )
      {
         syntaxError(scip, lpinput, "expected sign ('+' or '-').");
         return SCIP_OKAY;
      }

      /* check if the last variable should be squared */
      if( *lpinput->token == '^' )
      {
         if( !inquadpart )
         {
            syntaxError(scip, lpinput, "cannot have squares ('^2') outside of quadratic part.");
            return SCIP_OKAY;
         }
         if( firstquadvar == NULL )
         {
            syntaxError(scip, lpinput, "cannot have square '^2' before variable.");
            return SCIP_OKAY;
         }

         var = firstquadvar;
      }
      else
      {
         /* the token is a variable name: get the corresponding variable (or create a new one) */
         SCIP_CALL( getVariable(scip, lpinput->token, &var, NULL) );
      }

      if( !inquadpart )
      {
         /* insert the linear coefficient */
         SCIPdebugMessage("(line %d) read linear coefficient: %+g<%s>\n", lpinput->linenumber, coefsign * coef, SCIPvarGetName(var));
         if( !SCIPisZero(scip, coef) )
         {
            /* resize the vars and coefs array if needed */
            if( *ncoefs >= coefssize )
            {
               coefssize *= 2;
               coefssize = MAX(coefssize, (*ncoefs)+1);
               SCIP_CALL( SCIPreallocMemoryArray(scip, vars, coefssize) );
               SCIP_CALL( SCIPreallocMemoryArray(scip, coefs, coefssize) );
            }
            assert(*ncoefs < coefssize);

            /* add coefficient */
            (*vars)[*ncoefs] = var;
            (*coefs)[*ncoefs] = coefsign * coef;
            (*ncoefs)++;
         }
      }
      else
      {
         if( firstquadvar == NULL )
         {
            /* if first quadratic variable read, store it and continue; expect second one in next round */
            firstquadvar = var;
            continue;
         }

         /* insert the quadratic coefficient */
         SCIPdebugMessage("(line %d) read quadratic coefficient: %+g<%s><%s>\n", lpinput->linenumber, (isobjective ? 0.5 : 1) * coefsign * coef, SCIPvarGetName(firstquadvar), SCIPvarGetName(var));
         if( !SCIPisZero(scip, coef) )
         {
            /* resize the vars and coefs array if needed */
            if( *nquadcoefs >= quadcoefssize )
            {
               quadcoefssize *= 2;
               quadcoefssize = MAX(quadcoefssize, (*nquadcoefs)+1);
               SCIP_CALL( SCIPreallocMemoryArray(scip, quadvars1, quadcoefssize) );
               SCIP_CALL( SCIPreallocMemoryArray(scip, quadvars2, quadcoefssize) );
               SCIP_CALL( SCIPreallocMemoryArray(scip, quadcoefs, quadcoefssize) );
            }
            assert(*nquadcoefs < quadcoefssize);

            /* add coefficient */
            (*quadvars1)[*nquadcoefs] = firstquadvar;
            (*quadvars2)[*nquadcoefs] = var;
            (*quadcoefs)[*nquadcoefs] = coefsign * coef;
            if( isobjective )
               (*quadcoefs)[*nquadcoefs] /= 2.0;
            (*nquadcoefs)++;
         }
      }

      /* reset the flags and coefficient value for the next coefficient */
      coefsign = +1;
      coef = 1.0;
      havesign = FALSE;
      havevalue = FALSE;
      firstquadvar = NULL;
   }

   return SCIP_OKAY;
}

/** reads the objective section */
static
SCIP_RETCODE readObjective(
   SCIP*                 scip,               /**< SCIP data structure */
   LPINPUT*              lpinput             /**< LP reading data */
   )
{
   char name[LP_MAX_LINELEN];
   SCIP_VAR** vars;
   SCIP_Real* coefs;
   int ncoefs;
   SCIP_VAR** quadvars1;
   SCIP_VAR** quadvars2;
   SCIP_Real* quadcoefs;
   int nquadcoefs;
   SCIP_Bool newsection;

   assert(lpinput != NULL);

   /* read the objective coefficients */
   SCIP_CALL( readCoefficients(scip, lpinput, TRUE, name, &vars, &coefs, &ncoefs, &quadvars1, &quadvars2, &quadcoefs, &nquadcoefs, &newsection) );
   if( !hasError(lpinput) )
   {
      int i;

      /* set the linear objective values */
      for( i = 0; i < ncoefs; ++i )
      {
         SCIP_CALL( SCIPchgVarObj(scip, vars[i], SCIPvarGetObj(vars[i]) + coefs[i]) );
      }

      /* insert dummy variable and constraint to represent quadratic part of objective; note that
       * reading/{initialconss,dynamicconss,dynamicrows,dynamiccols} apply only to model constraints and variables, not
       * to an auxiliary objective constraint (otherwise it can happen that an auxiliary objective variable is loose
       * with infinite best bound, triggering the problem that an LP that is unbounded because of loose variables with
       * infinite best bound cannot be solved)
       */
      if( nquadcoefs > 0 )
      {
         SCIP_VAR*  quadobjvar;
         SCIP_CONS* quadobjcons;
         SCIP_Real  lhs;
         SCIP_Real  rhs;
         SCIP_Real  minusone;

         SCIP_CALL( SCIPcreateVar(scip, &quadobjvar, "quadobjvar", -SCIPinfinity(scip), SCIPinfinity(scip), 1.0,
               SCIP_VARTYPE_CONTINUOUS, TRUE, FALSE, NULL, NULL, NULL, NULL, NULL) );
         SCIP_CALL( SCIPaddVar(scip, quadobjvar) );

         if( lpinput->objsense == SCIP_OBJSENSE_MINIMIZE )
         {
            lhs = -SCIPinfinity(scip);
            rhs = 0.0;
         }
         else
         {
            lhs = 0.0;
            rhs = SCIPinfinity(scip);
         }

         minusone = -1.0;
         SCIP_CALL( SCIPcreateConsQuadratic(scip, &quadobjcons, "quadobj", 1, &quadobjvar, &minusone, nquadcoefs, quadvars1, quadvars2, quadcoefs, lhs, rhs,
               TRUE, TRUE, TRUE, TRUE, TRUE, FALSE, FALSE, FALSE, FALSE) );

         SCIP_CALL( SCIPaddCons(scip, quadobjcons) );
         SCIPdebugMessage("(line %d) added constraint <%s> to represent quadratic objective: ", lpinput->linenumber, SCIPconsGetName(quadobjcons));
         SCIPdebugPrintCons(scip, quadobjcons, NULL);

         SCIP_CALL( SCIPreleaseCons(scip, &quadobjcons) );
         SCIP_CALL( SCIPreleaseVar(scip, &quadobjvar) );
      }
   }

   /* free memory */
   SCIPfreeMemoryArrayNull(scip, &vars);
   SCIPfreeMemoryArrayNull(scip, &coefs);
   SCIPfreeMemoryArrayNull(scip, &quadvars1);
   SCIPfreeMemoryArrayNull(scip, &quadvars2);
   SCIPfreeMemoryArrayNull(scip, &quadcoefs);

   return SCIP_OKAY;
}

/** create indicator constraint */
static
SCIP_RETCODE createIndicatorConstraint(
   SCIP*                 scip,               /**< SCIP data structure */
   LPINPUT*              lpinput,            /**< LP reading data */
   const char*           name,               /**< name of indicator constraint */
   SCIP_VAR*             binvar,             /**< binary indicator variable */
   SCIP_Real             binvalue            /**< value of indicator part (0/1) */
   )
{
   char name2[LP_MAX_LINELEN];
   SCIP_VAR** linvars;
   SCIP_Real* lincoefs;
   int nlincoefs;
   SCIP_VAR** quadvars1;
   SCIP_VAR** quadvars2;
   SCIP_Real* quadcoefs;
   int nquadcoefs;
   SCIP_Bool newsection;
   LPSENSE linsense;
   SCIP_Real linsidevalue;
   int linsidesign;
   SCIP_CONS* cons;
   SCIP_Real linrhs;
   int j;
   SCIP_Bool linConsEQ;

   SCIP_Bool initial;
   SCIP_Bool separate;
   SCIP_Bool enforce;
   SCIP_Bool check;
   SCIP_Bool propagate;
   SCIP_Bool local;
   SCIP_Bool dynamic;
   SCIP_Bool removable;

   assert( lpinput != NULL );
   assert( binvar != NULL );

   /* check that binvalue is 0 or 1 */
   if( !SCIPisFeasEQ(scip, binvalue, 0.0) && !SCIPisFeasEQ(scip, binvalue, 1.0) )
   {
      syntaxError(scip, lpinput, "value for binary variable must be '0' or '1'.");
      return SCIP_OKAY;
   }

   if( SCIPisFeasEQ(scip, binvalue, 0.0) )
   {
      SCIP_VAR* negbinvar;
      SCIP_Bool infeasible;

      /* At this point we force the variable binvar to be binary, since we need the negated variable. We have to check
       * later whether the type of the variable specified in the file agrees with this specification. 
       */
      /* check whether bounds are correct - might already been set if variable is used in another indicator constraint */
      if( SCIPvarGetLbGlobal(binvar) < 0.0 )
         SCIP_CALL( SCIPchgVarLb(scip, binvar, 0.0) );
      if( SCIPvarGetUbGlobal(binvar) > 1.0 )
         SCIP_CALL( SCIPchgVarUb(scip, binvar, 1.0) );
      SCIP_CALL( SCIPchgVarType(scip, binvar, SCIP_VARTYPE_BINARY, &infeasible) );
      /* don't assert feasibility here because the presolver will and should detect a infeasibility */

      SCIP_CALL( SCIPgetNegatedVar(scip, binvar, &negbinvar) );
      binvar = negbinvar;
      assert( binvar != NULL );
   }

   /* read linear constraint */
   SCIP_CALL( readCoefficients(scip, lpinput, FALSE, name2, &linvars, &lincoefs, &nlincoefs, &quadvars1, &quadvars2, &quadcoefs, &nquadcoefs, &newsection) );
   if( hasError(lpinput) )
      goto TERMINATE;
   if( newsection )
   {
      syntaxError(scip, lpinput, "expected constraint.");
      goto TERMINATE;
   }
   if( nquadcoefs > 0 )
   {
      /* @todo could introduce auxiliary variable and move quadratic part into quadratic constraint? */
      syntaxError(scip, lpinput, "quadratic indicator constraints not supported.");
      goto TERMINATE;
   }
   if( name2[0] != '\0' )
   {
      syntaxError(scip, lpinput, "did not expect name for linear constraint.");
      goto TERMINATE;
   }

   /* read the constraint sense */
   if( !getNextToken(scip, lpinput) || !isSense(lpinput, &linsense) )
   {
      syntaxError(scip, lpinput, "expected constraint sense '<=', '=', or '>='.");
      goto TERMINATE;
   }

   /* read the right hand side */
   linsidesign = +1;
   if( !getNextToken(scip, lpinput) )
   {
      syntaxError(scip, lpinput, "missing right hand side.");
      goto TERMINATE;
   }
   if( isSign(lpinput, &linsidesign) )
   {
      if( !getNextToken(scip, lpinput) )
      {
         syntaxError(scip, lpinput, "missing value of right hand side.");
         goto TERMINATE;
      }
   }
   if( !isValue(scip, lpinput, &linsidevalue) )
   {
      syntaxError(scip, lpinput, "expected value for right hand side.");
      goto TERMINATE;
   }
   linsidevalue *= linsidesign;

   /* assign the left and right hand side, depending on the constraint sense */
   linConsEQ = FALSE;
   switch( linsense )
   {
   case LP_SENSE_GE:
      linrhs = -linsidevalue;
      for( j = 0; j < nlincoefs; ++j )
         lincoefs[j] *= -1;
      break;
   case LP_SENSE_LE:
      linrhs = linsidevalue;
      break;
   case LP_SENSE_EQ:
      linConsEQ = TRUE;
      linrhs = linsidevalue;
      break;
   case LP_SENSE_NOTHING:
   default:
      SCIPerrorMessage("invalid constraint sense <%d>\n", linsense);
      return SCIP_INVALIDDATA;
   }

   /* create and add the indicator constraint */
   initial = lpinput->initialconss && !lpinput->inlazyconstraints && !lpinput->inusercuts;
   separate = TRUE;
   enforce = !lpinput->inusercuts;
   check = !lpinput->inusercuts;
   propagate = TRUE;
   local = FALSE;
   dynamic = lpinput->dynamicconss;
   removable = lpinput->dynamicrows || lpinput->inusercuts;

   SCIP_CALL( SCIPcreateConsIndicator(scip, &cons, name, binvar, nlincoefs, linvars, lincoefs, linrhs,
         initial, separate, enforce, check, propagate, local, dynamic, removable, FALSE) );
   SCIP_CALL( SCIPaddCons(scip, cons) );
   SCIPdebugMessage("(line %d) created constraint%s: ", lpinput->linenumber,
      lpinput->inlazyconstraints ? " (lazy)" : (lpinput->inusercuts ? " (user cut)" : ""));
   SCIPdebugPrintCons(scip, cons, NULL);
   SCIP_CALL( SCIPreleaseCons(scip, &cons) );

   /* create second constraint if it was an equation */
   if( linConsEQ )
   {
      for( j = 0; j < nlincoefs; ++j )
         lincoefs[j] *= -1;
      linrhs *= -1;
      SCIP_CALL( SCIPcreateConsIndicator(scip, &cons, name, binvar, nlincoefs, linvars, lincoefs, linrhs,
            initial, separate, enforce, check, propagate, local, dynamic, removable, FALSE) );
      SCIP_CALL( SCIPaddCons(scip, cons) );
      SCIPdebugMessage("(line %d) created constraint%s: ", lpinput->linenumber,
         lpinput->inlazyconstraints ? " (lazy)" : (lpinput->inusercuts ? " (user cut)" : ""));
      SCIPdebugPrintCons(scip, cons, NULL);
      SCIP_CALL( SCIPreleaseCons(scip, &cons) );
   }

 TERMINATE:
   /* free memory */
   SCIPfreeMemoryArrayNull(scip, &linvars);
   SCIPfreeMemoryArrayNull(scip, &lincoefs);
   SCIPfreeMemoryArrayNull(scip, &quadvars1);
   SCIPfreeMemoryArrayNull(scip, &quadvars2);
   SCIPfreeMemoryArrayNull(scip, &quadcoefs);

   return SCIP_OKAY;
}

/** reads the constraints section 
 *
 *  Read linear and indicator constraints.
 *
 *  The CPLEX manual says that indicator constraints are of the following form:
 *
 *  [constraintname:]  binaryvariable = value  ->  linear constraint
 *
 *  We also accept "<->".
 */
static
SCIP_RETCODE readConstraints(
   SCIP*                 scip,               /**< SCIP data structure */
   LPINPUT*              lpinput             /**< LP reading data */
   )
{
   char name[LP_MAX_LINELEN];
   SCIP_CONS* cons;
   SCIP_VAR** vars;
   SCIP_Real* coefs;
   SCIP_VAR** quadvars1;
   SCIP_VAR** quadvars2;
   SCIP_Real* quadcoefs;
   SCIP_Bool newsection;
   LPSENSE sense;
   SCIP_Real sidevalue;
   SCIP_Real lhs;
   SCIP_Real rhs;
   SCIP_Bool initial;
   SCIP_Bool separate;
   SCIP_Bool enforce;
   SCIP_Bool check;
   SCIP_Bool propagate;
   SCIP_Bool local;
   SCIP_Bool modifiable;
   SCIP_Bool dynamic;
   SCIP_Bool removable;
   int ncoefs;
   int nquadcoefs;
   int sidesign;
   SCIP_Bool isIndicatorCons;

   assert(lpinput != NULL);

   /* read coefficients */
   SCIP_CALL( readCoefficients(scip, lpinput, FALSE, name, &vars, &coefs, &ncoefs, &quadvars1, &quadvars2, &quadcoefs, &nquadcoefs, &newsection) );
   if( hasError(lpinput) )
      goto TERMINATE;
   if( newsection )
   {
      if( ncoefs > 0 || nquadcoefs > 0 )
         syntaxError(scip, lpinput, "expected constraint sense '<=', '=', or '>='.");
      goto TERMINATE;
   }

   /* read the constraint sense */
   if( !getNextToken(scip, lpinput) || !isSense(lpinput, &sense) )
   {
      syntaxError(scip, lpinput, "expected constraint sense '<=', '=', or '>='.");
      goto TERMINATE;
   }

   /* read the right hand side */
   sidesign = +1;
   if( !getNextToken(scip, lpinput) )
   {
      syntaxError(scip, lpinput, "missing right hand side.");
      goto TERMINATE;
   }
   if( isSign(lpinput, &sidesign) )
   {
      if( !getNextToken(scip, lpinput) )
      {
         syntaxError(scip, lpinput, "missing value of right hand side.");
         goto TERMINATE;
      }
   }
   if( !isValue(scip, lpinput, &sidevalue) )
   {
      syntaxError(scip, lpinput, "expected value as right hand side.");
      goto TERMINATE;
   }
   sidevalue *= sidesign;

   /* assign the left and right hand side, depending on the constraint sense */
   switch( sense )
   {
   case LP_SENSE_GE:
      lhs = sidevalue;
      rhs = SCIPinfinity(scip);
      break;
   case LP_SENSE_LE:
      lhs = -SCIPinfinity(scip);
      rhs = sidevalue;
      break;
   case LP_SENSE_EQ:
      lhs = sidevalue;
      rhs = sidevalue;
      break;
   case LP_SENSE_NOTHING:
   default:
      SCIPerrorMessage("invalid constraint sense <%d>.\n", sense);
      return SCIP_INVALIDDATA;
   }

   /* check whether we read the first part of an indicator constraint */
   isIndicatorCons = FALSE;
   if ( getNextToken(scip, lpinput) && !isNewSection(scip, lpinput) )
   {
      /* check whether we have '<' from a "<->" string */
      if ( *lpinput->token == '<' )
      {
         SCIP_Bool haveequiv = FALSE;
         int linepos = lpinput->linepos-1;

         /* check next token - cannot be a new section */
         if ( getNextToken(scip, lpinput) )
         {
            /* check for "<-" */
            if ( *lpinput->token == '-' )
            {
               /* check next token - cannot be a new section */
               if ( getNextToken(scip, lpinput) )
               {
                  /* check for "<->" */
                  if ( *lpinput->token == '>' )
                  {
                     lpinput->linepos = linepos;
                     strcpy(lpinput->token, "<");
                     syntaxError(scip, lpinput,
                        "SCIP does not support equivalence (<->) indicator constraints; consider using the \"->\" form.");
                     haveequiv = TRUE;
                  }
               }
            }
         }
         if ( ! haveequiv )
         {
            lpinput->linepos = linepos;
            strcpy(lpinput->token, "<");
            syntaxError(scip, lpinput, "unexpected \"<\".");
         }
         goto TERMINATE;
      }

      /* check for "->" */
      if ( *lpinput->token == '-' )
      {
         /* remember '-' in token buffer */
         swapTokenBuffer(lpinput);

         /* check next token - cannot be a new section */
         if( getNextToken(scip, lpinput) )
         {
            /* check for "->" */
            if ( *lpinput->token == '>' )
               isIndicatorCons = TRUE;
            else
            {
               /* push back last token and '-' */
               pushToken(lpinput);
               pushBufferToken(lpinput);
            }
         }
         else
            pushBufferToken(lpinput);
      }
      else
         pushToken(lpinput);
   }

   if( !isIndicatorCons )
   {
      /* create and add the linear constraint */
      initial = lpinput->initialconss && !lpinput->inlazyconstraints && !lpinput->inusercuts;
      separate = TRUE;
      enforce = !lpinput->inusercuts;
      check = !lpinput->inusercuts;
      propagate = TRUE;
      local = FALSE;
      modifiable = FALSE;
      dynamic = lpinput->dynamicconss;
      removable = lpinput->dynamicrows || lpinput->inusercuts;
      if( nquadcoefs == 0 )
      {
         SCIP_CALL( SCIPcreateConsLinear(scip, &cons, name, ncoefs, vars, coefs, lhs, rhs,
               initial, separate, enforce, check, propagate, local, modifiable, dynamic, removable, FALSE) );
      }
      else
      {
         SCIP_CALL( SCIPcreateConsQuadratic(scip, &cons, name, ncoefs, vars, coefs,
               nquadcoefs, quadvars1, quadvars2, quadcoefs, lhs, rhs,
               initial, separate, enforce, check, propagate, local, modifiable, dynamic, removable) );
      }
      SCIP_CALL( SCIPaddCons(scip, cons) );
      SCIPdebugMessage("(line %d) created constraint%s: ", lpinput->linenumber,
         lpinput->inlazyconstraints ? " (lazy)" : (lpinput->inusercuts ? " (user cut)" : ""));
      SCIPdebugPrintCons(scip, cons, NULL);
      SCIP_CALL( SCIPreleaseCons(scip, &cons) );
   }
   else
   {
      /* now we should have an indicator constraint */
      if( ncoefs != 1 || nquadcoefs > 0 )
      {
         syntaxError(scip, lpinput, "Indicator part can only consist of one binary variable.");
         goto TERMINATE;
      }
      if( !SCIPisEQ(scip, coefs[0], 1.0) )
      {
         syntaxError(scip, lpinput, "There cannot be a coefficient before the binary indicator variable.");
         goto TERMINATE;
      }
      if( sense != LP_SENSE_EQ )
      {
         syntaxError(scip, lpinput, "Indicator part cannot handle equations.");
         goto TERMINATE;
      }

      SCIP_CALL( createIndicatorConstraint(scip, lpinput, name, vars[0], lhs) );
   }

 TERMINATE:
   /* free memory */
   SCIPfreeMemoryArrayNull(scip, &vars);
   SCIPfreeMemoryArrayNull(scip, &coefs);
   SCIPfreeMemoryArrayNull(scip, &quadvars1);
   SCIPfreeMemoryArrayNull(scip, &quadvars2);
   SCIPfreeMemoryArrayNull(scip, &quadcoefs);

   return SCIP_OKAY;
}

/** reads the bounds section */
static
SCIP_RETCODE readBounds(
   SCIP*                 scip,               /**< SCIP data structure */
   LPINPUT*              lpinput             /**< LP reading data */
   )
{
   assert(lpinput != NULL);

   while( getNextToken(scip, lpinput) )
   {
      SCIP_VAR* var;
      SCIP_Real value;
      SCIP_Real lb;
      SCIP_Real ub;
      int sign;
      SCIP_Bool hassign;
      LPSENSE leftsense;

      /* check if we reached a new section */
      if( isNewSection(scip, lpinput) )
         return SCIP_OKAY;

      /* default bounds are [0,+inf] */
      lb = 0.0;
      ub = SCIPinfinity(scip);
      leftsense = LP_SENSE_NOTHING;

      /* check if the first token is a sign */
      sign = +1;
      hassign = isSign(lpinput, &sign);
      if( hassign && !getNextToken(scip, lpinput) )
      {
         syntaxError(scip, lpinput, "expected value.");
         return SCIP_OKAY;
      }

      /* the first token must be either a value or a variable name */
      if( isValue(scip, lpinput, &value) )
      {
         /* first token is a value: the second token must be a sense */
         if( !getNextToken(scip, lpinput) || !isSense(lpinput, &leftsense) )
         {
            syntaxError(scip, lpinput, "expected bound sense '<=', '=', or '>='.");
            return SCIP_OKAY;
         }

         /* update the bound corresponding to the sense */
         switch( leftsense )
         {
         case LP_SENSE_GE:
            ub = sign * value;
            break;
         case LP_SENSE_LE:
            lb = sign * value;
            break;
         case LP_SENSE_EQ:
            lb = sign * value;
            ub = sign * value;
            break;
         case LP_SENSE_NOTHING:
         default:
            SCIPerrorMessage("invalid bound sense <%d>\n", leftsense);
            return SCIP_INVALIDDATA;
         }
      }
      else if( hassign )
      {
         syntaxError(scip, lpinput, "expected value.");
         return SCIP_OKAY;
      }
      else
         pushToken(lpinput);

      /* the next token must be a variable name */
      if( !getNextToken(scip, lpinput) )
      {
         syntaxError(scip, lpinput, "expected variable name.");
         return SCIP_OKAY;
      }
      SCIP_CALL( getVariable(scip, lpinput->token, &var, NULL) );

      /* the next token might be another sense, or the word "free" */
      if( getNextToken(scip, lpinput) )
      {
         LPSENSE rightsense;

         if( isSense(lpinput, &rightsense) )
         {
            /* check, if the senses fit */
            if( leftsense == LP_SENSE_NOTHING
               || (leftsense == LP_SENSE_LE && rightsense == LP_SENSE_LE)
               || (leftsense == LP_SENSE_GE && rightsense == LP_SENSE_GE) )
            {
               if( !getNextToken(scip, lpinput) )
               {
                  syntaxError(scip, lpinput, "expected value or sign.");
                  return SCIP_OKAY;
               }

               /* check if the next token is a sign */
               sign = +1;
               hassign = isSign(lpinput, &sign);
               if( hassign && !getNextToken(scip, lpinput) )
               {
                  syntaxError(scip, lpinput, "expected value.");
                  return SCIP_OKAY;
               }

               /* the next token must be a value */
               if( !isValue(scip, lpinput, &value) )
               {
                  syntaxError(scip, lpinput, "expected value.");
                  return SCIP_OKAY;
               }

               /* update the bound corresponding to the sense */
               switch( rightsense )
               {
               case LP_SENSE_GE:
                  lb = sign * value;
                  break;
               case LP_SENSE_LE:
                  ub = sign * value;
                  break;
               case LP_SENSE_EQ:
                  lb = sign * value;
                  ub = sign * value;
                  break;
               case LP_SENSE_NOTHING:
               default:
                  SCIPerrorMessage("invalid bound sense <%d>\n", leftsense);
                  return SCIP_INVALIDDATA;
               }
            }
            else
            {
               syntaxError(scip, lpinput, "the two bound senses do not fit.");
               return SCIP_OKAY;
            }
         }
         else if( strcasecmp(lpinput->token, "FREE") == 0 )
         {
            if( leftsense != LP_SENSE_NOTHING )
            {
               syntaxError(scip, lpinput, "variable with bound is marked as 'free'.");
               return SCIP_OKAY;
            }
            lb = -SCIPinfinity(scip);
            ub = SCIPinfinity(scip);
         }
         else
         {
            /* the token was no sense: push it back to the token stack */
            pushToken(lpinput);
         }
      }

      /* change the bounds of the variable if bounds have been given (do not destroy earlier specification of bounds) */
      if( lb != 0.0 )
         SCIP_CALL( SCIPchgVarLb(scip, var, lb) );
      /*lint --e{777}*/
      if( ub != SCIPinfinity(scip) )
         SCIP_CALL( SCIPchgVarUb(scip, var, ub) );
      SCIPdebugMessage("(line %d) new bounds: <%s>[%g,%g]\n", lpinput->linenumber, SCIPvarGetName(var),
         SCIPvarGetLbGlobal(var), SCIPvarGetUbGlobal(var));
   }

   return SCIP_OKAY;
}

/** reads the generals section */
static
SCIP_RETCODE readGenerals(
   SCIP*                 scip,               /**< SCIP data structure */
   LPINPUT*              lpinput             /**< LP reading data */
   )
{
   assert(lpinput != NULL);

   while( getNextToken(scip, lpinput) )
   {
      SCIP_VAR* var;
      SCIP_Real lb;
      SCIP_Real ub;
      SCIP_Bool created;
      SCIP_Bool infeasible;

      /* check if we reached a new section */
      if( isNewSection(scip, lpinput) )
         return SCIP_OKAY;

      /* the token must be the name of an existing variable */
      SCIP_CALL( getVariable(scip, lpinput->token, &var, &created) );
      if( created )
      {
         syntaxError(scip, lpinput, "unknown variable in generals section.");
         return SCIP_OKAY;
      }

      lb = SCIPvarGetLbGlobal(var);
      ub = SCIPvarGetUbGlobal(var);

      if( !SCIPisFeasIntegral(scip, lb) || !SCIPisFeasIntegral(scip, ub) )
      {
         SCIPwarningMessage(scip, "variable <%s> declared as integer has non-integral bounds[%.14g, %.14g] -> if feasible, bounds will be adjusted\n", SCIPvarGetName(var), lb, ub);
      }

      /* mark the variable to be integral */
      SCIP_CALL( SCIPchgVarType(scip, var, SCIP_VARTYPE_INTEGER, &infeasible) );
      /* don't assert feasibility here because the presolver will and should detect a infeasibility */
   }

   return SCIP_OKAY;
}

/** reads the binaries section */
static
SCIP_RETCODE readBinaries(
   SCIP*                 scip,               /**< SCIP data structure */
   LPINPUT*              lpinput             /**< LP reading data */
   )
{
   assert(lpinput != NULL);

   while( getNextToken(scip, lpinput) )
   {
      SCIP_VAR* var;
      SCIP_Real lb;
      SCIP_Real ub;
      SCIP_Bool created;
      SCIP_Bool infeasible;

      /* check if we reached a new section */
      if( isNewSection(scip, lpinput) )
         return SCIP_OKAY;

      /* the token must be the name of an existing variable */
      SCIP_CALL( getVariable(scip, lpinput->token, &var, &created) );
      if( created )
      {
         syntaxError(scip, lpinput, "unknown variable in binaries section.");
         return SCIP_OKAY;
      }

      lb = SCIPvarGetLbGlobal(var);
      ub = SCIPvarGetUbGlobal(var);

      if( (!SCIPisFeasZero(scip, lb) && !SCIPisFeasEQ(scip, lb, 1.0)) ||
          (!SCIPisFeasZero(scip, ub) && !SCIPisFeasEQ(scip, ub, 1.0) && !SCIPisInfinity(scip, ub)) )
      {
         SCIPwarningMessage(scip, "variable <%s> declared as binary has non-binary bounds[%.14g, %.14g] -> if feasible, bounds will be adjusted\n", SCIPvarGetName(var), lb, ub);
      }

      /* mark the variable to be binary and change its bounds appropriately */
      if( SCIPvarGetLbGlobal(var) < 0.0 )
      {
         SCIP_CALL( SCIPchgVarLb(scip, var, 0.0) );
      }
      if( SCIPvarGetUbGlobal(var) > 1.0 )
      {
         SCIP_CALL( SCIPchgVarUb(scip, var, 1.0) );
      }
      SCIP_CALL( SCIPchgVarType(scip, var, SCIP_VARTYPE_BINARY, &infeasible) );
      /* don't assert feasibility here because the presolver will and should detect a infeasibility */
   }

   return SCIP_OKAY;
}

/** reads the semi-continuous section */
static
SCIP_RETCODE readSemicontinuous(
   SCIP*                 scip,               /**< SCIP data structure */
   LPINPUT*              lpinput             /**< LP reading data */
   )
{
   SCIP_Real oldlb;
   char name[SCIP_MAXSTRLEN];
   SCIP_CONS* cons;
   SCIP_VAR* var;
   SCIP_Bool created;

   SCIP_VAR* vars[2];
   SCIP_BOUNDTYPE boundtypes[2];
   SCIP_Real bounds[2];

   assert(lpinput != NULL);

   /* if section is titles "semi-continuous", then the parser breaks this into parts */
   if( strcasecmp(lpinput->token, "SEMI") == 0 )
   {
      if( !getNextToken(scip, lpinput) )
      {
         syntaxError(scip, lpinput, "unexpected end.");
         return SCIP_OKAY;
      }

      if( strcasecmp(lpinput->token, "-") == 0 )
      {
         if( !getNextToken(scip, lpinput) || strcasecmp(lpinput->token, "CONTINUOUS") != 0 )
         {
            syntaxError(scip, lpinput, "expected 'CONTINUOUS' after 'SEMI-'.");
            return SCIP_OKAY;
         }
      }
      else
      {
         pushToken(lpinput);
      }
   }

   while( getNextToken(scip, lpinput) )
   {
      /* check if we reached a new section */
      if( isNewSection(scip, lpinput) )
         return SCIP_OKAY;

      /* the token must be the name of an existing variable */
      SCIP_CALL( getVariable(scip, lpinput->token, &var, &created) );
      if( created )
      {
         syntaxError(scip, lpinput, "unknown variable in semi-continuous section.");
         return SCIP_OKAY;
      }

      if( SCIPvarGetLbGlobal(var) <= 0.0 )
      {
         SCIPdebugMessage("ignore semi-continuity of variable <%s> with negative lower bound %g\n", SCIPvarGetName(var), SCIPvarGetLbGlobal(var));
         continue;
      }

      oldlb = SCIPvarGetLbGlobal(var);

      /* change the lower bound to 0.0 */
      SCIP_CALL( SCIPchgVarLb(scip, var, 0.0) );

      /* add a bound disjunction constraint to say var <= 0.0 or var >= oldlb */
      (void) SCIPsnprintf(name, SCIP_MAXSTRLEN, "semicont_%s", SCIPvarGetName(var));

      vars[0] = var;
      vars[1] = var;
      boundtypes[0] = SCIP_BOUNDTYPE_UPPER;
      boundtypes[1] = SCIP_BOUNDTYPE_LOWER;
      bounds[0] = 0.0;
      bounds[1] = oldlb;

      SCIP_CALL( SCIPcreateConsBounddisjunction(scip, &cons, name, 2, vars, boundtypes, bounds,
            !(lpinput->dynamiccols), TRUE, TRUE, TRUE, TRUE, FALSE, FALSE, lpinput->dynamicconss, lpinput->dynamiccols, FALSE) );
      SCIP_CALL( SCIPaddCons(scip, cons) );

      SCIPdebugMessage("add bound disjunction constraint for semi-continuity of <%s>:\n\t", SCIPvarGetName(var));
      SCIPdebugPrintCons(scip, cons, NULL);

      SCIP_CALL( SCIPreleaseCons(scip, &cons) );
   }

   return SCIP_OKAY;
}

/** reads the sos section
 *
 *  The format is as follows:
 *
 *  SOS
 *  \<constraint name\>: [S1|S2]:: {\<variable name\>:\<weight\>}
 *  ...
 *  \<constraint name\>: [S1|S2]:: {\<variable name\>:\<weight\>}
 * */
static
SCIP_RETCODE readSos(
   SCIP*                 scip,               /**< SCIP data structure */
   LPINPUT*              lpinput             /**< LP reading data */
   )
{
   SCIP_Bool initial, separate, enforce, check, propagate;
   SCIP_Bool local, modifiable, dynamic, removable;
   char name[SCIP_MAXSTRLEN];
   int cnt = 0;

   assert(lpinput != NULL);

   /* standard settings for SOS constraints: */
   initial = lpinput->initialconss;
   separate = FALSE;
   enforce = TRUE;
   check = TRUE;
   propagate = TRUE;
   local = FALSE;
   modifiable = FALSE;
   dynamic = lpinput->dynamicconss;
   removable = lpinput->dynamicrows;

   while( getNextToken(scip, lpinput) )
   {
      int type = -1;
      SCIP_CONS* cons;

      /* check if we reached a new section */
      if( isNewSection(scip, lpinput) )
         return SCIP_OKAY;

      /* check for an SOS constraint name */
      *name = '\0';

      /* remember the token in the token buffer */
      swapTokenBuffer(lpinput);

      /* get the next token and check, whether it is a colon */
      if( getNextToken(scip, lpinput) )
      {
         if( strcmp(lpinput->token, ":") == 0 )
         {
            /* the second token was a colon: the first token is the constraint name */
	    (void)SCIPmemccpy(name, lpinput->tokenbuf, '\0', SCIP_MAXSTRLEN);

            name[SCIP_MAXSTRLEN-1] = '\0';
         }
         else
         {
            /* the second token was no colon: push the tokens back onto the token stack and parse it next */
            pushToken(lpinput);
            pushBufferToken(lpinput);
         }
      }
      else
      {
         /* there was only one token left: push it back onto the token stack and parse it next */
         pushBufferToken(lpinput);
      }

      /* get type */
      if( !getNextToken(scip, lpinput) )
      {
         syntaxError(scip, lpinput, "expected SOS type: 'S1::' or 'S2::'.");
         return SCIP_OKAY;
      }
      /* check whether constraint name was left out */
      if( strcmp(lpinput->token, ":") == 0 )
      {
         /* we have to push twice ':' and once the type: */
         pushToken(lpinput);
         lpinput->token[0] = ':';
         lpinput->token[1] = '\0';
         pushToken(lpinput);
         swapTokenBuffer(lpinput);

         /* set artificial name */
         (void) SCIPsnprintf(name, SCIP_MAXSTRLEN, "SOS%d", ++cnt);
      }

      /* check whether it is type 1 or type 2 */
      if( strcmp(lpinput->token, "S1") == 0 )
      {
         type = 1;
         SCIP_CALL( SCIPcreateConsSOS1(scip, &cons, name, 0, NULL, NULL, initial, separate, enforce, check, propagate,
               local, modifiable, dynamic, removable) );
      }
      else if( strcmp(lpinput->token, "S2") == 0 )
      {
         type = 2;
         SCIP_CALL( SCIPcreateConsSOS2(scip, &cons, name, 0, NULL, NULL, initial, separate, enforce, check, propagate,
               local, modifiable, dynamic, removable) );
      }
      else
      {
         syntaxError(scip, lpinput, "SOS constraint type other than 1 or 2 appeared.");
         return SCIP_OKAY;
      }
      assert( type == 1 || type == 2 );

      SCIPdebugMessage("created SOS%d constraint <%s>\n", type, name);

      /* make sure that a colons follows */
      if( !getNextToken(scip, lpinput) || strcmp(lpinput->token, ":") != 0 )
      {
         syntaxError(scip, lpinput, "SOS constraint type has to be followed by two colons.");
         return SCIP_OKAY;
      }

      /* make sure that another colons follows */
      if( !getNextToken(scip, lpinput) || strcmp(lpinput->token, ":") != 0 )
      {
         syntaxError(scip, lpinput, "SOS constraint type has to be followed by two colons.");
         return SCIP_OKAY;
      }

      /* parse elements of SOS constraint */
      while( getNextToken(scip, lpinput) )
      {
         SCIP_VAR* var;
         SCIP_Real weight;

         /* check if we reached a new section */
         if( isNewSection(scip, lpinput) )
            break;

         /* remember the token in the token buffer */
         swapTokenBuffer(lpinput);

         /* get variable and colon */
         var = SCIPfindVar(scip, lpinput->tokenbuf);

         /* if token is a variable name */
         if( var == NULL )
         {
            pushBufferToken(lpinput);
            break;
         }
         else
         {
            SCIPdebugMessage("found variable <%s>\n", SCIPvarGetName(var));
            if( !getNextToken(scip, lpinput) || strcmp(lpinput->token, ":") != 0 )
            {
               syntaxError(scip, lpinput, "expected colon and weight.");
               return SCIP_OKAY;
            }
            /* check next token */
            if( !getNextToken(scip, lpinput) )
            {
               /* push back token, since it could be the name of a new constraint */
               pushToken(lpinput);
               pushBufferToken(lpinput);
               break;
            }
            else
            {
               /* get weight */
               if( !isValue(scip, lpinput, &weight) )
               {
                  /* push back token, since it could be the name of a new constraint */
                  pushToken(lpinput);
                  pushBufferToken(lpinput);
                  break;
               }
               else
               {
                  /* we now know that we have a variable/weight pair -> add variable*/
                  switch( type )
                  {
                  case 1: 
                     SCIP_CALL( SCIPaddVarSOS1(scip, cons, var, weight) ); 
                     break;
                  case 2: 
                     SCIP_CALL( SCIPaddVarSOS2(scip, cons, var, weight) );
                     break;
                  default: 
                     SCIPerrorMessage("unknown SOS type: <%d>\n", type); /* should not happen */
                     SCIPABORT();
                     return SCIP_INVALIDDATA;  /*lint !e527*/
                  }
                  SCIPdebugMessage("added variable <%s> with weight %g.\n", SCIPvarGetName(var), weight);
               }
            }
         }
      }

      /* add the SOS constraint */
      SCIP_CALL( SCIPaddCons(scip, cons) );
      SCIPdebugMessage("(line %d) added constraint <%s>: ", lpinput->linenumber, SCIPconsGetName(cons));
      SCIPdebugPrintCons(scip, cons, NULL);
      SCIP_CALL( SCIPreleaseCons(scip, &cons) );
   }

   return SCIP_OKAY;
}

/** reads an LP file
 *
 *  @todo check whether variables forced to be binary for the creation of indicator constraints are
 *  really specified to be binary (or general with 0/1 bounds) in the file.
 */
static
SCIP_RETCODE readLPFile(
   SCIP*                 scip,               /**< SCIP data structure */
   LPINPUT*              lpinput,            /**< LP reading data */
   const char*           filename            /**< name of the input file */
   )
{
   assert(lpinput != NULL);

   /* open file */
   lpinput->file = SCIPfopen(filename, "r");
   if( lpinput->file == NULL )
   {
      SCIPerrorMessage("cannot open file <%s> for reading\n", filename);
      SCIPprintSysError(filename);
      return SCIP_NOFILE;
   }

   /* create problem */
   SCIP_CALL( SCIPcreateProb(scip, filename, NULL, NULL, NULL, NULL, NULL, NULL, NULL) );

   /* parse the file */
   lpinput->section = LP_START;
   while( lpinput->section != LP_END && !hasError(lpinput) )
   {
      switch( lpinput->section )
      {
      case LP_START:
         SCIP_CALL( readStart(scip, lpinput) );
         break;

      case LP_OBJECTIVE:
         SCIP_CALL( readObjective(scip, lpinput) );
         break;

      case LP_CONSTRAINTS:
         SCIP_CALL( readConstraints(scip, lpinput) );
         break;

      case LP_BOUNDS:
         SCIP_CALL( readBounds(scip, lpinput) );
         break;

      case LP_GENERALS:
         SCIP_CALL( readGenerals(scip, lpinput) );
         break;

      case LP_BINARIES:
         SCIP_CALL( readBinaries(scip, lpinput) );
         break;

      case LP_SEMICONTINUOUS:
         SCIP_CALL( readSemicontinuous(scip, lpinput) );
         break;

      case LP_SOS:
         SCIP_CALL( readSos(scip, lpinput) );
         break;

      case LP_END: /* this is already handled in the while() loop */
      default:
         SCIPerrorMessage("invalid LP file section <%d>\n", lpinput->section);
         return SCIP_INVALIDDATA;
      }
   }

   /* close file */
   SCIPfclose(lpinput->file);

   return SCIP_OKAY;
}


/*
 * Local methods (for writing)
 */

/** hash key retrieval function for variables */
static
SCIP_DECL_HASHGETKEY(hashGetKeyVar)
{  /*lint --e{715}*/
   return elem;
}

/** returns TRUE iff the indices of both variables are equal */
static
SCIP_DECL_HASHKEYEQ(hashKeyEqVar)
{  /*lint --e{715}*/
   if( key1 == key2 )
      return TRUE;
   return FALSE;
}

/** returns the hash value of the key */
static
SCIP_DECL_HASHKEYVAL(hashKeyValVar)
{  /*lint --e{715}*/
   assert( SCIPvarGetIndex((SCIP_VAR*) key) >= 0 );
   return (unsigned int) SCIPvarGetIndex((SCIP_VAR*) key);
}


#if 0
/* prints variable name LP format conform; always use this method to stay consistent
 *
 * 1) variable names should not start with a digit
 * 2) avoid variable name starting with an 'e' or 'E' since this notation is reserved for exponential entries
 */
static
void printVarName(
   SCIP*                 scip,               /**< SCIP data structure */
   FILE*                 file,               /**< output file (or NULL for standard output) */
   SCIP_VAR*             var,                /**< variable */
   SCIP_Bool             genericnames        /**< use generic variable names? */
   )
{
   const char* name;

   assert( scip != NULL );
   assert( var != NULL );

   name = SCIPvarGetName(var);
   assert( name != NULL );

   if( genericnames || name[0] == '\0' )
      SCIPinfoMessage(scip, file, "x%d", SCIPvarGetProbindex(var) + 1);
   else
   {
      if( isdigit((unsigned char)name[0]) || name[0] == 'e' || name[0] == 'E' )
         SCIPinfoMessage(scip, file, "_%s", name);
      else
         SCIPinfoMessage(scip, file, "%s", name);
   }
}
#endif

/** transforms given variables, scalars, and constant to the corresponding active variables, scalars, and constant */
static
SCIP_RETCODE getActiveVariables(
   SCIP*                 scip,               /**< SCIP data structure */
   SCIP_VAR***           vars,               /**< pointer to vars array to get active variables for */
   SCIP_Real**           scalars,            /**< pointer to scalars a_1, ..., a_n in linear sum a_1*x_1 + ... + a_n*x_n + c */
   int*                  nvars,              /**< pointer to number of variables and values in vars and vals array */
   SCIP_Real*            constant,           /**< pointer to constant c in linear sum a_1*x_1 + ... + a_n*x_n + c  */
   SCIP_Bool             transformed         /**< transformed constraint? */
   )
{
   int requiredsize;
   int v;

   assert(scip != NULL);
   assert(vars != NULL);
   assert(scalars != NULL);
   assert(*vars != NULL);
   assert(*scalars != NULL);
   assert(nvars != NULL);
   assert(constant != NULL);

   if( transformed )
   {
      SCIP_CALL( SCIPgetProbvarLinearSum(scip, *vars, *scalars, nvars, *nvars, constant, &requiredsize, TRUE) );

      if( requiredsize > *nvars )
      {
         SCIP_CALL( SCIPreallocBufferArray(scip, vars, requiredsize) );
         SCIP_CALL( SCIPreallocBufferArray(scip, scalars, requiredsize) );

         SCIP_CALL( SCIPgetProbvarLinearSum(scip, *vars, *scalars, nvars, requiredsize, constant, &requiredsize, TRUE) );
         assert( requiredsize <= *nvars );
      }
   }
   else
   {
      for( v = 0; v < *nvars; ++v )
      {
         SCIP_CALL( SCIPvarGetOrigvarSum(&(*vars)[v], &(*scalars)[v], constant) );
      }
   }
   return SCIP_OKAY;
}

/** clears the given line buffer */
static
void clearLine(
   char*                 linebuffer,         /**< line */
   int*                  linecnt             /**< number of characters in line */
   )
{
   assert( linebuffer != NULL );
   assert( linecnt != NULL );

   (*linecnt) = 0;
   linebuffer[0] = '\0';
}

/** ends the given line with '\\0' and prints it to the given file stream */
static
void endLine(
   SCIP*                 scip,               /**< SCIP data structure */
   FILE*                 file,               /**< output file (or NULL for standard output) */
   char*                 linebuffer,         /**< line */
   int*                  linecnt             /**< number of characters in line */
   )
{
   assert( scip != NULL );
   assert( linebuffer != NULL );
   assert( linecnt != NULL );

   if( (*linecnt) > 0 )
   {
      linebuffer[(*linecnt)] = '\0';
      SCIPinfoMessage(scip, file, "%s\n", linebuffer);
      clearLine(linebuffer, linecnt);
   }
}

/** appends extension to line and prints it to the give file stream if the
 *  line exceeded the length given in the define LP_PRINTLEN */
static
void appendLine(
   SCIP*                 scip,               /**< SCIP data structure */
   FILE*                 file,               /**< output file (or NULL for standard output) */
   char*                 linebuffer,         /**< line */
   int*                  linecnt,            /**< number of characters in line */
   const char*           extension           /**< string to extent the line */
   )
{
   assert( scip != NULL );
   assert( linebuffer != NULL );
   assert( linecnt != NULL );
   assert( extension != NULL );
   assert( strlen(linebuffer) + strlen(extension) < LP_MAX_PRINTLEN );

   /* NOTE: avoid
    *   sprintf(linebuffer, "%s%s", linebuffer, extension); 
    * because of overlapping memory areas in memcpy used in sprintf.
    */
   strncat(linebuffer, extension, LP_MAX_PRINTLEN - strlen(linebuffer));

   (*linecnt) += (int) strlen(extension);

   SCIPdebugMessage("linebuffer <%s>, length = %lu\n", linebuffer, (unsigned long)strlen(linebuffer));

   if( (*linecnt) > LP_PRINTLEN )
      endLine(scip, file, linebuffer, linecnt);
}


/* print row in LP format to file stream */
static
void printRow(
   SCIP*                 scip,               /**< SCIP data structure */
   FILE*                 file,               /**< output file (or NULL for standard output) */
   const char*           rowname,            /**< row name */
   const char*           rownameextension,   /**< row name extension */
   const char*           type,               /**< row type ("=", "<=", or ">=") */
   SCIP_VAR**            linvars,            /**< array of linear variables */
   SCIP_Real*            linvals,            /**< array of linear coefficient values */
   int                   nlinvars,           /**< number of linear variables */
   SCIP_QUADVARTERM*     quadvarterms,       /**< quadratic variable terms */
   int                   nquadvarterms,      /**< number of quadratic variable terms */
   SCIP_BILINTERM*       bilinterms,         /**< bilinear terms */
   int                   nbilinterms,        /**< number of bilinear terms */
   SCIP_Real             rhs                 /**< right hand side */
   )
{
   int v;
   char linebuffer[LP_MAX_PRINTLEN] = { '\0' };
   int linecnt;

   SCIP_VAR* var;
   char varname[LP_MAX_NAMELEN];
   char varname2[LP_MAX_NAMELEN];
   char consname[LP_MAX_NAMELEN + 1]; /* an extra character for ':' */
   char buffer[LP_MAX_PRINTLEN];

   assert( scip != NULL );
   assert( strcmp(type, "=") == 0 || strcmp(type, "<=") == 0 || strcmp(type, ">=") == 0 );
   assert( nlinvars == 0 || (linvars != NULL && linvals != NULL) );
   assert( nquadvarterms == 0 || quadvarterms != NULL );

   /* if there is a bilinear term, then there need to be at least two quadratic variables */
   assert( nbilinterms == 0 || (bilinterms != NULL && nquadvarterms >= 2) );

   clearLine(linebuffer, &linecnt);

   /* start each line with a space */
   appendLine(scip, file, linebuffer, &linecnt, " ");

   /* print row name */
   if( strlen(rowname) > 0 || strlen(rownameextension) > 0 )
   {
      (void) SCIPsnprintf(consname, LP_MAX_NAMELEN + 1, "%s%s:", rowname, rownameextension);
      appendLine(scip, file, linebuffer, &linecnt, consname);
   }

   /* print coefficients */
   for( v = 0; v < nlinvars; ++v )
   {
      var = linvars[v];
      assert( var != NULL );

      /* we start a new line; therefore we tab this line */
      if( linecnt == 0 )
         appendLine(scip, file, linebuffer, &linecnt, " ");

      (void) SCIPsnprintf(varname, LP_MAX_NAMELEN, "%s", SCIPvarGetName(var));
      (void) SCIPsnprintf(buffer, LP_MAX_PRINTLEN, " %+.15g %s", linvals[v], varname);

      appendLine(scip, file, linebuffer, &linecnt, buffer);
   }

   /* print quadratic part */
   if( nquadvarterms > 0 )
   {
      /* print linear coefficients of quadratic variables */
      for( v = 0; v < nquadvarterms; ++v )
      {
         if( quadvarterms[v].lincoef == 0.0 )
            continue;

         /* we start a new line; therefore we tab this line */
         if( linecnt == 0 )
            appendLine(scip, file, linebuffer, &linecnt, " ");

         (void) SCIPsnprintf(varname, LP_MAX_NAMELEN, "%s", SCIPvarGetName(quadvarterms[v].var));
         (void) SCIPsnprintf(buffer, LP_MAX_PRINTLEN, " %+.15g %s", quadvarterms[v].lincoef, varname);

         appendLine(scip, file, linebuffer, &linecnt, buffer);
      }

      /* start quadratic part */
      appendLine(scip, file, linebuffer, &linecnt, " + [");

      /* print square terms */
      for( v = 0; v < nquadvarterms; ++v )
      {
         if( quadvarterms[v].sqrcoef == 0.0 )
            continue;

         /* we start a new line; therefore we tab this line */
         if( linecnt == 0 )
            appendLine(scip, file, linebuffer, &linecnt, " ");

         (void) SCIPsnprintf(varname, LP_MAX_NAMELEN, "%s", SCIPvarGetName(quadvarterms[v].var));
         (void) SCIPsnprintf(buffer, LP_MAX_PRINTLEN, " %+.15g %s^2", quadvarterms[v].sqrcoef, varname);

         appendLine(scip, file, linebuffer, &linecnt, buffer);
      }

      /* print bilinear terms */
      for( v = 0; v < nbilinterms; ++v )
      {
         /* we start a new line; therefore we tab this line */
         if( linecnt == 0 )
            appendLine(scip, file, linebuffer, &linecnt, " ");

         (void) SCIPsnprintf(varname,  LP_MAX_NAMELEN, "%s", SCIPvarGetName(bilinterms[v].var1));
         (void) SCIPsnprintf(varname2, LP_MAX_NAMELEN, "%s", SCIPvarGetName(bilinterms[v].var2));
         (void) SCIPsnprintf(buffer, LP_MAX_PRINTLEN, " %+.15g %s * %s", bilinterms[v].coef, varname, varname2);

         appendLine(scip, file, linebuffer, &linecnt, buffer);
      }

      /* end quadratic part */
      appendLine(scip, file, linebuffer, &linecnt, " ]");
   }

   /* print left hand side */
   if( SCIPisZero(scip, rhs) )
      rhs = 0.0;

   (void) SCIPsnprintf(buffer, LP_MAX_PRINTLEN, " %s %+.15g", type, rhs);

   /* we start a new line; therefore we tab this line */
   if( linecnt == 0 )
      appendLine(scip, file, linebuffer, &linecnt, " ");
   appendLine(scip, file, linebuffer, &linecnt, buffer);

   endLine(scip, file, linebuffer, &linecnt);
}


/** prints given (linear or) quadratic constraint information in LP format to file stream */
static
SCIP_RETCODE printQuadraticCons(
   SCIP*                 scip,               /**< SCIP data structure */
   FILE*                 file,               /**< output file (or NULL for standard output) */
   const char*           rowname,            /**< name of the row */
   SCIP_VAR**            linvars,            /**< array of linear variables */
   SCIP_Real*            linvals,            /**< array of linear coefficients values (or NULL if all linear coefficient values are 1) */
   int                   nlinvars,           /**< number of linear variables */
   SCIP_QUADVARTERM*     quadvarterms,       /**< quadratic variable terms */
   int                   nquadvarterms,      /**< number of quadratic variable terms */
   SCIP_BILINTERM*       bilinterms,         /**< bilinear terms */
   int                   nbilinterms,        /**< number of bilinear terms */
   SCIP_Real             lhs,                /**< left hand side */
   SCIP_Real             rhs,                /**< right hand side */
   SCIP_Bool             transformed         /**< transformed constraint? */
   )
{
   int v;
   SCIP_VAR** activevars = NULL;
   SCIP_Real* activevals = NULL;
   int nactivevars;
   SCIP_Real activeconstant = 0.0;

   assert( scip != NULL );
   assert( rowname != NULL );

   /* The LP format does not forbid that the variable array is empty */
   assert( nlinvars == 0 || linvars != NULL );
   assert( nquadvarterms == 0 || quadvarterms != NULL );
   assert( nbilinterms == 0 || bilinterms != NULL );

   assert( lhs <= rhs );

   if( SCIPisInfinity(scip, -lhs) && SCIPisInfinity(scip, rhs) )
      return SCIP_OKAY;

   nactivevars = nlinvars;
   if( nlinvars > 0 ) 
   {
      /* duplicate variable and value array */
      SCIP_CALL( SCIPduplicateBufferArray(scip, &activevars, linvars, nactivevars ) );
      if( linvals != NULL )
      {
         SCIP_CALL( SCIPduplicateBufferArray(scip, &activevals, linvals, nactivevars ) );
      }
      else
      {
         SCIP_CALL( SCIPallocBufferArray(scip, &activevals, nactivevars) );

         for( v = 0; v < nactivevars; ++v )
            activevals[v] = 1.0;
      }

      /* retransform given variables to active variables */
      SCIP_CALL( getActiveVariables(scip, &activevars, &activevals, &nactivevars, &activeconstant, transformed) );
   }

   /* print row(s) in LP format */
   if( SCIPisEQ(scip, lhs, rhs) )
   {
      assert( !SCIPisInfinity(scip, rhs) );

      /* equal constraint */
      printRow(scip, file, rowname, "", "=", activevars, activevals, nactivevars,
         quadvarterms, nquadvarterms, bilinterms, nbilinterms,
         rhs - activeconstant);
   }
   else
   {
      if( !SCIPisInfinity(scip, -lhs) )
      {
         /* print inequality ">=" */
         printRow(scip, file, rowname, SCIPisInfinity(scip, rhs) ? "" : "_lhs", ">=",
            activevars, activevals, nactivevars,
            quadvarterms, nquadvarterms, bilinterms, nbilinterms,
            lhs - activeconstant);
      }
      if( !SCIPisInfinity(scip, rhs) )
      {
         /* print inequality "<=" */
         printRow(scip, file, rowname, SCIPisInfinity(scip, -lhs) ? "" : "_rhs", "<=",
            activevars, activevals, nactivevars,
            quadvarterms, nquadvarterms, bilinterms, nbilinterms,
            rhs - activeconstant);
      }
   }

   if( nlinvars > 0 )
   {
      /* free buffer arrays */
      SCIPfreeBufferArray(scip, &activevars);
      SCIPfreeBufferArray(scip, &activevals);
   }

   return SCIP_OKAY;
}


/** prints given SOS constraint information in LP format to file stream */
static
void printSosCons(
   SCIP*                 scip,               /**< SCIP data structure */
   FILE*                 file,               /**< output file (or NULL for standard output) */
   const char*           rowname,            /**< name of the row */
   SCIP_VAR**            vars,               /**< array of variables */
   SCIP_Real*            weights,            /**< array of weight values (or NULL) */
   int                   nvars,              /**< number of variables */
   int                   type                /**< SOS type (SOS1 or SOS2) */
   )
{
   int v;

   char linebuffer[LP_MAX_PRINTLEN];
   int linecnt;
   char buffer[LP_MAX_PRINTLEN];
   char varname[LP_MAX_NAMELEN];

   assert( scip != NULL );
   assert( file != NULL );
   assert( type == 1 || type == 2 );

   clearLine(linebuffer, &linecnt);

   /* start each line with a space */
   appendLine(scip, file, linebuffer, &linecnt, " ");
   assert( strlen(rowname) < LP_MAX_NAMELEN );

   if( strlen(rowname) > 0 )
   {
      (void) SCIPsnprintf(buffer, LP_MAX_PRINTLEN, "%s:", rowname);
      appendLine(scip, file, linebuffer, &linecnt, buffer);
   }

   /* SOS type */
   (void) SCIPsnprintf(buffer, LP_MAX_PRINTLEN, " S%d::", type);
   appendLine(scip, file, linebuffer, &linecnt, buffer);

   for( v = 0; v < nvars; ++v )
   {
      (void) SCIPsnprintf(varname, LP_MAX_NAMELEN, "%s", SCIPvarGetName(vars[v]));

      if( weights != NULL )
         (void) SCIPsnprintf(buffer, LP_MAX_PRINTLEN, " %s:%.15g", varname, weights[v]);
      else
         (void) SCIPsnprintf(buffer, LP_MAX_PRINTLEN, " %s:%d", varname, v);

      if(linecnt == 0 )
      {
         /* we start a new line; therefore we tab this line */
         appendLine(scip, file, linebuffer, &linecnt, " ");
      }
      appendLine(scip, file, linebuffer, &linecnt, buffer);
   }

   endLine(scip, file, linebuffer, &linecnt);
}

/** prints given soc constraint in LP format to file stream */
static
SCIP_RETCODE printSOCCons(
   SCIP*                 scip,               /**< SCIP data structure */
   FILE*                 file,               /**< output file (or NULL for standard output) */
   const char*           rowname,            /**< name of the row */
   SCIP_CONS*            cons                /**< second order cone constraint */
   )
{
   int v;
   char linebuffer[LP_MAX_PRINTLEN] = { '\0' };
   int linecnt;
   SCIP_VAR* var;
   SCIP_Real coef;
   SCIP_Real offset;
   char varname[LP_MAX_NAMELEN];
   char consname[LP_MAX_NAMELEN + 1]; /* an extra character for ':' */
   char buffer[LP_MAX_PRINTLEN];

   SCIP_Real rhs;

   assert( scip != NULL );
   assert( rowname != NULL );
   assert( cons != NULL );

   /* print constraint in LP format
    * the SOC constraint is given as
    *   sqrt(constant + sum_i (lhscoef_i(lhsvar_i+lhsoffset_i))^2) <= rhscoef(rhsvar+rhsoffset)
    * and is printed as
    *    sum_i (2*lhscoef_i^2 lhs_offset_i) lhsvar_i - (2 * rhscoef^2 * rhsoffset) rhsvar 
    *    + [ sum_i lhscoef_i^2 lhsvar_i^2 - rhscoef^2 rhsvar^2 ]
    *  <=
    *    - sum_i lhscoef_i^2 lhs_offset_i^2 - constant + rhscoef^2 rhsoffset^2 
    */

   clearLine(linebuffer, &linecnt);

   /* start each line with a space */
   appendLine(scip, file, linebuffer, &linecnt, " ");

   /* print row name */
   if( strlen(rowname) > 0 )
   {
      (void) SCIPsnprintf(consname, LP_MAX_NAMELEN + 1, "%s:", rowname);
      appendLine(scip, file, linebuffer, &linecnt, consname);
   }

   rhs = -SCIPgetLhsConstantSOC(scip, cons);

   /* print linear part of left hand side and add constant parts to rhs */
   for( v = 0; v < SCIPgetNLhsVarsSOC(scip, cons); ++v )
   {
      var = SCIPgetLhsVarsSOC(scip, cons)[v];
      assert( var != NULL );
      offset = SCIPgetLhsOffsetsSOC(scip, cons)[v];
      coef = SCIPgetLhsCoefsSOC(scip, cons)[v];

      rhs -= coef * coef * offset * offset;

      if( offset == 0.0 || coef == 0.0 )
         continue;

      /* we start a new line; therefore we tab this line */
      if( linecnt == 0 )
         appendLine(scip, file, linebuffer, &linecnt, " ");

      (void) SCIPsnprintf(varname, LP_MAX_NAMELEN, "%s", SCIPvarGetName(var));
      (void) SCIPsnprintf(buffer, LP_MAX_PRINTLEN, " %+.15g %s", 2*offset*coef*coef, varname);

      appendLine(scip, file, linebuffer, &linecnt, buffer);
   }

   /* print linear part from right hand side and add constant part to rhs */
   offset = SCIPgetRhsOffsetSOC(scip, cons);
   coef = SCIPgetRhsCoefSOC(scip, cons);
   if( offset != 0.0 && coef != 0.0 )
   {
      var = SCIPgetRhsVarSOC(scip, cons);
      assert( var != NULL );

      rhs += coef * coef * offset * offset; 

      if( linecnt == 0 )
         appendLine(scip, file, linebuffer, &linecnt, " ");

      (void) SCIPsnprintf(varname, LP_MAX_NAMELEN, "%s", SCIPvarGetName(var));
      (void) SCIPsnprintf(buffer, LP_MAX_PRINTLEN, " %+.15g %s", -2*offset*coef*coef, varname);

      appendLine(scip, file, linebuffer, &linecnt, buffer);
   }

   /* start quadratic part */
   appendLine(scip, file, linebuffer, &linecnt, " + [");

   /* print quadratic part of left hand side  */
   for( v = 0; v < SCIPgetNLhsVarsSOC(scip, cons); ++v )
   {
      var = SCIPgetLhsVarsSOC(scip, cons)[v];
      assert( var != NULL );
      coef = SCIPgetLhsCoefsSOC(scip, cons)[v];

      if( coef == 0.0 )
         continue;

      /* we start a new line; therefore we tab this line */
      if( linecnt == 0 )
         appendLine(scip, file, linebuffer, &linecnt, " ");

      (void) SCIPsnprintf(varname, LP_MAX_NAMELEN, "%s", SCIPvarGetName(var));
      (void) SCIPsnprintf(buffer, LP_MAX_PRINTLEN, " %+.15g %s^2", coef*coef, varname);

      appendLine(scip, file, linebuffer, &linecnt, buffer);
   }

   /* print quadratic part of right hand side  */
   coef = SCIPgetRhsCoefSOC(scip, cons);
   if( coef != 0.0 )
   {
      var = SCIPgetRhsVarSOC(scip, cons);
      assert( var != NULL );

      /* we start a new line; therefore we tab this line */
      if( linecnt == 0 )
         appendLine(scip, file, linebuffer, &linecnt, " ");

      (void) SCIPsnprintf(varname, LP_MAX_NAMELEN, "%s", SCIPvarGetName(var));
      (void) SCIPsnprintf(buffer, LP_MAX_PRINTLEN, " %+.15g %s^2", -coef*coef, varname);

      appendLine(scip, file, linebuffer, &linecnt, buffer);
   }

   /* end quadratic part */
   appendLine(scip, file, linebuffer, &linecnt, " ]");

   /* print right hand side */
   if( SCIPisZero(scip, rhs) )
      rhs = 0.0;

   (void) SCIPsnprintf(buffer, LP_MAX_PRINTLEN, " <= %+.15g", rhs);

   /* we start a new line; therefore we tab this line */
   if( linecnt == 0 )
      appendLine(scip, file, linebuffer, &linecnt, " ");
   appendLine(scip, file, linebuffer, &linecnt, buffer);

   endLine(scip, file, linebuffer, &linecnt);

   return SCIP_OKAY;
}

/** prints a linearization of an and-constraint into the given file */
static
SCIP_RETCODE printAndCons(
   SCIP*                 scip,               /**< SCIP data structure */
   FILE*                 file,               /**< output file (or NULL for standard output) */
   const char*           consname,           /**< name of the constraint */
   SCIP_CONS*            cons,               /**< and constraint */
   SCIP_Bool             aggrlinearizationands,/**< print weak or strong realaxation */
   SCIP_Bool             transformed         /**< transformed constraint? */
   )
{
   SCIP_VAR** vars;
   SCIP_VAR** operands;
   SCIP_VAR* resultant;
   SCIP_Real* vals;
   char rowname[LP_MAX_NAMELEN];
   int nvars;
   int v;

   assert(scip != NULL);
   assert(consname != NULL);
   assert(cons != NULL);

   nvars = SCIPgetNVarsAnd(scip, cons);
   operands = SCIPgetVarsAnd(scip, cons);
   resultant = SCIPgetResultantAnd(scip, cons);

   /* allocate buffer array */
   SCIP_CALL( SCIPallocBufferArray(scip, &vars, nvars + 1) );
   SCIP_CALL( SCIPallocBufferArray(scip, &vals, nvars + 1) );

   /* the tight relaxtion, number of and-constraint operands rows */
   if( !aggrlinearizationands )
   {
      vars[0] = resultant;
      vals[0] = 1.0;
      vals[1] = -1.0;

      /* print operator rows */
      for( v = 0; v < nvars; ++v )
      {
         (void) SCIPsnprintf(rowname, LP_MAX_NAMELEN, "%s_%d", consname, v);
         vars[1] = operands[v];

         /* print for each operator a row */
         SCIP_CALL( printQuadraticCons(scip, file, rowname,
               vars, vals, 2, NULL, 0, NULL, 0, -SCIPinfinity(scip), 0.0, transformed) );
      }
   }

   /* prepare for next row */
   for( v = nvars - 1; v >= 0; --v )
   {
      vars[v] = operands[v];
      vals[v] = -1.0;
   }

   vars[nvars] = resultant;

   /* the weak relaxtion, only one constraint */
   if( aggrlinearizationands )
   {
      /* adjust rowname of constraint */
      (void) SCIPsnprintf(rowname, LP_MAX_NAMELEN, "%s_operators", consname);

      vals[nvars] = (SCIP_Real) nvars;

      /* print aggregated operator row */
      SCIP_CALL( printQuadraticCons(scip, file, rowname,
            vars, vals, nvars + 1, NULL, 0, NULL, 0, -SCIPinfinity(scip), 0.0, transformed) );
   }

   /* create additional linear constraint */
   (void) SCIPsnprintf(rowname, LP_MAX_NAMELEN, "%s_add", consname);

   vals[nvars] = 1.0;

   SCIP_CALL( printQuadraticCons(scip, file, rowname,
         vars, vals, nvars + 1, NULL, 0, NULL, 0, -nvars + 1.0, SCIPinfinity(scip), transformed) );

   /* free buffer array */
   SCIPfreeBufferArray(scip, &vals);
   SCIPfreeBufferArray(scip, &vars);

   return SCIP_OKAY;
}

/** check whether given variables are aggregated and put them into an array without duplication */
static
SCIP_RETCODE collectAggregatedVars(
   SCIP*                 scip,               /**< SCIP data structure */
   SCIP_VAR**            vars,               /**< variable array */
   int                   nvars,              /**< number of active variables in the problem */
   SCIP_VAR***           aggvars,            /**< pointer to array storing the aggregated variables on output */
   int*                  naggvars,           /**< pointer to number of aggregated variables on output */
   int*                  saggvars,           /**< pointer to number of slots in aggvars array */
   SCIP_HASHTABLE*       varAggregated       /**< hashtable for checking duplicates */
   )
{
   int v;

   assert( scip != NULL );
   assert( aggvars != NULL );
   assert( naggvars != NULL );
   assert( saggvars != NULL );

   /* check variables */
   for( v = 0; v < nvars; ++v )
   {
      SCIP_VARSTATUS status;
      SCIP_VAR* var;

      var = vars[v];
      status = SCIPvarGetStatus(var);

      /* collect aggregated variables in a list */
      if( status >= SCIP_VARSTATUS_AGGREGATED )
      {
         assert( status == SCIP_VARSTATUS_AGGREGATED || status == SCIP_VARSTATUS_MULTAGGR || status == SCIP_VARSTATUS_NEGATED );
         assert( varAggregated != NULL );

         if( ! SCIPhashtableExists(varAggregated, (void*) var) )
         {
            /* possibly enlarge array */
            if ( *saggvars <= *naggvars )
            {
               int newsize;
               newsize = SCIPcalcMemGrowSize(scip, *naggvars + 1);
               assert( newsize > *saggvars );
               SCIP_CALL( SCIPreallocBlockMemoryArray(scip, &aggvars, *saggvars, newsize) );
               *saggvars = newsize;
            }

            (*aggvars)[*naggvars] = var;
            (*naggvars)++;
            SCIP_CALL( SCIPhashtableInsert(varAggregated, (void*) var) );
            assert( *naggvars <= *saggvars );
         }
      }
   }
   return SCIP_OKAY;
}

/** print aggregated variable-constraints */
static
SCIP_RETCODE printAggregatedCons(
   SCIP*                 scip,               /**< SCIP data structure */
   FILE*                 file,               /**< output file (or NULL for standard output) */
   SCIP_Bool             transformed,        /**< TRUE iff problem is the transformed problem */
   int                   nvars,              /**< number of active variables in the problem */
   int                   nAggregatedVars,    /**< number of aggregated variables */
   SCIP_VAR**            aggregatedVars      /**< array storing the aggregated variables */
   )
{
   int j;

   SCIP_VAR** activevars;
   SCIP_Real* activevals;
   int nactivevars;
   SCIP_Real activeconstant = 0.0;
   char consname[LP_MAX_NAMELEN];

   assert( scip != NULL );

   /* write aggregation constraints */
   SCIP_CALL( SCIPallocBufferArray(scip, &activevars, nvars) );
   SCIP_CALL( SCIPallocBufferArray(scip, &activevals, nvars) );

   for( j = 0; j < nAggregatedVars; ++j )
   {
      /* set up list to obtain substitution variables */
      nactivevars = 1;

      activevars[0] = aggregatedVars[j];
      activevals[0] = 1.0;
      activeconstant = 0.0;

      /* retransform given variables to active variables */
      SCIP_CALL( getActiveVariables(scip, &activevars, &activevals, &nactivevars, &activeconstant, transformed) );

      activevals[nactivevars] = -1.0;
      activevars[nactivevars] = aggregatedVars[j];
      ++nactivevars;

      /* output constraint */
      (void) SCIPsnprintf(consname, LP_MAX_NAMELEN, "aggr_%s", SCIPvarGetName(aggregatedVars[j]));
      printRow(scip, file, consname, "", "=", activevars, activevals, nactivevars, NULL, 0, NULL, 0, - activeconstant);
   }

   /* free buffer arrays */
   SCIPfreeBufferArray(scip, &activevars);
   SCIPfreeBufferArray(scip, &activevals);

   return SCIP_OKAY;
}

/** method check if the variable names are not longer than LP_MAX_NAMELEN */
static
void checkVarnames(
   SCIP*                 scip,               /**< SCIP data structure */
   SCIP_VAR**            vars,               /**< array of variables */
   int                   nvars               /**< number of variables */
   )
{
   int v;

   assert(scip != NULL);
   assert(vars != NULL || nvars == 0);

   /* check if the variable names are not to long */
   for( v = 0; v < nvars; ++v )
   {
      if( strlen(SCIPvarGetName(vars[v])) > LP_MAX_NAMELEN )  /*lint !e613*/
      {
         SCIPwarningMessage(scip, "there is a variable name which has to be cut down to %d characters; LP might be corrupted\n", 
            LP_MAX_NAMELEN - 1);
         return;
      }
   }
}

/** method check if the constraint names are not longer than LP_MAX_NAMELEN */
static
void checkConsnames(
   SCIP*                 scip,               /**< SCIP data structure */
   SCIP_CONS**           conss,              /**< array of constraints */
   int                   nconss,             /**< number of constraints */
   SCIP_Bool             transformed         /**< TRUE iff problem is the transformed problem */
   )
{
   int c;
   SCIP_CONS* cons;
   SCIP_CONSHDLR* conshdlr;
   const char* conshdlrname;

   assert( scip != NULL );
   assert( conss != NULL || nconss == 0 );

   for( c = 0; c < nconss; ++c )
   {
<<<<<<< HEAD
      assert( conss != NULL ); /* for lint */
=======
      int len;

      assert(conss != NULL); /* for lint */
>>>>>>> 84f7b6f5
      cons = conss[c];
      assert(cons != NULL );

      /* in case the transformed is written only constraints are posted which are enabled in the current node */
      assert(!transformed || SCIPconsIsEnabled(cons));

      conshdlr = SCIPconsGetHdlr(cons);
      assert( conshdlr != NULL );

      conshdlrname = SCIPconshdlrGetName(conshdlr);
      assert( transformed == SCIPconsIsTransformed(cons) );

      len = (int) strlen(SCIPconsGetName(cons));

      if( strcmp(conshdlrname, "linear") == 0 )
      {
         SCIP_Real lhs = SCIPgetLhsLinear(scip, cons);
         SCIP_Real rhs = SCIPgetLhsLinear(scip, cons);

         if( (SCIPisEQ(scip, lhs, rhs) && len > LP_MAX_NAMELEN) || ( !SCIPisEQ(scip, lhs, rhs) && len > LP_MAX_NAMELEN - 4) )
         {
            SCIPwarningMessage(scip, "there is a constraint name which has to be cut down to %d characters;\n", LP_MAX_NAMELEN - 1);
            return;
         }
      }
      else if( len > LP_MAX_NAMELEN )
      {
         SCIPwarningMessage(scip, "there is a constraint name which has to be cut down to %d characters;\n", LP_MAX_NAMELEN - 1);
         return;
      }
   }
}

/*
 * Callback methods of reader
 */

/** copy method for reader plugins (called when SCIP copies plugins) */
static
SCIP_DECL_READERCOPY(readerCopyLp)
{  /*lint --e{715}*/
   assert(scip != NULL);
   assert(reader != NULL);
   assert(strcmp(SCIPreaderGetName(reader), READER_NAME) == 0);

   /* call inclusion method of reader */
   SCIP_CALL( SCIPincludeReaderLp(scip) );

   return SCIP_OKAY;
}

/** destructor of reader to free user data (called when SCIP is exiting) */
static
SCIP_DECL_READERFREE(readerFreeLp)
{
   SCIP_READERDATA* readerdata;

   assert(strcmp(SCIPreaderGetName(reader), READER_NAME) == 0);
   readerdata = SCIPreaderGetData(reader);
   assert(readerdata != NULL);
   SCIPfreeMemory(scip, &readerdata);

   return SCIP_OKAY;
}

/** problem reading method of reader */
static
SCIP_DECL_READERREAD(readerReadLp)
{  /*lint --e{715}*/

   SCIP_CALL( SCIPreadLp(scip, reader, filename, result) );

   return SCIP_OKAY;
}


/** problem writing method of reader */
static
SCIP_DECL_READERWRITE(readerWriteLp)
{  /*lint --e{715}*/
   assert(reader != NULL);
   assert(strcmp(SCIPreaderGetName(reader), READER_NAME) == 0);

   SCIP_CALL( SCIPwriteLp(scip, file, name, transformed, objsense, objscale, objoffset, vars,
         nvars, nbinvars, nintvars, nimplvars, ncontvars, conss, nconss, result) );

   return SCIP_OKAY;
}


/*
 * reader specific interface methods
 */

/** includes the lp file reader in SCIP */
SCIP_RETCODE SCIPincludeReaderLp(
   SCIP*                 scip                /**< SCIP data structure */
   )
{
   SCIP_READERDATA* readerdata;
   SCIP_READER* reader;

   /* create reader data */
   SCIP_CALL( SCIPallocMemory(scip, &readerdata) );

   /* include reader */
   SCIP_CALL( SCIPincludeReaderBasic(scip, &reader, READER_NAME, READER_DESC, READER_EXTENSION, readerdata) );

   /* set non fundamental callbacks via setter functions */
   SCIP_CALL( SCIPsetReaderCopy(scip, reader, readerCopyLp) );
   SCIP_CALL( SCIPsetReaderFree(scip, reader, readerFreeLp) );
   SCIP_CALL( SCIPsetReaderRead(scip, reader, readerReadLp) );
   SCIP_CALL( SCIPsetReaderWrite(scip, reader, readerWriteLp) );

   /* add lp-reader parameters */
   SCIP_CALL( SCIPaddBoolParam(scip,
         "reading/"READER_NAME"/linearize-and-constraints",
         "should possible \"and\" constraint be linearized when writing the lp file?",
         &readerdata->linearizeands, TRUE, DEFAULT_LINEARIZE_ANDS, NULL, NULL) );
   SCIP_CALL( SCIPaddBoolParam(scip,
         "reading/"READER_NAME"/aggrlinearization-ands",
         "should an aggregated linearization for and constraints be used?",
         &readerdata->aggrlinearizationands, TRUE, DEFAULT_AGGRLINEARIZATION_ANDS, NULL, NULL) );

   return SCIP_OKAY;
}


/** reads problem from file */
SCIP_RETCODE SCIPreadLp(
   SCIP*                 scip,               /**< SCIP data structure */
   SCIP_READER*          reader,             /**< the file reader itself */
   const char*           filename,           /**< full path and name of file to read, or NULL if stdin should be used */
   SCIP_RESULT*          result              /**< pointer to store the result of the file reading call */
   )
{  /*lint --e{715}*/
   SCIP_RETCODE retcode;
   LPINPUT lpinput;
   int i;

   /* initialize LP input data */
   lpinput.file = NULL;
   lpinput.linebuf[0] = '\0';
   lpinput.probname[0] = '\0';
   lpinput.objname[0] = '\0';
   SCIP_CALL( SCIPallocMemoryArray(scip, &lpinput.token, LP_MAX_LINELEN) ); /*lint !e506*/
   lpinput.token[0] = '\0';
   SCIP_CALL( SCIPallocMemoryArray(scip, &lpinput.tokenbuf, LP_MAX_LINELEN) ); /*lint !e506*/
   lpinput.tokenbuf[0] = '\0';
   for( i = 0; i < LP_MAX_PUSHEDTOKENS; ++i )
   {
      SCIP_CALL( SCIPallocMemoryArray(scip, &(lpinput.pushedtokens[i]), LP_MAX_LINELEN) );  /*lint !e866 !e506*/
   }

   lpinput.npushedtokens = 0;
   lpinput.linenumber = 0;
   lpinput.linepos = 0;
   lpinput.section = LP_START;
   lpinput.objsense = SCIP_OBJSENSE_MINIMIZE;
   lpinput.inlazyconstraints = FALSE;
   lpinput.inusercuts = FALSE;
   lpinput.haserror = FALSE;
   lpinput.comment = FALSE;
   lpinput.endline = FALSE;
   SCIP_CALL( SCIPgetBoolParam(scip, "reading/initialconss", &(lpinput.initialconss)) );
   SCIP_CALL( SCIPgetBoolParam(scip, "reading/dynamicconss", &(lpinput.dynamicconss)) );
   SCIP_CALL( SCIPgetBoolParam(scip, "reading/dynamiccols", &(lpinput.dynamiccols)) );
   SCIP_CALL( SCIPgetBoolParam(scip, "reading/dynamicrows", &(lpinput.dynamicrows)) );

   /* read the file */
   retcode = readLPFile(scip, &lpinput, filename);

   /* free dynamically allocated memory */
   SCIPfreeMemoryArray(scip, &lpinput.token);
   SCIPfreeMemoryArray(scip, &lpinput.tokenbuf);
   for( i = 0; i < LP_MAX_PUSHEDTOKENS; ++i )
   {
      SCIPfreeMemoryArray(scip, &lpinput.pushedtokens[i]);
   }

   /* check for correct return value */
   SCIP_CALL( retcode );

   /* evaluate the result */
   if( lpinput.haserror )
      return SCIP_READERROR;
   else
   {
      /* set objective sense */
      SCIP_CALL( SCIPsetObjsense(scip, lpinput.objsense) );
      *result = SCIP_SUCCESS;
   }

   return SCIP_OKAY;
}


/** writes problem to file */
SCIP_RETCODE SCIPwriteLp(
   SCIP*                 scip,               /**< SCIP data structure */
   FILE*                 file,               /**< output file, or NULL if standard output should be used */
   const char*           name,               /**< problem name */
   SCIP_Bool             transformed,        /**< TRUE iff problem is the transformed problem */
   SCIP_OBJSENSE         objsense,           /**< objective sense */
   SCIP_Real             objscale,           /**< scalar applied to objective function; external objective value is
                                              *   extobj = objsense * objscale * (intobj + objoffset) */
   SCIP_Real             objoffset,          /**< objective offset from bound shifting and fixing */
   SCIP_VAR**            vars,               /**< array with active variables ordered binary, integer, implicit, continuous */
   int                   nvars,              /**< number of active variables in the problem */
   int                   nbinvars,           /**< number of binary variables */
   int                   nintvars,           /**< number of general integer variables */
   int                   nimplvars,          /**< number of implicit integer variables */
   int                   ncontvars,          /**< number of continuous variables */
   SCIP_CONS**           conss,              /**< array with constraints of the problem */
   int                   nconss,             /**< number of constraints in the problem */
   SCIP_RESULT*          result              /**< pointer to store the result of the file writing call */
   )
{
   SCIP_READER* reader;
   SCIP_READERDATA* readerdata;
   SCIP_Bool linearizeands;
   SCIP_Bool aggrlinearizationands;
   int c;
   int v;

   int linecnt;
   char linebuffer[LP_MAX_PRINTLEN];

   char varname[LP_MAX_NAMELEN];
   char buffer[LP_MAX_PRINTLEN];

   SCIP_CONSHDLR* conshdlr;
   SCIP_CONSHDLR* conshdlrInd;
   const char* conshdlrname;
   SCIP_CONS* cons;
   SCIP_CONS** consSOS1;
   SCIP_CONS** consSOS2;
   SCIP_CONS** consQuadratic;
   SCIP_CONS** consSOC;
   SCIP_CONS** consIndicator;
   int nConsSOS1 = 0;
   int nConsSOS2 = 0;
   int nConsQuadratic = 0;
   int nConsSOC = 0;
   int nConsIndicator = 0;
   char consname[LP_MAX_NAMELEN];

   SCIP_VAR** aggvars;
   int naggvars = 0;
   int saggvars;
   SCIP_HASHTABLE* varAggregated;
   SCIP_HASHMAP* consHidden;

   SCIP_VAR** consvars;
   SCIP_Real* consvals;
   int nconsvars;

   SCIP_VAR* var;
   SCIP_Real lb;
   SCIP_Real ub;

   assert(scip != NULL);

   /* find indicator constraint handler */
   conshdlrInd = SCIPfindConshdlr(scip, "indicator");
   consHidden = NULL;

   /* if indicator constraint handler is present */
   if( conshdlrInd != NULL )
   {
      /* create hashtable storing linear constraints that should not be output */
      SCIP_CALL( SCIPhashmapCreate(&consHidden, SCIPblkmem(scip), SCIPcalcHashtableSize(1000)) );

      /* loop through indicator constraints (works only in transformed problem) */
      if( transformed )
      {
         SCIP_CONS** consInd;
         int nConsInd;

         consInd = SCIPconshdlrGetConss(conshdlrInd);
         nConsInd = SCIPconshdlrGetNConss(conshdlrInd);
         SCIPdebugMessage("Number of indicator constraints: %d\n", nConsInd);

         for( c = 0; c < nConsInd; ++c )
         {
            assert( consInd[c] != NULL );
            cons = SCIPgetLinearConsIndicator(consInd[c]);

            assert( !SCIPhashmapExists(consHidden, (void*) cons) );
            SCIP_CALL( SCIPhashmapSetImage(consHidden, (void*) cons, (void*) TRUE) );
            SCIPdebugMessage("Marked linear constraint <%s> as hidden.\n", SCIPconsGetName(cons));
         }
      }
      else
      {
         /* otherwise we have to pass through all constraints */
         for( c = 0; c < nconss; ++c )
         {
            cons = conss[c];
            assert( cons != NULL);

            conshdlr = SCIPconsGetHdlr(cons);
            assert( conshdlr != NULL );
            conshdlrname = SCIPconshdlrGetName(conshdlr);

            if( strcmp(conshdlrname, "indicator") == 0 )
            {
               SCIP_CONS* lincons;

               lincons = SCIPgetLinearConsIndicator(cons);
               assert( lincons != NULL );

               assert( !SCIPhashmapExists(consHidden, (void*) lincons) );
               SCIP_CALL( SCIPhashmapSetImage(consHidden, (void*) lincons, (void*) TRUE) );
               SCIPdebugMessage("Marked linear constraint <%s> as hidden.\n", SCIPconsGetName(lincons));
            }
         }
      }
   }

   /* check if the variable names are not to long */
   checkVarnames(scip, vars, nvars);
   /* check if the constraint names are to long */
   checkConsnames(scip, conss, nconss, transformed);

   /* print statistics as comment to file */
   SCIPinfoMessage(scip, file, "\\ SCIP STATISTICS\n");
   SCIPinfoMessage(scip, file, "\\   Problem name     : %s\n", name);
   SCIPinfoMessage(scip, file, "\\   Variables        : %d (%d binary, %d integer, %d implicit integer, %d continuous)\n",
      nvars, nbinvars, nintvars, nimplvars, ncontvars);
   SCIPinfoMessage(scip, file, "\\   Constraints      : %d\n", nconss);
   SCIPinfoMessage(scip, file, "\\   Obj. scale       : %.15g\n", objscale);
   SCIPinfoMessage(scip, file, "\\   Obj. offset      : %.15g\n", objoffset);

   /* print objective sense */
   SCIPinfoMessage(scip, file, "%s\n", objsense == SCIP_OBJSENSE_MINIMIZE ? "Minimize" : "Maximize");

   clearLine(linebuffer, &linecnt);
   appendLine(scip, file, linebuffer, &linecnt, " Obj:");

   for( v = 0; v < nvars; ++v )
   {
      var = vars[v];

#ifndef NDEBUG
      /* in case the original problem has to be written, the variables have to be either "original" or "negated" */
      if( ! transformed )
         assert( SCIPvarGetStatus(var) == SCIP_VARSTATUS_ORIGINAL || SCIPvarGetStatus(var) == SCIP_VARSTATUS_NEGATED );
#endif

      if( SCIPisZero(scip, SCIPvarGetObj(var)) )
         continue;

      /* we start a new line; therefore we tab this line */
      if( linecnt == 0 )
         appendLine(scip, file, linebuffer, &linecnt, "     ");

      (void) SCIPsnprintf(varname, LP_MAX_NAMELEN, "%s", SCIPvarGetName(var));
      (void) SCIPsnprintf(buffer, LP_MAX_PRINTLEN, " %+.15g %s", SCIPvarGetObj(var), varname );

      appendLine(scip, file, linebuffer, &linecnt, buffer);
   }

   endLine(scip, file, linebuffer, &linecnt);

   /* print "Subject to" section */
   SCIPinfoMessage(scip, file, "Subject to\n");

   reader = SCIPfindReader(scip, READER_NAME);
   if( reader != NULL )
   {
      readerdata = SCIPreaderGetData(reader);
      assert(readerdata != NULL);

      linearizeands = readerdata->linearizeands;
      aggrlinearizationands = readerdata->aggrlinearizationands;
   }
   else
   {
      linearizeands = DEFAULT_LINEARIZE_ANDS;
      aggrlinearizationands = DEFAULT_AGGRLINEARIZATION_ANDS;
   }

   /* collect SOS, quadratic, and SOC constraints in array for later output */
   SCIP_CALL( SCIPallocBufferArray(scip, &consSOS1, nconss) );
   SCIP_CALL( SCIPallocBufferArray(scip, &consSOS2, nconss) );
   SCIP_CALL( SCIPallocBufferArray(scip, &consQuadratic, nconss) );
   SCIP_CALL( SCIPallocBufferArray(scip, &consSOC, nconss) );
   SCIP_CALL( SCIPallocBufferArray(scip, &consIndicator, nconss) );

   for( c = 0; c < nconss; ++c )
   {
      cons = conss[c];
      assert( cons != NULL);

      /* in case the transformed is written only constraints are posted which are enabled in the current node */
      assert(!transformed || SCIPconsIsEnabled(cons));

      /* skip marked constraints in connection with indicator constraints */
      if( conshdlrInd != NULL && SCIPhashmapExists(consHidden, (void*) cons) )
      {
         assert( strcmp(SCIPconshdlrGetName(SCIPconsGetHdlr(cons)), "linear") == 0 );
         continue;
      }

      conshdlr = SCIPconsGetHdlr(cons);
      assert( conshdlr != NULL );

      (void) SCIPsnprintf(consname, LP_MAX_NAMELEN, "%s", SCIPconsGetName(cons));
      conshdlrname = SCIPconshdlrGetName(conshdlr);
      assert( transformed == SCIPconsIsTransformed(cons) );

      if( strcmp(conshdlrname, "linear") == 0 )
      {
         SCIP_CALL( printQuadraticCons(scip, file, consname,
               SCIPgetVarsLinear(scip, cons), SCIPgetValsLinear(scip, cons), SCIPgetNVarsLinear(scip, cons),
               NULL, 0, NULL, 0, SCIPgetLhsLinear(scip, cons), SCIPgetRhsLinear(scip, cons), transformed) );
      }
      else if( strcmp(conshdlrname, "setppc") == 0 )
      {
         consvars = SCIPgetVarsSetppc(scip, cons);
         nconsvars = SCIPgetNVarsSetppc(scip, cons);

         switch( SCIPgetTypeSetppc(scip, cons) )
         {
         case SCIP_SETPPCTYPE_PARTITIONING :
            SCIP_CALL( printQuadraticCons(scip, file, consname,
                  consvars, NULL, nconsvars, NULL, 0, NULL, 0, 1.0, 1.0, transformed) );
            break;
         case SCIP_SETPPCTYPE_PACKING :
            SCIP_CALL( printQuadraticCons(scip, file, consname,
                  consvars, NULL, nconsvars, NULL, 0, NULL, 0, -SCIPinfinity(scip), 1.0, transformed) );
            break;
         case SCIP_SETPPCTYPE_COVERING :
            SCIP_CALL( printQuadraticCons(scip, file, consname,
                  consvars, NULL, nconsvars, NULL, 0, NULL, 0, 1.0, SCIPinfinity(scip), transformed) );
            break;
         }
      }
      else if( strcmp(conshdlrname, "logicor") == 0 )
      {
         SCIP_CALL( printQuadraticCons(scip, file, consname,
               SCIPgetVarsLogicor(scip, cons), NULL, SCIPgetNVarsLogicor(scip, cons),
               NULL, 0, NULL, 0, 1.0, SCIPinfinity(scip), transformed) );
      }
      else if( strcmp(conshdlrname, "knapsack") == 0 )
      {
         SCIP_Longint* weights;

         consvars = SCIPgetVarsKnapsack(scip, cons);
         nconsvars = SCIPgetNVarsKnapsack(scip, cons);

         /* copy Longint array to SCIP_Real array */
         weights = SCIPgetWeightsKnapsack(scip, cons);
         SCIP_CALL( SCIPallocBufferArray(scip, &consvals, nconsvars) );
         for( v = 0; v < nconsvars; ++v )
            consvals[v] = (SCIP_Real)weights[v];

         SCIP_CALL( printQuadraticCons(scip, file, consname, consvars, consvals, nconsvars,
               NULL, 0, NULL, 0, -SCIPinfinity(scip), (SCIP_Real) SCIPgetCapacityKnapsack(scip, cons), transformed) );

         SCIPfreeBufferArray(scip, &consvals);
      }
      else if( strcmp(conshdlrname, "varbound") == 0 )
      {
         SCIP_CALL( SCIPallocBufferArray(scip, &consvars, 2) );
         SCIP_CALL( SCIPallocBufferArray(scip, &consvals, 2) );

         consvars[0] = SCIPgetVarVarbound(scip, cons);
         consvars[1] = SCIPgetVbdvarVarbound(scip, cons);

         consvals[0] = 1.0;
         consvals[1] = SCIPgetVbdcoefVarbound(scip, cons);

         SCIP_CALL( printQuadraticCons(scip, file, consname, consvars, consvals, 2, NULL, 0, NULL, 0, 
               SCIPgetLhsVarbound(scip, cons), SCIPgetRhsVarbound(scip, cons), transformed) );

         SCIPfreeBufferArray(scip, &consvars);
         SCIPfreeBufferArray(scip, &consvals);
      }
      else if( strcmp(conshdlrname, "SOS1") == 0 )
      {
         /* store constraint */
         consSOS1[nConsSOS1++] = cons;
      }
      else if( strcmp(conshdlrname, "SOS2") == 0 )
      {
         /* store constraint */
         consSOS2[nConsSOS2++] = cons;
      }
      else if( strcmp(conshdlrname, "indicator") == 0 )
      {
         SCIP_CONS* lincons;
         SCIP_VAR* binvar;
         SCIP_VAR* slackvar;
         SCIP_VAR** linvars;
         SCIP_Real* linvals;
         int nlinvars;
         int cnt;
         int rhs;

         assert( conshdlrInd != NULL );

         lincons = SCIPgetLinearConsIndicator(cons);
         binvar = SCIPgetBinaryVarIndicator(cons);
         slackvar = SCIPgetSlackVarIndicator(cons);

         assert( lincons != NULL );
         assert( binvar != NULL );
         assert( slackvar != NULL );

         rhs = 1;
         if ( SCIPvarIsNegated(binvar) )
         {
            rhs = 0;
            binvar = SCIPvarGetNegatedVar(binvar);
         }

         /* collect linear constraint information (remove slack variable) */
         linvars = SCIPgetVarsLinear(scip, lincons);
         linvals = SCIPgetValsLinear(scip, lincons);
         nlinvars = SCIPgetNVarsLinear(scip, lincons);
         assert( linvars != NULL );
         assert( linvals != NULL );

         /* linvars always contains slack variable, thus nlinvars >= 1 */
         if( nlinvars > 1 && !SCIPconsIsDeleted(lincons) )
         {
            (void) SCIPsnprintf(varname, LP_MAX_NAMELEN, "%s", SCIPvarGetName(binvar) );
            if( strlen(consname) > 0 )
               SCIPinfoMessage(scip, file, " %s: %s = %d ->", consname, varname, rhs);
            else
               SCIPinfoMessage(scip, file, " %s = %d ->", varname, rhs);

            SCIP_CALL( SCIPallocBufferArray(scip, &consvars, nlinvars-1) );
            SCIP_CALL( SCIPallocBufferArray(scip, &consvals, nlinvars-1) );

            cnt = 0;
            for( v = 0; v < nlinvars; ++v )
            {
               var = linvars[v];
               if( var != slackvar )
               {
                  consvars[cnt] = var;
                  consvals[cnt++] = linvals[v];
               }
            }
            /* if slackvariable is fixed, it might have been removed from constraint */
            assert( nlinvars == 0 || cnt == nlinvars-1 || SCIPisFeasEQ(scip, SCIPvarGetLbGlobal(slackvar), SCIPvarGetUbGlobal(slackvar)) );

            SCIP_CALL( printQuadraticCons(scip, file, "", consvars, consvals, cnt, NULL, 0, NULL, 0, 
                  SCIPgetLhsLinear(scip, lincons), SCIPgetRhsLinear(scip, lincons), transformed) );

            SCIPfreeBufferArray(scip, &consvars);
            SCIPfreeBufferArray(scip, &consvals);
         }

         /* store constraint */
         consIndicator[nConsIndicator++] = cons;
      }
      else if( strcmp(conshdlrname, "quadratic") == 0 )
      {
         SCIP_CALL( printQuadraticCons(scip, file, consname,
               SCIPgetLinearVarsQuadratic(scip, cons), SCIPgetCoefsLinearVarsQuadratic(scip, cons),
               SCIPgetNLinearVarsQuadratic(scip, cons), SCIPgetQuadVarTermsQuadratic(scip, cons),
               SCIPgetNQuadVarTermsQuadratic(scip, cons), SCIPgetBilinTermsQuadratic(scip, cons),
               SCIPgetNBilinTermsQuadratic(scip, cons), SCIPgetLhsQuadratic(scip, cons),
               SCIPgetRhsQuadratic(scip, cons), transformed) );

         consQuadratic[nConsQuadratic++] = cons;
      }
      else if( strcmp(conshdlrname, "soc") == 0 )
      {
         SCIP_CALL( printSOCCons(scip, file, consname, cons) );

         consSOC[nConsSOC++] = cons;
      }
      else if( strcmp(conshdlrname, "and") == 0 )
      {
         if( linearizeands )
         {
            SCIP_CALL( printAndCons(scip, file, consname, cons, aggrlinearizationands, transformed) );
         }
         else
         {
            SCIPwarningMessage(scip, "change parameter \"reading/"READER_NAME"/linearize-and-constraints\" to TRUE to print and-constraints\n");
            SCIPinfoMessage(scip, file, "\\ ");
            SCIP_CALL( SCIPprintCons(scip, cons, file) );
            SCIPinfoMessage(scip, file, ";\n");
         }
      }
      else
      {
         SCIPwarningMessage(scip, "constraint handler <%s> cannot print requested format\n", conshdlrname );
         SCIPinfoMessage(scip, file, "\\ ");
         SCIP_CALL( SCIPprintCons(scip, cons, file) );
         SCIPinfoMessage(scip, file, ";\n");
      }
   }

   /* allocate array for storing aggregated and negated variables (dynamically adjusted) */
   saggvars = MAX(10, nvars);
   SCIP_CALL( SCIPallocBlockMemoryArray(scip, &aggvars, saggvars) );

   /* create hashtable for storing aggregated variables */
   SCIP_CALL( SCIPhashtableCreate(&varAggregated, SCIPblkmem(scip), 10 * saggvars, hashGetKeyVar, hashKeyEqVar, hashKeyValVar, NULL) );

   /* check for aggregated variables in SOS1 constraints and output aggregations as linear constraints */
   for( c = 0; c < nConsSOS1; ++c )
   {
      cons = consSOS1[c];
      consvars = SCIPgetVarsSOS1(scip, cons);
      nconsvars = SCIPgetNVarsSOS1(scip, cons);

      SCIP_CALL( collectAggregatedVars(scip, consvars, nconsvars, &aggvars, &naggvars, &saggvars, varAggregated) );
   }

   /* check for aggregated variables in SOS2 constraints and output aggregations as linear constraints */
   for( c = 0; c < nConsSOS2; ++c )
   {
      cons = consSOS2[c];
      consvars = SCIPgetVarsSOS2(scip, cons);
      nconsvars = SCIPgetNVarsSOS2(scip, cons);

      SCIP_CALL( collectAggregatedVars(scip, consvars, nconsvars, &aggvars, &naggvars, &saggvars, varAggregated) );
   }

   /* check for aggregated variables in quadratic parts of quadratic constraints and output aggregations as linear constraints */
   for( c = 0; c < nConsQuadratic; ++c )
   {
      cons = consQuadratic[c];
      for( v = 0; v < SCIPgetNQuadVarTermsQuadratic(scip, cons); ++v )
      {
         SCIP_CALL( collectAggregatedVars(scip, &SCIPgetQuadVarTermsQuadratic(scip, cons)[v].var, 1, &aggvars, &naggvars, &saggvars, varAggregated) );
      }
   }

   /* check for aggregated variables in second order cone constraints and output aggregations as linear constraints */
   for( c = 0; c < nConsSOC; ++c )
   {
      cons = consSOC[c];

      SCIP_CALL( collectAggregatedVars(scip, SCIPgetLhsVarsSOC(scip, cons), SCIPgetNLhsVarsSOC(scip, cons), &aggvars, &naggvars, &saggvars, varAggregated) );
      var = SCIPgetRhsVarSOC(scip, cons);
      SCIP_CALL( collectAggregatedVars(scip, &var, 1, &aggvars, &naggvars, &saggvars, varAggregated) );
   }

   /* check for aggregated variables in indicator constraints and output aggregations as linear constraints */
   for( c = 0; c < nConsIndicator; ++c )
   {
      SCIP_VAR* binvar;

      cons = consIndicator[c];
      binvar = SCIPgetBinaryVarIndicator(cons);
      if ( ! SCIPvarIsNegated(binvar) )
      {
         /* we take care of negated variables above, but not of aggregated variables */
         SCIP_CALL( collectAggregatedVars(scip, &binvar, 1, &aggvars, &naggvars, &saggvars, varAggregated) );
      }
   }

   /* print aggregation constraints */
   SCIP_CALL( printAggregatedCons(scip, file, transformed, nvars, naggvars, aggvars) );

   /* print "Bounds" section */
   SCIPinfoMessage(scip, file, "Bounds\n");
   for( v = 0; v < nvars; ++v )
   {
      var = vars[v];
      assert( var != NULL );
      (void) SCIPsnprintf(varname, LP_MAX_NAMELEN, "%s", SCIPvarGetName(var) );

      if( transformed )
      {
         /* in case the transformed is written only local bounds are posted which are valid in the current node */
         lb = SCIPvarGetLbLocal(var);
         ub = SCIPvarGetUbLocal(var);
      }
      else
      {
         lb = SCIPvarGetLbOriginal(var);
         ub = SCIPvarGetUbOriginal(var);
      }

      if( SCIPisInfinity(scip, -lb) && SCIPisInfinity(scip, ub) )
         SCIPinfoMessage(scip, file, " %s free\n", varname);
      else
      {
         /* print lower bound */
         if( SCIPisInfinity(scip, -lb) )
            SCIPinfoMessage(scip, file, " -inf <= ");
         else
         {
            if( SCIPisZero(scip, lb) )
            {
               /* variables are nonnegative by default - so we skip these variables */
               if( SCIPisInfinity(scip, ub) )
                  continue;
               lb = 0.0;
            }

            SCIPinfoMessage(scip, file, " %.15g <= ", lb);
         }
         /* print variable name */
         SCIPinfoMessage(scip, file, "%s", varname);

         /* print upper bound as far this one is not infinity */
         if( !SCIPisInfinity(scip, ub) )
            SCIPinfoMessage(scip, file, " <= %.15g", ub);

         SCIPinfoMessage(scip, file, "\n");
      }
   }

   /* output aggregated variables as 'free' */
   for( v = 0; v < naggvars; ++v )
   {
      var = aggvars[v];
      assert( var != NULL );
      (void) SCIPsnprintf(varname, LP_MAX_NAMELEN, "%s", SCIPvarGetName(var) );

      SCIPinfoMessage(scip, file, " %s free\n", varname);
   }

   /* print binaries section */
   if( nbinvars > 0 )
   {
      SCIPinfoMessage(scip, file, "Binaries\n");

      clearLine(linebuffer, &linecnt);

      /* output active variables */
      for( v = 0; v < nvars; ++v )
      {
         var = vars[v];
         assert( var != NULL );

         if( SCIPvarGetType(var) == SCIP_VARTYPE_BINARY )
         {
            (void) SCIPsnprintf(varname, LP_MAX_NAMELEN, "%s", SCIPvarGetName(var) );
            (void) SCIPsnprintf(buffer, LP_MAX_PRINTLEN, " %s", varname);
            appendLine(scip, file, linebuffer, &linecnt, buffer);
         }
      }

      /* possibly output aggregated variables */
      for( v = 0; v < naggvars; ++v )
      {
         var = aggvars[v];
         assert( var != NULL );

         if( SCIPvarGetType(var) == SCIP_VARTYPE_BINARY )
         {
            (void) SCIPsnprintf(varname, LP_MAX_NAMELEN, "%s", SCIPvarGetName(var) );
            (void) SCIPsnprintf(buffer, LP_MAX_PRINTLEN, " %s", varname);
            appendLine(scip, file, linebuffer, &linecnt, buffer);
         }
      }

      endLine(scip, file, linebuffer, &linecnt);
   }

   /* print generals section */
   if( nintvars > 0 )
   {
      SCIPinfoMessage(scip, file, "Generals\n");

      /* output active variables */
      for( v = 0; v < nvars; ++v )
      {
         var = vars[v];
         assert( var != NULL );

         if( SCIPvarGetType(var) == SCIP_VARTYPE_INTEGER )
         {
            (void) SCIPsnprintf(varname, LP_MAX_NAMELEN, "%s", SCIPvarGetName(var) );
            (void) SCIPsnprintf(buffer, LP_MAX_PRINTLEN, " %s", varname);
            appendLine(scip, file, linebuffer, &linecnt, buffer);
         }
      }

      /* possibly output aggregated variables */
      for( v = 0; v < naggvars; ++v )
      {
         var = aggvars[v];
         assert( var != NULL );

         if( SCIPvarGetType(var) == SCIP_VARTYPE_INTEGER )
         {
            (void) SCIPsnprintf(varname, LP_MAX_NAMELEN, "%s", SCIPvarGetName(var) );
            (void) SCIPsnprintf(buffer, LP_MAX_PRINTLEN, " %s", varname);
            appendLine(scip, file, linebuffer, &linecnt, buffer);
         }
      }

      endLine(scip, file, linebuffer, &linecnt);
   }

   /* free space */
   SCIPfreeBlockMemoryArray(scip, &aggvars, saggvars);
   SCIPhashtableFree(&varAggregated);
   if( conshdlrInd != NULL )
      SCIPhashmapFree(&consHidden);

   /* print SOS section */
   if( nConsSOS1 > 0 || nConsSOS2 > 0 )
   {
      SCIP_Real* weights;
      SCIPinfoMessage(scip, file, "SOS\n");

      /* first output SOS1 constraints */
      for( c = 0; c < nConsSOS1; ++c )
      {
         cons = consSOS1[c];
         consvars = SCIPgetVarsSOS1(scip, cons);
         nconsvars = SCIPgetNVarsSOS1(scip, cons);
         weights = SCIPgetWeightsSOS1(scip, cons);

         (void) SCIPsnprintf(consname, LP_MAX_NAMELEN, "%s", SCIPconsGetName(cons) );
         printSosCons(scip, file, consname, consvars, weights, nconsvars, 1);
      }

      /* next output SOS2 constraints */
      for( c = 0; c < nConsSOS2; ++c )
      {
         cons = consSOS2[c];
         consvars = SCIPgetVarsSOS2(scip, cons);
         nconsvars = SCIPgetNVarsSOS2(scip, cons);
         weights = SCIPgetWeightsSOS2(scip, cons);

         (void) SCIPsnprintf(consname, LP_MAX_NAMELEN, "%s", SCIPconsGetName(cons) );
         printSosCons(scip, file, consname, consvars, weights, nconsvars, 2);
      }
   }

   /* free space */
   SCIPfreeBufferArray(scip, &consIndicator);
   SCIPfreeBufferArray(scip, &consSOC);
   SCIPfreeBufferArray(scip, &consQuadratic);
   SCIPfreeBufferArray(scip, &consSOS2);
   SCIPfreeBufferArray(scip, &consSOS1);

   /* end of lp format */
   SCIPinfoMessage(scip, file, "%s\n", "End");

   *result = SCIP_SUCCESS;

   return SCIP_OKAY;
}<|MERGE_RESOLUTION|>--- conflicted
+++ resolved
@@ -3233,13 +3233,9 @@
 
    for( c = 0; c < nconss; ++c )
    {
-<<<<<<< HEAD
-      assert( conss != NULL ); /* for lint */
-=======
       int len;
 
       assert(conss != NULL); /* for lint */
->>>>>>> 84f7b6f5
       cons = conss[c];
       assert(cons != NULL );
 
