/* * * * * * * * * * * * * * * * * * * * * * * * * * * * * * * * * * * * * * */
/*                                                                           */
/*                  This file is part of the program and library             */
/*         SCIP --- Solving Constraint Integer Programs                      */
/*                                                                           */
/*    Copyright (C) 2002-2017 Konrad-Zuse-Zentrum                            */
/*                            fuer Informationstechnik Berlin                */
/*                                                                           */
/*  SCIP is distributed under the terms of the ZIB Academic License.         */
/*                                                                           */
/*  You should have received a copy of the ZIB Academic License              */
/*  along with SCIP; see the file COPYING. If not email to scip@zib.de.      */
/*                                                                           */
/* * * * * * * * * * * * * * * * * * * * * * * * * * * * * * * * * * * * * * */

/**@file   set.c
 * @brief  methods for global SCIP settings
 * @author Tobias Achterberg
 * @author Timo Berthold
 *
 * @todo Functions like SCIPsetFeastol() are misleading (it seems that the feasibility tolerance can be set).
 *       Rename all functions starting with SCIPsetXXX, e.g., SCIPsetGetFeastol() and SCIPsetSetFeastol().
 */

/*---+----1----+----2----+----3----+----4----+----5----+----6----+----7----+----8----+----9----+----0----+----1----+----2*/

#include <assert.h>
#include <string.h>
#include <math.h>

#include "scip/def.h"
#include "scip/set.h"
#include "scip/stat.h"
#include "scip/clock.h"
#include "scip/event.h"
#include "scip/lp.h"
#include "scip/paramset.h"
#include "scip/scip.h"
#include "scip/bandit.h"
#include "scip/branch.h"
#include "scip/conflict.h"
#include "scip/cons.h"
#include "scip/disp.h"
#include "scip/dialog.h"
#include "scip/heur.h"
#include "scip/concsolver.h"
#include "scip/compr.h"
#include "scip/nodesel.h"
#include "scip/presol.h"
#include "scip/pricer.h"
#include "scip/reader.h"
#include "scip/relax.h"
#include "scip/sepa.h"
#include "scip/table.h"
#include "scip/prop.h"
#include "nlpi/nlpi.h"
#include "scip/struct_scip.h" /* for SCIPsetPrintDebugMessage() */

/*
 * Default settings
 */


/* Branching */

#define SCIP_DEFAULT_BRANCH_SCOREFUNC       'p' /**< branching score function ('s'um, 'p'roduct) */
#define SCIP_DEFAULT_BRANCH_SCOREFAC      0.167 /**< branching score factor to weigh downward and upward gain prediction
                                                 *   in sum score function */
#define SCIP_DEFAULT_BRANCH_PREFERBINARY  FALSE /**< should branching on binary variables be preferred? */
#define SCIP_DEFAULT_BRANCH_CLAMP           0.2 /**< minimal fractional distance of branching point to a continuous variable'
                                                 *   bounds; a value of 0.5 leads to branching always in the middle of a bounded domain */
#define SCIP_DEFAULT_BRANCH_LPGAINNORMALIZE 's' /**< strategy for normalizing LP gain when updating pseudo costs of continuous variables */
#define SCIP_DEFAULT_BRANCH_DELAYPSCOST    TRUE /**< should updating pseudo costs of continuous variables be delayed to after separation */
#define SCIP_DEFAULT_BRANCH_DIVINGPSCOST   TRUE /**< should pseudo costs be updated also in diving and probing mode? */
#define SCIP_DEFAULT_BRANCH_FORCEALL      FALSE /**< should all strong branching children be regarded even if
                                                 *   one is detected to be infeasible? (only with propagation) */
#define SCIP_DEFAULT_BRANCH_FIRSTSBCHILD    'a' /**< child node to be regarded first during strong branching (only with propagation): 'u'p child, 'd'own child, 'h'istory-based, or 'a'utomatic */
#define SCIP_DEFAULT_BRANCH_CHECKSBSOL     TRUE /**< should LP solutions during strong branching with propagation be checked for feasibility? */
#define SCIP_DEFAULT_BRANCH_ROUNDSBSOL     TRUE /**< should LP solutions during strong branching with propagation be rounded? (only when checksbsol=TRUE) */
#define SCIP_DEFAULT_BRANCH_SUMADJUSTSCORE FALSE /**< score adjustment near zero by adding epsilon (TRUE) or using maximum (FALSE) */

/* Tree Compression */

#define SCIP_DEFAULT_COMPR_ENABLE         FALSE /**< should automatic tree compression in reoptimization after presolving be enabled? */


/* Conflict Analysis (general) */

#define SCIP_DEFAULT_CONF_ENABLE           TRUE /**< conflict analysis be enabled? */
#define SCIP_DEFAULT_CONF_MAXVARSFAC       0.15 /**< maximal fraction of variables involved in a conflict constraint */
#define SCIP_DEFAULT_CONF_MINMAXVARS          0 /**< minimal absolute maximum of variables involved in a conflict constraint */
#define SCIP_DEFAULT_CONF_MAXLPLOOPS          2 /**< maximal number of LP resolving loops during conflict analysis
                                                 *   (-1: no limit) */
#define SCIP_DEFAULT_CONF_LPITERATIONS       10 /**< maximal number of LP iterations in each LP resolving loop
                                                 *   (-1: no limit) */
#define SCIP_DEFAULT_CONF_USEPROP          TRUE /**< should propagation conflict analysis be used? */
#define SCIP_DEFAULT_CONF_USEINFLP          'b' /**< should infeasible LP conflict analysis be used?
                                                 *   ('o'ff, 'c'onflict graph, 'd'ual ray, 'b'oth conflict graph and dual ray)
                                                 */
#define SCIP_DEFAULT_CONF_USEBOUNDLP        'b' /**< should bound exceeding LP conflict analysis be used?
                                                 *   ('o'ff, 'c'onflict graph, 'd'ual ray, 'b'oth conflict graph and dual solution)
                                                 */
#define SCIP_DEFAULT_CONF_USESB            TRUE /**< should infeasible/bound exceeding strong branching conflict analysis
                                                 *   be used? */
#define SCIP_DEFAULT_CONF_USEPSEUDO        TRUE /**< should pseudo solution conflict analysis be used? */
#define SCIP_DEFAULT_CONF_PREFINFPROOF     TRUE /**< prefer infeasibility proof to boundexceeding proof */
#define SCIP_DEFAULT_CONF_SEPARATE         TRUE /**< should the conflict constraints be separated? */
#define SCIP_DEFAULT_CONF_DYNAMIC          TRUE /**< should the conflict constraints be subject to aging? */


/* Conflict Analysis (conflict graph) */

#define SCIP_DEFAULT_CONF_MAXSTORESIZE    10000 /**< maximal size of the conflict pool */
#define SCIP_DEFAULT_CONF_RECONVLEVELS       -1 /**< number of depth levels up to which UIP reconvergence constraints are
                                                 *   generated (-1: generate reconvergence constraints in all depth levels) */
#define SCIP_DEFAULT_CONF_CLEANBNDDEPEND   TRUE /**< should conflicts based on an old cutoff bound removed? */
#define SCIP_DEFAULT_CONF_FUIPLEVELS         -1 /**< number of depth levels up to which first UIP's are used in conflict
                                                 *   analysis (-1: use All-FirstUIP rule) */
#define SCIP_DEFAULT_CONF_INTERCONSS         -1 /**< maximal number of intermediate conflict constraints generated in
                                                 *   conflict graph (-1: use every intermediate constraint) */
#define SCIP_DEFAULT_CONF_MAXCONSS           10 /**< maximal number of conflict constraints accepted at an infeasible node
                                                 *   (-1: use all generated conflict constraints) */
#define SCIP_DEFAULT_CONF_PREFERBINARY    FALSE /**< should binary conflicts be preferred? */
#define SCIP_DEFAULT_CONF_ALLOWLOCAL       TRUE /**< should conflict constraints be generated that are only valid locally? */
#define SCIP_DEFAULT_CONF_SETTLELOCAL     FALSE /**< should conflict constraints be attached only to the local subtree
                                                 *   where they can be useful? */
#define SCIP_DEFAULT_CONF_REPROPAGATE      TRUE /**< should earlier nodes be repropagated in order to replace branching
                                                 *   decisions by deductions? */
#define SCIP_DEFAULT_CONF_KEEPREPROP       TRUE /**< should constraints be kept for repropagation even if they are too long? */
#define SCIP_DEFAULT_CONF_REMOVEABLE       TRUE /**< should the conflict's relaxations be subject to LP aging and cleanup? */
#define SCIP_DEFAULT_CONF_DEPTHSCOREFAC     1.0 /**< score factor for depth level in bound relaxation heuristic of LP analysis */
#define SCIP_DEFAULT_CONF_PROOFSCOREFAC     1.0 /**< score factor for impact on acticity in bound relaxation heuristic of LP analysis */
#define SCIP_DEFAULT_CONF_UPLOCKSCOREFAC    0.0 /**< score factor for up locks in bound relaxation heuristic of LP analysis */
#define SCIP_DEFAULT_CONF_DOWNLOCKSCOREFAC  0.0 /**< score factor for down locks in bound relaxation heuristic of LP analysis */
#define SCIP_DEFAULT_CONF_SCOREFAC         0.98 /**< factor to decrease importance of variables' earlier conflict scores */
#define SCIP_DEFAULT_CONF_RESTARTNUM          0 /**< number of successful conflict analysis calls that trigger a restart
                                                 *   (0: disable conflict restarts) */
#define SCIP_DEFAULT_CONF_RESTARTFAC        1.5 /**< factor to increase restartnum with after each restart */
#define SCIP_DEFAULT_CONF_IGNORERELAXEDBD FALSE /**< should relaxed bounds be ignored? */
#define SCIP_DEFAULT_CONF_MAXVARSDETECTIMPLIEDBOUNDS 250 /**< maximal number of variables to try to detect global bound implications and shorten the whole conflict set (0: disabled) */
#define SCIP_DEFAULT_CONF_FULLSHORTENCONFLICT TRUE /**< try to shorten the whole conflict set or terminate early (depending on the 'maxvarsdetectimpliedbounds' parameter) */
#define SCIP_DEFAULT_CONF_CONFLITWEIGHT     0.0 /**< the weight the VSIDS score is weight by updating the VSIDS for a variable if it is part of a conflict */
#define SCIP_DEFAULT_CONF_CONFLITGRAPHWEIGHT 1.0/**< the weight the VSIDS score is weight by updating the VSIDS for a variable if it is part of a conflict graph */
#define SCIP_DEFAULT_CONF_WEIGHTSIZE      0.001 /**< weight of the size of a conflict used in score calculation */
#define SCIP_DEFAULT_CONF_WEIGHTREPROPDEPTH 0.1 /**< weight of the repropagation depth of a conflict used in score calculation */
#define SCIP_DEFAULT_CONF_WEIGHTVALIDDEPTH  1.0 /**< weight of the valid depth of a conflict used in score calculation */
#define SCIP_DEFAULT_CONF_MINIMPROVE       0.05 /**< minimal improvement of primal bound to remove conflicts based on a previous incumbent */

/* Conflict Analysis (dual ray) */

#define SCIP_DEFAULT_CONF_SEPAALTPROOFS   FALSE /**< apply cut generating functions to construct alternative proofs */

/* Constraints */

#define SCIP_DEFAULT_CONS_AGELIMIT            0 /**< maximum age an unnecessary constraint can reach before it is deleted
                                                 *   (0: dynamic adjustment, -1: constraints are never deleted) */
#define SCIP_DEFAULT_CONS_OBSOLETEAGE        -1 /**< age of a constraint after which it is marked obsolete
                                                 *   (0: dynamic adjustment, -1: constraints are never marked obsolete) */
#define SCIP_DEFAULT_CONS_DISABLEENFOPS   FALSE /**< should enforcement of pseudo solution be disabled? */


/* Display */

#define SCIP_DEFAULT_DISP_VERBLEVEL SCIP_VERBLEVEL_HIGH /**< verbosity level of output */
#define SCIP_DEFAULT_DISP_WIDTH             139 /**< maximal number of characters in a node information line */
#define SCIP_DEFAULT_DISP_FREQ              100 /**< frequency for displaying node information lines */
#define SCIP_DEFAULT_DISP_HEADERFREQ         15 /**< frequency for displaying header lines (every n'th node info line) */
#define SCIP_DEFAULT_DISP_LPINFO          FALSE /**< should the LP solver display status messages? */
#define SCIP_DEFAULT_DISP_ALLVIOLS        FALSE /**< display all violations of the best solution after the solving process finished? */

/* History */

#define SCIP_DEFAULT_HISTORY_VALUEBASED   FALSE /**< should statistics be collected for variable domain value pairs */
#define SCIP_DEFAULT_HISTORY_ALLOWMERGE   FALSE /**< should variable histories be merged from sub-SCIPs whenever possible? */
#define SCIP_DEFAULT_HISTORY_ALLOWTRANSFER FALSE /**< should variable histories be transferred to initialize SCIP copies? */

/* Limits */

#define SCIP_DEFAULT_LIMIT_TIME           1e+20 /**< maximal time in seconds to run */
#define SCIP_DEFAULT_LIMIT_MEMORY SCIP_MEM_NOLIMIT/**< maximal memory usage in MB */
#define SCIP_DEFAULT_LIMIT_GAP              0.0 /**< solving stops, if the gap is below the given value */
#define SCIP_DEFAULT_LIMIT_ABSGAP           0.0 /**< solving stops, if the absolute difference between primal and dual
                                                 *   bound reaches this value */
#define SCIP_DEFAULT_LIMIT_NODES           -1LL /**< maximal number of nodes to process (-1: no limit) */
#define SCIP_DEFAULT_LIMIT_STALLNODES      -1LL /**< solving stops, if the given number of nodes was processed since the
                                                 *   last improvement of the primal solution value (-1: no limit) */
#define SCIP_DEFAULT_LIMIT_SOLUTIONS         -1 /**< solving stops, if given number of sols were found (-1: no limit) */
#define SCIP_DEFAULT_LIMIT_BESTSOL           -1 /**< solving stops, if given number of solution improvements were found
                                                 *   (-1: no limit) */
#define SCIP_DEFAULT_LIMIT_MAXSOL           100 /**< maximal number of solutions to store in the solution storage */
#define SCIP_DEFAULT_LIMIT_MAXORIGSOL        10 /**< maximal number of solutions candidates to store in the solution storage of the original problem */
#define SCIP_DEFAULT_LIMIT_RESTARTS          -1 /**< solving stops, if the given number of restarts was triggered (-1: no limit) */
#define SCIP_DEFAULT_LIMIT_AUTORESTARTNODES  -1 /**< if solve exceeds this number of nodes, an automatic restart is triggered (-1: no automatic restart)*/


/* LP */

#define SCIP_DEFAULT_LP_SOLVEFREQ             1 /**< frequency for solving LP at the nodes; -1: never; 0: only root LP */
#define SCIP_DEFAULT_LP_ITERLIM            -1LL /**< iteration limit for each single LP solve; -1: no limit */
#define SCIP_DEFAULT_LP_ROOTITERLIM        -1LL /**< iteration limit for initial root LP solve; -1: no limit */
#define SCIP_DEFAULT_LP_SOLVEDEPTH           -1 /**< maximal depth for solving LPs (-1: no depth limit) */
#define SCIP_DEFAULT_LP_INITALGORITHM       's' /**< LP algorithm for solving initial LP relaxations ('s'implex, 'b'arrier,
                                                 *   barrier with 'c'rossover) */
#define SCIP_DEFAULT_LP_RESOLVEALGORITHM    's' /**< LP algorithm for resolving LP relaxations if a starting basis exists
                                                 *   ('s'implex, 'b'arrier, barrier with 'c'rossover) */
#define SCIP_DEFAULT_LP_PRICING             'l' /**< LP pricing strategy ('l'pi default, 'a'uto, 'f'ull pricing, 'p'artial,
                                                 *   's'teepest edge pricing, 'q'uickstart steepest edge pricing,
                                                 *   'd'evex pricing) */
#define SCIP_DEFAULT_LP_CLEARINITIALPROBINGLP TRUE/**< should lp state be cleared at the end of probing mode when lp
                                                   *   was initially unsolved, e.g., when called right after presolving? */
#define SCIP_DEFAULT_LP_RESOLVERESTORE    FALSE /**< should the LP be resolved to restore the state at start of diving (if FALSE we buffer the solution values)? */
#define SCIP_DEFAULT_LP_FREESOLVALBUFFERS FALSE /**< should the buffers for storing LP solution values during diving be freed at end of diving? */
#define SCIP_DEFAULT_LP_COLAGELIMIT          10 /**< maximum age a dynamic column can reach before it is deleted from SCIP_LP
                                                 *   (-1: don't delete columns due to aging) */
#define SCIP_DEFAULT_LP_ROWAGELIMIT          10 /**< maximum age a dynamic row can reach before it is deleted from SCIP_LP
                                                 *   (-1: don't delete rows due to aging) */
#define SCIP_DEFAULT_LP_CLEANUPCOLS       FALSE /**< should new non-basic columns be removed after LP solving? */
#define SCIP_DEFAULT_LP_CLEANUPCOLSROOT   FALSE /**< should new non-basic columns be removed after root LP solving? */
#define SCIP_DEFAULT_LP_CLEANUPROWS        TRUE /**< should new basic rows be removed after LP solving? */
#define SCIP_DEFAULT_LP_CLEANUPROWSROOT    TRUE /**< should new basic rows be removed after root LP solving? */
#define SCIP_DEFAULT_LP_CHECKSTABILITY     TRUE /**< should LP solver's return status be checked for stability? */
#define SCIP_DEFAULT_LP_CONDITIONLIMIT     -1.0 /**< maximum condition number of LP basis counted as stable (-1.0: no limit) */
#define SCIP_DEFAULT_LP_CHECKPRIMFEAS      TRUE /**< should LP solutions be checked for primal feasibility to resolve LP at numerical troubles? */
#define SCIP_DEFAULT_LP_CHECKDUALFEAS      TRUE /**< should LP solutions be checked for dual feasibility to resolve LP at numerical troubles? */
#define SCIP_DEFAULT_LP_FASTMIP               1 /**< should FASTMIP setting of LP solver be used? */
#define SCIP_DEFAULT_LP_SCALING               1 /**< LP scaling (0: none, 1: normal, 2: aggressive) */
#define SCIP_DEFAULT_LP_PRESOLVING         TRUE /**< should presolving of LP solver be used? */
#define SCIP_DEFAULT_LP_LEXDUALALGO       FALSE /**< should the dual lexicographic algorithm be used? */
#define SCIP_DEFAULT_LP_LEXDUALROOTONLY    TRUE /**< should the lexicographic dual algorithm be applied only at the root node */
#define SCIP_DEFAULT_LP_LEXDUALMAXROUNDS      2 /**< maximum number of rounds in the dual lexicographic algorithm */
#define SCIP_DEFAULT_LP_LEXDUALBASIC      FALSE /**< choose fractional basic variables in lexicographic dual algorithm */
#define SCIP_DEFAULT_LP_LEXDUALSTALLING    TRUE /**< turn on the lex dual algorithm only when stalling? */
#define SCIP_DEFAULT_LP_DISABLECUTOFF         2 /**< disable the cutoff bound in the LP solver? (0: enabled, 1: disabled, 2: auto) */
#define SCIP_DEFAULT_LP_ROWREPSWITCH        1.2 /**< simplex algorithm shall use row representation of the basis
                                                 *   if number of rows divided by number of columns exceeds this value */
#define SCIP_DEFAULT_LP_THREADS               0 /**< number of threads used for solving the LP (0: automatic) */
#define SCIP_DEFAULT_LP_RESOLVEITERFAC     -1.0 /**< factor of average LP iterations that is used as LP iteration limit
                                                 *   for LP resolve (-1.0: unlimited) */
#define SCIP_DEFAULT_LP_RESOLVEITERMIN     1000 /**< minimum number of iterations that are allowed for LP resolve */
<<<<<<< HEAD
#define SCIP_DEFAULT_LP_SOLUTIONPOLISHING     0 /**< LP solution polishing method (0: disabled, 1: only root, 2: always) */
=======
#define SCIP_DEFAULT_LP_SOLUTIONPOLISHING     3 /**< LP solution polishing method (0: disabled, 1: only root, 2: always, 3: auto) */
>>>>>>> b61e68c1
#define SCIP_DEFAULT_LP_REFACTORINTERVAL      0 /**< LP refactorization interval (0: automatic) */

/* NLP */

#define SCIP_DEFAULT_NLP_SOLVER              "" /**< name of NLP solver to use, or "" if solver should be chosen by priority */
#define SCIP_DEFAULT_NLP_DISABLE          FALSE /**< should the NLP be always disabled? */


/* Memory */

#define SCIP_DEFAULT_MEM_SAVEFAC            0.8 /**< fraction of maximal mem usage when switching to memory saving mode */
#define SCIP_DEFAULT_MEM_TREEGROWFAC        2.0 /**< memory growing factor for tree array */
#define SCIP_DEFAULT_MEM_PATHGROWFAC        2.0 /**< memory growing factor for path array */
#define SCIP_DEFAULT_MEM_TREEGROWINIT     65536 /**< initial size of tree array */
#define SCIP_DEFAULT_MEM_PATHGROWINIT       256 /**< initial size of path array */


/* Miscellaneous */

#define SCIP_DEFAULT_MISC_CATCHCTRLC       TRUE /**< should the CTRL-C interrupt be caught by SCIP? */
#define SCIP_DEFAULT_MISC_USEVARTABLE      TRUE /**< should a hashtable be used to map from variable names to variables? */
#define SCIP_DEFAULT_MISC_USECONSTABLE     TRUE /**< should a hashtable be used to map from constraint names to constraints? */
#define SCIP_DEFAULT_MISC_USESMALLTABLES  FALSE /**< should smaller hashtables be used? yields better performance for small problems with about 100 variables */
#define SCIP_DEFAULT_MISC_EXACTSOLVE      FALSE /**< should the problem be solved exactly (with proven dual bounds)? */
#define SCIP_DEFAULT_MISC_RESETSTAT        TRUE /**< should the statistics be reset if the transformed problem is
                                                 *   freed otherwise the statistics get reset after original problem is
                                                 *   freed (in case of Benders decomposition this parameter should be set
                                                 *   to FALSE and therefore can be used to collect statistics over all
                                                 *   runs) */
#define SCIP_DEFAULT_MISC_IMPROVINGSOLS   FALSE /**< should only solutions be checked which improve the primal bound */
#define SCIP_DEFAULT_MISC_PRINTREASON      TRUE /**< should the reason be printed if a given start solution is infeasible? */
#define SCIP_DEFAULT_MISC_ESTIMEXTERNMEM   TRUE /**< should the usage of external memory be estimated? */
#define SCIP_DEFAULT_MISC_TRANSORIGSOLS    TRUE /**< should SCIP try to transfer original solutions to the transformed space (after presolving)? */
#define SCIP_DEFAULT_MISC_TRANSSOLSORIG    TRUE /**< should SCIP try to transfer transformed solutions to the original space (after solving)? */
#define SCIP_DEFAULT_MISC_CALCINTEGRAL     TRUE /**< should SCIP calculate the primal dual integral? */
#define SCIP_DEFAULT_MISC_FINITESOLSTORE  FALSE /**< should SCIP try to remove infinite fixings from solutions copied to the solution store? */
#define SCIP_DEFAULT_MISC_OUTPUTORIGSOL    TRUE /**< should the best solution be transformed to the orignal space and be output in command line run? */
#define SCIP_DEFAULT_MISC_ALLOWDUALREDS    TRUE /**< should dual reductions in propagation methods and presolver be allowed? */
#define SCIP_DEFAULT_MISC_ALLOWOBJPROP     TRUE /**< should propagation to the current objective be allowed in propagation methods? */
#define SCIP_DEFAULT_MISC_REFERENCEVALUE   1e99 /**< objective value for reference purposes */
#define SCIP_DEFAULT_MISC_DEBUGSOLUTION     "-" /**< path to a debug solution */

#ifdef WITH_DEBUG_SOLUTION
#define SCIP_DEFAULT_MISC_DEBUGSOLUTION     "-" /**< path to a debug solution */
#endif

/* Randomization */
#define SCIP_DEFAULT_RANDOM_RANDSEEDSHIFT     0 /**< global shift of all random seeds in the plugins, this will have no impact on the permutation and LP seeds */
#define SCIP_DEFAULT_RANDOM_PERMUTATIONSEED   0 /**< seed value for permuting the problem after reading/transformation (0: no permutation) */
#define SCIP_DEFAULT_RANDOM_LPSEED            0 /**< random seed for LP solver, e.g. for perturbations in the simplex (0: LP default) */
#define SCIP_DEFAULT_RANDOM_PERMUTECONSS   TRUE /**< should order of constraints be permuted (depends on permutationseed)? */
#define SCIP_DEFAULT_RANDOM_PERMUTEVARS   FALSE /**< should order of variables be permuted (depends on permutationseed)? */


/* Node Selection */

#define SCIP_DEFAULT_NODESEL_CHILDSEL       'h' /**< child selection rule ('d'own, 'u'p, 'p'seudo costs, 'i'nference, 'l'p value,
                                                 *   'r'oot LP value difference, 'h'brid inference/root LP value difference) */


/* Presolving */

#define SCIP_DEFAULT_PRESOL_ABORTFAC      8e-04 /**< abort presolve, if at most this fraction of the problem was changed
                                                 *   in last presolve round */
#define SCIP_DEFAULT_PRESOL_MAXROUNDS        -1 /**< maximal number of presolving rounds (-1: unlimited, 0: off) */
#define SCIP_DEFAULT_PRESOL_MAXRESTARTS      -1 /**< maximal number of restarts (-1: unlimited) */
#define SCIP_DEFAULT_PRESOL_RESTARTFAC    0.025 /**< fraction of integer variables that were fixed in the root node
                                                 *   triggering a restart with preprocessing after root node evaluation */
#define SCIP_DEFAULT_PRESOL_IMMRESTARTFAC  0.10 /**< fraction of integer variables that were fixed in the root node triggering an
                                                 *   immediate restart with preprocessing */
#define SCIP_DEFAULT_PRESOL_SUBRESTARTFAC  1.00 /**< fraction of integer variables that were globally fixed during the
                                                 *   solving process triggering a restart with preprocessing */
#define SCIP_DEFAULT_PRESOL_RESTARTMINRED  0.10 /**< minimal fraction of integer variables removed after restart to allow
                                                 *   for an additional restart */
#define SCIP_DEFAULT_PRESOL_DONOTMULTAGGR FALSE /**< should multi-aggregation of variables be forbidden? */
#define SCIP_DEFAULT_PRESOL_DONOTAGGR     FALSE /**< should aggregation of variables be forbidden? */


/* Pricing */

#define SCIP_DEFAULT_PRICE_ABORTFAC         2.0 /**< pricing is aborted, if fac * price_maxvars pricing candidates were
                                                 *   found */
#define SCIP_DEFAULT_PRICE_MAXVARS          100 /**< maximal number of variables priced in per pricing round */
#define SCIP_DEFAULT_PRICE_MAXVARSROOT     2000 /**< maximal number of priced variables at the root node */
#define SCIP_DEFAULT_PRICE_DELVARS        FALSE /**< should variables created at the current node be deleted when the node is solved
                                                 *   in case they are not present in the LP anymore? */
#define SCIP_DEFAULT_PRICE_DELVARSROOT    FALSE /**< should variables created at the root node be deleted when the root is solved
                                                 *   in case they are not present in the LP anymore? */

/* Reoptimization */

#define SCIP_DEFAULT_REOPT_OBJSIMSOL       -1.0 /**< re-use stored solutions only if the similarity of the new and the old objective
                                                     function is greater or equal than this value */
#define SCIP_DEFAULT_REOPT_OBJSIMROOTLP     0.8 /**< similarity of two sequential objective function to disable solving the root LP. */
#define SCIP_DEFAULT_REOPT_OBJSIMDELAY     -1.0 /**< start reoptimizing the search if the new objective function has similarity of
                                                 *   at least SCIP_DEFAULT_REOPT_DELAY w.r.t. the previous objective function. */
#define SCIP_DEFAULT_REOPT_VARORDERINTERDICTION 'd' /** use 'd'efault, 'r'andom or 'i'nference score for variable
                                                     *  ordering when performing interdiction branching during
                                                     *  reoptimization of nodes
                                                     */
#define SCIP_DEFAULT_REOPT_MAXSAVEDNODES  INT_MAX/**< maximum number of saved nodes */
#define SCIP_DEFAULT_REOPT_MAXDIFFOFNODES INT_MAX/**< maximum number of bound changes of two ancestor nodes
                                                  *  such that the path get not shrunk */
#define SCIP_DEFAULT_REOPT_FORCEHEURRESTART   3 /**< force a restart if the last n optimal solutions are found by
                                                 *   reoptsols heuristic
                                                 */
#define SCIP_DEFAULT_REOPT_SAVESOLS      INT_MAX/**< save n best solutions found so far. */
#define SCIP_DEFAULT_REOPT_SOLVELP            1 /**< strategy for solving the LP at nodes from reoptimization */
#define SCIP_DEFAULT_REOPT_SOLVELPDIFF        1 /**< difference of path length between two ancestor nodes to solve the LP */
#define SCIP_DEFAULT_REOPT_ENABLE         FALSE /**< enable reoptimization */
#define SCIP_DEFAULT_REOPT_SEPAGLBINFSUBTREES TRUE/**< save global constraints to separate infeasible subtrees */
#define SCIP_DEFAULT_REOPT_SEPABESTSOL    FALSE /**< separate the optimal solution, e.g., for solving constraint shortest
                                                 *   path problems
                                                 */
#define SCIP_DEFAULT_REOPT_STOREVARHISTOTY FALSE/**< use the variable history of the previous solve if the objective
                                                 *   function has changed only slightly
                                                 */
#define SCIP_DEFAULT_REOPT_USEPSCOST      FALSE /**< re-use pseudo costs of the objective function changed only slightly */
#define SCIP_DEFAULT_REOPT_COMMONTIMELIMIT FALSE/**< is the given time limit for all reoptimization round? */
#define SCIP_DEFAULT_REOPT_SHRINKINNER     TRUE /**< replace branched transit nodes by their child nodes, if the number
                                                 *   of bound changes is not to large
                                                 */
#define SCIP_DEFAULT_REOPT_STRONGBRANCHINIT TRUE/**< try to fix variables before reoptimizing by probing like strong
                                                 *   branching
                                                 */
#define SCIP_DEFAULT_REOPT_REDUCETOFRONTIER TRUE/**< delete stored nodes which were not reoptimized */
#define SCIP_DEFAULT_REOPT_SAVECONSPROP     FALSE/**< save constraint propagation */
#define SCIP_DEFAULT_REOPT_USESPLITCONS    TRUE /**< use constraints to reconstruct the subtree pruned be dual reduction
                                                 *   when reactivating the node
                                                 */
#define SCIP_DEFAULT_REOPT_USECUTS        FALSE /**< reoptimize cuts found at the root node */
#define SCIP_DEFAULT_REOPT_MAXCUTAGE          0 /**< maximal age of a cut to be use for reoptimization */

/* Propagating */

#define SCIP_DEFAULT_PROP_MAXROUNDS         100 /**< maximal number of propagation rounds per node (-1: unlimited) */
#define SCIP_DEFAULT_PROP_MAXROUNDSROOT    1000 /**< maximal number of propagation rounds in root node (-1: unlimited) */
#define SCIP_DEFAULT_PROP_ABORTONCUTOFF    TRUE /**< should propagation be aborted immediately? setting this to FALSE could
                                                 *   help conflict analysis to produce more conflict constraints */


/* Separation */

#define SCIP_DEFAULT_SEPA_MAXBOUNDDIST      1.0 /**< maximal relative distance from current node's dual bound to primal
                                                 *   bound compared to best node's dual bound for applying separation
                                                 *   (0.0: only on current best node, 1.0: on all nodes) */
#define SCIP_DEFAULT_SEPA_MAXLOCALBOUNDDIST 0.0 /**< maximal relative distance from current node's dual bound to primal
                                                 *   bound compared to best node's dual bound for applying local separation
                                                 *   (0.0: only on current best node, 1.0: on all nodes) */
#define SCIP_DEFAULT_SEPA_MAXCOEFRATIO     1e+4 /**< maximal ratio between coefficients in strongcg, cmir, and flowcover cuts */
#define SCIP_DEFAULT_SEPA_MINEFFICACY      1e-4 /**< minimal efficacy for a cut to enter the LP */
#define SCIP_DEFAULT_SEPA_MINEFFICACYROOT  1e-4 /**< minimal efficacy for a cut to enter the LP in the root node */
#define SCIP_DEFAULT_SEPA_MINORTHO         0.90 /**< minimal orthogonality for a cut to enter the LP */
#define SCIP_DEFAULT_SEPA_MINORTHOROOT     0.90 /**< minimal orthogonality for a cut to enter the LP in the root node */
#define SCIP_DEFAULT_SEPA_OBJPARALFAC       0.1 /**< factor to scale objective parallelism of cut in score calculation */
#define SCIP_DEFAULT_SEPA_INTSUPPORTFAC     0.1 /**< factor to scale integral support of cut in score calculation */
#define SCIP_DEFAULT_SEPA_ORTHOFUNC         'e' /**< function used for calc. scalar prod. in orthogonality test ('e'uclidean, 'd'iscrete) */
#define SCIP_DEFAULT_SEPA_EFFICACYNORM      'e' /**< row norm to use for efficacy calculation ('e'uclidean, 'm'aximum,
                                                 *   's'um, 'd'iscrete) */
#define SCIP_DEFAULT_SEPA_CUTSELRESTART     'a' /**< cut selection during restart ('a'ge, activity 'q'uotient) */
#define SCIP_DEFAULT_SEPA_CUTSELSUBSCIP     'a' /**< cut selection for sub SCIPs  ('a'ge, activity 'q'uotient) */
#define SCIP_DEFAULT_SEPA_MAXRUNS            -1 /**< maximal number of runs for which separation is enabled (-1: unlimited) */
#define SCIP_DEFAULT_SEPA_MAXROUNDS          -1 /**< maximal number of separation rounds per node (-1: unlimited) */
#define SCIP_DEFAULT_SEPA_MAXROUNDSROOT      -1 /**< maximal number of separation rounds in the root node (-1: unlimited) */
#define SCIP_DEFAULT_SEPA_MAXROUNDSROOTSUBRUN -1 /**< maximal number of separation rounds in the root node of a subsequent run (-1: unlimited) */
#define SCIP_DEFAULT_SEPA_MAXADDROUNDS        1 /**< maximal additional number of separation rounds in subsequent
                                                 *   price-and-cut loops (-1: no additional restriction) */
#define SCIP_DEFAULT_SEPA_MAXSTALLROUNDSROOT 10 /**< maximal number of consecutive separation rounds without objective
                                                 *   or integrality improvement (-1: no additional restriction) */
#define SCIP_DEFAULT_SEPA_MAXSTALLROUNDS      1 /**< maximal number of consecutive separation rounds without objective
                                                 *   or integrality improvement (-1: no additional restriction) */
#define SCIP_DEFAULT_SEPA_MAXINCROUNDS       20 /**< maximal number of consecutive separation rounds that increase the size of the LP relaxation per node (-1: unlimited) */
#define SCIP_DEFAULT_SEPA_MAXCUTS           100 /**< maximal number of cuts separated per separation round */
#define SCIP_DEFAULT_SEPA_MAXCUTSROOT      2000 /**< maximal separated cuts at the root node */
#define SCIP_DEFAULT_SEPA_CUTAGELIMIT        80 /**< maximum age a cut can reach before it is deleted from global cut pool
                                                 *   (-1: cuts are never deleted from the global cut pool) */
#define SCIP_DEFAULT_SEPA_POOLFREQ           10 /**< separation frequency for the global cut pool */
#define SCIP_DEFAULT_SEPA_FEASTOLFAC      -1.00 /**< factor on cut infeasibility to limit feasibility tolerance for relaxation solver (-1: off) */
#define SCIP_DEFAULT_SEPA_MINACTIVITYQUOT   0.8 /**< minimum cut activity quotient to convert cuts into constraints
                                                 *   during a restart (0.0: all cuts are converted) */

/* Parallel */
#define SCIP_DEFAULT_PARALLEL_MODE               1     /**< the mode for the parallel implementation. Either 0: opportunistic or
                                                        *   1: deterministic */
#define SCIP_DEFAULT_PARALLEL_MINNTHREADS        1     /**< the minimum number of threads used in parallel code */
#define SCIP_DEFAULT_PARALLEL_MAXNTHREADS        8     /**< the maximum number of threads used in parallel code */

/* Concurrent solvers */
#define SCIP_DEFAULT_CONCURRENT_CHANGESEEDS     TRUE /**< should the concurrent solvers use different random seeds? */
#define SCIP_DEFAULT_CONCURRENT_CHANGECHILDSEL  TRUE /**< should the concurrent solvers use different child selection rules? */
#define SCIP_DEFAULT_CONCURRENT_COMMVARBNDS     TRUE /**< should the concurrent solvers communicate variable bounds? */
#define SCIP_DEFAULT_CONCURRENT_PRESOLVEBEFORE  TRUE /**< should the problem be presolved before it is copied to the concurrent solvers? */
#define SCIP_DEFAULT_CONCURRENT_INITSEED     5131912 /**< the seed used to initialize the random seeds for the concurrent solvers */
#define SCIP_DEFAULT_CONCURRENT_FREQINIT        10.0 /**< initial frequency of synchronization with other threads
                                                      *   (fraction of time required for solving the root LP) */
#define SCIP_DEFAULT_CONCURRENT_FREQMAX         10.0 /**< maximal frequency of synchronization with other threads
                                                      *   (fraction of time required for solving the root LP) */
#define SCIP_DEFAULT_CONCURRENT_FREQFACTOR       1.5 /**< factor by which the frequency of synchronization is changed */
#define SCIP_DEFAULT_CONCURRENT_TARGETPROGRESS 0.001 /**< when adapting the synchronization frequency this value is the targeted
                                                       *   relative difference by which the absolute gap decreases per synchronization */
#define SCIP_DEFAULT_CONCURRENT_MAXNSOLS           3 /**< maximum number of solutions that will be shared in a single synchronization */
#define SCIP_DEFAULT_CONCURRENT_MAXNSYNCDELAY      7 /**< maximum number of synchronizations before reading is enforced regardless of delay */
#define SCIP_DEFAULT_CONCURRENT_MINSYNCDELAY    10.0 /**< minimum delay before synchronization data is read */
#define SCIP_DEFAULT_CONCURRENT_NBESTSOLS         10 /**< how many of the N best solutions should be considered for synchronization */
#define SCIP_DEFAULT_CONCURRENT_PARAMSETPREFIX    "" /**< path prefix for parameter setting files of concurrent solvers */


/* Timing */

#define SCIP_DEFAULT_TIME_CLOCKTYPE  SCIP_CLOCKTYPE_CPU  /**< default clock type for timing */
#define SCIP_DEFAULT_TIME_ENABLED          TRUE /**< is timing enabled? */
#define SCIP_DEFAULT_TIME_READING         FALSE /**< belongs reading time to solving time? */
#define SCIP_DEFAULT_TIME_RARECLOCKCHECK  FALSE /**< should clock checks of solving time be performed less frequently (might exceed time limit slightly) */
#define SCIP_DEFAULT_TIME_STATISTICTIMING  TRUE /**< should timing for statistic output be enabled? */


/* visualization output */

#define SCIP_DEFAULT_VISUAL_VBCFILENAME     "-" /**< name of the VBC tool output file, or "-" if no VBC tool output should be created */
#define SCIP_DEFAULT_VISUAL_BAKFILENAME     "-" /**< name of the BAK tool output file, or "-" if no BAK tool output should be created */
#define SCIP_DEFAULT_VISUAL_REALTIME       TRUE /**< should the real solving time be used instead of a time step counter in visualization? */
#define SCIP_DEFAULT_VISUAL_DISPSOLS      FALSE /**< should the node where solutions are found be visualized? */
#define SCIP_DEFAULT_VISUAL_OBJEXTERN      TRUE /**< should be output the external value of the objective? */


/* Reading */

#define SCIP_DEFAULT_READ_INITIALCONSS     TRUE /**< should model constraints be marked as initial? */
#define SCIP_DEFAULT_READ_DYNAMICCONSS     TRUE /**< should model constraints be subject to aging? */
#define SCIP_DEFAULT_READ_DYNAMICCOLS     FALSE /**< should columns be added and removed dynamically to the LP? */
#define SCIP_DEFAULT_READ_DYNAMICROWS     FALSE /**< should rows be added and removed dynamically to the LP? */
#define SCIP_DEFAULT_WRITE_GENNAMES_OFFSET    0 /**< when writing the problem with generic names, we start with index
                                                 *   0; using this parameter we can change the starting index to be
                                                 *   different */


/* Writing */

#define SCIP_DEFAULT_WRITE_ALLCONSS       FALSE /**< should all constraints be written (including the redundant constraints)? */
#define SCIP_DEFAULT_PRINTZEROS           FALSE /**< should variables set to zero be printed? */



/** calculate memory size for dynamically allocated arrays */
static
int calcGrowSize(
   int                   initsize,           /**< initial size of array */
   SCIP_Real             growfac,            /**< growing factor of array */
   int                   num                 /**< minimum number of entries to store */
   )
{
   int size;

   assert(initsize >= 0);
   assert(growfac >= 1.0);
   assert(num >= 0);

   if( growfac == 1.0 )
      size = MAX(initsize, num);
   else
   {
      int oldsize;

      /* calculate the size with this loop, such that the resulting numbers are always the same (-> block memory) */
      initsize = MAX(initsize, 4);
      size = initsize;
      oldsize = size - 1;

      /* second condition checks against overflow */
      while( size < num && size > oldsize )
      {
         oldsize = size;
         size = (int)(growfac * size + initsize);
      }

      /* if an overflow happened, set the correct value */
      if( size <= oldsize )
         size = num;
   }

   assert(size >= initsize);
   assert(size >= num);

   return size;
}


/** information method for a parameter change of feastol */
static
SCIP_DECL_PARAMCHGD(paramChgdFeastol)
{  /*lint --e{715}*/
   SCIP_Real newfeastol;

   newfeastol = SCIPparamGetReal(param);

   /* change the feastol through the SCIP call in order to adjust lpfeastol if necessary */
   SCIP_CALL( SCIPchgFeastol(scip, newfeastol) );

   return SCIP_OKAY;
}

/** information method for a parameter change of lpfeastol */
static
SCIP_DECL_PARAMCHGD(paramChgdLpfeastol)
{  /*lint --e{715}*/
   SCIP_Real newlpfeastol;

   newlpfeastol = SCIPparamGetReal(param);

   /* change the lpfeastol through the SCIP call in order to mark the LP unsolved and control that it does not exceed
    * SCIP's feastol
    */
   SCIP_CALL( SCIPchgLpfeastol(scip, newlpfeastol, FALSE) );

   return SCIP_OKAY;
}

/** information method for a parameter change of dualfeastol */
static
SCIP_DECL_PARAMCHGD(paramChgdDualfeastol)
{  /*lint --e{715}*/
   SCIP_Real newdualfeastol;

   newdualfeastol = SCIPparamGetReal(param);

   /* change the dualfeastol through the SCIP call in order to mark the LP unsolved */
   SCIP_CALL( SCIPchgDualfeastol(scip, newdualfeastol) );

   return SCIP_OKAY;
}

/** information method for a parameter change of barrierconvtol */
static
SCIP_DECL_PARAMCHGD(paramChgdBarrierconvtol)
{  /*lint --e{715}*/
   SCIP_Real newbarrierconvtol;

   newbarrierconvtol = SCIPparamGetReal(param);

   /* change the barrierconvtol through the SCIP call in order to mark the LP unsolved */
   SCIP_CALL( SCIPchgBarrierconvtol(scip, newbarrierconvtol) );

   return SCIP_OKAY;
}

/** information method for a parameter change of infinity value */
static
SCIP_DECL_PARAMCHGD(paramChgInfinity)
{  /*lint --e{715}*/
   SCIP_Real infinity;

   infinity = SCIPparamGetReal(param);

   /* Check that infinity value of LP-solver is at least as large as the one used in SCIP. This is necessary, because we
    * transfer SCIP infinity values to the ones by the LPI, but not the converse. */
   if ( scip->lp != NULL && scip->lp->lpi != NULL && infinity > SCIPlpiInfinity(scip->lp->lpi) )
   {
      SCIPerrorMessage("The infinity value of the LP solver has to be at least as large as the one of SCIP.\n");
      return SCIP_PARAMETERWRONGVAL;
   }

   return SCIP_OKAY;
}

/** parameter change information method to autoselect display columns again */
static
SCIP_DECL_PARAMCHGD(SCIPparamChgdDispWidth)
{  /*lint --e{715}*/
   /* automatically select the new active display columns */
   SCIP_CALL( SCIPautoselectDisps(scip) );

   return SCIP_OKAY;
}

/** parameter change information method that some limit was changed */
static
SCIP_DECL_PARAMCHGD(SCIPparamChgdLimit)
{  /*lint --e{715}*/

   SCIPmarkLimitChanged(scip);
   return SCIP_OKAY;
}

/** information method for a parameter change of mem_arraygrowfac */
static
SCIP_DECL_PARAMCHGD(paramChgdArraygrowfac)
{  /*lint --e{715}*/
   SCIP_Real newarraygrowfac;

   newarraygrowfac = SCIPparamGetReal(param);

   /* change arraygrowfac */
   BMSsetBufferMemoryArraygrowfac(SCIPbuffer(scip), newarraygrowfac);
   BMSsetBufferMemoryArraygrowfac(SCIPcleanbuffer(scip), newarraygrowfac);

   return SCIP_OKAY;
}

/** information method for a parameter change of mem_arraygrowinit */
static
SCIP_DECL_PARAMCHGD(paramChgdArraygrowinit)
{  /*lint --e{715}*/
   int newarraygrowinit;

   newarraygrowinit = SCIPparamGetInt(param);

   /* change arraygrowinit */
   BMSsetBufferMemoryArraygrowinit(SCIPbuffer(scip), newarraygrowinit);
   BMSsetBufferMemoryArraygrowinit(SCIPcleanbuffer(scip), newarraygrowinit);

   return SCIP_OKAY;
}

/** information method for a parameter change of reopt_enable */
static
SCIP_DECL_PARAMCHGD(paramChgdEnableReopt)
{  /*lint --e{715}*/

   /* create or deconstruct the reoptimization data structures */

   SCIP_CALL( SCIPenableReoptimization(scip, SCIPparamGetBool(param)) );

   return SCIP_OKAY;
}

/** set parameters for reoptimization */
SCIP_RETCODE SCIPsetSetReoptimizationParams(
   SCIP_SET*             set,                /**< SCIP data structure */
   SCIP_MESSAGEHDLR*     messagehdlr         /**< message handler */
   )
{
   assert(set != NULL);
   assert(messagehdlr != NULL);

   if( set->reopt_enable )
   {
      /* disable some parts of conflict analysis */
      SCIP_CALL( SCIPsetSetCharParam(set, messagehdlr, "conflict/useboundlp", 'o') );
      SCIP_CALL( SCIPsetSetBoolParam(set, messagehdlr, "conflict/usepseudo", FALSE) );

      /* TODO check wheather multi aggregation can be enabled in reoptimization */
      if( SCIPsetIsParamFixed(set, "presolving/donotmultaggr") )
      {
         SCIP_CALL( SCIPsetChgParamFixed(set, "presolving/donotmultaggr", FALSE) );
      }
      SCIP_CALL( SCIPsetSetBoolParam(set, messagehdlr, "presolving/donotmultaggr", TRUE) );

      if( SCIPsetIsParamFixed(set, "branching/nodereopt/priority") )
      {
         SCIP_CALL( SCIPsetChgParamFixed(set, "branching/nodereopt/priority", FALSE) );
      }
      SCIP_CALL( SCIPsetSetIntParam(set, messagehdlr, "branching/nodereopt/priority", INT_MAX/4) );
   }
   else
   {
      /* disable conflict analysis */
      if( SCIPsetIsParamFixed(set, "conflict/enable") )
      {
         SCIP_CALL( SCIPsetChgParamFixed(set, "conflict/enable", FALSE) );
      }
      SCIP_CALL( SCIPsetResetParam(set, messagehdlr, "conflict/enable") );

      /* TODO check wheather multi aggregation can be enabled in reoptimization */
      if( SCIPsetIsParamFixed(set, "presolving/donotmultaggr") )
      {
         SCIP_CALL( SCIPsetChgParamFixed(set, "presolving/donotmultaggr", FALSE) );
      }
      SCIP_CALL( SCIPsetResetParam(set, messagehdlr, "presolving/donotmultaggr") );

      /* set priority to defeault */
      if( SCIPsetFindBranchrule(set, "nodereopt") != NULL )
      {
         if( SCIPsetIsParamFixed(set, "branching/nodereopt/priority") )
         {
            SCIP_CALL( SCIPsetChgParamFixed(set, "branching/nodereopt/priority", FALSE) );
         }
         SCIP_CALL( SCIPsetResetParam(set, messagehdlr, "branching/nodereopt/priority") );
      }
   }

   return SCIP_OKAY;
}

/** enable or disable all plugin timers depending on the value of the flag \p enabled */
void SCIPsetEnableOrDisablePluginClocks(
   SCIP_SET*             set,                /**< SCIP settings */
   SCIP_Bool             enabled             /**< should plugin clocks be enabled? */
   )
{
   int i;

   assert(set != NULL);

   /* go through all plugin types and enable or disable their respective clocks */
   for( i = set->nreaders - 1; i >= 0; --i )
      SCIPreaderEnableOrDisableClocks(set->readers[i], enabled);

   for( i = set->npricers - 1; i >= 0; --i )
      SCIPpricerEnableOrDisableClocks(set->pricers[i], enabled);

   for( i = set->nconshdlrs - 1; i >= 0; --i )
      SCIPconshdlrEnableOrDisableClocks(set->conshdlrs[i], enabled);

   for( i = set->nconflicthdlrs - 1; i >= 0; --i )
      SCIPconflicthdlrEnableOrDisableClocks(set->conflicthdlrs[i], enabled);

   for( i = set->npresols - 1; i >= 0; --i )
      SCIPpresolEnableOrDisableClocks(set->presols[i], enabled);

   for( i = set->nrelaxs - 1; i >= 0; --i )
      SCIPrelaxEnableOrDisableClocks(set->relaxs[i], enabled);

   for( i = set->nsepas - 1; i >= 0; --i )
      SCIPsepaEnableOrDisableClocks(set->sepas[i], enabled);

   for( i = set->nprops - 1; i >= 0; --i )
      SCIPpropEnableOrDisableClocks(set->props[i], enabled);

   for( i = set->nheurs - 1; i >= 0; --i )
      SCIPheurEnableOrDisableClocks(set->heurs[i], enabled);

   for( i = set->neventhdlrs - 1; i >= 0; --i )
      SCIPeventhdlrEnableOrDisableClocks(set->eventhdlrs[i], enabled);

   for( i = set->nnodesels - 1; i >= 0; --i )
      SCIPnodeselEnableOrDisableClocks(set->nodesels[i], enabled);

   for( i = set->nbranchrules - 1; i >= 0; --i )
      SCIPbranchruleEnableOrDisableClocks(set->branchrules[i], enabled);
}

/* method to be invoked when the parameter timing/statistictiming is changed */
static
SCIP_DECL_PARAMCHGD(paramChgdStatistictiming)
{  /*lint --e{715}*/
   SCIP_CALL( SCIPenableOrDisableStatisticTiming(scip) );

   return SCIP_OKAY;
}

/** copies plugins from sourcescip to targetscip; in case that a constraint handler which does not need constraints
 *  cannot be copied, valid will return FALSE. All plugins can declare that, if their copy process failed, the
 *  copied SCIP instance might not represent the same problem semantics as the original.
 *  Note that in this case dual reductions might be invalid. */
SCIP_RETCODE SCIPsetCopyPlugins(
   SCIP_SET*             sourceset,          /**< source SCIP_SET data structure */
   SCIP_SET*             targetset,          /**< target SCIP_SET data structure */
   SCIP_Bool             copyreaders,        /**< should the file readers be copied */
   SCIP_Bool             copypricers,        /**< should the variable pricers be copied */
   SCIP_Bool             copyconshdlrs,      /**< should the constraint handlers be copied */
   SCIP_Bool             copyconflicthdlrs,  /**< should the conflict handlers be copied */
   SCIP_Bool             copypresolvers,     /**< should the presolvers be copied */
   SCIP_Bool             copyrelaxators,     /**< should the relaxators be copied */
   SCIP_Bool             copyseparators,     /**< should the separators be copied */
   SCIP_Bool             copypropagators,    /**< should the propagators be copied */
   SCIP_Bool             copyheuristics,     /**< should the heuristics be copied */
   SCIP_Bool             copyeventhdlrs,     /**< should the event handlers be copied */
   SCIP_Bool             copynodeselectors,  /**< should the node selectors be copied */
   SCIP_Bool             copybranchrules,    /**< should the branchrules be copied */
   SCIP_Bool             copydisplays,       /**< should the display columns be copied */
   SCIP_Bool             copydialogs,        /**< should the dialogs be copied */
   SCIP_Bool             copytables,         /**< should the statistics tables be copied */
   SCIP_Bool             copynlpis,          /**< should the NLP interfaces be copied */
   SCIP_Bool*            allvalid            /**< pointer to store whether all plugins were validly copied */
   )
{
   int p;
   SCIP_Bool valid;

   assert(sourceset != NULL);
   assert(targetset != NULL);
   assert(sourceset != targetset);
   assert(allvalid != NULL);

   *allvalid = TRUE;

   /* copy all reader plugins */
   if( copyreaders && sourceset->readers != NULL )
   {
      for( p = sourceset->nreaders - 1; p >= 0; --p )
      {
         SCIP_CALL( SCIPreaderCopyInclude(sourceset->readers[p], targetset) );
      }
   }

   /* copy all variable pricer plugins */
   if( copypricers && sourceset->pricers != NULL )
   {
      for( p = sourceset->npricers - 1; p >= 0; --p )
      {
         valid = FALSE;
         SCIP_CALL( SCIPpricerCopyInclude(sourceset->pricers[p], targetset, &valid) );
         *allvalid = *allvalid && valid;
         if( SCIPpricerIsActive(sourceset->pricers[p]) )
         {
            SCIP_CALL( SCIPactivatePricer(targetset->scip, targetset->pricers[p]) );
         }
      }
   }

   /* copy all constraint handler plugins */
   if( copyconshdlrs && sourceset->conshdlrs_include != NULL )
   {
      /* copy them in order they were added to the sourcescip
       *
       * @note we only have to set the valid pointer to FALSE in case that a constraint handler, which does not need
       *       constraints, does not copy; in the case that a constraint handler does not copy and it needs constraint
       *       we will detect later that the problem is not valid if a constraint of that type exits
       */
      for( p = 0; p < sourceset->nconshdlrs; ++p )
      {
         if( SCIPconshdlrIsClonable(sourceset->conshdlrs_include[p]) )
         {
            valid = FALSE;
            SCIP_CALL( SCIPconshdlrCopyInclude(sourceset->conshdlrs_include[p], targetset, &valid) );
            *allvalid = *allvalid && valid;
            SCIPsetDebugMsg(sourceset, "Copying conshdlr <%s> was%s valid.\n", SCIPconshdlrGetName(sourceset->conshdlrs_include[p]), valid ? "" : " not");
         }
         else if( !SCIPconshdlrNeedsCons(sourceset->conshdlrs_include[p]) )
         {
            SCIPsetDebugMsg(sourceset, "Copying Conshdlr <%s> without constraints not valid.\n", SCIPconshdlrGetName(sourceset->conshdlrs_include[p]));
            *allvalid = FALSE;
         }
      }
   }

   /* copy all conflict handler plugins */
   if( copyconflicthdlrs && sourceset->conflicthdlrs != NULL )
   {
      for( p = sourceset->nconflicthdlrs - 1; p >= 0; --p )
      {
         SCIP_CALL( SCIPconflicthdlrCopyInclude(sourceset->conflicthdlrs[p], targetset) );
      }
   }

   /* copy all presolver plugins */
   if( copypresolvers && sourceset->presols != NULL )
   {
      for( p = sourceset->npresols - 1; p >= 0; --p )
      {
         SCIP_CALL( SCIPpresolCopyInclude(sourceset->presols[p], targetset) );
      }
   }


   /* copy all relaxator plugins */
   if( copyrelaxators && sourceset->relaxs != NULL )
   {
      for( p = sourceset->nrelaxs - 1; p >= 0; --p )
      {
         SCIP_CALL( SCIPrelaxCopyInclude(sourceset->relaxs[p], targetset) );
      }
   }


   /* copy all separator plugins */
   if( copyseparators && sourceset->sepas != NULL )
   {
      for( p = sourceset->nsepas - 1; p >= 0; --p )
      {
         SCIP_CALL( SCIPsepaCopyInclude(sourceset->sepas[p], targetset) );
      }
   }

   /* copy all propagators plugins */
   if( copypropagators && sourceset->props != NULL )
   {
      for( p = sourceset->nprops - 1; p >= 0; --p )
      {
         SCIP_CALL( SCIPpropCopyInclude(sourceset->props[p], targetset) );
      }
   }

   /* copy all primal heuristics plugins */
   if( copyheuristics && sourceset->heurs != NULL )
   {
      for( p = sourceset->nheurs - 1; p >= 0; --p )
      {
         SCIP_CALL( SCIPheurCopyInclude(sourceset->heurs[p], targetset) );
      }
   }

   /* copy all event handler plugins */
   if( copyeventhdlrs && sourceset->eventhdlrs != NULL )
   {
      for( p = sourceset->neventhdlrs - 1; p >= 0; --p )
      {
         /* @todo: the copying process of event handlers is currently not checked for consistency */
         SCIP_CALL( SCIPeventhdlrCopyInclude(sourceset->eventhdlrs[p], targetset) );
      }
   }


   /* copy all node selector plugins */
   if( copynodeselectors && sourceset->nodesels != NULL )
   {
      for( p = sourceset->nnodesels - 1; p >= 0; --p )
      {
         SCIP_CALL( SCIPnodeselCopyInclude(sourceset->nodesels[p], targetset) );
      }
   }

   /* copy all branchrule plugins */
   if( copybranchrules && sourceset->branchrules != NULL )
   {
      for( p = sourceset->nbranchrules - 1; p >= 0; --p )
      {
         SCIP_CALL( SCIPbranchruleCopyInclude(sourceset->branchrules[p], targetset) );
      }
   }


   /* copy all display plugins */
   if( copydisplays && sourceset->disps != NULL )
   {
      for( p = sourceset->ndisps - 1; p >= 0; --p )
      {
         SCIP_CALL( SCIPdispCopyInclude(sourceset->disps[p], targetset) );
      }
   }


   /* copy all dialog plugins */
   if( copydialogs && sourceset->dialogs != NULL )
   {
      for( p = sourceset->ndialogs - 1; p >= 0; --p )
      {
         /* @todo: the copying process of dialog handlers is currently not checked for consistency */
         SCIP_CALL( SCIPdialogCopyInclude(sourceset->dialogs[p], targetset) );
      }
   }

   /* copy all table plugins */
   if( copytables && sourceset->tables != NULL )
   {
      for( p = sourceset->ntables - 1; p >= 0; --p )
      {
         SCIP_CALL( SCIPtableCopyInclude(sourceset->tables[p], targetset) );
      }
   }

   /* copy all NLP interfaces */
   if( copynlpis && sourceset->nlpis != NULL )
   {
      for( p = sourceset->nnlpis - 1; p >= 0; --p )
      {
         SCIP_NLPI* nlpicopy;

         SCIP_CALL( SCIPnlpiCopy(SCIPblkmem(targetset->scip), sourceset->nlpis[p], &nlpicopy) );
         SCIP_CALL( SCIPincludeNlpi(targetset->scip, nlpicopy) );
      }
   }

   return SCIP_OKAY;
}

/** copies parameters from sourcescip to targetscip */
SCIP_RETCODE SCIPsetCopyParams(
   SCIP_SET*             sourceset,          /**< source SCIP_SET data structure */
   SCIP_SET*             targetset,          /**< target SCIP_SET data structure */
   SCIP_MESSAGEHDLR*     messagehdlr         /**< message handler of target SCIP */
   )
{
   assert(sourceset != NULL);
   assert(targetset != NULL);
   assert(sourceset != targetset);
   assert(targetset->scip != NULL);

   SCIP_CALL( SCIPparamsetCopyParams(sourceset->paramset, targetset->paramset, targetset, messagehdlr) );

   return SCIP_OKAY;
}

/** creates global SCIP settings */
SCIP_RETCODE SCIPsetCreate(
   SCIP_SET**            set,                /**< pointer to SCIP settings */
   SCIP_MESSAGEHDLR*     messagehdlr,        /**< message handler */
   BMS_BLKMEM*           blkmem,             /**< block memory */
   SCIP*                 scip                /**< SCIP data structure */
   )
{
   assert(set != NULL);
   assert(scip != NULL);

   SCIP_ALLOC( BMSallocMemory(set) );

   (*set)->stage = SCIP_STAGE_INIT;
   (*set)->scip = scip;
   (*set)->buffer = SCIPbuffer(scip);
   (*set)->cleanbuffer = SCIPcleanbuffer(scip);

   SCIP_CALL( SCIPparamsetCreate(&(*set)->paramset, blkmem) );

   (*set)->readers = NULL;
   (*set)->nreaders = 0;
   (*set)->readerssize = 0;
   (*set)->pricers = NULL;
   (*set)->npricers = 0;
   (*set)->nactivepricers = 0;
   (*set)->pricerssize = 0;
   (*set)->pricerssorted = FALSE;
   (*set)->pricersnamesorted = FALSE;
   (*set)->conshdlrs = NULL;
   (*set)->conshdlrs_sepa = NULL;
   (*set)->conshdlrs_enfo = NULL;
   (*set)->conshdlrs_include = NULL;
   (*set)->nconshdlrs = 0;
   (*set)->conshdlrssize = 0;
   (*set)->conflicthdlrs = NULL;
   (*set)->nconflicthdlrs = 0;
   (*set)->conflicthdlrssize = 0;
   (*set)->conflicthdlrssorted = FALSE;
   (*set)->conflicthdlrsnamesorted = FALSE;

   (*set)->debugsoldata = NULL;
   SCIP_CALL( SCIPdebugSolDataCreate(&(*set)->debugsoldata) ); /*lint !e506 !e774*/

   (*set)->presols = NULL;
   (*set)->npresols = 0;
   (*set)->presolssize = 0;
   (*set)->presolssorted = FALSE;
   (*set)->presolsnamesorted = FALSE;
   (*set)->relaxs = NULL;
   (*set)->nrelaxs = 0;
   (*set)->relaxssize = 0;
   (*set)->relaxssorted = FALSE;
   (*set)->relaxsnamesorted = FALSE;
   (*set)->sepas = NULL;
   (*set)->nsepas = 0;
   (*set)->sepassize = 0;
   (*set)->sepassorted = FALSE;
   (*set)->sepasnamesorted = FALSE;
   (*set)->props = NULL;
   (*set)->props_presol = NULL;
   (*set)->nprops = 0;
   (*set)->propssize = 0;
   (*set)->propssorted = FALSE;
   (*set)->propspresolsorted = FALSE;
   (*set)->propsnamesorted = FALSE;
   (*set)->concsolvertypes = NULL;
   (*set)->nconcsolvertypes = 0;
   (*set)->concsolvertypessize = 0;
   (*set)->concsolvers = NULL;
   (*set)->nconcsolvers = 0;
   (*set)->concsolverssize = 0;
   (*set)->concurrent_paramsetprefix = NULL;
   (*set)->heurs = NULL;
   (*set)->nheurs = 0;
   (*set)->heurssize = 0;
   (*set)->heurssorted = FALSE;
   (*set)->heursnamesorted = FALSE;
   (*set)->comprs = NULL;
   (*set)->ncomprs = 0;
   (*set)->comprssize = 0;
   (*set)->comprssorted = FALSE;
   (*set)->comprsnamesorted = FALSE;
   (*set)->eventhdlrs = NULL;
   (*set)->neventhdlrs = 0;
   (*set)->eventhdlrssize = 0;
   (*set)->nodesels = NULL;
   (*set)->nnodesels = 0;
   (*set)->nodeselssize = 0;
   (*set)->nodesel = NULL;
   (*set)->branchrules = NULL;
   (*set)->nbranchrules = 0;
   (*set)->branchrulessize = 0;
   (*set)->branchrulessorted = FALSE;
   (*set)->branchrulesnamesorted = FALSE;
   (*set)->banditvtables = NULL;
   (*set)->banditvtablessize = 0;
   (*set)->nbanditvtables = 0;
   (*set)->disps = NULL;
   (*set)->ndisps = 0;
   (*set)->dispssize = 0;
   (*set)->tables = NULL;
   (*set)->ntables = 0;
   (*set)->tablessize = 0;
   (*set)->tablessorted = FALSE;
   (*set)->dialogs = NULL;
   (*set)->ndialogs = 0;
   (*set)->dialogssize = 0;
   (*set)->nlpis = NULL;
   (*set)->nnlpis = 0;
   (*set)->nlpissize = 0;
   (*set)->nlpissorted = FALSE;
   (*set)->limitchanged = FALSE;
   (*set)->extcodenames = NULL;
   (*set)->extcodedescs = NULL;
   (*set)->nextcodes = 0;
   (*set)->extcodessize = 0;
   (*set)->visual_vbcfilename = NULL;
   (*set)->visual_bakfilename = NULL;
   (*set)->nlp_solver = NULL;
   (*set)->nlp_disable = FALSE;
   (*set)->sepa_primfeastol = SCIP_INVALID;
<<<<<<< HEAD
#ifdef WITH_DEBUG_SOLUTION
   (*set)->misc_debugsol = NULL;
#endif
=======
   (*set)->misc_debugsol = NULL;
>>>>>>> b61e68c1

   /* the default time limit is infinite */
   (*set)->istimelimitfinite = FALSE;

   /* branching parameters */
   SCIP_CALL( SCIPsetAddCharParam(*set, messagehdlr, blkmem,
         "branching/scorefunc",
         "branching score function ('s'um, 'p'roduct, 'q'uotient)",
         &(*set)->branch_scorefunc, TRUE, SCIP_DEFAULT_BRANCH_SCOREFUNC, "spq",
         NULL, NULL) );
   SCIP_CALL( SCIPsetAddRealParam(*set, messagehdlr, blkmem,
         "branching/scorefac",
         "branching score factor to weigh downward and upward gain prediction in sum score function",
         &(*set)->branch_scorefac, TRUE, SCIP_DEFAULT_BRANCH_SCOREFAC, 0.0, 1.0,
         NULL, NULL) );
   SCIP_CALL( SCIPsetAddBoolParam(*set, messagehdlr, blkmem,
         "branching/preferbinary",
         "should branching on binary variables be preferred?",
         &(*set)->branch_preferbinary, FALSE, SCIP_DEFAULT_BRANCH_PREFERBINARY,
         NULL, NULL) );
   SCIP_CALL( SCIPsetAddRealParam(*set, messagehdlr, blkmem,
         "branching/clamp",
         "minimal relative distance of branching point to bounds when branching on a continuous variable",
         &(*set)->branch_clamp, FALSE, SCIP_DEFAULT_BRANCH_CLAMP, 0.0, 0.5,
         NULL, NULL) );
   SCIP_CALL( SCIPsetAddCharParam(*set, messagehdlr, blkmem,
         "branching/lpgainnormalize",
         "strategy for normalization of LP gain when updating pseudocosts of continuous variables (divide by movement of 'l'p value, reduction in 'd'omain width, or reduction in domain width of 's'ibling)",
         &(*set)->branch_lpgainnorm, FALSE, SCIP_DEFAULT_BRANCH_LPGAINNORMALIZE, "dls",
         NULL, NULL) );
   SCIP_CALL( SCIPsetAddBoolParam(*set, messagehdlr, blkmem,
         "branching/delaypscostupdate",
         "should updating pseudo costs for continuous variables be delayed to the time after separation?",
         &(*set)->branch_delaypscost, FALSE, SCIP_DEFAULT_BRANCH_DELAYPSCOST,
         NULL, NULL) );
   SCIP_CALL( SCIPsetAddBoolParam(*set, messagehdlr, blkmem,
         "branching/divingpscost",
         "should pseudo costs be updated also in diving and probing mode?",
         &(*set)->branch_divingpscost, FALSE, SCIP_DEFAULT_BRANCH_DIVINGPSCOST,
         NULL, NULL) );
   SCIP_CALL( SCIPsetAddBoolParam(*set, messagehdlr, blkmem,
         "branching/forceallchildren",
         "should all strong branching children be regarded even if one is detected to be infeasible? (only with propagation)",
         &(*set)->branch_forceall, TRUE, SCIP_DEFAULT_BRANCH_FORCEALL,
         NULL, NULL) );
   SCIP_CALL( SCIPsetAddCharParam(*set, messagehdlr, blkmem,
         "branching/firstsbchild",
         "child node to be regarded first during strong branching (only with propagation): 'u'p child, 'd'own child, 'h'istory-based, or 'a'utomatic",
         &(*set)->branch_firstsbchild, TRUE, SCIP_DEFAULT_BRANCH_FIRSTSBCHILD, "aduh",
         NULL, NULL) );
   SCIP_CALL( SCIPsetAddBoolParam(*set, messagehdlr, blkmem,
         "branching/checksol",
         "should LP solutions during strong branching with propagation be checked for feasibility?",
         &(*set)->branch_checksbsol, TRUE, SCIP_DEFAULT_BRANCH_CHECKSBSOL,
         NULL, NULL) );
   SCIP_CALL( SCIPsetAddBoolParam(*set, messagehdlr, blkmem,
         "branching/roundsbsol",
         "should LP solutions during strong branching with propagation be rounded? (only when checksbsol=TRUE)",
         &(*set)->branch_roundsbsol, TRUE, SCIP_DEFAULT_BRANCH_ROUNDSBSOL,
         NULL, NULL) );
   SCIP_CALL( SCIPsetAddBoolParam(*set, messagehdlr, blkmem,
         "branching/sumadjustscore",
         "score adjustment near zero by adding epsilon (TRUE) or using maximum (FALSE)",
         &(*set)->branch_sumadjustscore, TRUE, SCIP_DEFAULT_BRANCH_SUMADJUSTSCORE,
         NULL, NULL) );

   /* tree compression parameters */
   SCIP_CALL( SCIPsetAddBoolParam(*set, messagehdlr, blkmem,
         "compression/enable",
         "should automatic tree compression after the presolving be enabled?",
         &(*set)->compr_enable, TRUE, SCIP_DEFAULT_COMPR_ENABLE,
         NULL, NULL) );

   /* conflict analysis parameters */
   SCIP_CALL( SCIPsetAddBoolParam(*set, messagehdlr, blkmem,
         "conflict/enable",
         "should conflict analysis be enabled?",
         &(*set)->conf_enable, FALSE, SCIP_DEFAULT_CONF_ENABLE,
         NULL, NULL) );
   SCIP_CALL( SCIPsetAddBoolParam(*set, messagehdlr, blkmem,
         "conflict/cleanboundexceedings",
         "should conflicts based on an old cutoff bound be removed from the conflict pool after improving the primal bound?",
         &(*set)->conf_cleanbnddepend, TRUE, SCIP_DEFAULT_CONF_CLEANBNDDEPEND,
         NULL, NULL) );
   SCIP_CALL( SCIPsetAddBoolParam(*set, messagehdlr, blkmem,
         "conflict/useprop",
         "should propagation conflict analysis be used?",
         &(*set)->conf_useprop, FALSE, SCIP_DEFAULT_CONF_USEPROP,
         NULL, NULL) );
   SCIP_CALL( SCIPsetAddCharParam(*set, messagehdlr, blkmem,
         "conflict/useinflp",
         "should infeasible LP conflict analysis be used? ('o'ff, 'c'onflict graph, 'd'ual ray, 'b'oth conflict graph and dual ray)",
         &(*set)->conf_useinflp, FALSE, SCIP_DEFAULT_CONF_USEINFLP, "ocdb",
         NULL, NULL) );
   SCIP_CALL( SCIPsetAddCharParam(*set, messagehdlr, blkmem,
         "conflict/useboundlp",
         "should bound exceeding LP conflict analysis be used? ('o'ff, 'c'onflict graph, 'd'ual ray, 'b'oth conflict graph and dual ray)",
         &(*set)->conf_useboundlp, FALSE, SCIP_DEFAULT_CONF_USEBOUNDLP, "ocdb",
         NULL, NULL) );
   SCIP_CALL( SCIPsetAddBoolParam(*set, messagehdlr, blkmem,
         "conflict/usesb",
         "should infeasible/bound exceeding strong branching conflict analysis be used?",
         &(*set)->conf_usesb, FALSE, SCIP_DEFAULT_CONF_USESB,
         NULL, NULL) );
   SCIP_CALL( SCIPsetAddBoolParam(*set, messagehdlr, blkmem,
         "conflict/usepseudo",
         "should pseudo solution conflict analysis be used?",
         &(*set)->conf_usepseudo, FALSE, SCIP_DEFAULT_CONF_USEPSEUDO,
         NULL, NULL) );
   SCIP_CALL( SCIPsetAddRealParam(*set, messagehdlr, blkmem,
         "conflict/maxvarsfac",
         "maximal fraction of variables involved in a conflict constraint",
         &(*set)->conf_maxvarsfac, TRUE, SCIP_DEFAULT_CONF_MAXVARSFAC, 0.0, SCIP_REAL_MAX,
         NULL, NULL) );
   SCIP_CALL( SCIPsetAddIntParam(*set, messagehdlr, blkmem,
         "conflict/minmaxvars",
         "minimal absolute maximum of variables involved in a conflict constraint",
         &(*set)->conf_minmaxvars, TRUE, SCIP_DEFAULT_CONF_MINMAXVARS, 0, INT_MAX,
         NULL, NULL) );
   SCIP_CALL( SCIPsetAddIntParam(*set, messagehdlr, blkmem,
         "conflict/maxlploops",
         "maximal number of LP resolving loops during conflict analysis (-1: no limit)",
         &(*set)->conf_maxlploops, TRUE, SCIP_DEFAULT_CONF_MAXLPLOOPS, -1, INT_MAX,
         NULL, NULL) );
   SCIP_CALL( SCIPsetAddIntParam(*set, messagehdlr, blkmem,
         "conflict/lpiterations",
         "maximal number of LP iterations in each LP resolving loop (-1: no limit)",
         &(*set)->conf_lpiterations, TRUE, SCIP_DEFAULT_CONF_LPITERATIONS, -1, INT_MAX,
         NULL, NULL) );
   SCIP_CALL( SCIPsetAddIntParam(*set, messagehdlr, blkmem,
         "conflict/fuiplevels",
         "number of depth levels up to which first UIP's are used in conflict analysis (-1: use All-FirstUIP rule)",
         &(*set)->conf_fuiplevels, TRUE, SCIP_DEFAULT_CONF_FUIPLEVELS, -1, INT_MAX,
         NULL, NULL) );
   SCIP_CALL( SCIPsetAddIntParam(*set, messagehdlr, blkmem,
         "conflict/interconss",
         "maximal number of intermediate conflict constraints generated in conflict graph (-1: use every intermediate constraint)",
         &(*set)->conf_interconss, TRUE, SCIP_DEFAULT_CONF_INTERCONSS, -1, INT_MAX,
         NULL, NULL) );
   SCIP_CALL( SCIPsetAddIntParam(*set, messagehdlr, blkmem,
         "conflict/reconvlevels",
         "number of depth levels up to which UIP reconvergence constraints are generated (-1: generate reconvergence constraints in all depth levels)",
         &(*set)->conf_reconvlevels, TRUE, SCIP_DEFAULT_CONF_RECONVLEVELS, -1, INT_MAX,
         NULL, NULL) );
   SCIP_CALL( SCIPsetAddIntParam(*set, messagehdlr, blkmem,
         "conflict/maxconss",
         "maximal number of conflict constraints accepted at an infeasible node (-1: use all generated conflict constraints)",
         &(*set)->conf_maxconss, TRUE, SCIP_DEFAULT_CONF_MAXCONSS, -1, INT_MAX,
         NULL, NULL) );
   SCIP_CALL( SCIPsetAddIntParam(*set, messagehdlr, blkmem,
         "conflict/maxstoresize",
         "maximal size of conflict store (-1: auto, 0: disable storage)",
         &(*set)->conf_maxstoresize, TRUE, SCIP_DEFAULT_CONF_MAXSTORESIZE, -1, INT_MAX,
         NULL, NULL) );
   SCIP_CALL( SCIPsetAddBoolParam(*set, messagehdlr, blkmem,
         "conflict/preferbinary",
         "should binary conflicts be preferred?",
         &(*set)->conf_preferbinary, FALSE, SCIP_DEFAULT_CONF_PREFERBINARY,
         NULL, NULL) );
   SCIP_CALL( SCIPsetAddBoolParam(*set, messagehdlr, blkmem,
         "conflict/prefinfproof",
         "prefer infeasibility proof to boundexceeding proof",
         &(*set)->conf_prefinfproof, TRUE, SCIP_DEFAULT_CONF_PREFINFPROOF,
         NULL, NULL) );
   SCIP_CALL( SCIPsetAddBoolParam(*set, messagehdlr, blkmem,
         "conflict/allowlocal",
         "should conflict constraints be generated that are only valid locally?",
         &(*set)->conf_allowlocal, TRUE, SCIP_DEFAULT_CONF_ALLOWLOCAL,
         NULL, NULL) );
   SCIP_CALL( SCIPsetAddBoolParam(*set, messagehdlr, blkmem,
         "conflict/settlelocal",
         "should conflict constraints be attached only to the local subtree where they can be useful?",
         &(*set)->conf_settlelocal, TRUE, SCIP_DEFAULT_CONF_SETTLELOCAL,
         NULL, NULL) );
   SCIP_CALL( SCIPsetAddBoolParam(*set, messagehdlr, blkmem,
         "conflict/repropagate",
         "should earlier nodes be repropagated in order to replace branching decisions by deductions?",
         &(*set)->conf_repropagate, TRUE, SCIP_DEFAULT_CONF_REPROPAGATE,
         NULL, NULL) );
   SCIP_CALL( SCIPsetAddBoolParam(*set, messagehdlr, blkmem,
         "conflict/keepreprop",
         "should constraints be kept for repropagation even if they are too long?",
         &(*set)->conf_keepreprop, TRUE, SCIP_DEFAULT_CONF_KEEPREPROP,
         NULL, NULL) );
   SCIP_CALL( SCIPsetAddBoolParam(*set, messagehdlr, blkmem,
         "conflict/separate",
         "should the conflict constraints be separated?",
         &(*set)->conf_separate, TRUE, SCIP_DEFAULT_CONF_SEPARATE,
         NULL, NULL) );
   SCIP_CALL( SCIPsetAddBoolParam(*set, messagehdlr, blkmem,
         "conflict/dynamic",
         "should the conflict constraints be subject to aging?",
         &(*set)->conf_dynamic, TRUE, SCIP_DEFAULT_CONF_DYNAMIC,
         NULL, NULL) );
   SCIP_CALL( SCIPsetAddBoolParam(*set, messagehdlr, blkmem,
         "conflict/removable",
         "should the conflict's relaxations be subject to LP aging and cleanup?",
         &(*set)->conf_removable, TRUE, SCIP_DEFAULT_CONF_REMOVEABLE,
         NULL, NULL) );
   SCIP_CALL( SCIPsetAddRealParam(*set, messagehdlr, blkmem,
         "conflict/graph/depthscorefac",
         "score factor for depth level in bound relaxation heuristic",
         &(*set)->conf_depthscorefac, TRUE, SCIP_DEFAULT_CONF_DEPTHSCOREFAC, SCIP_REAL_MIN, SCIP_REAL_MAX,
         NULL, NULL) );
   SCIP_CALL( SCIPsetAddRealParam(*set, messagehdlr, blkmem,
         "conflict/proofscorefac",
         "score factor for impact on acticity in bound relaxation heuristic",
         &(*set)->conf_proofscorefac, TRUE, SCIP_DEFAULT_CONF_PROOFSCOREFAC, SCIP_REAL_MIN, SCIP_REAL_MAX,
         NULL, NULL) );
   SCIP_CALL( SCIPsetAddRealParam(*set, messagehdlr, blkmem,
         "conflict/uplockscorefac",
         "score factor for up locks in bound relaxation heuristic",
         &(*set)->conf_uplockscorefac, TRUE, SCIP_DEFAULT_CONF_UPLOCKSCOREFAC, SCIP_REAL_MIN, SCIP_REAL_MAX,
         NULL, NULL) );
   SCIP_CALL( SCIPsetAddRealParam(*set, messagehdlr, blkmem,
         "conflict/downlockscorefac",
         "score factor for down locks in bound relaxation heuristic",
         &(*set)->conf_downlockscorefac, TRUE, SCIP_DEFAULT_CONF_DOWNLOCKSCOREFAC, SCIP_REAL_MIN, SCIP_REAL_MAX,
         NULL, NULL) );
   SCIP_CALL( SCIPsetAddRealParam(*set, messagehdlr, blkmem,
         "conflict/scorefac",
         "factor to decrease importance of variables' earlier conflict scores",
         &(*set)->conf_scorefac, TRUE, SCIP_DEFAULT_CONF_SCOREFAC, 1e-6, 1.0,
         NULL, NULL) );
   SCIP_CALL( SCIPsetAddIntParam(*set, messagehdlr, blkmem,
         "conflict/restartnum",
         "number of successful conflict analysis calls that trigger a restart (0: disable conflict restarts)",
         &(*set)->conf_restartnum, FALSE, SCIP_DEFAULT_CONF_RESTARTNUM, 0, INT_MAX,
         NULL, NULL) );
   SCIP_CALL( SCIPsetAddRealParam(*set, messagehdlr, blkmem,
         "conflict/restartfac",
         "factor to increase restartnum with after each restart",
         &(*set)->conf_restartfac, FALSE, SCIP_DEFAULT_CONF_RESTARTFAC, 0.0, SCIP_REAL_MAX,
         NULL, NULL) );
   SCIP_CALL( SCIPsetAddBoolParam(*set, messagehdlr, blkmem,
         "conflict/ignorerelaxedbd",
         "should relaxed bounds be ignored?",
         &(*set)->conf_ignorerelaxedbd, TRUE, SCIP_DEFAULT_CONF_IGNORERELAXEDBD,
         NULL, NULL) );
   SCIP_CALL( SCIPsetAddIntParam(*set, messagehdlr, blkmem,
         "conflict/maxvarsdetectimpliedbounds",
         "maximal number of variables to try to detect global bound implications and shorten the whole conflict set (0: disabled)",
         &(*set)->conf_maxvarsdetectimpliedbounds, TRUE, SCIP_DEFAULT_CONF_MAXVARSDETECTIMPLIEDBOUNDS, 0, INT_MAX,
         NULL, NULL) );
   SCIP_CALL( SCIPsetAddBoolParam(*set, messagehdlr, blkmem,
         "conflict/fullshortenconflict",
         "try to shorten the whole conflict set or terminate early (depending on the 'maxvarsdetectimpliedbounds' parameter)",
         &(*set)->conf_fullshortenconflict, TRUE, SCIP_DEFAULT_CONF_FULLSHORTENCONFLICT,
         NULL, NULL) );
   SCIP_CALL( SCIPsetAddRealParam(*set, messagehdlr, blkmem,
         "conflict/conflictweight",
         "the weight the VSIDS score is weight by updating the VSIDS for a variable if it is part of a conflict",
         &(*set)->conf_conflictweight, FALSE, SCIP_DEFAULT_CONF_CONFLITWEIGHT, 0.0, 1.0,
         NULL, NULL) );
   SCIP_CALL( SCIPsetAddRealParam(*set, messagehdlr, blkmem,
         "conflict/conflictgraphweight",
         "the weight the VSIDS score is weight by updating the VSIDS for a variable if it is part of a conflict graph",
         &(*set)->conf_conflictgraphweight, FALSE, SCIP_DEFAULT_CONF_CONFLITGRAPHWEIGHT, 0.0, 1.0,
         NULL, NULL) );
   SCIP_CALL( SCIPsetAddRealParam(*set, messagehdlr, blkmem,
         "conflict/minimprove",
         "minimal improvement of primal bound to remove conflicts based on a previous incumbent",
         &(*set)->conf_minimprove, TRUE, SCIP_DEFAULT_CONF_MINIMPROVE, 0.0, 1.0, NULL, NULL) );
   SCIP_CALL( SCIPsetAddRealParam(*set, messagehdlr, blkmem,
         "conflict/weightsize",
         "weight of the size of a conflict used in score calculation",
         &(*set)->conf_weightsize, TRUE, SCIP_DEFAULT_CONF_WEIGHTSIZE, 0.0, 1.0, NULL, NULL) );
   SCIP_CALL( SCIPsetAddRealParam(*set, messagehdlr, blkmem,
         "conflict/weightrepropdepth",
         "weight of the repropagation depth of a conflict used in score calculation",
         &(*set)->conf_weightrepropdepth, TRUE, SCIP_DEFAULT_CONF_WEIGHTREPROPDEPTH, 0.0, 1.0, NULL, NULL) );
   SCIP_CALL( SCIPsetAddRealParam(*set, messagehdlr, blkmem,
         "conflict/weightvaliddepth",
         "weight of the valid depth of a conflict used in score calculation",
         &(*set)->conf_weightvaliddepth, TRUE, SCIP_DEFAULT_CONF_WEIGHTVALIDDEPTH, 0.0, 1.0, NULL, NULL) );
   SCIP_CALL( SCIPsetAddBoolParam(*set, messagehdlr, blkmem,
         "conflict/sepaaltproofs",
         "apply cut generating functions to construct alternative proofs",
         &(*set)->conf_sepaaltproofs, FALSE, SCIP_DEFAULT_CONF_SEPAALTPROOFS,
         NULL, NULL) );

   /* constraint parameters */
   SCIP_CALL( SCIPsetAddIntParam(*set, messagehdlr, blkmem,
         "constraints/agelimit",
         "maximum age an unnecessary constraint can reach before it is deleted (0: dynamic, -1: keep all constraints)",
         &(*set)->cons_agelimit, TRUE, SCIP_DEFAULT_CONS_AGELIMIT, -1, INT_MAX,
         NULL, NULL) );
   SCIP_CALL( SCIPsetAddIntParam(*set, messagehdlr, blkmem,
         "constraints/obsoleteage",
         "age of a constraint after which it is marked obsolete (0: dynamic, -1 do not mark constraints obsolete)",
         &(*set)->cons_obsoleteage, TRUE, SCIP_DEFAULT_CONS_OBSOLETEAGE, -1, INT_MAX,
         NULL, NULL) );
   SCIP_CALL( SCIPsetAddBoolParam(*set, messagehdlr, blkmem,
         "constraints/disableenfops",
         "should enforcement of pseudo solution be disabled?",
         &(*set)->cons_disableenfops, TRUE, SCIP_DEFAULT_CONS_DISABLEENFOPS,
         NULL, NULL) );

   /* display parameters */
   assert(sizeof(int) == sizeof(SCIP_VERBLEVEL));
   SCIP_CALL( SCIPsetAddIntParam(*set, messagehdlr, blkmem,
         "display/verblevel",
         "verbosity level of output",
         (int*)&(*set)->disp_verblevel, FALSE, (int)SCIP_DEFAULT_DISP_VERBLEVEL,
         (int)SCIP_VERBLEVEL_NONE, (int)SCIP_VERBLEVEL_FULL,
         NULL, NULL) );
   SCIP_CALL( SCIPsetAddIntParam(*set, messagehdlr, blkmem,
         "display/width",
         "maximal number of characters in a node information line",
         &(*set)->disp_width, FALSE, SCIP_DEFAULT_DISP_WIDTH, 0, INT_MAX,
         SCIPparamChgdDispWidth, NULL) );
   SCIP_CALL( SCIPsetAddIntParam(*set, messagehdlr, blkmem,
         "display/freq",
         "frequency for displaying node information lines",
         &(*set)->disp_freq, FALSE, SCIP_DEFAULT_DISP_FREQ, -1, INT_MAX,
         NULL, NULL) );
   SCIP_CALL( SCIPsetAddIntParam(*set, messagehdlr, blkmem,
         "display/headerfreq",
         "frequency for displaying header lines (every n'th node information line)",
         &(*set)->disp_headerfreq, FALSE, SCIP_DEFAULT_DISP_HEADERFREQ, -1, INT_MAX,
         NULL, NULL) );
   SCIP_CALL( SCIPsetAddBoolParam(*set, messagehdlr, blkmem,
         "display/lpinfo",
         "should the LP solver display status messages?",
         &(*set)->disp_lpinfo, FALSE, SCIP_DEFAULT_DISP_LPINFO,
         NULL, NULL) );
   SCIP_CALL( SCIPsetAddBoolParam(*set, messagehdlr, blkmem,
         "display/allviols",
         "display all violations for a given start solution / the best solution after the solving process?",
         &(*set)->disp_allviols, FALSE, SCIP_DEFAULT_DISP_ALLVIOLS,
         NULL, NULL) );

   /* history parameters */
   SCIP_CALL( SCIPsetAddBoolParam(*set, messagehdlr, blkmem,
         "history/valuebased",
         "should statistics be collected for variable domain value pairs?",
         &(*set)->history_valuebased, FALSE, SCIP_DEFAULT_HISTORY_VALUEBASED,
         NULL, NULL) );
   SCIP_CALL( SCIPsetAddBoolParam(*set, messagehdlr, blkmem,
         "history/allowmerge",
         "should variable histories be merged from sub-SCIPs whenever possible?",
         &(*set)->history_allowmerge, FALSE, SCIP_DEFAULT_HISTORY_ALLOWMERGE,
         NULL, NULL) );
   SCIP_CALL( SCIPsetAddBoolParam(*set, messagehdlr, blkmem,
         "history/allowtransfer",
         "should variable histories be transferred to initialize SCIP copies?",
         &(*set)->history_allowtransfer, FALSE, SCIP_DEFAULT_HISTORY_ALLOWTRANSFER,
         NULL, NULL) );

   /* limit parameters */
   SCIP_CALL( SCIPsetAddRealParam(*set, messagehdlr, blkmem,
         "limits/time",
         "maximal time in seconds to run",
         &(*set)->limit_time, FALSE, SCIP_DEFAULT_LIMIT_TIME, 0.0, SCIP_DEFAULT_LIMIT_TIME,
         SCIPparamChgdLimit, NULL) );
   SCIP_CALL( SCIPsetAddLongintParam(*set, messagehdlr, blkmem,
         "limits/nodes",
         "maximal number of nodes to process (-1: no limit)",
         &(*set)->limit_nodes, FALSE, SCIP_DEFAULT_LIMIT_NODES, -1LL, SCIP_LONGINT_MAX,
         SCIPparamChgdLimit, NULL) );
   SCIP_CALL( SCIPsetAddLongintParam(*set, messagehdlr, blkmem,
         "limits/totalnodes",
         "maximal number of total nodes (incl. restarts) to process (-1: no limit)",
         &(*set)->limit_totalnodes, FALSE, SCIP_DEFAULT_LIMIT_NODES, -1LL, SCIP_LONGINT_MAX,
         SCIPparamChgdLimit, NULL) );
   SCIP_CALL( SCIPsetAddLongintParam(*set, messagehdlr, blkmem,
         "limits/stallnodes",
         "solving stops, if the given number of nodes was processed since the last improvement of the primal solution value (-1: no limit)",
         &(*set)->limit_stallnodes, FALSE, SCIP_DEFAULT_LIMIT_STALLNODES, -1LL, SCIP_LONGINT_MAX,
         SCIPparamChgdLimit, NULL) );
   SCIP_CALL( SCIPsetAddRealParam(*set, messagehdlr, blkmem,
         "limits/memory",
         "maximal memory usage in MB; reported memory usage is lower than real memory usage!",
         &(*set)->limit_memory, FALSE, SCIP_DEFAULT_LIMIT_MEMORY, 0.0, SCIP_MEM_NOLIMIT,
         SCIPparamChgdLimit, NULL) );
   SCIP_CALL( SCIPsetAddRealParam(*set, messagehdlr, blkmem,
         "limits/gap",
         "solving stops, if the relative gap = |primal - dual|/MIN(|dual|,|primal|) is below the given value",
         &(*set)->limit_gap, FALSE, SCIP_DEFAULT_LIMIT_GAP, 0.0, SCIP_REAL_MAX,
         SCIPparamChgdLimit, NULL) );
   SCIP_CALL( SCIPsetAddRealParam(*set, messagehdlr, blkmem,
         "limits/absgap",
         "solving stops, if the absolute gap = |primalbound - dualbound| is below the given value",
         &(*set)->limit_absgap, FALSE, SCIP_DEFAULT_LIMIT_ABSGAP, 0.0, SCIP_REAL_MAX,
         SCIPparamChgdLimit, NULL) );
   SCIP_CALL( SCIPsetAddIntParam(*set, messagehdlr, blkmem,
         "limits/solutions",
         "solving stops, if the given number of solutions were found (-1: no limit)",
         &(*set)->limit_solutions, FALSE, SCIP_DEFAULT_LIMIT_SOLUTIONS, -1, INT_MAX,
         SCIPparamChgdLimit, NULL) );
   SCIP_CALL( SCIPsetAddIntParam(*set, messagehdlr, blkmem,
         "limits/bestsol",
         "solving stops, if the given number of solution improvements were found (-1: no limit)",
         &(*set)->limit_bestsol, FALSE, SCIP_DEFAULT_LIMIT_BESTSOL, -1, INT_MAX,
         SCIPparamChgdLimit, NULL) );
   SCIP_CALL( SCIPsetAddIntParam(*set, messagehdlr, blkmem,
         "limits/maxsol",
         "maximal number of solutions to store in the solution storage",
         &(*set)->limit_maxsol, FALSE, SCIP_DEFAULT_LIMIT_MAXSOL, 1, INT_MAX,
         SCIPparamChgdLimit, NULL) );
   SCIP_CALL( SCIPsetAddIntParam(*set, messagehdlr, blkmem,
         "limits/maxorigsol",
         "maximal number of solutions candidates to store in the solution storage of the original problem",
         &(*set)->limit_maxorigsol, FALSE, SCIP_DEFAULT_LIMIT_MAXORIGSOL, 0, INT_MAX,
         SCIPparamChgdLimit, NULL) );
   SCIP_CALL( SCIPsetAddIntParam(*set, messagehdlr, blkmem,
         "limits/restarts",
         "solving stops, if the given number of restarts was triggered (-1: no limit)",
         &(*set)->limit_restarts, FALSE, SCIP_DEFAULT_LIMIT_RESTARTS, -1, INT_MAX,
         SCIPparamChgdLimit, NULL) );

   SCIP_CALL( SCIPsetAddIntParam(*set, messagehdlr, blkmem,
         "limits/autorestartnodes",
         "if solve exceeds this number of nodes for the first time, an automatic restart is triggered (-1: no automatic restart)",
         &(*set)->limit_autorestartnodes, FALSE, SCIP_DEFAULT_LIMIT_AUTORESTARTNODES, -1, INT_MAX,
         SCIPparamChgdLimit, NULL) );

   /* LP parameters */
   SCIP_CALL( SCIPsetAddIntParam(*set, messagehdlr, blkmem,
         "lp/solvefreq",
         "frequency for solving LP at the nodes (-1: never; 0: only root LP)",
         &(*set)->lp_solvefreq, FALSE, SCIP_DEFAULT_LP_SOLVEFREQ, -1, SCIP_MAXTREEDEPTH,
         NULL, NULL) );
   SCIP_CALL( SCIPsetAddLongintParam(*set, messagehdlr, blkmem,
         "lp/iterlim",
         "iteration limit for each single LP solve (-1: no limit)",
         &(*set)->lp_iterlim, TRUE, SCIP_DEFAULT_LP_ITERLIM, -1LL, SCIP_LONGINT_MAX,
         NULL, NULL) );
   SCIP_CALL( SCIPsetAddLongintParam(*set, messagehdlr, blkmem,
         "lp/rootiterlim",
         "iteration limit for initial root LP solve (-1: no limit)",
         &(*set)->lp_rootiterlim, TRUE, SCIP_DEFAULT_LP_ROOTITERLIM, -1LL, SCIP_LONGINT_MAX,
         NULL, NULL) );
   SCIP_CALL( SCIPsetAddIntParam(*set, messagehdlr, blkmem,
         "lp/solvedepth",
         "maximal depth for solving LP at the nodes (-1: no depth limit)",
         &(*set)->lp_solvedepth, FALSE, SCIP_DEFAULT_LP_SOLVEDEPTH, -1, SCIP_MAXTREEDEPTH,
         NULL, NULL) );
   SCIP_CALL( SCIPsetAddCharParam(*set, messagehdlr, blkmem,
         "lp/initalgorithm",
         "LP algorithm for solving initial LP relaxations (automatic 's'implex, 'p'rimal simplex, 'd'ual simplex, 'b'arrier, barrier with 'c'rossover)",
         &(*set)->lp_initalgorithm, FALSE, SCIP_DEFAULT_LP_INITALGORITHM, "spdbc",
         NULL, NULL) );
   SCIP_CALL( SCIPsetAddCharParam(*set, messagehdlr, blkmem,
         "lp/resolvealgorithm",
         "LP algorithm for resolving LP relaxations if a starting basis exists (automatic 's'implex, 'p'rimal simplex, 'd'ual simplex, 'b'arrier, barrier with 'c'rossover)",
         &(*set)->lp_resolvealgorithm, FALSE, SCIP_DEFAULT_LP_RESOLVEALGORITHM, "spdbc",
         NULL, NULL) );
   SCIP_CALL( SCIPsetAddCharParam(*set, messagehdlr, blkmem,
         "lp/pricing",
         "LP pricing strategy ('l'pi default, 'a'uto, 'f'ull pricing, 'p'artial, 's'teepest edge pricing, 'q'uickstart steepest edge pricing, 'd'evex pricing)",
         &(*set)->lp_pricing, FALSE, SCIP_DEFAULT_LP_PRICING, "lafpsqd",
         NULL, NULL) );
   SCIP_CALL( SCIPsetAddBoolParam(*set, messagehdlr, blkmem,
         "lp/clearinitialprobinglp",
         "should lp state be cleared at the end of probing mode when lp was initially unsolved, e.g., when called right after presolving?",
         &(*set)->lp_clearinitialprobinglp, TRUE, SCIP_DEFAULT_LP_CLEARINITIALPROBINGLP,
         NULL, NULL) );
   SCIP_CALL( SCIPsetAddBoolParam(*set, messagehdlr, blkmem,
         "lp/resolverestore",
         "should the LP be resolved to restore the state at start of diving (if FALSE we buffer the solution values)?",
         &(*set)->lp_resolverestore, TRUE, SCIP_DEFAULT_LP_RESOLVERESTORE,
         NULL, NULL) );
   SCIP_CALL( SCIPsetAddBoolParam(*set, messagehdlr, blkmem,
         "lp/freesolvalbuffers",
         "should the buffers for storing LP solution values during diving be freed at end of diving?",
         &(*set)->lp_freesolvalbuffers, TRUE, SCIP_DEFAULT_LP_FREESOLVALBUFFERS,
         NULL, NULL) );
   SCIP_CALL( SCIPsetAddIntParam(*set, messagehdlr, blkmem,
         "lp/colagelimit",
         "maximum age a dynamic column can reach before it is deleted from the LP (-1: don't delete columns due to aging)",
         &(*set)->lp_colagelimit, TRUE, SCIP_DEFAULT_LP_COLAGELIMIT, -1, INT_MAX,
         NULL, NULL) );
   SCIP_CALL( SCIPsetAddIntParam(*set, messagehdlr, blkmem,
         "lp/rowagelimit",
         "maximum age a dynamic row can reach before it is deleted from the LP (-1: don't delete rows due to aging)",
         &(*set)->lp_rowagelimit, TRUE, SCIP_DEFAULT_LP_ROWAGELIMIT, -1, INT_MAX,
         NULL, NULL) );
   SCIP_CALL( SCIPsetAddBoolParam(*set, messagehdlr, blkmem,
         "lp/cleanupcols",
         "should new non-basic columns be removed after LP solving?",
         &(*set)->lp_cleanupcols, TRUE, SCIP_DEFAULT_LP_CLEANUPCOLS,
         NULL, NULL) );
   SCIP_CALL( SCIPsetAddBoolParam(*set, messagehdlr, blkmem,
         "lp/cleanupcolsroot",
         "should new non-basic columns be removed after root LP solving?",
         &(*set)->lp_cleanupcolsroot, TRUE, SCIP_DEFAULT_LP_CLEANUPCOLSROOT,
         NULL, NULL) );
   SCIP_CALL( SCIPsetAddBoolParam(*set, messagehdlr, blkmem,
         "lp/cleanuprows",
         "should new basic rows be removed after LP solving?",
         &(*set)->lp_cleanuprows, TRUE, SCIP_DEFAULT_LP_CLEANUPROWS,
         NULL, NULL) );
   SCIP_CALL( SCIPsetAddBoolParam(*set, messagehdlr, blkmem,
         "lp/cleanuprowsroot",
         "should new basic rows be removed after root LP solving?",
         &(*set)->lp_cleanuprowsroot, TRUE, SCIP_DEFAULT_LP_CLEANUPROWSROOT,
         NULL, NULL) );
   SCIP_CALL( SCIPsetAddBoolParam(*set, messagehdlr, blkmem,
         "lp/checkstability",
         "should LP solver's return status be checked for stability?",
         &(*set)->lp_checkstability, TRUE, SCIP_DEFAULT_LP_CHECKSTABILITY,
         NULL, NULL) );
   SCIP_CALL( SCIPsetAddRealParam(*set, messagehdlr, blkmem,
         "lp/conditionlimit",
         "maximum condition number of LP basis counted as stable (-1.0: no limit)",
         &(*set)->lp_conditionlimit, TRUE, SCIP_DEFAULT_LP_CONDITIONLIMIT, -1.0, SCIP_REAL_MAX,
         NULL, NULL) );
   SCIP_CALL( SCIPsetAddBoolParam(*set, messagehdlr, blkmem,
         "lp/checkprimfeas",
         "should LP solutions be checked for primal feasibility, resolving LP when numerical troubles occur?",
         &(*set)->lp_checkprimfeas, TRUE, SCIP_DEFAULT_LP_CHECKPRIMFEAS,
         NULL, NULL) );
   SCIP_CALL( SCIPsetAddBoolParam(*set, messagehdlr, blkmem,
         "lp/checkdualfeas",
         "should LP solutions be checked for dual feasibility, resolving LP when numerical troubles occur?",
         &(*set)->lp_checkdualfeas, TRUE, SCIP_DEFAULT_LP_CHECKDUALFEAS,
         NULL, NULL) );
   SCIP_CALL( SCIPsetAddIntParam(*set, messagehdlr, blkmem,
         "lp/fastmip",
         "which FASTMIP setting of LP solver should be used? 0: off, 1: low",
         &(*set)->lp_fastmip, TRUE, SCIP_DEFAULT_LP_FASTMIP, 0, 1,
         NULL, NULL) );
   SCIP_CALL( SCIPsetAddIntParam(*set, messagehdlr, blkmem,
         "lp/scaling",
         "LP scaling (0: none, 1: normal, 2: aggressive)",
         &(*set)->lp_scaling, TRUE, SCIP_DEFAULT_LP_SCALING, 0, 2,
         NULL, NULL) );
   SCIP_CALL( SCIPsetAddBoolParam(*set, messagehdlr, blkmem,
         "lp/presolving",
         "should presolving of LP solver be used?",
         &(*set)->lp_presolving, TRUE, SCIP_DEFAULT_LP_PRESOLVING,
         NULL, NULL) );
   SCIP_CALL( SCIPsetAddBoolParam(*set, messagehdlr, blkmem,
         "lp/lexdualalgo",
         "should the lexicographic dual algorithm be used?",
         &(*set)->lp_lexdualalgo, TRUE, SCIP_DEFAULT_LP_LEXDUALALGO,
         NULL, NULL) );
   SCIP_CALL( SCIPsetAddBoolParam(*set, messagehdlr, blkmem,
         "lp/lexdualrootonly",
         "should the lexicographic dual algorithm be applied only at the root node",
         &(*set)->lp_lexdualrootonly, TRUE, SCIP_DEFAULT_LP_LEXDUALROOTONLY,
         NULL, NULL) );
   SCIP_CALL( SCIPsetAddIntParam(*set, messagehdlr, blkmem,
         "lp/lexdualmaxrounds",
         "maximum number of rounds in the lexicographic dual algorithm (-1: unbounded)",
         &(*set)->lp_lexdualmaxrounds, TRUE, SCIP_DEFAULT_LP_LEXDUALMAXROUNDS, -1, INT_MAX,
         NULL, NULL) );
   SCIP_CALL( SCIPsetAddBoolParam(*set, messagehdlr, blkmem,
         "lp/lexdualbasic",
         "choose fractional basic variables in lexicographic dual algorithm?",
         &(*set)->lp_lexdualbasic, TRUE, SCIP_DEFAULT_LP_LEXDUALBASIC,
         NULL, NULL) );
   SCIP_CALL( SCIPsetAddBoolParam(*set, messagehdlr, blkmem,
         "lp/lexdualstalling",
         "turn on the lex dual algorithm only when stalling?",
         &(*set)->lp_lexdualstalling, TRUE, SCIP_DEFAULT_LP_LEXDUALSTALLING,
         NULL, NULL) );
   SCIP_CALL( SCIPsetAddIntParam(*set, messagehdlr, blkmem,
         "lp/disablecutoff",
         "disable the cutoff bound in the LP solver? (0: enabled, 1: disabled, 2: auto)",
         &(*set)->lp_disablecutoff, TRUE, SCIP_DEFAULT_LP_DISABLECUTOFF,
         0, 2, NULL, NULL) );
   SCIP_CALL( SCIPsetAddRealParam(*set, messagehdlr, blkmem,
         "lp/rowrepswitch",
         "simplex algorithm shall use row representation of the basis if number of rows divided by number of columns exceeds this value (-1.0 to disable row representation)",
         &(*set)->lp_rowrepswitch, TRUE, SCIP_DEFAULT_LP_ROWREPSWITCH, -1.0, SCIP_REAL_MAX,
         NULL, NULL) );
   SCIP_CALL( SCIPsetAddIntParam(*set, messagehdlr, blkmem,
         "lp/threads",
         "number of threads used for solving the LP (0: automatic)",
         &(*set)->lp_threads, TRUE, SCIP_DEFAULT_LP_THREADS, 0, 64,
         NULL, NULL) );
   SCIP_CALL( SCIPsetAddRealParam(*set, messagehdlr, blkmem,
         "lp/resolveiterfac",
         "factor of average LP iterations that is used as LP iteration limit for LP resolve (-1: unlimited)",
         &(*set)->lp_resolveiterfac, TRUE, SCIP_DEFAULT_LP_RESOLVEITERFAC, -1.0, SCIP_REAL_MAX,
         NULL, NULL) );
   SCIP_CALL( SCIPsetAddIntParam(*set, messagehdlr, blkmem,
         "lp/resolveitermin",
         "minimum number of iterations that are allowed for LP resolve",
         &(*set)->lp_resolveitermin, TRUE, SCIP_DEFAULT_LP_RESOLVEITERMIN, 1, INT_MAX,
         NULL, NULL) );

   SCIP_CALL( SCIPsetAddIntParam(*set, messagehdlr, blkmem,
         "lp/solutionpolishing",
         "LP solution polishing method (0: disabled, 1: only root, 2: always, 3: auto)",
         &(*set)->lp_solutionpolishing, TRUE, SCIP_DEFAULT_LP_SOLUTIONPOLISHING, 0, 3,
         NULL, NULL) );

   SCIP_CALL( SCIPsetAddIntParam(*set, messagehdlr, blkmem,
         "lp/refactorinterval",
         "LP refactorization interval (0: auto)",
         &(*set)->lp_refactorinterval, TRUE, SCIP_DEFAULT_LP_REFACTORINTERVAL, 0, INT_MAX,
         NULL, NULL) );

   SCIP_CALL( SCIPsetAddIntParam(*set, messagehdlr, blkmem,
         "lp/refactorinterval",
         "LP refactorization interval (0: auto)",
         &(*set)->lp_refactorinterval, TRUE, SCIP_DEFAULT_LP_REFACTORINTERVAL, 0, INT_MAX,
         NULL, NULL) );

   /* NLP parameters */
   SCIP_CALL( SCIPsetAddStringParam(*set, messagehdlr, blkmem,
         "nlp/solver",
         "solver to use for solving NLPs; leave empty to select NLPI with highest priority",
         &(*set)->nlp_solver, FALSE, SCIP_DEFAULT_NLP_SOLVER,
         NULL, NULL) );
   SCIP_CALL( SCIPsetAddBoolParam(*set, messagehdlr, blkmem,
         "nlp/disable",
         "should the NLP relaxation be always disabled (also for NLPs/MINLPs)?",
         &(*set)->nlp_disable, FALSE, SCIP_DEFAULT_NLP_DISABLE,
         NULL, NULL) );

   /* memory parameters */
   SCIP_CALL( SCIPsetAddRealParam(*set, messagehdlr, blkmem,
         "memory/savefac",
         "fraction of maximal memory usage resulting in switch to memory saving mode",
         &(*set)->mem_savefac, FALSE, SCIP_DEFAULT_MEM_SAVEFAC, 0.0, 1.0,
         NULL, NULL) );
   SCIP_CALL( SCIPsetAddRealParam(*set, messagehdlr, blkmem,
         "memory/arraygrowfac",
         "memory growing factor for dynamically allocated arrays",
         &(*set)->mem_arraygrowfac, TRUE, SCIP_DEFAULT_MEM_ARRAYGROWFAC, 1.0, 10.0,
         paramChgdArraygrowfac, NULL) );
   SCIP_CALL( SCIPsetAddIntParam(*set, messagehdlr, blkmem,
         "memory/arraygrowinit",
         "initial size of dynamically allocated arrays",
         &(*set)->mem_arraygrowinit, TRUE, SCIP_DEFAULT_MEM_ARRAYGROWINIT, 0, INT_MAX,
         paramChgdArraygrowinit, NULL) );
   SCIP_CALL( SCIPsetAddRealParam(*set, messagehdlr, blkmem,
         "memory/treegrowfac",
         "memory growing factor for tree array",
         &(*set)->mem_treegrowfac, TRUE, SCIP_DEFAULT_MEM_TREEGROWFAC, 1.0, 10.0,
         NULL, NULL) );
   SCIP_CALL( SCIPsetAddIntParam(*set, messagehdlr, blkmem,
         "memory/treegrowinit",
         "initial size of tree array",
         &(*set)->mem_treegrowinit, TRUE, SCIP_DEFAULT_MEM_TREEGROWINIT, 0, INT_MAX,
         NULL, NULL) );
   SCIP_CALL( SCIPsetAddRealParam(*set, messagehdlr, blkmem,
         "memory/pathgrowfac",
         "memory growing factor for path array",
         &(*set)->mem_pathgrowfac, TRUE, SCIP_DEFAULT_MEM_PATHGROWFAC, 1.0, 10.0,
         NULL, NULL) );
   SCIP_CALL( SCIPsetAddIntParam(*set, messagehdlr, blkmem,
         "memory/pathgrowinit",
         "initial size of path array",
         &(*set)->mem_pathgrowinit, TRUE, SCIP_DEFAULT_MEM_PATHGROWINIT, 0, INT_MAX,
         NULL, NULL) );

   /* miscellaneous parameters */
   SCIP_CALL( SCIPsetAddBoolParam(*set, messagehdlr, blkmem,
         "misc/catchctrlc",
         "should the CTRL-C interrupt be caught by SCIP?",
         &(*set)->misc_catchctrlc, FALSE, SCIP_DEFAULT_MISC_CATCHCTRLC,
         NULL, NULL) );
   SCIP_CALL( SCIPsetAddBoolParam(*set, messagehdlr, blkmem,
         "misc/usevartable",
         "should a hashtable be used to map from variable names to variables?",
         &(*set)->misc_usevartable, FALSE, SCIP_DEFAULT_MISC_USEVARTABLE,
         NULL, NULL) );
   SCIP_CALL( SCIPsetAddBoolParam(*set, messagehdlr, blkmem,
         "misc/useconstable",
         "should a hashtable be used to map from constraint names to constraints?",
         &(*set)->misc_useconstable, FALSE, SCIP_DEFAULT_MISC_USECONSTABLE,
         NULL, NULL) );
   SCIP_CALL( SCIPsetAddBoolParam(*set, messagehdlr, blkmem,
         "misc/usesmalltables",
         "should smaller hashtables be used? yields better performance for small problems with about 100 variables",
         &(*set)->misc_usesmalltables, FALSE, SCIP_DEFAULT_MISC_USESMALLTABLES,
         NULL, NULL) );
#if 0 /**@todo activate exactsolve parameter and finish implementation of solving MIPs exactly */
   SCIP_CALL( SCIPsetAddBoolParam(*set, messagehdlr, blkmem,
         "misc/exactsolve",
         "should the problem be solved exactly (with proven dual bounds)?",
         &(*set)->misc_exactsolve, FALSE, SCIP_DEFAULT_MISC_EXACTSOLVE,
         NULL, NULL) );
#else
   (*set)->misc_exactsolve = SCIP_DEFAULT_MISC_EXACTSOLVE;
#endif

   SCIP_CALL( SCIPsetAddBoolParam(*set, messagehdlr, blkmem,
         "misc/resetstat",
         "should the statistics be reset if the transformed problem is freed (in case of a Benders decomposition this parameter should be set to FALSE)",
         &(*set)->misc_resetstat, FALSE, SCIP_DEFAULT_MISC_RESETSTAT,
         NULL, NULL) );

   SCIP_CALL( SCIPsetAddBoolParam(*set, messagehdlr, blkmem,
         "misc/improvingsols",
         "should only solutions be checked which improve the primal bound",
         &(*set)->misc_improvingsols, FALSE, SCIP_DEFAULT_MISC_IMPROVINGSOLS,
         NULL, NULL) );
   SCIP_CALL( SCIPsetAddBoolParam(*set, messagehdlr, blkmem,
         "misc/printreason",
         "should the reason be printed if a given start solution is infeasible",
         &(*set)->misc_printreason, FALSE, SCIP_DEFAULT_MISC_PRINTREASON,
         NULL, NULL) );
   SCIP_CALL( SCIPsetAddBoolParam(*set, messagehdlr, blkmem,
         "misc/estimexternmem",
         "should the usage of external memory be estimated?",
         &(*set)->misc_estimexternmem, FALSE, SCIP_DEFAULT_MISC_ESTIMEXTERNMEM,
         NULL, NULL) );
   SCIP_CALL( SCIPsetAddBoolParam(*set, messagehdlr, blkmem,
         "misc/transorigsols",
         "should SCIP try to transfer original solutions to the transformed space (after presolving)?",
         &(*set)->misc_transorigsols, FALSE, SCIP_DEFAULT_MISC_TRANSORIGSOLS,
         NULL, NULL) );
   SCIP_CALL( SCIPsetAddBoolParam(*set, messagehdlr, blkmem,
         "misc/transsolsorig",
         "should SCIP try to transfer transformed solutions to the original space (after solving)?",
         &(*set)->misc_transsolsorig, FALSE, SCIP_DEFAULT_MISC_TRANSSOLSORIG,
         NULL, NULL) );
   SCIP_CALL( SCIPsetAddBoolParam(*set, messagehdlr, blkmem,
            "misc/calcintegral",
            "should SCIP calculate the primal dual integral value?",
            &(*set)->misc_calcintegral, FALSE, SCIP_DEFAULT_MISC_CALCINTEGRAL,
            NULL, NULL) );
   SCIP_CALL( SCIPsetAddBoolParam(*set, messagehdlr, blkmem,
            "misc/finitesolutionstore",
            "should SCIP try to remove infinite fixings from solutions copied to the solution store?",
            &(*set)->misc_finitesolstore, FALSE, SCIP_DEFAULT_MISC_FINITESOLSTORE,
            NULL, NULL) );
   SCIP_CALL( SCIPsetAddBoolParam(*set, messagehdlr, blkmem,
            "misc/outputorigsol",
            "should the best solution be transformed to the orignal space and be output in command line run?",
            &(*set)->misc_outputorigsol, FALSE, SCIP_DEFAULT_MISC_OUTPUTORIGSOL,
            NULL, NULL) );
   SCIP_CALL( SCIPsetAddBoolParam(*set, messagehdlr, blkmem,
            "misc/allowdualreds",
            "should dual reductions in propagation methods and presolver be allowed?",
            &(*set)->misc_allowdualreds, FALSE, SCIP_DEFAULT_MISC_ALLOWDUALREDS,
            NULL, NULL) );
   SCIP_CALL( SCIPsetAddBoolParam(*set, messagehdlr, blkmem,
            "misc/allowobjprop",
            "should propagation to the current objective be allowed in propagation methods?",
            &(*set)->misc_allowobjprop, FALSE, SCIP_DEFAULT_MISC_ALLOWOBJPROP,
            NULL, NULL) );

   SCIP_CALL( SCIPsetAddRealParam(*set, messagehdlr, blkmem,
         "misc/referencevalue",
         "objective value for reference purposes",
         &(*set)->misc_referencevalue, FALSE, SCIP_DEFAULT_MISC_REFERENCEVALUE, SCIP_REAL_MIN, SCIP_REAL_MAX,
         NULL, NULL) );
#ifdef WITH_DEBUG_SOLUTION
   SCIP_CALL( SCIPsetAddStringParam(*set, messagehdlr, blkmem,
         "misc/debugsol",
         "path to a debug solution",
         &(*set)->misc_debugsol, FALSE, SCIP_DEFAULT_MISC_DEBUGSOLUTION,
         NULL, NULL) );
#endif

   /* randomization parameters */
   SCIP_CALL( SCIPsetAddIntParam(*set, messagehdlr, blkmem,
         "randomization/randomseedshift",
         "global shift of all random seeds in the plugins and the LP random seed",
         &(*set)->random_randomseedshift, FALSE, SCIP_DEFAULT_RANDOM_RANDSEEDSHIFT, 0, INT_MAX,
         NULL, NULL) );

   SCIP_CALL( SCIPsetAddIntParam(*set, messagehdlr, blkmem,
         "randomization/permutationseed",
         "seed value for permuting the problem after reading/transformation (0: no permutation)",
         &(*set)->random_permutationseed, FALSE, SCIP_DEFAULT_RANDOM_PERMUTATIONSEED, 0, INT_MAX,
         NULL, NULL) );

   SCIP_CALL( SCIPsetAddBoolParam(*set, messagehdlr, blkmem,
         "randomization/permuteconss",
         "should order of constraints be permuted (depends on permutationseed)?",
         &(*set)->random_permuteconss, TRUE, SCIP_DEFAULT_RANDOM_PERMUTECONSS,
         NULL, NULL) );

   SCIP_CALL( SCIPsetAddBoolParam(*set, messagehdlr, blkmem,
         "randomization/permutevars",
         "should order of variables be permuted (depends on permutationseed)?",
         &(*set)->random_permutevars, TRUE, SCIP_DEFAULT_RANDOM_PERMUTEVARS,
         NULL, NULL) );


   SCIP_CALL( SCIPsetAddIntParam(*set, messagehdlr, blkmem,
         "randomization/lpseed",
         "random seed for LP solver, e.g. for perturbations in the simplex (0: LP default)",
         &(*set)->random_randomseed, FALSE, SCIP_DEFAULT_RANDOM_LPSEED, 0, INT_MAX,
         NULL, NULL) );

   /* node selection */
   SCIP_CALL( SCIPsetAddCharParam(*set, messagehdlr, blkmem,
         "nodeselection/childsel",
         "child selection rule ('d'own, 'u'p, 'p'seudo costs, 'i'nference, 'l'p value, 'r'oot LP value difference, 'h'ybrid inference/root LP value difference)",
         &(*set)->nodesel_childsel, FALSE, SCIP_DEFAULT_NODESEL_CHILDSEL, "dupilrh",
         NULL, NULL) );

   /* numerical parameters */
   SCIP_CALL( SCIPsetAddRealParam(*set, messagehdlr, blkmem,
         "numerics/infinity",
         "values larger than this are considered infinity",
         &(*set)->num_infinity, FALSE, SCIP_DEFAULT_INFINITY, 1e+10, SCIP_INVALID/10.0,
         paramChgInfinity, NULL) );
   SCIP_CALL( SCIPsetAddRealParam(*set, messagehdlr, blkmem,
         "numerics/epsilon",
         "absolute values smaller than this are considered zero",
         &(*set)->num_epsilon, FALSE, SCIP_DEFAULT_EPSILON, SCIP_MINEPSILON, SCIP_MAXEPSILON,
         NULL, NULL) );
   SCIP_CALL( SCIPsetAddRealParam(*set, messagehdlr, blkmem,
         "numerics/sumepsilon",
         "absolute values of sums smaller than this are considered zero",
         &(*set)->num_sumepsilon, FALSE, SCIP_DEFAULT_SUMEPSILON, SCIP_MINEPSILON*1e+03, SCIP_MAXEPSILON,
         NULL, NULL) );
   SCIP_CALL( SCIPsetAddRealParam(*set, messagehdlr, blkmem,
         "numerics/feastol",
         "feasibility tolerance for constraints",
         &(*set)->num_feastol, FALSE, SCIP_DEFAULT_FEASTOL, SCIP_MINEPSILON*1e+03, SCIP_MAXEPSILON,
         paramChgdFeastol, NULL) );
   SCIP_CALL( SCIPsetAddRealParam(*set, messagehdlr, blkmem,
         "numerics/checkfeastolfac",
         "feasibility tolerance factor; for checking the feasibility of the best solution",
         &(*set)->num_checkfeastolfac, FALSE, SCIP_DEFAULT_CHECKFEASTOLFAC, 0.0, SCIP_REAL_MAX,
         NULL, NULL) );
   SCIP_CALL( SCIPsetAddRealParam(*set, messagehdlr, blkmem,
         "numerics/lpfeastol",
         "primal feasibility tolerance of LP solver",
         &(*set)->num_lpfeastol, FALSE, SCIP_DEFAULT_LPFEASTOL, SCIP_MINEPSILON*1e+03, SCIP_MAXEPSILON,
         paramChgdLpfeastol, NULL) );
   SCIP_CALL( SCIPsetAddRealParam(*set, messagehdlr, blkmem,
         "numerics/dualfeastol",
         "feasibility tolerance for reduced costs in LP solution",
         &(*set)->num_dualfeastol, FALSE, SCIP_DEFAULT_DUALFEASTOL, SCIP_MINEPSILON*1e+03, SCIP_MAXEPSILON,
         paramChgdDualfeastol, NULL) );
   SCIP_CALL( SCIPsetAddRealParam(*set, messagehdlr, blkmem,
         "numerics/barrierconvtol",
         "LP convergence tolerance used in barrier algorithm",
         &(*set)->num_barrierconvtol, TRUE, SCIP_DEFAULT_BARRIERCONVTOL, SCIP_MINEPSILON*1e+03, SCIP_MAXEPSILON,
         paramChgdBarrierconvtol, NULL) );
   SCIP_CALL( SCIPsetAddRealParam(*set, messagehdlr, blkmem,
         "numerics/boundstreps",
         "minimal relative improve for strengthening bounds",
         &(*set)->num_boundstreps, TRUE, SCIP_DEFAULT_BOUNDSTREPS, SCIP_MINEPSILON*1e+03, SCIP_INVALID/10.0,
         NULL, NULL) );
   SCIP_CALL( SCIPsetAddRealParam(*set, messagehdlr, blkmem,
         "numerics/pseudocosteps",
         "minimal variable distance value to use for branching pseudo cost updates",
         &(*set)->num_pseudocosteps, TRUE, SCIP_DEFAULT_PSEUDOCOSTEPS, SCIP_MINEPSILON*1e+03, 1.0,
         NULL, NULL) );
   SCIP_CALL( SCIPsetAddRealParam(*set, messagehdlr, blkmem,
         "numerics/pseudocostdelta",
         "minimal objective distance value to use for branching pseudo cost updates",
         &(*set)->num_pseudocostdelta, TRUE, SCIP_DEFAULT_PSEUDOCOSTDELTA, 0.0, SCIP_REAL_MAX,
         NULL, NULL) );
   SCIP_CALL( SCIPsetAddRealParam(*set, messagehdlr, blkmem,
         "numerics/recomputefac",
         "minimal decrease factor that causes the recomputation of a value (e.g., pseudo objective) instead of an update",
         &(*set)->num_recompfac, TRUE, SCIP_DEFAULT_RECOMPFAC, 0.0, SCIP_REAL_MAX,
         NULL, NULL) );
   SCIP_CALL( SCIPsetAddRealParam(*set, messagehdlr, blkmem,
         "numerics/hugeval",
         "values larger than this are considered huge and should be handled separately (e.g., in activity computation)",
         &(*set)->num_hugeval, TRUE, SCIP_DEFAULT_HUGEVAL, 0.0, SCIP_INVALID/10.0,
         NULL, NULL) );

   /* presolving parameters */
   SCIP_CALL( SCIPsetAddIntParam(*set, messagehdlr, blkmem,
         "presolving/maxrounds",
         "maximal number of presolving rounds (-1: unlimited, 0: off)",
         &(*set)->presol_maxrounds, FALSE, SCIP_DEFAULT_PRESOL_MAXROUNDS, -1, INT_MAX,
         NULL, NULL) );
   SCIP_CALL( SCIPsetAddRealParam(*set, messagehdlr, blkmem,
         "presolving/abortfac",
         "abort presolve, if at most this fraction of the problem was changed in last presolve round",
         &(*set)->presol_abortfac, TRUE, SCIP_DEFAULT_PRESOL_ABORTFAC, 0.0, 1.0,
         NULL, NULL) );
   SCIP_CALL( SCIPsetAddIntParam(*set, messagehdlr, blkmem,
         "presolving/maxrestarts",
         "maximal number of restarts (-1: unlimited)",
         &(*set)->presol_maxrestarts, FALSE, SCIP_DEFAULT_PRESOL_MAXRESTARTS, -1, INT_MAX,
         NULL, NULL) );
   SCIP_CALL( SCIPsetAddRealParam(*set, messagehdlr, blkmem,
         "presolving/restartfac",
         "fraction of integer variables that were fixed in the root node triggering a restart with preprocessing after root node evaluation",
         &(*set)->presol_restartfac, TRUE, SCIP_DEFAULT_PRESOL_RESTARTFAC, 0.0, 1.0,
         NULL, NULL) );
   SCIP_CALL( SCIPsetAddRealParam(*set, messagehdlr, blkmem,
         "presolving/immrestartfac",
         "fraction of integer variables that were fixed in the root node triggering an immediate restart with preprocessing",
         &(*set)->presol_immrestartfac, TRUE, SCIP_DEFAULT_PRESOL_IMMRESTARTFAC, 0.0, 1.0,
         NULL, NULL) );
   SCIP_CALL( SCIPsetAddRealParam(*set, messagehdlr, blkmem,
         "presolving/subrestartfac",
         "fraction of integer variables that were globally fixed during the solving process triggering a restart with preprocessing",
         &(*set)->presol_subrestartfac, TRUE, SCIP_DEFAULT_PRESOL_SUBRESTARTFAC, 0.0, 1.0,
         NULL, NULL) );
   SCIP_CALL( SCIPsetAddRealParam(*set, messagehdlr, blkmem,
         "presolving/restartminred",
         "minimal fraction of integer variables removed after restart to allow for an additional restart",
         &(*set)->presol_restartminred, TRUE, SCIP_DEFAULT_PRESOL_RESTARTMINRED, 0.0, 1.0,
         NULL, NULL) );
   SCIP_CALL( SCIPsetAddBoolParam(*set, messagehdlr, blkmem,
         "presolving/donotmultaggr",
         "should multi-aggregation of variables be forbidden?",
         &(*set)->presol_donotmultaggr, TRUE, SCIP_DEFAULT_PRESOL_DONOTMULTAGGR,
         NULL, NULL) );
   SCIP_CALL( SCIPsetAddBoolParam(*set, messagehdlr, blkmem,
         "presolving/donotaggr",
         "should aggregation of variables be forbidden?",
         &(*set)->presol_donotaggr, TRUE, SCIP_DEFAULT_PRESOL_DONOTAGGR,
         NULL, NULL) );


   /* pricing parameters */
   SCIP_CALL( SCIPsetAddIntParam(*set, messagehdlr, blkmem,
         "pricing/maxvars",
         "maximal number of variables priced in per pricing round",
         &(*set)->price_maxvars, FALSE, SCIP_DEFAULT_PRICE_MAXVARS, 1, INT_MAX,
         NULL, NULL) );
   SCIP_CALL( SCIPsetAddIntParam(*set, messagehdlr, blkmem,
         "pricing/maxvarsroot",
         "maximal number of priced variables at the root node",
         &(*set)->price_maxvarsroot, FALSE, SCIP_DEFAULT_PRICE_MAXVARSROOT, 1, INT_MAX,
         NULL, NULL) );
   SCIP_CALL( SCIPsetAddRealParam(*set, messagehdlr, blkmem,
         "pricing/abortfac",
         "pricing is aborted, if fac * pricing/maxvars pricing candidates were found",
         &(*set)->price_abortfac, FALSE, SCIP_DEFAULT_PRICE_ABORTFAC, 1.0, SCIP_REAL_MAX,
         NULL, NULL) );
   SCIP_CALL( SCIPsetAddBoolParam(*set, messagehdlr, blkmem,
         "pricing/delvars",
         "should variables created at the current node be deleted when the node is solved in case they are not present in the LP anymore?",
         &(*set)->price_delvars, FALSE, SCIP_DEFAULT_PRICE_DELVARS,
         NULL, NULL) );
   SCIP_CALL( SCIPsetAddBoolParam(*set, messagehdlr, blkmem,
         "pricing/delvarsroot",
         "should variables created at the root node be deleted when the root is solved in case they are not present in the LP anymore?",
         &(*set)->price_delvarsroot, FALSE, SCIP_DEFAULT_PRICE_DELVARSROOT,
         NULL, NULL) );

   /* propagation parameters */
   SCIP_CALL( SCIPsetAddIntParam(*set, messagehdlr, blkmem,
         "propagating/maxrounds",
         "maximal number of propagation rounds per node (-1: unlimited)",
         &(*set)->prop_maxrounds, FALSE, SCIP_DEFAULT_PROP_MAXROUNDS, -1, INT_MAX,
         NULL, NULL) );
   SCIP_CALL( SCIPsetAddIntParam(*set, messagehdlr, blkmem,
         "propagating/maxroundsroot",
         "maximal number of propagation rounds in the root node (-1: unlimited)",
         &(*set)->prop_maxroundsroot, FALSE, SCIP_DEFAULT_PROP_MAXROUNDSROOT, -1, INT_MAX,
         NULL, NULL) );
   SCIP_CALL( SCIPsetAddBoolParam(*set, messagehdlr, blkmem,
         "propagating/abortoncutoff",
         "should propagation be aborted immediately? setting this to FALSE could help conflict analysis to produce more conflict constraints",
         &(*set)->prop_abortoncutoff, FALSE, SCIP_DEFAULT_PROP_ABORTONCUTOFF,
         NULL, NULL) );

   /* reoptimization */
   SCIP_CALL( SCIPsetAddBoolParam(*set, messagehdlr, blkmem,
         "reoptimization/enable",
         "should reoptimization used?",
         &(*set)->reopt_enable, FALSE, SCIP_DEFAULT_REOPT_ENABLE,
         paramChgdEnableReopt, NULL) );
   SCIP_CALL( SCIPsetAddIntParam(*set, messagehdlr, blkmem,
         "reoptimization/maxsavednodes",
         "maximal number of saved nodes",
         &(*set)->reopt_maxsavednodes, TRUE, SCIP_DEFAULT_REOPT_MAXSAVEDNODES, -1, INT_MAX,
         NULL, NULL) );
   SCIP_CALL( SCIPsetAddIntParam(*set, messagehdlr, blkmem,
         "reoptimization/maxdiffofnodes",
         "maximal number of bound changes between two stored nodes on one path",
         &(*set)->reopt_maxdiffofnodes, TRUE, SCIP_DEFAULT_REOPT_MAXDIFFOFNODES, 0, INT_MAX,
         NULL, NULL) );
   SCIP_CALL( SCIPsetAddBoolParam(*set, messagehdlr, blkmem,
         "reoptimization/globalcons/sepainfsubtrees",
         "save global constraints to separate infeasible subtrees.",
         &(*set)->reopt_sepaglbinfsubtrees, FALSE, SCIP_DEFAULT_REOPT_SEPAGLBINFSUBTREES,
         NULL, NULL) );
   SCIP_CALL( SCIPsetAddBoolParam(*set, messagehdlr, blkmem,
         "reoptimization/sepabestsol",
         "separate the optimal solution, i.e., for constrained shortest path",
         &(*set)->reopt_sepabestsol, TRUE, SCIP_DEFAULT_REOPT_SEPABESTSOL,
         NULL, NULL) );
   SCIP_CALL( SCIPsetAddBoolParam(*set, messagehdlr, blkmem,
         "reoptimization/storevarhistory",
         "use variable history of the previous solve if the objctive function has changed only slightly",
         &(*set)->reopt_storevarhistory, TRUE, SCIP_DEFAULT_REOPT_STOREVARHISTOTY,
         NULL, NULL) );
   SCIP_CALL( SCIPsetAddBoolParam(*set, messagehdlr, blkmem,
         "reoptimization/usepscost",
         "re-use pseudo costs if the objective function changed only slightly ",
         &(*set)->reopt_usepscost, TRUE, SCIP_DEFAULT_REOPT_USEPSCOST,
         NULL, NULL) );
   SCIP_CALL( SCIPsetAddIntParam(*set, messagehdlr, blkmem,
         "reoptimization/solvelp",
         "at which reopttype should the LP be solved? (1: transit, 3: strong branched, 4: w/ added logicor, 5: only leafs).",
         &(*set)->reopt_solvelp, TRUE, SCIP_DEFAULT_REOPT_SOLVELP, 1, 5,
         NULL, NULL) );
   SCIP_CALL( SCIPsetAddIntParam(*set, messagehdlr, blkmem,
         "reoptimization/solvelpdiff",
         "maximal number of bound changes at node to skip solving the LP",
         &(*set)->reopt_solvelpdiff, TRUE, SCIP_DEFAULT_REOPT_SOLVELPDIFF, 0, INT_MAX,
         NULL, NULL) );
   SCIP_CALL( SCIPsetAddIntParam(*set, messagehdlr, blkmem,
         "reoptimization/savesols",
         "number of best solutions which should be saved for the following runs. (-1: save all)",
         &(*set)->reopt_savesols, TRUE, SCIP_DEFAULT_REOPT_SAVESOLS, 0, INT_MAX,
         NULL, NULL) );
   SCIP_CALL( SCIPsetAddRealParam(*set, messagehdlr, blkmem,
         "reoptimization/objsimrootLP",
         "similarity of two sequential objective function to disable solving the root LP.",
         &(*set)->reopt_objsimrootlp, TRUE, SCIP_DEFAULT_REOPT_OBJSIMROOTLP, -1.0, 1.0,
         NULL, NULL) );
   SCIP_CALL( SCIPsetAddRealParam(*set, messagehdlr, blkmem,
         "reoptimization/objsimsol",
         "similarity of two objective functions to re-use stored solutions",
         &(*set)->reopt_objsimsol, TRUE, SCIP_DEFAULT_REOPT_OBJSIMSOL, -1.0, 1.0,
         NULL, NULL) );
   SCIP_CALL( SCIPsetAddRealParam(*set, messagehdlr, blkmem,
         "reoptimization/delay",
         "minimum similarity for using reoptimization of the search tree.",
         &(*set)->reopt_objsimdelay, TRUE, SCIP_DEFAULT_REOPT_OBJSIMDELAY, -1.0, 1.0,
         NULL, NULL) );
   SCIP_CALL( SCIPsetAddBoolParam(*set, messagehdlr, blkmem,
         "reoptimization/commontimelimit",
         "time limit over all reoptimization rounds?.",
         &(*set)->reopt_commontimelimit, TRUE, SCIP_DEFAULT_REOPT_COMMONTIMELIMIT,
         NULL, NULL) );
   SCIP_CALL( SCIPsetAddBoolParam(*set, messagehdlr, blkmem,
         "reoptimization/shrinkinner",
         "replace branched inner nodes by their child nodes, if the number of bound changes is not to large",
         &(*set)->reopt_shrinkinner, TRUE, SCIP_DEFAULT_REOPT_SHRINKINNER,
         NULL, NULL) );
   SCIP_CALL( SCIPsetAddBoolParam(*set, messagehdlr, blkmem,
         "reoptimization/strongbranchinginit",
         "try to fix variables at the root node before reoptimizing by probing like strong branching",
         &(*set)->reopt_sbinit, TRUE, SCIP_DEFAULT_REOPT_STRONGBRANCHINIT,
         NULL, NULL) );
   SCIP_CALL( SCIPsetAddBoolParam(*set, messagehdlr, blkmem,
         "reoptimization/reducetofrontier",
         "delete stored nodes which were not reoptimized",
         &(*set)->reopt_reducetofrontier, TRUE, SCIP_DEFAULT_REOPT_REDUCETOFRONTIER,
         NULL, NULL) );
   SCIP_CALL( SCIPsetAddIntParam(*set, messagehdlr, blkmem,
         "reoptimization/forceheurrestart",
         "force a restart if the last n optimal solutions were found by heuristic reoptsols",
         &(*set)->reopt_forceheurrestart, TRUE, SCIP_DEFAULT_REOPT_FORCEHEURRESTART, 1, INT_MAX,
         NULL, NULL) );
   SCIP_CALL( SCIPsetAddBoolParam(*set, messagehdlr, blkmem,
         "reoptimization/saveconsprop",
         "save constraint propagations",
         &(*set)->reopt_saveconsprop, TRUE, SCIP_DEFAULT_REOPT_SAVECONSPROP,
         NULL, NULL) );
   SCIP_CALL( SCIPsetAddBoolParam(*set, messagehdlr, blkmem,
         "reoptimization/usesplitcons", "use constraints to reconstruct the subtree pruned be dual reduction when reactivating the node",
         &(*set)->reopt_usesplitcons, TRUE, SCIP_DEFAULT_REOPT_USESPLITCONS,
         NULL, NULL) );
   SCIP_CALL( SCIPsetAddCharParam(*set, messagehdlr, blkmem,
         "reoptimization/varorderinterdiction", "use 'd'efault, 'r'andom or a variable ordering based on 'i'nference score for interdiction branching used during reoptimization",
         &(*set)->reopt_varorderinterdiction, TRUE, SCIP_DEFAULT_REOPT_VARORDERINTERDICTION, "dir",
         NULL, NULL) );
   SCIP_CALL( SCIPsetAddBoolParam(*set, messagehdlr, blkmem,
         "reoptimization/usecuts",
         "reoptimize cuts found at the root node",
         &(*set)->reopt_usecuts, TRUE, SCIP_DEFAULT_REOPT_USECUTS,
         NULL, NULL) );
   SCIP_CALL( SCIPsetAddIntParam(*set, messagehdlr, blkmem,
         "reoptimization/maxcutage",
         "maximal age of a cut to be use for reoptimization",
         &(*set)->reopt_maxcutage, TRUE, SCIP_DEFAULT_REOPT_MAXCUTAGE, 0, INT_MAX,
         NULL, NULL) );

   /* separation parameters */
   SCIP_CALL( SCIPsetAddRealParam(*set, messagehdlr, blkmem,
         "separating/maxbounddist",
         "maximal relative distance from current node's dual bound to primal bound compared to best node's dual bound for applying separation (0.0: only on current best node, 1.0: on all nodes)",
         &(*set)->sepa_maxbounddist, FALSE, SCIP_DEFAULT_SEPA_MAXBOUNDDIST, 0.0, 1.0,
         NULL, NULL) );
   SCIP_CALL( SCIPsetAddRealParam(*set, messagehdlr, blkmem,
         "separating/maxlocalbounddist",
         "maximal relative distance from current node's dual bound to primal bound compared to best node's dual bound for applying local separation (0.0: only on current best node, 1.0: on all nodes)",
         &(*set)->sepa_maxlocalbounddist, FALSE, SCIP_DEFAULT_SEPA_MAXLOCALBOUNDDIST, 0.0, 1.0,
         NULL, NULL) );
   SCIP_CALL( SCIPsetAddRealParam(*set, messagehdlr, blkmem,
         "separating/maxcoefratio",
         "maximal ratio between coefficients in strongcg, cmir, and flowcover cuts",
         &(*set)->sepa_maxcoefratio, FALSE, SCIP_DEFAULT_SEPA_MAXCOEFRATIO, 1.0, SCIP_INVALID/10.0,
         NULL, NULL) );
   SCIP_CALL( SCIPsetAddRealParam(*set, messagehdlr, blkmem,
         "separating/minefficacy",
         "minimal efficacy for a cut to enter the LP",
         &(*set)->sepa_minefficacy, FALSE, SCIP_DEFAULT_SEPA_MINEFFICACY, 0.0, SCIP_INVALID/10.0,
         NULL, NULL) );
   SCIP_CALL( SCIPsetAddRealParam(*set, messagehdlr, blkmem,
         "separating/minefficacyroot",
         "minimal efficacy for a cut to enter the LP in the root node",
         &(*set)->sepa_minefficacyroot, FALSE, SCIP_DEFAULT_SEPA_MINEFFICACYROOT, 0.0, SCIP_INVALID/10.0,
         NULL, NULL) );
   SCIP_CALL( SCIPsetAddRealParam(*set, messagehdlr, blkmem,
         "separating/minortho",
         "minimal orthogonality for a cut to enter the LP",
         &(*set)->sepa_minortho, FALSE, SCIP_DEFAULT_SEPA_MINORTHO, 0.0, 1.0,
         NULL, NULL) );
   SCIP_CALL( SCIPsetAddRealParam(*set, messagehdlr, blkmem,
         "separating/minorthoroot",
         "minimal orthogonality for a cut to enter the LP in the root node",
         &(*set)->sepa_minorthoroot, FALSE, SCIP_DEFAULT_SEPA_MINORTHOROOT, 0.0, 1.0,
         NULL, NULL) );
   SCIP_CALL( SCIPsetAddRealParam(*set, messagehdlr, blkmem,
         "separating/objparalfac",
         "factor to scale objective parallelism of cut in separation score calculation",
         &(*set)->sepa_objparalfac, TRUE, SCIP_DEFAULT_SEPA_OBJPARALFAC, 0.0, SCIP_INVALID/10.0,
         NULL, NULL) );
   SCIP_CALL( SCIPsetAddRealParam(*set, messagehdlr, blkmem,
         "separating/intsupportfac",
         "factor to scale integral support of cut in separation score calculation",
         &(*set)->sepa_intsupportfac, TRUE, SCIP_DEFAULT_SEPA_INTSUPPORTFAC, 0.0, SCIP_INVALID/10.0,
         NULL, NULL) );
   SCIP_CALL( SCIPsetAddRealParam(*set, messagehdlr, blkmem,
           "separating/minactivityquot",
           "minimum cut activity quotient to convert cuts into constraints during a restart (0.0: all cuts are converted)",
           &(*set)->sepa_minactivityquot, FALSE, SCIP_DEFAULT_SEPA_MINACTIVITYQUOT, 0.0, 1.0,
           NULL, NULL) );
   SCIP_CALL( SCIPsetAddCharParam(*set, messagehdlr, blkmem,
         "separating/orthofunc",
         "function used for calc. scalar prod. in orthogonality test ('e'uclidean, 'd'iscrete)",
         &(*set)->sepa_orthofunc, TRUE, SCIP_DEFAULT_SEPA_ORTHOFUNC, "ed",
         NULL, NULL) );
   SCIP_CALL( SCIPsetAddCharParam(*set, messagehdlr, blkmem,
         "separating/efficacynorm",
         "row norm to use for efficacy calculation ('e'uclidean, 'm'aximum, 's'um, 'd'iscrete)",
         &(*set)->sepa_efficacynorm, TRUE, SCIP_DEFAULT_SEPA_EFFICACYNORM, "emsd",
         NULL, NULL) );
   SCIP_CALL( SCIPsetAddCharParam(*set, messagehdlr, blkmem,
         "separating/cutselrestart",
         "cut selection during restart ('a'ge, activity 'q'uotient)",
         &(*set)->sepa_cutselrestart, TRUE, SCIP_DEFAULT_SEPA_CUTSELRESTART, "aq",
         NULL, NULL) );
   SCIP_CALL( SCIPsetAddCharParam(*set, messagehdlr, blkmem,
         "separating/cutselsubscip",
         "cut selection for sub SCIPs  ('a'ge, activity 'q'uotient)",
         &(*set)->sepa_cutselsubscip, TRUE, SCIP_DEFAULT_SEPA_CUTSELSUBSCIP, "aq",
         NULL, NULL) );
   SCIP_CALL( SCIPsetAddIntParam(*set, messagehdlr, blkmem,
         "separating/maxruns",
         "maximal number of runs for which separation is enabled (-1: unlimited)",
         &(*set)->sepa_maxruns, TRUE, SCIP_DEFAULT_SEPA_MAXRUNS, -1, INT_MAX,
         NULL, NULL) );
   SCIP_CALL( SCIPsetAddIntParam(*set, messagehdlr, blkmem,
         "separating/maxrounds",
         "maximal number of separation rounds per node (-1: unlimited)",
         &(*set)->sepa_maxrounds, FALSE, SCIP_DEFAULT_SEPA_MAXROUNDS, -1, INT_MAX,
         NULL, NULL) );
   SCIP_CALL( SCIPsetAddIntParam(*set, messagehdlr, blkmem,
         "separating/maxroundsroot",
         "maximal number of separation rounds in the root node (-1: unlimited)",
         &(*set)->sepa_maxroundsroot, FALSE, SCIP_DEFAULT_SEPA_MAXROUNDSROOT, -1, INT_MAX,
         NULL, NULL) );
   SCIP_CALL( SCIPsetAddIntParam(*set, messagehdlr, blkmem,
         "separating/maxroundsrootsubrun",
         "maximal number of separation rounds in the root node of a subsequent run (-1: unlimited)",
         &(*set)->sepa_maxroundsrootsubrun, TRUE, SCIP_DEFAULT_SEPA_MAXROUNDSROOTSUBRUN, -1, INT_MAX,
         NULL, NULL) );
   SCIP_CALL( SCIPsetAddIntParam(*set, messagehdlr, blkmem,
         "separating/maxaddrounds",
         "maximal additional number of separation rounds in subsequent price-and-cut loops (-1: no additional restriction)",
         &(*set)->sepa_maxaddrounds, TRUE, SCIP_DEFAULT_SEPA_MAXADDROUNDS, -1, INT_MAX,
         NULL, NULL) );
   SCIP_CALL( SCIPsetAddIntParam(*set, messagehdlr, blkmem,
         "separating/maxstallrounds",
         "maximal number of consecutive separation rounds without objective or integrality improvement (-1: no additional restriction)",
         &(*set)->sepa_maxstallrounds, FALSE, SCIP_DEFAULT_SEPA_MAXSTALLROUNDS, -1, INT_MAX,
         NULL, NULL) );
   SCIP_CALL( SCIPsetAddIntParam(*set, messagehdlr, blkmem,
         "separating/maxstallroundsroot",
         "maximal number of consecutive separation rounds without objective or integrality improvement (-1: no additional restriction)",
         &(*set)->sepa_maxstallroundsroot, FALSE, SCIP_DEFAULT_SEPA_MAXSTALLROUNDSROOT, -1, INT_MAX,
         NULL, NULL) );
   SCIP_CALL( SCIPsetAddIntParam(*set, messagehdlr, blkmem,
         "separating/maxincrounds",
         "maximal number of consecutive separation rounds that increase the size of the LP relaxation per node (-1: unlimited)",
         &(*set)->sepa_maxincrounds, FALSE, SCIP_DEFAULT_SEPA_MAXINCROUNDS, -1, INT_MAX,
         NULL, NULL) );
   SCIP_CALL( SCIPsetAddIntParam(*set, messagehdlr, blkmem,
         "separating/maxcuts",
         "maximal number of cuts separated per separation round (0: disable local separation)",
         &(*set)->sepa_maxcuts, FALSE, SCIP_DEFAULT_SEPA_MAXCUTS, 0, INT_MAX,
         NULL, NULL) );
   SCIP_CALL( SCIPsetAddIntParam(*set, messagehdlr, blkmem,
         "separating/maxcutsroot",
         "maximal number of separated cuts at the root node (0: disable root node separation)",
         &(*set)->sepa_maxcutsroot, FALSE, SCIP_DEFAULT_SEPA_MAXCUTSROOT, 0, INT_MAX,
         NULL, NULL) );
   SCIP_CALL( SCIPsetAddIntParam(*set, messagehdlr, blkmem,
         "separating/cutagelimit",
         "maximum age a cut can reach before it is deleted from the global cut pool, or -1 to keep all cuts",
         &(*set)->sepa_cutagelimit, TRUE, SCIP_DEFAULT_SEPA_CUTAGELIMIT, -1, INT_MAX,
         NULL, NULL) );
   SCIP_CALL( SCIPsetAddIntParam(*set, messagehdlr, blkmem,
         "separating/poolfreq",
         "separation frequency for the global cut pool (-1: disable global cut pool, 0: only separate pool at the root)",
         &(*set)->sepa_poolfreq, FALSE, SCIP_DEFAULT_SEPA_POOLFREQ, -1, SCIP_MAXTREEDEPTH,
         NULL, NULL) );
   SCIP_CALL( SCIPsetAddRealParam(*set, messagehdlr, blkmem,
         "separating/feastolfac",
         "factor on cut infeasibility to limit feasibility tolerance for relaxation solver (-1: off)",
         &(*set)->sepa_feastolfac, TRUE, SCIP_DEFAULT_SEPA_FEASTOLFAC, -1.0, 1.0,
         NULL, NULL) );

   /* parallel parameters */
   SCIP_CALL( SCIPsetAddIntParam(*set, messagehdlr, blkmem,
         "parallel/mode",
         "parallel optimisation mode, 0: opportunistic or 1: deterministic.",
         &(*set)->parallel_mode, FALSE, SCIP_DEFAULT_PARALLEL_MODE, 0, 1,
         NULL, NULL) );
   SCIP_CALL( SCIPsetAddIntParam(*set, messagehdlr, blkmem,
         "parallel/minnthreads",
         "the minimum number of threads used during parallel solve",
         &(*set)->parallel_minnthreads, FALSE, SCIP_DEFAULT_PARALLEL_MINNTHREADS, 0, 64,
         NULL, NULL) );
   SCIP_CALL( SCIPsetAddIntParam(*set, messagehdlr, blkmem,
         "parallel/maxnthreads",
         "the maximum number of threads used during parallel solve",
         &(*set)->parallel_maxnthreads, FALSE, SCIP_DEFAULT_PARALLEL_MAXNTHREADS, 0, 64,
         NULL, NULL) );

   /* concurrent solver parameters */
   SCIP_CALL( SCIPsetAddBoolParam(*set, messagehdlr, blkmem,
         "concurrent/changeseeds",
         "set different random seeds in each concurrent solver?",
         &(*set)->concurrent_changeseeds, FALSE, SCIP_DEFAULT_CONCURRENT_CHANGESEEDS,
         NULL, NULL) );
   SCIP_CALL( SCIPsetAddBoolParam(*set, messagehdlr, blkmem,
         "concurrent/changechildsel",
         "use different child selection rules in each concurrent solver?",
         &(*set)->concurrent_changechildsel, FALSE, SCIP_DEFAULT_CONCURRENT_CHANGECHILDSEL,
         NULL, NULL) );
   SCIP_CALL( SCIPsetAddBoolParam(*set, messagehdlr, blkmem,
         "concurrent/commvarbnds",
         "should the concurrent solvers communicate global variable bound changes?",
         &(*set)->concurrent_commvarbnds, FALSE, SCIP_DEFAULT_CONCURRENT_COMMVARBNDS,
         NULL, NULL) );
   SCIP_CALL( SCIPsetAddBoolParam(*set, messagehdlr, blkmem,
         "concurrent/presolvebefore",
         "should the problem be presolved before it is copied to the concurrent solvers?",
         &(*set)->concurrent_presolvebefore, FALSE, SCIP_DEFAULT_CONCURRENT_PRESOLVEBEFORE,
         NULL, NULL) );
   SCIP_CALL( SCIPsetAddIntParam(*set, messagehdlr, blkmem,
         "concurrent/initseed",
         "maximum number of solutions that will be shared in a one synchronization",
         &(*set)->concurrent_initseed, FALSE, SCIP_DEFAULT_CONCURRENT_INITSEED, 0, INT_MAX,
         NULL, NULL) );
   SCIP_CALL( SCIPsetAddRealParam(*set, messagehdlr, blkmem,
         "concurrent/sync/freqinit",
         "initial frequency of synchronization with other threads",
         &(*set)->concurrent_freqinit, FALSE, SCIP_DEFAULT_CONCURRENT_FREQINIT, 0.0, SCIP_REAL_MAX,
         NULL, NULL) );
      SCIP_CALL( SCIPsetAddRealParam(*set, messagehdlr, blkmem,
         "concurrent/sync/freqmax",
         "maximal frequency of synchronization with other threads",
         &(*set)->concurrent_freqmax, FALSE, SCIP_DEFAULT_CONCURRENT_FREQMAX, 0.0, SCIP_REAL_MAX,
         NULL, NULL) );
   SCIP_CALL( SCIPsetAddRealParam(*set, messagehdlr, blkmem,
         "concurrent/sync/freqfactor",
         "factor by which the frequency of synchronization is changed",
         &(*set)->concurrent_freqfactor, FALSE, SCIP_DEFAULT_CONCURRENT_FREQFACTOR, 1.0, SCIP_REAL_MAX,
         NULL, NULL) );
   SCIP_CALL( SCIPsetAddRealParam(*set, messagehdlr, blkmem,
         "concurrent/sync/targetprogress",
         "when adapting the synchronization frequency this value is the targeted relative difference by which the absolute gap decreases per synchronization",
         &(*set)->concurrent_targetprogress, FALSE, SCIP_DEFAULT_CONCURRENT_TARGETPROGRESS, 0.0, SCIP_REAL_MAX,
         NULL, NULL) );
   SCIP_CALL( SCIPsetAddIntParam(*set, messagehdlr, blkmem,
         "concurrent/sync/maxnsols",
         "maximum number of solutions that will be shared in a single synchronization",
         &(*set)->concurrent_maxnsols, FALSE, SCIP_DEFAULT_CONCURRENT_MAXNSOLS, 0, 1000,
         NULL, NULL) );
   SCIP_CALL( SCIPsetAddIntParam(*set, messagehdlr, blkmem,
         "concurrent/sync/maxnsyncdelay",
         "maximum number of synchronizations before reading is enforced regardless of delay",
         &(*set)->concurrent_maxnsyncdelay, TRUE, SCIP_DEFAULT_CONCURRENT_MAXNSYNCDELAY, 0, 100,
         NULL, NULL) );
   SCIP_CALL( SCIPsetAddRealParam(*set, messagehdlr, blkmem,
         "concurrent/sync/minsyncdelay",
         "minimum delay before synchronization data is read",
         &(*set)->concurrent_minsyncdelay, FALSE, SCIP_DEFAULT_CONCURRENT_MINSYNCDELAY, 0.0, SCIP_REAL_MAX,
         NULL, NULL) );
   SCIP_CALL( SCIPsetAddIntParam(*set, messagehdlr, blkmem,
         "concurrent/sync/nbestsols",
         "how many of the N best solutions should be considered for synchronization?",
         &(*set)->concurrent_nbestsols, FALSE, SCIP_DEFAULT_CONCURRENT_NBESTSOLS, 0, INT_MAX,
         NULL, NULL) );
   SCIP_CALL( SCIPsetAddStringParam(*set, messagehdlr, blkmem,
         "concurrent/paramsetprefix",
         "path prefix for parameter setting files of concurrent solvers",
         &(*set)->concurrent_paramsetprefix, FALSE, SCIP_DEFAULT_CONCURRENT_PARAMSETPREFIX,
         NULL, NULL) );

   /* timing parameters */
   assert(sizeof(int) == sizeof(SCIP_CLOCKTYPE));
   SCIP_CALL( SCIPsetAddIntParam(*set, messagehdlr, blkmem,
         "timing/clocktype",
         "default clock type (1: CPU user seconds, 2: wall clock time)",
         (int*)&(*set)->time_clocktype, FALSE, (int)SCIP_DEFAULT_TIME_CLOCKTYPE, 1, 2,
         NULL, NULL) );
   SCIP_CALL( SCIPsetAddBoolParam(*set, messagehdlr, blkmem,
         "timing/enabled",
         "is timing enabled?",
         &(*set)->time_enabled, FALSE, SCIP_DEFAULT_TIME_ENABLED,
         NULL, NULL) );
   SCIP_CALL( SCIPsetAddBoolParam(*set, messagehdlr, blkmem,
         "timing/reading",
         "belongs reading time to solving time?",
         &(*set)->time_reading, FALSE, SCIP_DEFAULT_TIME_READING,
         NULL, NULL) );
   SCIP_CALL( SCIPsetAddBoolParam(*set, messagehdlr, blkmem,
         "timing/rareclockcheck",
         "should clock checks of solving time be performed less frequently (note: time limit could be exceeded slightly)",
         &(*set)->time_rareclockcheck, FALSE, SCIP_DEFAULT_TIME_RARECLOCKCHECK,
         NULL, NULL) );
   SCIP_CALL( SCIPsetAddBoolParam(*set, messagehdlr, blkmem,
         "timing/statistictiming",
         "should timing for statistic output be performed?",
         &(*set)->time_statistictiming, FALSE, SCIP_DEFAULT_TIME_STATISTICTIMING,
         paramChgdStatistictiming, NULL) );

   /* visualization parameters */
   SCIP_CALL( SCIPsetAddStringParam(*set, messagehdlr, blkmem,
         "visual/vbcfilename",
         "name of the VBC tool output file, or - if no VBC tool output should be created",
         &(*set)->visual_vbcfilename, FALSE, SCIP_DEFAULT_VISUAL_VBCFILENAME,
         NULL, NULL) );
   SCIP_CALL( SCIPsetAddStringParam(*set, messagehdlr, blkmem,
         "visual/bakfilename",
         "name of the BAK tool output file, or - if no BAK tool output should be created",
         &(*set)->visual_bakfilename, FALSE, SCIP_DEFAULT_VISUAL_BAKFILENAME,
         NULL, NULL) );
   SCIP_CALL( SCIPsetAddBoolParam(*set, messagehdlr, blkmem,
         "visual/realtime",
         "should the real solving time be used instead of a time step counter in visualization?",
         &(*set)->visual_realtime, FALSE, SCIP_DEFAULT_VISUAL_REALTIME,
         NULL, NULL) );
   SCIP_CALL( SCIPsetAddBoolParam(*set, messagehdlr, blkmem,
         "visual/dispsols",
         "should the node where solutions are found be visualized?",
         &(*set)->visual_dispsols, FALSE, SCIP_DEFAULT_VISUAL_DISPSOLS,
         NULL, NULL) );
   SCIP_CALL( SCIPsetAddBoolParam(*set, messagehdlr, blkmem,
         "visual/objextern",
         "should be output the external value of the objective?",
         &(*set)->visual_objextern, FALSE, SCIP_DEFAULT_VISUAL_OBJEXTERN,
         NULL, NULL) );

   /* Reading parameters */
   SCIP_CALL( SCIPsetAddBoolParam(*set, messagehdlr, blkmem,
         "reading/initialconss",
         "should model constraints be marked as initial?",
         &(*set)->read_initialconss, FALSE, SCIP_DEFAULT_READ_INITIALCONSS,
         NULL, NULL) );
   SCIP_CALL( SCIPsetAddBoolParam(*set, messagehdlr, blkmem,
         "reading/dynamicconss",
         "should model constraints be subject to aging?",
         &(*set)->read_dynamicconss, FALSE, SCIP_DEFAULT_READ_DYNAMICCONSS,
         NULL, NULL) );
   SCIP_CALL( SCIPsetAddBoolParam(*set, messagehdlr, blkmem,
         "reading/dynamiccols",
         "should columns be added and removed dynamically to the LP?",
         &(*set)->read_dynamiccols, FALSE, SCIP_DEFAULT_READ_DYNAMICCOLS,
         NULL, NULL) );
   SCIP_CALL( SCIPsetAddBoolParam(*set, messagehdlr, blkmem,
         "reading/dynamicrows",
         "should rows be added and removed dynamically to the LP?",
         &(*set)->read_dynamicrows, FALSE, SCIP_DEFAULT_READ_DYNAMICROWS,
         NULL, NULL) );

   /* Writing parameters */
   SCIP_CALL( SCIPsetAddBoolParam(*set, messagehdlr, blkmem,
         "write/allconss",
         "should all constraints be written (including the redundant constraints)?",
         &(*set)->write_allconss, FALSE, SCIP_DEFAULT_WRITE_ALLCONSS,
         NULL, NULL) );
   SCIP_CALL( SCIPsetAddBoolParam(*set, messagehdlr, blkmem,
         "write/printzeros",
         "should variables set to zero be printed?",
         &(*set)->write_printzeros, FALSE, SCIP_DEFAULT_PRINTZEROS,
         NULL, NULL) );
   SCIP_CALL( SCIPsetAddIntParam(*set, messagehdlr, blkmem,
         "write/genericnamesoffset",
         "when writing a generic problem the index for the first variable should start with?",
         &(*set)->write_genoffset, FALSE, SCIP_DEFAULT_WRITE_GENNAMES_OFFSET, 0, INT_MAX/2,
         NULL, NULL) );

   return SCIP_OKAY;
}

/** frees global SCIP settings */
SCIP_RETCODE SCIPsetFree(
   SCIP_SET**            set,                /**< pointer to SCIP settings */
   BMS_BLKMEM*           blkmem              /**< block memory */
   )
{
   int i;

   assert(set != NULL);

   /* free parameter set */
   SCIPparamsetFree(&(*set)->paramset, blkmem);

   /* free file readers */
   for( i = 0; i < (*set)->nreaders; ++i )
   {
      SCIP_CALL( SCIPreaderFree(&(*set)->readers[i], *set) );
   }
   BMSfreeMemoryArrayNull(&(*set)->readers);

   /* free variable pricers */
   for( i = 0; i < (*set)->npricers; ++i )
   {
      SCIP_CALL( SCIPpricerFree(&(*set)->pricers[i], *set) );
   }
   BMSfreeMemoryArrayNull(&(*set)->pricers);

   /* free constraint handlers */
   for( i = 0; i < (*set)->nconshdlrs; ++i )
   {
      SCIP_CALL( SCIPconshdlrFree(&(*set)->conshdlrs[i], *set) );
   }
   BMSfreeMemoryArrayNull(&(*set)->conshdlrs);
   BMSfreeMemoryArrayNull(&(*set)->conshdlrs_sepa);
   BMSfreeMemoryArrayNull(&(*set)->conshdlrs_enfo);
   BMSfreeMemoryArrayNull(&(*set)->conshdlrs_include);

   /* free conflict handlers */
   for( i = 0; i < (*set)->nconflicthdlrs; ++i )
   {
      SCIP_CALL( SCIPconflicthdlrFree(&(*set)->conflicthdlrs[i], *set) );
   }
   BMSfreeMemoryArrayNull(&(*set)->conflicthdlrs);

   /* free presolvers */
   for( i = 0; i < (*set)->npresols; ++i )
   {
      SCIP_CALL( SCIPpresolFree(&(*set)->presols[i], *set) );
   }
   BMSfreeMemoryArrayNull(&(*set)->presols);

   /* free relaxators */
   for( i = 0; i < (*set)->nrelaxs; ++i )
   {
      SCIP_CALL( SCIPrelaxFree(&(*set)->relaxs[i], *set) );
   }
   BMSfreeMemoryArrayNull(&(*set)->relaxs);

   /* free separators */
   for( i = 0; i < (*set)->nsepas; ++i )
   {
      SCIP_CALL( SCIPsepaFree(&(*set)->sepas[i], *set) );
   }
   BMSfreeMemoryArrayNull(&(*set)->sepas);

   /* free propagators */
   for( i = 0; i < (*set)->nprops; ++i )
   {
      SCIP_CALL( SCIPpropFree(&(*set)->props[i], *set) );
   }
   BMSfreeMemoryArrayNull(&(*set)->props);
   BMSfreeMemoryArrayNull(&(*set)->props_presol);

   /* free primal heuristics */
   for( i = 0; i < (*set)->nheurs; ++i )
   {
      SCIP_CALL( SCIPheurFree(&(*set)->heurs[i], *set, blkmem) );
   }
   BMSfreeMemoryArrayNull(&(*set)->heurs);

   /* free tree compressions */
   for( i = 0; i < (*set)->ncomprs; ++i )
   {
      SCIP_CALL( SCIPcomprFree(&(*set)->comprs[i], *set) );
   }
   BMSfreeMemoryArrayNull(&(*set)->comprs);

   /* free event handlers */
   for( i = 0; i < (*set)->neventhdlrs; ++i )
   {
      SCIP_CALL( SCIPeventhdlrFree(&(*set)->eventhdlrs[i], *set) );
   }
   BMSfreeMemoryArrayNull(&(*set)->eventhdlrs);

   /* free node selectors */
   for( i = 0; i < (*set)->nnodesels; ++i )
   {
      SCIP_CALL( SCIPnodeselFree(&(*set)->nodesels[i], *set) );
   }
   BMSfreeMemoryArrayNull(&(*set)->nodesels);

   /* free branching methods */
   for( i = 0; i < (*set)->nbranchrules; ++i )
   {
      SCIP_CALL( SCIPbranchruleFree(&(*set)->branchrules[i], *set) );
   }
   BMSfreeMemoryArrayNull(&(*set)->branchrules);

   /* free statistics tables */
   for( i = 0; i < (*set)->ntables; ++i )
   {
      SCIP_CALL( SCIPtableFree(&(*set)->tables[i], *set) );
   }
   BMSfreeMemoryArrayNull(&(*set)->tables);

   /* free display columns */
   for( i = 0; i < (*set)->ndisps; ++i )
   {
      SCIP_CALL( SCIPdispFree(&(*set)->disps[i], *set) );
   }
   BMSfreeMemoryArrayNull(&(*set)->disps);

   /* free dialogs */
   BMSfreeMemoryArrayNull(&(*set)->dialogs);

   /* free NLPIs */
   for( i = 0; i < (*set)->nnlpis; ++i )
   {
      SCIP_CALL( SCIPnlpiFree(&(*set)->nlpis[i]) );
   }
   BMSfreeMemoryArrayNull(&(*set)->nlpis);

   /* free concsolvers */
   SCIP_CALL( SCIPsetFreeConcsolvers(*set) );

   /* free concsolvers types */
   for( i = 0; i < (*set)->nconcsolvertypes; ++i )
   {
      SCIPconcsolverTypeFree(&(*set)->concsolvertypes[i]);
   }
   BMSfreeMemoryArrayNull(&(*set)->concsolvertypes);


   /* free information on external codes */
   for( i = 0; i < (*set)->nextcodes; ++i )
   {
      BMSfreeMemoryArrayNull(&(*set)->extcodenames[i]);
      BMSfreeMemoryArrayNull(&(*set)->extcodedescs[i]);
   }
   BMSfreeMemoryArrayNull(&(*set)->extcodenames);
   BMSfreeMemoryArrayNull(&(*set)->extcodedescs);

   /* free all debug data */
   SCIP_CALL( SCIPdebugFreeDebugData(*set) ); /*lint !e506 !e774*/

   /* free virtual tables of bandit algorithms */
   for( i = 0; i < (*set)->nbanditvtables; ++i )
   {
      SCIPbanditvtableFree(&(*set)->banditvtables[i]);
   }
   BMSfreeMemoryArrayNull(&(*set)->banditvtables);

   BMSfreeMemory(set);

   return SCIP_OKAY;
}

/** returns current stage of SCIP */
SCIP_STAGE SCIPsetGetStage(
   SCIP_SET*             set                 /**< global SCIP settings */
   )
{
   assert(set != NULL);

   return set->stage;
}

/** creates a SCIP_Bool parameter, sets it to its default value, and adds it to the parameter set */
SCIP_RETCODE SCIPsetAddBoolParam(
   SCIP_SET*             set,                /**< global SCIP settings */
   SCIP_MESSAGEHDLR*     messagehdlr,        /**< message handler */
   BMS_BLKMEM*           blkmem,             /**< block memory */
   const char*           name,               /**< name of the parameter */
   const char*           desc,               /**< description of the parameter */
   SCIP_Bool*            valueptr,           /**< pointer to store the current parameter value, or NULL */
   SCIP_Bool             isadvanced,         /**< is this parameter an advanced parameter? */
   SCIP_Bool             defaultvalue,       /**< default value of the parameter */
   SCIP_DECL_PARAMCHGD   ((*paramchgd)),     /**< change information method of parameter */
   SCIP_PARAMDATA*       paramdata           /**< locally defined parameter specific data */
   )
{
   assert(set != NULL);

   SCIP_CALL( SCIPparamsetAddBool(set->paramset, messagehdlr, blkmem, name, desc, valueptr, isadvanced,
         defaultvalue, paramchgd, paramdata) );

   return SCIP_OKAY;
}

/** creates an int parameter, sets it to its default value, and adds it to the parameter set */
SCIP_RETCODE SCIPsetAddIntParam(
   SCIP_SET*             set,                /**< global SCIP settings */
   SCIP_MESSAGEHDLR*     messagehdlr,        /**< message handler */
   BMS_BLKMEM*           blkmem,             /**< block memory */
   const char*           name,               /**< name of the parameter */
   const char*           desc,               /**< description of the parameter */
   int*                  valueptr,           /**< pointer to store the current parameter value, or NULL */
   SCIP_Bool             isadvanced,         /**< is this parameter an advanced parameter? */
   int                   defaultvalue,       /**< default value of the parameter */
   int                   minvalue,           /**< minimum value for parameter */
   int                   maxvalue,           /**< maximum value for parameter */
   SCIP_DECL_PARAMCHGD   ((*paramchgd)),     /**< change information method of parameter */
   SCIP_PARAMDATA*       paramdata           /**< locally defined parameter specific data */
   )
{
   assert(set != NULL);

   SCIP_CALL( SCIPparamsetAddInt(set->paramset, messagehdlr, blkmem, name, desc, valueptr, isadvanced,
         defaultvalue, minvalue, maxvalue, paramchgd, paramdata) );

   return SCIP_OKAY;
}

/** creates a SCIP_Longint parameter, sets it to its default value, and adds it to the parameter set */
SCIP_RETCODE SCIPsetAddLongintParam(
   SCIP_SET*             set,                /**< global SCIP settings */
   SCIP_MESSAGEHDLR*     messagehdlr,        /**< message handler */
   BMS_BLKMEM*           blkmem,             /**< block memory */
   const char*           name,               /**< name of the parameter */
   const char*           desc,               /**< description of the parameter */
   SCIP_Longint*         valueptr,           /**< pointer to store the current parameter value, or NULL */
   SCIP_Bool             isadvanced,         /**< is this parameter an advanced parameter? */
   SCIP_Longint          defaultvalue,       /**< default value of the parameter */
   SCIP_Longint          minvalue,           /**< minimum value for parameter */
   SCIP_Longint          maxvalue,           /**< maximum value for parameter */
   SCIP_DECL_PARAMCHGD   ((*paramchgd)),     /**< change information method of parameter */
   SCIP_PARAMDATA*       paramdata           /**< locally defined parameter specific data */
   )
{
   assert(set != NULL);

   SCIP_CALL( SCIPparamsetAddLongint(set->paramset, messagehdlr, blkmem, name, desc, valueptr, isadvanced,
         defaultvalue, minvalue, maxvalue, paramchgd, paramdata) );

   return SCIP_OKAY;
}

/** creates a SCIP_Real parameter, sets it to its default value, and adds it to the parameter set */
SCIP_RETCODE SCIPsetAddRealParam(
   SCIP_SET*             set,                /**< global SCIP settings */
   SCIP_MESSAGEHDLR*     messagehdlr,        /**< message handler */
   BMS_BLKMEM*           blkmem,             /**< block memory */
   const char*           name,               /**< name of the parameter */
   const char*           desc,               /**< description of the parameter */
   SCIP_Real*            valueptr,           /**< pointer to store the current parameter value, or NULL */
   SCIP_Bool             isadvanced,         /**< is this parameter an advanced parameter? */
   SCIP_Real             defaultvalue,       /**< default value of the parameter */
   SCIP_Real             minvalue,           /**< minimum value for parameter */
   SCIP_Real             maxvalue,           /**< maximum value for parameter */
   SCIP_DECL_PARAMCHGD   ((*paramchgd)),     /**< change information method of parameter */
   SCIP_PARAMDATA*       paramdata           /**< locally defined parameter specific data */
   )
{
   assert(set != NULL);

   SCIP_CALL( SCIPparamsetAddReal(set->paramset, messagehdlr, blkmem, name, desc, valueptr, isadvanced,
         defaultvalue, minvalue, maxvalue, paramchgd, paramdata) );

   return SCIP_OKAY;
}

/** creates a char parameter, sets it to its default value, and adds it to the parameter set */
SCIP_RETCODE SCIPsetAddCharParam(
   SCIP_SET*             set,                /**< global SCIP settings */
   SCIP_MESSAGEHDLR*     messagehdlr,        /**< message handler */
   BMS_BLKMEM*           blkmem,             /**< block memory */
   const char*           name,               /**< name of the parameter */
   const char*           desc,               /**< description of the parameter */
   char*                 valueptr,           /**< pointer to store the current parameter value, or NULL */
   SCIP_Bool             isadvanced,         /**< is this parameter an advanced parameter? */
   char                  defaultvalue,       /**< default value of the parameter */
   const char*           allowedvalues,      /**< array with possible parameter values, or NULL if not restricted */
   SCIP_DECL_PARAMCHGD   ((*paramchgd)),     /**< change information method of parameter */
   SCIP_PARAMDATA*       paramdata           /**< locally defined parameter specific data */
   )
{
   assert(set != NULL);

   SCIP_CALL( SCIPparamsetAddChar(set->paramset, messagehdlr, blkmem, name, desc, valueptr, isadvanced,
         defaultvalue, allowedvalues, paramchgd, paramdata) );

   return SCIP_OKAY;
}

/** creates a string parameter, sets it to its default value, and adds it to the parameter set */
SCIP_RETCODE SCIPsetAddStringParam(
   SCIP_SET*             set,                /**< global SCIP settings */
   SCIP_MESSAGEHDLR*     messagehdlr,        /**< message handler */
   BMS_BLKMEM*           blkmem,             /**< block memory */
   const char*           name,               /**< name of the parameter */
   const char*           desc,               /**< description of the parameter */
   char**                valueptr,           /**< pointer to store the current parameter value, or NULL */
   SCIP_Bool             isadvanced,         /**< is this parameter an advanced parameter? */
   const char*           defaultvalue,       /**< default value of the parameter */
   SCIP_DECL_PARAMCHGD   ((*paramchgd)),     /**< change information method of parameter */
   SCIP_PARAMDATA*       paramdata           /**< locally defined parameter specific data */
   )
{
   assert(set != NULL);

   SCIP_CALL( SCIPparamsetAddString(set->paramset, messagehdlr, blkmem, name, desc, valueptr, isadvanced,
         defaultvalue, paramchgd, paramdata) );

   return SCIP_OKAY;
}

/** gets the fixing status value of an existing parameter */
SCIP_Bool SCIPsetIsParamFixed(
   SCIP_SET*             set,                /**< global SCIP settings */
   const char*           name                /**< name of the parameter */
   )
{
   assert(set != NULL);

   return SCIPparamsetIsFixed(set->paramset, name);
}

/** returns the pointer to the SCIP parameter with the given name */
SCIP_PARAM* SCIPsetGetParam(
   SCIP_SET*             set,                /**< global SCIP settings */
   const char*           name                /**< name of the parameter */
   )
{
   assert(set != NULL);

   return SCIPparamsetGetParam(set->paramset, name);
}

/** gets the value of an existing SCIP_Bool parameter */
SCIP_RETCODE SCIPsetGetBoolParam(
   SCIP_SET*             set,                /**< global SCIP settings */
   const char*           name,               /**< name of the parameter */
   SCIP_Bool*            value               /**< pointer to store the parameter */
   )
{
   assert(set != NULL);

   SCIP_CALL( SCIPparamsetGetBool(set->paramset, name, value) );

   return SCIP_OKAY;
}

/** gets the value of an existing Int parameter */
SCIP_RETCODE SCIPsetGetIntParam(
   SCIP_SET*             set,                /**< global SCIP settings */
   const char*           name,               /**< name of the parameter */
   int*                  value               /**< pointer to store the value of the parameter */
   )
{
   assert(set != NULL);

   SCIP_CALL( SCIPparamsetGetInt(set->paramset, name, value) );

   return SCIP_OKAY;
}

/** gets the value of an existing SCIP_Longint parameter */
SCIP_RETCODE SCIPsetGetLongintParam(
   SCIP_SET*             set,                /**< global SCIP settings */
   const char*           name,               /**< name of the parameter */
   SCIP_Longint*         value               /**< pointer to store the value of the parameter */
   )
{
   assert(set != NULL);

   SCIP_CALL( SCIPparamsetGetLongint(set->paramset, name, value) );

   return SCIP_OKAY;
}

/** gets the value of an existing SCIP_Real parameter */
SCIP_RETCODE SCIPsetGetRealParam(
   SCIP_SET*             set,                /**< global SCIP settings */
   const char*           name,               /**< name of the parameter */
   SCIP_Real*            value               /**< pointer to store the value of the parameter */
   )
{
   assert(set != NULL);

   SCIP_CALL( SCIPparamsetGetReal(set->paramset, name, value) );

   return SCIP_OKAY;
}

/** gets the value of an existing Char parameter */
SCIP_RETCODE SCIPsetGetCharParam(
   SCIP_SET*             set,                /**< global SCIP settings */
   const char*           name,               /**< name of the parameter */
   char*                 value               /**< pointer to store the value of the parameter */
   )
{
   assert(set != NULL);

   SCIP_CALL( SCIPparamsetGetChar(set->paramset, name, value) );

   return SCIP_OKAY;
}

/** gets the value of an existing String parameter */
SCIP_RETCODE SCIPsetGetStringParam(
   SCIP_SET*             set,                /**< global SCIP settings */
   const char*           name,               /**< name of the parameter */
   char**                value               /**< pointer to store the value of the parameter */
   )
{
   assert(set != NULL);

   SCIP_CALL( SCIPparamsetGetString(set->paramset, name, value) );

   return SCIP_OKAY;
}

/** changes the fixing status of an existing parameter */
SCIP_RETCODE SCIPsetChgParamFixed(
   SCIP_SET*             set,                /**< global SCIP settings */
   const char*           name,               /**< name of the parameter */
   SCIP_Bool             fixed               /**< new fixing status of the parameter */
   )
{
   assert(set != NULL);

   SCIP_CALL( SCIPparamsetFix(set->paramset, name, fixed) );

   return SCIP_OKAY;
}

/** changes the value of an existing parameter */
SCIP_RETCODE SCIPsetSetParam(
   SCIP_SET*             set,                /**< global SCIP settings */
   SCIP_MESSAGEHDLR*     messagehdlr,        /**< message handler */
   const char*           name,               /**< name of the parameter */
   void*                 value               /**< new value of the parameter */
   )
{
   assert(set != NULL);

   SCIP_CALL( SCIPparamsetSet(set->paramset, set, messagehdlr, name, value) );

   return SCIP_OKAY;
}

/** changes the value of an existing SCIP_Bool parameter */
SCIP_RETCODE SCIPsetChgBoolParam(
   SCIP_SET*             set,                /**< global SCIP settings */
   SCIP_MESSAGEHDLR*     messagehdlr,        /**< message handler */
   SCIP_PARAM*           param,              /**< parameter */
   SCIP_Bool             value               /**< new value of the parameter */
   )
{
   SCIP_RETCODE retcode;

   assert(set != NULL);

   retcode = SCIPparamSetBool(param, set, messagehdlr, value, FALSE, TRUE);

   if( retcode != SCIP_PARAMETERWRONGVAL )
   {
      SCIP_CALL( retcode );
   }

   return retcode;
}

/** changes the value of an existing SCIP_Bool parameter */
SCIP_RETCODE SCIPsetSetBoolParam(
   SCIP_SET*             set,                /**< global SCIP settings */
   SCIP_MESSAGEHDLR*     messagehdlr,        /**< message handler */
   const char*           name,               /**< name of the parameter */
   SCIP_Bool             value               /**< new value of the parameter */
   )
{
   assert(set != NULL);

   SCIP_CALL( SCIPparamsetSetBool(set->paramset, set, messagehdlr, name, value) );

   return SCIP_OKAY;
}

/** sets the default value of an existing SCIP_Bool parameter */
SCIP_RETCODE SCIPsetSetDefaultBoolParam(
   SCIP_SET*             set,                /**< global SCIP settings */
   const char*           name,               /**< name of the parameter */
   SCIP_Bool             defaultvalue        /**< new default value of the parameter */
   )
{
   assert(set != NULL);

   SCIP_CALL( SCIPparamsetSetDefaultBool(set->paramset, name, defaultvalue) );

   return SCIP_OKAY;
}


/** changes the value of an existing Int parameter */
SCIP_RETCODE SCIPsetChgIntParam(
   SCIP_SET*             set,                /**< global SCIP settings */
   SCIP_MESSAGEHDLR*     messagehdlr,        /**< message handler */
   SCIP_PARAM*           param,              /**< parameter */
   int                   value               /**< new value of the parameter */
   )
{
   SCIP_RETCODE retcode;

   assert(set != NULL);
   assert(param != NULL);

   retcode = SCIPparamSetInt(param, set, messagehdlr, value, FALSE, TRUE);

   if( retcode != SCIP_PARAMETERWRONGVAL )
   {
      SCIP_CALL( retcode );
   }

   return retcode;
}

/** changes the value of an existing Int parameter */
SCIP_RETCODE SCIPsetSetIntParam(
   SCIP_SET*             set,                /**< global SCIP settings */
   SCIP_MESSAGEHDLR*     messagehdlr,        /**< message handler */
   const char*           name,               /**< name of the parameter */
   int                   value               /**< new value of the parameter */
   )
{
   assert(set != NULL);

   SCIP_CALL( SCIPparamsetSetInt(set->paramset, set, messagehdlr, name, value) );

   return SCIP_OKAY;
}

/** changes the default value of an existing Int parameter */
SCIP_RETCODE SCIPsetSetDefaultIntParam(
   SCIP_SET*             set,                /**< global SCIP settings */
   const char*           name,               /**< name of the parameter */
   int                   defaultvalue        /**< new default value of the parameter */
   )
{
   assert(set != NULL);

   SCIP_CALL( SCIPparamsetSetDefaultInt(set->paramset, name, defaultvalue) );

   return SCIP_OKAY;
}

/** changes the value of an existing SCIP_Longint parameter */
SCIP_RETCODE SCIPsetChgLongintParam(
   SCIP_SET*             set,                /**< global SCIP settings */
   SCIP_MESSAGEHDLR*     messagehdlr,        /**< message handler */
   SCIP_PARAM*           param,              /**< parameter */
   SCIP_Longint          value               /**< new value of the parameter */
   )
{
   SCIP_RETCODE retcode;

   assert(set != NULL);
   assert(param != NULL);

   retcode = SCIPparamSetLongint(param, set, messagehdlr, value, FALSE, TRUE);

   if( retcode != SCIP_PARAMETERWRONGVAL )
   {
      SCIP_CALL( retcode );
   }

   return retcode;
}

/** changes the value of an existing SCIP_Longint parameter */
SCIP_RETCODE SCIPsetSetLongintParam(
   SCIP_SET*             set,                /**< global SCIP settings */
   SCIP_MESSAGEHDLR*     messagehdlr,        /**< message handler */
   const char*           name,               /**< name of the parameter */
   SCIP_Longint          value               /**< new value of the parameter */
   )
{
   assert(set != NULL);

   SCIP_CALL( SCIPparamsetSetLongint(set->paramset, set, messagehdlr, name, value) );

   return SCIP_OKAY;
}

/** changes the value of an existing SCIP_Real parameter */
SCIP_RETCODE SCIPsetChgRealParam(
   SCIP_SET*             set,                /**< global SCIP settings */
   SCIP_MESSAGEHDLR*     messagehdlr,        /**< message handler */
   SCIP_PARAM*           param,              /**< parameter */
   SCIP_Real             value               /**< new value of the parameter */
   )
{
   SCIP_RETCODE retcode;

   assert(set != NULL);
   assert(param != NULL);

   retcode = SCIPparamSetReal(param, set, messagehdlr, value, FALSE, TRUE);

   if( retcode != SCIP_PARAMETERWRONGVAL )
   {
      SCIP_CALL( retcode );
   }

   return retcode;
}

/** changes the value of an existing SCIP_Real parameter */
SCIP_RETCODE SCIPsetSetRealParam(
   SCIP_SET*             set,                /**< global SCIP settings */
   SCIP_MESSAGEHDLR*     messagehdlr,        /**< message handler */
   const char*           name,               /**< name of the parameter */
   SCIP_Real             value               /**< new value of the parameter */
   )
{
   assert(set != NULL);

   SCIP_CALL( SCIPparamsetSetReal(set->paramset, set, messagehdlr, name, value) );

   return SCIP_OKAY;
}

/** changes the value of an existing Char parameter */
SCIP_RETCODE SCIPsetChgCharParam(
   SCIP_SET*             set,                /**< global SCIP settings */
   SCIP_MESSAGEHDLR*     messagehdlr,        /**< message handler */
   SCIP_PARAM*           param,              /**< parameter */
   char                  value               /**< new value of the parameter */
   )
{
   SCIP_RETCODE retcode;

   assert(set != NULL);
   assert(param != NULL);

   retcode = SCIPparamSetChar(param, set, messagehdlr, value, FALSE, TRUE);

   if( retcode != SCIP_PARAMETERWRONGVAL )
   {
      SCIP_CALL( retcode );
   }

   return retcode;
}

/** changes the value of an existing Char parameter */
SCIP_RETCODE SCIPsetSetCharParam(
   SCIP_SET*             set,                /**< global SCIP settings */
   SCIP_MESSAGEHDLR*     messagehdlr,        /**< message handler */
   const char*           name,               /**< name of the parameter */
   char                  value               /**< new value of the parameter */
   )
{
   assert(set != NULL);

   SCIP_CALL( SCIPparamsetSetChar(set->paramset, set, messagehdlr, name, value) );

   return SCIP_OKAY;
}

/** changes the value of an existing String parameter */
SCIP_RETCODE SCIPsetChgStringParam(
   SCIP_SET*             set,                /**< global SCIP settings */
   SCIP_MESSAGEHDLR*     messagehdlr,        /**< message handler */
   SCIP_PARAM*           param,              /**< parameter */
   const char*           value               /**< new value of the parameter */
   )
{
   SCIP_RETCODE retcode;

   assert(set != NULL);
   assert(param != NULL);

   retcode = SCIPparamSetString(param, set, messagehdlr, value, TRUE);

   if( retcode != SCIP_PARAMETERWRONGVAL )
   {
      SCIP_CALL( retcode );
   }

   return retcode;
}

/** changes the value of an existing String parameter */
SCIP_RETCODE SCIPsetSetStringParam(
   SCIP_SET*             set,                /**< global SCIP settings */
   SCIP_MESSAGEHDLR*     messagehdlr,        /**< message handler */
   const char*           name,               /**< name of the parameter */
   const char*           value               /**< new value of the parameter */
   )
{
   assert(set != NULL);

   SCIP_CALL( SCIPparamsetSetString(set->paramset, set, messagehdlr, name, value) );

   return SCIP_OKAY;
}

/** reads parameters from a file */
SCIP_RETCODE SCIPsetReadParams(
   SCIP_SET*             set,                /**< global SCIP settings */
   SCIP_MESSAGEHDLR*     messagehdlr,        /**< message handler */
   const char*           filename            /**< file name */
   )
{
   assert(set != NULL);

   SCIP_CALL( SCIPparamsetRead(set->paramset, set, messagehdlr, filename) );

   return SCIP_OKAY;
}

/** writes all parameters in the parameter set to a file */
SCIP_RETCODE SCIPsetWriteParams(
   SCIP_SET*             set,                /**< global SCIP settings */
   SCIP_MESSAGEHDLR*     messagehdlr,        /**< message handler */
   const char*           filename,           /**< file name, or NULL for stdout */
   SCIP_Bool             comments,           /**< should parameter descriptions be written as comments? */
   SCIP_Bool             onlychanged         /**< should only the parameters been written, that are changed from default? */
   )
{
   assert(set != NULL);

   SCIP_CALL( SCIPparamsetWrite(set->paramset, messagehdlr, filename, comments, onlychanged) );

   return SCIP_OKAY;
}

/** resets a single parameters to its default value */
SCIP_RETCODE SCIPsetResetParam(
   SCIP_SET*             set,                /**< global SCIP settings */
   SCIP_MESSAGEHDLR*     messagehdlr,        /**< message handler */
   const char*           name                /**< name of the parameter */
   )
{
   SCIP_CALL( SCIPparamsetSetToDefault(set->paramset, set, messagehdlr, name) );

   return SCIP_OKAY;
}

/** resets all parameters to their default values */
SCIP_RETCODE SCIPsetResetParams(
   SCIP_SET*             set,                /**< global SCIP settings */
   SCIP_MESSAGEHDLR*     messagehdlr         /**< message handler */
   )
{
   SCIP_CALL( SCIPparamsetSetToDefaults(set->paramset, set, messagehdlr) );

   return SCIP_OKAY;
}

/** sets parameters to
 *
 *  - \ref SCIP_PARAMEMPHASIS_DEFAULT to use default values (see also SCIPsetResetParams())
 *  - \ref SCIP_PARAMEMPHASIS_COUNTER to get feasible and "fast" counting process
 *  - \ref SCIP_PARAMEMPHASIS_CPSOLVER to get CP like search (e.g. no LP relaxation)
 *  - \ref SCIP_PARAMEMPHASIS_EASYCIP to solve easy problems fast
 *  - \ref SCIP_PARAMEMPHASIS_FEASIBILITY to detect feasibility fast
 *  - \ref SCIP_PARAMEMPHASIS_HARDLP to be capable to handle hard LPs
 *  - \ref SCIP_PARAMEMPHASIS_OPTIMALITY to prove optimality fast
 *  - \ref SCIP_PARAMEMPHASIS_PHASEFEAS to find feasible solutions during a 3 phase solution process
 *  - \ref SCIP_PARAMEMPHASIS_PHASEIMPROVE to find improved solutions during a 3 phase solution process
 *  - \ref SCIP_PARAMEMPHASIS_PHASEPROOF to proof optimality during a 3 phase solution process
 */
SCIP_RETCODE SCIPsetSetEmphasis(
   SCIP_SET*             set,                /**< global SCIP settings */
   SCIP_MESSAGEHDLR*     messagehdlr,        /**< message handler */
   SCIP_PARAMEMPHASIS    paramemphasis,      /**< parameter settings */
   SCIP_Bool             quiet               /**< should the parameter be set quiet (no output) */
   )
{
   SCIP_CALL( SCIPparamsetSetEmphasis(set->paramset, set, messagehdlr, paramemphasis, quiet) );

   return SCIP_OKAY;
}

/** sets parameters to deactivate separators and heuristics that use auxiliary SCIP instances; should be called for
 *  auxiliary SCIP instances to avoid recursion
 */
SCIP_RETCODE SCIPsetSetSubscipsOff(
   SCIP_SET*             set,                /**< global SCIP settings */
   SCIP_MESSAGEHDLR*     messagehdlr,        /**< message handler */
   SCIP_Bool             quiet               /**< should the parameter be set quiet (no output) */
   )
{
   SCIP_CALL( SCIPparamsetSetToSubscipsOff(set->paramset, set, messagehdlr, quiet) );

   return SCIP_OKAY;
}

/** sets heuristic parameters values to
 *  - SCIP_PARAMSETTING_DEFAULT which are the default values of all heuristic parameters
 *  - SCIP_PARAMSETTING_FAST such that the time spent on heuristics is decreased
 *  - SCIP_PARAMSETTING_AGGRESSIVE such that the heuristics are called more aggressively
 *  - SCIP_PARAMSETTING_OFF which turn off all heuristics
 */
SCIP_RETCODE SCIPsetSetHeuristics(
   SCIP_SET*             set,                /**< global SCIP settings */
   SCIP_MESSAGEHDLR*     messagehdlr,        /**< message handler */
   SCIP_PARAMSETTING     paramsetting,       /**< parameter settings */
   SCIP_Bool             quiet               /**< should the parameter be set quiet (no output) */
   )
{
   SCIP_CALL( SCIPparamsetSetHeuristics(set->paramset, set, messagehdlr, paramsetting, quiet) );

   return SCIP_OKAY;
}

/** sets presolving parameters to
 *  - SCIP_PARAMSETTING_DEFAULT which are the default values of all presolving parameters
 *  - SCIP_PARAMSETTING_FAST such that the time spent on presolving is decreased
 *  - SCIP_PARAMSETTING_AGGRESSIVE such that the presolving is more aggressive
 *  - SCIP_PARAMSETTING_OFF which turn off all presolving
 */
SCIP_RETCODE SCIPsetSetPresolving(
   SCIP_SET*             set,                /**< global SCIP settings */
   SCIP_MESSAGEHDLR*     messagehdlr,        /**< message handler */
   SCIP_PARAMSETTING     paramsetting,       /**< parameter settings */
   SCIP_Bool             quiet               /**< should the parameter be set quiet (no output) */
   )
{
   SCIP_CALL( SCIPparamsetSetPresolving(set->paramset, set, messagehdlr, paramsetting, quiet) );

   return SCIP_OKAY;
}

/** sets separating parameters to
 *  - SCIP_PARAMSETTING_DEFAULT which are the default values of all separating parameters
 *  - SCIP_PARAMSETTING_FAST such that the time spent on separating is decreased
 *  - SCIP_PARAMSETTING_AGGRESSIVE such that separating is more aggressive
 *  - SCIP_PARAMSETTING_OFF which turn off all separating
 */
SCIP_RETCODE SCIPsetSetSeparating(
   SCIP_SET*             set,                /**< global SCIP settings */
   SCIP_MESSAGEHDLR*     messagehdlr,        /**< message handler */
   SCIP_PARAMSETTING     paramsetting,       /**< parameter settings */
   SCIP_Bool             quiet               /**< should the parameter be set quiet (no output) */
   )
{
   SCIP_CALL( SCIPparamsetSetSeparating(set->paramset, set, messagehdlr, paramsetting, quiet) );

   return SCIP_OKAY;
}

/** returns the array of all available SCIP parameters */
SCIP_PARAM** SCIPsetGetParams(
   SCIP_SET*             set                 /**< global SCIP settings */
   )
{
   assert(set != NULL);

   return SCIPparamsetGetParams(set->paramset);
}

/** returns the total number of all available SCIP parameters */
int SCIPsetGetNParams(
   SCIP_SET*             set                 /**< global SCIP settings */
   )
{
   assert(set != NULL);

   return SCIPparamsetGetNParams(set->paramset);
}

/** inserts file reader in file reader list */
SCIP_RETCODE SCIPsetIncludeReader(
   SCIP_SET*             set,                /**< global SCIP settings */
   SCIP_READER*          reader              /**< file reader */
   )
{
   assert(set != NULL);
   assert(reader != NULL);

   if( set->nreaders >= set->readerssize )
   {
      set->readerssize = SCIPsetCalcMemGrowSize(set, set->nreaders+1);
      SCIP_ALLOC( BMSreallocMemoryArray(&set->readers, set->readerssize) );
   }
   assert(set->nreaders < set->readerssize);

   set->readers[set->nreaders] = reader;
   set->nreaders++;

   return SCIP_OKAY;
}

/** returns the file reader of the given name, or NULL if not existing */
SCIP_READER* SCIPsetFindReader(
   SCIP_SET*             set,                /**< global SCIP settings */
   const char*           name                /**< name of file reader */
   )
{
   int i;

   assert(set != NULL);
   assert(name != NULL);

   for( i = 0; i < set->nreaders; ++i )
   {
      if( strcmp(SCIPreaderGetName(set->readers[i]), name) == 0 )
         return set->readers[i];
   }

   return NULL;
}

/** inserts variable pricer in variable pricer list */
SCIP_RETCODE SCIPsetIncludePricer(
   SCIP_SET*             set,                /**< global SCIP settings */
   SCIP_PRICER*          pricer              /**< variable pricer */
   )
{
   assert(set != NULL);
   assert(pricer != NULL);

   if( set->npricers >= set->pricerssize )
   {
      set->pricerssize = SCIPsetCalcMemGrowSize(set, set->npricers+1);
      SCIP_ALLOC( BMSreallocMemoryArray(&set->pricers, set->pricerssize) );
   }
   assert(set->npricers < set->pricerssize);

   set->pricers[set->npricers] = pricer;
   set->npricers++;
   set->pricerssorted = FALSE;

   return SCIP_OKAY;
}

/** returns the variable pricer of the given name, or NULL if not existing */
SCIP_PRICER* SCIPsetFindPricer(
   SCIP_SET*             set,                /**< global SCIP settings */
   const char*           name                /**< name of variable pricer */
   )
{
   int i;

   assert(set != NULL);
   assert(name != NULL);

   for( i = 0; i < set->npricers; ++i )
   {
      if( strcmp(SCIPpricerGetName(set->pricers[i]), name) == 0 )
         return set->pricers[i];
   }

   return NULL;
}

/** sorts pricers by priorities */
void SCIPsetSortPricers(
   SCIP_SET*             set                 /**< global SCIP settings */
   )
{
   assert(set != NULL);

   if( !set->pricerssorted )
   {
      SCIPsortPtr((void**)set->pricers, SCIPpricerComp, set->npricers);
      set->pricerssorted = TRUE;
      set->pricersnamesorted = FALSE;
   }
}

/** sorts pricers by name */
void SCIPsetSortPricersName(
   SCIP_SET*             set                 /**< global SCIP settings */
   )
{
   assert(set != NULL);

   if( !set->pricersnamesorted )
   {
      SCIPsortPtr((void**)set->pricers, SCIPpricerCompName, set->npricers);
      set->pricerssorted = FALSE;
      set->pricersnamesorted = TRUE;
   }
}

/** inserts constraint handler in constraint handler list */
SCIP_RETCODE SCIPsetIncludeConshdlr(
   SCIP_SET*             set,                /**< global SCIP settings */
   SCIP_CONSHDLR*        conshdlr            /**< constraint handler */
   )
{
   int priority;
   int i;

   assert(set != NULL);
   assert(conshdlr != NULL);
   assert(!SCIPconshdlrIsInitialized(conshdlr));

   /* allocate memory */
   if( set->nconshdlrs >= set->conshdlrssize )
   {
      set->conshdlrssize = SCIPsetCalcMemGrowSize(set, set->nconshdlrs+1);
      SCIP_ALLOC( BMSreallocMemoryArray(&set->conshdlrs, set->conshdlrssize) );
      SCIP_ALLOC( BMSreallocMemoryArray(&set->conshdlrs_sepa, set->conshdlrssize) );
      SCIP_ALLOC( BMSreallocMemoryArray(&set->conshdlrs_enfo, set->conshdlrssize) );
      SCIP_ALLOC( BMSreallocMemoryArray(&set->conshdlrs_include, set->conshdlrssize) );
   }
   assert(set->nconshdlrs < set->conshdlrssize);

   /* sort constraint handler into conshdlrs array sorted by check priority */
   priority = SCIPconshdlrGetCheckPriority(conshdlr);
   for( i = set->nconshdlrs; i > 0 && SCIPconshdlrGetCheckPriority(set->conshdlrs[i-1]) < priority; --i )
   {
      set->conshdlrs[i] = set->conshdlrs[i-1];
   }
   set->conshdlrs[i] = conshdlr;

   /* sort constraint handler into conshdlrs_sepa array sorted by sepa priority */
   priority = SCIPconshdlrGetSepaPriority(conshdlr);
   for( i = set->nconshdlrs; i > 0 && SCIPconshdlrGetSepaPriority(set->conshdlrs_sepa[i-1]) < priority; --i )
   {
      set->conshdlrs_sepa[i] = set->conshdlrs_sepa[i-1];
   }
   set->conshdlrs_sepa[i] = conshdlr;

   /* sort constraint handler into conshdlrs_enfo array sorted by enfo priority */
   priority = SCIPconshdlrGetEnfoPriority(conshdlr);
   for( i = set->nconshdlrs; i > 0 && SCIPconshdlrGetEnfoPriority(set->conshdlrs_enfo[i-1]) < priority; --i )
   {
      set->conshdlrs_enfo[i] = set->conshdlrs_enfo[i-1];
   }
   set->conshdlrs_enfo[i] = conshdlr;

   /* add constraint handler into conshdlrs_include array sorted by inclusion order */
   set->conshdlrs_include[set->nconshdlrs] = conshdlr;

   set->nconshdlrs++;

   return SCIP_OKAY;
}

/** reinserts a constraint handler with modified sepa priority into the sepa priority sorted array */
void SCIPsetReinsertConshdlrSepaPrio(
   SCIP_SET*             set,                /**< global SCIP settings */
   SCIP_CONSHDLR*        conshdlr,           /**< constraint handler to be reinserted */
   int                   oldpriority         /**< the old separation priority of constraint handler */
   )
{
   int newpriority;
   int newpos;
   int i;
   assert(set != NULL);
   assert(conshdlr != NULL);

   newpriority = SCIPconshdlrGetSepaPriority(conshdlr);
   newpos = -1;

   /* search for the old position of constraint handler; determine its new position at the same time */
   if( newpriority > oldpriority )
   {
      i = 0;
      while( i < set->nconshdlrs &&
            strcmp(SCIPconshdlrGetName(set->conshdlrs_sepa[i]), SCIPconshdlrGetName(conshdlr)) != 0 )
      {
         int priorityatpos;

         priorityatpos = SCIPconshdlrGetSepaPriority(set->conshdlrs_sepa[i]);
         assert(priorityatpos >= oldpriority);

         /* current index is the position to insert the constraint handler */
         if( newpriority > priorityatpos && newpos == -1 )
            newpos = i;

         ++i;
      }
      assert(i < set->nconshdlrs);

      /* constraint must change its position in array */
      if( newpos != -1 )
      {
         /* shift all constraint handlers between old and new position by one, and insert constraint handler */
         for( ; i > newpos; --i )
         {
            set->conshdlrs_sepa[i] = set->conshdlrs_sepa[i-1];
         }
         set->conshdlrs_sepa[newpos] = conshdlr;
      }

   }
   else if( newpriority < oldpriority )
   {
      i = set->nconshdlrs - 1;
      while( i >= 0 &&
                  strcmp(SCIPconshdlrGetName(set->conshdlrs_sepa[i]), SCIPconshdlrGetName(conshdlr)) != 0 )
      {
         int priorityatpos;

         priorityatpos = SCIPconshdlrGetSepaPriority(set->conshdlrs_sepa[i]);
         assert(priorityatpos <= oldpriority);

         /* current index is the position to insert the constraint handler */
         if( newpriority < priorityatpos && newpos == -1 )
            newpos = i;

         --i;
      }
      assert(i >= 0);

      /* constraint must change its position in array */
      if( newpos != -1 )
      {
         /* shift all constraint handlers between old and new position by one, and insert constraint handler */
         for(; i < newpos; ++i )
         {
            set->conshdlrs_sepa[i] = set->conshdlrs_sepa[i + 1];
         }
         set->conshdlrs_sepa[newpos] = conshdlr;
      }
#ifndef NDEBUG
      for( i = 0; i < set->nconshdlrs - 1; ++i )
         assert(SCIPconshdlrGetSepaPriority(set->conshdlrs_sepa[i])
               >= SCIPconshdlrGetSepaPriority(set->conshdlrs_sepa[i + 1]));
#endif
   }
}

/** returns the constraint handler of the given name, or NULL if not existing */
SCIP_CONSHDLR* SCIPsetFindConshdlr(
   SCIP_SET*             set,                /**< global SCIP settings */
   const char*           name                /**< name of constraint handler */
   )
{
   int i;

   assert(set != NULL);
   assert(name != NULL);

   for( i = 0; i < set->nconshdlrs; ++i )
   {
      if( strcmp(SCIPconshdlrGetName(set->conshdlrs[i]), name) == 0 )
         return set->conshdlrs[i];
   }

   return NULL;
}

/** inserts conflict handler in conflict handler list */
SCIP_RETCODE SCIPsetIncludeConflicthdlr(
   SCIP_SET*             set,                /**< global SCIP settings */
   SCIP_CONFLICTHDLR*    conflicthdlr        /**< conflict handler */
   )
{
   assert(set != NULL);
   assert(conflicthdlr != NULL);
   assert(!SCIPconflicthdlrIsInitialized(conflicthdlr));

   if( set->nconflicthdlrs >= set->conflicthdlrssize )
   {
      set->conflicthdlrssize = SCIPsetCalcMemGrowSize(set, set->nconflicthdlrs+1);
      SCIP_ALLOC( BMSreallocMemoryArray(&set->conflicthdlrs, set->conflicthdlrssize) );
   }
   assert(set->nconflicthdlrs < set->conflicthdlrssize);

   set->conflicthdlrs[set->nconflicthdlrs] = conflicthdlr;
   set->nconflicthdlrs++;
   set->conflicthdlrssorted = FALSE;

   return SCIP_OKAY;
}

/** returns the conflict handler of the given name, or NULL if not existing */
SCIP_CONFLICTHDLR* SCIPsetFindConflicthdlr(
   SCIP_SET*             set,                /**< global SCIP settings */
   const char*           name                /**< name of conflict handler */
   )
{
   int i;

   assert(set != NULL);
   assert(name != NULL);

   for( i = 0; i < set->nconflicthdlrs; ++i )
   {
      if( strcmp(SCIPconflicthdlrGetName(set->conflicthdlrs[i]), name) == 0 )
         return set->conflicthdlrs[i];
   }

   return NULL;
}

/** sorts conflict handlers by priorities */
void SCIPsetSortConflicthdlrs(
   SCIP_SET*             set                 /**< global SCIP settings */
   )
{
   assert(set != NULL);

   if( !set->conflicthdlrssorted )
   {
      SCIPsortPtr((void**)set->conflicthdlrs, SCIPconflicthdlrComp, set->nconflicthdlrs);
      set->conflicthdlrssorted = TRUE;
      set->conflicthdlrsnamesorted = FALSE;
   }
}

/** sorts conflict handlers by name */
void SCIPsetSortConflicthdlrsName(
   SCIP_SET*             set                 /**< global SCIP settings */
   )
{
   assert(set != NULL);

   if( !set->conflicthdlrsnamesorted )
   {
      SCIPsortPtr((void**)set->conflicthdlrs, SCIPconflicthdlrCompName, set->nconflicthdlrs);
      set->conflicthdlrssorted = FALSE;
      set->conflicthdlrsnamesorted = TRUE;
   }
}

/** inserts presolver in presolver list */
SCIP_RETCODE SCIPsetIncludePresol(
   SCIP_SET*             set,                /**< global SCIP settings */
   SCIP_PRESOL*          presol              /**< presolver */
   )
{
   assert(set != NULL);
   assert(presol != NULL);

   if( set->npresols >= set->presolssize )
   {
      set->presolssize = SCIPsetCalcMemGrowSize(set, set->npresols+1);
      SCIP_ALLOC( BMSreallocMemoryArray(&set->presols, set->presolssize) );
   }
   assert(set->npresols < set->presolssize);

   set->presols[set->npresols] = presol;
   set->npresols++;
   set->presolssorted = FALSE;

   return SCIP_OKAY;
}

/** returns the presolver of the given name, or NULL if not existing */
SCIP_PRESOL* SCIPsetFindPresol(
   SCIP_SET*             set,                /**< global SCIP settings */
   const char*           name                /**< name of presolver */
   )
{
   int i;

   assert(set != NULL);
   assert(name != NULL);

   for( i = 0; i < set->npresols; ++i )
   {
      if( strcmp(SCIPpresolGetName(set->presols[i]), name) == 0 )
         return set->presols[i];
   }

   return NULL;
}

/** sorts presolvers by priorities */
void SCIPsetSortPresols(
   SCIP_SET*             set                 /**< global SCIP settings */
   )
{
   assert(set != NULL);

   if( !set->presolssorted )
   {
      SCIPsortPtr((void**)set->presols, SCIPpresolComp, set->npresols);
      set->presolssorted = TRUE;
      set->presolsnamesorted = FALSE;
   }
}

/** sorts presolvers by name */
void SCIPsetSortPresolsName(
   SCIP_SET*             set                 /**< global SCIP settings */
   )
{
   assert(set != NULL);

   if( !set->presolsnamesorted )
   {
      SCIPsortPtr((void**)set->presols, SCIPpresolCompName, set->npresols);
      set->presolssorted = FALSE;
      set->presolsnamesorted = TRUE;
   }
}

/** inserts relaxator in relaxator list */
SCIP_RETCODE SCIPsetIncludeRelax(
   SCIP_SET*             set,                /**< global SCIP settings */
   SCIP_RELAX*           relax               /**< relaxator */
   )
{
   assert(set != NULL);
   assert(relax != NULL);
   assert(!SCIPrelaxIsInitialized(relax));

   if( set->nrelaxs >= set->relaxssize )
   {
      set->relaxssize = SCIPsetCalcMemGrowSize(set, set->nrelaxs+1);
      SCIP_ALLOC( BMSreallocMemoryArray(&set->relaxs, set->relaxssize) );
   }
   assert(set->nrelaxs < set->relaxssize);

   set->relaxs[set->nrelaxs] = relax;
   set->nrelaxs++;
   set->relaxssorted = FALSE;

   return SCIP_OKAY;
}

/** returns the relaxator of the given name, or NULL if not existing */
SCIP_RELAX* SCIPsetFindRelax(
   SCIP_SET*             set,                /**< global SCIP settings */
   const char*           name                /**< name of relaxator */
   )
{
   int i;

   assert(set != NULL);
   assert(name != NULL);

   for( i = 0; i < set->nrelaxs; ++i )
   {
      if( strcmp(SCIPrelaxGetName(set->relaxs[i]), name) == 0 )
         return set->relaxs[i];
   }

   return NULL;
}

/** sorts relaxators by priorities */
void SCIPsetSortRelaxs(
   SCIP_SET*             set                 /**< global SCIP settings */
   )
{
   assert(set != NULL);

   if( !set->relaxssorted )
   {
      SCIPsortPtr((void**)set->relaxs, SCIPrelaxComp, set->nrelaxs);
      set->relaxssorted = TRUE;
      set->relaxsnamesorted = FALSE;
   }
}

/** sorts relaxators by priorities */
void SCIPsetSortRelaxsName(
   SCIP_SET*             set                 /**< global SCIP settings */
   )
{
   assert(set != NULL);

   if( !set->relaxsnamesorted )
   {
      SCIPsortPtr((void**)set->relaxs, SCIPrelaxCompName, set->nrelaxs);
      set->relaxssorted = FALSE;
      set->relaxsnamesorted = TRUE;
   }
}

/** inserts separator in separator list */
SCIP_RETCODE SCIPsetIncludeSepa(
   SCIP_SET*             set,                /**< global SCIP settings */
   SCIP_SEPA*            sepa                /**< separator */
   )
{
   assert(set != NULL);
   assert(sepa != NULL);
   assert(!SCIPsepaIsInitialized(sepa));

   if( set->nsepas >= set->sepassize )
   {
      set->sepassize = SCIPsetCalcMemGrowSize(set, set->nsepas+1);
      SCIP_ALLOC( BMSreallocMemoryArray(&set->sepas, set->sepassize) );
   }
   assert(set->nsepas < set->sepassize);

   set->sepas[set->nsepas] = sepa;
   set->nsepas++;
   set->sepassorted = FALSE;

   return SCIP_OKAY;
}

/** returns the separator of the given name, or NULL if not existing */
SCIP_SEPA* SCIPsetFindSepa(
   SCIP_SET*             set,                /**< global SCIP settings */
   const char*           name                /**< name of separator */
   )
{
   int i;

   assert(set != NULL);
   assert(name != NULL);

   for( i = 0; i < set->nsepas; ++i )
   {
      if( strcmp(SCIPsepaGetName(set->sepas[i]), name) == 0 )
         return set->sepas[i];
   }

   return NULL;
}

/** sorts separators by priorities */
void SCIPsetSortSepas(
   SCIP_SET*             set                 /**< global SCIP settings */
   )
{
   assert(set != NULL);

   if( !set->sepassorted )
   {
      SCIPsortPtr((void**)set->sepas, SCIPsepaComp, set->nsepas);
      set->sepassorted = TRUE;
      set->sepasnamesorted = FALSE;
   }
}

/** sorts separators by name */
void SCIPsetSortSepasName(
   SCIP_SET*             set                 /**< global SCIP settings */
   )
{
   assert(set != NULL);

   if( !set->sepasnamesorted )
   {
      SCIPsortPtr((void**)set->sepas, SCIPsepaCompName, set->nsepas);
      set->sepassorted = FALSE;
      set->sepasnamesorted = TRUE;
   }
}

/** inserts propagator in propagator list */
SCIP_RETCODE SCIPsetIncludeProp(
   SCIP_SET*             set,                /**< global SCIP settings */
   SCIP_PROP*            prop                /**< propagator */
   )
{
   assert(set != NULL);
   assert(prop != NULL);
   assert(!SCIPpropIsInitialized(prop));

   if( set->nprops >= set->propssize )
   {
      set->propssize = SCIPsetCalcMemGrowSize(set, set->nprops+1);
      SCIP_ALLOC( BMSreallocMemoryArray(&set->props, set->propssize) );
      SCIP_ALLOC( BMSreallocMemoryArray(&set->props_presol, set->propssize) );
   }
   assert(set->nprops < set->propssize);

   set->props[set->nprops] = prop;
   set->props_presol[set->nprops] = prop;
   set->nprops++;
   set->propssorted = FALSE;
   set->propspresolsorted = FALSE;

   return SCIP_OKAY;
}

/** returns the propagator of the given name, or NULL if not existing */
SCIP_PROP* SCIPsetFindProp(
   SCIP_SET*             set,                /**< global SCIP settings */
   const char*           name                /**< name of propagator */
   )
{
   int i;

   assert(set != NULL);
   assert(name != NULL);

   for( i = 0; i < set->nprops; ++i )
   {
      if( strcmp(SCIPpropGetName(set->props[i]), name) == 0 )
         return set->props[i];
   }

   return NULL;
}

/** sorts propagators by priorities */
void SCIPsetSortProps(
   SCIP_SET*             set                 /**< global SCIP settings */
   )
{
   assert(set != NULL);

   if( !set->propssorted )
   {
      SCIPsortPtr((void**)set->props, SCIPpropComp, set->nprops);
      set->propssorted = TRUE;
      set->propsnamesorted = FALSE;
   }
}

/** sorts propagators by priorities for presolving */
void SCIPsetSortPropsPresol(
   SCIP_SET*             set                 /**< global SCIP settings */
   )
{
   assert(set != NULL);

   if( !set->propspresolsorted )
   {
      SCIPsortPtr((void**)set->props_presol, SCIPpropCompPresol, set->nprops);
      set->propspresolsorted = TRUE;
      set->propsnamesorted = FALSE;
   }
}

/** sorts propagators w.r.t. names */
void SCIPsetSortPropsName(
   SCIP_SET*             set                 /**< global SCIP settings */
   )
{
   assert(set != NULL);

   if( !set->propsnamesorted )
   {
      SCIPsortPtr((void**)set->props, SCIPpropCompName, set->nprops);
      set->propssorted = FALSE;
      set->propsnamesorted = TRUE;
   }
}

/** inserts bandit virtual function table into set */
SCIP_RETCODE SCIPsetIncludeBanditvtable(
   SCIP_SET*             set,                /**< global SCIP settings */
   SCIP_BANDITVTABLE*    banditvtable        /**< bandit algorithm virtual function table */
   )
{
   assert(set != NULL);
   assert(banditvtable != NULL);

   if( set->nbanditvtables >= set->banditvtablessize )
   {
      int newsize = SCIPsetCalcMemGrowSize(set, set->nbanditvtables + 1);
      SCIP_ALLOC( BMSreallocMemoryArray(&set->banditvtables, newsize) );
      set->banditvtablessize = newsize;
   }

   assert(set->nbanditvtables < set->banditvtablessize);
   set->banditvtables[set->nbanditvtables++] = banditvtable;

   return SCIP_OKAY;
}

/** returns the bandit virtual function table of the given name, or NULL if not existing */
SCIP_BANDITVTABLE* SCIPsetFindBanditvtable(
   SCIP_SET*             set,                /**< global SCIP settings */
   const char*           name                /**< name of bandit algorithm virtual function table */
   )
{
   int b;

   assert(set != NULL);
   assert(name != NULL);

   /* search for a bandit v table of the given name */
   for( b = 0; b < set->nbanditvtables; ++b )
   {
      if( strcmp(name, SCIPbanditvtableGetName(set->banditvtables[b])) == 0 )
         return set->banditvtables[b];
   }

   return NULL;
}

/** inserts concurrent solver type into the concurrent solver type list */
SCIP_RETCODE SCIPsetIncludeConcsolverType(
   SCIP_SET*             set,                /**< global SCIP settings */
   SCIP_CONCSOLVERTYPE*  concsolvertype      /**< concurrent solver type */
   )
{
   assert(set != NULL);
   assert(concsolvertype != NULL);

   if( set->nconcsolvertypes >= set->concsolvertypessize )
   {
      set->concsolvertypessize = SCIPsetCalcMemGrowSize(set, set->nconcsolvertypes + 1);
      SCIP_ALLOC( BMSreallocMemoryArray(&set->concsolvertypes, set->concsolvertypessize) );
   }
   assert(set->nconcsolvertypes < set->concsolvertypessize);

   set->concsolvertypes[set->nconcsolvertypes] = concsolvertype;
   set->nconcsolvertypes++;

   return SCIP_OKAY;
}

/** returns the concurrent solver type with the given name, or NULL if not existing */
SCIP_CONCSOLVERTYPE* SCIPsetFindConcsolverType(
   SCIP_SET*             set,                /**< global SCIP settings */
   const char*           name                /**< name of concurrent solver type */
   )
{
   int i;

   assert(set != NULL);
   assert(name != NULL);

   for( i = 0; i < set->nconcsolvertypes; ++i )
   {
      if( strcmp(SCIPconcsolverTypeGetName(set->concsolvertypes[i]), name) == 0 )
         return set->concsolvertypes[i];
   }

   return NULL;
}

/** inserts concurrent solver into the concurrent solver list */
SCIP_RETCODE SCIPsetIncludeConcsolver(
   SCIP_SET*             set,                /**< global SCIP settings */
   SCIP_CONCSOLVER*      concsolver          /**< concurrent solver */
   )
{
   assert(set != NULL);
   assert(concsolver != NULL);

   if( set->nconcsolvers >= set->concsolverssize )
   {
      set->concsolverssize = SCIPsetCalcMemGrowSize(set, set->nconcsolvers + 1);
      SCIP_ALLOC( BMSreallocMemoryArray(&set->concsolvers, set->concsolverssize) );
   }
   assert(set->nconcsolvers < set->concsolverssize);

   set->concsolvers[set->nconcsolvers] = concsolver;
   assert(set->nconcsolvers == SCIPconcsolverGetIdx(concsolver));

   set->nconcsolvers++;

   return SCIP_OKAY;
}

/** frees all concurrent solvers in the concurrent solver list */
SCIP_RETCODE SCIPsetFreeConcsolvers(
   SCIP_SET*             set                 /**< global SCIP settings */
   )
{
   int i;
   assert(set != NULL);

   /* call user callback for each concurrent solver */
   for( i = 0; i < set->nconcsolvers; ++i )
   {
      SCIP_CALL( SCIPconcsolverDestroyInstance(set, &set->concsolvers[i]) );
   }

   /* set size and number to zero and free the concurent solver array */
   set->nconcsolvers = 0;
   set->concsolverssize = 0;
   BMSfreeMemoryArrayNull(&set->concsolvers);

   return SCIP_OKAY;
}

/** inserts primal heuristic in primal heuristic list */
SCIP_RETCODE SCIPsetIncludeHeur(
   SCIP_SET*             set,                /**< global SCIP settings */
   SCIP_HEUR*            heur                /**< primal heuristic */
   )
{
   assert(set != NULL);
   assert(heur != NULL);
   assert(!SCIPheurIsInitialized(heur));

   if( set->nheurs >= set->heurssize )
   {
      set->heurssize = SCIPsetCalcMemGrowSize(set, set->nheurs+1);
      SCIP_ALLOC( BMSreallocMemoryArray(&set->heurs, set->heurssize) );
   }
   assert(set->nheurs < set->heurssize);

   set->heurs[set->nheurs] = heur;
   set->nheurs++;
   set->heurssorted = FALSE;

   return SCIP_OKAY;
}

/** returns the primal heuristic of the given name, or NULL if not existing */
SCIP_HEUR* SCIPsetFindHeur(
   SCIP_SET*             set,                /**< global SCIP settings */
   const char*           name                /**< name of primal heuristic */
   )
{
   int i;

   assert(set != NULL);
   assert(name != NULL);

   for( i = 0; i < set->nheurs; ++i )
   {
      if( strcmp(SCIPheurGetName(set->heurs[i]), name) == 0 )
         return set->heurs[i];
   }

   return NULL;
}

/** sorts heuristics by priorities */
void SCIPsetSortHeurs(
   SCIP_SET*             set                 /**< global SCIP settings */
   )
{
   assert(set != NULL);

   if( !set->heurssorted )
   {
      SCIPsortPtr((void**)set->heurs, SCIPheurComp, set->nheurs);
      set->heurssorted = TRUE;
      set->heursnamesorted = FALSE;
   }
}

/** sorts heuristics by names */
void SCIPsetSortHeursName(
   SCIP_SET*             set                 /**< global SCIP settings */
   )
{
   assert(set != NULL);

   if( !set->heursnamesorted )
   {
      SCIPsortPtr((void**)set->heurs, SCIPheurCompName, set->nheurs);
      set->heurssorted = FALSE;
      set->heursnamesorted = TRUE;
   }
}

/** inserts tree compression in tree compression list */
SCIP_RETCODE SCIPsetIncludeCompr(
   SCIP_SET*             set,                /**< global SCIP settings */
   SCIP_COMPR*           compr               /**< tree compression */
   )
{
   assert(set != NULL);
   assert(compr != NULL);
   assert(!SCIPcomprIsInitialized(compr));

   if( set->ncomprs >= set->comprssize )
   {
      set->comprssize = SCIPsetCalcMemGrowSize(set, set->ncomprs+1);
      SCIP_ALLOC( BMSreallocMemoryArray(&set->comprs, set->comprssize) );
   }
   assert(set->ncomprs < set->comprssize);

   set->comprs[set->ncomprs] = compr;
   set->ncomprs++;
   set->comprssorted = FALSE;

   return SCIP_OKAY;
}

/** returns the tree compression of the given name, or NULL if not existing */
SCIP_COMPR* SCIPsetFindCompr(
   SCIP_SET*             set,                /**< global SCIP settings */
   const char*           name                /**< name of tree compression */
   )
{
   int i;

   assert(set != NULL);
   assert(name != NULL);

   for( i = 0; i < set->ncomprs; ++i )
   {
      if( strcmp(SCIPcomprGetName(set->comprs[i]), name) == 0 )
         return set->comprs[i];
   }

   return NULL;
}

/** sorts compressions by priorities */
void SCIPsetSortComprs(
   SCIP_SET*             set                 /**< global SCIP settings */
   )
{
   assert(set != NULL);

   if( !set->comprssorted )
   {
      SCIPsortPtr((void**)set->comprs, SCIPcomprComp, set->ncomprs);
      set->comprssorted = TRUE;
      set->comprsnamesorted = FALSE;
   }
}

/** sorts heuristics by names */
void SCIPsetSortComprsName(
   SCIP_SET*             set                 /**< global SCIP settings */
   )
{
   assert(set != NULL);

   if( !set->comprsnamesorted )
   {
      SCIPsortPtr((void**)set->comprs, SCIPcomprCompName, set->ncomprs);
      set->comprssorted = FALSE;
      set->comprsnamesorted = TRUE;
   }
}

/** inserts event handler in event handler list */
SCIP_RETCODE SCIPsetIncludeEventhdlr(
   SCIP_SET*             set,                /**< global SCIP settings */
   SCIP_EVENTHDLR*       eventhdlr           /**< event handler */
   )
{
   assert(set != NULL);
   assert(eventhdlr != NULL);
   assert(!SCIPeventhdlrIsInitialized(eventhdlr));

   if( set->neventhdlrs >= set->eventhdlrssize )
   {
      set->eventhdlrssize = SCIPsetCalcMemGrowSize(set, set->neventhdlrs+1);
      SCIP_ALLOC( BMSreallocMemoryArray(&set->eventhdlrs, set->eventhdlrssize) );
   }
   assert(set->neventhdlrs < set->eventhdlrssize);

   set->eventhdlrs[set->neventhdlrs] = eventhdlr;
   set->neventhdlrs++;

   return SCIP_OKAY;
}

/** returns the event handler of the given name, or NULL if not existing */
SCIP_EVENTHDLR* SCIPsetFindEventhdlr(
   SCIP_SET*             set,                /**< global SCIP settings */
   const char*           name                /**< name of event handler */
   )
{
   int i;

   assert(set != NULL);
   assert(name != NULL);

   for( i = 0; i < set->neventhdlrs; ++i )
   {
      if( strcmp(SCIPeventhdlrGetName(set->eventhdlrs[i]), name) == 0 )
         return set->eventhdlrs[i];
   }

   return NULL;
}

/** inserts node selector in node selector list */
SCIP_RETCODE SCIPsetIncludeNodesel(
   SCIP_SET*             set,                /**< global SCIP settings */
   SCIP_NODESEL*         nodesel             /**< node selector */
   )
{
   int i;
   int nodeselstdprio;

   assert(set != NULL);
   assert(nodesel != NULL);
   assert(!SCIPnodeselIsInitialized(nodesel));

   if( set->nnodesels >= set->nodeselssize )
   {
      set->nodeselssize = SCIPsetCalcMemGrowSize(set, set->nnodesels+1);
      SCIP_ALLOC( BMSreallocMemoryArray(&set->nodesels, set->nodeselssize) );
   }
   assert(set->nnodesels < set->nodeselssize);

   nodeselstdprio = SCIPnodeselGetStdPriority(nodesel);

   for( i = set->nnodesels; i > 0 && nodeselstdprio > SCIPnodeselGetStdPriority(set->nodesels[i-1]); --i )
      set->nodesels[i] = set->nodesels[i-1];

   set->nodesels[i] = nodesel;
   set->nnodesels++;

   return SCIP_OKAY;
}

/** returns the node selector of the given name, or NULL if not existing */
SCIP_NODESEL* SCIPsetFindNodesel(
   SCIP_SET*             set,                /**< global SCIP settings */
   const char*           name                /**< name of event handler */
   )
{
   int i;

   assert(set != NULL);
   assert(name != NULL);

   for( i = 0; i < set->nnodesels; ++i )
   {
      if( strcmp(SCIPnodeselGetName(set->nodesels[i]), name) == 0 )
         return set->nodesels[i];
   }

   return NULL;
}

/** returns node selector with highest priority in the current mode */
SCIP_NODESEL* SCIPsetGetNodesel(
   SCIP_SET*             set,                /**< global SCIP settings */
   SCIP_STAT*            stat                /**< dynamic problem statistics */
   )
{
   assert(set != NULL);
   assert(stat != NULL);

   /* check, if old node selector is still valid */
   if( set->nodesel == NULL && set->nnodesels > 0 )
   {
      int i;

      set->nodesel = set->nodesels[0];

      /* search highest priority node selector */
      if( stat->memsavemode )
      {
         for( i = 1; i < set->nnodesels; ++i )
         {
            if( SCIPnodeselGetMemsavePriority(set->nodesels[i]) > SCIPnodeselGetMemsavePriority(set->nodesel) )
               set->nodesel = set->nodesels[i];
         }
      }
      else
      {
         for( i = 1; i < set->nnodesels; ++i )
         {
            if( SCIPnodeselGetStdPriority(set->nodesels[i]) > SCIPnodeselGetStdPriority(set->nodesel) )
               set->nodesel = set->nodesels[i];
         }
      }
   }

   return set->nodesel;
}

/** inserts branching rule in branching rule list */
SCIP_RETCODE SCIPsetIncludeBranchrule(
   SCIP_SET*             set,                /**< global SCIP settings */
   SCIP_BRANCHRULE*      branchrule          /**< branching rule */
   )
{
   assert(set != NULL);
   assert(branchrule != NULL);
   assert(!SCIPbranchruleIsInitialized(branchrule));

   if( set->nbranchrules >= set->branchrulessize )
   {
      set->branchrulessize = SCIPsetCalcMemGrowSize(set, set->nbranchrules+1);
      SCIP_ALLOC( BMSreallocMemoryArray(&set->branchrules, set->branchrulessize) );
   }
   assert(set->nbranchrules < set->branchrulessize);

   set->branchrules[set->nbranchrules] = branchrule;
   set->nbranchrules++;
   set->branchrulessorted = FALSE;

   return SCIP_OKAY;
}

/** returns the branching rule of the given name, or NULL if not existing */
SCIP_BRANCHRULE* SCIPsetFindBranchrule(
   SCIP_SET*             set,                /**< global SCIP settings */
   const char*           name                /**< name of event handler */
   )
{
   int i;

   assert(set != NULL);
   assert(name != NULL);

   for( i = 0; i < set->nbranchrules; ++i )
   {
      if( strcmp(SCIPbranchruleGetName(set->branchrules[i]), name) == 0 )
         return set->branchrules[i];
   }

   return NULL;
}

/** sorts branching rules by priorities */
void SCIPsetSortBranchrules(
   SCIP_SET*             set                 /**< global SCIP settings */
   )
{
   assert(set != NULL);

   if( !set->branchrulessorted )
   {
      SCIPsortPtr((void**)set->branchrules, SCIPbranchruleComp, set->nbranchrules);
      set->branchrulessorted = TRUE;
      set->branchrulesnamesorted = FALSE;
   }
}

/** sorts branching rules by priorities */
void SCIPsetSortBranchrulesName(
   SCIP_SET*             set                 /**< global SCIP settings */
   )
{
   assert(set != NULL);

   if( !set->branchrulesnamesorted )
   {
      SCIPsortPtr((void**)set->branchrules, SCIPbranchruleCompName, set->nbranchrules);
      set->branchrulessorted = FALSE;
      set->branchrulesnamesorted = TRUE;
   }
}

/** inserts display column in display column list */
SCIP_RETCODE SCIPsetIncludeDisp(
   SCIP_SET*             set,                /**< global SCIP settings */
   SCIP_DISP*            disp                /**< display column */
   )
{
   int i;
   int disppos;

   assert(set != NULL);
   assert(disp != NULL);
   assert(!SCIPdispIsInitialized(disp));

   if( set->ndisps >= set->dispssize )
   {
      set->dispssize = SCIPsetCalcMemGrowSize(set, set->ndisps+1);
      SCIP_ALLOC( BMSreallocMemoryArray(&set->disps, set->dispssize) );
   }
   assert(set->ndisps < set->dispssize);

   disppos = SCIPdispGetPosition(disp);

   for( i = set->ndisps; i > 0 && disppos < SCIPdispGetPosition(set->disps[i-1]); --i )
   {
      set->disps[i] = set->disps[i-1];
   }
   set->disps[i] = disp;
   set->ndisps++;

   return SCIP_OKAY;
}

/** returns the display column of the given name, or NULL if not existing */
SCIP_DISP* SCIPsetFindDisp(
   SCIP_SET*             set,                /**< global SCIP settings */
   const char*           name                /**< name of display */
   )
{
   int i;

   assert(set != NULL);
   assert(name != NULL);

   for( i = 0; i < set->ndisps; ++i )
   {
      if( strcmp(SCIPdispGetName(set->disps[i]), name) == 0 )
         return set->disps[i];
   }

   return NULL;
}

/** inserts statistics table in statistics table list */
SCIP_RETCODE SCIPsetIncludeTable(
   SCIP_SET*             set,                /**< global SCIP settings */
   SCIP_TABLE*           table               /**< statistics table */
   )
{
   assert(set != NULL);
   assert(table != NULL);
   assert(!SCIPtableIsInitialized(table));

   if( set->ntables >= set->tablessize )
   {
      set->tablessize = SCIPsetCalcMemGrowSize(set, set->ntables+1);
      SCIP_ALLOC( BMSreallocMemoryArray(&set->tables, set->tablessize) );
   }
   assert(set->ntables < set->tablessize);

   /* we insert in arbitrary order and sort once before printing statistics */
   set->tables[set->ntables] = table;
   set->ntables++;
   set->tablessorted = FALSE;

   return SCIP_OKAY;
}

/** returns the statistics table of the given name, or NULL if not existing */
SCIP_TABLE* SCIPsetFindTable(
   SCIP_SET*             set,                /**< global SCIP settings */
   const char*           name                /**< name of statistics table */
   )
{
   int i;

   assert(set != NULL);
   assert(name != NULL);

   for( i = 0; i < set->ntables; ++i )
   {
      if( strcmp(SCIPtableGetName(set->tables[i]), name) == 0 )
         return set->tables[i];
   }

   return NULL;
}

/** inserts dialog in dialog list */
SCIP_RETCODE SCIPsetIncludeDialog(
   SCIP_SET*             set,                /**< global SCIP settings */
   SCIP_DIALOG*          dialog              /**< dialog */
   )
{
   assert(set != NULL);
   assert(dialog != NULL);

   if( set->ndialogs >= set->dialogssize )
   {
      set->dialogssize = SCIPsetCalcMemGrowSize(set, set->ndialogs+1);
      SCIP_ALLOC( BMSreallocMemoryArray(&set->dialogs, set->dialogssize) );
   }
   assert(set->ndialogs < set->dialogssize);

   set->dialogs[set->ndialogs] = dialog;
   set->ndialogs++;

   return SCIP_OKAY;
}

/** returns if the dialog already exists */
SCIP_Bool SCIPsetExistsDialog(
   SCIP_SET*             set,                /**< global SCIP settings */
   SCIP_DIALOG*          dialog              /**< dialog */
   )
{
   int i;

   assert(set != NULL);

   if( dialog == NULL )
      return FALSE;

   for( i = 0; i < set->ndialogs; ++i )
   {
      if( set->dialogs[i] == dialog )
         return TRUE;
   }

   return FALSE;
}

/** inserts NLPI in NLPI list */
SCIP_RETCODE SCIPsetIncludeNlpi(
   SCIP_SET*             set,                /**< global SCIP settings */
   SCIP_NLPI*            nlpi                /**< NLPI */
   )
{
   assert(set != NULL);
   assert(nlpi != NULL);

   if( set->nnlpis >= set->nlpissize )
   {
      set->nlpissize = SCIPsetCalcMemGrowSize(set, set->nnlpis+1);
      SCIP_ALLOC( BMSreallocMemoryArray(&set->nlpis, set->nlpissize) );
   }
   assert(set->nnlpis < set->nlpissize);

   set->nlpis[set->nnlpis] = nlpi;
   set->nnlpis++;
   set->nlpissorted = FALSE;

   return SCIP_OKAY;
}

/** returns the NLPI of the given name, or NULL if not existing */
SCIP_NLPI* SCIPsetFindNlpi(
   SCIP_SET*             set,                /**< global SCIP settings */
   const char*           name                /**< name of NLPI */
   )
{
   int i;

   assert(set != NULL);
   assert(name != NULL);

   for( i = 0; i < set->nnlpis; ++i )
   {
      if( strcmp(SCIPnlpiGetName(set->nlpis[i]), name) == 0 )
         return set->nlpis[i];
   }

   return NULL;
}

/** sorts NLPIs by priorities */
void SCIPsetSortNlpis(
   SCIP_SET*             set                 /**< global SCIP settings */
   )
{
   assert(set != NULL);

   if( !set->nlpissorted )
   {
      SCIPsortPtr((void**)set->nlpis, SCIPnlpiComp, set->nnlpis);
      set->nlpissorted = TRUE;
   }
}

/** set priority of an NLPI */
void SCIPsetSetPriorityNlpi(
   SCIP_SET*             set,                /**< global SCIP settings */
   SCIP_NLPI*            nlpi,               /**< NLPI */
   int                   priority            /**< new priority of NLPI */
   )
{
   assert(set != NULL);
   assert(nlpi != NULL);

   SCIPnlpiSetPriority(nlpi, priority);
   set->nlpissorted = FALSE;
}

/** inserts information about an external code in external codes list */
SCIP_RETCODE SCIPsetIncludeExternalCode(
   SCIP_SET*             set,                /**< global SCIP settings */
   const char*           name,               /**< name of external code */
   const char*           description         /**< description of external code, can be NULL */
   )
{
   assert(set  != NULL);
   assert(name != NULL);

   if( set->nextcodes >= set->extcodessize )
   {
      set->extcodessize = SCIPsetCalcMemGrowSize(set, set->nextcodes+1);
      SCIP_ALLOC( BMSreallocMemoryArray(&set->extcodenames, set->extcodessize) );
      SCIP_ALLOC( BMSreallocMemoryArray(&set->extcodedescs, set->extcodessize) );
   }
   assert(set->nextcodes < set->extcodessize);

   BMSduplicateMemoryArray(&(set->extcodenames[set->nextcodes]), name, (int) (strlen(name)+1));  /*lint !e866*/
   if( description != NULL )
   {
      BMSduplicateMemoryArray(&(set->extcodedescs[set->nextcodes]), description, (int) (strlen(description)+1));  /*lint !e866*/
   }
   else
   {
      set->extcodedescs[set->nextcodes] = NULL;
   }
   set->nextcodes++;

   return SCIP_OKAY;
}

/** calls init methods of all plugins */
SCIP_RETCODE SCIPsetInitPlugins(
   SCIP_SET*             set,                /**< global SCIP settings */
   BMS_BLKMEM*           blkmem,             /**< block memory */
   SCIP_STAT*            stat                /**< dynamic problem statistics */
   )
{
   int i;

   assert(set != NULL);

   /* active variable pricers */
   SCIPsetSortPricers(set);
   for( i = 0; i < set->nactivepricers; ++i )
   {
      SCIP_CALL( SCIPpricerInit(set->pricers[i], set) );
   }

   /* constraint handlers */
   for( i = 0; i < set->nconshdlrs; ++i )
   {
      SCIP_CALL( SCIPconshdlrInit(set->conshdlrs[i], blkmem, set, stat) );
   }

   /* conflict handlers */
   for( i = 0; i < set->nconflicthdlrs; ++i )
   {
      SCIP_CALL( SCIPconflicthdlrInit(set->conflicthdlrs[i], set) );
   }

   /* presolvers */
   for( i = 0; i < set->npresols; ++i )
   {
      SCIP_CALL( SCIPpresolInit(set->presols[i], set) );
   }

   /* relaxators */
   for( i = 0; i < set->nrelaxs; ++i )
   {
      SCIP_CALL( SCIPrelaxInit(set->relaxs[i], set) );
   }

   /* separators */
   for( i = 0; i < set->nsepas; ++i )
   {
      SCIP_CALL( SCIPsepaInit(set->sepas[i], set) );
   }

   /* propagators */
   for( i = 0; i < set->nprops; ++i )
   {
      SCIP_CALL( SCIPpropInit(set->props[i], set) );
   }

   /* primal heuristics */
   for( i = 0; i < set->nheurs; ++i )
   {
      SCIP_CALL( SCIPheurInit(set->heurs[i], set) );
   }

   /* tree compression */
   for( i = 0; i < set->ncomprs; ++i )
   {
      SCIP_CALL( SCIPcomprInit(set->comprs[i], set) );
   }

   /* event handlers */
   for( i = 0; i < set->neventhdlrs; ++i )
   {
      SCIP_CALL( SCIPeventhdlrInit(set->eventhdlrs[i], set) );
   }

   /* node selectors */
   for( i = 0; i < set->nnodesels; ++i )
   {
      SCIP_CALL( SCIPnodeselInit(set->nodesels[i], set) );
   }

   /* branching rules */
   for( i = 0; i < set->nbranchrules; ++i )
   {
      SCIP_CALL( SCIPbranchruleInit(set->branchrules[i], set) );
   }

   /* display columns */
   for( i = 0; i < set->ndisps; ++i )
   {
      SCIP_CALL( SCIPdispInit(set->disps[i], set) );
   }
   SCIP_CALL( SCIPdispAutoActivate(set) );

   /* statistics tables */
   for( i = 0; i < set->ntables; ++i )
   {
      SCIP_CALL( SCIPtableInit(set->tables[i], set) );
   }

   return SCIP_OKAY;
}

/** calls exit methods of all plugins */
SCIP_RETCODE SCIPsetExitPlugins(
   SCIP_SET*             set,                /**< global SCIP settings */
   BMS_BLKMEM*           blkmem,             /**< block memory */
   SCIP_STAT*            stat                /**< dynamic problem statistics */
   )
{
   int i;

   assert(set != NULL);

   /* active variable pricers */
   SCIPsetSortPricers(set);
   for( i = 0; i < set->nactivepricers; ++i )
   {
      SCIP_CALL( SCIPpricerExit(set->pricers[i], set) );
   }

   /* constraint handlers */
   for( i = 0; i < set->nconshdlrs; ++i )
   {
      SCIP_CALL( SCIPconshdlrExit(set->conshdlrs[i], blkmem, set, stat) );
   }

   /* conflict handlers */
   for( i = 0; i < set->nconflicthdlrs; ++i )
   {
      SCIP_CALL( SCIPconflicthdlrExit(set->conflicthdlrs[i], set) );
   }

   /* presolvers */
   for( i = 0; i < set->npresols; ++i )
   {
      SCIP_CALL( SCIPpresolExit(set->presols[i], set) );
   }

   /* relaxators */
   for( i = 0; i < set->nrelaxs; ++i )
   {
      SCIP_CALL( SCIPrelaxExit(set->relaxs[i], set) );
   }

   /* separators */
   for( i = 0; i < set->nsepas; ++i )
   {
      SCIP_CALL( SCIPsepaExit(set->sepas[i], set) );
   }

   /* propagators */
   for( i = 0; i < set->nprops; ++i )
   {
      SCIP_CALL( SCIPpropExit(set->props[i], set) );
   }

   /* primal heuristics */
   for( i = 0; i < set->nheurs; ++i )
   {
      SCIP_CALL( SCIPheurExit(set->heurs[i], set) );
   }

   /* tree compression */
   for( i = 0; i < set->ncomprs; ++i )
   {
      SCIP_CALL( SCIPcomprExit(set->comprs[i], set) );
   }

   /* event handlers */
   for( i = 0; i < set->neventhdlrs; ++i )
   {
      SCIP_CALL( SCIPeventhdlrExit(set->eventhdlrs[i], set) );
   }

   /* node selectors */
   for( i = 0; i < set->nnodesels; ++i )
   {
      SCIP_CALL( SCIPnodeselExit(set->nodesels[i], set) );
   }

   /* branching rules */
   for( i = 0; i < set->nbranchrules; ++i )
   {
      SCIP_CALL( SCIPbranchruleExit(set->branchrules[i], set) );
   }

   /* display columns */
   for( i = 0; i < set->ndisps; ++i )
   {
      SCIP_CALL( SCIPdispExit(set->disps[i], set) );
   }

   /* statistics tables */
   for( i = 0; i < set->ntables; ++i )
   {
      SCIP_CALL( SCIPtableExit(set->tables[i], set) );
   }

   return SCIP_OKAY;
}

/** calls initpre methods of all plugins */
SCIP_RETCODE SCIPsetInitprePlugins(
   SCIP_SET*             set,                /**< global SCIP settings */
   BMS_BLKMEM*           blkmem,             /**< block memory */
   SCIP_STAT*            stat                /**< dynamic problem statistics */
   )
{
   int i;

   assert(set != NULL);

   /* inform presolvers that the presolving is abound to begin */
   for( i = 0; i < set->npresols; ++i )
   {
      SCIP_CALL( SCIPpresolInitpre(set->presols[i], set) );
   }

   /* inform propagators that the presolving is abound to begin */
   for( i = 0; i < set->nprops; ++i )
   {
      SCIP_CALL( SCIPpropInitpre(set->props[i], set) );
   }

   /* inform constraint handlers that the presolving is abound to begin */
   for( i = 0; i < set->nconshdlrs; ++i )
   {
      SCIP_CALL( SCIPconshdlrInitpre(set->conshdlrs[i], blkmem, set, stat) );
   }

   return SCIP_OKAY;
}

/** calls exitpre methods of all plugins */
SCIP_RETCODE SCIPsetExitprePlugins(
   SCIP_SET*             set,                /**< global SCIP settings */
   BMS_BLKMEM*           blkmem,             /**< block memory */
   SCIP_STAT*            stat                /**< dynamic problem statistics */
   )
{
   int i;

   assert(set != NULL);

   /* inform presolvers that the presolving is abound to begin */
   for( i = 0; i < set->npresols; ++i )
   {
      SCIP_CALL( SCIPpresolExitpre(set->presols[i], set) );
   }

   /* inform propagators that the presolving is abound to begin */
   for( i = 0; i < set->nprops; ++i )
   {
      SCIP_CALL( SCIPpropExitpre(set->props[i], set) );
   }

   /* inform constraint handlers that the presolving is abound to begin */
   for( i = 0; i < set->nconshdlrs; ++i )
   {
      SCIP_CALL( SCIPconshdlrExitpre(set->conshdlrs[i], blkmem, set, stat) );
   }

   return SCIP_OKAY;
}

/** calls initsol methods of all plugins */
SCIP_RETCODE SCIPsetInitsolPlugins(
   SCIP_SET*             set,                /**< global SCIP settings */
   BMS_BLKMEM*           blkmem,             /**< block memory */
   SCIP_STAT*            stat                /**< dynamic problem statistics */
   )
{
   int i;

   assert(set != NULL);

   /* active variable pricers */
   SCIPsetSortPricers(set);
   for( i = 0; i < set->nactivepricers; ++i )
   {
      SCIP_CALL( SCIPpricerInitsol(set->pricers[i], set) );
   }

   /* constraint handlers */
   for( i = 0; i < set->nconshdlrs; ++i )
   {
      SCIP_CALL( SCIPconshdlrInitsol(set->conshdlrs[i], blkmem, set, stat) );
   }

   /* conflict handlers */
   for( i = 0; i < set->nconflicthdlrs; ++i )
   {
      SCIP_CALL( SCIPconflicthdlrInitsol(set->conflicthdlrs[i], set) );
   }

   /* relaxators */
   for( i = 0; i < set->nrelaxs; ++i )
   {
      SCIP_CALL( SCIPrelaxInitsol(set->relaxs[i], set) );
   }

   /* separators */
   for( i = 0; i < set->nsepas; ++i )
   {
      SCIP_CALL( SCIPsepaInitsol(set->sepas[i], set) );
   }

   /* propagators */
   for( i = 0; i < set->nprops; ++i )
   {
      SCIP_CALL( SCIPpropInitsol(set->props[i], set) );
   }

   /* primal heuristics */
   for( i = 0; i < set->nheurs; ++i )
   {
      SCIP_CALL( SCIPheurInitsol(set->heurs[i], set) );
   }

   /* event handlers */
   for( i = 0; i < set->neventhdlrs; ++i )
   {
      SCIP_CALL( SCIPeventhdlrInitsol(set->eventhdlrs[i], set) );
   }

   /* node selectors */
   for( i = 0; i < set->nnodesels; ++i )
   {
      SCIP_CALL( SCIPnodeselInitsol(set->nodesels[i], set) );
   }

   /* branching rules */
   for( i = 0; i < set->nbranchrules; ++i )
   {
      SCIP_CALL( SCIPbranchruleInitsol(set->branchrules[i], set) );
   }

   /* display columns */
   for( i = 0; i < set->ndisps; ++i )
   {
      SCIP_CALL( SCIPdispInitsol(set->disps[i], set) );
   }

   /* statistics tables */
   for( i = 0; i < set->ntables; ++i )
   {
      SCIP_CALL( SCIPtableInitsol(set->tables[i], set) );
   }

   /* reset feasibility tolerance for relaxations */
   set->sepa_primfeastol = SCIP_INVALID;

   return SCIP_OKAY;
}

/** calls exitsol methods of all plugins */
SCIP_RETCODE SCIPsetExitsolPlugins(
   SCIP_SET*             set,                /**< global SCIP settings */
   BMS_BLKMEM*           blkmem,             /**< block memory */
   SCIP_STAT*            stat,               /**< dynamic problem statistics */
   SCIP_Bool             restart             /**< was this exit solve call triggered by a restart? */
   )
{
   int i;

   assert(set != NULL);

   /* active variable pricers */
   SCIPsetSortPricers(set);
   for( i = 0; i < set->nactivepricers; ++i )
   {
      SCIP_CALL( SCIPpricerExitsol(set->pricers[i], set) );
   }

   /* constraint handlers */
   for( i = 0; i < set->nconshdlrs; ++i )
   {
      SCIP_CALL( SCIPconshdlrExitsol(set->conshdlrs[i], blkmem, set, stat, restart) );
   }

   /* conflict handlers */
   for( i = 0; i < set->nconflicthdlrs; ++i )
   {
      SCIP_CALL( SCIPconflicthdlrExitsol(set->conflicthdlrs[i], set) );
   }

   /* relaxators */
   for( i = 0; i < set->nrelaxs; ++i )
   {
      SCIP_CALL( SCIPrelaxExitsol(set->relaxs[i], set) );
   }

   /* separators */
   for( i = 0; i < set->nsepas; ++i )
   {
      SCIP_CALL( SCIPsepaExitsol(set->sepas[i], set) );
   }

   /* propagators */
   for( i = 0; i < set->nprops; ++i )
   {
      SCIP_CALL( SCIPpropExitsol(set->props[i], set, restart) );
   }

   /* primal heuristics */
   for( i = 0; i < set->nheurs; ++i )
   {
      SCIP_CALL( SCIPheurExitsol(set->heurs[i], set) );
   }

   /* event handlers */
   for( i = 0; i < set->neventhdlrs; ++i )
   {
      SCIP_CALL( SCIPeventhdlrExitsol(set->eventhdlrs[i], set) );
   }

   /* node selectors */
   for( i = 0; i < set->nnodesels; ++i )
   {
      SCIP_CALL( SCIPnodeselExitsol(set->nodesels[i], set) );
   }

   /* branching rules */
   for( i = 0; i < set->nbranchrules; ++i )
   {
      SCIP_CALL( SCIPbranchruleExitsol(set->branchrules[i], set) );
   }

   /* display columns */
   for( i = 0; i < set->ndisps; ++i )
   {
      SCIP_CALL( SCIPdispExitsol(set->disps[i], set) );
   }

   /* statistics tables */
   for( i = 0; i < set->ntables; ++i )
   {
      SCIP_CALL( SCIPtableExitsol(set->tables[i], set) );
   }

   return SCIP_OKAY;
}

/** calculate memory size for dynamically allocated arrays */
int SCIPsetCalcMemGrowSize(
   SCIP_SET*             set,                /**< global SCIP settings */
   int                   num                 /**< minimum number of entries to store */
   )
{
   return calcGrowSize(set->mem_arraygrowinit, set->mem_arraygrowfac, num);
}

/** calculate memory size for tree array */
int SCIPsetCalcTreeGrowSize(
   SCIP_SET*             set,                /**< global SCIP settings */
   int                   num                 /**< minimum number of entries to store */
   )
{
   return calcGrowSize(set->mem_treegrowinit, set->mem_treegrowfac, num);
}

/** calculate memory size for path array */
int SCIPsetCalcPathGrowSize(
   SCIP_SET*             set,                /**< global SCIP settings */
   int                   num                 /**< minimum number of entries to store */
   )
{
   return calcGrowSize(set->mem_pathgrowinit, set->mem_pathgrowfac, num);
}

/** sets verbosity level for message output */
SCIP_RETCODE SCIPsetSetVerbLevel(
   SCIP_SET*             set,                /**< global SCIP settings */
   SCIP_VERBLEVEL        verblevel           /**< verbosity level for message output */
   )
{
   assert(set != NULL);

   if( verblevel > SCIP_VERBLEVEL_FULL )
   {
      SCIPerrorMessage("invalid verbosity level <%d>, maximum is <%d>\n", verblevel, SCIP_VERBLEVEL_FULL);
      return SCIP_INVALIDCALL;
   }

   set->disp_verblevel = verblevel;

   return SCIP_OKAY;
}

/** sets feasibility tolerance */
SCIP_RETCODE SCIPsetSetFeastol(
   SCIP_SET*             set,                /**< global SCIP settings */
   SCIP_Real             feastol             /**< new feasibility tolerance */
   )
{
   assert(set != NULL);

   set->num_feastol = feastol;

   /* the feasibility tolerance of the LP solver should never be larger than SCIP's feasibility tolerance; if necessary,
    * decrease it; use the SCIP change method in order to mark the LP unsolved
    */
   if( SCIPsetFeastol(set) < SCIPsetLpfeastol(set) )
   {
      SCIPsetDebugMsg(set, "decreasing lpfeastol along with feastol to %g\n", SCIPsetFeastol(set));
      SCIP_CALL( SCIPchgLpfeastol(set->scip, SCIPsetFeastol(set), TRUE) );
   }

   return SCIP_OKAY;
}

/** sets primal feasibility tolerance of LP solver */
SCIP_RETCODE SCIPsetSetLpfeastol(
   SCIP_SET*             set,                /**< global SCIP settings */
   SCIP_Real             lpfeastol,          /**< new primal feasibility tolerance of LP solver */
   SCIP_Bool             printnewvalue       /**< should "numerics/lpfeastol = ..." be printed? */
   )
{
   SCIP_RETCODE retcode;

   assert(set != NULL);

   retcode = SCIP_OKAY;

   /* the feasibility tolerance of the LP solver should never be larger than SCIP's feasibility tolerance; if this is
    * tried, we correct it to feastol; note that when we are called, e.g., by paramChgdLpfeastol, lpfeastol has already
    * been modified and so we cannot leave the lpfeastol value unchanged; if we would not return SCIP_PARAMETERWRONGVAL
    * in this case, the interactive shell would print the incorrect value to be set
    */
   if( lpfeastol > SCIPsetFeastol(set) )
   {
      SCIPerrorMessage("LP feasibility tolerance must be at least as tight as SCIP's feasibility tolerance\n");

      retcode = SCIP_PARAMETERWRONGVAL;
      printnewvalue = TRUE;

      set->num_lpfeastol = SCIPsetFeastol(set);
   }
   else
      set->num_lpfeastol = lpfeastol;

   if( printnewvalue )
   {
      SCIPverbMessage(set->scip, SCIP_VERBLEVEL_HIGH, NULL, "numerics/lpfeastol = %.15g\n", SCIPsetLpfeastol(set));
   }

   return retcode;
}

/** sets feasibility tolerance for reduced costs in LP solution */
SCIP_RETCODE SCIPsetSetDualfeastol(
   SCIP_SET*             set,                /**< global SCIP settings */
   SCIP_Real             dualfeastol         /**< new reduced costs feasibility tolerance */
   )
{
   assert(set != NULL);

   set->num_dualfeastol = dualfeastol;

   return SCIP_OKAY;
}

/** sets LP convergence tolerance used in barrier algorithm */
SCIP_RETCODE SCIPsetSetBarrierconvtol(
   SCIP_SET*             set,                /**< global SCIP settings */
   SCIP_Real             barrierconvtol      /**< new convergence tolerance used in barrier algorithm */
   )
{
   assert(set != NULL);

   set->num_barrierconvtol = barrierconvtol;

   return SCIP_OKAY;
}

/** marks that some limit parameter was changed */
void SCIPsetSetLimitChanged(
   SCIP_SET*             set                 /**< global SCIP settings */
   )
{
   set->limitchanged = TRUE;

   set->istimelimitfinite = (set->limit_time < SCIP_DEFAULT_LIMIT_TIME);
}

/** returns the maximal number of variables priced into the LP per round */
int SCIPsetGetPriceMaxvars(
   SCIP_SET*             set,                /**< global SCIP settings */
   SCIP_Bool             root                /**< are we at the root node? */
   )
{
   assert(set != NULL);

   if( root )
      return set->price_maxvarsroot;
   else
      return set->price_maxvars;
}

/** returns the maximal number of cuts separated per round */
int SCIPsetGetSepaMaxcuts(
   SCIP_SET*             set,                /**< global SCIP settings */
   SCIP_Bool             root                /**< are we at the root node? */
   )
{
   assert(set != NULL);

   if( root )
      return set->sepa_maxcutsroot;
   else
      return set->sepa_maxcuts;
}

/** returns user defined objective value (in original space) for reference purposes */
SCIP_Real SCIPsetGetReferencevalue(
   SCIP_SET*             set                 /**< global SCIP settings */
   )
{
   assert(NULL != set);

   return set->misc_referencevalue;
}


/** returns debug solution data */
SCIP_DEBUGSOLDATA* SCIPsetGetDebugSolData(
   SCIP_SET*             set                 /**< global SCIP settings */
   )
{
   assert(set != NULL);

   return set->debugsoldata;
}


/*
 * simple functions implemented as defines
 */

/* In debug mode, the following methods are implemented as function calls to ensure
 * type validity.
 * In optimized mode, the methods are implemented as defines to improve performance.
 * However, we want to have them in the library anyways, so we have to undef the defines.
 */

#undef SCIPsetInfinity
#undef SCIPsetEpsilon
#undef SCIPsetSumepsilon
#undef SCIPsetFeastol
#undef SCIPsetLpfeastol
#undef SCIPsetSepaprimfeastol
#undef SCIPsetDualfeastol
#undef SCIPsetBarrierconvtol
#undef SCIPsetPseudocosteps
#undef SCIPsetPseudocostdelta
#undef SCIPsetCutoffbounddelta
#undef SCIPsetRecompfac
#undef SCIPsetIsEQ
#undef SCIPsetIsLT
#undef SCIPsetIsLE
#undef SCIPsetIsGT
#undef SCIPsetIsGE
#undef SCIPsetIsInfinity
#undef SCIPsetIsZero
#undef SCIPsetIsPositive
#undef SCIPsetIsNegative
#undef SCIPsetIsIntegral
#undef SCIPsetIsScalingIntegral
#undef SCIPsetIsFracIntegral
#undef SCIPsetFloor
#undef SCIPsetCeil
#undef SCIPsetRound
#undef SCIPsetFrac
#undef SCIPsetIsSumEQ
#undef SCIPsetIsSumLT
#undef SCIPsetIsSumLE
#undef SCIPsetIsSumGT
#undef SCIPsetIsSumGE
#undef SCIPsetIsSumZero
#undef SCIPsetIsSumPositive
#undef SCIPsetIsSumNegative
#undef SCIPsetSumFloor
#undef SCIPsetSumCeil
#undef SCIPsetSumRound
#undef SCIPsetSumFrac
#undef SCIPsetIsFeasEQ
#undef SCIPsetIsFeasLT
#undef SCIPsetIsFeasLE
#undef SCIPsetIsFeasGT
#undef SCIPsetIsFeasGE
#undef SCIPsetIsFeasZero
#undef SCIPsetIsFeasPositive
#undef SCIPsetIsFeasNegative
#undef SCIPsetIsFeasIntegral
#undef SCIPsetIsFeasFracIntegral
#undef SCIPsetFeasFloor
#undef SCIPsetFeasCeil
#undef SCIPsetFeasRound
#undef SCIPsetFeasFrac
#undef SCIPsetIsDualfeasEQ
#undef SCIPsetIsDualfeasLT
#undef SCIPsetIsDualfeasLE
#undef SCIPsetIsDualfeasGT
#undef SCIPsetIsDualfeasGE
#undef SCIPsetIsDualfeasZero
#undef SCIPsetIsDualfeasPositive
#undef SCIPsetIsDualfeasNegative
#undef SCIPsetIsDualfeasIntegral
#undef SCIPsetIsDualfeasFracIntegral
#undef SCIPsetDualfeasFloor
#undef SCIPsetDualfeasCeil
#undef SCIPsetDualfeasRound
#undef SCIPsetDualfeasFrac
#undef SCIPsetIsLbBetter
#undef SCIPsetIsUbBetter
#undef SCIPsetIsEfficacious
#undef SCIPsetIsRelEQ
#undef SCIPsetIsRelLT
#undef SCIPsetIsRelLE
#undef SCIPsetIsRelGT
#undef SCIPsetIsRelGE
#undef SCIPsetIsSumRelEQ
#undef SCIPsetIsSumRelLT
#undef SCIPsetIsSumRelLE
#undef SCIPsetIsSumRelGT
#undef SCIPsetIsSumRelGE
#undef SCIPsetIsUpdateUnreliable
#undef SCIPsetInitializeRandomSeed
#undef SCIPsetIsHugeValue
#undef SCIPsetGetHugeValue

/** returns value treated as infinity */
SCIP_Real SCIPsetInfinity(
   SCIP_SET*             set                 /**< global SCIP settings */
   )
{
   assert(set != NULL);

   return set->num_infinity;
}

/** returns the minimum value that is regarded as huge and should be handled separately (e.g., in activity
 *  computation)
 */
SCIP_Real SCIPsetGetHugeValue(
   SCIP_SET*             set                 /**< global SCIP settings */
   )
{
   assert(set != NULL);

   return set->num_hugeval;
}

/** returns value treated as zero */
SCIP_Real SCIPsetEpsilon(
   SCIP_SET*             set                 /**< global SCIP settings */
   )
{
   assert(set != NULL);

   return set->num_epsilon;
}

/** returns value treated as zero for sums of floating point values */
SCIP_Real SCIPsetSumepsilon(
   SCIP_SET*             set                 /**< global SCIP settings */
   )
{
   assert(set != NULL);

   return set->num_sumepsilon;
}

/** returns feasibility tolerance for constraints */
SCIP_Real SCIPsetFeastol(
   SCIP_SET*             set                 /**< global SCIP settings */
   )
{
   assert(set != NULL);

   return set->num_feastol;
}

/** returns feasibility tolerance for reduced costs */
SCIP_Real SCIPsetDualfeastol(
   SCIP_SET*             set                 /**< global SCIP settings */
   )
{
   assert(set != NULL);

   return set->num_dualfeastol;
}

/** returns primal feasibility tolerance of LP solver */
SCIP_Real SCIPsetLpfeastol(
   SCIP_SET*             set                 /**< global SCIP settings */
   )
{
   assert(set != NULL);

   if( set->sepa_primfeastol != SCIP_INVALID ) /*lint !e777*/
      return MIN(set->sepa_primfeastol, set->num_lpfeastol);

   return set->num_lpfeastol;
}

/** returns primal feasibility tolerance as specified by separation storage, or SCIP_INVALID */
SCIP_Real SCIPsetSepaprimfeastol(
   SCIP_SET*             set                 /**< global SCIP settings */
   )
{
   return set->sepa_primfeastol;
}

/** returns convergence tolerance used in barrier algorithm */
SCIP_Real SCIPsetBarrierconvtol(
   SCIP_SET*             set                 /**< global SCIP settings */
   )
{
   assert(set != NULL);

   return set->num_barrierconvtol;
}

/** returns minimal variable distance value to use for pseudo cost updates */
SCIP_Real SCIPsetPseudocosteps(
   SCIP_SET*             set                 /**< global SCIP settings */
   )
{
   assert(set != NULL);

   return set->num_pseudocosteps;
}

/** returns minimal minimal objective distance value to use for pseudo cost updates */
SCIP_Real SCIPsetPseudocostdelta(
   SCIP_SET*             set                 /**< global SCIP settings */
   )
{
   assert(set != NULL);

   return set->num_pseudocostdelta;
}

/** return the delta to use for computing the cutoff bound for integral objectives */
SCIP_Real SCIPsetCutoffbounddelta(
   SCIP_SET*             set                 /**< global SCIP settings */
   )
{
   SCIP_Real feastol;

   assert(set != NULL);

   feastol = SCIPsetFeastol(set);

   return MIN(100.0 * feastol, 0.0001);
}

/** returns minimal decrease factor that causes the recomputation of a value
 *  (e.g., pseudo objective) instead of an update */
SCIP_Real SCIPsetRecompfac(
   SCIP_SET*             set                 /**< global SCIP settings */
   )
{
   assert(set != NULL);

   return set->num_recompfac;
}

/** checks, if value is (positive) infinite */
SCIP_Bool SCIPsetIsInfinity(
   SCIP_SET*             set,                /**< global SCIP settings */
   SCIP_Real             val                 /**< value to be compared against infinity */
   )
{
   assert(set != NULL);

   return (val >= set->num_infinity);
}

/** checks, if value is huge and should be handled separately (e.g., in activity computation) */
SCIP_Bool SCIPsetIsHugeValue(
   SCIP_SET*             set,                /**< global SCIP settings */
   SCIP_Real             val                 /**< value to be checked whether it is huge */
   )
{
   assert(set != NULL);

   return (val >= set->num_hugeval);
}

/** checks, if values are in range of epsilon */
SCIP_Bool SCIPsetIsEQ(
   SCIP_SET*             set,                /**< global SCIP settings */
   SCIP_Real             val1,               /**< first value to be compared */
   SCIP_Real             val2                /**< second value to be compared */
   )
{
   assert(set != NULL);

   /* avoid to compare two different infinities; the reason for that is
    * that such a comparison can lead to unexpected results */
   assert( ((!SCIPsetIsInfinity(set, val1) || !SCIPsetIsInfinity(set, val2))
         && (!SCIPsetIsInfinity(set, -val1) || !SCIPsetIsInfinity(set, -val2)))
      || val1 == val2 );    /*lint !e777*/

   return EPSEQ(val1, val2, set->num_epsilon);
}

/** checks, if val1 is (more than epsilon) lower than val2 */
SCIP_Bool SCIPsetIsLT(
   SCIP_SET*             set,                /**< global SCIP settings */
   SCIP_Real             val1,               /**< first value to be compared */
   SCIP_Real             val2                /**< second value to be compared */
   )
{
   assert(set != NULL);

   /* avoid to compare two different infinities; the reason for that is
    * that such a comparison can lead to unexpected results */
   assert( ((!SCIPsetIsInfinity(set, val1) || !SCIPsetIsInfinity(set, val2))
         && (!SCIPsetIsInfinity(set, -val1) || !SCIPsetIsInfinity(set, -val2)))
      || val1 == val2 );    /*lint !e777*/

   return EPSLT(val1, val2, set->num_epsilon);
}

/** checks, if val1 is not (more than epsilon) greater than val2 */
SCIP_Bool SCIPsetIsLE(
   SCIP_SET*             set,                /**< global SCIP settings */
   SCIP_Real             val1,               /**< first value to be compared */
   SCIP_Real             val2                /**< second value to be compared */
   )
{
   assert(set != NULL);

   /* avoid to compare two different infinities; the reason for that is
    * that such a comparison can lead to unexpected results */
   assert( ((!SCIPsetIsInfinity(set, val1) || !SCIPsetIsInfinity(set, val2))
         && (!SCIPsetIsInfinity(set, -val1) || !SCIPsetIsInfinity(set, -val2)))
      || val1 == val2 );    /*lint !e777*/

   return EPSLE(val1, val2, set->num_epsilon);
}

/** checks, if val1 is (more than epsilon) greater than val2 */
SCIP_Bool SCIPsetIsGT(
   SCIP_SET*             set,                /**< global SCIP settings */
   SCIP_Real             val1,               /**< first value to be compared */
   SCIP_Real             val2                /**< second value to be compared */
   )
{
   assert(set != NULL);

   /* avoid to compare two different infinities; the reason for that is
    * that such a comparison can lead to unexpected results */
   assert( ((!SCIPsetIsInfinity(set, val1) || !SCIPsetIsInfinity(set, val2))
         && (!SCIPsetIsInfinity(set, -val1) || !SCIPsetIsInfinity(set, -val2)))
      || val1 == val2 );    /*lint !e777*/

   return EPSGT(val1, val2, set->num_epsilon);
}

/** checks, if val1 is not (more than epsilon) lower than val2 */
SCIP_Bool SCIPsetIsGE(
   SCIP_SET*             set,                /**< global SCIP settings */
   SCIP_Real             val1,               /**< first value to be compared */
   SCIP_Real             val2                /**< second value to be compared */
   )
{
   assert(set != NULL);

   /* avoid to compare two different infinities; the reason for that is
    * that such a comparison can lead to unexpected results */
   assert( ((!SCIPsetIsInfinity(set, val1) || !SCIPsetIsInfinity(set, val2))
         && (!SCIPsetIsInfinity(set, -val1) || !SCIPsetIsInfinity(set, -val2)))
      || val1 == val2 );    /*lint !e777*/

   return EPSGE(val1, val2, set->num_epsilon);
}

/** checks, if value is in range epsilon of 0.0 */
SCIP_Bool SCIPsetIsZero(
   SCIP_SET*             set,                /**< global SCIP settings */
   SCIP_Real             val                 /**< value to process */
   )
{
   assert(set != NULL);

   return EPSZ(val, set->num_epsilon);
}

/** checks, if value is greater than epsilon */
SCIP_Bool SCIPsetIsPositive(
   SCIP_SET*             set,                /**< global SCIP settings */
   SCIP_Real             val                 /**< value to process */
   )
{
   assert(set != NULL);

   return EPSP(val, set->num_epsilon);
}

/** checks, if value is lower than -epsilon */
SCIP_Bool SCIPsetIsNegative(
   SCIP_SET*             set,                /**< global SCIP settings */
   SCIP_Real             val                 /**< value to process */
   )
{
   assert(set != NULL);

   return EPSN(val, set->num_epsilon);
}

/** checks, if value is integral within epsilon */
SCIP_Bool SCIPsetIsIntegral(
   SCIP_SET*             set,                /**< global SCIP settings */
   SCIP_Real             val                 /**< value to process */
   )
{
   assert(set != NULL);

   return EPSISINT(val, set->num_epsilon);
}

/** checks whether the product val * scalar is integral in epsilon scaled by scalar */
SCIP_Bool SCIPsetIsScalingIntegral(
   SCIP_SET*             set,                /**< global SCIP settings */
   SCIP_Real             val,                /**< unscaled value to check for scaled integrality */
   SCIP_Real             scalar              /**< value to scale val with for checking for integrality */
   )
{
   SCIP_Real scaledeps;

   assert(set != NULL);

   scaledeps = REALABS(scalar);
   scaledeps = MAX(scaledeps, 1.0);
   scaledeps *= set->num_epsilon;

   return EPSISINT(scalar*val, scaledeps);
}

/** checks, if given fractional part is smaller than epsilon */
SCIP_Bool SCIPsetIsFracIntegral(
   SCIP_SET*             set,                /**< global SCIP settings */
   SCIP_Real             val                 /**< value to process */
   )
{
   assert(set != NULL);
   assert(SCIPsetIsGE(set, val, -set->num_epsilon));
   assert(SCIPsetIsLE(set, val, 1.0+set->num_epsilon));

   return (val <= set->num_epsilon);
}

/** rounds value + feasibility tolerance down to the next integer in epsilon tolerance */
SCIP_Real SCIPsetFloor(
   SCIP_SET*             set,                /**< global SCIP settings */
   SCIP_Real             val                 /**< value to process */
   )
{
   assert(set != NULL);

   return EPSFLOOR(val, set->num_epsilon);
}

/** rounds value - feasibility tolerance up to the next integer in epsilon tolerance */
SCIP_Real SCIPsetCeil(
   SCIP_SET*             set,                /**< global SCIP settings */
   SCIP_Real             val                 /**< value to process */
   )
{
   assert(set != NULL);

   return EPSCEIL(val, set->num_epsilon);
}

/** rounds value to the nearest integer in epsilon tolerance */
SCIP_Real SCIPsetRound(
   SCIP_SET*             set,                /**< global SCIP settings */
   SCIP_Real             val                 /**< value to process */
   )
{
   assert(set != NULL);

   return EPSROUND(val, set->num_epsilon);
}

/** returns fractional part of value, i.e. x - floor(x) in epsilon tolerance */
SCIP_Real SCIPsetFrac(
   SCIP_SET*             set,                /**< global SCIP settings */
   SCIP_Real             val                 /**< value to return fractional part for */
   )
{
   assert(set != NULL);

   return EPSFRAC(val, set->num_epsilon);
}

/** checks, if values are in range of sumepsilon */
SCIP_Bool SCIPsetIsSumEQ(
   SCIP_SET*             set,                /**< global SCIP settings */
   SCIP_Real             val1,               /**< first value to be compared */
   SCIP_Real             val2                /**< second value to be compared */
   )
{
   assert(set != NULL);

   /* avoid to compare two different infinities; the reason for that is
    * that such a comparison can lead to unexpected results */
   assert( ((!SCIPsetIsInfinity(set, val1) || !SCIPsetIsInfinity(set, val2))
         && (!SCIPsetIsInfinity(set, -val1) || !SCIPsetIsInfinity(set, -val2)))
      || val1 == val2 );    /*lint !e777*/

   return EPSEQ(val1, val2, set->num_sumepsilon);
}

/** checks, if val1 is (more than sumepsilon) lower than val2 */
SCIP_Bool SCIPsetIsSumLT(
   SCIP_SET*             set,                /**< global SCIP settings */
   SCIP_Real             val1,               /**< first value to be compared */
   SCIP_Real             val2                /**< second value to be compared */
   )
{
   assert(set != NULL);

   /* avoid to compare two different infinities; the reason for that is
    * that such a comparison can lead to unexpected results */
   assert( ((!SCIPsetIsInfinity(set, val1) || !SCIPsetIsInfinity(set, val2))
         && (!SCIPsetIsInfinity(set, -val1) || !SCIPsetIsInfinity(set, -val2)))
      || val1 == val2 );    /*lint !e777*/

   return EPSLT(val1, val2, set->num_sumepsilon);
}

/** checks, if val1 is not (more than sumepsilon) greater than val2 */
SCIP_Bool SCIPsetIsSumLE(
   SCIP_SET*             set,                /**< global SCIP settings */
   SCIP_Real             val1,               /**< first value to be compared */
   SCIP_Real             val2                /**< second value to be compared */
   )
{
   assert(set != NULL);

   /* avoid to compare two different infinities; the reason for that is
    * that such a comparison can lead to unexpected results */
   assert( ((!SCIPsetIsInfinity(set, val1) || !SCIPsetIsInfinity(set, val2))
         && (!SCIPsetIsInfinity(set, -val1) || !SCIPsetIsInfinity(set, -val2)))
      || val1 == val2 );    /*lint !e777*/

   return EPSLE(val1, val2, set->num_sumepsilon);
}

/** checks, if val1 is (more than sumepsilon) greater than val2 */
SCIP_Bool SCIPsetIsSumGT(
   SCIP_SET*             set,                /**< global SCIP settings */
   SCIP_Real             val1,               /**< first value to be compared */
   SCIP_Real             val2                /**< second value to be compared */
   )
{
   assert(set != NULL);

   /* avoid to compare two different infinities; the reason for that is
    * that such a comparison can lead to unexpected results */
   assert( ((!SCIPsetIsInfinity(set, val1) || !SCIPsetIsInfinity(set, val2))
         && (!SCIPsetIsInfinity(set, -val1) || !SCIPsetIsInfinity(set, -val2)))
      || val1 == val2 );    /*lint !e777*/

   return EPSGT(val1, val2, set->num_sumepsilon);
}

/** checks, if val1 is not (more than sumepsilon) lower than val2 */
SCIP_Bool SCIPsetIsSumGE(
   SCIP_SET*             set,                /**< global SCIP settings */
   SCIP_Real             val1,               /**< first value to be compared */
   SCIP_Real             val2                /**< second value to be compared */
   )
{
   assert(set != NULL);

   /* avoid to compare two different infinities; the reason for that is
    * that such a comparison can lead to unexpected results */
   assert( ((!SCIPsetIsInfinity(set, val1) || !SCIPsetIsInfinity(set, val2))
         && (!SCIPsetIsInfinity(set, -val1) || !SCIPsetIsInfinity(set, -val2)))
      || val1 == val2 );    /*lint !e777*/

   return EPSGE(val1, val2, set->num_sumepsilon);
}

/** checks, if value is in range sumepsilon of 0.0 */
SCIP_Bool SCIPsetIsSumZero(
   SCIP_SET*             set,                /**< global SCIP settings */
   SCIP_Real             val                 /**< value to process */
   )
{
   assert(set != NULL);

   return EPSZ(val, set->num_sumepsilon);
}

/** checks, if value is greater than sumepsilon */
SCIP_Bool SCIPsetIsSumPositive(
   SCIP_SET*             set,                /**< global SCIP settings */
   SCIP_Real             val                 /**< value to process */
   )
{
   assert(set != NULL);

   return EPSP(val, set->num_sumepsilon);
}

/** checks, if value is lower than -sumepsilon */
SCIP_Bool SCIPsetIsSumNegative(
   SCIP_SET*             set,                /**< global SCIP settings */
   SCIP_Real             val                 /**< value to process */
   )
{
   assert(set != NULL);

   return EPSN(val, set->num_sumepsilon);
}

/** rounds value + sumepsilon tolerance down to the next integer */
SCIP_Real SCIPsetSumFloor(
   SCIP_SET*             set,                /**< global SCIP settings */
   SCIP_Real             val                 /**< value to process */
   )
{
   assert(set != NULL);

   return EPSFLOOR(val, set->num_sumepsilon);
}

/** rounds value - sumepsilon tolerance up to the next integer */
SCIP_Real SCIPsetSumCeil(
   SCIP_SET*             set,                /**< global SCIP settings */
   SCIP_Real             val                 /**< value to process */
   )
{
   assert(set != NULL);

   return EPSCEIL(val, set->num_sumepsilon);
}

/** rounds value to the nearest integer in sumepsilon tolerance */
SCIP_Real SCIPsetSumRound(
   SCIP_SET*             set,                /**< global SCIP settings */
   SCIP_Real             val                 /**< value to process */
   )
{
   assert(set != NULL);

   return EPSROUND(val, set->num_sumepsilon);
}

/** returns fractional part of value, i.e. x - floor(x) in sumepsilon tolerance */
SCIP_Real SCIPsetSumFrac(
   SCIP_SET*             set,                /**< global SCIP settings */
   SCIP_Real             val                 /**< value to process */
   )
{
   assert(set != NULL);

   return EPSFRAC(val, set->num_sumepsilon);
}

/** checks, if relative difference of values is in range of feastol */
SCIP_Bool SCIPsetIsFeasEQ(
   SCIP_SET*             set,                /**< global SCIP settings */
   SCIP_Real             val1,               /**< first value to be compared */
   SCIP_Real             val2                /**< second value to be compared */
   )
{
   SCIP_Real diff;

   assert(set != NULL);

   /* avoid to compare two different infinities; the reason for that is
    * that such a comparison can lead to unexpected results */
   assert( ((!SCIPsetIsInfinity(set, val1) || !SCIPsetIsInfinity(set, val2))
         && (!SCIPsetIsInfinity(set, -val1) || !SCIPsetIsInfinity(set, -val2)))
      || val1 == val2 );    /*lint !e777*/

   diff = SCIPrelDiff(val1, val2);

   return EPSZ(diff, set->num_feastol);
}

/** checks, if relative difference of val1 and val2 is lower than feastol */
SCIP_Bool SCIPsetIsFeasLT(
   SCIP_SET*             set,                /**< global SCIP settings */
   SCIP_Real             val1,               /**< first value to be compared */
   SCIP_Real             val2                /**< second value to be compared */
   )
{
   SCIP_Real diff;

   assert(set != NULL);

   /* avoid to compare two different infinities; the reason for that is
    * that such a comparison can lead to unexpected results */
   assert( ((!SCIPsetIsInfinity(set, val1) || !SCIPsetIsInfinity(set, val2))
         && (!SCIPsetIsInfinity(set, -val1) || !SCIPsetIsInfinity(set, -val2)))
      || val1 == val2 );    /*lint !e777*/

   diff = SCIPrelDiff(val1, val2);

   return EPSN(diff, set->num_feastol);
}

/** checks, if relative difference of val1 and val2 is not greater than feastol */
SCIP_Bool SCIPsetIsFeasLE(
   SCIP_SET*             set,                /**< global SCIP settings */
   SCIP_Real             val1,               /**< first value to be compared */
   SCIP_Real             val2                /**< second value to be compared */
   )
{
   SCIP_Real diff;

   assert(set != NULL);

   /* avoid to compare two different infinities; the reason for that is
    * that such a comparison can lead to unexpected results */
   assert( ((!SCIPsetIsInfinity(set, val1) || !SCIPsetIsInfinity(set, val2))
         && (!SCIPsetIsInfinity(set, -val1) || !SCIPsetIsInfinity(set, -val2)))
      || val1 == val2 );    /*lint !e777*/

   diff = SCIPrelDiff(val1, val2);

   return !EPSP(diff, set->num_feastol);
}

/** checks, if relative difference of val1 and val2 is greater than feastol */
SCIP_Bool SCIPsetIsFeasGT(
   SCIP_SET*             set,                /**< global SCIP settings */
   SCIP_Real             val1,               /**< first value to be compared */
   SCIP_Real             val2                /**< second value to be compared */
   )
{
   SCIP_Real diff;

   assert(set != NULL);

   /* avoid to compare two different infinities; the reason for that is
    * that such a comparison can lead to unexpected results */
   assert( ((!SCIPsetIsInfinity(set, val1) || !SCIPsetIsInfinity(set, val2))
         && (!SCIPsetIsInfinity(set, -val1) || !SCIPsetIsInfinity(set, -val2)))
      || val1 == val2 );    /*lint !e777*/

   diff = SCIPrelDiff(val1, val2);

   return EPSP(diff, set->num_feastol);
}

/** checks, if relative difference of val1 and val2 is not lower than -feastol */
SCIP_Bool SCIPsetIsFeasGE(
   SCIP_SET*             set,                /**< global SCIP settings */
   SCIP_Real             val1,               /**< first value to be compared */
   SCIP_Real             val2                /**< second value to be compared */
   )
{
   SCIP_Real diff;

   assert(set != NULL);

   /* avoid to compare two different infinities; the reason for that is
    * that such a comparison can lead to unexpected results */
   assert( ((!SCIPsetIsInfinity(set, val1) || !SCIPsetIsInfinity(set, val2))
         && (!SCIPsetIsInfinity(set, -val1) || !SCIPsetIsInfinity(set, -val2)))
      || val1 == val2 );    /*lint !e777*/

   diff = SCIPrelDiff(val1, val2);

   return !EPSN(diff, set->num_feastol);
}

/** checks, if value is in range feasibility tolerance of 0.0 */
SCIP_Bool SCIPsetIsFeasZero(
   SCIP_SET*             set,                /**< global SCIP settings */
   SCIP_Real             val                 /**< value to process */
   )
{
   assert(set != NULL);

   return EPSZ(val, set->num_feastol);
}

/** checks, if value is greater than feasibility tolerance */
SCIP_Bool SCIPsetIsFeasPositive(
   SCIP_SET*             set,                /**< global SCIP settings */
   SCIP_Real             val                 /**< value to process */
   )
{
   assert(set != NULL);

   return EPSP(val, set->num_feastol);
}

/** checks, if value is lower than -feasibility tolerance */
SCIP_Bool SCIPsetIsFeasNegative(
   SCIP_SET*             set,                /**< global SCIP settings */
   SCIP_Real             val                 /**< value to process */
   )
{
   assert(set != NULL);

   return EPSN(val, set->num_feastol);
}

/** checks, if value is integral within the feasibility bounds */
SCIP_Bool SCIPsetIsFeasIntegral(
   SCIP_SET*             set,                /**< global SCIP settings */
   SCIP_Real             val                 /**< value to process */
   )
{
   assert(set != NULL);

   return EPSISINT(val, set->num_feastol);
}

/** checks, if given fractional part is smaller than feastol */
SCIP_Bool SCIPsetIsFeasFracIntegral(
   SCIP_SET*             set,                /**< global SCIP settings */
   SCIP_Real             val                 /**< value to process */
   )
{
   assert(set != NULL);
   assert(SCIPsetIsGE(set, val, -2*set->num_feastol));
   assert(SCIPsetIsLE(set, val, 1.0+set->num_feastol));

   return (val <= set->num_feastol);
}

/** rounds value + feasibility tolerance down to the next integer in feasibility tolerance */
SCIP_Real SCIPsetFeasFloor(
   SCIP_SET*             set,                /**< global SCIP settings */
   SCIP_Real             val                 /**< value to process */
   )
{
   assert(set != NULL);

   return EPSFLOOR(val, set->num_feastol);
}

/** rounds value - feasibility tolerance up to the next integer in feasibility tolerance */
SCIP_Real SCIPsetFeasCeil(
   SCIP_SET*             set,                /**< global SCIP settings */
   SCIP_Real             val                 /**< value to process */
   )
{
   assert(set != NULL);

   return EPSCEIL(val, set->num_feastol);
}

/** rounds value to the nearest integer in feasibility tolerance */
SCIP_Real SCIPsetFeasRound(
   SCIP_SET*             set,                /**< global SCIP settings */
   SCIP_Real             val                 /**< value to process */
   )
{
   assert(set != NULL);

   return EPSROUND(val, set->num_feastol);
}

/** returns fractional part of value, i.e. x - floor(x) in feasibility tolerance */
SCIP_Real SCIPsetFeasFrac(
   SCIP_SET*             set,                /**< global SCIP settings */
   SCIP_Real             val                 /**< value to process */
   )
{
   assert(set != NULL);

   return EPSFRAC(val, set->num_feastol);
}

/** checks, if relative difference of values is in range of dual feasibility tolerance */
SCIP_Bool SCIPsetIsDualfeasEQ(
   SCIP_SET*             set,                /**< global SCIP settings */
   SCIP_Real             val1,               /**< first value to be compared */
   SCIP_Real             val2                /**< second value to be compared */
   )
{
   SCIP_Real diff;

   assert(set != NULL);

   /* avoid to compare two different infinities; the reason for that is
    * that such a comparison can lead to unexpected results */
   assert( ((!SCIPsetIsInfinity(set, val1) || !SCIPsetIsInfinity(set, val2))
         && (!SCIPsetIsInfinity(set, -val1) || !SCIPsetIsInfinity(set, -val2)))
      || val1 == val2 );    /*lint !e777*/

   diff = SCIPrelDiff(val1, val2);

   return EPSZ(diff, set->num_dualfeastol);
}

/** checks, if relative difference of val1 and val2 is lower than dual feasibility tolerance */
SCIP_Bool SCIPsetIsDualfeasLT(
   SCIP_SET*             set,                /**< global SCIP settings */
   SCIP_Real             val1,               /**< first value to be compared */
   SCIP_Real             val2                /**< second value to be compared */
   )
{
   SCIP_Real diff;

   assert(set != NULL);

   /* avoid to compare two different infinities; the reason for that is
    * that such a comparison can lead to unexpected results */
   assert( ((!SCIPsetIsInfinity(set, val1) || !SCIPsetIsInfinity(set, val2))
         && (!SCIPsetIsInfinity(set, -val1) || !SCIPsetIsInfinity(set, -val2)))
      || val1 == val2 );    /*lint !e777*/

   diff = SCIPrelDiff(val1, val2);

   return EPSN(diff, set->num_dualfeastol);
}

/** checks, if relative difference of val1 and val2 is not greater than dual feasibility tolerance */
SCIP_Bool SCIPsetIsDualfeasLE(
   SCIP_SET*             set,                /**< global SCIP settings */
   SCIP_Real             val1,               /**< first value to be compared */
   SCIP_Real             val2                /**< second value to be compared */
   )
{
   SCIP_Real diff;

   assert(set != NULL);

   /* avoid to compare two different infinities; the reason for that is
    * that such a comparison can lead to unexpected results */
   assert( ((!SCIPsetIsInfinity(set, val1) || !SCIPsetIsInfinity(set, val2))
         && (!SCIPsetIsInfinity(set, -val1) || !SCIPsetIsInfinity(set, -val2)))
      || val1 == val2 );    /*lint !e777*/

   diff = SCIPrelDiff(val1, val2);

   return !EPSP(diff, set->num_dualfeastol);
}

/** checks, if relative difference of val1 and val2 is greater than dual feasibility tolerance */
SCIP_Bool SCIPsetIsDualfeasGT(
   SCIP_SET*             set,                /**< global SCIP settings */
   SCIP_Real             val1,               /**< first value to be compared */
   SCIP_Real             val2                /**< second value to be compared */
   )
{
   SCIP_Real diff;

   assert(set != NULL);

   /* avoid to compare two different infinities; the reason for that is
    * that such a comparison can lead to unexpected results */
   assert( ((!SCIPsetIsInfinity(set, val1) || !SCIPsetIsInfinity(set, val2))
         && (!SCIPsetIsInfinity(set, -val1) || !SCIPsetIsInfinity(set, -val2)))
      || val1 == val2 );    /*lint !e777*/

   diff = SCIPrelDiff(val1, val2);

   return EPSP(diff, set->num_dualfeastol);
}

/** checks, if relative difference of val1 and val2 is not lower than -dual feasibility tolerance */
SCIP_Bool SCIPsetIsDualfeasGE(
   SCIP_SET*             set,                /**< global SCIP settings */
   SCIP_Real             val1,               /**< first value to be compared */
   SCIP_Real             val2                /**< second value to be compared */
   )
{
   SCIP_Real diff;

   assert(set != NULL);

   /* avoid to compare two different infinities; the reason for that is
    * that such a comparison can lead to unexpected results */
   assert( ((!SCIPsetIsInfinity(set, val1) || !SCIPsetIsInfinity(set, val2))
         && (!SCIPsetIsInfinity(set, -val1) || !SCIPsetIsInfinity(set, -val2)))
      || val1 == val2 );    /*lint !e777*/

   diff = SCIPrelDiff(val1, val2);

   return !EPSN(diff, set->num_dualfeastol);
}

/** checks, if value is in range feasibility tolerance of 0.0 */
SCIP_Bool SCIPsetIsDualfeasZero(
   SCIP_SET*             set,                /**< global SCIP settings */
   SCIP_Real             val                 /**< value to process */
   )
{
   assert(set != NULL);

   return EPSZ(val, set->num_dualfeastol);
}

/** checks, if value is greater than dual feasibility tolerance */
SCIP_Bool SCIPsetIsDualfeasPositive(
   SCIP_SET*             set,                /**< global SCIP settings */
   SCIP_Real             val                 /**< value to process */
   )
{
   assert(set != NULL);

   return EPSP(val, set->num_dualfeastol);
}

/** checks, if value is lower than -dual feasibility tolerance */
SCIP_Bool SCIPsetIsDualfeasNegative(
   SCIP_SET*             set,                /**< global SCIP settings */
   SCIP_Real             val                 /**< value to process */
   )
{
   assert(set != NULL);

   return EPSN(val, set->num_dualfeastol);
}

/** checks, if value is integral within the dual feasibility bounds */
SCIP_Bool SCIPsetIsDualfeasIntegral(
   SCIP_SET*             set,                /**< global SCIP settings */
   SCIP_Real             val                 /**< value to process */
   )
{
   assert(set != NULL);

   return EPSISINT(val, set->num_dualfeastol);
}

/** checks, if given fractional part is smaller than dual feasibility tolerance */
SCIP_Bool SCIPsetIsDualfeasFracIntegral(
   SCIP_SET*             set,                /**< global SCIP settings */
   SCIP_Real             val                 /**< value to process */
   )
{
   assert(set != NULL);
   assert(SCIPsetIsGE(set, val, -set->num_dualfeastol));
   assert(SCIPsetIsLE(set, val, 1.0+set->num_dualfeastol));

   return (val <= set->num_dualfeastol);
}

/** rounds value + dual feasibility tolerance down to the next integer */
SCIP_Real SCIPsetDualfeasFloor(
   SCIP_SET*             set,                /**< global SCIP settings */
   SCIP_Real             val                 /**< value to process */
   )
{
   assert(set != NULL);

   return EPSFLOOR(val, set->num_dualfeastol);
}

/** rounds value - dual feasibility tolerance up to the next integer */
SCIP_Real SCIPsetDualfeasCeil(
   SCIP_SET*             set,                /**< global SCIP settings */
   SCIP_Real             val                 /**< value to process */
   )
{
   assert(set != NULL);

   return EPSCEIL(val, set->num_dualfeastol);
}

/** rounds value to the nearest integer in dual feasibility tolerance */
SCIP_Real SCIPsetDualfeasRound(
   SCIP_SET*             set,                /**< global SCIP settings */
   SCIP_Real             val                 /**< value to process */
   )
{
   assert(set != NULL);

   return EPSROUND(val, set->num_dualfeastol);
}

/** returns fractional part of value, i.e. x - floor(x) in dual feasibility tolerance */
SCIP_Real SCIPsetDualfeasFrac(
   SCIP_SET*             set,                /**< global SCIP settings */
   SCIP_Real             val                 /**< value to process */
   )
{
   assert(set != NULL);

   return EPSFRAC(val, set->num_dualfeastol);
}

/** checks, if the given new lower bound is at least min(oldub - oldlb, |oldlb|) times the bound
 *  strengthening epsilon better than the old one or the change in the lower bound would fix the
 *  sign of the variable
 */
SCIP_Bool SCIPsetIsLbBetter(
   SCIP_SET*             set,                /**< global SCIP settings */
   SCIP_Real             newlb,              /**< new lower bound */
   SCIP_Real             oldlb,              /**< old lower bound */
   SCIP_Real             oldub               /**< old upper bound */
   )
{
   SCIP_Real eps;

   assert(set != NULL);
   assert(SCIPsetIsLE(set, oldlb, oldub));

   /* if lower bound is moved to 0 or higher, always accept bound change */
   if( oldlb < 0.0 && newlb >= 0.0 )
      return TRUE;

   eps = REALABS(oldlb);
   eps = MIN(oldub - oldlb, eps);
   return EPSGT(newlb, oldlb, set->num_boundstreps * MAX(eps, 1e-3));
}

/** checks, if the given new upper bound is at least min(oldub - oldlb, |oldub|) times the bound
 *  strengthening epsilon better than the old one or the change in the upper bound would fix the
 *  sign of the variable
 */
SCIP_Bool SCIPsetIsUbBetter(
   SCIP_SET*             set,                /**< global SCIP settings */
   SCIP_Real             newub,              /**< new upper bound */
   SCIP_Real             oldlb,              /**< old lower bound */
   SCIP_Real             oldub               /**< old upper bound */
   )
{
   SCIP_Real eps;

   assert(set != NULL);
   assert(SCIPsetIsLE(set, oldlb, oldub));

   /* if upper bound is moved to 0 or lower, always accept bound change */
   if( oldub > 0.0 && newub <= 0.0 )
      return TRUE;

   eps = REALABS(oldub);
   eps = MIN(oldub - oldlb, eps);
   return EPSLT(newub, oldub, set->num_boundstreps * MAX(eps, 1e-3));
}

/** checks, if the given cut's efficacy is larger than the minimal cut efficacy */
SCIP_Bool SCIPsetIsEfficacious(
   SCIP_SET*             set,                /**< global SCIP settings */
   SCIP_Bool             root,               /**< should the root's minimal cut efficacy be used? */
   SCIP_Real             efficacy            /**< efficacy of the cut */
   )
{
   assert(set != NULL);

   if( root )
      return EPSP(efficacy, set->sepa_minefficacyroot);
   else
      return EPSP(efficacy, set->sepa_minefficacy);
}

/** checks, if relative difference of values is in range of epsilon */
SCIP_Bool SCIPsetIsRelEQ(
   SCIP_SET*             set,                /**< global SCIP settings */
   SCIP_Real             val1,               /**< first value to be compared */
   SCIP_Real             val2                /**< second value to be compared */
   )
{
   SCIP_Real diff;

   assert(set != NULL);

   /* avoid to compare two different infinities; the reason for that is
    * that such a comparison can lead to unexpected results */
   assert( ((!SCIPsetIsInfinity(set, val1) || !SCIPsetIsInfinity(set, val2))
         && (!SCIPsetIsInfinity(set, -val1) || !SCIPsetIsInfinity(set, -val2)))
      || val1 == val2 );    /*lint !e777*/

   diff = SCIPrelDiff(val1, val2);

   return EPSZ(diff, set->num_epsilon);
}

/** checks, if relative difference of val1 and val2 is lower than epsilon */
SCIP_Bool SCIPsetIsRelLT(
   SCIP_SET*             set,                /**< global SCIP settings */
   SCIP_Real             val1,               /**< first value to be compared */
   SCIP_Real             val2                /**< second value to be compared */
   )
{
   SCIP_Real diff;

   assert(set != NULL);

   /* avoid to compare two different infinities; the reason for that is
    * that such a comparison can lead to unexpected results */
   assert( ((!SCIPsetIsInfinity(set, val1) || !SCIPsetIsInfinity(set, val2))
         && (!SCIPsetIsInfinity(set, -val1) || !SCIPsetIsInfinity(set, -val2)))
      || val1 == val2 );    /*lint !e777*/

   diff = SCIPrelDiff(val1, val2);

   return EPSN(diff, set->num_epsilon);
}

/** checks, if relative difference of val1 and val2 is not greater than epsilon */
SCIP_Bool SCIPsetIsRelLE(
   SCIP_SET*             set,                /**< global SCIP settings */
   SCIP_Real             val1,               /**< first value to be compared */
   SCIP_Real             val2                /**< second value to be compared */
   )
{
   SCIP_Real diff;

   assert(set != NULL);

   /* avoid to compare two different infinities; the reason for that is
    * that such a comparison can lead to unexpected results */
   assert( ((!SCIPsetIsInfinity(set, val1) || !SCIPsetIsInfinity(set, val2))
         && (!SCIPsetIsInfinity(set, -val1) || !SCIPsetIsInfinity(set, -val2)))
      || val1 == val2 );    /*lint !e777*/

   diff = SCIPrelDiff(val1, val2);

   return !EPSP(diff, set->num_epsilon);
}

/** checks, if relative difference of val1 and val2 is greater than epsilon */
SCIP_Bool SCIPsetIsRelGT(
   SCIP_SET*             set,                /**< global SCIP settings */
   SCIP_Real             val1,               /**< first value to be compared */
   SCIP_Real             val2                /**< second value to be compared */
   )
{
   SCIP_Real diff;

   assert(set != NULL);

   /* avoid to compare two different infinities; the reason for that is
    * that such a comparison can lead to unexpected results */
   assert( ((!SCIPsetIsInfinity(set, val1) || !SCIPsetIsInfinity(set, val2))
         && (!SCIPsetIsInfinity(set, -val1) || !SCIPsetIsInfinity(set, -val2)))
      || val1 == val2 );    /*lint !e777*/

   diff = SCIPrelDiff(val1, val2);

   return EPSP(diff, set->num_epsilon);
}

/** checks, if relative difference of val1 and val2 is not lower than -epsilon */
SCIP_Bool SCIPsetIsRelGE(
   SCIP_SET*             set,                /**< global SCIP settings */
   SCIP_Real             val1,               /**< first value to be compared */
   SCIP_Real             val2                /**< second value to be compared */
   )
{
   SCIP_Real diff;

   assert(set != NULL);

   /* avoid to compare two different infinities; the reason for that is
    * that such a comparison can lead to unexpected results */
   assert( ((!SCIPsetIsInfinity(set, val1) || !SCIPsetIsInfinity(set, val2))
         && (!SCIPsetIsInfinity(set, -val1) || !SCIPsetIsInfinity(set, -val2)))
      || val1 == val2 );    /*lint !e777*/

   diff = SCIPrelDiff(val1, val2);

   return !EPSN(diff, set->num_epsilon);
}

/** checks, if relative difference of values is in range of sumepsilon */
SCIP_Bool SCIPsetIsSumRelEQ(
   SCIP_SET*             set,                /**< global SCIP settings */
   SCIP_Real             val1,               /**< first value to be compared */
   SCIP_Real             val2                /**< second value to be compared */
   )
{
   SCIP_Real diff;

   assert(set != NULL);

   /* avoid to compare two different infinities; the reason for that is
    * that such a comparison can lead to unexpected results */
   assert( ((!SCIPsetIsInfinity(set, val1) || !SCIPsetIsInfinity(set, val2))
         && (!SCIPsetIsInfinity(set, -val1) || !SCIPsetIsInfinity(set, -val2)))
      || val1 == val2 );    /*lint !e777*/

   diff = SCIPrelDiff(val1, val2);

   return EPSZ(diff, set->num_sumepsilon);
}

/** checks, if relative difference of val1 and val2 is lower than sumepsilon */
SCIP_Bool SCIPsetIsSumRelLT(
   SCIP_SET*             set,                /**< global SCIP settings */
   SCIP_Real             val1,               /**< first value to be compared */
   SCIP_Real             val2                /**< second value to be compared */
   )
{
   SCIP_Real diff;

   assert(set != NULL);

   /* avoid to compare two different infinities; the reason for that is
    * that such a comparison can lead to unexpected results */
   assert( ((!SCIPsetIsInfinity(set, val1) || !SCIPsetIsInfinity(set, val2))
         && (!SCIPsetIsInfinity(set, -val1) || !SCIPsetIsInfinity(set, -val2)))
      || val1 == val2 );    /*lint !e777*/

   diff = SCIPrelDiff(val1, val2);

   return EPSN(diff, set->num_sumepsilon);
}

/** checks, if relative difference of val1 and val2 is not greater than sumepsilon */
SCIP_Bool SCIPsetIsSumRelLE(
   SCIP_SET*             set,                /**< global SCIP settings */
   SCIP_Real             val1,               /**< first value to be compared */
   SCIP_Real             val2                /**< second value to be compared */
   )
{
   SCIP_Real diff;

   assert(set != NULL);

   /* avoid to compare two different infinities; the reason for that is
    * that such a comparison can lead to unexpected results */
   assert( ((!SCIPsetIsInfinity(set, val1) || !SCIPsetIsInfinity(set, val2))
         && (!SCIPsetIsInfinity(set, -val1) || !SCIPsetIsInfinity(set, -val2)))
      || val1 == val2 );    /*lint !e777*/

   diff = SCIPrelDiff(val1, val2);

   return !EPSP(diff, set->num_sumepsilon);
}

/** checks, if relative difference of val1 and val2 is greater than sumepsilon */
SCIP_Bool SCIPsetIsSumRelGT(
   SCIP_SET*             set,                /**< global SCIP settings */
   SCIP_Real             val1,               /**< first value to be compared */
   SCIP_Real             val2                /**< second value to be compared */
   )
{
   SCIP_Real diff;

   assert(set != NULL);

   /* avoid to compare two different infinities; the reason for that is
    * that such a comparison can lead to unexpected results */
   assert( ((!SCIPsetIsInfinity(set, val1) || !SCIPsetIsInfinity(set, val2))
         && (!SCIPsetIsInfinity(set, -val1) || !SCIPsetIsInfinity(set, -val2)))
      || val1 == val2 );    /*lint !e777*/

   diff = SCIPrelDiff(val1, val2);

   return EPSP(diff, set->num_sumepsilon);
}

/** checks, if relative difference of val1 and val2 is not lower than -sumepsilon */
SCIP_Bool SCIPsetIsSumRelGE(
   SCIP_SET*             set,                /**< global SCIP settings */
   SCIP_Real             val1,               /**< first value to be compared */
   SCIP_Real             val2                /**< second value to be compared */
   )
{
   SCIP_Real diff;

   assert(set != NULL);

   /* avoid to compare two different infinities; the reason for that is
    * that such a comparison can lead to unexpected results */
   assert( ((!SCIPsetIsInfinity(set, val1) || !SCIPsetIsInfinity(set, val2))
         && (!SCIPsetIsInfinity(set, -val1) || !SCIPsetIsInfinity(set, -val2)))
      || val1 == val2 );    /*lint !e777*/

   diff = SCIPrelDiff(val1, val2);

   return !EPSN(diff, set->num_sumepsilon);
}

/** Checks, if an iteratively updated value is reliable or should be recomputed from scratch.
 *  This is useful, if the value, e.g., the activity of a linear constraint or the pseudo objective value, gets a high
 *  absolute value during the optimization process which is later reduced significantly. In this case, the last digits
 *  were canceled out when increasing the value and are random after decreasing it.
 *  We dot not consider the cancellations which can occur during increasing the absolute value because they just cannot
 *  be expressed using fixed precision floating point arithmetic, anymore.
 *  The idea to get more reliable values is to always store the last reliable value, where increasing the absolute of
 *  the value is viewed as preserving reliability. Then, after each update, the new absolute value can be compared
 *  against the last reliable one with this method, checking whether it was decreased by a factor of at least
 *  "lp/recompfac" and should be recomputed.
 */
SCIP_Bool SCIPsetIsUpdateUnreliable(
   SCIP_SET*             set,                /**< global SCIP settings */
   SCIP_Real             newvalue,           /**< new value after update */
   SCIP_Real             oldvalue            /**< old value, i.e., last reliable value */
   )
{
   SCIP_Real quotient;

   assert(set != NULL);

   quotient = ABS(oldvalue) / MAX(ABS(newvalue), set->num_epsilon);

   return quotient >= set->num_recompfac;
}

/** prints a debug message */
void SCIPsetPrintDebugMessage(
   SCIP_SET*             set,                /**< global SCIP settings */
   const char*           sourcefile,         /**< name of the source file that called the function */
   int                   sourceline,         /**< line in the source file where the function was called */
   const char*           formatstr,          /**< format string like in printf() function */
   ...                                       /**< format arguments line in printf() function */
   )
{
   int subscipdepth = 0;
   SCIP* scip;
   va_list ap;

   assert( sourcefile != NULL );
   assert( set != NULL );

   scip = set->scip;
   assert( scip != NULL );

   if ( scip->stat != NULL )
      subscipdepth = scip->stat->subscipdepth;

   if ( subscipdepth > 0 )
      SCIPmessageFPrintInfo(scip->messagehdlr, NULL, "%d: [%s:%d] debug: ", subscipdepth, sourcefile, sourceline);
   else
      SCIPmessageFPrintInfo(scip->messagehdlr, NULL, "[%s:%d] debug: ", sourcefile, sourceline);

   va_start(ap, formatstr); /*lint !e838*/
   SCIPmessageVFPrintInfo(scip->messagehdlr, NULL, formatstr, ap);
   va_end(ap);
}

/** prints a debug message without precode */
void SCIPsetDebugMessagePrint(
   SCIP_SET*             set,                /**< global SCIP settings */
   const char*           formatstr,          /**< format string like in printf() function */
   ...                                       /**< format arguments line in printf() function */
   )
{
   va_list ap;

   assert( set != NULL );
   assert( set->scip != NULL );

   va_start(ap, formatstr); /*lint !e838*/
   SCIPmessageVFPrintInfo(set->scip->messagehdlr, NULL, formatstr, ap);
   va_end(ap);
}

/** modifies an initial seed value with the global shift of random seeds */
int SCIPsetInitializeRandomSeed(
   SCIP_SET*             set,                /**< global SCIP settings */
   int                   initialseedvalue    /**< initial seed value to be modified */
   )
{
   assert(set != NULL);

   return (initialseedvalue + set->random_randomseedshift);
}<|MERGE_RESOLUTION|>--- conflicted
+++ resolved
@@ -237,11 +237,7 @@
 #define SCIP_DEFAULT_LP_RESOLVEITERFAC     -1.0 /**< factor of average LP iterations that is used as LP iteration limit
                                                  *   for LP resolve (-1.0: unlimited) */
 #define SCIP_DEFAULT_LP_RESOLVEITERMIN     1000 /**< minimum number of iterations that are allowed for LP resolve */
-<<<<<<< HEAD
-#define SCIP_DEFAULT_LP_SOLUTIONPOLISHING     0 /**< LP solution polishing method (0: disabled, 1: only root, 2: always) */
-=======
 #define SCIP_DEFAULT_LP_SOLUTIONPOLISHING     3 /**< LP solution polishing method (0: disabled, 1: only root, 2: always, 3: auto) */
->>>>>>> b61e68c1
 #define SCIP_DEFAULT_LP_REFACTORINTERVAL      0 /**< LP refactorization interval (0: automatic) */
 
 /* NLP */
@@ -282,7 +278,6 @@
 #define SCIP_DEFAULT_MISC_ALLOWDUALREDS    TRUE /**< should dual reductions in propagation methods and presolver be allowed? */
 #define SCIP_DEFAULT_MISC_ALLOWOBJPROP     TRUE /**< should propagation to the current objective be allowed in propagation methods? */
 #define SCIP_DEFAULT_MISC_REFERENCEVALUE   1e99 /**< objective value for reference purposes */
-#define SCIP_DEFAULT_MISC_DEBUGSOLUTION     "-" /**< path to a debug solution */
 
 #ifdef WITH_DEBUG_SOLUTION
 #define SCIP_DEFAULT_MISC_DEBUGSOLUTION     "-" /**< path to a debug solution */
@@ -1137,13 +1132,7 @@
    (*set)->nlp_solver = NULL;
    (*set)->nlp_disable = FALSE;
    (*set)->sepa_primfeastol = SCIP_INVALID;
-<<<<<<< HEAD
-#ifdef WITH_DEBUG_SOLUTION
    (*set)->misc_debugsol = NULL;
-#endif
-=======
-   (*set)->misc_debugsol = NULL;
->>>>>>> b61e68c1
 
    /* the default time limit is infinite */
    (*set)->istimelimitfinite = FALSE;
@@ -1732,12 +1721,6 @@
          "lp/solutionpolishing",
          "LP solution polishing method (0: disabled, 1: only root, 2: always, 3: auto)",
          &(*set)->lp_solutionpolishing, TRUE, SCIP_DEFAULT_LP_SOLUTIONPOLISHING, 0, 3,
-         NULL, NULL) );
-
-   SCIP_CALL( SCIPsetAddIntParam(*set, messagehdlr, blkmem,
-         "lp/refactorinterval",
-         "LP refactorization interval (0: auto)",
-         &(*set)->lp_refactorinterval, TRUE, SCIP_DEFAULT_LP_REFACTORINTERVAL, 0, INT_MAX,
          NULL, NULL) );
 
    SCIP_CALL( SCIPsetAddIntParam(*set, messagehdlr, blkmem,
