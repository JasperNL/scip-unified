/* * * * * * * * * * * * * * * * * * * * * * * * * * * * * * * * * * * * * * */
/*                                                                           */
/*                  This file is part of the program and library             */
/*         SCIP --- Solving Constraint Integer Programs                      */
/*                                                                           */
/*    Copyright (C) 2002-2017 Konrad-Zuse-Zentrum                            */
/*                            fuer Informationstechnik Berlin                */
/*                                                                           */
/*  SCIP is distributed under the terms of the ZIB Academic License.         */
/*                                                                           */
/*  You should have received a copy of the ZIB Academic License              */
/*  along with SCIP; see the file COPYING. If not email to scip@zib.de.      */
/*                                                                           */
/* * * * * * * * * * * * * * * * * * * * * * * * * * * * * * * * * * * * * * */

/**@file   set.c
 * @brief  methods for global SCIP settings
 * @author Tobias Achterberg
 * @author Timo Berthold
 *
 * @todo Functions like SCIPsetFeastol() are misleading (it seems that the feasibility tolerance can be set).
 *       Rename all functions starting with SCIPsetXXX, e.g., SCIPsetGetFeastol() and SCIPsetSetFeastol().
 */

/*---+----1----+----2----+----3----+----4----+----5----+----6----+----7----+----8----+----9----+----0----+----1----+----2*/

#include <assert.h>
#include <string.h>
#include <math.h>

#include "scip/def.h"
#include "scip/set.h"
#include "scip/stat.h"
#include "scip/clock.h"
#include "scip/event.h"
#include "scip/lp.h"
#include "scip/paramset.h"
#include "scip/scip.h"
#include "scip/bandit.h"
#include "scip/branch.h"
#include "scip/conflict.h"
#include "scip/cons.h"
#include "scip/disp.h"
#include "scip/dialog.h"
#include "scip/heur.h"
#include "scip/concsolver.h"
#include "scip/compr.h"
#include "scip/nodesel.h"
#include "scip/presol.h"
#include "scip/pricer.h"
#include "scip/reader.h"
#include "scip/relax.h"
#include "scip/sepa.h"
#include "scip/table.h"
#include "scip/prop.h"
#include "nlpi/nlpi.h"
#include "scip/struct_scip.h" /* for SCIPsetPrintDebugMessage() */

/*
 * Default settings
 */


/* Branching */

#define SCIP_DEFAULT_BRANCH_SCOREFUNC       'p' /**< branching score function ('s'um, 'p'roduct) */
#define SCIP_DEFAULT_BRANCH_SCOREFAC      0.167 /**< branching score factor to weigh downward and upward gain prediction
                                                 *   in sum score function */
#define SCIP_DEFAULT_BRANCH_PREFERBINARY  FALSE /**< should branching on binary variables be preferred? */
#define SCIP_DEFAULT_BRANCH_CLAMP           0.2 /**< minimal fractional distance of branching point to a continuous variable'
                                                 *   bounds; a value of 0.5 leads to branching always in the middle of a bounded domain */
#define SCIP_DEFAULT_BRANCH_LPGAINNORMALIZE 's' /**< strategy for normalizing LP gain when updating pseudo costs of continuous variables */
#define SCIP_DEFAULT_BRANCH_DELAYPSCOST    TRUE /**< should updating pseudo costs of continuous variables be delayed to after separation */
#define SCIP_DEFAULT_BRANCH_DIVINGPSCOST   TRUE /**< should pseudo costs be updated also in diving and probing mode? */
#define SCIP_DEFAULT_BRANCH_FORCEALL      FALSE /**< should all strong branching children be regarded even if
                                                 *   one is detected to be infeasible? (only with propagation) */
#define SCIP_DEFAULT_BRANCH_FIRSTSBCHILD    'a' /**< child node to be regarded first during strong branching (only with propagation): 'u'p child, 'd'own child, 'h'istory-based, or 'a'utomatic */
#define SCIP_DEFAULT_BRANCH_CHECKSBSOL     TRUE /**< should LP solutions during strong branching with propagation be checked for feasibility? */
#define SCIP_DEFAULT_BRANCH_ROUNDSBSOL     TRUE /**< should LP solutions during strong branching with propagation be rounded? (only when checksbsol=TRUE) */
#define SCIP_DEFAULT_BRANCH_SUMADJUSTSCORE FALSE /**< score adjustment near zero by adding epsilon (TRUE) or using maximum (FALSE) */

/* Tree Compression */

#define SCIP_DEFAULT_COMPR_ENABLE         FALSE /**< should automatic tree compression in reoptimization after presolving be enabled? */


/* Conflict Analysis (general) */

#define SCIP_DEFAULT_CONF_ENABLE           TRUE /**< conflict analysis be enabled? */
#define SCIP_DEFAULT_CONF_MAXVARSFAC       0.15 /**< maximal fraction of variables involved in a conflict constraint */
#define SCIP_DEFAULT_CONF_MINMAXVARS          0 /**< minimal absolute maximum of variables involved in a conflict constraint */
#define SCIP_DEFAULT_CONF_MAXLPLOOPS          2 /**< maximal number of LP resolving loops during conflict analysis
                                                 *   (-1: no limit) */
#define SCIP_DEFAULT_CONF_LPITERATIONS       10 /**< maximal number of LP iterations in each LP resolving loop
                                                 *   (-1: no limit) */
#define SCIP_DEFAULT_CONF_USEPROP          TRUE /**< should propagation conflict analysis be used? */
#define SCIP_DEFAULT_CONF_USEINFLP          'b' /**< should infeasible LP conflict analysis be used?
                                                 *   ('o'ff, 'c'onflict graph, 'd'ual ray, 'b'oth conflict graph and dual ray)
                                                 */
#define SCIP_DEFAULT_CONF_USEBOUNDLP        'b' /**< should bound exceeding LP conflict analysis be used?
                                                 *   ('o'ff, 'c'onflict graph, 'd'ual ray, 'b'oth conflict graph and dual solution)
                                                 */
#define SCIP_DEFAULT_CONF_USESB            TRUE /**< should infeasible/bound exceeding strong branching conflict analysis
                                                 *   be used? */
#define SCIP_DEFAULT_CONF_USEPSEUDO        TRUE /**< should pseudo solution conflict analysis be used? */
#define SCIP_DEFAULT_CONF_PREFINFPROOF     TRUE /**< prefer infeasibility proof to boundexceeding proof */
#define SCIP_DEFAULT_CONF_SEPARATE         TRUE /**< should the conflict constraints be separated? */
#define SCIP_DEFAULT_CONF_DYNAMIC          TRUE /**< should the conflict constraints be subject to aging? */


/* Conflict Analysis (conflict graph) */

#define SCIP_DEFAULT_CONF_MAXSTORESIZE    10000 /**< maximal size of the conflict pool */
#define SCIP_DEFAULT_CONF_RECONVLEVELS       -1 /**< number of depth levels up to which UIP reconvergence constraints are
                                                 *   generated (-1: generate reconvergence constraints in all depth levels) */
#define SCIP_DEFAULT_CONF_CLEANBNDDEPEND   TRUE /**< should conflicts based on an old cutoff bound removed? */
#define SCIP_DEFAULT_CONF_FUIPLEVELS         -1 /**< number of depth levels up to which first UIP's are used in conflict
                                                 *   analysis (-1: use All-FirstUIP rule) */
#define SCIP_DEFAULT_CONF_INTERCONSS         -1 /**< maximal number of intermediate conflict constraints generated in
                                                 *   conflict graph (-1: use every intermediate constraint) */
#define SCIP_DEFAULT_CONF_MAXCONSS           10 /**< maximal number of conflict constraints accepted at an infeasible node
                                                 *   (-1: use all generated conflict constraints) */
#define SCIP_DEFAULT_CONF_PREFERBINARY    FALSE /**< should binary conflicts be preferred? */
#define SCIP_DEFAULT_CONF_ALLOWLOCAL       TRUE /**< should conflict constraints be generated that are only valid locally? */
#define SCIP_DEFAULT_CONF_SETTLELOCAL     FALSE /**< should conflict constraints be attached only to the local subtree
                                                 *   where they can be useful? */
#define SCIP_DEFAULT_CONF_REPROPAGATE      TRUE /**< should earlier nodes be repropagated in order to replace branching
                                                 *   decisions by deductions? */
#define SCIP_DEFAULT_CONF_KEEPREPROP       TRUE /**< should constraints be kept for repropagation even if they are too long? */
#define SCIP_DEFAULT_CONF_REMOVEABLE       TRUE /**< should the conflict's relaxations be subject to LP aging and cleanup? */
#define SCIP_DEFAULT_CONF_DEPTHSCOREFAC     1.0 /**< score factor for depth level in bound relaxation heuristic of LP analysis */
#define SCIP_DEFAULT_CONF_PROOFSCOREFAC     1.0 /**< score factor for impact on acticity in bound relaxation heuristic of LP analysis */
#define SCIP_DEFAULT_CONF_UPLOCKSCOREFAC    0.0 /**< score factor for up locks in bound relaxation heuristic of LP analysis */
#define SCIP_DEFAULT_CONF_DOWNLOCKSCOREFAC  0.0 /**< score factor for down locks in bound relaxation heuristic of LP analysis */
#define SCIP_DEFAULT_CONF_SCOREFAC         0.98 /**< factor to decrease importance of variables' earlier conflict scores */
#define SCIP_DEFAULT_CONF_RESTARTNUM          0 /**< number of successful conflict analysis calls that trigger a restart
                                                 *   (0: disable conflict restarts) */
#define SCIP_DEFAULT_CONF_RESTARTFAC        1.5 /**< factor to increase restartnum with after each restart */
#define SCIP_DEFAULT_CONF_IGNORERELAXEDBD FALSE /**< should relaxed bounds be ignored? */
#define SCIP_DEFAULT_CONF_MAXVARSDETECTIMPLIEDBOUNDS 250 /**< maximal number of variables to try to detect global bound implications and shorten the whole conflict set (0: disabled) */
#define SCIP_DEFAULT_CONF_FULLSHORTENCONFLICT TRUE /**< try to shorten the whole conflict set or terminate early (depending on the 'maxvarsdetectimpliedbounds' parameter) */
#define SCIP_DEFAULT_CONF_CONFLITWEIGHT     0.0 /**< the weight the VSIDS score is weight by updating the VSIDS for a variable if it is part of a conflict */
#define SCIP_DEFAULT_CONF_CONFLITGRAPHWEIGHT 1.0/**< the weight the VSIDS score is weight by updating the VSIDS for a variable if it is part of a conflict graph */
#define SCIP_DEFAULT_CONF_WEIGHTSIZE      0.001 /**< weight of the size of a conflict used in score calculation */
#define SCIP_DEFAULT_CONF_WEIGHTREPROPDEPTH 0.1 /**< weight of the repropagation depth of a conflict used in score calculation */
#define SCIP_DEFAULT_CONF_WEIGHTVALIDDEPTH  1.0 /**< weight of the valid depth of a conflict used in score calculation */
#define SCIP_DEFAULT_CONF_MINIMPROVE       0.05 /**< minimal improvement of primal bound to remove conflicts based on a previous incumbent */

/* Conflict Analysis (dual ray) */

#define SCIP_DEFAULT_CONF_SEPAALTPROOFS   FALSE /**< apply cut generating functions to construct alternative proofs */

/* Constraints */

#define SCIP_DEFAULT_CONS_AGELIMIT            0 /**< maximum age an unnecessary constraint can reach before it is deleted
                                                 *   (0: dynamic adjustment, -1: constraints are never deleted) */
#define SCIP_DEFAULT_CONS_OBSOLETEAGE        -1 /**< age of a constraint after which it is marked obsolete
                                                 *   (0: dynamic adjustment, -1: constraints are never marked obsolete) */
#define SCIP_DEFAULT_CONS_DISABLEENFOPS   FALSE /**< should enforcement of pseudo solution be disabled? */


/* Display */

#define SCIP_DEFAULT_DISP_VERBLEVEL SCIP_VERBLEVEL_HIGH /**< verbosity level of output */
#define SCIP_DEFAULT_DISP_WIDTH             139 /**< maximal number of characters in a node information line */
#define SCIP_DEFAULT_DISP_FREQ              100 /**< frequency for displaying node information lines */
#define SCIP_DEFAULT_DISP_HEADERFREQ         15 /**< frequency for displaying header lines (every n'th node info line) */
#define SCIP_DEFAULT_DISP_LPINFO          FALSE /**< should the LP solver display status messages? */
#define SCIP_DEFAULT_DISP_ALLVIOLS        FALSE /**< display all violations of the best solution after the solving process finished? */

/* History */

#define SCIP_DEFAULT_HISTORY_VALUEBASED   FALSE /**< should statistics be collected for variable domain value pairs */
#define SCIP_DEFAULT_HISTORY_ALLOWMERGE   FALSE /**< should variable histories be merged from sub-SCIPs whenever possible? */
#define SCIP_DEFAULT_HISTORY_ALLOWTRANSFER FALSE /**< should variable histories be transferred to initialize SCIP copies? */

/* Limits */

#define SCIP_DEFAULT_LIMIT_TIME           1e+20 /**< maximal time in seconds to run */
#define SCIP_DEFAULT_LIMIT_MEMORY SCIP_MEM_NOLIMIT/**< maximal memory usage in MB */
#define SCIP_DEFAULT_LIMIT_GAP              0.0 /**< solving stops, if the gap is below the given value */
#define SCIP_DEFAULT_LIMIT_ABSGAP           0.0 /**< solving stops, if the absolute difference between primal and dual
                                                 *   bound reaches this value */
#define SCIP_DEFAULT_LIMIT_NODES           -1LL /**< maximal number of nodes to process (-1: no limit) */
#define SCIP_DEFAULT_LIMIT_STALLNODES      -1LL /**< solving stops, if the given number of nodes was processed since the
                                                 *   last improvement of the primal solution value (-1: no limit) */
#define SCIP_DEFAULT_LIMIT_SOLUTIONS         -1 /**< solving stops, if given number of sols were found (-1: no limit) */
#define SCIP_DEFAULT_LIMIT_BESTSOL           -1 /**< solving stops, if given number of solution improvements were found
                                                 *   (-1: no limit) */
#define SCIP_DEFAULT_LIMIT_MAXSOL           100 /**< maximal number of solutions to store in the solution storage */
#define SCIP_DEFAULT_LIMIT_MAXORIGSOL        10 /**< maximal number of solutions candidates to store in the solution storage of the original problem */
#define SCIP_DEFAULT_LIMIT_RESTARTS          -1 /**< solving stops, if the given number of restarts was triggered (-1: no limit) */
#define SCIP_DEFAULT_LIMIT_AUTORESTARTNODES  -1 /**< if solve exceeds this number of nodes, an automatic restart is triggered (-1: no automatic restart)*/


/* LP */

#define SCIP_DEFAULT_LP_SOLVEFREQ             1 /**< frequency for solving LP at the nodes; -1: never; 0: only root LP */
#define SCIP_DEFAULT_LP_ITERLIM            -1LL /**< iteration limit for each single LP solve; -1: no limit */
#define SCIP_DEFAULT_LP_ROOTITERLIM        -1LL /**< iteration limit for initial root LP solve; -1: no limit */
#define SCIP_DEFAULT_LP_SOLVEDEPTH           -1 /**< maximal depth for solving LPs (-1: no depth limit) */
#define SCIP_DEFAULT_LP_INITALGORITHM       's' /**< LP algorithm for solving initial LP relaxations ('s'implex, 'b'arrier,
                                                 *   barrier with 'c'rossover) */
#define SCIP_DEFAULT_LP_RESOLVEALGORITHM    's' /**< LP algorithm for resolving LP relaxations if a starting basis exists
                                                 *   ('s'implex, 'b'arrier, barrier with 'c'rossover) */
#define SCIP_DEFAULT_LP_PRICING             'l' /**< LP pricing strategy ('l'pi default, 'a'uto, 'f'ull pricing, 'p'artial,
                                                 *   's'teepest edge pricing, 'q'uickstart steepest edge pricing,
                                                 *   'd'evex pricing) */
#define SCIP_DEFAULT_LP_CLEARINITIALPROBINGLP TRUE/**< should lp state be cleared at the end of probing mode when lp
                                                   *   was initially unsolved, e.g., when called right after presolving? */
#define SCIP_DEFAULT_LP_RESOLVERESTORE    FALSE /**< should the LP be resolved to restore the state at start of diving (if FALSE we buffer the solution values)? */
#define SCIP_DEFAULT_LP_FREESOLVALBUFFERS FALSE /**< should the buffers for storing LP solution values during diving be freed at end of diving? */
#define SCIP_DEFAULT_LP_COLAGELIMIT          10 /**< maximum age a dynamic column can reach before it is deleted from SCIP_LP
                                                 *   (-1: don't delete columns due to aging) */
#define SCIP_DEFAULT_LP_ROWAGELIMIT          10 /**< maximum age a dynamic row can reach before it is deleted from SCIP_LP
                                                 *   (-1: don't delete rows due to aging) */
#define SCIP_DEFAULT_LP_CLEANUPCOLS       FALSE /**< should new non-basic columns be removed after LP solving? */
#define SCIP_DEFAULT_LP_CLEANUPCOLSROOT   FALSE /**< should new non-basic columns be removed after root LP solving? */
#define SCIP_DEFAULT_LP_CLEANUPROWS        TRUE /**< should new basic rows be removed after LP solving? */
#define SCIP_DEFAULT_LP_CLEANUPROWSROOT    TRUE /**< should new basic rows be removed after root LP solving? */
#define SCIP_DEFAULT_LP_CHECKSTABILITY     TRUE /**< should LP solver's return status be checked for stability? */
#define SCIP_DEFAULT_LP_CONDITIONLIMIT     -1.0 /**< maximum condition number of LP basis counted as stable (-1.0: no limit) */
#define SCIP_DEFAULT_LP_CHECKPRIMFEAS      TRUE /**< should LP solutions be checked for primal feasibility to resolve LP at numerical troubles? */
#define SCIP_DEFAULT_LP_CHECKDUALFEAS      TRUE /**< should LP solutions be checked for dual feasibility to resolve LP at numerical troubles? */
#define SCIP_DEFAULT_LP_FASTMIP               1 /**< should FASTMIP setting of LP solver be used? */
#define SCIP_DEFAULT_LP_SCALING               1 /**< LP scaling (0: none, 1: normal, 2: aggressive) */
#define SCIP_DEFAULT_LP_PRESOLVING         TRUE /**< should presolving of LP solver be used? */
#define SCIP_DEFAULT_LP_LEXDUALALGO       FALSE /**< should the dual lexicographic algorithm be used? */
#define SCIP_DEFAULT_LP_LEXDUALROOTONLY    TRUE /**< should the lexicographic dual algorithm be applied only at the root node */
#define SCIP_DEFAULT_LP_LEXDUALMAXROUNDS      2 /**< maximum number of rounds in the dual lexicographic algorithm */
#define SCIP_DEFAULT_LP_LEXDUALBASIC      FALSE /**< choose fractional basic variables in lexicographic dual algorithm */
#define SCIP_DEFAULT_LP_LEXDUALSTALLING    TRUE /**< turn on the lex dual algorithm only when stalling? */
#define SCIP_DEFAULT_LP_DISABLECUTOFF         2 /**< disable the cutoff bound in the LP solver? (0: enabled, 1: disabled, 2: auto) */
#define SCIP_DEFAULT_LP_ROWREPSWITCH        1.2 /**< simplex algorithm shall use row representation of the basis
                                                 *   if number of rows divided by number of columns exceeds this value */
#define SCIP_DEFAULT_LP_THREADS               0 /**< number of threads used for solving the LP (0: automatic) */
#define SCIP_DEFAULT_LP_RESOLVEITERFAC     -1.0 /**< factor of average LP iterations that is used as LP iteration limit
                                                 *   for LP resolve (-1.0: unlimited) */
#define SCIP_DEFAULT_LP_RESOLVEITERMIN     1000 /**< minimum number of iterations that are allowed for LP resolve */
#define SCIP_DEFAULT_LP_SOLUTIONPOLISHING     3 /**< LP solution polishing method (0: disabled, 1: only root, 2: always, 3: auto) */
#define SCIP_DEFAULT_LP_REFACTORINTERVAL      0 /**< LP refactorization interval (0: automatic) */

/* NLP */

#define SCIP_DEFAULT_NLP_SOLVER              "" /**< name of NLP solver to use, or "" if solver should be chosen by priority */
#define SCIP_DEFAULT_NLP_DISABLE          FALSE /**< should the NLP be always disabled? */


/* Memory */

#define SCIP_DEFAULT_MEM_SAVEFAC            0.8 /**< fraction of maximal mem usage when switching to memory saving mode */
#define SCIP_DEFAULT_MEM_TREEGROWFAC        2.0 /**< memory growing factor for tree array */
#define SCIP_DEFAULT_MEM_PATHGROWFAC        2.0 /**< memory growing factor for path array */
#define SCIP_DEFAULT_MEM_TREEGROWINIT     65536 /**< initial size of tree array */
#define SCIP_DEFAULT_MEM_PATHGROWINIT       256 /**< initial size of path array */


/* Miscellaneous */

#define SCIP_DEFAULT_MISC_CATCHCTRLC       TRUE /**< should the CTRL-C interrupt be caught by SCIP? */
#define SCIP_DEFAULT_MISC_USEVARTABLE      TRUE /**< should a hashtable be used to map from variable names to variables? */
#define SCIP_DEFAULT_MISC_USECONSTABLE     TRUE /**< should a hashtable be used to map from constraint names to constraints? */
#define SCIP_DEFAULT_MISC_USESMALLTABLES  FALSE /**< should smaller hashtables be used? yields better performance for small problems with about 100 variables */
#define SCIP_DEFAULT_MISC_EXACTSOLVE      FALSE /**< should the problem be solved exactly (with proven dual bounds)? */
#define SCIP_DEFAULT_MISC_RESETSTAT        TRUE /**< should the statistics be reset if the transformed problem is
                                                 *   freed otherwise the statistics get reset after original problem is
                                                 *   freed (in case of Benders decomposition this parameter should be set
                                                 *   to FALSE and therefore can be used to collect statistics over all
                                                 *   runs) */
#define SCIP_DEFAULT_MISC_IMPROVINGSOLS   FALSE /**< should only solutions be checked which improve the primal bound */
#define SCIP_DEFAULT_MISC_PRINTREASON      TRUE /**< should the reason be printed if a given start solution is infeasible? */
#define SCIP_DEFAULT_MISC_ESTIMEXTERNMEM   TRUE /**< should the usage of external memory be estimated? */
#define SCIP_DEFAULT_MISC_TRANSORIGSOLS    TRUE /**< should SCIP try to transfer original solutions to the transformed space (after presolving)? */
#define SCIP_DEFAULT_MISC_TRANSSOLSORIG    TRUE /**< should SCIP try to transfer transformed solutions to the original space (after solving)? */
#define SCIP_DEFAULT_MISC_CALCINTEGRAL     TRUE /**< should SCIP calculate the primal dual integral? */
#define SCIP_DEFAULT_MISC_FINITESOLSTORE  FALSE /**< should SCIP try to remove infinite fixings from solutions copied to the solution store? */
#define SCIP_DEFAULT_MISC_OUTPUTORIGSOL    TRUE /**< should the best solution be transformed to the orignal space and be output in command line run? */
#define SCIP_DEFAULT_MISC_ALLOWDUALREDS    TRUE /**< should dual reductions in propagation methods and presolver be allowed? */
#define SCIP_DEFAULT_MISC_ALLOWOBJPROP     TRUE /**< should propagation to the current objective be allowed in propagation methods? */
#define SCIP_DEFAULT_MISC_REFERENCEVALUE   1e99 /**< objective value for reference purposes */
#define SCIP_DEFAULT_MISC_USESYMMETRY         2 /**< used symmetry handling technique (0: off; 1: polyhedral; 2: orbital fixing) */


#ifdef WITH_DEBUG_SOLUTION
#define SCIP_DEFAULT_MISC_DEBUGSOLUTION     "-" /**< path to a debug solution */
#endif

/* Randomization */
#define SCIP_DEFAULT_RANDOM_RANDSEEDSHIFT     0 /**< global shift of all random seeds in the plugins, this will have no impact on the permutation and LP seeds */
#define SCIP_DEFAULT_RANDOM_PERMUTATIONSEED   0 /**< seed value for permuting the problem after reading/transformation (0: no permutation) */
#define SCIP_DEFAULT_RANDOM_LPSEED            0 /**< random seed for LP solver, e.g. for perturbations in the simplex (0: LP default) */
#define SCIP_DEFAULT_RANDOM_PERMUTECONSS   TRUE /**< should order of constraints be permuted (depends on permutationseed)? */
#define SCIP_DEFAULT_RANDOM_PERMUTEVARS   FALSE /**< should order of variables be permuted (depends on permutationseed)? */


/* Node Selection */

#define SCIP_DEFAULT_NODESEL_CHILDSEL       'h' /**< child selection rule ('d'own, 'u'p, 'p'seudo costs, 'i'nference, 'l'p value,
                                                 *   'r'oot LP value difference, 'h'brid inference/root LP value difference) */


/* Presolving */

#define SCIP_DEFAULT_PRESOL_ABORTFAC      8e-04 /**< abort presolve, if at most this fraction of the problem was changed
                                                 *   in last presolve round */
#define SCIP_DEFAULT_PRESOL_MAXROUNDS        -1 /**< maximal number of presolving rounds (-1: unlimited, 0: off) */
#define SCIP_DEFAULT_PRESOL_MAXRESTARTS      -1 /**< maximal number of restarts (-1: unlimited) */
#define SCIP_DEFAULT_PRESOL_RESTARTFAC    0.025 /**< fraction of integer variables that were fixed in the root node
                                                 *   triggering a restart with preprocessing after root node evaluation */
#define SCIP_DEFAULT_PRESOL_IMMRESTARTFAC  0.10 /**< fraction of integer variables that were fixed in the root node triggering an
                                                 *   immediate restart with preprocessing */
#define SCIP_DEFAULT_PRESOL_SUBRESTARTFAC  1.00 /**< fraction of integer variables that were globally fixed during the
                                                 *   solving process triggering a restart with preprocessing */
#define SCIP_DEFAULT_PRESOL_RESTARTMINRED  0.10 /**< minimal fraction of integer variables removed after restart to allow
                                                 *   for an additional restart */
#define SCIP_DEFAULT_PRESOL_DONOTMULTAGGR FALSE /**< should multi-aggregation of variables be forbidden? */
#define SCIP_DEFAULT_PRESOL_DONOTAGGR     FALSE /**< should aggregation of variables be forbidden? */


/* Pricing */

#define SCIP_DEFAULT_PRICE_ABORTFAC         2.0 /**< pricing is aborted, if fac * price_maxvars pricing candidates were
                                                 *   found */
#define SCIP_DEFAULT_PRICE_MAXVARS          100 /**< maximal number of variables priced in per pricing round */
#define SCIP_DEFAULT_PRICE_MAXVARSROOT     2000 /**< maximal number of priced variables at the root node */
#define SCIP_DEFAULT_PRICE_DELVARS        FALSE /**< should variables created at the current node be deleted when the node is solved
                                                 *   in case they are not present in the LP anymore? */
#define SCIP_DEFAULT_PRICE_DELVARSROOT    FALSE /**< should variables created at the root node be deleted when the root is solved
                                                 *   in case they are not present in the LP anymore? */

/* Reoptimization */

#define SCIP_DEFAULT_REOPT_OBJSIMSOL       -1.0 /**< re-use stored solutions only if the similarity of the new and the old objective
                                                     function is greater or equal than this value */
#define SCIP_DEFAULT_REOPT_OBJSIMROOTLP     0.8 /**< similarity of two sequential objective function to disable solving the root LP. */
#define SCIP_DEFAULT_REOPT_OBJSIMDELAY     -1.0 /**< start reoptimizing the search if the new objective function has similarity of
                                                 *   at least SCIP_DEFAULT_REOPT_DELAY w.r.t. the previous objective function. */
#define SCIP_DEFAULT_REOPT_VARORDERINTERDICTION 'd' /** use 'd'efault, 'r'andom or 'i'nference score for variable
                                                     *  ordering when performing interdiction branching during
                                                     *  reoptimization of nodes
                                                     */
#define SCIP_DEFAULT_REOPT_MAXSAVEDNODES  INT_MAX/**< maximum number of saved nodes */
#define SCIP_DEFAULT_REOPT_MAXDIFFOFNODES INT_MAX/**< maximum number of bound changes of two ancestor nodes
                                                  *  such that the path get not shrunk */
#define SCIP_DEFAULT_REOPT_FORCEHEURRESTART   3 /**< force a restart if the last n optimal solutions are found by
                                                 *   reoptsols heuristic
                                                 */
#define SCIP_DEFAULT_REOPT_SAVESOLS      INT_MAX/**< save n best solutions found so far. */
#define SCIP_DEFAULT_REOPT_SOLVELP            1 /**< strategy for solving the LP at nodes from reoptimization */
#define SCIP_DEFAULT_REOPT_SOLVELPDIFF        1 /**< difference of path length between two ancestor nodes to solve the LP */
#define SCIP_DEFAULT_REOPT_ENABLE         FALSE /**< enable reoptimization */
#define SCIP_DEFAULT_REOPT_SEPAGLBINFSUBTREES TRUE/**< save global constraints to separate infeasible subtrees */
#define SCIP_DEFAULT_REOPT_SEPABESTSOL    FALSE /**< separate the optimal solution, e.g., for solving constraint shortest
                                                 *   path problems
                                                 */
#define SCIP_DEFAULT_REOPT_STOREVARHISTOTY FALSE/**< use the variable history of the previous solve if the objective
                                                 *   function has changed only slightly
                                                 */
#define SCIP_DEFAULT_REOPT_USEPSCOST      FALSE /**< re-use pseudo costs of the objective function changed only slightly */
#define SCIP_DEFAULT_REOPT_COMMONTIMELIMIT FALSE/**< is the given time limit for all reoptimization round? */
#define SCIP_DEFAULT_REOPT_SHRINKINNER     TRUE /**< replace branched transit nodes by their child nodes, if the number
                                                 *   of bound changes is not to large
                                                 */
#define SCIP_DEFAULT_REOPT_STRONGBRANCHINIT TRUE/**< try to fix variables before reoptimizing by probing like strong
                                                 *   branching
                                                 */
#define SCIP_DEFAULT_REOPT_REDUCETOFRONTIER TRUE/**< delete stored nodes which were not reoptimized */
#define SCIP_DEFAULT_REOPT_SAVECONSPROP     FALSE/**< save constraint propagation */
#define SCIP_DEFAULT_REOPT_USESPLITCONS    TRUE /**< use constraints to reconstruct the subtree pruned be dual reduction
                                                 *   when reactivating the node
                                                 */
#define SCIP_DEFAULT_REOPT_USECUTS        FALSE /**< reoptimize cuts found at the root node */
#define SCIP_DEFAULT_REOPT_MAXCUTAGE          0 /**< maximal age of a cut to be use for reoptimization */

/* Propagating */

#define SCIP_DEFAULT_PROP_MAXROUNDS         100 /**< maximal number of propagation rounds per node (-1: unlimited) */
#define SCIP_DEFAULT_PROP_MAXROUNDSROOT    1000 /**< maximal number of propagation rounds in root node (-1: unlimited) */
#define SCIP_DEFAULT_PROP_ABORTONCUTOFF    TRUE /**< should propagation be aborted immediately? setting this to FALSE could
                                                 *   help conflict analysis to produce more conflict constraints */


/* Separation */

#define SCIP_DEFAULT_SEPA_MAXBOUNDDIST      1.0 /**< maximal relative distance from current node's dual bound to primal
                                                 *   bound compared to best node's dual bound for applying separation
                                                 *   (0.0: only on current best node, 1.0: on all nodes) */
#define SCIP_DEFAULT_SEPA_MAXLOCALBOUNDDIST 0.0 /**< maximal relative distance from current node's dual bound to primal
                                                 *   bound compared to best node's dual bound for applying local separation
                                                 *   (0.0: only on current best node, 1.0: on all nodes) */
#define SCIP_DEFAULT_SEPA_MAXCOEFRATIO     1e+4 /**< maximal ratio between coefficients in strongcg, cmir, and flowcover cuts */
#define SCIP_DEFAULT_SEPA_MINEFFICACY      1e-4 /**< minimal efficacy for a cut to enter the LP */
#define SCIP_DEFAULT_SEPA_MINEFFICACYROOT  1e-4 /**< minimal efficacy for a cut to enter the LP in the root node */
#define SCIP_DEFAULT_SEPA_MINORTHO         0.90 /**< minimal orthogonality for a cut to enter the LP */
#define SCIP_DEFAULT_SEPA_MINORTHOROOT     0.90 /**< minimal orthogonality for a cut to enter the LP in the root node */
#define SCIP_DEFAULT_SEPA_OBJPARALFAC       0.1 /**< factor to scale objective parallelism of cut in score calculation */
#define SCIP_DEFAULT_SEPA_INTSUPPORTFAC     0.1 /**< factor to scale integral support of cut in score calculation */
#define SCIP_DEFAULT_SEPA_ORTHOFUNC         'e' /**< function used for calc. scalar prod. in orthogonality test ('e'uclidean, 'd'iscrete) */
#define SCIP_DEFAULT_SEPA_EFFICACYNORM      'e' /**< row norm to use for efficacy calculation ('e'uclidean, 'm'aximum,
                                                 *   's'um, 'd'iscrete) */
#define SCIP_DEFAULT_SEPA_CUTSELRESTART     'a' /**< cut selection during restart ('a'ge, activity 'q'uotient) */
#define SCIP_DEFAULT_SEPA_CUTSELSUBSCIP     'a' /**< cut selection for sub SCIPs  ('a'ge, activity 'q'uotient) */
#define SCIP_DEFAULT_SEPA_MAXRUNS            -1 /**< maximal number of runs for which separation is enabled (-1: unlimited) */
#define SCIP_DEFAULT_SEPA_MAXROUNDS          -1 /**< maximal number of separation rounds per node (-1: unlimited) */
#define SCIP_DEFAULT_SEPA_MAXROUNDSROOT      -1 /**< maximal number of separation rounds in the root node (-1: unlimited) */
#define SCIP_DEFAULT_SEPA_MAXROUNDSROOTSUBRUN -1 /**< maximal number of separation rounds in the root node of a subsequent run (-1: unlimited) */
#define SCIP_DEFAULT_SEPA_MAXADDROUNDS        1 /**< maximal additional number of separation rounds in subsequent
                                                 *   price-and-cut loops (-1: no additional restriction) */
#define SCIP_DEFAULT_SEPA_MAXSTALLROUNDSROOT 10 /**< maximal number of consecutive separation rounds without objective
                                                 *   or integrality improvement (-1: no additional restriction) */
#define SCIP_DEFAULT_SEPA_MAXSTALLROUNDS      1 /**< maximal number of consecutive separation rounds without objective
                                                 *   or integrality improvement (-1: no additional restriction) */
#define SCIP_DEFAULT_SEPA_MAXINCROUNDS       20 /**< maximal number of consecutive separation rounds that increase the size of the LP relaxation per node (-1: unlimited) */
#define SCIP_DEFAULT_SEPA_MAXCUTS           100 /**< maximal number of cuts separated per separation round */
#define SCIP_DEFAULT_SEPA_MAXCUTSROOT      2000 /**< maximal separated cuts at the root node */
#define SCIP_DEFAULT_SEPA_CUTAGELIMIT        80 /**< maximum age a cut can reach before it is deleted from global cut pool
                                                 *   (-1: cuts are never deleted from the global cut pool) */
#define SCIP_DEFAULT_SEPA_POOLFREQ           10 /**< separation frequency for the global cut pool */
#define SCIP_DEFAULT_SEPA_MINACTIVITYQUOT   0.8 /**< minimum cut activity quotient to convert cuts into constraints
                                                 *   during a restart (0.0: all cuts are converted) */

/* Parallel */
#define SCIP_DEFAULT_PARALLEL_MODE               1     /**< the mode for the parallel implementation. Either 0: opportunistic or
                                                        *   1: deterministic */
#define SCIP_DEFAULT_PARALLEL_MINNTHREADS        1     /**< the minimum number of threads used in parallel code */
#define SCIP_DEFAULT_PARALLEL_MAXNTHREADS        8     /**< the maximum number of threads used in parallel code */

/* Concurrent solvers */
#define SCIP_DEFAULT_CONCURRENT_CHANGESEEDS     TRUE /**< should the concurrent solvers use different random seeds? */
#define SCIP_DEFAULT_CONCURRENT_CHANGECHILDSEL  TRUE /**< should the concurrent solvers use different child selection rules? */
#define SCIP_DEFAULT_CONCURRENT_COMMVARBNDS     TRUE /**< should the concurrent solvers communicate variable bounds? */
#define SCIP_DEFAULT_CONCURRENT_PRESOLVEBEFORE  TRUE /**< should the problem be presolved before it is copied to the concurrent solvers? */
#define SCIP_DEFAULT_CONCURRENT_INITSEED     5131912 /**< the seed used to initialize the random seeds for the concurrent solvers */
#define SCIP_DEFAULT_CONCURRENT_FREQINIT        10.0 /**< initial frequency of synchronization with other threads
                                                      *   (fraction of time required for solving the root LP) */
#define SCIP_DEFAULT_CONCURRENT_FREQMAX         10.0 /**< maximal frequency of synchronization with other threads
                                                      *   (fraction of time required for solving the root LP) */
#define SCIP_DEFAULT_CONCURRENT_FREQFACTOR       1.5 /**< factor by which the frequency of synchronization is changed */
#define SCIP_DEFAULT_CONCURRENT_TARGETPROGRESS 0.001 /**< when adapting the synchronization frequency this value is the targeted
                                                       *   relative difference by which the absolute gap decreases per synchronization */
#define SCIP_DEFAULT_CONCURRENT_MAXNSOLS           3 /**< maximum number of solutions that will be shared in a single synchronization */
#define SCIP_DEFAULT_CONCURRENT_MAXNSYNCDELAY      7 /**< maximum number of synchronizations before reading is enforced regardless of delay */
#define SCIP_DEFAULT_CONCURRENT_MINSYNCDELAY    10.0 /**< minimum delay before synchronization data is read */
#define SCIP_DEFAULT_CONCURRENT_NBESTSOLS         10 /**< how many of the N best solutions should be considered for synchronization */
#define SCIP_DEFAULT_CONCURRENT_PARAMSETPREFIX    "" /**< path prefix for parameter setting files of concurrent solvers */


/* Timing */

#define SCIP_DEFAULT_TIME_CLOCKTYPE  SCIP_CLOCKTYPE_CPU  /**< default clock type for timing */
#define SCIP_DEFAULT_TIME_ENABLED          TRUE /**< is timing enabled? */
#define SCIP_DEFAULT_TIME_READING         FALSE /**< belongs reading time to solving time? */
#define SCIP_DEFAULT_TIME_RARECLOCKCHECK  FALSE /**< should clock checks of solving time be performed less frequently (might exceed time limit slightly) */
#define SCIP_DEFAULT_TIME_STATISTICTIMING  TRUE /**< should timing for statistic output be enabled? */


/* visualization output */

#define SCIP_DEFAULT_VISUAL_VBCFILENAME     "-" /**< name of the VBC tool output file, or "-" if no VBC tool output should be created */
#define SCIP_DEFAULT_VISUAL_BAKFILENAME     "-" /**< name of the BAK tool output file, or "-" if no BAK tool output should be created */
#define SCIP_DEFAULT_VISUAL_REALTIME       TRUE /**< should the real solving time be used instead of a time step counter in visualization? */
#define SCIP_DEFAULT_VISUAL_DISPSOLS      FALSE /**< should the node where solutions are found be visualized? */
#define SCIP_DEFAULT_VISUAL_OBJEXTERN      TRUE /**< should be output the external value of the objective? */


/* Reading */

#define SCIP_DEFAULT_READ_INITIALCONSS     TRUE /**< should model constraints be marked as initial? */
#define SCIP_DEFAULT_READ_DYNAMICCONSS     TRUE /**< should model constraints be subject to aging? */
#define SCIP_DEFAULT_READ_DYNAMICCOLS     FALSE /**< should columns be added and removed dynamically to the LP? */
#define SCIP_DEFAULT_READ_DYNAMICROWS     FALSE /**< should rows be added and removed dynamically to the LP? */
#define SCIP_DEFAULT_WRITE_GENNAMES_OFFSET    0 /**< when writing the problem with generic names, we start with index
                                                 *   0; using this parameter we can change the starting index to be
                                                 *   different */


/* Writing */

#define SCIP_DEFAULT_WRITE_ALLCONSS       FALSE /**< should all constraints be written (including the redundant constraints)? */
#define SCIP_DEFAULT_PRINTZEROS           FALSE /**< should variables set to zero be printed? */



/** calculate memory size for dynamically allocated arrays */
static
int calcGrowSize(
   int                   initsize,           /**< initial size of array */
   SCIP_Real             growfac,            /**< growing factor of array */
   int                   num                 /**< minimum number of entries to store */
   )
{
   int size;

   assert(initsize >= 0);
   assert(growfac >= 1.0);
   assert(num >= 0);

   if( growfac == 1.0 )
      size = MAX(initsize, num);
   else
   {
      int oldsize;

      /* calculate the size with this loop, such that the resulting numbers are always the same (-> block memory) */
      initsize = MAX(initsize, 4);
      size = initsize;
      oldsize = size - 1;

      /* second condition checks against overflow */
      while( size < num && size > oldsize )
      {
         oldsize = size;
         size = (int)(growfac * size + initsize);
      }

      /* if an overflow happened, set the correct value */
      if( size <= oldsize )
         size = num;
   }

   assert(size >= initsize);
   assert(size >= num);

   return size;
}


/** information method for a parameter change of feastol */
static
SCIP_DECL_PARAMCHGD(paramChgdFeastol)
{  /*lint --e{715}*/
   SCIP_Real newfeastol;

   newfeastol = SCIPparamGetReal(param);

   /* change the feastol through the SCIP call in order to adjust lpfeastol if necessary */
   SCIP_CALL( SCIPchgFeastol(scip, newfeastol) );

   return SCIP_OKAY;
}

/** information method for a parameter change of lpfeastol */
static
SCIP_DECL_PARAMCHGD(paramChgdLpfeastol)
{  /*lint --e{715}*/
   SCIP_Real newlpfeastol;

   newlpfeastol = SCIPparamGetReal(param);

   /* change the lpfeastol through the SCIP call in order to mark the LP unsolved and control that it does not exceed
    * SCIP's feastol
    */
   SCIP_CALL( SCIPchgLpfeastol(scip, newlpfeastol, FALSE) );

   return SCIP_OKAY;
}

/** information method for a parameter change of dualfeastol */
static
SCIP_DECL_PARAMCHGD(paramChgdDualfeastol)
{  /*lint --e{715}*/
   SCIP_Real newdualfeastol;

   newdualfeastol = SCIPparamGetReal(param);

   /* change the dualfeastol through the SCIP call in order to mark the LP unsolved */
   SCIP_CALL( SCIPchgDualfeastol(scip, newdualfeastol) );

   return SCIP_OKAY;
}

/** information method for a parameter change of barrierconvtol */
static
SCIP_DECL_PARAMCHGD(paramChgdBarrierconvtol)
{  /*lint --e{715}*/
   SCIP_Real newbarrierconvtol;

   newbarrierconvtol = SCIPparamGetReal(param);

   /* change the barrierconvtol through the SCIP call in order to mark the LP unsolved */
   SCIP_CALL( SCIPchgBarrierconvtol(scip, newbarrierconvtol) );

   return SCIP_OKAY;
}

/** information method for a parameter change of infinity value */
static
SCIP_DECL_PARAMCHGD(paramChgInfinity)
{  /*lint --e{715}*/
   SCIP_Real infinity;

   infinity = SCIPparamGetReal(param);

   /* Check that infinity value of LP-solver is at least as large as the one used in SCIP. This is necessary, because we
    * transfer SCIP infinity values to the ones by the LPI, but not the converse. */
   if ( scip->lp != NULL && scip->lp->lpi != NULL && infinity > SCIPlpiInfinity(scip->lp->lpi) )
   {
      SCIPerrorMessage("The infinity value of the LP solver has to be at least as large as the one of SCIP.\n");
      return SCIP_PARAMETERWRONGVAL;
   }

   return SCIP_OKAY;
}

/** parameter change information method to autoselect display columns again */
static
SCIP_DECL_PARAMCHGD(SCIPparamChgdDispWidth)
{  /*lint --e{715}*/
   /* automatically select the new active display columns */
   SCIP_CALL( SCIPautoselectDisps(scip) );

   return SCIP_OKAY;
}

/** parameter change information method that some limit was changed */
static
SCIP_DECL_PARAMCHGD(SCIPparamChgdLimit)
{  /*lint --e{715}*/

   SCIPmarkLimitChanged(scip);
   return SCIP_OKAY;
}

/** information method for a parameter change of mem_arraygrowfac */
static
SCIP_DECL_PARAMCHGD(paramChgdArraygrowfac)
{  /*lint --e{715}*/
   SCIP_Real newarraygrowfac;

   newarraygrowfac = SCIPparamGetReal(param);

   /* change arraygrowfac */
   BMSsetBufferMemoryArraygrowfac(SCIPbuffer(scip), newarraygrowfac);
   BMSsetBufferMemoryArraygrowfac(SCIPcleanbuffer(scip), newarraygrowfac);

   return SCIP_OKAY;
}

/** information method for a parameter change of mem_arraygrowinit */
static
SCIP_DECL_PARAMCHGD(paramChgdArraygrowinit)
{  /*lint --e{715}*/
   int newarraygrowinit;

   newarraygrowinit = SCIPparamGetInt(param);

   /* change arraygrowinit */
   BMSsetBufferMemoryArraygrowinit(SCIPbuffer(scip), newarraygrowinit);
   BMSsetBufferMemoryArraygrowinit(SCIPcleanbuffer(scip), newarraygrowinit);

   return SCIP_OKAY;
}

/** information method for a parameter change of reopt_enable */
static
SCIP_DECL_PARAMCHGD(paramChgdEnableReopt)
{  /*lint --e{715}*/

   /* create or deconstruct the reoptimization data structures */

   SCIP_CALL( SCIPenableReoptimization(scip, SCIPparamGetBool(param)) );

   return SCIP_OKAY;
}

/** information method for a parameter change of usesymmetry */
static
SCIP_DECL_PARAMCHGD(paramChgdUsesymmetry)
{  /*lint --e{715}*/

   if ( SCIPgetStage(scip) >= SCIP_STAGE_INITPRESOLVE && SCIPgetStage(scip) <= SCIP_STAGE_SOLVED )
   {
      if ( SCIPparamGetInt(param) > 0 )
      {
         SCIPerrorMessage("Cannot turn on symmetry handling during (pre)solving.\n");
      }
   }

   return SCIP_OKAY;
}

/** set parameters for reoptimization */
SCIP_RETCODE SCIPsetSetReoptimizationParams(
   SCIP_SET*             set,                /**< SCIP data structure */
   SCIP_MESSAGEHDLR*     messagehdlr         /**< message handler */
   )
{
   assert(set != NULL);
   assert(messagehdlr != NULL);

   if( set->reopt_enable )
   {
      /* disable some parts of conflict analysis */
      SCIP_CALL( SCIPsetSetCharParam(set, messagehdlr, "conflict/useboundlp", 'o') );
      SCIP_CALL( SCIPsetSetBoolParam(set, messagehdlr, "conflict/usepseudo", FALSE) );

      /* TODO check wheather multi aggregation can be enabled in reoptimization */
      if( SCIPsetIsParamFixed(set, "presolving/donotmultaggr") )
      {
         SCIP_CALL( SCIPsetChgParamFixed(set, "presolving/donotmultaggr", FALSE) );
      }
      SCIP_CALL( SCIPsetSetBoolParam(set, messagehdlr, "presolving/donotmultaggr", TRUE) );

      if( SCIPsetIsParamFixed(set, "branching/nodereopt/priority") )
      {
         SCIP_CALL( SCIPsetChgParamFixed(set, "branching/nodereopt/priority", FALSE) );
      }
      SCIP_CALL( SCIPsetSetIntParam(set, messagehdlr, "branching/nodereopt/priority", INT_MAX/4) );
   }
   else
   {
      /* disable conflict analysis */
      if( SCIPsetIsParamFixed(set, "conflict/enable") )
      {
         SCIP_CALL( SCIPsetChgParamFixed(set, "conflict/enable", FALSE) );
      }
      SCIP_CALL( SCIPsetResetParam(set, messagehdlr, "conflict/enable") );

      /* TODO check wheather multi aggregation can be enabled in reoptimization */
      if( SCIPsetIsParamFixed(set, "presolving/donotmultaggr") )
      {
         SCIP_CALL( SCIPsetChgParamFixed(set, "presolving/donotmultaggr", FALSE) );
      }
      SCIP_CALL( SCIPsetResetParam(set, messagehdlr, "presolving/donotmultaggr") );

      /* set priority to defeault */
      if( SCIPsetFindBranchrule(set, "nodereopt") != NULL )
      {
         if( SCIPsetIsParamFixed(set, "branching/nodereopt/priority") )
         {
            SCIP_CALL( SCIPsetChgParamFixed(set, "branching/nodereopt/priority", FALSE) );
         }
         SCIP_CALL( SCIPsetResetParam(set, messagehdlr, "branching/nodereopt/priority") );
      }
   }

   return SCIP_OKAY;
}

/** enable or disable all plugin timers depending on the value of the flag \p enabled */
void SCIPsetEnableOrDisablePluginClocks(
   SCIP_SET*             set,                /**< SCIP settings */
   SCIP_Bool             enabled             /**< should plugin clocks be enabled? */
   )
{
   int i;

   assert(set != NULL);

   /* go through all plugin types and enable or disable their respective clocks */
   for( i = set->nreaders - 1; i >= 0; --i )
      SCIPreaderEnableOrDisableClocks(set->readers[i], enabled);

   for( i = set->npricers - 1; i >= 0; --i )
      SCIPpricerEnableOrDisableClocks(set->pricers[i], enabled);

   for( i = set->nconshdlrs - 1; i >= 0; --i )
      SCIPconshdlrEnableOrDisableClocks(set->conshdlrs[i], enabled);

   for( i = set->nconflicthdlrs - 1; i >= 0; --i )
      SCIPconflicthdlrEnableOrDisableClocks(set->conflicthdlrs[i], enabled);

   for( i = set->npresols - 1; i >= 0; --i )
      SCIPpresolEnableOrDisableClocks(set->presols[i], enabled);

   for( i = set->nrelaxs - 1; i >= 0; --i )
      SCIPrelaxEnableOrDisableClocks(set->relaxs[i], enabled);

   for( i = set->nsepas - 1; i >= 0; --i )
      SCIPsepaEnableOrDisableClocks(set->sepas[i], enabled);

   for( i = set->nprops - 1; i >= 0; --i )
      SCIPpropEnableOrDisableClocks(set->props[i], enabled);

   for( i = set->nheurs - 1; i >= 0; --i )
      SCIPheurEnableOrDisableClocks(set->heurs[i], enabled);

   for( i = set->neventhdlrs - 1; i >= 0; --i )
      SCIPeventhdlrEnableOrDisableClocks(set->eventhdlrs[i], enabled);

   for( i = set->nnodesels - 1; i >= 0; --i )
      SCIPnodeselEnableOrDisableClocks(set->nodesels[i], enabled);

   for( i = set->nbranchrules - 1; i >= 0; --i )
      SCIPbranchruleEnableOrDisableClocks(set->branchrules[i], enabled);
}

/* method to be invoked when the parameter timing/statistictiming is changed */
static
SCIP_DECL_PARAMCHGD(paramChgdStatistictiming)
{  /*lint --e{715}*/
   SCIP_CALL( SCIPenableOrDisableStatisticTiming(scip) );

   return SCIP_OKAY;
}

/** copies plugins from sourcescip to targetscip; in case that a constraint handler which does not need constraints
 *  cannot be copied, valid will return FALSE. All plugins can declare that, if their copy process failed, the
 *  copied SCIP instance might not represent the same problem semantics as the original.
 *  Note that in this case dual reductions might be invalid. */
SCIP_RETCODE SCIPsetCopyPlugins(
   SCIP_SET*             sourceset,          /**< source SCIP_SET data structure */
   SCIP_SET*             targetset,          /**< target SCIP_SET data structure */
   SCIP_Bool             copyreaders,        /**< should the file readers be copied */
   SCIP_Bool             copypricers,        /**< should the variable pricers be copied */
   SCIP_Bool             copyconshdlrs,      /**< should the constraint handlers be copied */
   SCIP_Bool             copyconflicthdlrs,  /**< should the conflict handlers be copied */
   SCIP_Bool             copypresolvers,     /**< should the presolvers be copied */
   SCIP_Bool             copyrelaxators,     /**< should the relaxators be copied */
   SCIP_Bool             copyseparators,     /**< should the separators be copied */
   SCIP_Bool             copypropagators,    /**< should the propagators be copied */
   SCIP_Bool             copyheuristics,     /**< should the heuristics be copied */
   SCIP_Bool             copyeventhdlrs,     /**< should the event handlers be copied */
   SCIP_Bool             copynodeselectors,  /**< should the node selectors be copied */
   SCIP_Bool             copybranchrules,    /**< should the branchrules be copied */
   SCIP_Bool             copydisplays,       /**< should the display columns be copied */
   SCIP_Bool             copydialogs,        /**< should the dialogs be copied */
   SCIP_Bool             copytables,         /**< should the statistics tables be copied */
   SCIP_Bool             copynlpis,          /**< should the NLP interfaces be copied */
   SCIP_Bool*            allvalid            /**< pointer to store whether all plugins were validly copied */
   )
{
   int p;
   SCIP_Bool valid;

   assert(sourceset != NULL);
   assert(targetset != NULL);
   assert(sourceset != targetset);
   assert(allvalid != NULL);

   *allvalid = TRUE;

   /* copy all reader plugins */
   if( copyreaders && sourceset->readers != NULL )
   {
      for( p = sourceset->nreaders - 1; p >= 0; --p )
      {
         SCIP_CALL( SCIPreaderCopyInclude(sourceset->readers[p], targetset) );
      }
   }

   /* copy all variable pricer plugins */
   if( copypricers && sourceset->pricers != NULL )
   {
      for( p = sourceset->npricers - 1; p >= 0; --p )
      {
         valid = FALSE;
         SCIP_CALL( SCIPpricerCopyInclude(sourceset->pricers[p], targetset, &valid) );
         *allvalid = *allvalid && valid;
         if( SCIPpricerIsActive(sourceset->pricers[p]) )
         {
            SCIP_CALL( SCIPactivatePricer(targetset->scip, targetset->pricers[p]) );
         }
      }
   }

   /* copy all constraint handler plugins */
   if( copyconshdlrs && sourceset->conshdlrs_include != NULL )
   {
      /* copy them in order they were added to the sourcescip
       *
       * @note we only have to set the valid pointer to FALSE in case that a constraint handler, which does not need
       *       constraints, does not copy; in the case that a constraint handler does not copy and it needs constraint
       *       we will detect later that the problem is not valid if a constraint of that type exits
       */
      for( p = 0; p < sourceset->nconshdlrs; ++p )
      {
         if( SCIPconshdlrIsClonable(sourceset->conshdlrs_include[p]) )
         {
            valid = FALSE;
            SCIP_CALL( SCIPconshdlrCopyInclude(sourceset->conshdlrs_include[p], targetset, &valid) );
            *allvalid = *allvalid && valid;
            SCIPsetDebugMsg(sourceset, "Copying conshdlr <%s> was%s valid.\n", SCIPconshdlrGetName(sourceset->conshdlrs_include[p]), valid ? "" : " not");
         }
         else if( !SCIPconshdlrNeedsCons(sourceset->conshdlrs_include[p]) )
         {
            SCIPsetDebugMsg(sourceset, "Copying Conshdlr <%s> without constraints not valid.\n", SCIPconshdlrGetName(sourceset->conshdlrs_include[p]));
            *allvalid = FALSE;
         }
      }
   }

   /* copy all conflict handler plugins */
   if( copyconflicthdlrs && sourceset->conflicthdlrs != NULL )
   {
      for( p = sourceset->nconflicthdlrs - 1; p >= 0; --p )
      {
         SCIP_CALL( SCIPconflicthdlrCopyInclude(sourceset->conflicthdlrs[p], targetset) );
      }
   }

   /* copy all presolver plugins */
   if( copypresolvers && sourceset->presols != NULL )
   {
      for( p = sourceset->npresols - 1; p >= 0; --p )
      {
         SCIP_CALL( SCIPpresolCopyInclude(sourceset->presols[p], targetset) );
      }
   }


   /* copy all relaxator plugins */
   if( copyrelaxators && sourceset->relaxs != NULL )
   {
      for( p = sourceset->nrelaxs - 1; p >= 0; --p )
      {
         SCIP_CALL( SCIPrelaxCopyInclude(sourceset->relaxs[p], targetset) );
      }
   }


   /* copy all separator plugins */
   if( copyseparators && sourceset->sepas != NULL )
   {
      for( p = sourceset->nsepas - 1; p >= 0; --p )
      {
         SCIP_CALL( SCIPsepaCopyInclude(sourceset->sepas[p], targetset) );
      }
   }

   /* copy all propagators plugins */
   if( copypropagators && sourceset->props != NULL )
   {
      for( p = sourceset->nprops - 1; p >= 0; --p )
      {
         SCIP_CALL( SCIPpropCopyInclude(sourceset->props[p], targetset) );
      }
   }

   /* copy all primal heuristics plugins */
   if( copyheuristics && sourceset->heurs != NULL )
   {
      for( p = sourceset->nheurs - 1; p >= 0; --p )
      {
         SCIP_CALL( SCIPheurCopyInclude(sourceset->heurs[p], targetset) );
      }
   }

   /* copy all event handler plugins */
   if( copyeventhdlrs && sourceset->eventhdlrs != NULL )
   {
      for( p = sourceset->neventhdlrs - 1; p >= 0; --p )
      {
         /* @todo: the copying process of event handlers is currently not checked for consistency */
         SCIP_CALL( SCIPeventhdlrCopyInclude(sourceset->eventhdlrs[p], targetset) );
      }
   }


   /* copy all node selector plugins */
   if( copynodeselectors && sourceset->nodesels != NULL )
   {
      for( p = sourceset->nnodesels - 1; p >= 0; --p )
      {
         SCIP_CALL( SCIPnodeselCopyInclude(sourceset->nodesels[p], targetset) );
      }
   }

   /* copy all branchrule plugins */
   if( copybranchrules && sourceset->branchrules != NULL )
   {
      for( p = sourceset->nbranchrules - 1; p >= 0; --p )
      {
         SCIP_CALL( SCIPbranchruleCopyInclude(sourceset->branchrules[p], targetset) );
      }
   }


   /* copy all display plugins */
   if( copydisplays && sourceset->disps != NULL )
   {
      for( p = sourceset->ndisps - 1; p >= 0; --p )
      {
         SCIP_CALL( SCIPdispCopyInclude(sourceset->disps[p], targetset) );
      }
   }


   /* copy all dialog plugins */
   if( copydialogs && sourceset->dialogs != NULL )
   {
      for( p = sourceset->ndialogs - 1; p >= 0; --p )
      {
         /* @todo: the copying process of dialog handlers is currently not checked for consistency */
         SCIP_CALL( SCIPdialogCopyInclude(sourceset->dialogs[p], targetset) );
      }
   }

   /* copy all table plugins */
   if( copytables && sourceset->tables != NULL )
   {
      for( p = sourceset->ntables - 1; p >= 0; --p )
      {
         SCIP_CALL( SCIPtableCopyInclude(sourceset->tables[p], targetset) );
      }
   }

   /* copy all NLP interfaces */
   if( copynlpis && sourceset->nlpis != NULL )
   {
      for( p = sourceset->nnlpis - 1; p >= 0; --p )
      {
         SCIP_NLPI* nlpicopy;

         SCIP_CALL( SCIPnlpiCopy(SCIPblkmem(targetset->scip), sourceset->nlpis[p], &nlpicopy) );
         SCIP_CALL( SCIPincludeNlpi(targetset->scip, nlpicopy) );
      }
   }

   return SCIP_OKAY;
}

/** copies parameters from sourcescip to targetscip */
SCIP_RETCODE SCIPsetCopyParams(
   SCIP_SET*             sourceset,          /**< source SCIP_SET data structure */
   SCIP_SET*             targetset,          /**< target SCIP_SET data structure */
   SCIP_MESSAGEHDLR*     messagehdlr         /**< message handler of target SCIP */
   )
{
   assert(sourceset != NULL);
   assert(targetset != NULL);
   assert(sourceset != targetset);
   assert(targetset->scip != NULL);

   SCIP_CALL( SCIPparamsetCopyParams(sourceset->paramset, targetset->paramset, targetset, messagehdlr) );

   return SCIP_OKAY;
}

/** creates global SCIP settings */
SCIP_RETCODE SCIPsetCreate(
   SCIP_SET**            set,                /**< pointer to SCIP settings */
   SCIP_MESSAGEHDLR*     messagehdlr,        /**< message handler */
   BMS_BLKMEM*           blkmem,             /**< block memory */
   SCIP*                 scip                /**< SCIP data structure */
   )
{
   assert(set != NULL);
   assert(scip != NULL);

   SCIP_ALLOC( BMSallocMemory(set) );

   (*set)->stage = SCIP_STAGE_INIT;
   (*set)->scip = scip;
   (*set)->buffer = SCIPbuffer(scip);
   (*set)->cleanbuffer = SCIPcleanbuffer(scip);

   SCIP_CALL( SCIPparamsetCreate(&(*set)->paramset, blkmem) );

   (*set)->readers = NULL;
   (*set)->nreaders = 0;
   (*set)->readerssize = 0;
   (*set)->pricers = NULL;
   (*set)->npricers = 0;
   (*set)->nactivepricers = 0;
   (*set)->pricerssize = 0;
   (*set)->pricerssorted = FALSE;
   (*set)->pricersnamesorted = FALSE;
   (*set)->conshdlrs = NULL;
   (*set)->conshdlrs_sepa = NULL;
   (*set)->conshdlrs_enfo = NULL;
   (*set)->conshdlrs_include = NULL;
   (*set)->nconshdlrs = 0;
   (*set)->conshdlrssize = 0;
   (*set)->conflicthdlrs = NULL;
   (*set)->nconflicthdlrs = 0;
   (*set)->conflicthdlrssize = 0;
   (*set)->conflicthdlrssorted = FALSE;
   (*set)->conflicthdlrsnamesorted = FALSE;

   (*set)->debugsoldata = NULL;
   SCIP_CALL( SCIPdebugSolDataCreate(&(*set)->debugsoldata) ); /*lint !e506 !e774*/

   (*set)->presols = NULL;
   (*set)->npresols = 0;
   (*set)->presolssize = 0;
   (*set)->presolssorted = FALSE;
   (*set)->presolsnamesorted = FALSE;
   (*set)->relaxs = NULL;
   (*set)->nrelaxs = 0;
   (*set)->relaxssize = 0;
   (*set)->relaxssorted = FALSE;
   (*set)->relaxsnamesorted = FALSE;
   (*set)->sepas = NULL;
   (*set)->nsepas = 0;
   (*set)->sepassize = 0;
   (*set)->sepassorted = FALSE;
   (*set)->sepasnamesorted = FALSE;
   (*set)->props = NULL;
   (*set)->props_presol = NULL;
   (*set)->nprops = 0;
   (*set)->propssize = 0;
   (*set)->propssorted = FALSE;
   (*set)->propspresolsorted = FALSE;
   (*set)->propsnamesorted = FALSE;
   (*set)->concsolvertypes = NULL;
   (*set)->nconcsolvertypes = 0;
   (*set)->concsolvertypessize = 0;
   (*set)->concsolvers = NULL;
   (*set)->nconcsolvers = 0;
   (*set)->concsolverssize = 0;
   (*set)->concurrent_paramsetprefix = NULL;
   (*set)->heurs = NULL;
   (*set)->nheurs = 0;
   (*set)->heurssize = 0;
   (*set)->heurssorted = FALSE;
   (*set)->heursnamesorted = FALSE;
   (*set)->comprs = NULL;
   (*set)->ncomprs = 0;
   (*set)->comprssize = 0;
   (*set)->comprssorted = FALSE;
   (*set)->comprsnamesorted = FALSE;
   (*set)->eventhdlrs = NULL;
   (*set)->neventhdlrs = 0;
   (*set)->eventhdlrssize = 0;
   (*set)->nodesels = NULL;
   (*set)->nnodesels = 0;
   (*set)->nodeselssize = 0;
   (*set)->nodesel = NULL;
   (*set)->branchrules = NULL;
   (*set)->nbranchrules = 0;
   (*set)->branchrulessize = 0;
   (*set)->branchrulessorted = FALSE;
   (*set)->branchrulesnamesorted = FALSE;
   (*set)->banditvtables = NULL;
   (*set)->banditvtablessize = 0;
   (*set)->nbanditvtables = 0;
   (*set)->disps = NULL;
   (*set)->ndisps = 0;
   (*set)->dispssize = 0;
   (*set)->tables = NULL;
   (*set)->ntables = 0;
   (*set)->tablessize = 0;
   (*set)->tablessorted = FALSE;
   (*set)->dialogs = NULL;
   (*set)->ndialogs = 0;
   (*set)->dialogssize = 0;
   (*set)->nlpis = NULL;
   (*set)->nnlpis = 0;
   (*set)->nlpissize = 0;
   (*set)->nlpissorted = FALSE;
   (*set)->limitchanged = FALSE;
   (*set)->extcodenames = NULL;
   (*set)->extcodedescs = NULL;
   (*set)->nextcodes = 0;
   (*set)->extcodessize = 0;
   (*set)->visual_vbcfilename = NULL;
   (*set)->visual_bakfilename = NULL;
   (*set)->nlp_solver = NULL;
   (*set)->nlp_disable = FALSE;
   (*set)->num_relaxfeastol = SCIP_INVALID;
   (*set)->misc_debugsol = NULL;

   /* the default time limit is infinite */
   (*set)->istimelimitfinite = FALSE;

   /* branching parameters */
   SCIP_CALL( SCIPsetAddCharParam(*set, messagehdlr, blkmem,
         "branching/scorefunc",
         "branching score function ('s'um, 'p'roduct, 'q'uotient)",
         &(*set)->branch_scorefunc, TRUE, SCIP_DEFAULT_BRANCH_SCOREFUNC, "spq",
         NULL, NULL) );
   SCIP_CALL( SCIPsetAddRealParam(*set, messagehdlr, blkmem,
         "branching/scorefac",
         "branching score factor to weigh downward and upward gain prediction in sum score function",
         &(*set)->branch_scorefac, TRUE, SCIP_DEFAULT_BRANCH_SCOREFAC, 0.0, 1.0,
         NULL, NULL) );
   SCIP_CALL( SCIPsetAddBoolParam(*set, messagehdlr, blkmem,
         "branching/preferbinary",
         "should branching on binary variables be preferred?",
         &(*set)->branch_preferbinary, FALSE, SCIP_DEFAULT_BRANCH_PREFERBINARY,
         NULL, NULL) );
   SCIP_CALL( SCIPsetAddRealParam(*set, messagehdlr, blkmem,
         "branching/clamp",
         "minimal relative distance of branching point to bounds when branching on a continuous variable",
         &(*set)->branch_clamp, FALSE, SCIP_DEFAULT_BRANCH_CLAMP, 0.0, 0.5,
         NULL, NULL) );
   SCIP_CALL( SCIPsetAddCharParam(*set, messagehdlr, blkmem,
         "branching/lpgainnormalize",
         "strategy for normalization of LP gain when updating pseudocosts of continuous variables (divide by movement of 'l'p value, reduction in 'd'omain width, or reduction in domain width of 's'ibling)",
         &(*set)->branch_lpgainnorm, FALSE, SCIP_DEFAULT_BRANCH_LPGAINNORMALIZE, "dls",
         NULL, NULL) );
   SCIP_CALL( SCIPsetAddBoolParam(*set, messagehdlr, blkmem,
         "branching/delaypscostupdate",
         "should updating pseudo costs for continuous variables be delayed to the time after separation?",
         &(*set)->branch_delaypscost, FALSE, SCIP_DEFAULT_BRANCH_DELAYPSCOST,
         NULL, NULL) );
   SCIP_CALL( SCIPsetAddBoolParam(*set, messagehdlr, blkmem,
         "branching/divingpscost",
         "should pseudo costs be updated also in diving and probing mode?",
         &(*set)->branch_divingpscost, FALSE, SCIP_DEFAULT_BRANCH_DIVINGPSCOST,
         NULL, NULL) );
   SCIP_CALL( SCIPsetAddBoolParam(*set, messagehdlr, blkmem,
         "branching/forceallchildren",
         "should all strong branching children be regarded even if one is detected to be infeasible? (only with propagation)",
         &(*set)->branch_forceall, TRUE, SCIP_DEFAULT_BRANCH_FORCEALL,
         NULL, NULL) );
   SCIP_CALL( SCIPsetAddCharParam(*set, messagehdlr, blkmem,
         "branching/firstsbchild",
         "child node to be regarded first during strong branching (only with propagation): 'u'p child, 'd'own child, 'h'istory-based, or 'a'utomatic",
         &(*set)->branch_firstsbchild, TRUE, SCIP_DEFAULT_BRANCH_FIRSTSBCHILD, "aduh",
         NULL, NULL) );
   SCIP_CALL( SCIPsetAddBoolParam(*set, messagehdlr, blkmem,
         "branching/checksol",
         "should LP solutions during strong branching with propagation be checked for feasibility?",
         &(*set)->branch_checksbsol, TRUE, SCIP_DEFAULT_BRANCH_CHECKSBSOL,
         NULL, NULL) );
   SCIP_CALL( SCIPsetAddBoolParam(*set, messagehdlr, blkmem,
         "branching/roundsbsol",
         "should LP solutions during strong branching with propagation be rounded? (only when checksbsol=TRUE)",
         &(*set)->branch_roundsbsol, TRUE, SCIP_DEFAULT_BRANCH_ROUNDSBSOL,
         NULL, NULL) );
   SCIP_CALL( SCIPsetAddBoolParam(*set, messagehdlr, blkmem,
         "branching/sumadjustscore",
         "score adjustment near zero by adding epsilon (TRUE) or using maximum (FALSE)",
         &(*set)->branch_sumadjustscore, TRUE, SCIP_DEFAULT_BRANCH_SUMADJUSTSCORE,
         NULL, NULL) );

   /* tree compression parameters */
   SCIP_CALL( SCIPsetAddBoolParam(*set, messagehdlr, blkmem,
         "compression/enable",
         "should automatic tree compression after the presolving be enabled?",
         &(*set)->compr_enable, TRUE, SCIP_DEFAULT_COMPR_ENABLE,
         NULL, NULL) );

   /* conflict analysis parameters */
   SCIP_CALL( SCIPsetAddBoolParam(*set, messagehdlr, blkmem,
         "conflict/enable",
         "should conflict analysis be enabled?",
         &(*set)->conf_enable, FALSE, SCIP_DEFAULT_CONF_ENABLE,
         NULL, NULL) );
   SCIP_CALL( SCIPsetAddBoolParam(*set, messagehdlr, blkmem,
         "conflict/cleanboundexceedings",
         "should conflicts based on an old cutoff bound be removed from the conflict pool after improving the primal bound?",
         &(*set)->conf_cleanbnddepend, TRUE, SCIP_DEFAULT_CONF_CLEANBNDDEPEND,
         NULL, NULL) );
   SCIP_CALL( SCIPsetAddBoolParam(*set, messagehdlr, blkmem,
         "conflict/useprop",
         "should propagation conflict analysis be used?",
         &(*set)->conf_useprop, FALSE, SCIP_DEFAULT_CONF_USEPROP,
         NULL, NULL) );
   SCIP_CALL( SCIPsetAddCharParam(*set, messagehdlr, blkmem,
         "conflict/useinflp",
         "should infeasible LP conflict analysis be used? ('o'ff, 'c'onflict graph, 'd'ual ray, 'b'oth conflict graph and dual ray)",
         &(*set)->conf_useinflp, FALSE, SCIP_DEFAULT_CONF_USEINFLP, "ocdb",
         NULL, NULL) );
   SCIP_CALL( SCIPsetAddCharParam(*set, messagehdlr, blkmem,
         "conflict/useboundlp",
         "should bound exceeding LP conflict analysis be used? ('o'ff, 'c'onflict graph, 'd'ual ray, 'b'oth conflict graph and dual ray)",
         &(*set)->conf_useboundlp, FALSE, SCIP_DEFAULT_CONF_USEBOUNDLP, "ocdb",
         NULL, NULL) );
   SCIP_CALL( SCIPsetAddBoolParam(*set, messagehdlr, blkmem,
         "conflict/usesb",
         "should infeasible/bound exceeding strong branching conflict analysis be used?",
         &(*set)->conf_usesb, FALSE, SCIP_DEFAULT_CONF_USESB,
         NULL, NULL) );
   SCIP_CALL( SCIPsetAddBoolParam(*set, messagehdlr, blkmem,
         "conflict/usepseudo",
         "should pseudo solution conflict analysis be used?",
         &(*set)->conf_usepseudo, FALSE, SCIP_DEFAULT_CONF_USEPSEUDO,
         NULL, NULL) );
   SCIP_CALL( SCIPsetAddRealParam(*set, messagehdlr, blkmem,
         "conflict/maxvarsfac",
         "maximal fraction of variables involved in a conflict constraint",
         &(*set)->conf_maxvarsfac, TRUE, SCIP_DEFAULT_CONF_MAXVARSFAC, 0.0, SCIP_REAL_MAX,
         NULL, NULL) );
   SCIP_CALL( SCIPsetAddIntParam(*set, messagehdlr, blkmem,
         "conflict/minmaxvars",
         "minimal absolute maximum of variables involved in a conflict constraint",
         &(*set)->conf_minmaxvars, TRUE, SCIP_DEFAULT_CONF_MINMAXVARS, 0, INT_MAX,
         NULL, NULL) );
   SCIP_CALL( SCIPsetAddIntParam(*set, messagehdlr, blkmem,
         "conflict/maxlploops",
         "maximal number of LP resolving loops during conflict analysis (-1: no limit)",
         &(*set)->conf_maxlploops, TRUE, SCIP_DEFAULT_CONF_MAXLPLOOPS, -1, INT_MAX,
         NULL, NULL) );
   SCIP_CALL( SCIPsetAddIntParam(*set, messagehdlr, blkmem,
         "conflict/lpiterations",
         "maximal number of LP iterations in each LP resolving loop (-1: no limit)",
         &(*set)->conf_lpiterations, TRUE, SCIP_DEFAULT_CONF_LPITERATIONS, -1, INT_MAX,
         NULL, NULL) );
   SCIP_CALL( SCIPsetAddIntParam(*set, messagehdlr, blkmem,
         "conflict/fuiplevels",
         "number of depth levels up to which first UIP's are used in conflict analysis (-1: use All-FirstUIP rule)",
         &(*set)->conf_fuiplevels, TRUE, SCIP_DEFAULT_CONF_FUIPLEVELS, -1, INT_MAX,
         NULL, NULL) );
   SCIP_CALL( SCIPsetAddIntParam(*set, messagehdlr, blkmem,
         "conflict/interconss",
         "maximal number of intermediate conflict constraints generated in conflict graph (-1: use every intermediate constraint)",
         &(*set)->conf_interconss, TRUE, SCIP_DEFAULT_CONF_INTERCONSS, -1, INT_MAX,
         NULL, NULL) );
   SCIP_CALL( SCIPsetAddIntParam(*set, messagehdlr, blkmem,
         "conflict/reconvlevels",
         "number of depth levels up to which UIP reconvergence constraints are generated (-1: generate reconvergence constraints in all depth levels)",
         &(*set)->conf_reconvlevels, TRUE, SCIP_DEFAULT_CONF_RECONVLEVELS, -1, INT_MAX,
         NULL, NULL) );
   SCIP_CALL( SCIPsetAddIntParam(*set, messagehdlr, blkmem,
         "conflict/maxconss",
         "maximal number of conflict constraints accepted at an infeasible node (-1: use all generated conflict constraints)",
         &(*set)->conf_maxconss, TRUE, SCIP_DEFAULT_CONF_MAXCONSS, -1, INT_MAX,
         NULL, NULL) );
   SCIP_CALL( SCIPsetAddIntParam(*set, messagehdlr, blkmem,
         "conflict/maxstoresize",
         "maximal size of conflict store (-1: auto, 0: disable storage)",
         &(*set)->conf_maxstoresize, TRUE, SCIP_DEFAULT_CONF_MAXSTORESIZE, -1, INT_MAX,
         NULL, NULL) );
   SCIP_CALL( SCIPsetAddBoolParam(*set, messagehdlr, blkmem,
         "conflict/preferbinary",
         "should binary conflicts be preferred?",
         &(*set)->conf_preferbinary, FALSE, SCIP_DEFAULT_CONF_PREFERBINARY,
         NULL, NULL) );
   SCIP_CALL( SCIPsetAddBoolParam(*set, messagehdlr, blkmem,
         "conflict/prefinfproof",
         "prefer infeasibility proof to boundexceeding proof",
         &(*set)->conf_prefinfproof, TRUE, SCIP_DEFAULT_CONF_PREFINFPROOF,
         NULL, NULL) );
   SCIP_CALL( SCIPsetAddBoolParam(*set, messagehdlr, blkmem,
         "conflict/allowlocal",
         "should conflict constraints be generated that are only valid locally?",
         &(*set)->conf_allowlocal, TRUE, SCIP_DEFAULT_CONF_ALLOWLOCAL,
         NULL, NULL) );
   SCIP_CALL( SCIPsetAddBoolParam(*set, messagehdlr, blkmem,
         "conflict/settlelocal",
         "should conflict constraints be attached only to the local subtree where they can be useful?",
         &(*set)->conf_settlelocal, TRUE, SCIP_DEFAULT_CONF_SETTLELOCAL,
         NULL, NULL) );
   SCIP_CALL( SCIPsetAddBoolParam(*set, messagehdlr, blkmem,
         "conflict/repropagate",
         "should earlier nodes be repropagated in order to replace branching decisions by deductions?",
         &(*set)->conf_repropagate, TRUE, SCIP_DEFAULT_CONF_REPROPAGATE,
         NULL, NULL) );
   SCIP_CALL( SCIPsetAddBoolParam(*set, messagehdlr, blkmem,
         "conflict/keepreprop",
         "should constraints be kept for repropagation even if they are too long?",
         &(*set)->conf_keepreprop, TRUE, SCIP_DEFAULT_CONF_KEEPREPROP,
         NULL, NULL) );
   SCIP_CALL( SCIPsetAddBoolParam(*set, messagehdlr, blkmem,
         "conflict/separate",
         "should the conflict constraints be separated?",
         &(*set)->conf_separate, TRUE, SCIP_DEFAULT_CONF_SEPARATE,
         NULL, NULL) );
   SCIP_CALL( SCIPsetAddBoolParam(*set, messagehdlr, blkmem,
         "conflict/dynamic",
         "should the conflict constraints be subject to aging?",
         &(*set)->conf_dynamic, TRUE, SCIP_DEFAULT_CONF_DYNAMIC,
         NULL, NULL) );
   SCIP_CALL( SCIPsetAddBoolParam(*set, messagehdlr, blkmem,
         "conflict/removable",
         "should the conflict's relaxations be subject to LP aging and cleanup?",
         &(*set)->conf_removable, TRUE, SCIP_DEFAULT_CONF_REMOVEABLE,
         NULL, NULL) );
   SCIP_CALL( SCIPsetAddRealParam(*set, messagehdlr, blkmem,
         "conflict/graph/depthscorefac",
         "score factor for depth level in bound relaxation heuristic",
         &(*set)->conf_depthscorefac, TRUE, SCIP_DEFAULT_CONF_DEPTHSCOREFAC, SCIP_REAL_MIN, SCIP_REAL_MAX,
         NULL, NULL) );
   SCIP_CALL( SCIPsetAddRealParam(*set, messagehdlr, blkmem,
         "conflict/proofscorefac",
         "score factor for impact on acticity in bound relaxation heuristic",
         &(*set)->conf_proofscorefac, TRUE, SCIP_DEFAULT_CONF_PROOFSCOREFAC, SCIP_REAL_MIN, SCIP_REAL_MAX,
         NULL, NULL) );
   SCIP_CALL( SCIPsetAddRealParam(*set, messagehdlr, blkmem,
         "conflict/uplockscorefac",
         "score factor for up locks in bound relaxation heuristic",
         &(*set)->conf_uplockscorefac, TRUE, SCIP_DEFAULT_CONF_UPLOCKSCOREFAC, SCIP_REAL_MIN, SCIP_REAL_MAX,
         NULL, NULL) );
   SCIP_CALL( SCIPsetAddRealParam(*set, messagehdlr, blkmem,
         "conflict/downlockscorefac",
         "score factor for down locks in bound relaxation heuristic",
         &(*set)->conf_downlockscorefac, TRUE, SCIP_DEFAULT_CONF_DOWNLOCKSCOREFAC, SCIP_REAL_MIN, SCIP_REAL_MAX,
         NULL, NULL) );
   SCIP_CALL( SCIPsetAddRealParam(*set, messagehdlr, blkmem,
         "conflict/scorefac",
         "factor to decrease importance of variables' earlier conflict scores",
         &(*set)->conf_scorefac, TRUE, SCIP_DEFAULT_CONF_SCOREFAC, 1e-6, 1.0,
         NULL, NULL) );
   SCIP_CALL( SCIPsetAddIntParam(*set, messagehdlr, blkmem,
         "conflict/restartnum",
         "number of successful conflict analysis calls that trigger a restart (0: disable conflict restarts)",
         &(*set)->conf_restartnum, FALSE, SCIP_DEFAULT_CONF_RESTARTNUM, 0, INT_MAX,
         NULL, NULL) );
   SCIP_CALL( SCIPsetAddRealParam(*set, messagehdlr, blkmem,
         "conflict/restartfac",
         "factor to increase restartnum with after each restart",
         &(*set)->conf_restartfac, FALSE, SCIP_DEFAULT_CONF_RESTARTFAC, 0.0, SCIP_REAL_MAX,
         NULL, NULL) );
   SCIP_CALL( SCIPsetAddBoolParam(*set, messagehdlr, blkmem,
         "conflict/ignorerelaxedbd",
         "should relaxed bounds be ignored?",
         &(*set)->conf_ignorerelaxedbd, TRUE, SCIP_DEFAULT_CONF_IGNORERELAXEDBD,
         NULL, NULL) );
   SCIP_CALL( SCIPsetAddIntParam(*set, messagehdlr, blkmem,
         "conflict/maxvarsdetectimpliedbounds",
         "maximal number of variables to try to detect global bound implications and shorten the whole conflict set (0: disabled)",
         &(*set)->conf_maxvarsdetectimpliedbounds, TRUE, SCIP_DEFAULT_CONF_MAXVARSDETECTIMPLIEDBOUNDS, 0, INT_MAX,
         NULL, NULL) );
   SCIP_CALL( SCIPsetAddBoolParam(*set, messagehdlr, blkmem,
         "conflict/fullshortenconflict",
         "try to shorten the whole conflict set or terminate early (depending on the 'maxvarsdetectimpliedbounds' parameter)",
         &(*set)->conf_fullshortenconflict, TRUE, SCIP_DEFAULT_CONF_FULLSHORTENCONFLICT,
         NULL, NULL) );
   SCIP_CALL( SCIPsetAddRealParam(*set, messagehdlr, blkmem,
         "conflict/conflictweight",
         "the weight the VSIDS score is weight by updating the VSIDS for a variable if it is part of a conflict",
         &(*set)->conf_conflictweight, FALSE, SCIP_DEFAULT_CONF_CONFLITWEIGHT, 0.0, 1.0,
         NULL, NULL) );
   SCIP_CALL( SCIPsetAddRealParam(*set, messagehdlr, blkmem,
         "conflict/conflictgraphweight",
         "the weight the VSIDS score is weight by updating the VSIDS for a variable if it is part of a conflict graph",
         &(*set)->conf_conflictgraphweight, FALSE, SCIP_DEFAULT_CONF_CONFLITGRAPHWEIGHT, 0.0, 1.0,
         NULL, NULL) );
   SCIP_CALL( SCIPsetAddRealParam(*set, messagehdlr, blkmem,
         "conflict/minimprove",
         "minimal improvement of primal bound to remove conflicts based on a previous incumbent",
         &(*set)->conf_minimprove, TRUE, SCIP_DEFAULT_CONF_MINIMPROVE, 0.0, 1.0, NULL, NULL) );
   SCIP_CALL( SCIPsetAddRealParam(*set, messagehdlr, blkmem,
         "conflict/weightsize",
         "weight of the size of a conflict used in score calculation",
         &(*set)->conf_weightsize, TRUE, SCIP_DEFAULT_CONF_WEIGHTSIZE, 0.0, 1.0, NULL, NULL) );
   SCIP_CALL( SCIPsetAddRealParam(*set, messagehdlr, blkmem,
         "conflict/weightrepropdepth",
         "weight of the repropagation depth of a conflict used in score calculation",
         &(*set)->conf_weightrepropdepth, TRUE, SCIP_DEFAULT_CONF_WEIGHTREPROPDEPTH, 0.0, 1.0, NULL, NULL) );
   SCIP_CALL( SCIPsetAddRealParam(*set, messagehdlr, blkmem,
         "conflict/weightvaliddepth",
         "weight of the valid depth of a conflict used in score calculation",
         &(*set)->conf_weightvaliddepth, TRUE, SCIP_DEFAULT_CONF_WEIGHTVALIDDEPTH, 0.0, 1.0, NULL, NULL) );
   SCIP_CALL( SCIPsetAddBoolParam(*set, messagehdlr, blkmem,
         "conflict/sepaaltproofs",
         "apply cut generating functions to construct alternative proofs",
         &(*set)->conf_sepaaltproofs, FALSE, SCIP_DEFAULT_CONF_SEPAALTPROOFS,
         NULL, NULL) );

   /* constraint parameters */
   SCIP_CALL( SCIPsetAddIntParam(*set, messagehdlr, blkmem,
         "constraints/agelimit",
         "maximum age an unnecessary constraint can reach before it is deleted (0: dynamic, -1: keep all constraints)",
         &(*set)->cons_agelimit, TRUE, SCIP_DEFAULT_CONS_AGELIMIT, -1, INT_MAX,
         NULL, NULL) );
   SCIP_CALL( SCIPsetAddIntParam(*set, messagehdlr, blkmem,
         "constraints/obsoleteage",
         "age of a constraint after which it is marked obsolete (0: dynamic, -1 do not mark constraints obsolete)",
         &(*set)->cons_obsoleteage, TRUE, SCIP_DEFAULT_CONS_OBSOLETEAGE, -1, INT_MAX,
         NULL, NULL) );
   SCIP_CALL( SCIPsetAddBoolParam(*set, messagehdlr, blkmem,
         "constraints/disableenfops",
         "should enforcement of pseudo solution be disabled?",
         &(*set)->cons_disableenfops, TRUE, SCIP_DEFAULT_CONS_DISABLEENFOPS,
         NULL, NULL) );

   /* display parameters */
   assert(sizeof(int) == sizeof(SCIP_VERBLEVEL));
   SCIP_CALL( SCIPsetAddIntParam(*set, messagehdlr, blkmem,
         "display/verblevel",
         "verbosity level of output",
         (int*)&(*set)->disp_verblevel, FALSE, (int)SCIP_DEFAULT_DISP_VERBLEVEL,
         (int)SCIP_VERBLEVEL_NONE, (int)SCIP_VERBLEVEL_FULL,
         NULL, NULL) );
   SCIP_CALL( SCIPsetAddIntParam(*set, messagehdlr, blkmem,
         "display/width",
         "maximal number of characters in a node information line",
         &(*set)->disp_width, FALSE, SCIP_DEFAULT_DISP_WIDTH, 0, INT_MAX,
         SCIPparamChgdDispWidth, NULL) );
   SCIP_CALL( SCIPsetAddIntParam(*set, messagehdlr, blkmem,
         "display/freq",
         "frequency for displaying node information lines",
         &(*set)->disp_freq, FALSE, SCIP_DEFAULT_DISP_FREQ, -1, INT_MAX,
         NULL, NULL) );
   SCIP_CALL( SCIPsetAddIntParam(*set, messagehdlr, blkmem,
         "display/headerfreq",
         "frequency for displaying header lines (every n'th node information line)",
         &(*set)->disp_headerfreq, FALSE, SCIP_DEFAULT_DISP_HEADERFREQ, -1, INT_MAX,
         NULL, NULL) );
   SCIP_CALL( SCIPsetAddBoolParam(*set, messagehdlr, blkmem,
         "display/lpinfo",
         "should the LP solver display status messages?",
         &(*set)->disp_lpinfo, FALSE, SCIP_DEFAULT_DISP_LPINFO,
         NULL, NULL) );
   SCIP_CALL( SCIPsetAddBoolParam(*set, messagehdlr, blkmem,
         "display/allviols",
         "display all violations for a given start solution / the best solution after the solving process?",
         &(*set)->disp_allviols, FALSE, SCIP_DEFAULT_DISP_ALLVIOLS,
         NULL, NULL) );

   /* history parameters */
   SCIP_CALL( SCIPsetAddBoolParam(*set, messagehdlr, blkmem,
         "history/valuebased",
         "should statistics be collected for variable domain value pairs?",
         &(*set)->history_valuebased, FALSE, SCIP_DEFAULT_HISTORY_VALUEBASED,
         NULL, NULL) );
   SCIP_CALL( SCIPsetAddBoolParam(*set, messagehdlr, blkmem,
         "history/allowmerge",
         "should variable histories be merged from sub-SCIPs whenever possible?",
         &(*set)->history_allowmerge, FALSE, SCIP_DEFAULT_HISTORY_ALLOWMERGE,
         NULL, NULL) );
   SCIP_CALL( SCIPsetAddBoolParam(*set, messagehdlr, blkmem,
         "history/allowtransfer",
         "should variable histories be transferred to initialize SCIP copies?",
         &(*set)->history_allowtransfer, FALSE, SCIP_DEFAULT_HISTORY_ALLOWTRANSFER,
         NULL, NULL) );

   /* limit parameters */
   SCIP_CALL( SCIPsetAddRealParam(*set, messagehdlr, blkmem,
         "limits/time",
         "maximal time in seconds to run",
         &(*set)->limit_time, FALSE, SCIP_DEFAULT_LIMIT_TIME, 0.0, SCIP_DEFAULT_LIMIT_TIME,
         SCIPparamChgdLimit, NULL) );
   SCIP_CALL( SCIPsetAddLongintParam(*set, messagehdlr, blkmem,
         "limits/nodes",
         "maximal number of nodes to process (-1: no limit)",
         &(*set)->limit_nodes, FALSE, SCIP_DEFAULT_LIMIT_NODES, -1LL, SCIP_LONGINT_MAX,
         SCIPparamChgdLimit, NULL) );
   SCIP_CALL( SCIPsetAddLongintParam(*set, messagehdlr, blkmem,
         "limits/totalnodes",
         "maximal number of total nodes (incl. restarts) to process (-1: no limit)",
         &(*set)->limit_totalnodes, FALSE, SCIP_DEFAULT_LIMIT_NODES, -1LL, SCIP_LONGINT_MAX,
         SCIPparamChgdLimit, NULL) );
   SCIP_CALL( SCIPsetAddLongintParam(*set, messagehdlr, blkmem,
         "limits/stallnodes",
         "solving stops, if the given number of nodes was processed since the last improvement of the primal solution value (-1: no limit)",
         &(*set)->limit_stallnodes, FALSE, SCIP_DEFAULT_LIMIT_STALLNODES, -1LL, SCIP_LONGINT_MAX,
         SCIPparamChgdLimit, NULL) );
   SCIP_CALL( SCIPsetAddRealParam(*set, messagehdlr, blkmem,
         "limits/memory",
         "maximal memory usage in MB; reported memory usage is lower than real memory usage!",
         &(*set)->limit_memory, FALSE, SCIP_DEFAULT_LIMIT_MEMORY, 0.0, SCIP_MEM_NOLIMIT,
         SCIPparamChgdLimit, NULL) );
   SCIP_CALL( SCIPsetAddRealParam(*set, messagehdlr, blkmem,
         "limits/gap",
         "solving stops, if the relative gap = |primal - dual|/MIN(|dual|,|primal|) is below the given value",
         &(*set)->limit_gap, FALSE, SCIP_DEFAULT_LIMIT_GAP, 0.0, SCIP_REAL_MAX,
         SCIPparamChgdLimit, NULL) );
   SCIP_CALL( SCIPsetAddRealParam(*set, messagehdlr, blkmem,
         "limits/absgap",
         "solving stops, if the absolute gap = |primalbound - dualbound| is below the given value",
         &(*set)->limit_absgap, FALSE, SCIP_DEFAULT_LIMIT_ABSGAP, 0.0, SCIP_REAL_MAX,
         SCIPparamChgdLimit, NULL) );
   SCIP_CALL( SCIPsetAddIntParam(*set, messagehdlr, blkmem,
         "limits/solutions",
         "solving stops, if the given number of solutions were found (-1: no limit)",
         &(*set)->limit_solutions, FALSE, SCIP_DEFAULT_LIMIT_SOLUTIONS, -1, INT_MAX,
         SCIPparamChgdLimit, NULL) );
   SCIP_CALL( SCIPsetAddIntParam(*set, messagehdlr, blkmem,
         "limits/bestsol",
         "solving stops, if the given number of solution improvements were found (-1: no limit)",
         &(*set)->limit_bestsol, FALSE, SCIP_DEFAULT_LIMIT_BESTSOL, -1, INT_MAX,
         SCIPparamChgdLimit, NULL) );
   SCIP_CALL( SCIPsetAddIntParam(*set, messagehdlr, blkmem,
         "limits/maxsol",
         "maximal number of solutions to store in the solution storage",
         &(*set)->limit_maxsol, FALSE, SCIP_DEFAULT_LIMIT_MAXSOL, 1, INT_MAX,
         SCIPparamChgdLimit, NULL) );
   SCIP_CALL( SCIPsetAddIntParam(*set, messagehdlr, blkmem,
         "limits/maxorigsol",
         "maximal number of solutions candidates to store in the solution storage of the original problem",
         &(*set)->limit_maxorigsol, FALSE, SCIP_DEFAULT_LIMIT_MAXORIGSOL, 0, INT_MAX,
         SCIPparamChgdLimit, NULL) );
   SCIP_CALL( SCIPsetAddIntParam(*set, messagehdlr, blkmem,
         "limits/restarts",
         "solving stops, if the given number of restarts was triggered (-1: no limit)",
         &(*set)->limit_restarts, FALSE, SCIP_DEFAULT_LIMIT_RESTARTS, -1, INT_MAX,
         SCIPparamChgdLimit, NULL) );

   SCIP_CALL( SCIPsetAddIntParam(*set, messagehdlr, blkmem,
         "limits/autorestartnodes",
         "if solve exceeds this number of nodes for the first time, an automatic restart is triggered (-1: no automatic restart)",
         &(*set)->limit_autorestartnodes, FALSE, SCIP_DEFAULT_LIMIT_AUTORESTARTNODES, -1, INT_MAX,
         SCIPparamChgdLimit, NULL) );

   /* LP parameters */
   SCIP_CALL( SCIPsetAddIntParam(*set, messagehdlr, blkmem,
         "lp/solvefreq",
         "frequency for solving LP at the nodes (-1: never; 0: only root LP)",
         &(*set)->lp_solvefreq, FALSE, SCIP_DEFAULT_LP_SOLVEFREQ, -1, SCIP_MAXTREEDEPTH,
         NULL, NULL) );
   SCIP_CALL( SCIPsetAddLongintParam(*set, messagehdlr, blkmem,
         "lp/iterlim",
         "iteration limit for each single LP solve (-1: no limit)",
         &(*set)->lp_iterlim, TRUE, SCIP_DEFAULT_LP_ITERLIM, -1LL, SCIP_LONGINT_MAX,
         NULL, NULL) );
   SCIP_CALL( SCIPsetAddLongintParam(*set, messagehdlr, blkmem,
         "lp/rootiterlim",
         "iteration limit for initial root LP solve (-1: no limit)",
         &(*set)->lp_rootiterlim, TRUE, SCIP_DEFAULT_LP_ROOTITERLIM, -1LL, SCIP_LONGINT_MAX,
         NULL, NULL) );
   SCIP_CALL( SCIPsetAddIntParam(*set, messagehdlr, blkmem,
         "lp/solvedepth",
         "maximal depth for solving LP at the nodes (-1: no depth limit)",
         &(*set)->lp_solvedepth, FALSE, SCIP_DEFAULT_LP_SOLVEDEPTH, -1, SCIP_MAXTREEDEPTH,
         NULL, NULL) );
   SCIP_CALL( SCIPsetAddCharParam(*set, messagehdlr, blkmem,
         "lp/initalgorithm",
         "LP algorithm for solving initial LP relaxations (automatic 's'implex, 'p'rimal simplex, 'd'ual simplex, 'b'arrier, barrier with 'c'rossover)",
         &(*set)->lp_initalgorithm, FALSE, SCIP_DEFAULT_LP_INITALGORITHM, "spdbc",
         NULL, NULL) );
   SCIP_CALL( SCIPsetAddCharParam(*set, messagehdlr, blkmem,
         "lp/resolvealgorithm",
         "LP algorithm for resolving LP relaxations if a starting basis exists (automatic 's'implex, 'p'rimal simplex, 'd'ual simplex, 'b'arrier, barrier with 'c'rossover)",
         &(*set)->lp_resolvealgorithm, FALSE, SCIP_DEFAULT_LP_RESOLVEALGORITHM, "spdbc",
         NULL, NULL) );
   SCIP_CALL( SCIPsetAddCharParam(*set, messagehdlr, blkmem,
         "lp/pricing",
         "LP pricing strategy ('l'pi default, 'a'uto, 'f'ull pricing, 'p'artial, 's'teepest edge pricing, 'q'uickstart steepest edge pricing, 'd'evex pricing)",
         &(*set)->lp_pricing, FALSE, SCIP_DEFAULT_LP_PRICING, "lafpsqd",
         NULL, NULL) );
   SCIP_CALL( SCIPsetAddBoolParam(*set, messagehdlr, blkmem,
         "lp/clearinitialprobinglp",
         "should lp state be cleared at the end of probing mode when lp was initially unsolved, e.g., when called right after presolving?",
         &(*set)->lp_clearinitialprobinglp, TRUE, SCIP_DEFAULT_LP_CLEARINITIALPROBINGLP,
         NULL, NULL) );
   SCIP_CALL( SCIPsetAddBoolParam(*set, messagehdlr, blkmem,
         "lp/resolverestore",
         "should the LP be resolved to restore the state at start of diving (if FALSE we buffer the solution values)?",
         &(*set)->lp_resolverestore, TRUE, SCIP_DEFAULT_LP_RESOLVERESTORE,
         NULL, NULL) );
   SCIP_CALL( SCIPsetAddBoolParam(*set, messagehdlr, blkmem,
         "lp/freesolvalbuffers",
         "should the buffers for storing LP solution values during diving be freed at end of diving?",
         &(*set)->lp_freesolvalbuffers, TRUE, SCIP_DEFAULT_LP_FREESOLVALBUFFERS,
         NULL, NULL) );
   SCIP_CALL( SCIPsetAddIntParam(*set, messagehdlr, blkmem,
         "lp/colagelimit",
         "maximum age a dynamic column can reach before it is deleted from the LP (-1: don't delete columns due to aging)",
         &(*set)->lp_colagelimit, TRUE, SCIP_DEFAULT_LP_COLAGELIMIT, -1, INT_MAX,
         NULL, NULL) );
   SCIP_CALL( SCIPsetAddIntParam(*set, messagehdlr, blkmem,
         "lp/rowagelimit",
         "maximum age a dynamic row can reach before it is deleted from the LP (-1: don't delete rows due to aging)",
         &(*set)->lp_rowagelimit, TRUE, SCIP_DEFAULT_LP_ROWAGELIMIT, -1, INT_MAX,
         NULL, NULL) );
   SCIP_CALL( SCIPsetAddBoolParam(*set, messagehdlr, blkmem,
         "lp/cleanupcols",
         "should new non-basic columns be removed after LP solving?",
         &(*set)->lp_cleanupcols, TRUE, SCIP_DEFAULT_LP_CLEANUPCOLS,
         NULL, NULL) );
   SCIP_CALL( SCIPsetAddBoolParam(*set, messagehdlr, blkmem,
         "lp/cleanupcolsroot",
         "should new non-basic columns be removed after root LP solving?",
         &(*set)->lp_cleanupcolsroot, TRUE, SCIP_DEFAULT_LP_CLEANUPCOLSROOT,
         NULL, NULL) );
   SCIP_CALL( SCIPsetAddBoolParam(*set, messagehdlr, blkmem,
         "lp/cleanuprows",
         "should new basic rows be removed after LP solving?",
         &(*set)->lp_cleanuprows, TRUE, SCIP_DEFAULT_LP_CLEANUPROWS,
         NULL, NULL) );
   SCIP_CALL( SCIPsetAddBoolParam(*set, messagehdlr, blkmem,
         "lp/cleanuprowsroot",
         "should new basic rows be removed after root LP solving?",
         &(*set)->lp_cleanuprowsroot, TRUE, SCIP_DEFAULT_LP_CLEANUPROWSROOT,
         NULL, NULL) );
   SCIP_CALL( SCIPsetAddBoolParam(*set, messagehdlr, blkmem,
         "lp/checkstability",
         "should LP solver's return status be checked for stability?",
         &(*set)->lp_checkstability, TRUE, SCIP_DEFAULT_LP_CHECKSTABILITY,
         NULL, NULL) );
   SCIP_CALL( SCIPsetAddRealParam(*set, messagehdlr, blkmem,
         "lp/conditionlimit",
         "maximum condition number of LP basis counted as stable (-1.0: no limit)",
         &(*set)->lp_conditionlimit, TRUE, SCIP_DEFAULT_LP_CONDITIONLIMIT, -1.0, SCIP_REAL_MAX,
         NULL, NULL) );
   SCIP_CALL( SCIPsetAddBoolParam(*set, messagehdlr, blkmem,
         "lp/checkprimfeas",
         "should LP solutions be checked for primal feasibility, resolving LP when numerical troubles occur?",
         &(*set)->lp_checkprimfeas, TRUE, SCIP_DEFAULT_LP_CHECKPRIMFEAS,
         NULL, NULL) );
   SCIP_CALL( SCIPsetAddBoolParam(*set, messagehdlr, blkmem,
         "lp/checkdualfeas",
         "should LP solutions be checked for dual feasibility, resolving LP when numerical troubles occur?",
         &(*set)->lp_checkdualfeas, TRUE, SCIP_DEFAULT_LP_CHECKDUALFEAS,
         NULL, NULL) );
   SCIP_CALL( SCIPsetAddIntParam(*set, messagehdlr, blkmem,
         "lp/fastmip",
         "which FASTMIP setting of LP solver should be used? 0: off, 1: low",
         &(*set)->lp_fastmip, TRUE, SCIP_DEFAULT_LP_FASTMIP, 0, 1,
         NULL, NULL) );
   SCIP_CALL( SCIPsetAddIntParam(*set, messagehdlr, blkmem,
         "lp/scaling",
         "LP scaling (0: none, 1: normal, 2: aggressive)",
         &(*set)->lp_scaling, TRUE, SCIP_DEFAULT_LP_SCALING, 0, 2,
         NULL, NULL) );
   SCIP_CALL( SCIPsetAddBoolParam(*set, messagehdlr, blkmem,
         "lp/presolving",
         "should presolving of LP solver be used?",
         &(*set)->lp_presolving, TRUE, SCIP_DEFAULT_LP_PRESOLVING,
         NULL, NULL) );
   SCIP_CALL( SCIPsetAddBoolParam(*set, messagehdlr, blkmem,
         "lp/lexdualalgo",
         "should the lexicographic dual algorithm be used?",
         &(*set)->lp_lexdualalgo, TRUE, SCIP_DEFAULT_LP_LEXDUALALGO,
         NULL, NULL) );
   SCIP_CALL( SCIPsetAddBoolParam(*set, messagehdlr, blkmem,
         "lp/lexdualrootonly",
         "should the lexicographic dual algorithm be applied only at the root node",
         &(*set)->lp_lexdualrootonly, TRUE, SCIP_DEFAULT_LP_LEXDUALROOTONLY,
         NULL, NULL) );
   SCIP_CALL( SCIPsetAddIntParam(*set, messagehdlr, blkmem,
         "lp/lexdualmaxrounds",
         "maximum number of rounds in the lexicographic dual algorithm (-1: unbounded)",
         &(*set)->lp_lexdualmaxrounds, TRUE, SCIP_DEFAULT_LP_LEXDUALMAXROUNDS, -1, INT_MAX,
         NULL, NULL) );
   SCIP_CALL( SCIPsetAddBoolParam(*set, messagehdlr, blkmem,
         "lp/lexdualbasic",
         "choose fractional basic variables in lexicographic dual algorithm?",
         &(*set)->lp_lexdualbasic, TRUE, SCIP_DEFAULT_LP_LEXDUALBASIC,
         NULL, NULL) );
   SCIP_CALL( SCIPsetAddBoolParam(*set, messagehdlr, blkmem,
         "lp/lexdualstalling",
         "turn on the lex dual algorithm only when stalling?",
         &(*set)->lp_lexdualstalling, TRUE, SCIP_DEFAULT_LP_LEXDUALSTALLING,
         NULL, NULL) );
   SCIP_CALL( SCIPsetAddIntParam(*set, messagehdlr, blkmem,
         "lp/disablecutoff",
         "disable the cutoff bound in the LP solver? (0: enabled, 1: disabled, 2: auto)",
         &(*set)->lp_disablecutoff, TRUE, SCIP_DEFAULT_LP_DISABLECUTOFF,
         0, 2, NULL, NULL) );
   SCIP_CALL( SCIPsetAddRealParam(*set, messagehdlr, blkmem,
         "lp/rowrepswitch",
         "simplex algorithm shall use row representation of the basis if number of rows divided by number of columns exceeds this value (-1.0 to disable row representation)",
         &(*set)->lp_rowrepswitch, TRUE, SCIP_DEFAULT_LP_ROWREPSWITCH, -1.0, SCIP_REAL_MAX,
         NULL, NULL) );
   SCIP_CALL( SCIPsetAddIntParam(*set, messagehdlr, blkmem,
         "lp/threads",
         "number of threads used for solving the LP (0: automatic)",
         &(*set)->lp_threads, TRUE, SCIP_DEFAULT_LP_THREADS, 0, 64,
         NULL, NULL) );
   SCIP_CALL( SCIPsetAddRealParam(*set, messagehdlr, blkmem,
         "lp/resolveiterfac",
         "factor of average LP iterations that is used as LP iteration limit for LP resolve (-1: unlimited)",
         &(*set)->lp_resolveiterfac, TRUE, SCIP_DEFAULT_LP_RESOLVEITERFAC, -1.0, SCIP_REAL_MAX,
         NULL, NULL) );
   SCIP_CALL( SCIPsetAddIntParam(*set, messagehdlr, blkmem,
         "lp/resolveitermin",
         "minimum number of iterations that are allowed for LP resolve",
         &(*set)->lp_resolveitermin, TRUE, SCIP_DEFAULT_LP_RESOLVEITERMIN, 1, INT_MAX,
         NULL, NULL) );

   SCIP_CALL( SCIPsetAddIntParam(*set, messagehdlr, blkmem,
         "lp/solutionpolishing",
         "LP solution polishing method (0: disabled, 1: only root, 2: always, 3: auto)",
         &(*set)->lp_solutionpolishing, TRUE, SCIP_DEFAULT_LP_SOLUTIONPOLISHING, 0, 3,
         NULL, NULL) );

   SCIP_CALL( SCIPsetAddIntParam(*set, messagehdlr, blkmem,
         "lp/refactorinterval",
         "LP refactorization interval (0: auto)",
         &(*set)->lp_refactorinterval, TRUE, SCIP_DEFAULT_LP_REFACTORINTERVAL, 0, INT_MAX,
         NULL, NULL) );

   /* NLP parameters */
   SCIP_CALL( SCIPsetAddStringParam(*set, messagehdlr, blkmem,
         "nlp/solver",
         "solver to use for solving NLPs; leave empty to select NLPI with highest priority",
         &(*set)->nlp_solver, FALSE, SCIP_DEFAULT_NLP_SOLVER,
         NULL, NULL) );
   SCIP_CALL( SCIPsetAddBoolParam(*set, messagehdlr, blkmem,
         "nlp/disable",
         "should the NLP relaxation be always disabled (also for NLPs/MINLPs)?",
         &(*set)->nlp_disable, FALSE, SCIP_DEFAULT_NLP_DISABLE,
         NULL, NULL) );

   /* memory parameters */
   SCIP_CALL( SCIPsetAddRealParam(*set, messagehdlr, blkmem,
         "memory/savefac",
         "fraction of maximal memory usage resulting in switch to memory saving mode",
         &(*set)->mem_savefac, FALSE, SCIP_DEFAULT_MEM_SAVEFAC, 0.0, 1.0,
         NULL, NULL) );
   SCIP_CALL( SCIPsetAddRealParam(*set, messagehdlr, blkmem,
         "memory/arraygrowfac",
         "memory growing factor for dynamically allocated arrays",
         &(*set)->mem_arraygrowfac, TRUE, SCIP_DEFAULT_MEM_ARRAYGROWFAC, 1.0, 10.0,
         paramChgdArraygrowfac, NULL) );
   SCIP_CALL( SCIPsetAddIntParam(*set, messagehdlr, blkmem,
         "memory/arraygrowinit",
         "initial size of dynamically allocated arrays",
         &(*set)->mem_arraygrowinit, TRUE, SCIP_DEFAULT_MEM_ARRAYGROWINIT, 0, INT_MAX,
         paramChgdArraygrowinit, NULL) );
   SCIP_CALL( SCIPsetAddRealParam(*set, messagehdlr, blkmem,
         "memory/treegrowfac",
         "memory growing factor for tree array",
         &(*set)->mem_treegrowfac, TRUE, SCIP_DEFAULT_MEM_TREEGROWFAC, 1.0, 10.0,
         NULL, NULL) );
   SCIP_CALL( SCIPsetAddIntParam(*set, messagehdlr, blkmem,
         "memory/treegrowinit",
         "initial size of tree array",
         &(*set)->mem_treegrowinit, TRUE, SCIP_DEFAULT_MEM_TREEGROWINIT, 0, INT_MAX,
         NULL, NULL) );
   SCIP_CALL( SCIPsetAddRealParam(*set, messagehdlr, blkmem,
         "memory/pathgrowfac",
         "memory growing factor for path array",
         &(*set)->mem_pathgrowfac, TRUE, SCIP_DEFAULT_MEM_PATHGROWFAC, 1.0, 10.0,
         NULL, NULL) );
   SCIP_CALL( SCIPsetAddIntParam(*set, messagehdlr, blkmem,
         "memory/pathgrowinit",
         "initial size of path array",
         &(*set)->mem_pathgrowinit, TRUE, SCIP_DEFAULT_MEM_PATHGROWINIT, 0, INT_MAX,
         NULL, NULL) );

   /* miscellaneous parameters */
   SCIP_CALL( SCIPsetAddBoolParam(*set, messagehdlr, blkmem,
         "misc/catchctrlc",
         "should the CTRL-C interrupt be caught by SCIP?",
         &(*set)->misc_catchctrlc, FALSE, SCIP_DEFAULT_MISC_CATCHCTRLC,
         NULL, NULL) );
   SCIP_CALL( SCIPsetAddBoolParam(*set, messagehdlr, blkmem,
         "misc/usevartable",
         "should a hashtable be used to map from variable names to variables?",
         &(*set)->misc_usevartable, FALSE, SCIP_DEFAULT_MISC_USEVARTABLE,
         NULL, NULL) );
   SCIP_CALL( SCIPsetAddBoolParam(*set, messagehdlr, blkmem,
         "misc/useconstable",
         "should a hashtable be used to map from constraint names to constraints?",
         &(*set)->misc_useconstable, FALSE, SCIP_DEFAULT_MISC_USECONSTABLE,
         NULL, NULL) );
   SCIP_CALL( SCIPsetAddBoolParam(*set, messagehdlr, blkmem,
         "misc/usesmalltables",
         "should smaller hashtables be used? yields better performance for small problems with about 100 variables",
         &(*set)->misc_usesmalltables, FALSE, SCIP_DEFAULT_MISC_USESMALLTABLES,
         NULL, NULL) );
#if 0 /**@todo activate exactsolve parameter and finish implementation of solving MIPs exactly */
   SCIP_CALL( SCIPsetAddBoolParam(*set, messagehdlr, blkmem,
         "misc/exactsolve",
         "should the problem be solved exactly (with proven dual bounds)?",
         &(*set)->misc_exactsolve, FALSE, SCIP_DEFAULT_MISC_EXACTSOLVE,
         NULL, NULL) );
#else
   (*set)->misc_exactsolve = SCIP_DEFAULT_MISC_EXACTSOLVE;
#endif

   SCIP_CALL( SCIPsetAddBoolParam(*set, messagehdlr, blkmem,
         "misc/resetstat",
         "should the statistics be reset if the transformed problem is freed (in case of a Benders decomposition this parameter should be set to FALSE)",
         &(*set)->misc_resetstat, FALSE, SCIP_DEFAULT_MISC_RESETSTAT,
         NULL, NULL) );

   SCIP_CALL( SCIPsetAddBoolParam(*set, messagehdlr, blkmem,
         "misc/improvingsols",
         "should only solutions be checked which improve the primal bound",
         &(*set)->misc_improvingsols, FALSE, SCIP_DEFAULT_MISC_IMPROVINGSOLS,
         NULL, NULL) );
   SCIP_CALL( SCIPsetAddBoolParam(*set, messagehdlr, blkmem,
         "misc/printreason",
         "should the reason be printed if a given start solution is infeasible",
         &(*set)->misc_printreason, FALSE, SCIP_DEFAULT_MISC_PRINTREASON,
         NULL, NULL) );
   SCIP_CALL( SCIPsetAddBoolParam(*set, messagehdlr, blkmem,
         "misc/estimexternmem",
         "should the usage of external memory be estimated?",
         &(*set)->misc_estimexternmem, FALSE, SCIP_DEFAULT_MISC_ESTIMEXTERNMEM,
         NULL, NULL) );
   SCIP_CALL( SCIPsetAddBoolParam(*set, messagehdlr, blkmem,
         "misc/transorigsols",
         "should SCIP try to transfer original solutions to the transformed space (after presolving)?",
         &(*set)->misc_transorigsols, FALSE, SCIP_DEFAULT_MISC_TRANSORIGSOLS,
         NULL, NULL) );
   SCIP_CALL( SCIPsetAddBoolParam(*set, messagehdlr, blkmem,
         "misc/transsolsorig",
         "should SCIP try to transfer transformed solutions to the original space (after solving)?",
         &(*set)->misc_transsolsorig, FALSE, SCIP_DEFAULT_MISC_TRANSSOLSORIG,
         NULL, NULL) );
   SCIP_CALL( SCIPsetAddBoolParam(*set, messagehdlr, blkmem,
            "misc/calcintegral",
            "should SCIP calculate the primal dual integral value?",
            &(*set)->misc_calcintegral, FALSE, SCIP_DEFAULT_MISC_CALCINTEGRAL,
            NULL, NULL) );
   SCIP_CALL( SCIPsetAddBoolParam(*set, messagehdlr, blkmem,
            "misc/finitesolutionstore",
            "should SCIP try to remove infinite fixings from solutions copied to the solution store?",
            &(*set)->misc_finitesolstore, FALSE, SCIP_DEFAULT_MISC_FINITESOLSTORE,
            NULL, NULL) );
   SCIP_CALL( SCIPsetAddBoolParam(*set, messagehdlr, blkmem,
            "misc/outputorigsol",
            "should the best solution be transformed to the orignal space and be output in command line run?",
            &(*set)->misc_outputorigsol, FALSE, SCIP_DEFAULT_MISC_OUTPUTORIGSOL,
            NULL, NULL) );
   SCIP_CALL( SCIPsetAddBoolParam(*set, messagehdlr, blkmem,
            "misc/allowdualreds",
            "should dual reductions in propagation methods and presolver be allowed?",
            &(*set)->misc_allowdualreds, FALSE, SCIP_DEFAULT_MISC_ALLOWDUALREDS,
            NULL, NULL) );
   SCIP_CALL( SCIPsetAddBoolParam(*set, messagehdlr, blkmem,
            "misc/allowobjprop",
            "should propagation to the current objective be allowed in propagation methods?",
            &(*set)->misc_allowobjprop, FALSE, SCIP_DEFAULT_MISC_ALLOWOBJPROP,
            NULL, NULL) );

   SCIP_CALL( SCIPsetAddRealParam(*set, messagehdlr, blkmem,
         "misc/referencevalue",
         "objective value for reference purposes",
         &(*set)->misc_referencevalue, FALSE, SCIP_DEFAULT_MISC_REFERENCEVALUE, SCIP_REAL_MIN, SCIP_REAL_MAX,
         NULL, NULL) );

#ifdef WITH_DEBUG_SOLUTION
   SCIP_CALL( SCIPsetAddStringParam(*set, messagehdlr, blkmem,
         "misc/debugsol",
         "path to a debug solution",
         &(*set)->misc_debugsol, FALSE, SCIP_DEFAULT_MISC_DEBUGSOLUTION,
         NULL, NULL) );
#endif

   SCIP_CALL( SCIPsetAddIntParam(*set, messagehdlr, blkmem,
         "misc/usesymmetry",
         "used symmetry handling technique (0: off; 1: polyhedral; 2: orbital fixing)",
         &(*set)->misc_usesymmetry, FALSE, SCIP_DEFAULT_MISC_USESYMMETRY, 0, 2,
         paramChgdUsesymmetry, NULL) );

   /* randomization parameters */
   SCIP_CALL( SCIPsetAddIntParam(*set, messagehdlr, blkmem,
         "randomization/randomseedshift",
         "global shift of all random seeds in the plugins and the LP random seed",
         &(*set)->random_randomseedshift, FALSE, SCIP_DEFAULT_RANDOM_RANDSEEDSHIFT, 0, INT_MAX,
         NULL, NULL) );

   SCIP_CALL( SCIPsetAddIntParam(*set, messagehdlr, blkmem,
         "randomization/permutationseed",
         "seed value for permuting the problem after reading/transformation (0: no permutation)",
         &(*set)->random_permutationseed, FALSE, SCIP_DEFAULT_RANDOM_PERMUTATIONSEED, 0, INT_MAX,
         NULL, NULL) );

   SCIP_CALL( SCIPsetAddBoolParam(*set, messagehdlr, blkmem,
         "randomization/permuteconss",
         "should order of constraints be permuted (depends on permutationseed)?",
         &(*set)->random_permuteconss, TRUE, SCIP_DEFAULT_RANDOM_PERMUTECONSS,
         NULL, NULL) );

   SCIP_CALL( SCIPsetAddBoolParam(*set, messagehdlr, blkmem,
         "randomization/permutevars",
         "should order of variables be permuted (depends on permutationseed)?",
         &(*set)->random_permutevars, TRUE, SCIP_DEFAULT_RANDOM_PERMUTEVARS,
         NULL, NULL) );


   SCIP_CALL( SCIPsetAddIntParam(*set, messagehdlr, blkmem,
         "randomization/lpseed",
         "random seed for LP solver, e.g. for perturbations in the simplex (0: LP default)",
         &(*set)->random_randomseed, FALSE, SCIP_DEFAULT_RANDOM_LPSEED, 0, INT_MAX,
         NULL, NULL) );

   /* node selection */
   SCIP_CALL( SCIPsetAddCharParam(*set, messagehdlr, blkmem,
         "nodeselection/childsel",
         "child selection rule ('d'own, 'u'p, 'p'seudo costs, 'i'nference, 'l'p value, 'r'oot LP value difference, 'h'ybrid inference/root LP value difference)",
         &(*set)->nodesel_childsel, FALSE, SCIP_DEFAULT_NODESEL_CHILDSEL, "dupilrh",
         NULL, NULL) );

   /* numerical parameters */
   SCIP_CALL( SCIPsetAddRealParam(*set, messagehdlr, blkmem,
         "numerics/infinity",
         "values larger than this are considered infinity",
         &(*set)->num_infinity, FALSE, SCIP_DEFAULT_INFINITY, 1e+10, SCIP_INVALID/10.0,
         paramChgInfinity, NULL) );
   SCIP_CALL( SCIPsetAddRealParam(*set, messagehdlr, blkmem,
         "numerics/epsilon",
         "absolute values smaller than this are considered zero",
         &(*set)->num_epsilon, FALSE, SCIP_DEFAULT_EPSILON, SCIP_MINEPSILON, SCIP_MAXEPSILON,
         NULL, NULL) );
   SCIP_CALL( SCIPsetAddRealParam(*set, messagehdlr, blkmem,
         "numerics/sumepsilon",
         "absolute values of sums smaller than this are considered zero",
         &(*set)->num_sumepsilon, FALSE, SCIP_DEFAULT_SUMEPSILON, SCIP_MINEPSILON*1e+03, SCIP_MAXEPSILON,
         NULL, NULL) );
   SCIP_CALL( SCIPsetAddRealParam(*set, messagehdlr, blkmem,
         "numerics/feastol",
         "feasibility tolerance for constraints",
         &(*set)->num_feastol, FALSE, SCIP_DEFAULT_FEASTOL, SCIP_MINEPSILON*1e+03, SCIP_MAXEPSILON,
         paramChgdFeastol, NULL) );
   SCIP_CALL( SCIPsetAddRealParam(*set, messagehdlr, blkmem,
         "numerics/checkfeastolfac",
         "feasibility tolerance factor; for checking the feasibility of the best solution",
         &(*set)->num_checkfeastolfac, FALSE, SCIP_DEFAULT_CHECKFEASTOLFAC, 0.0, SCIP_REAL_MAX,
         NULL, NULL) );
   SCIP_CALL( SCIPsetAddRealParam(*set, messagehdlr, blkmem,
         "numerics/lpfeastol",
         "primal feasibility tolerance of LP solver",
         &(*set)->num_lpfeastol, FALSE, SCIP_DEFAULT_LPFEASTOL, SCIP_MINEPSILON*1e+03, SCIP_MAXEPSILON,
         paramChgdLpfeastol, NULL) );
   SCIP_CALL( SCIPsetAddRealParam(*set, messagehdlr, blkmem,
         "numerics/dualfeastol",
         "feasibility tolerance for reduced costs in LP solution",
         &(*set)->num_dualfeastol, FALSE, SCIP_DEFAULT_DUALFEASTOL, SCIP_MINEPSILON*1e+03, SCIP_MAXEPSILON,
         paramChgdDualfeastol, NULL) );
   SCIP_CALL( SCIPsetAddRealParam(*set, messagehdlr, blkmem,
         "numerics/barrierconvtol",
         "LP convergence tolerance used in barrier algorithm",
         &(*set)->num_barrierconvtol, TRUE, SCIP_DEFAULT_BARRIERCONVTOL, SCIP_MINEPSILON*1e+03, SCIP_MAXEPSILON,
         paramChgdBarrierconvtol, NULL) );
   SCIP_CALL( SCIPsetAddRealParam(*set, messagehdlr, blkmem,
         "numerics/boundstreps",
         "minimal relative improve for strengthening bounds",
         &(*set)->num_boundstreps, TRUE, SCIP_DEFAULT_BOUNDSTREPS, SCIP_MINEPSILON*1e+03, SCIP_INVALID/10.0,
         NULL, NULL) );
   SCIP_CALL( SCIPsetAddRealParam(*set, messagehdlr, blkmem,
         "numerics/pseudocosteps",
         "minimal variable distance value to use for branching pseudo cost updates",
         &(*set)->num_pseudocosteps, TRUE, SCIP_DEFAULT_PSEUDOCOSTEPS, SCIP_MINEPSILON*1e+03, 1.0,
         NULL, NULL) );
   SCIP_CALL( SCIPsetAddRealParam(*set, messagehdlr, blkmem,
         "numerics/pseudocostdelta",
         "minimal objective distance value to use for branching pseudo cost updates",
         &(*set)->num_pseudocostdelta, TRUE, SCIP_DEFAULT_PSEUDOCOSTDELTA, 0.0, SCIP_REAL_MAX,
         NULL, NULL) );
   SCIP_CALL( SCIPsetAddRealParam(*set, messagehdlr, blkmem,
         "numerics/recomputefac",
         "minimal decrease factor that causes the recomputation of a value (e.g., pseudo objective) instead of an update",
         &(*set)->num_recompfac, TRUE, SCIP_DEFAULT_RECOMPFAC, 0.0, SCIP_REAL_MAX,
         NULL, NULL) );
   SCIP_CALL( SCIPsetAddRealParam(*set, messagehdlr, blkmem,
         "numerics/hugeval",
         "values larger than this are considered huge and should be handled separately (e.g., in activity computation)",
         &(*set)->num_hugeval, TRUE, SCIP_DEFAULT_HUGEVAL, 0.0, SCIP_INVALID/10.0,
         NULL, NULL) );

   /* presolving parameters */
   SCIP_CALL( SCIPsetAddIntParam(*set, messagehdlr, blkmem,
         "presolving/maxrounds",
         "maximal number of presolving rounds (-1: unlimited, 0: off)",
         &(*set)->presol_maxrounds, FALSE, SCIP_DEFAULT_PRESOL_MAXROUNDS, -1, INT_MAX,
         NULL, NULL) );
   SCIP_CALL( SCIPsetAddRealParam(*set, messagehdlr, blkmem,
         "presolving/abortfac",
         "abort presolve, if at most this fraction of the problem was changed in last presolve round",
         &(*set)->presol_abortfac, TRUE, SCIP_DEFAULT_PRESOL_ABORTFAC, 0.0, 1.0,
         NULL, NULL) );
   SCIP_CALL( SCIPsetAddIntParam(*set, messagehdlr, blkmem,
         "presolving/maxrestarts",
         "maximal number of restarts (-1: unlimited)",
         &(*set)->presol_maxrestarts, FALSE, SCIP_DEFAULT_PRESOL_MAXRESTARTS, -1, INT_MAX,
         NULL, NULL) );
   SCIP_CALL( SCIPsetAddRealParam(*set, messagehdlr, blkmem,
         "presolving/restartfac",
         "fraction of integer variables that were fixed in the root node triggering a restart with preprocessing after root node evaluation",
         &(*set)->presol_restartfac, TRUE, SCIP_DEFAULT_PRESOL_RESTARTFAC, 0.0, 1.0,
         NULL, NULL) );
   SCIP_CALL( SCIPsetAddRealParam(*set, messagehdlr, blkmem,
         "presolving/immrestartfac",
         "fraction of integer variables that were fixed in the root node triggering an immediate restart with preprocessing",
         &(*set)->presol_immrestartfac, TRUE, SCIP_DEFAULT_PRESOL_IMMRESTARTFAC, 0.0, 1.0,
         NULL, NULL) );
   SCIP_CALL( SCIPsetAddRealParam(*set, messagehdlr, blkmem,
         "presolving/subrestartfac",
         "fraction of integer variables that were globally fixed during the solving process triggering a restart with preprocessing",
         &(*set)->presol_subrestartfac, TRUE, SCIP_DEFAULT_PRESOL_SUBRESTARTFAC, 0.0, 1.0,
         NULL, NULL) );
   SCIP_CALL( SCIPsetAddRealParam(*set, messagehdlr, blkmem,
         "presolving/restartminred",
         "minimal fraction of integer variables removed after restart to allow for an additional restart",
         &(*set)->presol_restartminred, TRUE, SCIP_DEFAULT_PRESOL_RESTARTMINRED, 0.0, 1.0,
         NULL, NULL) );
   SCIP_CALL( SCIPsetAddBoolParam(*set, messagehdlr, blkmem,
         "presolving/donotmultaggr",
         "should multi-aggregation of variables be forbidden?",
         &(*set)->presol_donotmultaggr, TRUE, SCIP_DEFAULT_PRESOL_DONOTMULTAGGR,
         NULL, NULL) );
   SCIP_CALL( SCIPsetAddBoolParam(*set, messagehdlr, blkmem,
         "presolving/donotaggr",
         "should aggregation of variables be forbidden?",
         &(*set)->presol_donotaggr, TRUE, SCIP_DEFAULT_PRESOL_DONOTAGGR,
         NULL, NULL) );


   /* pricing parameters */
   SCIP_CALL( SCIPsetAddIntParam(*set, messagehdlr, blkmem,
         "pricing/maxvars",
         "maximal number of variables priced in per pricing round",
         &(*set)->price_maxvars, FALSE, SCIP_DEFAULT_PRICE_MAXVARS, 1, INT_MAX,
         NULL, NULL) );
   SCIP_CALL( SCIPsetAddIntParam(*set, messagehdlr, blkmem,
         "pricing/maxvarsroot",
         "maximal number of priced variables at the root node",
         &(*set)->price_maxvarsroot, FALSE, SCIP_DEFAULT_PRICE_MAXVARSROOT, 1, INT_MAX,
         NULL, NULL) );
   SCIP_CALL( SCIPsetAddRealParam(*set, messagehdlr, blkmem,
         "pricing/abortfac",
         "pricing is aborted, if fac * pricing/maxvars pricing candidates were found",
         &(*set)->price_abortfac, FALSE, SCIP_DEFAULT_PRICE_ABORTFAC, 1.0, SCIP_REAL_MAX,
         NULL, NULL) );
   SCIP_CALL( SCIPsetAddBoolParam(*set, messagehdlr, blkmem,
         "pricing/delvars",
         "should variables created at the current node be deleted when the node is solved in case they are not present in the LP anymore?",
         &(*set)->price_delvars, FALSE, SCIP_DEFAULT_PRICE_DELVARS,
         NULL, NULL) );
   SCIP_CALL( SCIPsetAddBoolParam(*set, messagehdlr, blkmem,
         "pricing/delvarsroot",
         "should variables created at the root node be deleted when the root is solved in case they are not present in the LP anymore?",
         &(*set)->price_delvarsroot, FALSE, SCIP_DEFAULT_PRICE_DELVARSROOT,
         NULL, NULL) );

   /* propagation parameters */
   SCIP_CALL( SCIPsetAddIntParam(*set, messagehdlr, blkmem,
         "propagating/maxrounds",
         "maximal number of propagation rounds per node (-1: unlimited)",
         &(*set)->prop_maxrounds, FALSE, SCIP_DEFAULT_PROP_MAXROUNDS, -1, INT_MAX,
         NULL, NULL) );
   SCIP_CALL( SCIPsetAddIntParam(*set, messagehdlr, blkmem,
         "propagating/maxroundsroot",
         "maximal number of propagation rounds in the root node (-1: unlimited)",
         &(*set)->prop_maxroundsroot, FALSE, SCIP_DEFAULT_PROP_MAXROUNDSROOT, -1, INT_MAX,
         NULL, NULL) );
   SCIP_CALL( SCIPsetAddBoolParam(*set, messagehdlr, blkmem,
         "propagating/abortoncutoff",
         "should propagation be aborted immediately? setting this to FALSE could help conflict analysis to produce more conflict constraints",
         &(*set)->prop_abortoncutoff, FALSE, SCIP_DEFAULT_PROP_ABORTONCUTOFF,
         NULL, NULL) );

   /* reoptimization */
   SCIP_CALL( SCIPsetAddBoolParam(*set, messagehdlr, blkmem,
         "reoptimization/enable",
         "should reoptimization used?",
         &(*set)->reopt_enable, FALSE, SCIP_DEFAULT_REOPT_ENABLE,
         paramChgdEnableReopt, NULL) );
   SCIP_CALL( SCIPsetAddIntParam(*set, messagehdlr, blkmem,
         "reoptimization/maxsavednodes",
         "maximal number of saved nodes",
         &(*set)->reopt_maxsavednodes, TRUE, SCIP_DEFAULT_REOPT_MAXSAVEDNODES, -1, INT_MAX,
         NULL, NULL) );
   SCIP_CALL( SCIPsetAddIntParam(*set, messagehdlr, blkmem,
         "reoptimization/maxdiffofnodes",
         "maximal number of bound changes between two stored nodes on one path",
         &(*set)->reopt_maxdiffofnodes, TRUE, SCIP_DEFAULT_REOPT_MAXDIFFOFNODES, 0, INT_MAX,
         NULL, NULL) );
   SCIP_CALL( SCIPsetAddBoolParam(*set, messagehdlr, blkmem,
         "reoptimization/globalcons/sepainfsubtrees",
         "save global constraints to separate infeasible subtrees.",
         &(*set)->reopt_sepaglbinfsubtrees, FALSE, SCIP_DEFAULT_REOPT_SEPAGLBINFSUBTREES,
         NULL, NULL) );
   SCIP_CALL( SCIPsetAddBoolParam(*set, messagehdlr, blkmem,
         "reoptimization/sepabestsol",
         "separate the optimal solution, i.e., for constrained shortest path",
         &(*set)->reopt_sepabestsol, TRUE, SCIP_DEFAULT_REOPT_SEPABESTSOL,
         NULL, NULL) );
   SCIP_CALL( SCIPsetAddBoolParam(*set, messagehdlr, blkmem,
         "reoptimization/storevarhistory",
         "use variable history of the previous solve if the objctive function has changed only slightly",
         &(*set)->reopt_storevarhistory, TRUE, SCIP_DEFAULT_REOPT_STOREVARHISTOTY,
         NULL, NULL) );
   SCIP_CALL( SCIPsetAddBoolParam(*set, messagehdlr, blkmem,
         "reoptimization/usepscost",
         "re-use pseudo costs if the objective function changed only slightly ",
         &(*set)->reopt_usepscost, TRUE, SCIP_DEFAULT_REOPT_USEPSCOST,
         NULL, NULL) );
   SCIP_CALL( SCIPsetAddIntParam(*set, messagehdlr, blkmem,
         "reoptimization/solvelp",
         "at which reopttype should the LP be solved? (1: transit, 3: strong branched, 4: w/ added logicor, 5: only leafs).",
         &(*set)->reopt_solvelp, TRUE, SCIP_DEFAULT_REOPT_SOLVELP, 1, 5,
         NULL, NULL) );
   SCIP_CALL( SCIPsetAddIntParam(*set, messagehdlr, blkmem,
         "reoptimization/solvelpdiff",
         "maximal number of bound changes at node to skip solving the LP",
         &(*set)->reopt_solvelpdiff, TRUE, SCIP_DEFAULT_REOPT_SOLVELPDIFF, 0, INT_MAX,
         NULL, NULL) );
   SCIP_CALL( SCIPsetAddIntParam(*set, messagehdlr, blkmem,
         "reoptimization/savesols",
         "number of best solutions which should be saved for the following runs. (-1: save all)",
         &(*set)->reopt_savesols, TRUE, SCIP_DEFAULT_REOPT_SAVESOLS, 0, INT_MAX,
         NULL, NULL) );
   SCIP_CALL( SCIPsetAddRealParam(*set, messagehdlr, blkmem,
         "reoptimization/objsimrootLP",
         "similarity of two sequential objective function to disable solving the root LP.",
         &(*set)->reopt_objsimrootlp, TRUE, SCIP_DEFAULT_REOPT_OBJSIMROOTLP, -1.0, 1.0,
         NULL, NULL) );
   SCIP_CALL( SCIPsetAddRealParam(*set, messagehdlr, blkmem,
         "reoptimization/objsimsol",
         "similarity of two objective functions to re-use stored solutions",
         &(*set)->reopt_objsimsol, TRUE, SCIP_DEFAULT_REOPT_OBJSIMSOL, -1.0, 1.0,
         NULL, NULL) );
   SCIP_CALL( SCIPsetAddRealParam(*set, messagehdlr, blkmem,
         "reoptimization/delay",
         "minimum similarity for using reoptimization of the search tree.",
         &(*set)->reopt_objsimdelay, TRUE, SCIP_DEFAULT_REOPT_OBJSIMDELAY, -1.0, 1.0,
         NULL, NULL) );
   SCIP_CALL( SCIPsetAddBoolParam(*set, messagehdlr, blkmem,
         "reoptimization/commontimelimit",
         "time limit over all reoptimization rounds?.",
         &(*set)->reopt_commontimelimit, TRUE, SCIP_DEFAULT_REOPT_COMMONTIMELIMIT,
         NULL, NULL) );
   SCIP_CALL( SCIPsetAddBoolParam(*set, messagehdlr, blkmem,
         "reoptimization/shrinkinner",
         "replace branched inner nodes by their child nodes, if the number of bound changes is not to large",
         &(*set)->reopt_shrinkinner, TRUE, SCIP_DEFAULT_REOPT_SHRINKINNER,
         NULL, NULL) );
   SCIP_CALL( SCIPsetAddBoolParam(*set, messagehdlr, blkmem,
         "reoptimization/strongbranchinginit",
         "try to fix variables at the root node before reoptimizing by probing like strong branching",
         &(*set)->reopt_sbinit, TRUE, SCIP_DEFAULT_REOPT_STRONGBRANCHINIT,
         NULL, NULL) );
   SCIP_CALL( SCIPsetAddBoolParam(*set, messagehdlr, blkmem,
         "reoptimization/reducetofrontier",
         "delete stored nodes which were not reoptimized",
         &(*set)->reopt_reducetofrontier, TRUE, SCIP_DEFAULT_REOPT_REDUCETOFRONTIER,
         NULL, NULL) );
   SCIP_CALL( SCIPsetAddIntParam(*set, messagehdlr, blkmem,
         "reoptimization/forceheurrestart",
         "force a restart if the last n optimal solutions were found by heuristic reoptsols",
         &(*set)->reopt_forceheurrestart, TRUE, SCIP_DEFAULT_REOPT_FORCEHEURRESTART, 1, INT_MAX,
         NULL, NULL) );
   SCIP_CALL( SCIPsetAddBoolParam(*set, messagehdlr, blkmem,
         "reoptimization/saveconsprop",
         "save constraint propagations",
         &(*set)->reopt_saveconsprop, TRUE, SCIP_DEFAULT_REOPT_SAVECONSPROP,
         NULL, NULL) );
   SCIP_CALL( SCIPsetAddBoolParam(*set, messagehdlr, blkmem,
         "reoptimization/usesplitcons", "use constraints to reconstruct the subtree pruned be dual reduction when reactivating the node",
         &(*set)->reopt_usesplitcons, TRUE, SCIP_DEFAULT_REOPT_USESPLITCONS,
         NULL, NULL) );
   SCIP_CALL( SCIPsetAddCharParam(*set, messagehdlr, blkmem,
         "reoptimization/varorderinterdiction", "use 'd'efault, 'r'andom or a variable ordering based on 'i'nference score for interdiction branching used during reoptimization",
         &(*set)->reopt_varorderinterdiction, TRUE, SCIP_DEFAULT_REOPT_VARORDERINTERDICTION, "dir",
         NULL, NULL) );
   SCIP_CALL( SCIPsetAddBoolParam(*set, messagehdlr, blkmem,
         "reoptimization/usecuts",
         "reoptimize cuts found at the root node",
         &(*set)->reopt_usecuts, TRUE, SCIP_DEFAULT_REOPT_USECUTS,
         NULL, NULL) );
   SCIP_CALL( SCIPsetAddIntParam(*set, messagehdlr, blkmem,
         "reoptimization/maxcutage",
         "maximal age of a cut to be use for reoptimization",
         &(*set)->reopt_maxcutage, TRUE, SCIP_DEFAULT_REOPT_MAXCUTAGE, 0, INT_MAX,
         NULL, NULL) );

   /* separation parameters */
   SCIP_CALL( SCIPsetAddRealParam(*set, messagehdlr, blkmem,
         "separating/maxbounddist",
         "maximal relative distance from current node's dual bound to primal bound compared to best node's dual bound for applying separation (0.0: only on current best node, 1.0: on all nodes)",
         &(*set)->sepa_maxbounddist, FALSE, SCIP_DEFAULT_SEPA_MAXBOUNDDIST, 0.0, 1.0,
         NULL, NULL) );
   SCIP_CALL( SCIPsetAddRealParam(*set, messagehdlr, blkmem,
         "separating/maxlocalbounddist",
         "maximal relative distance from current node's dual bound to primal bound compared to best node's dual bound for applying local separation (0.0: only on current best node, 1.0: on all nodes)",
         &(*set)->sepa_maxlocalbounddist, FALSE, SCIP_DEFAULT_SEPA_MAXLOCALBOUNDDIST, 0.0, 1.0,
         NULL, NULL) );
   SCIP_CALL( SCIPsetAddRealParam(*set, messagehdlr, blkmem,
         "separating/maxcoefratio",
         "maximal ratio between coefficients in strongcg, cmir, and flowcover cuts",
         &(*set)->sepa_maxcoefratio, FALSE, SCIP_DEFAULT_SEPA_MAXCOEFRATIO, 1.0, SCIP_INVALID/10.0,
         NULL, NULL) );
   SCIP_CALL( SCIPsetAddRealParam(*set, messagehdlr, blkmem,
         "separating/minefficacy",
         "minimal efficacy for a cut to enter the LP",
         &(*set)->sepa_minefficacy, FALSE, SCIP_DEFAULT_SEPA_MINEFFICACY, 0.0, SCIP_INVALID/10.0,
         NULL, NULL) );
   SCIP_CALL( SCIPsetAddRealParam(*set, messagehdlr, blkmem,
         "separating/minefficacyroot",
         "minimal efficacy for a cut to enter the LP in the root node",
         &(*set)->sepa_minefficacyroot, FALSE, SCIP_DEFAULT_SEPA_MINEFFICACYROOT, 0.0, SCIP_INVALID/10.0,
         NULL, NULL) );
   SCIP_CALL( SCIPsetAddRealParam(*set, messagehdlr, blkmem,
         "separating/minortho",
         "minimal orthogonality for a cut to enter the LP",
         &(*set)->sepa_minortho, FALSE, SCIP_DEFAULT_SEPA_MINORTHO, 0.0, 1.0,
         NULL, NULL) );
   SCIP_CALL( SCIPsetAddRealParam(*set, messagehdlr, blkmem,
         "separating/minorthoroot",
         "minimal orthogonality for a cut to enter the LP in the root node",
         &(*set)->sepa_minorthoroot, FALSE, SCIP_DEFAULT_SEPA_MINORTHOROOT, 0.0, 1.0,
         NULL, NULL) );
   SCIP_CALL( SCIPsetAddRealParam(*set, messagehdlr, blkmem,
         "separating/objparalfac",
         "factor to scale objective parallelism of cut in separation score calculation",
         &(*set)->sepa_objparalfac, TRUE, SCIP_DEFAULT_SEPA_OBJPARALFAC, 0.0, SCIP_INVALID/10.0,
         NULL, NULL) );
   SCIP_CALL( SCIPsetAddRealParam(*set, messagehdlr, blkmem,
         "separating/intsupportfac",
         "factor to scale integral support of cut in separation score calculation",
         &(*set)->sepa_intsupportfac, TRUE, SCIP_DEFAULT_SEPA_INTSUPPORTFAC, 0.0, SCIP_INVALID/10.0,
         NULL, NULL) );
   SCIP_CALL( SCIPsetAddRealParam(*set, messagehdlr, blkmem,
           "separating/minactivityquot",
           "minimum cut activity quotient to convert cuts into constraints during a restart (0.0: all cuts are converted)",
           &(*set)->sepa_minactivityquot, FALSE, SCIP_DEFAULT_SEPA_MINACTIVITYQUOT, 0.0, 1.0,
           NULL, NULL) );
   SCIP_CALL( SCIPsetAddCharParam(*set, messagehdlr, blkmem,
         "separating/orthofunc",
         "function used for calc. scalar prod. in orthogonality test ('e'uclidean, 'd'iscrete)",
         &(*set)->sepa_orthofunc, TRUE, SCIP_DEFAULT_SEPA_ORTHOFUNC, "ed",
         NULL, NULL) );
   SCIP_CALL( SCIPsetAddCharParam(*set, messagehdlr, blkmem,
         "separating/efficacynorm",
         "row norm to use for efficacy calculation ('e'uclidean, 'm'aximum, 's'um, 'd'iscrete)",
         &(*set)->sepa_efficacynorm, TRUE, SCIP_DEFAULT_SEPA_EFFICACYNORM, "emsd",
         NULL, NULL) );
   SCIP_CALL( SCIPsetAddCharParam(*set, messagehdlr, blkmem,
         "separating/cutselrestart",
         "cut selection during restart ('a'ge, activity 'q'uotient)",
         &(*set)->sepa_cutselrestart, TRUE, SCIP_DEFAULT_SEPA_CUTSELRESTART, "aq",
         NULL, NULL) );
   SCIP_CALL( SCIPsetAddCharParam(*set, messagehdlr, blkmem,
         "separating/cutselsubscip",
         "cut selection for sub SCIPs  ('a'ge, activity 'q'uotient)",
         &(*set)->sepa_cutselsubscip, TRUE, SCIP_DEFAULT_SEPA_CUTSELSUBSCIP, "aq",
         NULL, NULL) );
   SCIP_CALL( SCIPsetAddIntParam(*set, messagehdlr, blkmem,
         "separating/maxruns",
         "maximal number of runs for which separation is enabled (-1: unlimited)",
         &(*set)->sepa_maxruns, TRUE, SCIP_DEFAULT_SEPA_MAXRUNS, -1, INT_MAX,
         NULL, NULL) );
   SCIP_CALL( SCIPsetAddIntParam(*set, messagehdlr, blkmem,
         "separating/maxrounds",
         "maximal number of separation rounds per node (-1: unlimited)",
         &(*set)->sepa_maxrounds, FALSE, SCIP_DEFAULT_SEPA_MAXROUNDS, -1, INT_MAX,
         NULL, NULL) );
   SCIP_CALL( SCIPsetAddIntParam(*set, messagehdlr, blkmem,
         "separating/maxroundsroot",
         "maximal number of separation rounds in the root node (-1: unlimited)",
         &(*set)->sepa_maxroundsroot, FALSE, SCIP_DEFAULT_SEPA_MAXROUNDSROOT, -1, INT_MAX,
         NULL, NULL) );
   SCIP_CALL( SCIPsetAddIntParam(*set, messagehdlr, blkmem,
         "separating/maxroundsrootsubrun",
         "maximal number of separation rounds in the root node of a subsequent run (-1: unlimited)",
         &(*set)->sepa_maxroundsrootsubrun, TRUE, SCIP_DEFAULT_SEPA_MAXROUNDSROOTSUBRUN, -1, INT_MAX,
         NULL, NULL) );
   SCIP_CALL( SCIPsetAddIntParam(*set, messagehdlr, blkmem,
         "separating/maxaddrounds",
         "maximal additional number of separation rounds in subsequent price-and-cut loops (-1: no additional restriction)",
         &(*set)->sepa_maxaddrounds, TRUE, SCIP_DEFAULT_SEPA_MAXADDROUNDS, -1, INT_MAX,
         NULL, NULL) );
   SCIP_CALL( SCIPsetAddIntParam(*set, messagehdlr, blkmem,
         "separating/maxstallrounds",
         "maximal number of consecutive separation rounds without objective or integrality improvement (-1: no additional restriction)",
         &(*set)->sepa_maxstallrounds, FALSE, SCIP_DEFAULT_SEPA_MAXSTALLROUNDS, -1, INT_MAX,
         NULL, NULL) );
   SCIP_CALL( SCIPsetAddIntParam(*set, messagehdlr, blkmem,
         "separating/maxstallroundsroot",
         "maximal number of consecutive separation rounds without objective or integrality improvement (-1: no additional restriction)",
         &(*set)->sepa_maxstallroundsroot, FALSE, SCIP_DEFAULT_SEPA_MAXSTALLROUNDSROOT, -1, INT_MAX,
         NULL, NULL) );
   SCIP_CALL( SCIPsetAddIntParam(*set, messagehdlr, blkmem,
         "separating/maxincrounds",
         "maximal number of consecutive separation rounds that increase the size of the LP relaxation per node (-1: unlimited)",
         &(*set)->sepa_maxincrounds, FALSE, SCIP_DEFAULT_SEPA_MAXINCROUNDS, -1, INT_MAX,
         NULL, NULL) );
   SCIP_CALL( SCIPsetAddIntParam(*set, messagehdlr, blkmem,
         "separating/maxcuts",
         "maximal number of cuts separated per separation round (0: disable local separation)",
         &(*set)->sepa_maxcuts, FALSE, SCIP_DEFAULT_SEPA_MAXCUTS, 0, INT_MAX,
         NULL, NULL) );
   SCIP_CALL( SCIPsetAddIntParam(*set, messagehdlr, blkmem,
         "separating/maxcutsroot",
         "maximal number of separated cuts at the root node (0: disable root node separation)",
         &(*set)->sepa_maxcutsroot, FALSE, SCIP_DEFAULT_SEPA_MAXCUTSROOT, 0, INT_MAX,
         NULL, NULL) );
   SCIP_CALL( SCIPsetAddIntParam(*set, messagehdlr, blkmem,
         "separating/cutagelimit",
         "maximum age a cut can reach before it is deleted from the global cut pool, or -1 to keep all cuts",
         &(*set)->sepa_cutagelimit, TRUE, SCIP_DEFAULT_SEPA_CUTAGELIMIT, -1, INT_MAX,
         NULL, NULL) );
   SCIP_CALL( SCIPsetAddIntParam(*set, messagehdlr, blkmem,
         "separating/poolfreq",
         "separation frequency for the global cut pool (-1: disable global cut pool, 0: only separate pool at the root)",
         &(*set)->sepa_poolfreq, FALSE, SCIP_DEFAULT_SEPA_POOLFREQ, -1, SCIP_MAXTREEDEPTH,
         NULL, NULL) );

   /* parallel parameters */
   SCIP_CALL( SCIPsetAddIntParam(*set, messagehdlr, blkmem,
         "parallel/mode",
         "parallel optimisation mode, 0: opportunistic or 1: deterministic.",
         &(*set)->parallel_mode, FALSE, SCIP_DEFAULT_PARALLEL_MODE, 0, 1,
         NULL, NULL) );
   SCIP_CALL( SCIPsetAddIntParam(*set, messagehdlr, blkmem,
         "parallel/minnthreads",
         "the minimum number of threads used during parallel solve",
         &(*set)->parallel_minnthreads, FALSE, SCIP_DEFAULT_PARALLEL_MINNTHREADS, 0, 64,
         NULL, NULL) );
   SCIP_CALL( SCIPsetAddIntParam(*set, messagehdlr, blkmem,
         "parallel/maxnthreads",
         "the maximum number of threads used during parallel solve",
         &(*set)->parallel_maxnthreads, FALSE, SCIP_DEFAULT_PARALLEL_MAXNTHREADS, 0, 64,
         NULL, NULL) );

   /* concurrent solver parameters */
   SCIP_CALL( SCIPsetAddBoolParam(*set, messagehdlr, blkmem,
         "concurrent/changeseeds",
         "set different random seeds in each concurrent solver?",
         &(*set)->concurrent_changeseeds, FALSE, SCIP_DEFAULT_CONCURRENT_CHANGESEEDS,
         NULL, NULL) );
   SCIP_CALL( SCIPsetAddBoolParam(*set, messagehdlr, blkmem,
         "concurrent/changechildsel",
         "use different child selection rules in each concurrent solver?",
         &(*set)->concurrent_changechildsel, FALSE, SCIP_DEFAULT_CONCURRENT_CHANGECHILDSEL,
         NULL, NULL) );
   SCIP_CALL( SCIPsetAddBoolParam(*set, messagehdlr, blkmem,
         "concurrent/commvarbnds",
         "should the concurrent solvers communicate global variable bound changes?",
         &(*set)->concurrent_commvarbnds, FALSE, SCIP_DEFAULT_CONCURRENT_COMMVARBNDS,
         NULL, NULL) );
   SCIP_CALL( SCIPsetAddBoolParam(*set, messagehdlr, blkmem,
         "concurrent/presolvebefore",
         "should the problem be presolved before it is copied to the concurrent solvers?",
         &(*set)->concurrent_presolvebefore, FALSE, SCIP_DEFAULT_CONCURRENT_PRESOLVEBEFORE,
         NULL, NULL) );
   SCIP_CALL( SCIPsetAddIntParam(*set, messagehdlr, blkmem,
         "concurrent/initseed",
         "maximum number of solutions that will be shared in a one synchronization",
         &(*set)->concurrent_initseed, FALSE, SCIP_DEFAULT_CONCURRENT_INITSEED, 0, INT_MAX,
         NULL, NULL) );
   SCIP_CALL( SCIPsetAddRealParam(*set, messagehdlr, blkmem,
         "concurrent/sync/freqinit",
         "initial frequency of synchronization with other threads",
         &(*set)->concurrent_freqinit, FALSE, SCIP_DEFAULT_CONCURRENT_FREQINIT, 0.0, SCIP_REAL_MAX,
         NULL, NULL) );
      SCIP_CALL( SCIPsetAddRealParam(*set, messagehdlr, blkmem,
         "concurrent/sync/freqmax",
         "maximal frequency of synchronization with other threads",
         &(*set)->concurrent_freqmax, FALSE, SCIP_DEFAULT_CONCURRENT_FREQMAX, 0.0, SCIP_REAL_MAX,
         NULL, NULL) );
   SCIP_CALL( SCIPsetAddRealParam(*set, messagehdlr, blkmem,
         "concurrent/sync/freqfactor",
         "factor by which the frequency of synchronization is changed",
         &(*set)->concurrent_freqfactor, FALSE, SCIP_DEFAULT_CONCURRENT_FREQFACTOR, 1.0, SCIP_REAL_MAX,
         NULL, NULL) );
   SCIP_CALL( SCIPsetAddRealParam(*set, messagehdlr, blkmem,
         "concurrent/sync/targetprogress",
         "when adapting the synchronization frequency this value is the targeted relative difference by which the absolute gap decreases per synchronization",
         &(*set)->concurrent_targetprogress, FALSE, SCIP_DEFAULT_CONCURRENT_TARGETPROGRESS, 0.0, SCIP_REAL_MAX,
         NULL, NULL) );
   SCIP_CALL( SCIPsetAddIntParam(*set, messagehdlr, blkmem,
         "concurrent/sync/maxnsols",
         "maximum number of solutions that will be shared in a single synchronization",
         &(*set)->concurrent_maxnsols, FALSE, SCIP_DEFAULT_CONCURRENT_MAXNSOLS, 0, 1000,
         NULL, NULL) );
   SCIP_CALL( SCIPsetAddIntParam(*set, messagehdlr, blkmem,
         "concurrent/sync/maxnsyncdelay",
         "maximum number of synchronizations before reading is enforced regardless of delay",
         &(*set)->concurrent_maxnsyncdelay, TRUE, SCIP_DEFAULT_CONCURRENT_MAXNSYNCDELAY, 0, 100,
         NULL, NULL) );
   SCIP_CALL( SCIPsetAddRealParam(*set, messagehdlr, blkmem,
         "concurrent/sync/minsyncdelay",
         "minimum delay before synchronization data is read",
         &(*set)->concurrent_minsyncdelay, FALSE, SCIP_DEFAULT_CONCURRENT_MINSYNCDELAY, 0.0, SCIP_REAL_MAX,
         NULL, NULL) );
   SCIP_CALL( SCIPsetAddIntParam(*set, messagehdlr, blkmem,
         "concurrent/sync/nbestsols",
         "how many of the N best solutions should be considered for synchronization?",
         &(*set)->concurrent_nbestsols, FALSE, SCIP_DEFAULT_CONCURRENT_NBESTSOLS, 0, INT_MAX,
         NULL, NULL) );
   SCIP_CALL( SCIPsetAddStringParam(*set, messagehdlr, blkmem,
         "concurrent/paramsetprefix",
         "path prefix for parameter setting files of concurrent solvers",
         &(*set)->concurrent_paramsetprefix, FALSE, SCIP_DEFAULT_CONCURRENT_PARAMSETPREFIX,
         NULL, NULL) );

   /* timing parameters */
   assert(sizeof(int) == sizeof(SCIP_CLOCKTYPE));
   SCIP_CALL( SCIPsetAddIntParam(*set, messagehdlr, blkmem,
         "timing/clocktype",
         "default clock type (1: CPU user seconds, 2: wall clock time)",
         (int*)&(*set)->time_clocktype, FALSE, (int)SCIP_DEFAULT_TIME_CLOCKTYPE, 1, 2,
         NULL, NULL) );
   SCIP_CALL( SCIPsetAddBoolParam(*set, messagehdlr, blkmem,
         "timing/enabled",
         "is timing enabled?",
         &(*set)->time_enabled, FALSE, SCIP_DEFAULT_TIME_ENABLED,
         NULL, NULL) );
   SCIP_CALL( SCIPsetAddBoolParam(*set, messagehdlr, blkmem,
         "timing/reading",
         "belongs reading time to solving time?",
         &(*set)->time_reading, FALSE, SCIP_DEFAULT_TIME_READING,
         NULL, NULL) );
   SCIP_CALL( SCIPsetAddBoolParam(*set, messagehdlr, blkmem,
         "timing/rareclockcheck",
         "should clock checks of solving time be performed less frequently (note: time limit could be exceeded slightly)",
         &(*set)->time_rareclockcheck, FALSE, SCIP_DEFAULT_TIME_RARECLOCKCHECK,
         NULL, NULL) );
   SCIP_CALL( SCIPsetAddBoolParam(*set, messagehdlr, blkmem,
         "timing/statistictiming",
         "should timing for statistic output be performed?",
         &(*set)->time_statistictiming, FALSE, SCIP_DEFAULT_TIME_STATISTICTIMING,
         paramChgdStatistictiming, NULL) );

   /* visualization parameters */
   SCIP_CALL( SCIPsetAddStringParam(*set, messagehdlr, blkmem,
         "visual/vbcfilename",
         "name of the VBC tool output file, or - if no VBC tool output should be created",
         &(*set)->visual_vbcfilename, FALSE, SCIP_DEFAULT_VISUAL_VBCFILENAME,
         NULL, NULL) );
   SCIP_CALL( SCIPsetAddStringParam(*set, messagehdlr, blkmem,
         "visual/bakfilename",
         "name of the BAK tool output file, or - if no BAK tool output should be created",
         &(*set)->visual_bakfilename, FALSE, SCIP_DEFAULT_VISUAL_BAKFILENAME,
         NULL, NULL) );
   SCIP_CALL( SCIPsetAddBoolParam(*set, messagehdlr, blkmem,
         "visual/realtime",
         "should the real solving time be used instead of a time step counter in visualization?",
         &(*set)->visual_realtime, FALSE, SCIP_DEFAULT_VISUAL_REALTIME,
         NULL, NULL) );
   SCIP_CALL( SCIPsetAddBoolParam(*set, messagehdlr, blkmem,
         "visual/dispsols",
         "should the node where solutions are found be visualized?",
         &(*set)->visual_dispsols, FALSE, SCIP_DEFAULT_VISUAL_DISPSOLS,
         NULL, NULL) );
   SCIP_CALL( SCIPsetAddBoolParam(*set, messagehdlr, blkmem,
         "visual/objextern",
         "should be output the external value of the objective?",
         &(*set)->visual_objextern, FALSE, SCIP_DEFAULT_VISUAL_OBJEXTERN,
         NULL, NULL) );

   /* Reading parameters */
   SCIP_CALL( SCIPsetAddBoolParam(*set, messagehdlr, blkmem,
         "reading/initialconss",
         "should model constraints be marked as initial?",
         &(*set)->read_initialconss, FALSE, SCIP_DEFAULT_READ_INITIALCONSS,
         NULL, NULL) );
   SCIP_CALL( SCIPsetAddBoolParam(*set, messagehdlr, blkmem,
         "reading/dynamicconss",
         "should model constraints be subject to aging?",
         &(*set)->read_dynamicconss, FALSE, SCIP_DEFAULT_READ_DYNAMICCONSS,
         NULL, NULL) );
   SCIP_CALL( SCIPsetAddBoolParam(*set, messagehdlr, blkmem,
         "reading/dynamiccols",
         "should columns be added and removed dynamically to the LP?",
         &(*set)->read_dynamiccols, FALSE, SCIP_DEFAULT_READ_DYNAMICCOLS,
         NULL, NULL) );
   SCIP_CALL( SCIPsetAddBoolParam(*set, messagehdlr, blkmem,
         "reading/dynamicrows",
         "should rows be added and removed dynamically to the LP?",
         &(*set)->read_dynamicrows, FALSE, SCIP_DEFAULT_READ_DYNAMICROWS,
         NULL, NULL) );

   /* Writing parameters */
   SCIP_CALL( SCIPsetAddBoolParam(*set, messagehdlr, blkmem,
         "write/allconss",
         "should all constraints be written (including the redundant constraints)?",
         &(*set)->write_allconss, FALSE, SCIP_DEFAULT_WRITE_ALLCONSS,
         NULL, NULL) );
   SCIP_CALL( SCIPsetAddBoolParam(*set, messagehdlr, blkmem,
         "write/printzeros",
         "should variables set to zero be printed?",
         &(*set)->write_printzeros, FALSE, SCIP_DEFAULT_PRINTZEROS,
         NULL, NULL) );
   SCIP_CALL( SCIPsetAddIntParam(*set, messagehdlr, blkmem,
         "write/genericnamesoffset",
         "when writing a generic problem the index for the first variable should start with?",
         &(*set)->write_genoffset, FALSE, SCIP_DEFAULT_WRITE_GENNAMES_OFFSET, 0, INT_MAX/2,
         NULL, NULL) );

   return SCIP_OKAY;
}

/** frees global SCIP settings */
SCIP_RETCODE SCIPsetFree(
   SCIP_SET**            set,                /**< pointer to SCIP settings */
   BMS_BLKMEM*           blkmem              /**< block memory */
   )
{
   int i;

   assert(set != NULL);

   /* free parameter set */
   SCIPparamsetFree(&(*set)->paramset, blkmem);

   /* free file readers */
   for( i = 0; i < (*set)->nreaders; ++i )
   {
      SCIP_CALL( SCIPreaderFree(&(*set)->readers[i], *set) );
   }
   BMSfreeMemoryArrayNull(&(*set)->readers);

   /* free variable pricers */
   for( i = 0; i < (*set)->npricers; ++i )
   {
      SCIP_CALL( SCIPpricerFree(&(*set)->pricers[i], *set) );
   }
   BMSfreeMemoryArrayNull(&(*set)->pricers);

   /* free constraint handlers */
   for( i = 0; i < (*set)->nconshdlrs; ++i )
   {
      SCIP_CALL( SCIPconshdlrFree(&(*set)->conshdlrs[i], *set) );
   }
   BMSfreeMemoryArrayNull(&(*set)->conshdlrs);
   BMSfreeMemoryArrayNull(&(*set)->conshdlrs_sepa);
   BMSfreeMemoryArrayNull(&(*set)->conshdlrs_enfo);
   BMSfreeMemoryArrayNull(&(*set)->conshdlrs_include);

   /* free conflict handlers */
   for( i = 0; i < (*set)->nconflicthdlrs; ++i )
   {
      SCIP_CALL( SCIPconflicthdlrFree(&(*set)->conflicthdlrs[i], *set) );
   }
   BMSfreeMemoryArrayNull(&(*set)->conflicthdlrs);

   /* free presolvers */
   for( i = 0; i < (*set)->npresols; ++i )
   {
      SCIP_CALL( SCIPpresolFree(&(*set)->presols[i], *set) );
   }
   BMSfreeMemoryArrayNull(&(*set)->presols);

   /* free relaxators */
   for( i = 0; i < (*set)->nrelaxs; ++i )
   {
      SCIP_CALL( SCIPrelaxFree(&(*set)->relaxs[i], *set) );
   }
   BMSfreeMemoryArrayNull(&(*set)->relaxs);

   /* free separators */
   for( i = 0; i < (*set)->nsepas; ++i )
   {
      SCIP_CALL( SCIPsepaFree(&(*set)->sepas[i], *set) );
   }
   BMSfreeMemoryArrayNull(&(*set)->sepas);

   /* free propagators */
   for( i = 0; i < (*set)->nprops; ++i )
   {
      SCIP_CALL( SCIPpropFree(&(*set)->props[i], *set) );
   }
   BMSfreeMemoryArrayNull(&(*set)->props);
   BMSfreeMemoryArrayNull(&(*set)->props_presol);

   /* free primal heuristics */
   for( i = 0; i < (*set)->nheurs; ++i )
   {
      SCIP_CALL( SCIPheurFree(&(*set)->heurs[i], *set, blkmem) );
   }
   BMSfreeMemoryArrayNull(&(*set)->heurs);

   /* free tree compressions */
   for( i = 0; i < (*set)->ncomprs; ++i )
   {
      SCIP_CALL( SCIPcomprFree(&(*set)->comprs[i], *set) );
   }
   BMSfreeMemoryArrayNull(&(*set)->comprs);

   /* free event handlers */
   for( i = 0; i < (*set)->neventhdlrs; ++i )
   {
      SCIP_CALL( SCIPeventhdlrFree(&(*set)->eventhdlrs[i], *set) );
   }
   BMSfreeMemoryArrayNull(&(*set)->eventhdlrs);

   /* free node selectors */
   for( i = 0; i < (*set)->nnodesels; ++i )
   {
      SCIP_CALL( SCIPnodeselFree(&(*set)->nodesels[i], *set) );
   }
   BMSfreeMemoryArrayNull(&(*set)->nodesels);

   /* free branching methods */
   for( i = 0; i < (*set)->nbranchrules; ++i )
   {
      SCIP_CALL( SCIPbranchruleFree(&(*set)->branchrules[i], *set) );
   }
   BMSfreeMemoryArrayNull(&(*set)->branchrules);

   /* free statistics tables */
   for( i = 0; i < (*set)->ntables; ++i )
   {
      SCIP_CALL( SCIPtableFree(&(*set)->tables[i], *set) );
   }
   BMSfreeMemoryArrayNull(&(*set)->tables);

   /* free display columns */
   for( i = 0; i < (*set)->ndisps; ++i )
   {
      SCIP_CALL( SCIPdispFree(&(*set)->disps[i], *set) );
   }
   BMSfreeMemoryArrayNull(&(*set)->disps);

   /* free dialogs */
   BMSfreeMemoryArrayNull(&(*set)->dialogs);

   /* free NLPIs */
   for( i = 0; i < (*set)->nnlpis; ++i )
   {
      SCIP_CALL( SCIPnlpiFree(&(*set)->nlpis[i]) );
   }
   BMSfreeMemoryArrayNull(&(*set)->nlpis);

   /* free concsolvers */
   SCIP_CALL( SCIPsetFreeConcsolvers(*set) );

   /* free concsolvers types */
   for( i = 0; i < (*set)->nconcsolvertypes; ++i )
   {
      SCIPconcsolverTypeFree(&(*set)->concsolvertypes[i]);
   }
   BMSfreeMemoryArrayNull(&(*set)->concsolvertypes);


   /* free information on external codes */
   for( i = 0; i < (*set)->nextcodes; ++i )
   {
      BMSfreeMemoryArrayNull(&(*set)->extcodenames[i]);
      BMSfreeMemoryArrayNull(&(*set)->extcodedescs[i]);
   }
   BMSfreeMemoryArrayNull(&(*set)->extcodenames);
   BMSfreeMemoryArrayNull(&(*set)->extcodedescs);

   /* free all debug data */
   SCIP_CALL( SCIPdebugFreeDebugData(*set) ); /*lint !e506 !e774*/

   /* free virtual tables of bandit algorithms */
   for( i = 0; i < (*set)->nbanditvtables; ++i )
   {
      SCIPbanditvtableFree(&(*set)->banditvtables[i]);
   }
   BMSfreeMemoryArrayNull(&(*set)->banditvtables);

   BMSfreeMemory(set);

   return SCIP_OKAY;
}

/** returns current stage of SCIP */
SCIP_STAGE SCIPsetGetStage(
   SCIP_SET*             set                 /**< global SCIP settings */
   )
{
   assert(set != NULL);

   return set->stage;
}

/** creates a SCIP_Bool parameter, sets it to its default value, and adds it to the parameter set */
SCIP_RETCODE SCIPsetAddBoolParam(
   SCIP_SET*             set,                /**< global SCIP settings */
   SCIP_MESSAGEHDLR*     messagehdlr,        /**< message handler */
   BMS_BLKMEM*           blkmem,             /**< block memory */
   const char*           name,               /**< name of the parameter */
   const char*           desc,               /**< description of the parameter */
   SCIP_Bool*            valueptr,           /**< pointer to store the current parameter value, or NULL */
   SCIP_Bool             isadvanced,         /**< is this parameter an advanced parameter? */
   SCIP_Bool             defaultvalue,       /**< default value of the parameter */
   SCIP_DECL_PARAMCHGD   ((*paramchgd)),     /**< change information method of parameter */
   SCIP_PARAMDATA*       paramdata           /**< locally defined parameter specific data */
   )
{
   assert(set != NULL);

   SCIP_CALL( SCIPparamsetAddBool(set->paramset, messagehdlr, blkmem, name, desc, valueptr, isadvanced,
         defaultvalue, paramchgd, paramdata) );

   return SCIP_OKAY;
}

/** creates an int parameter, sets it to its default value, and adds it to the parameter set */
SCIP_RETCODE SCIPsetAddIntParam(
   SCIP_SET*             set,                /**< global SCIP settings */
   SCIP_MESSAGEHDLR*     messagehdlr,        /**< message handler */
   BMS_BLKMEM*           blkmem,             /**< block memory */
   const char*           name,               /**< name of the parameter */
   const char*           desc,               /**< description of the parameter */
   int*                  valueptr,           /**< pointer to store the current parameter value, or NULL */
   SCIP_Bool             isadvanced,         /**< is this parameter an advanced parameter? */
   int                   defaultvalue,       /**< default value of the parameter */
   int                   minvalue,           /**< minimum value for parameter */
   int                   maxvalue,           /**< maximum value for parameter */
   SCIP_DECL_PARAMCHGD   ((*paramchgd)),     /**< change information method of parameter */
   SCIP_PARAMDATA*       paramdata           /**< locally defined parameter specific data */
   )
{
   assert(set != NULL);

   SCIP_CALL( SCIPparamsetAddInt(set->paramset, messagehdlr, blkmem, name, desc, valueptr, isadvanced,
         defaultvalue, minvalue, maxvalue, paramchgd, paramdata) );

   return SCIP_OKAY;
}

/** creates a SCIP_Longint parameter, sets it to its default value, and adds it to the parameter set */
SCIP_RETCODE SCIPsetAddLongintParam(
   SCIP_SET*             set,                /**< global SCIP settings */
   SCIP_MESSAGEHDLR*     messagehdlr,        /**< message handler */
   BMS_BLKMEM*           blkmem,             /**< block memory */
   const char*           name,               /**< name of the parameter */
   const char*           desc,               /**< description of the parameter */
   SCIP_Longint*         valueptr,           /**< pointer to store the current parameter value, or NULL */
   SCIP_Bool             isadvanced,         /**< is this parameter an advanced parameter? */
   SCIP_Longint          defaultvalue,       /**< default value of the parameter */
   SCIP_Longint          minvalue,           /**< minimum value for parameter */
   SCIP_Longint          maxvalue,           /**< maximum value for parameter */
   SCIP_DECL_PARAMCHGD   ((*paramchgd)),     /**< change information method of parameter */
   SCIP_PARAMDATA*       paramdata           /**< locally defined parameter specific data */
   )
{
   assert(set != NULL);

   SCIP_CALL( SCIPparamsetAddLongint(set->paramset, messagehdlr, blkmem, name, desc, valueptr, isadvanced,
         defaultvalue, minvalue, maxvalue, paramchgd, paramdata) );

   return SCIP_OKAY;
}

/** creates a SCIP_Real parameter, sets it to its default value, and adds it to the parameter set */
SCIP_RETCODE SCIPsetAddRealParam(
   SCIP_SET*             set,                /**< global SCIP settings */
   SCIP_MESSAGEHDLR*     messagehdlr,        /**< message handler */
   BMS_BLKMEM*           blkmem,             /**< block memory */
   const char*           name,               /**< name of the parameter */
   const char*           desc,               /**< description of the parameter */
   SCIP_Real*            valueptr,           /**< pointer to store the current parameter value, or NULL */
   SCIP_Bool             isadvanced,         /**< is this parameter an advanced parameter? */
   SCIP_Real             defaultvalue,       /**< default value of the parameter */
   SCIP_Real             minvalue,           /**< minimum value for parameter */
   SCIP_Real             maxvalue,           /**< maximum value for parameter */
   SCIP_DECL_PARAMCHGD   ((*paramchgd)),     /**< change information method of parameter */
   SCIP_PARAMDATA*       paramdata           /**< locally defined parameter specific data */
   )
{
   assert(set != NULL);

   SCIP_CALL( SCIPparamsetAddReal(set->paramset, messagehdlr, blkmem, name, desc, valueptr, isadvanced,
         defaultvalue, minvalue, maxvalue, paramchgd, paramdata) );

   return SCIP_OKAY;
}

/** creates a char parameter, sets it to its default value, and adds it to the parameter set */
SCIP_RETCODE SCIPsetAddCharParam(
   SCIP_SET*             set,                /**< global SCIP settings */
   SCIP_MESSAGEHDLR*     messagehdlr,        /**< message handler */
   BMS_BLKMEM*           blkmem,             /**< block memory */
   const char*           name,               /**< name of the parameter */
   const char*           desc,               /**< description of the parameter */
   char*                 valueptr,           /**< pointer to store the current parameter value, or NULL */
   SCIP_Bool             isadvanced,         /**< is this parameter an advanced parameter? */
   char                  defaultvalue,       /**< default value of the parameter */
   const char*           allowedvalues,      /**< array with possible parameter values, or NULL if not restricted */
   SCIP_DECL_PARAMCHGD   ((*paramchgd)),     /**< change information method of parameter */
   SCIP_PARAMDATA*       paramdata           /**< locally defined parameter specific data */
   )
{
   assert(set != NULL);

   SCIP_CALL( SCIPparamsetAddChar(set->paramset, messagehdlr, blkmem, name, desc, valueptr, isadvanced,
         defaultvalue, allowedvalues, paramchgd, paramdata) );

   return SCIP_OKAY;
}

/** creates a string parameter, sets it to its default value, and adds it to the parameter set */
SCIP_RETCODE SCIPsetAddStringParam(
   SCIP_SET*             set,                /**< global SCIP settings */
   SCIP_MESSAGEHDLR*     messagehdlr,        /**< message handler */
   BMS_BLKMEM*           blkmem,             /**< block memory */
   const char*           name,               /**< name of the parameter */
   const char*           desc,               /**< description of the parameter */
   char**                valueptr,           /**< pointer to store the current parameter value, or NULL */
   SCIP_Bool             isadvanced,         /**< is this parameter an advanced parameter? */
   const char*           defaultvalue,       /**< default value of the parameter */
   SCIP_DECL_PARAMCHGD   ((*paramchgd)),     /**< change information method of parameter */
   SCIP_PARAMDATA*       paramdata           /**< locally defined parameter specific data */
   )
{
   assert(set != NULL);

   SCIP_CALL( SCIPparamsetAddString(set->paramset, messagehdlr, blkmem, name, desc, valueptr, isadvanced,
         defaultvalue, paramchgd, paramdata) );

   return SCIP_OKAY;
}

/** gets the fixing status value of an existing parameter */
SCIP_Bool SCIPsetIsParamFixed(
   SCIP_SET*             set,                /**< global SCIP settings */
   const char*           name                /**< name of the parameter */
   )
{
   assert(set != NULL);

   return SCIPparamsetIsFixed(set->paramset, name);
}

/** returns the pointer to the SCIP parameter with the given name */
SCIP_PARAM* SCIPsetGetParam(
   SCIP_SET*             set,                /**< global SCIP settings */
   const char*           name                /**< name of the parameter */
   )
{
   assert(set != NULL);

   return SCIPparamsetGetParam(set->paramset, name);
}

/** gets the value of an existing SCIP_Bool parameter */
SCIP_RETCODE SCIPsetGetBoolParam(
   SCIP_SET*             set,                /**< global SCIP settings */
   const char*           name,               /**< name of the parameter */
   SCIP_Bool*            value               /**< pointer to store the parameter */
   )
{
   assert(set != NULL);

   SCIP_CALL( SCIPparamsetGetBool(set->paramset, name, value) );

   return SCIP_OKAY;
}

/** gets the value of an existing Int parameter */
SCIP_RETCODE SCIPsetGetIntParam(
   SCIP_SET*             set,                /**< global SCIP settings */
   const char*           name,               /**< name of the parameter */
   int*                  value               /**< pointer to store the value of the parameter */
   )
{
   assert(set != NULL);

   SCIP_CALL( SCIPparamsetGetInt(set->paramset, name, value) );

   return SCIP_OKAY;
}

/** gets the value of an existing SCIP_Longint parameter */
SCIP_RETCODE SCIPsetGetLongintParam(
   SCIP_SET*             set,                /**< global SCIP settings */
   const char*           name,               /**< name of the parameter */
   SCIP_Longint*         value               /**< pointer to store the value of the parameter */
   )
{
   assert(set != NULL);

   SCIP_CALL( SCIPparamsetGetLongint(set->paramset, name, value) );

   return SCIP_OKAY;
}

/** gets the value of an existing SCIP_Real parameter */
SCIP_RETCODE SCIPsetGetRealParam(
   SCIP_SET*             set,                /**< global SCIP settings */
   const char*           name,               /**< name of the parameter */
   SCIP_Real*            value               /**< pointer to store the value of the parameter */
   )
{
   assert(set != NULL);

   SCIP_CALL( SCIPparamsetGetReal(set->paramset, name, value) );

   return SCIP_OKAY;
}

/** gets the value of an existing Char parameter */
SCIP_RETCODE SCIPsetGetCharParam(
   SCIP_SET*             set,                /**< global SCIP settings */
   const char*           name,               /**< name of the parameter */
   char*                 value               /**< pointer to store the value of the parameter */
   )
{
   assert(set != NULL);

   SCIP_CALL( SCIPparamsetGetChar(set->paramset, name, value) );

   return SCIP_OKAY;
}

/** gets the value of an existing String parameter */
SCIP_RETCODE SCIPsetGetStringParam(
   SCIP_SET*             set,                /**< global SCIP settings */
   const char*           name,               /**< name of the parameter */
   char**                value               /**< pointer to store the value of the parameter */
   )
{
   assert(set != NULL);

   SCIP_CALL( SCIPparamsetGetString(set->paramset, name, value) );

   return SCIP_OKAY;
}

/** changes the fixing status of an existing parameter */
SCIP_RETCODE SCIPsetChgParamFixed(
   SCIP_SET*             set,                /**< global SCIP settings */
   const char*           name,               /**< name of the parameter */
   SCIP_Bool             fixed               /**< new fixing status of the parameter */
   )
{
   assert(set != NULL);

   SCIP_CALL( SCIPparamsetFix(set->paramset, name, fixed) );

   return SCIP_OKAY;
}

/** changes the value of an existing parameter */
SCIP_RETCODE SCIPsetSetParam(
   SCIP_SET*             set,                /**< global SCIP settings */
   SCIP_MESSAGEHDLR*     messagehdlr,        /**< message handler */
   const char*           name,               /**< name of the parameter */
   void*                 value               /**< new value of the parameter */
   )
{
   assert(set != NULL);

   SCIP_CALL( SCIPparamsetSet(set->paramset, set, messagehdlr, name, value) );

   return SCIP_OKAY;
}

/** changes the value of an existing SCIP_Bool parameter */
SCIP_RETCODE SCIPsetChgBoolParam(
   SCIP_SET*             set,                /**< global SCIP settings */
   SCIP_MESSAGEHDLR*     messagehdlr,        /**< message handler */
   SCIP_PARAM*           param,              /**< parameter */
   SCIP_Bool             value               /**< new value of the parameter */
   )
{
   SCIP_RETCODE retcode;

   assert(set != NULL);

   retcode = SCIPparamSetBool(param, set, messagehdlr, value, FALSE, TRUE);

   if( retcode != SCIP_PARAMETERWRONGVAL )
   {
      SCIP_CALL( retcode );
   }

   return retcode;
}

/** changes the value of an existing SCIP_Bool parameter */
SCIP_RETCODE SCIPsetSetBoolParam(
   SCIP_SET*             set,                /**< global SCIP settings */
   SCIP_MESSAGEHDLR*     messagehdlr,        /**< message handler */
   const char*           name,               /**< name of the parameter */
   SCIP_Bool             value               /**< new value of the parameter */
   )
{
   assert(set != NULL);

   SCIP_CALL( SCIPparamsetSetBool(set->paramset, set, messagehdlr, name, value) );

   return SCIP_OKAY;
}

/** sets the default value of an existing SCIP_Bool parameter */
SCIP_RETCODE SCIPsetSetDefaultBoolParam(
   SCIP_SET*             set,                /**< global SCIP settings */
   const char*           name,               /**< name of the parameter */
   SCIP_Bool             defaultvalue        /**< new default value of the parameter */
   )
{
   assert(set != NULL);

   SCIP_CALL( SCIPparamsetSetDefaultBool(set->paramset, name, defaultvalue) );

   return SCIP_OKAY;
}


/** changes the value of an existing Int parameter */
SCIP_RETCODE SCIPsetChgIntParam(
   SCIP_SET*             set,                /**< global SCIP settings */
   SCIP_MESSAGEHDLR*     messagehdlr,        /**< message handler */
   SCIP_PARAM*           param,              /**< parameter */
   int                   value               /**< new value of the parameter */
   )
{
   SCIP_RETCODE retcode;

   assert(set != NULL);
   assert(param != NULL);

   retcode = SCIPparamSetInt(param, set, messagehdlr, value, FALSE, TRUE);

   if( retcode != SCIP_PARAMETERWRONGVAL )
   {
      SCIP_CALL( retcode );
   }

   return retcode;
}

/** changes the value of an existing Int parameter */
SCIP_RETCODE SCIPsetSetIntParam(
   SCIP_SET*             set,                /**< global SCIP settings */
   SCIP_MESSAGEHDLR*     messagehdlr,        /**< message handler */
   const char*           name,               /**< name of the parameter */
   int                   value               /**< new value of the parameter */
   )
{
   assert(set != NULL);

   SCIP_CALL( SCIPparamsetSetInt(set->paramset, set, messagehdlr, name, value) );

   return SCIP_OKAY;
}

/** changes the default value of an existing Int parameter */
SCIP_RETCODE SCIPsetSetDefaultIntParam(
   SCIP_SET*             set,                /**< global SCIP settings */
   const char*           name,               /**< name of the parameter */
   int                   defaultvalue        /**< new default value of the parameter */
   )
{
   assert(set != NULL);

   SCIP_CALL( SCIPparamsetSetDefaultInt(set->paramset, name, defaultvalue) );

   return SCIP_OKAY;
}

/** changes the value of an existing SCIP_Longint parameter */
SCIP_RETCODE SCIPsetChgLongintParam(
   SCIP_SET*             set,                /**< global SCIP settings */
   SCIP_MESSAGEHDLR*     messagehdlr,        /**< message handler */
   SCIP_PARAM*           param,              /**< parameter */
   SCIP_Longint          value               /**< new value of the parameter */
   )
{
   SCIP_RETCODE retcode;

   assert(set != NULL);
   assert(param != NULL);

   retcode = SCIPparamSetLongint(param, set, messagehdlr, value, FALSE, TRUE);

   if( retcode != SCIP_PARAMETERWRONGVAL )
   {
      SCIP_CALL( retcode );
   }

   return retcode;
}

/** changes the value of an existing SCIP_Longint parameter */
SCIP_RETCODE SCIPsetSetLongintParam(
   SCIP_SET*             set,                /**< global SCIP settings */
   SCIP_MESSAGEHDLR*     messagehdlr,        /**< message handler */
   const char*           name,               /**< name of the parameter */
   SCIP_Longint          value               /**< new value of the parameter */
   )
{
   assert(set != NULL);

   SCIP_CALL( SCIPparamsetSetLongint(set->paramset, set, messagehdlr, name, value) );

   return SCIP_OKAY;
}

/** changes the value of an existing SCIP_Real parameter */
SCIP_RETCODE SCIPsetChgRealParam(
   SCIP_SET*             set,                /**< global SCIP settings */
   SCIP_MESSAGEHDLR*     messagehdlr,        /**< message handler */
   SCIP_PARAM*           param,              /**< parameter */
   SCIP_Real             value               /**< new value of the parameter */
   )
{
   SCIP_RETCODE retcode;

   assert(set != NULL);
   assert(param != NULL);

   retcode = SCIPparamSetReal(param, set, messagehdlr, value, FALSE, TRUE);

   if( retcode != SCIP_PARAMETERWRONGVAL )
   {
      SCIP_CALL( retcode );
   }

   return retcode;
}

/** changes the value of an existing SCIP_Real parameter */
SCIP_RETCODE SCIPsetSetRealParam(
   SCIP_SET*             set,                /**< global SCIP settings */
   SCIP_MESSAGEHDLR*     messagehdlr,        /**< message handler */
   const char*           name,               /**< name of the parameter */
   SCIP_Real             value               /**< new value of the parameter */
   )
{
   assert(set != NULL);

   SCIP_CALL( SCIPparamsetSetReal(set->paramset, set, messagehdlr, name, value) );

   return SCIP_OKAY;
}

/** changes the value of an existing Char parameter */
SCIP_RETCODE SCIPsetChgCharParam(
   SCIP_SET*             set,                /**< global SCIP settings */
   SCIP_MESSAGEHDLR*     messagehdlr,        /**< message handler */
   SCIP_PARAM*           param,              /**< parameter */
   char                  value               /**< new value of the parameter */
   )
{
   SCIP_RETCODE retcode;

   assert(set != NULL);
   assert(param != NULL);

   retcode = SCIPparamSetChar(param, set, messagehdlr, value, FALSE, TRUE);

   if( retcode != SCIP_PARAMETERWRONGVAL )
   {
      SCIP_CALL( retcode );
   }

   return retcode;
}

/** changes the value of an existing Char parameter */
SCIP_RETCODE SCIPsetSetCharParam(
   SCIP_SET*             set,                /**< global SCIP settings */
   SCIP_MESSAGEHDLR*     messagehdlr,        /**< message handler */
   const char*           name,               /**< name of the parameter */
   char                  value               /**< new value of the parameter */
   )
{
   assert(set != NULL);

   SCIP_CALL( SCIPparamsetSetChar(set->paramset, set, messagehdlr, name, value) );

   return SCIP_OKAY;
}

/** changes the value of an existing String parameter */
SCIP_RETCODE SCIPsetChgStringParam(
   SCIP_SET*             set,                /**< global SCIP settings */
   SCIP_MESSAGEHDLR*     messagehdlr,        /**< message handler */
   SCIP_PARAM*           param,              /**< parameter */
   const char*           value               /**< new value of the parameter */
   )
{
   SCIP_RETCODE retcode;

   assert(set != NULL);
   assert(param != NULL);

   retcode = SCIPparamSetString(param, set, messagehdlr, value, TRUE);

   if( retcode != SCIP_PARAMETERWRONGVAL )
   {
      SCIP_CALL( retcode );
   }

   return retcode;
}

/** changes the value of an existing String parameter */
SCIP_RETCODE SCIPsetSetStringParam(
   SCIP_SET*             set,                /**< global SCIP settings */
   SCIP_MESSAGEHDLR*     messagehdlr,        /**< message handler */
   const char*           name,               /**< name of the parameter */
   const char*           value               /**< new value of the parameter */
   )
{
   assert(set != NULL);

   SCIP_CALL( SCIPparamsetSetString(set->paramset, set, messagehdlr, name, value) );

   return SCIP_OKAY;
}

/** reads parameters from a file */
SCIP_RETCODE SCIPsetReadParams(
   SCIP_SET*             set,                /**< global SCIP settings */
   SCIP_MESSAGEHDLR*     messagehdlr,        /**< message handler */
   const char*           filename            /**< file name */
   )
{
   assert(set != NULL);

   SCIP_CALL( SCIPparamsetRead(set->paramset, set, messagehdlr, filename) );

   return SCIP_OKAY;
}

/** writes all parameters in the parameter set to a file */
SCIP_RETCODE SCIPsetWriteParams(
   SCIP_SET*             set,                /**< global SCIP settings */
   SCIP_MESSAGEHDLR*     messagehdlr,        /**< message handler */
   const char*           filename,           /**< file name, or NULL for stdout */
   SCIP_Bool             comments,           /**< should parameter descriptions be written as comments? */
   SCIP_Bool             onlychanged         /**< should only the parameters been written, that are changed from default? */
   )
{
   assert(set != NULL);

   SCIP_CALL( SCIPparamsetWrite(set->paramset, messagehdlr, filename, comments, onlychanged) );

   return SCIP_OKAY;
}

/** resets a single parameters to its default value */
SCIP_RETCODE SCIPsetResetParam(
   SCIP_SET*             set,                /**< global SCIP settings */
   SCIP_MESSAGEHDLR*     messagehdlr,        /**< message handler */
   const char*           name                /**< name of the parameter */
   )
{
   SCIP_CALL( SCIPparamsetSetToDefault(set->paramset, set, messagehdlr, name) );

   return SCIP_OKAY;
}

/** resets all parameters to their default values */
SCIP_RETCODE SCIPsetResetParams(
   SCIP_SET*             set,                /**< global SCIP settings */
   SCIP_MESSAGEHDLR*     messagehdlr         /**< message handler */
   )
{
   SCIP_CALL( SCIPparamsetSetToDefaults(set->paramset, set, messagehdlr) );

   return SCIP_OKAY;
}

/** sets parameters to
 *
 *  - \ref SCIP_PARAMEMPHASIS_DEFAULT to use default values (see also SCIPsetResetParams())
 *  - \ref SCIP_PARAMEMPHASIS_COUNTER to get feasible and "fast" counting process
 *  - \ref SCIP_PARAMEMPHASIS_CPSOLVER to get CP like search (e.g. no LP relaxation)
 *  - \ref SCIP_PARAMEMPHASIS_EASYCIP to solve easy problems fast
 *  - \ref SCIP_PARAMEMPHASIS_FEASIBILITY to detect feasibility fast
 *  - \ref SCIP_PARAMEMPHASIS_HARDLP to be capable to handle hard LPs
 *  - \ref SCIP_PARAMEMPHASIS_OPTIMALITY to prove optimality fast
 *  - \ref SCIP_PARAMEMPHASIS_PHASEFEAS to find feasible solutions during a 3 phase solution process
 *  - \ref SCIP_PARAMEMPHASIS_PHASEIMPROVE to find improved solutions during a 3 phase solution process
 *  - \ref SCIP_PARAMEMPHASIS_PHASEPROOF to proof optimality during a 3 phase solution process
 */
SCIP_RETCODE SCIPsetSetEmphasis(
   SCIP_SET*             set,                /**< global SCIP settings */
   SCIP_MESSAGEHDLR*     messagehdlr,        /**< message handler */
   SCIP_PARAMEMPHASIS    paramemphasis,      /**< parameter settings */
   SCIP_Bool             quiet               /**< should the parameter be set quiet (no output) */
   )
{
   SCIP_CALL( SCIPparamsetSetEmphasis(set->paramset, set, messagehdlr, paramemphasis, quiet) );

   return SCIP_OKAY;
}

/** sets parameters to deactivate separators and heuristics that use auxiliary SCIP instances; should be called for
 *  auxiliary SCIP instances to avoid recursion
 */
SCIP_RETCODE SCIPsetSetSubscipsOff(
   SCIP_SET*             set,                /**< global SCIP settings */
   SCIP_MESSAGEHDLR*     messagehdlr,        /**< message handler */
   SCIP_Bool             quiet               /**< should the parameter be set quiet (no output) */
   )
{
   SCIP_CALL( SCIPparamsetSetToSubscipsOff(set->paramset, set, messagehdlr, quiet) );

   return SCIP_OKAY;
}

/** sets heuristic parameters values to
 *  - SCIP_PARAMSETTING_DEFAULT which are the default values of all heuristic parameters
 *  - SCIP_PARAMSETTING_FAST such that the time spent on heuristics is decreased
 *  - SCIP_PARAMSETTING_AGGRESSIVE such that the heuristics are called more aggressively
 *  - SCIP_PARAMSETTING_OFF which turn off all heuristics
 */
SCIP_RETCODE SCIPsetSetHeuristics(
   SCIP_SET*             set,                /**< global SCIP settings */
   SCIP_MESSAGEHDLR*     messagehdlr,        /**< message handler */
   SCIP_PARAMSETTING     paramsetting,       /**< parameter settings */
   SCIP_Bool             quiet               /**< should the parameter be set quiet (no output) */
   )
{
   SCIP_CALL( SCIPparamsetSetHeuristics(set->paramset, set, messagehdlr, paramsetting, quiet) );

   return SCIP_OKAY;
}

/** sets presolving parameters to
 *  - SCIP_PARAMSETTING_DEFAULT which are the default values of all presolving parameters
 *  - SCIP_PARAMSETTING_FAST such that the time spent on presolving is decreased
 *  - SCIP_PARAMSETTING_AGGRESSIVE such that the presolving is more aggressive
 *  - SCIP_PARAMSETTING_OFF which turn off all presolving
 */
SCIP_RETCODE SCIPsetSetPresolving(
   SCIP_SET*             set,                /**< global SCIP settings */
   SCIP_MESSAGEHDLR*     messagehdlr,        /**< message handler */
   SCIP_PARAMSETTING     paramsetting,       /**< parameter settings */
   SCIP_Bool             quiet               /**< should the parameter be set quiet (no output) */
   )
{
   SCIP_CALL( SCIPparamsetSetPresolving(set->paramset, set, messagehdlr, paramsetting, quiet) );

   return SCIP_OKAY;
}

/** sets separating parameters to
 *  - SCIP_PARAMSETTING_DEFAULT which are the default values of all separating parameters
 *  - SCIP_PARAMSETTING_FAST such that the time spent on separating is decreased
 *  - SCIP_PARAMSETTING_AGGRESSIVE such that separating is more aggressive
 *  - SCIP_PARAMSETTING_OFF which turn off all separating
 */
SCIP_RETCODE SCIPsetSetSeparating(
   SCIP_SET*             set,                /**< global SCIP settings */
   SCIP_MESSAGEHDLR*     messagehdlr,        /**< message handler */
   SCIP_PARAMSETTING     paramsetting,       /**< parameter settings */
   SCIP_Bool             quiet               /**< should the parameter be set quiet (no output) */
   )
{
   SCIP_CALL( SCIPparamsetSetSeparating(set->paramset, set, messagehdlr, paramsetting, quiet) );

   return SCIP_OKAY;
}

/** returns the array of all available SCIP parameters */
SCIP_PARAM** SCIPsetGetParams(
   SCIP_SET*             set                 /**< global SCIP settings */
   )
{
   assert(set != NULL);

   return SCIPparamsetGetParams(set->paramset);
}

/** returns the total number of all available SCIP parameters */
int SCIPsetGetNParams(
   SCIP_SET*             set                 /**< global SCIP settings */
   )
{
   assert(set != NULL);

   return SCIPparamsetGetNParams(set->paramset);
}

/** inserts file reader in file reader list */
SCIP_RETCODE SCIPsetIncludeReader(
   SCIP_SET*             set,                /**< global SCIP settings */
   SCIP_READER*          reader              /**< file reader */
   )
{
   assert(set != NULL);
   assert(reader != NULL);

   if( set->nreaders >= set->readerssize )
   {
      set->readerssize = SCIPsetCalcMemGrowSize(set, set->nreaders+1);
      SCIP_ALLOC( BMSreallocMemoryArray(&set->readers, set->readerssize) );
   }
   assert(set->nreaders < set->readerssize);

   set->readers[set->nreaders] = reader;
   set->nreaders++;

   return SCIP_OKAY;
}

/** returns the file reader of the given name, or NULL if not existing */
SCIP_READER* SCIPsetFindReader(
   SCIP_SET*             set,                /**< global SCIP settings */
   const char*           name                /**< name of file reader */
   )
{
   int i;

   assert(set != NULL);
   assert(name != NULL);

   for( i = 0; i < set->nreaders; ++i )
   {
      if( strcmp(SCIPreaderGetName(set->readers[i]), name) == 0 )
         return set->readers[i];
   }

   return NULL;
}

/** inserts variable pricer in variable pricer list */
SCIP_RETCODE SCIPsetIncludePricer(
   SCIP_SET*             set,                /**< global SCIP settings */
   SCIP_PRICER*          pricer              /**< variable pricer */
   )
{
   assert(set != NULL);
   assert(pricer != NULL);

   if( set->npricers >= set->pricerssize )
   {
      set->pricerssize = SCIPsetCalcMemGrowSize(set, set->npricers+1);
      SCIP_ALLOC( BMSreallocMemoryArray(&set->pricers, set->pricerssize) );
   }
   assert(set->npricers < set->pricerssize);

   set->pricers[set->npricers] = pricer;
   set->npricers++;
   set->pricerssorted = FALSE;

   return SCIP_OKAY;
}

/** returns the variable pricer of the given name, or NULL if not existing */
SCIP_PRICER* SCIPsetFindPricer(
   SCIP_SET*             set,                /**< global SCIP settings */
   const char*           name                /**< name of variable pricer */
   )
{
   int i;

   assert(set != NULL);
   assert(name != NULL);

   for( i = 0; i < set->npricers; ++i )
   {
      if( strcmp(SCIPpricerGetName(set->pricers[i]), name) == 0 )
         return set->pricers[i];
   }

   return NULL;
}

/** sorts pricers by priorities */
void SCIPsetSortPricers(
   SCIP_SET*             set                 /**< global SCIP settings */
   )
{
   assert(set != NULL);

   if( !set->pricerssorted )
   {
      SCIPsortPtr((void**)set->pricers, SCIPpricerComp, set->npricers);
      set->pricerssorted = TRUE;
      set->pricersnamesorted = FALSE;
   }
}

/** sorts pricers by name */
void SCIPsetSortPricersName(
   SCIP_SET*             set                 /**< global SCIP settings */
   )
{
   assert(set != NULL);

   if( !set->pricersnamesorted )
   {
      SCIPsortPtr((void**)set->pricers, SCIPpricerCompName, set->npricers);
      set->pricerssorted = FALSE;
      set->pricersnamesorted = TRUE;
   }
}

/** inserts constraint handler in constraint handler list */
SCIP_RETCODE SCIPsetIncludeConshdlr(
   SCIP_SET*             set,                /**< global SCIP settings */
   SCIP_CONSHDLR*        conshdlr            /**< constraint handler */
   )
{
   int priority;
   int i;

   assert(set != NULL);
   assert(conshdlr != NULL);
   assert(!SCIPconshdlrIsInitialized(conshdlr));

   /* allocate memory */
   if( set->nconshdlrs >= set->conshdlrssize )
   {
      set->conshdlrssize = SCIPsetCalcMemGrowSize(set, set->nconshdlrs+1);
      SCIP_ALLOC( BMSreallocMemoryArray(&set->conshdlrs, set->conshdlrssize) );
      SCIP_ALLOC( BMSreallocMemoryArray(&set->conshdlrs_sepa, set->conshdlrssize) );
      SCIP_ALLOC( BMSreallocMemoryArray(&set->conshdlrs_enfo, set->conshdlrssize) );
      SCIP_ALLOC( BMSreallocMemoryArray(&set->conshdlrs_include, set->conshdlrssize) );
   }
   assert(set->nconshdlrs < set->conshdlrssize);

   /* sort constraint handler into conshdlrs array sorted by check priority */
   priority = SCIPconshdlrGetCheckPriority(conshdlr);
   for( i = set->nconshdlrs; i > 0 && SCIPconshdlrGetCheckPriority(set->conshdlrs[i-1]) < priority; --i )
   {
      set->conshdlrs[i] = set->conshdlrs[i-1];
   }
   set->conshdlrs[i] = conshdlr;

   /* sort constraint handler into conshdlrs_sepa array sorted by sepa priority */
   priority = SCIPconshdlrGetSepaPriority(conshdlr);
   for( i = set->nconshdlrs; i > 0 && SCIPconshdlrGetSepaPriority(set->conshdlrs_sepa[i-1]) < priority; --i )
   {
      set->conshdlrs_sepa[i] = set->conshdlrs_sepa[i-1];
   }
   set->conshdlrs_sepa[i] = conshdlr;

   /* sort constraint handler into conshdlrs_enfo array sorted by enfo priority */
   priority = SCIPconshdlrGetEnfoPriority(conshdlr);
   for( i = set->nconshdlrs; i > 0 && SCIPconshdlrGetEnfoPriority(set->conshdlrs_enfo[i-1]) < priority; --i )
   {
      set->conshdlrs_enfo[i] = set->conshdlrs_enfo[i-1];
   }
   set->conshdlrs_enfo[i] = conshdlr;

   /* add constraint handler into conshdlrs_include array sorted by inclusion order */
   set->conshdlrs_include[set->nconshdlrs] = conshdlr;

   set->nconshdlrs++;

   return SCIP_OKAY;
}

/** reinserts a constraint handler with modified sepa priority into the sepa priority sorted array */
void SCIPsetReinsertConshdlrSepaPrio(
   SCIP_SET*             set,                /**< global SCIP settings */
   SCIP_CONSHDLR*        conshdlr,           /**< constraint handler to be reinserted */
   int                   oldpriority         /**< the old separation priority of constraint handler */
   )
{
   int newpriority;
   int newpos;
   int i;
   assert(set != NULL);
   assert(conshdlr != NULL);

   newpriority = SCIPconshdlrGetSepaPriority(conshdlr);
   newpos = -1;

   /* search for the old position of constraint handler; determine its new position at the same time */
   if( newpriority > oldpriority )
   {
      i = 0;
      while( i < set->nconshdlrs &&
            strcmp(SCIPconshdlrGetName(set->conshdlrs_sepa[i]), SCIPconshdlrGetName(conshdlr)) != 0 )
      {
         int priorityatpos;

         priorityatpos = SCIPconshdlrGetSepaPriority(set->conshdlrs_sepa[i]);
         assert(priorityatpos >= oldpriority);

         /* current index is the position to insert the constraint handler */
         if( newpriority > priorityatpos && newpos == -1 )
            newpos = i;

         ++i;
      }
      assert(i < set->nconshdlrs);

      /* constraint must change its position in array */
      if( newpos != -1 )
      {
         /* shift all constraint handlers between old and new position by one, and insert constraint handler */
         for( ; i > newpos; --i )
         {
            set->conshdlrs_sepa[i] = set->conshdlrs_sepa[i-1];
         }
         set->conshdlrs_sepa[newpos] = conshdlr;
      }

   }
   else if( newpriority < oldpriority )
   {
      i = set->nconshdlrs - 1;
      while( i >= 0 &&
                  strcmp(SCIPconshdlrGetName(set->conshdlrs_sepa[i]), SCIPconshdlrGetName(conshdlr)) != 0 )
      {
         int priorityatpos;

         priorityatpos = SCIPconshdlrGetSepaPriority(set->conshdlrs_sepa[i]);
         assert(priorityatpos <= oldpriority);

         /* current index is the position to insert the constraint handler */
         if( newpriority < priorityatpos && newpos == -1 )
            newpos = i;

         --i;
      }
      assert(i >= 0);

      /* constraint must change its position in array */
      if( newpos != -1 )
      {
         /* shift all constraint handlers between old and new position by one, and insert constraint handler */
         for(; i < newpos; ++i )
         {
            set->conshdlrs_sepa[i] = set->conshdlrs_sepa[i + 1];
         }
         set->conshdlrs_sepa[newpos] = conshdlr;
      }
#ifndef NDEBUG
      for( i = 0; i < set->nconshdlrs - 1; ++i )
         assert(SCIPconshdlrGetSepaPriority(set->conshdlrs_sepa[i])
               >= SCIPconshdlrGetSepaPriority(set->conshdlrs_sepa[i + 1]));
#endif
   }
}

/** returns the constraint handler of the given name, or NULL if not existing */
SCIP_CONSHDLR* SCIPsetFindConshdlr(
   SCIP_SET*             set,                /**< global SCIP settings */
   const char*           name                /**< name of constraint handler */
   )
{
   int i;

   assert(set != NULL);
   assert(name != NULL);

   for( i = 0; i < set->nconshdlrs; ++i )
   {
      if( strcmp(SCIPconshdlrGetName(set->conshdlrs[i]), name) == 0 )
         return set->conshdlrs[i];
   }

   return NULL;
}

/** inserts conflict handler in conflict handler list */
SCIP_RETCODE SCIPsetIncludeConflicthdlr(
   SCIP_SET*             set,                /**< global SCIP settings */
   SCIP_CONFLICTHDLR*    conflicthdlr        /**< conflict handler */
   )
{
   assert(set != NULL);
   assert(conflicthdlr != NULL);
   assert(!SCIPconflicthdlrIsInitialized(conflicthdlr));

   if( set->nconflicthdlrs >= set->conflicthdlrssize )
   {
      set->conflicthdlrssize = SCIPsetCalcMemGrowSize(set, set->nconflicthdlrs+1);
      SCIP_ALLOC( BMSreallocMemoryArray(&set->conflicthdlrs, set->conflicthdlrssize) );
   }
   assert(set->nconflicthdlrs < set->conflicthdlrssize);

   set->conflicthdlrs[set->nconflicthdlrs] = conflicthdlr;
   set->nconflicthdlrs++;
   set->conflicthdlrssorted = FALSE;

   return SCIP_OKAY;
}

/** returns the conflict handler of the given name, or NULL if not existing */
SCIP_CONFLICTHDLR* SCIPsetFindConflicthdlr(
   SCIP_SET*             set,                /**< global SCIP settings */
   const char*           name                /**< name of conflict handler */
   )
{
   int i;

   assert(set != NULL);
   assert(name != NULL);

   for( i = 0; i < set->nconflicthdlrs; ++i )
   {
      if( strcmp(SCIPconflicthdlrGetName(set->conflicthdlrs[i]), name) == 0 )
         return set->conflicthdlrs[i];
   }

   return NULL;
}

/** sorts conflict handlers by priorities */
void SCIPsetSortConflicthdlrs(
   SCIP_SET*             set                 /**< global SCIP settings */
   )
{
   assert(set != NULL);

   if( !set->conflicthdlrssorted )
   {
      SCIPsortPtr((void**)set->conflicthdlrs, SCIPconflicthdlrComp, set->nconflicthdlrs);
      set->conflicthdlrssorted = TRUE;
      set->conflicthdlrsnamesorted = FALSE;
   }
}

/** sorts conflict handlers by name */
void SCIPsetSortConflicthdlrsName(
   SCIP_SET*             set                 /**< global SCIP settings */
   )
{
   assert(set != NULL);

   if( !set->conflicthdlrsnamesorted )
   {
      SCIPsortPtr((void**)set->conflicthdlrs, SCIPconflicthdlrCompName, set->nconflicthdlrs);
      set->conflicthdlrssorted = FALSE;
      set->conflicthdlrsnamesorted = TRUE;
   }
}

/** inserts presolver in presolver list */
SCIP_RETCODE SCIPsetIncludePresol(
   SCIP_SET*             set,                /**< global SCIP settings */
   SCIP_PRESOL*          presol              /**< presolver */
   )
{
   assert(set != NULL);
   assert(presol != NULL);

   if( set->npresols >= set->presolssize )
   {
      set->presolssize = SCIPsetCalcMemGrowSize(set, set->npresols+1);
      SCIP_ALLOC( BMSreallocMemoryArray(&set->presols, set->presolssize) );
   }
   assert(set->npresols < set->presolssize);

   set->presols[set->npresols] = presol;
   set->npresols++;
   set->presolssorted = FALSE;

   return SCIP_OKAY;
}

/** returns the presolver of the given name, or NULL if not existing */
SCIP_PRESOL* SCIPsetFindPresol(
   SCIP_SET*             set,                /**< global SCIP settings */
   const char*           name                /**< name of presolver */
   )
{
   int i;

   assert(set != NULL);
   assert(name != NULL);

   for( i = 0; i < set->npresols; ++i )
   {
      if( strcmp(SCIPpresolGetName(set->presols[i]), name) == 0 )
         return set->presols[i];
   }

   return NULL;
}

/** sorts presolvers by priorities */
void SCIPsetSortPresols(
   SCIP_SET*             set                 /**< global SCIP settings */
   )
{
   assert(set != NULL);

   if( !set->presolssorted )
   {
      SCIPsortPtr((void**)set->presols, SCIPpresolComp, set->npresols);
      set->presolssorted = TRUE;
      set->presolsnamesorted = FALSE;
   }
}

/** sorts presolvers by name */
void SCIPsetSortPresolsName(
   SCIP_SET*             set                 /**< global SCIP settings */
   )
{
   assert(set != NULL);

   if( !set->presolsnamesorted )
   {
      SCIPsortPtr((void**)set->presols, SCIPpresolCompName, set->npresols);
      set->presolssorted = FALSE;
      set->presolsnamesorted = TRUE;
   }
}

/** inserts relaxator in relaxator list */
SCIP_RETCODE SCIPsetIncludeRelax(
   SCIP_SET*             set,                /**< global SCIP settings */
   SCIP_RELAX*           relax               /**< relaxator */
   )
{
   assert(set != NULL);
   assert(relax != NULL);
   assert(!SCIPrelaxIsInitialized(relax));

   if( set->nrelaxs >= set->relaxssize )
   {
      set->relaxssize = SCIPsetCalcMemGrowSize(set, set->nrelaxs+1);
      SCIP_ALLOC( BMSreallocMemoryArray(&set->relaxs, set->relaxssize) );
   }
   assert(set->nrelaxs < set->relaxssize);

   set->relaxs[set->nrelaxs] = relax;
   set->nrelaxs++;
   set->relaxssorted = FALSE;

   return SCIP_OKAY;
}

/** returns the relaxator of the given name, or NULL if not existing */
SCIP_RELAX* SCIPsetFindRelax(
   SCIP_SET*             set,                /**< global SCIP settings */
   const char*           name                /**< name of relaxator */
   )
{
   int i;

   assert(set != NULL);
   assert(name != NULL);

   for( i = 0; i < set->nrelaxs; ++i )
   {
      if( strcmp(SCIPrelaxGetName(set->relaxs[i]), name) == 0 )
         return set->relaxs[i];
   }

   return NULL;
}

/** sorts relaxators by priorities */
void SCIPsetSortRelaxs(
   SCIP_SET*             set                 /**< global SCIP settings */
   )
{
   assert(set != NULL);

   if( !set->relaxssorted )
   {
      SCIPsortPtr((void**)set->relaxs, SCIPrelaxComp, set->nrelaxs);
      set->relaxssorted = TRUE;
      set->relaxsnamesorted = FALSE;
   }
}

/** sorts relaxators by priorities */
void SCIPsetSortRelaxsName(
   SCIP_SET*             set                 /**< global SCIP settings */
   )
{
   assert(set != NULL);

   if( !set->relaxsnamesorted )
   {
      SCIPsortPtr((void**)set->relaxs, SCIPrelaxCompName, set->nrelaxs);
      set->relaxssorted = FALSE;
      set->relaxsnamesorted = TRUE;
   }
}

/** inserts separator in separator list */
SCIP_RETCODE SCIPsetIncludeSepa(
   SCIP_SET*             set,                /**< global SCIP settings */
   SCIP_SEPA*            sepa                /**< separator */
   )
{
   assert(set != NULL);
   assert(sepa != NULL);
   assert(!SCIPsepaIsInitialized(sepa));

   if( set->nsepas >= set->sepassize )
   {
      set->sepassize = SCIPsetCalcMemGrowSize(set, set->nsepas+1);
      SCIP_ALLOC( BMSreallocMemoryArray(&set->sepas, set->sepassize) );
   }
   assert(set->nsepas < set->sepassize);

   set->sepas[set->nsepas] = sepa;
   set->nsepas++;
   set->sepassorted = FALSE;

   return SCIP_OKAY;
}

/** returns the separator of the given name, or NULL if not existing */
SCIP_SEPA* SCIPsetFindSepa(
   SCIP_SET*             set,                /**< global SCIP settings */
   const char*           name                /**< name of separator */
   )
{
   int i;

   assert(set != NULL);
   assert(name != NULL);

   for( i = 0; i < set->nsepas; ++i )
   {
      if( strcmp(SCIPsepaGetName(set->sepas[i]), name) == 0 )
         return set->sepas[i];
   }

   return NULL;
}

/** sorts separators by priorities */
void SCIPsetSortSepas(
   SCIP_SET*             set                 /**< global SCIP settings */
   )
{
   assert(set != NULL);

   if( !set->sepassorted )
   {
      SCIPsortPtr((void**)set->sepas, SCIPsepaComp, set->nsepas);
      set->sepassorted = TRUE;
      set->sepasnamesorted = FALSE;
   }
}

/** sorts separators by name */
void SCIPsetSortSepasName(
   SCIP_SET*             set                 /**< global SCIP settings */
   )
{
   assert(set != NULL);

   if( !set->sepasnamesorted )
   {
      SCIPsortPtr((void**)set->sepas, SCIPsepaCompName, set->nsepas);
      set->sepassorted = FALSE;
      set->sepasnamesorted = TRUE;
   }
}

/** inserts propagator in propagator list */
SCIP_RETCODE SCIPsetIncludeProp(
   SCIP_SET*             set,                /**< global SCIP settings */
   SCIP_PROP*            prop                /**< propagator */
   )
{
   assert(set != NULL);
   assert(prop != NULL);
   assert(!SCIPpropIsInitialized(prop));

   if( set->nprops >= set->propssize )
   {
      set->propssize = SCIPsetCalcMemGrowSize(set, set->nprops+1);
      SCIP_ALLOC( BMSreallocMemoryArray(&set->props, set->propssize) );
      SCIP_ALLOC( BMSreallocMemoryArray(&set->props_presol, set->propssize) );
   }
   assert(set->nprops < set->propssize);

   set->props[set->nprops] = prop;
   set->props_presol[set->nprops] = prop;
   set->nprops++;
   set->propssorted = FALSE;
   set->propspresolsorted = FALSE;

   return SCIP_OKAY;
}

/** returns the propagator of the given name, or NULL if not existing */
SCIP_PROP* SCIPsetFindProp(
   SCIP_SET*             set,                /**< global SCIP settings */
   const char*           name                /**< name of propagator */
   )
{
   int i;

   assert(set != NULL);
   assert(name != NULL);

   for( i = 0; i < set->nprops; ++i )
   {
      if( strcmp(SCIPpropGetName(set->props[i]), name) == 0 )
         return set->props[i];
   }

   return NULL;
}

/** sorts propagators by priorities */
void SCIPsetSortProps(
   SCIP_SET*             set                 /**< global SCIP settings */
   )
{
   assert(set != NULL);

   if( !set->propssorted )
   {
      SCIPsortPtr((void**)set->props, SCIPpropComp, set->nprops);
      set->propssorted = TRUE;
      set->propsnamesorted = FALSE;
   }
}

/** sorts propagators by priorities for presolving */
void SCIPsetSortPropsPresol(
   SCIP_SET*             set                 /**< global SCIP settings */
   )
{
   assert(set != NULL);

   if( !set->propspresolsorted )
   {
      SCIPsortPtr((void**)set->props_presol, SCIPpropCompPresol, set->nprops);
      set->propspresolsorted = TRUE;
      set->propsnamesorted = FALSE;
   }
}

/** sorts propagators w.r.t. names */
void SCIPsetSortPropsName(
   SCIP_SET*             set                 /**< global SCIP settings */
   )
{
   assert(set != NULL);

   if( !set->propsnamesorted )
   {
      SCIPsortPtr((void**)set->props, SCIPpropCompName, set->nprops);
      set->propssorted = FALSE;
      set->propsnamesorted = TRUE;
   }
}

/** inserts bandit virtual function table into set */
SCIP_RETCODE SCIPsetIncludeBanditvtable(
   SCIP_SET*             set,                /**< global SCIP settings */
   SCIP_BANDITVTABLE*    banditvtable        /**< bandit algorithm virtual function table */
   )
{
   assert(set != NULL);
   assert(banditvtable != NULL);

   if( set->nbanditvtables >= set->banditvtablessize )
   {
      int newsize = SCIPsetCalcMemGrowSize(set, set->nbanditvtables + 1);
      SCIP_ALLOC( BMSreallocMemoryArray(&set->banditvtables, newsize) );
      set->banditvtablessize = newsize;
   }

   assert(set->nbanditvtables < set->banditvtablessize);
   set->banditvtables[set->nbanditvtables++] = banditvtable;

   return SCIP_OKAY;
}

/** returns the bandit virtual function table of the given name, or NULL if not existing */
SCIP_BANDITVTABLE* SCIPsetFindBanditvtable(
   SCIP_SET*             set,                /**< global SCIP settings */
   const char*           name                /**< name of bandit algorithm virtual function table */
   )
{
   int b;

   assert(set != NULL);
   assert(name != NULL);

   /* search for a bandit v table of the given name */
   for( b = 0; b < set->nbanditvtables; ++b )
   {
      if( strcmp(name, SCIPbanditvtableGetName(set->banditvtables[b])) == 0 )
         return set->banditvtables[b];
   }

   return NULL;
}

/** inserts concurrent solver type into the concurrent solver type list */
SCIP_RETCODE SCIPsetIncludeConcsolverType(
   SCIP_SET*             set,                /**< global SCIP settings */
   SCIP_CONCSOLVERTYPE*  concsolvertype      /**< concurrent solver type */
   )
{
   assert(set != NULL);
   assert(concsolvertype != NULL);

   if( set->nconcsolvertypes >= set->concsolvertypessize )
   {
      set->concsolvertypessize = SCIPsetCalcMemGrowSize(set, set->nconcsolvertypes + 1);
      SCIP_ALLOC( BMSreallocMemoryArray(&set->concsolvertypes, set->concsolvertypessize) );
   }
   assert(set->nconcsolvertypes < set->concsolvertypessize);

   set->concsolvertypes[set->nconcsolvertypes] = concsolvertype;
   set->nconcsolvertypes++;

   return SCIP_OKAY;
}

/** returns the concurrent solver type with the given name, or NULL if not existing */
SCIP_CONCSOLVERTYPE* SCIPsetFindConcsolverType(
   SCIP_SET*             set,                /**< global SCIP settings */
   const char*           name                /**< name of concurrent solver type */
   )
{
   int i;

   assert(set != NULL);
   assert(name != NULL);

   for( i = 0; i < set->nconcsolvertypes; ++i )
   {
      if( strcmp(SCIPconcsolverTypeGetName(set->concsolvertypes[i]), name) == 0 )
         return set->concsolvertypes[i];
   }

   return NULL;
}

/** inserts concurrent solver into the concurrent solver list */
SCIP_RETCODE SCIPsetIncludeConcsolver(
   SCIP_SET*             set,                /**< global SCIP settings */
   SCIP_CONCSOLVER*      concsolver          /**< concurrent solver */
   )
{
   assert(set != NULL);
   assert(concsolver != NULL);

   if( set->nconcsolvers >= set->concsolverssize )
   {
      set->concsolverssize = SCIPsetCalcMemGrowSize(set, set->nconcsolvers + 1);
      SCIP_ALLOC( BMSreallocMemoryArray(&set->concsolvers, set->concsolverssize) );
   }
   assert(set->nconcsolvers < set->concsolverssize);

   set->concsolvers[set->nconcsolvers] = concsolver;
   assert(set->nconcsolvers == SCIPconcsolverGetIdx(concsolver));

   set->nconcsolvers++;

   return SCIP_OKAY;
}

/** frees all concurrent solvers in the concurrent solver list */
SCIP_RETCODE SCIPsetFreeConcsolvers(
   SCIP_SET*             set                 /**< global SCIP settings */
   )
{
   int i;
   assert(set != NULL);

   /* call user callback for each concurrent solver */
   for( i = 0; i < set->nconcsolvers; ++i )
   {
      SCIP_CALL( SCIPconcsolverDestroyInstance(set, &set->concsolvers[i]) );
   }

   /* set size and number to zero and free the concurent solver array */
   set->nconcsolvers = 0;
   set->concsolverssize = 0;
   BMSfreeMemoryArrayNull(&set->concsolvers);

   return SCIP_OKAY;
}

/** inserts primal heuristic in primal heuristic list */
SCIP_RETCODE SCIPsetIncludeHeur(
   SCIP_SET*             set,                /**< global SCIP settings */
   SCIP_HEUR*            heur                /**< primal heuristic */
   )
{
   assert(set != NULL);
   assert(heur != NULL);
   assert(!SCIPheurIsInitialized(heur));

   if( set->nheurs >= set->heurssize )
   {
      set->heurssize = SCIPsetCalcMemGrowSize(set, set->nheurs+1);
      SCIP_ALLOC( BMSreallocMemoryArray(&set->heurs, set->heurssize) );
   }
   assert(set->nheurs < set->heurssize);

   set->heurs[set->nheurs] = heur;
   set->nheurs++;
   set->heurssorted = FALSE;

   return SCIP_OKAY;
}

/** returns the primal heuristic of the given name, or NULL if not existing */
SCIP_HEUR* SCIPsetFindHeur(
   SCIP_SET*             set,                /**< global SCIP settings */
   const char*           name                /**< name of primal heuristic */
   )
{
   int i;

   assert(set != NULL);
   assert(name != NULL);

   for( i = 0; i < set->nheurs; ++i )
   {
      if( strcmp(SCIPheurGetName(set->heurs[i]), name) == 0 )
         return set->heurs[i];
   }

   return NULL;
}

/** sorts heuristics by priorities */
void SCIPsetSortHeurs(
   SCIP_SET*             set                 /**< global SCIP settings */
   )
{
   assert(set != NULL);

   if( !set->heurssorted )
   {
      SCIPsortPtr((void**)set->heurs, SCIPheurComp, set->nheurs);
      set->heurssorted = TRUE;
      set->heursnamesorted = FALSE;
   }
}

/** sorts heuristics by names */
void SCIPsetSortHeursName(
   SCIP_SET*             set                 /**< global SCIP settings */
   )
{
   assert(set != NULL);

   if( !set->heursnamesorted )
   {
      SCIPsortPtr((void**)set->heurs, SCIPheurCompName, set->nheurs);
      set->heurssorted = FALSE;
      set->heursnamesorted = TRUE;
   }
}

/** inserts tree compression in tree compression list */
SCIP_RETCODE SCIPsetIncludeCompr(
   SCIP_SET*             set,                /**< global SCIP settings */
   SCIP_COMPR*           compr               /**< tree compression */
   )
{
   assert(set != NULL);
   assert(compr != NULL);
   assert(!SCIPcomprIsInitialized(compr));

   if( set->ncomprs >= set->comprssize )
   {
      set->comprssize = SCIPsetCalcMemGrowSize(set, set->ncomprs+1);
      SCIP_ALLOC( BMSreallocMemoryArray(&set->comprs, set->comprssize) );
   }
   assert(set->ncomprs < set->comprssize);

   set->comprs[set->ncomprs] = compr;
   set->ncomprs++;
   set->comprssorted = FALSE;

   return SCIP_OKAY;
}

/** returns the tree compression of the given name, or NULL if not existing */
SCIP_COMPR* SCIPsetFindCompr(
   SCIP_SET*             set,                /**< global SCIP settings */
   const char*           name                /**< name of tree compression */
   )
{
   int i;

   assert(set != NULL);
   assert(name != NULL);

   for( i = 0; i < set->ncomprs; ++i )
   {
      if( strcmp(SCIPcomprGetName(set->comprs[i]), name) == 0 )
         return set->comprs[i];
   }

   return NULL;
}

/** sorts compressions by priorities */
void SCIPsetSortComprs(
   SCIP_SET*             set                 /**< global SCIP settings */
   )
{
   assert(set != NULL);

   if( !set->comprssorted )
   {
      SCIPsortPtr((void**)set->comprs, SCIPcomprComp, set->ncomprs);
      set->comprssorted = TRUE;
      set->comprsnamesorted = FALSE;
   }
}

/** sorts heuristics by names */
void SCIPsetSortComprsName(
   SCIP_SET*             set                 /**< global SCIP settings */
   )
{
   assert(set != NULL);

   if( !set->comprsnamesorted )
   {
      SCIPsortPtr((void**)set->comprs, SCIPcomprCompName, set->ncomprs);
      set->comprssorted = FALSE;
      set->comprsnamesorted = TRUE;
   }
}

/** inserts event handler in event handler list */
SCIP_RETCODE SCIPsetIncludeEventhdlr(
   SCIP_SET*             set,                /**< global SCIP settings */
   SCIP_EVENTHDLR*       eventhdlr           /**< event handler */
   )
{
   assert(set != NULL);
   assert(eventhdlr != NULL);
   assert(!SCIPeventhdlrIsInitialized(eventhdlr));

   if( set->neventhdlrs >= set->eventhdlrssize )
   {
      set->eventhdlrssize = SCIPsetCalcMemGrowSize(set, set->neventhdlrs+1);
      SCIP_ALLOC( BMSreallocMemoryArray(&set->eventhdlrs, set->eventhdlrssize) );
   }
   assert(set->neventhdlrs < set->eventhdlrssize);

   set->eventhdlrs[set->neventhdlrs] = eventhdlr;
   set->neventhdlrs++;

   return SCIP_OKAY;
}

/** returns the event handler of the given name, or NULL if not existing */
SCIP_EVENTHDLR* SCIPsetFindEventhdlr(
   SCIP_SET*             set,                /**< global SCIP settings */
   const char*           name                /**< name of event handler */
   )
{
   int i;

   assert(set != NULL);
   assert(name != NULL);

   for( i = 0; i < set->neventhdlrs; ++i )
   {
      if( strcmp(SCIPeventhdlrGetName(set->eventhdlrs[i]), name) == 0 )
         return set->eventhdlrs[i];
   }

   return NULL;
}

/** inserts node selector in node selector list */
SCIP_RETCODE SCIPsetIncludeNodesel(
   SCIP_SET*             set,                /**< global SCIP settings */
   SCIP_NODESEL*         nodesel             /**< node selector */
   )
{
   int i;
   int nodeselstdprio;

   assert(set != NULL);
   assert(nodesel != NULL);
   assert(!SCIPnodeselIsInitialized(nodesel));

   if( set->nnodesels >= set->nodeselssize )
   {
      set->nodeselssize = SCIPsetCalcMemGrowSize(set, set->nnodesels+1);
      SCIP_ALLOC( BMSreallocMemoryArray(&set->nodesels, set->nodeselssize) );
   }
   assert(set->nnodesels < set->nodeselssize);

   nodeselstdprio = SCIPnodeselGetStdPriority(nodesel);

   for( i = set->nnodesels; i > 0 && nodeselstdprio > SCIPnodeselGetStdPriority(set->nodesels[i-1]); --i )
      set->nodesels[i] = set->nodesels[i-1];

   set->nodesels[i] = nodesel;
   set->nnodesels++;

   return SCIP_OKAY;
}

/** returns the node selector of the given name, or NULL if not existing */
SCIP_NODESEL* SCIPsetFindNodesel(
   SCIP_SET*             set,                /**< global SCIP settings */
   const char*           name                /**< name of event handler */
   )
{
   int i;

   assert(set != NULL);
   assert(name != NULL);

   for( i = 0; i < set->nnodesels; ++i )
   {
      if( strcmp(SCIPnodeselGetName(set->nodesels[i]), name) == 0 )
         return set->nodesels[i];
   }

   return NULL;
}

/** returns node selector with highest priority in the current mode */
SCIP_NODESEL* SCIPsetGetNodesel(
   SCIP_SET*             set,                /**< global SCIP settings */
   SCIP_STAT*            stat                /**< dynamic problem statistics */
   )
{
   assert(set != NULL);
   assert(stat != NULL);

   /* check, if old node selector is still valid */
   if( set->nodesel == NULL && set->nnodesels > 0 )
   {
      int i;

      set->nodesel = set->nodesels[0];

      /* search highest priority node selector */
      if( stat->memsavemode )
      {
         for( i = 1; i < set->nnodesels; ++i )
         {
            if( SCIPnodeselGetMemsavePriority(set->nodesels[i]) > SCIPnodeselGetMemsavePriority(set->nodesel) )
               set->nodesel = set->nodesels[i];
         }
      }
      else
      {
         for( i = 1; i < set->nnodesels; ++i )
         {
            if( SCIPnodeselGetStdPriority(set->nodesels[i]) > SCIPnodeselGetStdPriority(set->nodesel) )
               set->nodesel = set->nodesels[i];
         }
      }
   }

   return set->nodesel;
}

/** inserts branching rule in branching rule list */
SCIP_RETCODE SCIPsetIncludeBranchrule(
   SCIP_SET*             set,                /**< global SCIP settings */
   SCIP_BRANCHRULE*      branchrule          /**< branching rule */
   )
{
   assert(set != NULL);
   assert(branchrule != NULL);
   assert(!SCIPbranchruleIsInitialized(branchrule));

   if( set->nbranchrules >= set->branchrulessize )
   {
      set->branchrulessize = SCIPsetCalcMemGrowSize(set, set->nbranchrules+1);
      SCIP_ALLOC( BMSreallocMemoryArray(&set->branchrules, set->branchrulessize) );
   }
   assert(set->nbranchrules < set->branchrulessize);

   set->branchrules[set->nbranchrules] = branchrule;
   set->nbranchrules++;
   set->branchrulessorted = FALSE;

   return SCIP_OKAY;
}

/** returns the branching rule of the given name, or NULL if not existing */
SCIP_BRANCHRULE* SCIPsetFindBranchrule(
   SCIP_SET*             set,                /**< global SCIP settings */
   const char*           name                /**< name of event handler */
   )
{
   int i;

   assert(set != NULL);
   assert(name != NULL);

   for( i = 0; i < set->nbranchrules; ++i )
   {
      if( strcmp(SCIPbranchruleGetName(set->branchrules[i]), name) == 0 )
         return set->branchrules[i];
   }

   return NULL;
}

/** sorts branching rules by priorities */
void SCIPsetSortBranchrules(
   SCIP_SET*             set                 /**< global SCIP settings */
   )
{
   assert(set != NULL);

   if( !set->branchrulessorted )
   {
      SCIPsortPtr((void**)set->branchrules, SCIPbranchruleComp, set->nbranchrules);
      set->branchrulessorted = TRUE;
      set->branchrulesnamesorted = FALSE;
   }
}

/** sorts branching rules by priorities */
void SCIPsetSortBranchrulesName(
   SCIP_SET*             set                 /**< global SCIP settings */
   )
{
   assert(set != NULL);

   if( !set->branchrulesnamesorted )
   {
      SCIPsortPtr((void**)set->branchrules, SCIPbranchruleCompName, set->nbranchrules);
      set->branchrulessorted = FALSE;
      set->branchrulesnamesorted = TRUE;
   }
}

/** inserts display column in display column list */
SCIP_RETCODE SCIPsetIncludeDisp(
   SCIP_SET*             set,                /**< global SCIP settings */
   SCIP_DISP*            disp                /**< display column */
   )
{
   int i;
   int disppos;

   assert(set != NULL);
   assert(disp != NULL);
   assert(!SCIPdispIsInitialized(disp));

   if( set->ndisps >= set->dispssize )
   {
      set->dispssize = SCIPsetCalcMemGrowSize(set, set->ndisps+1);
      SCIP_ALLOC( BMSreallocMemoryArray(&set->disps, set->dispssize) );
   }
   assert(set->ndisps < set->dispssize);

   disppos = SCIPdispGetPosition(disp);

   for( i = set->ndisps; i > 0 && disppos < SCIPdispGetPosition(set->disps[i-1]); --i )
   {
      set->disps[i] = set->disps[i-1];
   }
   set->disps[i] = disp;
   set->ndisps++;

   return SCIP_OKAY;
}

/** returns the display column of the given name, or NULL if not existing */
SCIP_DISP* SCIPsetFindDisp(
   SCIP_SET*             set,                /**< global SCIP settings */
   const char*           name                /**< name of display */
   )
{
   int i;

   assert(set != NULL);
   assert(name != NULL);

   for( i = 0; i < set->ndisps; ++i )
   {
      if( strcmp(SCIPdispGetName(set->disps[i]), name) == 0 )
         return set->disps[i];
   }

   return NULL;
}

/** inserts statistics table in statistics table list */
SCIP_RETCODE SCIPsetIncludeTable(
   SCIP_SET*             set,                /**< global SCIP settings */
   SCIP_TABLE*           table               /**< statistics table */
   )
{
   assert(set != NULL);
   assert(table != NULL);
   assert(!SCIPtableIsInitialized(table));

   if( set->ntables >= set->tablessize )
   {
      set->tablessize = SCIPsetCalcMemGrowSize(set, set->ntables+1);
      SCIP_ALLOC( BMSreallocMemoryArray(&set->tables, set->tablessize) );
   }
   assert(set->ntables < set->tablessize);

   /* we insert in arbitrary order and sort once before printing statistics */
   set->tables[set->ntables] = table;
   set->ntables++;
   set->tablessorted = FALSE;

   return SCIP_OKAY;
}

/** returns the statistics table of the given name, or NULL if not existing */
SCIP_TABLE* SCIPsetFindTable(
   SCIP_SET*             set,                /**< global SCIP settings */
   const char*           name                /**< name of statistics table */
   )
{
   int i;

   assert(set != NULL);
   assert(name != NULL);

   for( i = 0; i < set->ntables; ++i )
   {
      if( strcmp(SCIPtableGetName(set->tables[i]), name) == 0 )
         return set->tables[i];
   }

   return NULL;
}

/** inserts dialog in dialog list */
SCIP_RETCODE SCIPsetIncludeDialog(
   SCIP_SET*             set,                /**< global SCIP settings */
   SCIP_DIALOG*          dialog              /**< dialog */
   )
{
   assert(set != NULL);
   assert(dialog != NULL);

   if( set->ndialogs >= set->dialogssize )
   {
      set->dialogssize = SCIPsetCalcMemGrowSize(set, set->ndialogs+1);
      SCIP_ALLOC( BMSreallocMemoryArray(&set->dialogs, set->dialogssize) );
   }
   assert(set->ndialogs < set->dialogssize);

   set->dialogs[set->ndialogs] = dialog;
   set->ndialogs++;

   return SCIP_OKAY;
}

/** returns if the dialog already exists */
SCIP_Bool SCIPsetExistsDialog(
   SCIP_SET*             set,                /**< global SCIP settings */
   SCIP_DIALOG*          dialog              /**< dialog */
   )
{
   int i;

   assert(set != NULL);

   if( dialog == NULL )
      return FALSE;

   for( i = 0; i < set->ndialogs; ++i )
   {
      if( set->dialogs[i] == dialog )
         return TRUE;
   }

   return FALSE;
}

/** inserts NLPI in NLPI list */
SCIP_RETCODE SCIPsetIncludeNlpi(
   SCIP_SET*             set,                /**< global SCIP settings */
   SCIP_NLPI*            nlpi                /**< NLPI */
   )
{
   assert(set != NULL);
   assert(nlpi != NULL);

   if( set->nnlpis >= set->nlpissize )
   {
      set->nlpissize = SCIPsetCalcMemGrowSize(set, set->nnlpis+1);
      SCIP_ALLOC( BMSreallocMemoryArray(&set->nlpis, set->nlpissize) );
   }
   assert(set->nnlpis < set->nlpissize);

   set->nlpis[set->nnlpis] = nlpi;
   set->nnlpis++;
   set->nlpissorted = FALSE;

   return SCIP_OKAY;
}

/** returns the NLPI of the given name, or NULL if not existing */
SCIP_NLPI* SCIPsetFindNlpi(
   SCIP_SET*             set,                /**< global SCIP settings */
   const char*           name                /**< name of NLPI */
   )
{
   int i;

   assert(set != NULL);
   assert(name != NULL);

   for( i = 0; i < set->nnlpis; ++i )
   {
      if( strcmp(SCIPnlpiGetName(set->nlpis[i]), name) == 0 )
         return set->nlpis[i];
   }

   return NULL;
}

/** sorts NLPIs by priorities */
void SCIPsetSortNlpis(
   SCIP_SET*             set                 /**< global SCIP settings */
   )
{
   assert(set != NULL);

   if( !set->nlpissorted )
   {
      SCIPsortPtr((void**)set->nlpis, SCIPnlpiComp, set->nnlpis);
      set->nlpissorted = TRUE;
   }
}

/** set priority of an NLPI */
void SCIPsetSetPriorityNlpi(
   SCIP_SET*             set,                /**< global SCIP settings */
   SCIP_NLPI*            nlpi,               /**< NLPI */
   int                   priority            /**< new priority of NLPI */
   )
{
   assert(set != NULL);
   assert(nlpi != NULL);

   SCIPnlpiSetPriority(nlpi, priority);
   set->nlpissorted = FALSE;
}

/** inserts information about an external code in external codes list */
SCIP_RETCODE SCIPsetIncludeExternalCode(
   SCIP_SET*             set,                /**< global SCIP settings */
   const char*           name,               /**< name of external code */
   const char*           description         /**< description of external code, can be NULL */
   )
{
   assert(set  != NULL);
   assert(name != NULL);

   if( set->nextcodes >= set->extcodessize )
   {
      set->extcodessize = SCIPsetCalcMemGrowSize(set, set->nextcodes+1);
      SCIP_ALLOC( BMSreallocMemoryArray(&set->extcodenames, set->extcodessize) );
      SCIP_ALLOC( BMSreallocMemoryArray(&set->extcodedescs, set->extcodessize) );
   }
   assert(set->nextcodes < set->extcodessize);

   BMSduplicateMemoryArray(&(set->extcodenames[set->nextcodes]), name, (int) (strlen(name)+1));  /*lint !e866*/
   if( description != NULL )
   {
      BMSduplicateMemoryArray(&(set->extcodedescs[set->nextcodes]), description, (int) (strlen(description)+1));  /*lint !e866*/
   }
   else
   {
      set->extcodedescs[set->nextcodes] = NULL;
   }
   set->nextcodes++;

   return SCIP_OKAY;
}

/** calls init methods of all plugins */
SCIP_RETCODE SCIPsetInitPlugins(
   SCIP_SET*             set,                /**< global SCIP settings */
   BMS_BLKMEM*           blkmem,             /**< block memory */
   SCIP_STAT*            stat                /**< dynamic problem statistics */
   )
{
   int i;

   assert(set != NULL);

   /* active variable pricers */
   SCIPsetSortPricers(set);
   for( i = 0; i < set->nactivepricers; ++i )
   {
      SCIP_CALL( SCIPpricerInit(set->pricers[i], set) );
   }

   /* constraint handlers */
   for( i = 0; i < set->nconshdlrs; ++i )
   {
      SCIP_CALL( SCIPconshdlrInit(set->conshdlrs[i], blkmem, set, stat) );
   }

   /* conflict handlers */
   for( i = 0; i < set->nconflicthdlrs; ++i )
   {
      SCIP_CALL( SCIPconflicthdlrInit(set->conflicthdlrs[i], set) );
   }

   /* presolvers */
   for( i = 0; i < set->npresols; ++i )
   {
      SCIP_CALL( SCIPpresolInit(set->presols[i], set) );
   }

   /* relaxators */
   for( i = 0; i < set->nrelaxs; ++i )
   {
      SCIP_CALL( SCIPrelaxInit(set->relaxs[i], set) );
   }

   /* separators */
   for( i = 0; i < set->nsepas; ++i )
   {
      SCIP_CALL( SCIPsepaInit(set->sepas[i], set) );
   }

   /* propagators */
   for( i = 0; i < set->nprops; ++i )
   {
      SCIP_CALL( SCIPpropInit(set->props[i], set) );
   }

   /* primal heuristics */
   for( i = 0; i < set->nheurs; ++i )
   {
      SCIP_CALL( SCIPheurInit(set->heurs[i], set) );
   }

   /* tree compression */
   for( i = 0; i < set->ncomprs; ++i )
   {
      SCIP_CALL( SCIPcomprInit(set->comprs[i], set) );
   }

   /* event handlers */
   for( i = 0; i < set->neventhdlrs; ++i )
   {
      SCIP_CALL( SCIPeventhdlrInit(set->eventhdlrs[i], set) );
   }

   /* node selectors */
   for( i = 0; i < set->nnodesels; ++i )
   {
      SCIP_CALL( SCIPnodeselInit(set->nodesels[i], set) );
   }

   /* branching rules */
   for( i = 0; i < set->nbranchrules; ++i )
   {
      SCIP_CALL( SCIPbranchruleInit(set->branchrules[i], set) );
   }

   /* display columns */
   for( i = 0; i < set->ndisps; ++i )
   {
      SCIP_CALL( SCIPdispInit(set->disps[i], set) );
   }
   SCIP_CALL( SCIPdispAutoActivate(set) );

   /* statistics tables */
   for( i = 0; i < set->ntables; ++i )
   {
      SCIP_CALL( SCIPtableInit(set->tables[i], set) );
   }

   return SCIP_OKAY;
}

/** calls exit methods of all plugins */
SCIP_RETCODE SCIPsetExitPlugins(
   SCIP_SET*             set,                /**< global SCIP settings */
   BMS_BLKMEM*           blkmem,             /**< block memory */
   SCIP_STAT*            stat                /**< dynamic problem statistics */
   )
{
   int i;

   assert(set != NULL);

   /* active variable pricers */
   SCIPsetSortPricers(set);
   for( i = 0; i < set->nactivepricers; ++i )
   {
      SCIP_CALL( SCIPpricerExit(set->pricers[i], set) );
   }

   /* constraint handlers */
   for( i = 0; i < set->nconshdlrs; ++i )
   {
      SCIP_CALL( SCIPconshdlrExit(set->conshdlrs[i], blkmem, set, stat) );
   }

   /* conflict handlers */
   for( i = 0; i < set->nconflicthdlrs; ++i )
   {
      SCIP_CALL( SCIPconflicthdlrExit(set->conflicthdlrs[i], set) );
   }

   /* presolvers */
   for( i = 0; i < set->npresols; ++i )
   {
      SCIP_CALL( SCIPpresolExit(set->presols[i], set) );
   }

   /* relaxators */
   for( i = 0; i < set->nrelaxs; ++i )
   {
      SCIP_CALL( SCIPrelaxExit(set->relaxs[i], set) );
   }

   /* separators */
   for( i = 0; i < set->nsepas; ++i )
   {
      SCIP_CALL( SCIPsepaExit(set->sepas[i], set) );
   }

   /* propagators */
   for( i = 0; i < set->nprops; ++i )
   {
      SCIP_CALL( SCIPpropExit(set->props[i], set) );
   }

   /* primal heuristics */
   for( i = 0; i < set->nheurs; ++i )
   {
      SCIP_CALL( SCIPheurExit(set->heurs[i], set) );
   }

   /* tree compression */
   for( i = 0; i < set->ncomprs; ++i )
   {
      SCIP_CALL( SCIPcomprExit(set->comprs[i], set) );
   }

   /* event handlers */
   for( i = 0; i < set->neventhdlrs; ++i )
   {
      SCIP_CALL( SCIPeventhdlrExit(set->eventhdlrs[i], set) );
   }

   /* node selectors */
   for( i = 0; i < set->nnodesels; ++i )
   {
      SCIP_CALL( SCIPnodeselExit(set->nodesels[i], set) );
   }

   /* branching rules */
   for( i = 0; i < set->nbranchrules; ++i )
   {
      SCIP_CALL( SCIPbranchruleExit(set->branchrules[i], set) );
   }

   /* display columns */
   for( i = 0; i < set->ndisps; ++i )
   {
      SCIP_CALL( SCIPdispExit(set->disps[i], set) );
   }

   /* statistics tables */
   for( i = 0; i < set->ntables; ++i )
   {
      SCIP_CALL( SCIPtableExit(set->tables[i], set) );
   }

   return SCIP_OKAY;
}

/** calls initpre methods of all plugins */
SCIP_RETCODE SCIPsetInitprePlugins(
   SCIP_SET*             set,                /**< global SCIP settings */
   BMS_BLKMEM*           blkmem,             /**< block memory */
   SCIP_STAT*            stat                /**< dynamic problem statistics */
   )
{
   int i;

   assert(set != NULL);

   /* inform presolvers that the presolving is abound to begin */
   for( i = 0; i < set->npresols; ++i )
   {
      SCIP_CALL( SCIPpresolInitpre(set->presols[i], set) );
   }

   /* inform propagators that the presolving is abound to begin */
   for( i = 0; i < set->nprops; ++i )
   {
      SCIP_CALL( SCIPpropInitpre(set->props[i], set) );
   }

   /* inform constraint handlers that the presolving is abound to begin */
   for( i = 0; i < set->nconshdlrs; ++i )
   {
      SCIP_CALL( SCIPconshdlrInitpre(set->conshdlrs[i], blkmem, set, stat) );
   }

   return SCIP_OKAY;
}

/** calls exitpre methods of all plugins */
SCIP_RETCODE SCIPsetExitprePlugins(
   SCIP_SET*             set,                /**< global SCIP settings */
   BMS_BLKMEM*           blkmem,             /**< block memory */
   SCIP_STAT*            stat                /**< dynamic problem statistics */
   )
{
   int i;

   assert(set != NULL);

   /* inform presolvers that the presolving is abound to begin */
   for( i = 0; i < set->npresols; ++i )
   {
      SCIP_CALL( SCIPpresolExitpre(set->presols[i], set) );
   }

   /* inform propagators that the presolving is abound to begin */
   for( i = 0; i < set->nprops; ++i )
   {
      SCIP_CALL( SCIPpropExitpre(set->props[i], set) );
   }

   /* inform constraint handlers that the presolving is abound to begin */
   for( i = 0; i < set->nconshdlrs; ++i )
   {
      SCIP_CALL( SCIPconshdlrExitpre(set->conshdlrs[i], blkmem, set, stat) );
   }

   return SCIP_OKAY;
}

/** calls initsol methods of all plugins */
SCIP_RETCODE SCIPsetInitsolPlugins(
   SCIP_SET*             set,                /**< global SCIP settings */
   BMS_BLKMEM*           blkmem,             /**< block memory */
   SCIP_STAT*            stat                /**< dynamic problem statistics */
   )
{
   int i;

   assert(set != NULL);

   /* reset SCIP-defined feasibility tolerance for relaxations
    * if this is invalid, then only the relaxation specific feasibility tolerance,
    * e.g., numerics/lpfeastol is applied
    * SCIP plugins or core may set num_relaxfeastol to request a
    * tighter feasibility tolerance, though
    * see also documentation of SCIPchgRelaxfeastol
    */
   set->num_relaxfeastol = SCIP_INVALID;

   /* active variable pricers */
   SCIPsetSortPricers(set);
   for( i = 0; i < set->nactivepricers; ++i )
   {
      SCIP_CALL( SCIPpricerInitsol(set->pricers[i], set) );
   }

   /* constraint handlers */
   for( i = 0; i < set->nconshdlrs; ++i )
   {
      SCIP_CALL( SCIPconshdlrInitsol(set->conshdlrs[i], blkmem, set, stat) );
   }

   /* conflict handlers */
   for( i = 0; i < set->nconflicthdlrs; ++i )
   {
      SCIP_CALL( SCIPconflicthdlrInitsol(set->conflicthdlrs[i], set) );
   }

   /* relaxators */
   for( i = 0; i < set->nrelaxs; ++i )
   {
      SCIP_CALL( SCIPrelaxInitsol(set->relaxs[i], set) );
   }

   /* separators */
   for( i = 0; i < set->nsepas; ++i )
   {
      SCIP_CALL( SCIPsepaInitsol(set->sepas[i], set) );
   }

   /* propagators */
   for( i = 0; i < set->nprops; ++i )
   {
      SCIP_CALL( SCIPpropInitsol(set->props[i], set) );
   }

   /* primal heuristics */
   for( i = 0; i < set->nheurs; ++i )
   {
      SCIP_CALL( SCIPheurInitsol(set->heurs[i], set) );
   }

   /* event handlers */
   for( i = 0; i < set->neventhdlrs; ++i )
   {
      SCIP_CALL( SCIPeventhdlrInitsol(set->eventhdlrs[i], set) );
   }

   /* node selectors */
   for( i = 0; i < set->nnodesels; ++i )
   {
      SCIP_CALL( SCIPnodeselInitsol(set->nodesels[i], set) );
   }

   /* branching rules */
   for( i = 0; i < set->nbranchrules; ++i )
   {
      SCIP_CALL( SCIPbranchruleInitsol(set->branchrules[i], set) );
   }

   /* display columns */
   for( i = 0; i < set->ndisps; ++i )
   {
      SCIP_CALL( SCIPdispInitsol(set->disps[i], set) );
   }

   /* statistics tables */
   for( i = 0; i < set->ntables; ++i )
   {
      SCIP_CALL( SCIPtableInitsol(set->tables[i], set) );
   }

<<<<<<< HEAD
   /* reset feasibility tolerance for relaxations
    * use a smaller relaxation feasibility tolerance in case of an MINLP, since variable bounds violations
    * might yield to large violations in the original space which are hard to enforce
    */
   if( SCIPisNLPEnabled(set->scip) && !set->nlp_disable )
      set->num_relaxfeastol = MAX(set->num_feastol/10.0, set->num_epsilon); /*lint !e666*/
   else
      set->num_relaxfeastol = SCIP_INVALID;

=======
>>>>>>> c6cabb71
   return SCIP_OKAY;
}

/** calls exitsol methods of all plugins */
SCIP_RETCODE SCIPsetExitsolPlugins(
   SCIP_SET*             set,                /**< global SCIP settings */
   BMS_BLKMEM*           blkmem,             /**< block memory */
   SCIP_STAT*            stat,               /**< dynamic problem statistics */
   SCIP_Bool             restart             /**< was this exit solve call triggered by a restart? */
   )
{
   int i;

   assert(set != NULL);

   /* active variable pricers */
   SCIPsetSortPricers(set);
   for( i = 0; i < set->nactivepricers; ++i )
   {
      SCIP_CALL( SCIPpricerExitsol(set->pricers[i], set) );
   }

   /* constraint handlers */
   for( i = 0; i < set->nconshdlrs; ++i )
   {
      SCIP_CALL( SCIPconshdlrExitsol(set->conshdlrs[i], blkmem, set, stat, restart) );
   }

   /* conflict handlers */
   for( i = 0; i < set->nconflicthdlrs; ++i )
   {
      SCIP_CALL( SCIPconflicthdlrExitsol(set->conflicthdlrs[i], set) );
   }

   /* relaxators */
   for( i = 0; i < set->nrelaxs; ++i )
   {
      SCIP_CALL( SCIPrelaxExitsol(set->relaxs[i], set) );
   }

   /* separators */
   for( i = 0; i < set->nsepas; ++i )
   {
      SCIP_CALL( SCIPsepaExitsol(set->sepas[i], set) );
   }

   /* propagators */
   for( i = 0; i < set->nprops; ++i )
   {
      SCIP_CALL( SCIPpropExitsol(set->props[i], set, restart) );
   }

   /* primal heuristics */
   for( i = 0; i < set->nheurs; ++i )
   {
      SCIP_CALL( SCIPheurExitsol(set->heurs[i], set) );
   }

   /* event handlers */
   for( i = 0; i < set->neventhdlrs; ++i )
   {
      SCIP_CALL( SCIPeventhdlrExitsol(set->eventhdlrs[i], set) );
   }

   /* node selectors */
   for( i = 0; i < set->nnodesels; ++i )
   {
      SCIP_CALL( SCIPnodeselExitsol(set->nodesels[i], set) );
   }

   /* branching rules */
   for( i = 0; i < set->nbranchrules; ++i )
   {
      SCIP_CALL( SCIPbranchruleExitsol(set->branchrules[i], set) );
   }

   /* display columns */
   for( i = 0; i < set->ndisps; ++i )
   {
      SCIP_CALL( SCIPdispExitsol(set->disps[i], set) );
   }

   /* statistics tables */
   for( i = 0; i < set->ntables; ++i )
   {
      SCIP_CALL( SCIPtableExitsol(set->tables[i], set) );
   }

   return SCIP_OKAY;
}

/** calculate memory size for dynamically allocated arrays */
int SCIPsetCalcMemGrowSize(
   SCIP_SET*             set,                /**< global SCIP settings */
   int                   num                 /**< minimum number of entries to store */
   )
{
   return calcGrowSize(set->mem_arraygrowinit, set->mem_arraygrowfac, num);
}

/** calculate memory size for tree array */
int SCIPsetCalcTreeGrowSize(
   SCIP_SET*             set,                /**< global SCIP settings */
   int                   num                 /**< minimum number of entries to store */
   )
{
   return calcGrowSize(set->mem_treegrowinit, set->mem_treegrowfac, num);
}

/** calculate memory size for path array */
int SCIPsetCalcPathGrowSize(
   SCIP_SET*             set,                /**< global SCIP settings */
   int                   num                 /**< minimum number of entries to store */
   )
{
   return calcGrowSize(set->mem_pathgrowinit, set->mem_pathgrowfac, num);
}

/** sets verbosity level for message output */
SCIP_RETCODE SCIPsetSetVerbLevel(
   SCIP_SET*             set,                /**< global SCIP settings */
   SCIP_VERBLEVEL        verblevel           /**< verbosity level for message output */
   )
{
   assert(set != NULL);

   if( verblevel > SCIP_VERBLEVEL_FULL )
   {
      SCIPerrorMessage("invalid verbosity level <%d>, maximum is <%d>\n", verblevel, SCIP_VERBLEVEL_FULL);
      return SCIP_INVALIDCALL;
   }

   set->disp_verblevel = verblevel;

   return SCIP_OKAY;
}

/** sets feasibility tolerance */
SCIP_RETCODE SCIPsetSetFeastol(
   SCIP_SET*             set,                /**< global SCIP settings */
   SCIP_Real             feastol             /**< new feasibility tolerance */
   )
{
   assert(set != NULL);

   set->num_feastol = feastol;

   /* the feasibility tolerance of the LP solver should never be larger than SCIP's feasibility tolerance; if necessary,
    * decrease it; use the SCIP change method in order to mark the LP unsolved
    */
   if( SCIPsetFeastol(set) < SCIPsetLpfeastol(set) )
   {
      SCIPsetDebugMsg(set, "decreasing lpfeastol along with feastol to %g\n", SCIPsetFeastol(set));
      SCIP_CALL( SCIPchgLpfeastol(set->scip, SCIPsetFeastol(set), TRUE) );
   }

   return SCIP_OKAY;
}

/** sets primal feasibility tolerance of LP solver */
SCIP_RETCODE SCIPsetSetLpfeastol(
   SCIP_SET*             set,                /**< global SCIP settings */
   SCIP_Real             lpfeastol,          /**< new primal feasibility tolerance of LP solver */
   SCIP_Bool             printnewvalue       /**< should "numerics/lpfeastol = ..." be printed? */
   )
{
   SCIP_RETCODE retcode;

   assert(set != NULL);

   retcode = SCIP_OKAY;

   /* the feasibility tolerance of the LP solver should never be larger than SCIP's feasibility tolerance; if this is
    * tried, we correct it to feastol; note that when we are called, e.g., by paramChgdLpfeastol, lpfeastol has already
    * been modified and so we cannot leave the lpfeastol value unchanged; if we would not return SCIP_PARAMETERWRONGVAL
    * in this case, the interactive shell would print the incorrect value to be set
    */
   if( lpfeastol > SCIPsetFeastol(set) )
   {
      SCIPerrorMessage("LP feasibility tolerance must be at least as tight as SCIP's feasibility tolerance\n");

      retcode = SCIP_PARAMETERWRONGVAL;
      printnewvalue = TRUE;

      set->num_lpfeastol = SCIPsetFeastol(set);
   }
   else
      set->num_lpfeastol = lpfeastol;

   if( printnewvalue )
   {
      SCIPverbMessage(set->scip, SCIP_VERBLEVEL_HIGH, NULL, "numerics/lpfeastol = %.15g\n", SCIPsetLpfeastol(set));
   }

   return retcode;
}

/** sets feasibility tolerance for reduced costs in LP solution */
SCIP_RETCODE SCIPsetSetDualfeastol(
   SCIP_SET*             set,                /**< global SCIP settings */
   SCIP_Real             dualfeastol         /**< new reduced costs feasibility tolerance */
   )
{
   assert(set != NULL);

   set->num_dualfeastol = dualfeastol;

   return SCIP_OKAY;
}

/** sets LP convergence tolerance used in barrier algorithm */
SCIP_RETCODE SCIPsetSetBarrierconvtol(
   SCIP_SET*             set,                /**< global SCIP settings */
   SCIP_Real             barrierconvtol      /**< new convergence tolerance used in barrier algorithm */
   )
{
   assert(set != NULL);

   set->num_barrierconvtol = barrierconvtol;

   return SCIP_OKAY;
}

/** sets primal feasibility tolerance for relaxations (relaxfeastol)
 *
 * @note Set to SCIP_INVALID to apply relaxation-specific feasibility tolerance only.
 *
 * @return Previous value of relaxfeastol.
 */
SCIP_Real SCIPsetSetRelaxfeastol(
   SCIP_SET*             set,                /**< global SCIP settings */
   SCIP_Real             relaxfeastol        /**< new primal feasibility tolerance for relaxations, or SCIP_INVALID */
   )
{
   SCIP_Real oldval;

   assert(set != NULL);
   assert(relaxfeastol >= 0.0);

   oldval = set->num_relaxfeastol;
   set->num_relaxfeastol = relaxfeastol;

   return oldval;
}

/** marks that some limit parameter was changed */
void SCIPsetSetLimitChanged(
   SCIP_SET*             set                 /**< global SCIP settings */
   )
{
   set->limitchanged = TRUE;

   set->istimelimitfinite = (set->limit_time < SCIP_DEFAULT_LIMIT_TIME);
}

/** returns the maximal number of variables priced into the LP per round */
int SCIPsetGetPriceMaxvars(
   SCIP_SET*             set,                /**< global SCIP settings */
   SCIP_Bool             root                /**< are we at the root node? */
   )
{
   assert(set != NULL);

   if( root )
      return set->price_maxvarsroot;
   else
      return set->price_maxvars;
}

/** returns the maximal number of cuts separated per round */
int SCIPsetGetSepaMaxcuts(
   SCIP_SET*             set,                /**< global SCIP settings */
   SCIP_Bool             root                /**< are we at the root node? */
   )
{
   assert(set != NULL);

   if( root )
      return set->sepa_maxcutsroot;
   else
      return set->sepa_maxcuts;
}

/** returns user defined objective value (in original space) for reference purposes */
SCIP_Real SCIPsetGetReferencevalue(
   SCIP_SET*             set                 /**< global SCIP settings */
   )
{
   assert(NULL != set);

   return set->misc_referencevalue;
}


/** returns debug solution data */
SCIP_DEBUGSOLDATA* SCIPsetGetDebugSolData(
   SCIP_SET*             set                 /**< global SCIP settings */
   )
{
   assert(set != NULL);

   return set->debugsoldata;
}


/*
 * simple functions implemented as defines
 */

/* In debug mode, the following methods are implemented as function calls to ensure
 * type validity.
 * In optimized mode, the methods are implemented as defines to improve performance.
 * However, we want to have them in the library anyways, so we have to undef the defines.
 */

#undef SCIPsetInfinity
#undef SCIPsetEpsilon
#undef SCIPsetSumepsilon
#undef SCIPsetFeastol
#undef SCIPsetLpfeastol
#undef SCIPsetDualfeastol
#undef SCIPsetBarrierconvtol
#undef SCIPsetPseudocosteps
#undef SCIPsetPseudocostdelta
#undef SCIPsetCutoffbounddelta
#undef SCIPsetRelaxfeastol
#undef SCIPsetRecompfac
#undef SCIPsetIsEQ
#undef SCIPsetIsLT
#undef SCIPsetIsLE
#undef SCIPsetIsGT
#undef SCIPsetIsGE
#undef SCIPsetIsInfinity
#undef SCIPsetIsZero
#undef SCIPsetIsPositive
#undef SCIPsetIsNegative
#undef SCIPsetIsIntegral
#undef SCIPsetIsScalingIntegral
#undef SCIPsetIsFracIntegral
#undef SCIPsetFloor
#undef SCIPsetCeil
#undef SCIPsetRound
#undef SCIPsetFrac
#undef SCIPsetIsSumEQ
#undef SCIPsetIsSumLT
#undef SCIPsetIsSumLE
#undef SCIPsetIsSumGT
#undef SCIPsetIsSumGE
#undef SCIPsetIsSumZero
#undef SCIPsetIsSumPositive
#undef SCIPsetIsSumNegative
#undef SCIPsetSumFloor
#undef SCIPsetSumCeil
#undef SCIPsetSumRound
#undef SCIPsetSumFrac
#undef SCIPsetIsFeasEQ
#undef SCIPsetIsFeasLT
#undef SCIPsetIsFeasLE
#undef SCIPsetIsFeasGT
#undef SCIPsetIsFeasGE
#undef SCIPsetIsFeasZero
#undef SCIPsetIsFeasPositive
#undef SCIPsetIsFeasNegative
#undef SCIPsetIsFeasIntegral
#undef SCIPsetIsFeasFracIntegral
#undef SCIPsetFeasFloor
#undef SCIPsetFeasCeil
#undef SCIPsetFeasRound
#undef SCIPsetFeasFrac
#undef SCIPsetIsDualfeasEQ
#undef SCIPsetIsDualfeasLT
#undef SCIPsetIsDualfeasLE
#undef SCIPsetIsDualfeasGT
#undef SCIPsetIsDualfeasGE
#undef SCIPsetIsDualfeasZero
#undef SCIPsetIsDualfeasPositive
#undef SCIPsetIsDualfeasNegative
#undef SCIPsetIsDualfeasIntegral
#undef SCIPsetIsDualfeasFracIntegral
#undef SCIPsetDualfeasFloor
#undef SCIPsetDualfeasCeil
#undef SCIPsetDualfeasRound
#undef SCIPsetDualfeasFrac
#undef SCIPsetIsLbBetter
#undef SCIPsetIsUbBetter
#undef SCIPsetIsEfficacious
#undef SCIPsetIsRelEQ
#undef SCIPsetIsRelLT
#undef SCIPsetIsRelLE
#undef SCIPsetIsRelGT
#undef SCIPsetIsRelGE
#undef SCIPsetIsSumRelEQ
#undef SCIPsetIsSumRelLT
#undef SCIPsetIsSumRelLE
#undef SCIPsetIsSumRelGT
#undef SCIPsetIsSumRelGE
#undef SCIPsetIsUpdateUnreliable
#undef SCIPsetInitializeRandomSeed
#undef SCIPsetIsHugeValue
#undef SCIPsetGetHugeValue

/** returns value treated as infinity */
SCIP_Real SCIPsetInfinity(
   SCIP_SET*             set                 /**< global SCIP settings */
   )
{
   assert(set != NULL);

   return set->num_infinity;
}

/** returns the minimum value that is regarded as huge and should be handled separately (e.g., in activity
 *  computation)
 */
SCIP_Real SCIPsetGetHugeValue(
   SCIP_SET*             set                 /**< global SCIP settings */
   )
{
   assert(set != NULL);

   return set->num_hugeval;
}

/** returns value treated as zero */
SCIP_Real SCIPsetEpsilon(
   SCIP_SET*             set                 /**< global SCIP settings */
   )
{
   assert(set != NULL);

   return set->num_epsilon;
}

/** returns value treated as zero for sums of floating point values */
SCIP_Real SCIPsetSumepsilon(
   SCIP_SET*             set                 /**< global SCIP settings */
   )
{
   assert(set != NULL);

   return set->num_sumepsilon;
}

/** returns feasibility tolerance for constraints */
SCIP_Real SCIPsetFeastol(
   SCIP_SET*             set                 /**< global SCIP settings */
   )
{
   assert(set != NULL);

   return set->num_feastol;
}

/** returns feasibility tolerance for reduced costs */
SCIP_Real SCIPsetDualfeastol(
   SCIP_SET*             set                 /**< global SCIP settings */
   )
{
   assert(set != NULL);

   return set->num_dualfeastol;
}

/** returns primal feasibility tolerance of LP solver given as minimum of lpfeastol option and relaxfeastol */
SCIP_Real SCIPsetLpfeastol(
   SCIP_SET*             set                 /**< global SCIP settings */
   )
{
   assert(set != NULL);

   if( set->num_relaxfeastol != SCIP_INVALID ) /*lint !e777*/
      return MIN(set->num_relaxfeastol, set->num_lpfeastol);

   return set->num_lpfeastol;
}

/** returns convergence tolerance used in barrier algorithm */
SCIP_Real SCIPsetBarrierconvtol(
   SCIP_SET*             set                 /**< global SCIP settings */
   )
{
   assert(set != NULL);

   return set->num_barrierconvtol;
}

/** returns minimal variable distance value to use for pseudo cost updates */
SCIP_Real SCIPsetPseudocosteps(
   SCIP_SET*             set                 /**< global SCIP settings */
   )
{
   assert(set != NULL);

   return set->num_pseudocosteps;
}

/** returns minimal minimal objective distance value to use for pseudo cost updates */
SCIP_Real SCIPsetPseudocostdelta(
   SCIP_SET*             set                 /**< global SCIP settings */
   )
{
   assert(set != NULL);

   return set->num_pseudocostdelta;
}

/** return the delta to use for computing the cutoff bound for integral objectives */
SCIP_Real SCIPsetCutoffbounddelta(
   SCIP_SET*             set                 /**< global SCIP settings */
   )
{
   SCIP_Real feastol;

   assert(set != NULL);

   feastol = SCIPsetFeastol(set);

   return MIN(100.0 * feastol, 0.0001);
}

/** return the primal feasibility tolerance for relaxations */
SCIP_Real SCIPsetRelaxfeastol(
   SCIP_SET*             set                 /**< global SCIP settings */
   )
{
   assert(set != NULL);

   return set->num_relaxfeastol;
}

/** returns minimal decrease factor that causes the recomputation of a value
 *  (e.g., pseudo objective) instead of an update */
SCIP_Real SCIPsetRecompfac(
   SCIP_SET*             set                 /**< global SCIP settings */
   )
{
   assert(set != NULL);

   return set->num_recompfac;
}

/** checks, if value is (positive) infinite */
SCIP_Bool SCIPsetIsInfinity(
   SCIP_SET*             set,                /**< global SCIP settings */
   SCIP_Real             val                 /**< value to be compared against infinity */
   )
{
   assert(set != NULL);

   return (val >= set->num_infinity);
}

/** checks, if value is huge and should be handled separately (e.g., in activity computation) */
SCIP_Bool SCIPsetIsHugeValue(
   SCIP_SET*             set,                /**< global SCIP settings */
   SCIP_Real             val                 /**< value to be checked whether it is huge */
   )
{
   assert(set != NULL);

   return (val >= set->num_hugeval);
}

/** checks, if values are in range of epsilon */
SCIP_Bool SCIPsetIsEQ(
   SCIP_SET*             set,                /**< global SCIP settings */
   SCIP_Real             val1,               /**< first value to be compared */
   SCIP_Real             val2                /**< second value to be compared */
   )
{
   assert(set != NULL);

   /* avoid to compare two different infinities; the reason for that is
    * that such a comparison can lead to unexpected results */
   assert( ((!SCIPsetIsInfinity(set, val1) || !SCIPsetIsInfinity(set, val2))
         && (!SCIPsetIsInfinity(set, -val1) || !SCIPsetIsInfinity(set, -val2)))
      || val1 == val2 );    /*lint !e777*/

   return EPSEQ(val1, val2, set->num_epsilon);
}

/** checks, if val1 is (more than epsilon) lower than val2 */
SCIP_Bool SCIPsetIsLT(
   SCIP_SET*             set,                /**< global SCIP settings */
   SCIP_Real             val1,               /**< first value to be compared */
   SCIP_Real             val2                /**< second value to be compared */
   )
{
   assert(set != NULL);

   /* avoid to compare two different infinities; the reason for that is
    * that such a comparison can lead to unexpected results */
   assert( ((!SCIPsetIsInfinity(set, val1) || !SCIPsetIsInfinity(set, val2))
         && (!SCIPsetIsInfinity(set, -val1) || !SCIPsetIsInfinity(set, -val2)))
      || val1 == val2 );    /*lint !e777*/

   return EPSLT(val1, val2, set->num_epsilon);
}

/** checks, if val1 is not (more than epsilon) greater than val2 */
SCIP_Bool SCIPsetIsLE(
   SCIP_SET*             set,                /**< global SCIP settings */
   SCIP_Real             val1,               /**< first value to be compared */
   SCIP_Real             val2                /**< second value to be compared */
   )
{
   assert(set != NULL);

   /* avoid to compare two different infinities; the reason for that is
    * that such a comparison can lead to unexpected results */
   assert( ((!SCIPsetIsInfinity(set, val1) || !SCIPsetIsInfinity(set, val2))
         && (!SCIPsetIsInfinity(set, -val1) || !SCIPsetIsInfinity(set, -val2)))
      || val1 == val2 );    /*lint !e777*/

   return EPSLE(val1, val2, set->num_epsilon);
}

/** checks, if val1 is (more than epsilon) greater than val2 */
SCIP_Bool SCIPsetIsGT(
   SCIP_SET*             set,                /**< global SCIP settings */
   SCIP_Real             val1,               /**< first value to be compared */
   SCIP_Real             val2                /**< second value to be compared */
   )
{
   assert(set != NULL);

   /* avoid to compare two different infinities; the reason for that is
    * that such a comparison can lead to unexpected results */
   assert( ((!SCIPsetIsInfinity(set, val1) || !SCIPsetIsInfinity(set, val2))
         && (!SCIPsetIsInfinity(set, -val1) || !SCIPsetIsInfinity(set, -val2)))
      || val1 == val2 );    /*lint !e777*/

   return EPSGT(val1, val2, set->num_epsilon);
}

/** checks, if val1 is not (more than epsilon) lower than val2 */
SCIP_Bool SCIPsetIsGE(
   SCIP_SET*             set,                /**< global SCIP settings */
   SCIP_Real             val1,               /**< first value to be compared */
   SCIP_Real             val2                /**< second value to be compared */
   )
{
   assert(set != NULL);

   /* avoid to compare two different infinities; the reason for that is
    * that such a comparison can lead to unexpected results */
   assert( ((!SCIPsetIsInfinity(set, val1) || !SCIPsetIsInfinity(set, val2))
         && (!SCIPsetIsInfinity(set, -val1) || !SCIPsetIsInfinity(set, -val2)))
      || val1 == val2 );    /*lint !e777*/

   return EPSGE(val1, val2, set->num_epsilon);
}

/** checks, if value is in range epsilon of 0.0 */
SCIP_Bool SCIPsetIsZero(
   SCIP_SET*             set,                /**< global SCIP settings */
   SCIP_Real             val                 /**< value to process */
   )
{
   assert(set != NULL);

   return EPSZ(val, set->num_epsilon);
}

/** checks, if value is greater than epsilon */
SCIP_Bool SCIPsetIsPositive(
   SCIP_SET*             set,                /**< global SCIP settings */
   SCIP_Real             val                 /**< value to process */
   )
{
   assert(set != NULL);

   return EPSP(val, set->num_epsilon);
}

/** checks, if value is lower than -epsilon */
SCIP_Bool SCIPsetIsNegative(
   SCIP_SET*             set,                /**< global SCIP settings */
   SCIP_Real             val                 /**< value to process */
   )
{
   assert(set != NULL);

   return EPSN(val, set->num_epsilon);
}

/** checks, if value is integral within epsilon */
SCIP_Bool SCIPsetIsIntegral(
   SCIP_SET*             set,                /**< global SCIP settings */
   SCIP_Real             val                 /**< value to process */
   )
{
   assert(set != NULL);

   return EPSISINT(val, set->num_epsilon);
}

/** checks whether the product val * scalar is integral in epsilon scaled by scalar */
SCIP_Bool SCIPsetIsScalingIntegral(
   SCIP_SET*             set,                /**< global SCIP settings */
   SCIP_Real             val,                /**< unscaled value to check for scaled integrality */
   SCIP_Real             scalar              /**< value to scale val with for checking for integrality */
   )
{
   SCIP_Real scaledeps;

   assert(set != NULL);

   scaledeps = REALABS(scalar);
   scaledeps = MAX(scaledeps, 1.0);
   scaledeps *= set->num_epsilon;

   return EPSISINT(scalar*val, scaledeps);
}

/** checks, if given fractional part is smaller than epsilon */
SCIP_Bool SCIPsetIsFracIntegral(
   SCIP_SET*             set,                /**< global SCIP settings */
   SCIP_Real             val                 /**< value to process */
   )
{
   assert(set != NULL);
   assert(SCIPsetIsGE(set, val, -set->num_epsilon));
   assert(SCIPsetIsLE(set, val, 1.0+set->num_epsilon));

   return (val <= set->num_epsilon);
}

/** rounds value + feasibility tolerance down to the next integer in epsilon tolerance */
SCIP_Real SCIPsetFloor(
   SCIP_SET*             set,                /**< global SCIP settings */
   SCIP_Real             val                 /**< value to process */
   )
{
   assert(set != NULL);

   return EPSFLOOR(val, set->num_epsilon);
}

/** rounds value - feasibility tolerance up to the next integer in epsilon tolerance */
SCIP_Real SCIPsetCeil(
   SCIP_SET*             set,                /**< global SCIP settings */
   SCIP_Real             val                 /**< value to process */
   )
{
   assert(set != NULL);

   return EPSCEIL(val, set->num_epsilon);
}

/** rounds value to the nearest integer in epsilon tolerance */
SCIP_Real SCIPsetRound(
   SCIP_SET*             set,                /**< global SCIP settings */
   SCIP_Real             val                 /**< value to process */
   )
{
   assert(set != NULL);

   return EPSROUND(val, set->num_epsilon);
}

/** returns fractional part of value, i.e. x - floor(x) in epsilon tolerance */
SCIP_Real SCIPsetFrac(
   SCIP_SET*             set,                /**< global SCIP settings */
   SCIP_Real             val                 /**< value to return fractional part for */
   )
{
   assert(set != NULL);

   return EPSFRAC(val, set->num_epsilon);
}

/** checks, if values are in range of sumepsilon */
SCIP_Bool SCIPsetIsSumEQ(
   SCIP_SET*             set,                /**< global SCIP settings */
   SCIP_Real             val1,               /**< first value to be compared */
   SCIP_Real             val2                /**< second value to be compared */
   )
{
   assert(set != NULL);

   /* avoid to compare two different infinities; the reason for that is
    * that such a comparison can lead to unexpected results */
   assert( ((!SCIPsetIsInfinity(set, val1) || !SCIPsetIsInfinity(set, val2))
         && (!SCIPsetIsInfinity(set, -val1) || !SCIPsetIsInfinity(set, -val2)))
      || val1 == val2 );    /*lint !e777*/

   return EPSEQ(val1, val2, set->num_sumepsilon);
}

/** checks, if val1 is (more than sumepsilon) lower than val2 */
SCIP_Bool SCIPsetIsSumLT(
   SCIP_SET*             set,                /**< global SCIP settings */
   SCIP_Real             val1,               /**< first value to be compared */
   SCIP_Real             val2                /**< second value to be compared */
   )
{
   assert(set != NULL);

   /* avoid to compare two different infinities; the reason for that is
    * that such a comparison can lead to unexpected results */
   assert( ((!SCIPsetIsInfinity(set, val1) || !SCIPsetIsInfinity(set, val2))
         && (!SCIPsetIsInfinity(set, -val1) || !SCIPsetIsInfinity(set, -val2)))
      || val1 == val2 );    /*lint !e777*/

   return EPSLT(val1, val2, set->num_sumepsilon);
}

/** checks, if val1 is not (more than sumepsilon) greater than val2 */
SCIP_Bool SCIPsetIsSumLE(
   SCIP_SET*             set,                /**< global SCIP settings */
   SCIP_Real             val1,               /**< first value to be compared */
   SCIP_Real             val2                /**< second value to be compared */
   )
{
   assert(set != NULL);

   /* avoid to compare two different infinities; the reason for that is
    * that such a comparison can lead to unexpected results */
   assert( ((!SCIPsetIsInfinity(set, val1) || !SCIPsetIsInfinity(set, val2))
         && (!SCIPsetIsInfinity(set, -val1) || !SCIPsetIsInfinity(set, -val2)))
      || val1 == val2 );    /*lint !e777*/

   return EPSLE(val1, val2, set->num_sumepsilon);
}

/** checks, if val1 is (more than sumepsilon) greater than val2 */
SCIP_Bool SCIPsetIsSumGT(
   SCIP_SET*             set,                /**< global SCIP settings */
   SCIP_Real             val1,               /**< first value to be compared */
   SCIP_Real             val2                /**< second value to be compared */
   )
{
   assert(set != NULL);

   /* avoid to compare two different infinities; the reason for that is
    * that such a comparison can lead to unexpected results */
   assert( ((!SCIPsetIsInfinity(set, val1) || !SCIPsetIsInfinity(set, val2))
         && (!SCIPsetIsInfinity(set, -val1) || !SCIPsetIsInfinity(set, -val2)))
      || val1 == val2 );    /*lint !e777*/

   return EPSGT(val1, val2, set->num_sumepsilon);
}

/** checks, if val1 is not (more than sumepsilon) lower than val2 */
SCIP_Bool SCIPsetIsSumGE(
   SCIP_SET*             set,                /**< global SCIP settings */
   SCIP_Real             val1,               /**< first value to be compared */
   SCIP_Real             val2                /**< second value to be compared */
   )
{
   assert(set != NULL);

   /* avoid to compare two different infinities; the reason for that is
    * that such a comparison can lead to unexpected results */
   assert( ((!SCIPsetIsInfinity(set, val1) || !SCIPsetIsInfinity(set, val2))
         && (!SCIPsetIsInfinity(set, -val1) || !SCIPsetIsInfinity(set, -val2)))
      || val1 == val2 );    /*lint !e777*/

   return EPSGE(val1, val2, set->num_sumepsilon);
}

/** checks, if value is in range sumepsilon of 0.0 */
SCIP_Bool SCIPsetIsSumZero(
   SCIP_SET*             set,                /**< global SCIP settings */
   SCIP_Real             val                 /**< value to process */
   )
{
   assert(set != NULL);

   return EPSZ(val, set->num_sumepsilon);
}

/** checks, if value is greater than sumepsilon */
SCIP_Bool SCIPsetIsSumPositive(
   SCIP_SET*             set,                /**< global SCIP settings */
   SCIP_Real             val                 /**< value to process */
   )
{
   assert(set != NULL);

   return EPSP(val, set->num_sumepsilon);
}

/** checks, if value is lower than -sumepsilon */
SCIP_Bool SCIPsetIsSumNegative(
   SCIP_SET*             set,                /**< global SCIP settings */
   SCIP_Real             val                 /**< value to process */
   )
{
   assert(set != NULL);

   return EPSN(val, set->num_sumepsilon);
}

/** rounds value + sumepsilon tolerance down to the next integer */
SCIP_Real SCIPsetSumFloor(
   SCIP_SET*             set,                /**< global SCIP settings */
   SCIP_Real             val                 /**< value to process */
   )
{
   assert(set != NULL);

   return EPSFLOOR(val, set->num_sumepsilon);
}

/** rounds value - sumepsilon tolerance up to the next integer */
SCIP_Real SCIPsetSumCeil(
   SCIP_SET*             set,                /**< global SCIP settings */
   SCIP_Real             val                 /**< value to process */
   )
{
   assert(set != NULL);

   return EPSCEIL(val, set->num_sumepsilon);
}

/** rounds value to the nearest integer in sumepsilon tolerance */
SCIP_Real SCIPsetSumRound(
   SCIP_SET*             set,                /**< global SCIP settings */
   SCIP_Real             val                 /**< value to process */
   )
{
   assert(set != NULL);

   return EPSROUND(val, set->num_sumepsilon);
}

/** returns fractional part of value, i.e. x - floor(x) in sumepsilon tolerance */
SCIP_Real SCIPsetSumFrac(
   SCIP_SET*             set,                /**< global SCIP settings */
   SCIP_Real             val                 /**< value to process */
   )
{
   assert(set != NULL);

   return EPSFRAC(val, set->num_sumepsilon);
}

/** checks, if relative difference of values is in range of feastol */
SCIP_Bool SCIPsetIsFeasEQ(
   SCIP_SET*             set,                /**< global SCIP settings */
   SCIP_Real             val1,               /**< first value to be compared */
   SCIP_Real             val2                /**< second value to be compared */
   )
{
   SCIP_Real diff;

   assert(set != NULL);

   /* avoid to compare two different infinities; the reason for that is
    * that such a comparison can lead to unexpected results */
   assert( ((!SCIPsetIsInfinity(set, val1) || !SCIPsetIsInfinity(set, val2))
         && (!SCIPsetIsInfinity(set, -val1) || !SCIPsetIsInfinity(set, -val2)))
      || val1 == val2 );    /*lint !e777*/

   diff = SCIPrelDiff(val1, val2);

   return EPSZ(diff, set->num_feastol);
}

/** checks, if relative difference of val1 and val2 is lower than feastol */
SCIP_Bool SCIPsetIsFeasLT(
   SCIP_SET*             set,                /**< global SCIP settings */
   SCIP_Real             val1,               /**< first value to be compared */
   SCIP_Real             val2                /**< second value to be compared */
   )
{
   SCIP_Real diff;

   assert(set != NULL);

   /* avoid to compare two different infinities; the reason for that is
    * that such a comparison can lead to unexpected results */
   assert( ((!SCIPsetIsInfinity(set, val1) || !SCIPsetIsInfinity(set, val2))
         && (!SCIPsetIsInfinity(set, -val1) || !SCIPsetIsInfinity(set, -val2)))
      || val1 == val2 );    /*lint !e777*/

   diff = SCIPrelDiff(val1, val2);

   return EPSN(diff, set->num_feastol);
}

/** checks, if relative difference of val1 and val2 is not greater than feastol */
SCIP_Bool SCIPsetIsFeasLE(
   SCIP_SET*             set,                /**< global SCIP settings */
   SCIP_Real             val1,               /**< first value to be compared */
   SCIP_Real             val2                /**< second value to be compared */
   )
{
   SCIP_Real diff;

   assert(set != NULL);

   /* avoid to compare two different infinities; the reason for that is
    * that such a comparison can lead to unexpected results */
   assert( ((!SCIPsetIsInfinity(set, val1) || !SCIPsetIsInfinity(set, val2))
         && (!SCIPsetIsInfinity(set, -val1) || !SCIPsetIsInfinity(set, -val2)))
      || val1 == val2 );    /*lint !e777*/

   diff = SCIPrelDiff(val1, val2);

   return !EPSP(diff, set->num_feastol);
}

/** checks, if relative difference of val1 and val2 is greater than feastol */
SCIP_Bool SCIPsetIsFeasGT(
   SCIP_SET*             set,                /**< global SCIP settings */
   SCIP_Real             val1,               /**< first value to be compared */
   SCIP_Real             val2                /**< second value to be compared */
   )
{
   SCIP_Real diff;

   assert(set != NULL);

   /* avoid to compare two different infinities; the reason for that is
    * that such a comparison can lead to unexpected results */
   assert( ((!SCIPsetIsInfinity(set, val1) || !SCIPsetIsInfinity(set, val2))
         && (!SCIPsetIsInfinity(set, -val1) || !SCIPsetIsInfinity(set, -val2)))
      || val1 == val2 );    /*lint !e777*/

   diff = SCIPrelDiff(val1, val2);

   return EPSP(diff, set->num_feastol);
}

/** checks, if relative difference of val1 and val2 is not lower than -feastol */
SCIP_Bool SCIPsetIsFeasGE(
   SCIP_SET*             set,                /**< global SCIP settings */
   SCIP_Real             val1,               /**< first value to be compared */
   SCIP_Real             val2                /**< second value to be compared */
   )
{
   SCIP_Real diff;

   assert(set != NULL);

   /* avoid to compare two different infinities; the reason for that is
    * that such a comparison can lead to unexpected results */
   assert( ((!SCIPsetIsInfinity(set, val1) || !SCIPsetIsInfinity(set, val2))
         && (!SCIPsetIsInfinity(set, -val1) || !SCIPsetIsInfinity(set, -val2)))
      || val1 == val2 );    /*lint !e777*/

   diff = SCIPrelDiff(val1, val2);

   return !EPSN(diff, set->num_feastol);
}

/** checks, if value is in range feasibility tolerance of 0.0 */
SCIP_Bool SCIPsetIsFeasZero(
   SCIP_SET*             set,                /**< global SCIP settings */
   SCIP_Real             val                 /**< value to process */
   )
{
   assert(set != NULL);

   return EPSZ(val, set->num_feastol);
}

/** checks, if value is greater than feasibility tolerance */
SCIP_Bool SCIPsetIsFeasPositive(
   SCIP_SET*             set,                /**< global SCIP settings */
   SCIP_Real             val                 /**< value to process */
   )
{
   assert(set != NULL);

   return EPSP(val, set->num_feastol);
}

/** checks, if value is lower than -feasibility tolerance */
SCIP_Bool SCIPsetIsFeasNegative(
   SCIP_SET*             set,                /**< global SCIP settings */
   SCIP_Real             val                 /**< value to process */
   )
{
   assert(set != NULL);

   return EPSN(val, set->num_feastol);
}

/** checks, if value is integral within the feasibility bounds */
SCIP_Bool SCIPsetIsFeasIntegral(
   SCIP_SET*             set,                /**< global SCIP settings */
   SCIP_Real             val                 /**< value to process */
   )
{
   assert(set != NULL);

   return EPSISINT(val, set->num_feastol);
}

/** checks, if given fractional part is smaller than feastol */
SCIP_Bool SCIPsetIsFeasFracIntegral(
   SCIP_SET*             set,                /**< global SCIP settings */
   SCIP_Real             val                 /**< value to process */
   )
{
   assert(set != NULL);
   assert(SCIPsetIsGE(set, val, -2*set->num_feastol));
   assert(SCIPsetIsLE(set, val, 1.0+set->num_feastol));

   return (val <= set->num_feastol);
}

/** rounds value + feasibility tolerance down to the next integer in feasibility tolerance */
SCIP_Real SCIPsetFeasFloor(
   SCIP_SET*             set,                /**< global SCIP settings */
   SCIP_Real             val                 /**< value to process */
   )
{
   assert(set != NULL);

   return EPSFLOOR(val, set->num_feastol);
}

/** rounds value - feasibility tolerance up to the next integer in feasibility tolerance */
SCIP_Real SCIPsetFeasCeil(
   SCIP_SET*             set,                /**< global SCIP settings */
   SCIP_Real             val                 /**< value to process */
   )
{
   assert(set != NULL);

   return EPSCEIL(val, set->num_feastol);
}

/** rounds value to the nearest integer in feasibility tolerance */
SCIP_Real SCIPsetFeasRound(
   SCIP_SET*             set,                /**< global SCIP settings */
   SCIP_Real             val                 /**< value to process */
   )
{
   assert(set != NULL);

   return EPSROUND(val, set->num_feastol);
}

/** returns fractional part of value, i.e. x - floor(x) in feasibility tolerance */
SCIP_Real SCIPsetFeasFrac(
   SCIP_SET*             set,                /**< global SCIP settings */
   SCIP_Real             val                 /**< value to process */
   )
{
   assert(set != NULL);

   return EPSFRAC(val, set->num_feastol);
}

/** checks, if relative difference of values is in range of dual feasibility tolerance */
SCIP_Bool SCIPsetIsDualfeasEQ(
   SCIP_SET*             set,                /**< global SCIP settings */
   SCIP_Real             val1,               /**< first value to be compared */
   SCIP_Real             val2                /**< second value to be compared */
   )
{
   SCIP_Real diff;

   assert(set != NULL);

   /* avoid to compare two different infinities; the reason for that is
    * that such a comparison can lead to unexpected results */
   assert( ((!SCIPsetIsInfinity(set, val1) || !SCIPsetIsInfinity(set, val2))
         && (!SCIPsetIsInfinity(set, -val1) || !SCIPsetIsInfinity(set, -val2)))
      || val1 == val2 );    /*lint !e777*/

   diff = SCIPrelDiff(val1, val2);

   return EPSZ(diff, set->num_dualfeastol);
}

/** checks, if relative difference of val1 and val2 is lower than dual feasibility tolerance */
SCIP_Bool SCIPsetIsDualfeasLT(
   SCIP_SET*             set,                /**< global SCIP settings */
   SCIP_Real             val1,               /**< first value to be compared */
   SCIP_Real             val2                /**< second value to be compared */
   )
{
   SCIP_Real diff;

   assert(set != NULL);

   /* avoid to compare two different infinities; the reason for that is
    * that such a comparison can lead to unexpected results */
   assert( ((!SCIPsetIsInfinity(set, val1) || !SCIPsetIsInfinity(set, val2))
         && (!SCIPsetIsInfinity(set, -val1) || !SCIPsetIsInfinity(set, -val2)))
      || val1 == val2 );    /*lint !e777*/

   diff = SCIPrelDiff(val1, val2);

   return EPSN(diff, set->num_dualfeastol);
}

/** checks, if relative difference of val1 and val2 is not greater than dual feasibility tolerance */
SCIP_Bool SCIPsetIsDualfeasLE(
   SCIP_SET*             set,                /**< global SCIP settings */
   SCIP_Real             val1,               /**< first value to be compared */
   SCIP_Real             val2                /**< second value to be compared */
   )
{
   SCIP_Real diff;

   assert(set != NULL);

   /* avoid to compare two different infinities; the reason for that is
    * that such a comparison can lead to unexpected results */
   assert( ((!SCIPsetIsInfinity(set, val1) || !SCIPsetIsInfinity(set, val2))
         && (!SCIPsetIsInfinity(set, -val1) || !SCIPsetIsInfinity(set, -val2)))
      || val1 == val2 );    /*lint !e777*/

   diff = SCIPrelDiff(val1, val2);

   return !EPSP(diff, set->num_dualfeastol);
}

/** checks, if relative difference of val1 and val2 is greater than dual feasibility tolerance */
SCIP_Bool SCIPsetIsDualfeasGT(
   SCIP_SET*             set,                /**< global SCIP settings */
   SCIP_Real             val1,               /**< first value to be compared */
   SCIP_Real             val2                /**< second value to be compared */
   )
{
   SCIP_Real diff;

   assert(set != NULL);

   /* avoid to compare two different infinities; the reason for that is
    * that such a comparison can lead to unexpected results */
   assert( ((!SCIPsetIsInfinity(set, val1) || !SCIPsetIsInfinity(set, val2))
         && (!SCIPsetIsInfinity(set, -val1) || !SCIPsetIsInfinity(set, -val2)))
      || val1 == val2 );    /*lint !e777*/

   diff = SCIPrelDiff(val1, val2);

   return EPSP(diff, set->num_dualfeastol);
}

/** checks, if relative difference of val1 and val2 is not lower than -dual feasibility tolerance */
SCIP_Bool SCIPsetIsDualfeasGE(
   SCIP_SET*             set,                /**< global SCIP settings */
   SCIP_Real             val1,               /**< first value to be compared */
   SCIP_Real             val2                /**< second value to be compared */
   )
{
   SCIP_Real diff;

   assert(set != NULL);

   /* avoid to compare two different infinities; the reason for that is
    * that such a comparison can lead to unexpected results */
   assert( ((!SCIPsetIsInfinity(set, val1) || !SCIPsetIsInfinity(set, val2))
         && (!SCIPsetIsInfinity(set, -val1) || !SCIPsetIsInfinity(set, -val2)))
      || val1 == val2 );    /*lint !e777*/

   diff = SCIPrelDiff(val1, val2);

   return !EPSN(diff, set->num_dualfeastol);
}

/** checks, if value is in range feasibility tolerance of 0.0 */
SCIP_Bool SCIPsetIsDualfeasZero(
   SCIP_SET*             set,                /**< global SCIP settings */
   SCIP_Real             val                 /**< value to process */
   )
{
   assert(set != NULL);

   return EPSZ(val, set->num_dualfeastol);
}

/** checks, if value is greater than dual feasibility tolerance */
SCIP_Bool SCIPsetIsDualfeasPositive(
   SCIP_SET*             set,                /**< global SCIP settings */
   SCIP_Real             val                 /**< value to process */
   )
{
   assert(set != NULL);

   return EPSP(val, set->num_dualfeastol);
}

/** checks, if value is lower than -dual feasibility tolerance */
SCIP_Bool SCIPsetIsDualfeasNegative(
   SCIP_SET*             set,                /**< global SCIP settings */
   SCIP_Real             val                 /**< value to process */
   )
{
   assert(set != NULL);

   return EPSN(val, set->num_dualfeastol);
}

/** checks, if value is integral within the dual feasibility bounds */
SCIP_Bool SCIPsetIsDualfeasIntegral(
   SCIP_SET*             set,                /**< global SCIP settings */
   SCIP_Real             val                 /**< value to process */
   )
{
   assert(set != NULL);

   return EPSISINT(val, set->num_dualfeastol);
}

/** checks, if given fractional part is smaller than dual feasibility tolerance */
SCIP_Bool SCIPsetIsDualfeasFracIntegral(
   SCIP_SET*             set,                /**< global SCIP settings */
   SCIP_Real             val                 /**< value to process */
   )
{
   assert(set != NULL);
   assert(SCIPsetIsGE(set, val, -set->num_dualfeastol));
   assert(SCIPsetIsLE(set, val, 1.0+set->num_dualfeastol));

   return (val <= set->num_dualfeastol);
}

/** rounds value + dual feasibility tolerance down to the next integer */
SCIP_Real SCIPsetDualfeasFloor(
   SCIP_SET*             set,                /**< global SCIP settings */
   SCIP_Real             val                 /**< value to process */
   )
{
   assert(set != NULL);

   return EPSFLOOR(val, set->num_dualfeastol);
}

/** rounds value - dual feasibility tolerance up to the next integer */
SCIP_Real SCIPsetDualfeasCeil(
   SCIP_SET*             set,                /**< global SCIP settings */
   SCIP_Real             val                 /**< value to process */
   )
{
   assert(set != NULL);

   return EPSCEIL(val, set->num_dualfeastol);
}

/** rounds value to the nearest integer in dual feasibility tolerance */
SCIP_Real SCIPsetDualfeasRound(
   SCIP_SET*             set,                /**< global SCIP settings */
   SCIP_Real             val                 /**< value to process */
   )
{
   assert(set != NULL);

   return EPSROUND(val, set->num_dualfeastol);
}

/** returns fractional part of value, i.e. x - floor(x) in dual feasibility tolerance */
SCIP_Real SCIPsetDualfeasFrac(
   SCIP_SET*             set,                /**< global SCIP settings */
   SCIP_Real             val                 /**< value to process */
   )
{
   assert(set != NULL);

   return EPSFRAC(val, set->num_dualfeastol);
}

/** checks, if the given new lower bound is at least min(oldub - oldlb, |oldlb|) times the bound
 *  strengthening epsilon better than the old one or the change in the lower bound would fix the
 *  sign of the variable
 */
SCIP_Bool SCIPsetIsLbBetter(
   SCIP_SET*             set,                /**< global SCIP settings */
   SCIP_Real             newlb,              /**< new lower bound */
   SCIP_Real             oldlb,              /**< old lower bound */
   SCIP_Real             oldub               /**< old upper bound */
   )
{
   SCIP_Real eps;

   assert(set != NULL);
   assert(SCIPsetIsLE(set, oldlb, oldub));

   /* if lower bound is moved to 0 or higher, always accept bound change */
   if( oldlb < 0.0 && newlb >= 0.0 )
      return TRUE;

   eps = REALABS(oldlb);
   eps = MIN(oldub - oldlb, eps);
   return EPSGT(newlb, oldlb, set->num_boundstreps * MAX(eps, 1e-3));
}

/** checks, if the given new upper bound is at least min(oldub - oldlb, |oldub|) times the bound
 *  strengthening epsilon better than the old one or the change in the upper bound would fix the
 *  sign of the variable
 */
SCIP_Bool SCIPsetIsUbBetter(
   SCIP_SET*             set,                /**< global SCIP settings */
   SCIP_Real             newub,              /**< new upper bound */
   SCIP_Real             oldlb,              /**< old lower bound */
   SCIP_Real             oldub               /**< old upper bound */
   )
{
   SCIP_Real eps;

   assert(set != NULL);
   assert(SCIPsetIsLE(set, oldlb, oldub));

   /* if upper bound is moved to 0 or lower, always accept bound change */
   if( oldub > 0.0 && newub <= 0.0 )
      return TRUE;

   eps = REALABS(oldub);
   eps = MIN(oldub - oldlb, eps);
   return EPSLT(newub, oldub, set->num_boundstreps * MAX(eps, 1e-3));
}

/** checks, if the given cut's efficacy is larger than the minimal cut efficacy */
SCIP_Bool SCIPsetIsEfficacious(
   SCIP_SET*             set,                /**< global SCIP settings */
   SCIP_Bool             root,               /**< should the root's minimal cut efficacy be used? */
   SCIP_Real             efficacy            /**< efficacy of the cut */
   )
{
   assert(set != NULL);

   if( root )
      return EPSP(efficacy, set->sepa_minefficacyroot);
   else
      return EPSP(efficacy, set->sepa_minefficacy);
}

/** checks, if relative difference of values is in range of epsilon */
SCIP_Bool SCIPsetIsRelEQ(
   SCIP_SET*             set,                /**< global SCIP settings */
   SCIP_Real             val1,               /**< first value to be compared */
   SCIP_Real             val2                /**< second value to be compared */
   )
{
   SCIP_Real diff;

   assert(set != NULL);

   /* avoid to compare two different infinities; the reason for that is
    * that such a comparison can lead to unexpected results */
   assert( ((!SCIPsetIsInfinity(set, val1) || !SCIPsetIsInfinity(set, val2))
         && (!SCIPsetIsInfinity(set, -val1) || !SCIPsetIsInfinity(set, -val2)))
      || val1 == val2 );    /*lint !e777*/

   diff = SCIPrelDiff(val1, val2);

   return EPSZ(diff, set->num_epsilon);
}

/** checks, if relative difference of val1 and val2 is lower than epsilon */
SCIP_Bool SCIPsetIsRelLT(
   SCIP_SET*             set,                /**< global SCIP settings */
   SCIP_Real             val1,               /**< first value to be compared */
   SCIP_Real             val2                /**< second value to be compared */
   )
{
   SCIP_Real diff;

   assert(set != NULL);

   /* avoid to compare two different infinities; the reason for that is
    * that such a comparison can lead to unexpected results */
   assert( ((!SCIPsetIsInfinity(set, val1) || !SCIPsetIsInfinity(set, val2))
         && (!SCIPsetIsInfinity(set, -val1) || !SCIPsetIsInfinity(set, -val2)))
      || val1 == val2 );    /*lint !e777*/

   diff = SCIPrelDiff(val1, val2);

   return EPSN(diff, set->num_epsilon);
}

/** checks, if relative difference of val1 and val2 is not greater than epsilon */
SCIP_Bool SCIPsetIsRelLE(
   SCIP_SET*             set,                /**< global SCIP settings */
   SCIP_Real             val1,               /**< first value to be compared */
   SCIP_Real             val2                /**< second value to be compared */
   )
{
   SCIP_Real diff;

   assert(set != NULL);

   /* avoid to compare two different infinities; the reason for that is
    * that such a comparison can lead to unexpected results */
   assert( ((!SCIPsetIsInfinity(set, val1) || !SCIPsetIsInfinity(set, val2))
         && (!SCIPsetIsInfinity(set, -val1) || !SCIPsetIsInfinity(set, -val2)))
      || val1 == val2 );    /*lint !e777*/

   diff = SCIPrelDiff(val1, val2);

   return !EPSP(diff, set->num_epsilon);
}

/** checks, if relative difference of val1 and val2 is greater than epsilon */
SCIP_Bool SCIPsetIsRelGT(
   SCIP_SET*             set,                /**< global SCIP settings */
   SCIP_Real             val1,               /**< first value to be compared */
   SCIP_Real             val2                /**< second value to be compared */
   )
{
   SCIP_Real diff;

   assert(set != NULL);

   /* avoid to compare two different infinities; the reason for that is
    * that such a comparison can lead to unexpected results */
   assert( ((!SCIPsetIsInfinity(set, val1) || !SCIPsetIsInfinity(set, val2))
         && (!SCIPsetIsInfinity(set, -val1) || !SCIPsetIsInfinity(set, -val2)))
      || val1 == val2 );    /*lint !e777*/

   diff = SCIPrelDiff(val1, val2);

   return EPSP(diff, set->num_epsilon);
}

/** checks, if relative difference of val1 and val2 is not lower than -epsilon */
SCIP_Bool SCIPsetIsRelGE(
   SCIP_SET*             set,                /**< global SCIP settings */
   SCIP_Real             val1,               /**< first value to be compared */
   SCIP_Real             val2                /**< second value to be compared */
   )
{
   SCIP_Real diff;

   assert(set != NULL);

   /* avoid to compare two different infinities; the reason for that is
    * that such a comparison can lead to unexpected results */
   assert( ((!SCIPsetIsInfinity(set, val1) || !SCIPsetIsInfinity(set, val2))
         && (!SCIPsetIsInfinity(set, -val1) || !SCIPsetIsInfinity(set, -val2)))
      || val1 == val2 );    /*lint !e777*/

   diff = SCIPrelDiff(val1, val2);

   return !EPSN(diff, set->num_epsilon);
}

/** checks, if relative difference of values is in range of sumepsilon */
SCIP_Bool SCIPsetIsSumRelEQ(
   SCIP_SET*             set,                /**< global SCIP settings */
   SCIP_Real             val1,               /**< first value to be compared */
   SCIP_Real             val2                /**< second value to be compared */
   )
{
   SCIP_Real diff;

   assert(set != NULL);

   /* avoid to compare two different infinities; the reason for that is
    * that such a comparison can lead to unexpected results */
   assert( ((!SCIPsetIsInfinity(set, val1) || !SCIPsetIsInfinity(set, val2))
         && (!SCIPsetIsInfinity(set, -val1) || !SCIPsetIsInfinity(set, -val2)))
      || val1 == val2 );    /*lint !e777*/

   diff = SCIPrelDiff(val1, val2);

   return EPSZ(diff, set->num_sumepsilon);
}

/** checks, if relative difference of val1 and val2 is lower than sumepsilon */
SCIP_Bool SCIPsetIsSumRelLT(
   SCIP_SET*             set,                /**< global SCIP settings */
   SCIP_Real             val1,               /**< first value to be compared */
   SCIP_Real             val2                /**< second value to be compared */
   )
{
   SCIP_Real diff;

   assert(set != NULL);

   /* avoid to compare two different infinities; the reason for that is
    * that such a comparison can lead to unexpected results */
   assert( ((!SCIPsetIsInfinity(set, val1) || !SCIPsetIsInfinity(set, val2))
         && (!SCIPsetIsInfinity(set, -val1) || !SCIPsetIsInfinity(set, -val2)))
      || val1 == val2 );    /*lint !e777*/

   diff = SCIPrelDiff(val1, val2);

   return EPSN(diff, set->num_sumepsilon);
}

/** checks, if relative difference of val1 and val2 is not greater than sumepsilon */
SCIP_Bool SCIPsetIsSumRelLE(
   SCIP_SET*             set,                /**< global SCIP settings */
   SCIP_Real             val1,               /**< first value to be compared */
   SCIP_Real             val2                /**< second value to be compared */
   )
{
   SCIP_Real diff;

   assert(set != NULL);

   /* avoid to compare two different infinities; the reason for that is
    * that such a comparison can lead to unexpected results */
   assert( ((!SCIPsetIsInfinity(set, val1) || !SCIPsetIsInfinity(set, val2))
         && (!SCIPsetIsInfinity(set, -val1) || !SCIPsetIsInfinity(set, -val2)))
      || val1 == val2 );    /*lint !e777*/

   diff = SCIPrelDiff(val1, val2);

   return !EPSP(diff, set->num_sumepsilon);
}

/** checks, if relative difference of val1 and val2 is greater than sumepsilon */
SCIP_Bool SCIPsetIsSumRelGT(
   SCIP_SET*             set,                /**< global SCIP settings */
   SCIP_Real             val1,               /**< first value to be compared */
   SCIP_Real             val2                /**< second value to be compared */
   )
{
   SCIP_Real diff;

   assert(set != NULL);

   /* avoid to compare two different infinities; the reason for that is
    * that such a comparison can lead to unexpected results */
   assert( ((!SCIPsetIsInfinity(set, val1) || !SCIPsetIsInfinity(set, val2))
         && (!SCIPsetIsInfinity(set, -val1) || !SCIPsetIsInfinity(set, -val2)))
      || val1 == val2 );    /*lint !e777*/

   diff = SCIPrelDiff(val1, val2);

   return EPSP(diff, set->num_sumepsilon);
}

/** checks, if relative difference of val1 and val2 is not lower than -sumepsilon */
SCIP_Bool SCIPsetIsSumRelGE(
   SCIP_SET*             set,                /**< global SCIP settings */
   SCIP_Real             val1,               /**< first value to be compared */
   SCIP_Real             val2                /**< second value to be compared */
   )
{
   SCIP_Real diff;

   assert(set != NULL);

   /* avoid to compare two different infinities; the reason for that is
    * that such a comparison can lead to unexpected results */
   assert( ((!SCIPsetIsInfinity(set, val1) || !SCIPsetIsInfinity(set, val2))
         && (!SCIPsetIsInfinity(set, -val1) || !SCIPsetIsInfinity(set, -val2)))
      || val1 == val2 );    /*lint !e777*/

   diff = SCIPrelDiff(val1, val2);

   return !EPSN(diff, set->num_sumepsilon);
}

/** Checks, if an iteratively updated value is reliable or should be recomputed from scratch.
 *  This is useful, if the value, e.g., the activity of a linear constraint or the pseudo objective value, gets a high
 *  absolute value during the optimization process which is later reduced significantly. In this case, the last digits
 *  were canceled out when increasing the value and are random after decreasing it.
 *  We dot not consider the cancellations which can occur during increasing the absolute value because they just cannot
 *  be expressed using fixed precision floating point arithmetic, anymore.
 *  The idea to get more reliable values is to always store the last reliable value, where increasing the absolute of
 *  the value is viewed as preserving reliability. Then, after each update, the new absolute value can be compared
 *  against the last reliable one with this method, checking whether it was decreased by a factor of at least
 *  "lp/recompfac" and should be recomputed.
 */
SCIP_Bool SCIPsetIsUpdateUnreliable(
   SCIP_SET*             set,                /**< global SCIP settings */
   SCIP_Real             newvalue,           /**< new value after update */
   SCIP_Real             oldvalue            /**< old value, i.e., last reliable value */
   )
{
   SCIP_Real quotient;

   assert(set != NULL);

   quotient = ABS(oldvalue) / MAX(ABS(newvalue), set->num_epsilon);

   return quotient >= set->num_recompfac;
}

/** prints a debug message */
void SCIPsetPrintDebugMessage(
   SCIP_SET*             set,                /**< global SCIP settings */
   const char*           sourcefile,         /**< name of the source file that called the function */
   int                   sourceline,         /**< line in the source file where the function was called */
   const char*           formatstr,          /**< format string like in printf() function */
   ...                                       /**< format arguments line in printf() function */
   )
{
   int subscipdepth = 0;
   SCIP* scip;
   va_list ap;

   assert( sourcefile != NULL );
   assert( set != NULL );

   scip = set->scip;
   assert( scip != NULL );

   if ( scip->stat != NULL )
      subscipdepth = scip->stat->subscipdepth;

   if ( subscipdepth > 0 )
      SCIPmessageFPrintInfo(scip->messagehdlr, NULL, "%d: [%s:%d] debug: ", subscipdepth, sourcefile, sourceline);
   else
      SCIPmessageFPrintInfo(scip->messagehdlr, NULL, "[%s:%d] debug: ", sourcefile, sourceline);

   va_start(ap, formatstr); /*lint !e838*/
   SCIPmessageVFPrintInfo(scip->messagehdlr, NULL, formatstr, ap);
   va_end(ap);
}

/** prints a debug message without precode */
void SCIPsetDebugMessagePrint(
   SCIP_SET*             set,                /**< global SCIP settings */
   const char*           formatstr,          /**< format string like in printf() function */
   ...                                       /**< format arguments line in printf() function */
   )
{
   va_list ap;

   assert( set != NULL );
   assert( set->scip != NULL );

   va_start(ap, formatstr); /*lint !e838*/
   SCIPmessageVFPrintInfo(set->scip->messagehdlr, NULL, formatstr, ap);
   va_end(ap);
}

/** modifies an initial seed value with the global shift of random seeds */
int SCIPsetInitializeRandomSeed(
   SCIP_SET*             set,                /**< global SCIP settings */
   int                   initialseedvalue    /**< initial seed value to be modified */
   )
{
   assert(set != NULL);

   return (initialseedvalue + set->random_randomseedshift);
}<|MERGE_RESOLUTION|>--- conflicted
+++ resolved
@@ -5155,18 +5155,6 @@
       SCIP_CALL( SCIPtableInitsol(set->tables[i], set) );
    }
 
-<<<<<<< HEAD
-   /* reset feasibility tolerance for relaxations
-    * use a smaller relaxation feasibility tolerance in case of an MINLP, since variable bounds violations
-    * might yield to large violations in the original space which are hard to enforce
-    */
-   if( SCIPisNLPEnabled(set->scip) && !set->nlp_disable )
-      set->num_relaxfeastol = MAX(set->num_feastol/10.0, set->num_epsilon); /*lint !e666*/
-   else
-      set->num_relaxfeastol = SCIP_INVALID;
-
-=======
->>>>>>> c6cabb71
    return SCIP_OKAY;
 }
 
