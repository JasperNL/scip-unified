/* * * * * * * * * * * * * * * * * * * * * * * * * * * * * * * * * * * * * * */
/*                                                                           */
/*                  This file is part of the program and library             */
/*         SCIP --- Solving Constraint Integer Programs                      */
/*                                                                           */
/*    Copyright (C) 2002-2014 Konrad-Zuse-Zentrum                            */
/*                            fuer Informationstechnik Berlin                */
/*                                                                           */
/*  SCIP is distributed under the terms of the ZIB Academic License.         */
/*                                                                           */
/*  You should have received a copy of the ZIB Academic License              */
/*  along with SCIP; see the file COPYING. If not email to scip@zib.de.      */
/*                                                                           */
/* * * * * * * * * * * * * * * * * * * * * * * * * * * * * * * * * * * * * * */

/**@file   set.c
 * @brief  methods for global SCIP settings
 * @author Tobias Achterberg
 * @author Timo Berthold
 *
 * @todo Functions like SCIPsetFeastol() are misleading (it seems that the feasibility tolerance can be set).
 *       Rename all functions starting with SCIPsetXXX, e.g., SCIPsetGetFeastol() and SCIPsetSetFeastol().
 */

/*---+----1----+----2----+----3----+----4----+----5----+----6----+----7----+----8----+----9----+----0----+----1----+----2*/

#include <assert.h>
#include <string.h>
#include <math.h>

#include "scip/def.h"
#include "scip/set.h"
#include "scip/stat.h"
#include "scip/clock.h"
#include "scip/event.h"
#include "scip/lp.h"
#include "scip/paramset.h"
#include "scip/scip.h"
#include "scip/branch.h"
#include "scip/conflict.h"
#include "scip/cons.h"
#include "scip/disp.h"
#include "scip/dialog.h"
#include "scip/heur.h"
#include "scip/nodesel.h"
#include "scip/presol.h"
#include "scip/pricer.h"
#include "scip/reader.h"
#include "scip/relax.h"
#include "scip/sepa.h"
#include "scip/prop.h"
#include "nlpi/nlpi.h"

/*
 * Default settings
 */


/* Branching */

#define SCIP_DEFAULT_BRANCH_SCOREFUNC       'p' /**< branching score function ('s'um, 'p'roduct) */
#define SCIP_DEFAULT_BRANCH_SCOREFAC      0.167 /**< branching score factor to weigh downward and upward gain prediction
                                                 *   in sum score function */
#define SCIP_DEFAULT_BRANCH_PREFERBINARY  FALSE /**< should branching on binary variables be preferred? */
#define SCIP_DEFAULT_BRANCH_CLAMP           0.2 /**< minimal fractional distance of branching point to a continuous variable'
                                                 *   bounds; a value of 0.5 leads to branching always in the middle of a bounded domain */
#define SCIP_DEFAULT_BRANCH_LPGAINNORMALIZE 's' /**< strategy for normalizing LP gain when updating pseudo costs of continuous variables */
#define SCIP_DEFAULT_BRANCH_DELAYPSCOST    TRUE /**< should updating pseudo costs of continuous variables be delayed to after separation */
#define SCIP_DEFAULT_BRANCH_FORCEALL      FALSE /**< should all strong branching children be regarded even if
                                                 *   one is detected to be infeasible? (only with propagation) */
#define SCIP_DEFAULT_BRANCH_FIRSTSBCHILD    'a' /**< child node to be regarded first during strong branching (only with propagation): 'u'p child, 'd'own child, or 'a'utomatic */
#define SCIP_DEFAULT_BRANCH_CHECKSBSOL     TRUE /**< should LP solutions during strong branching with propagation be checked for feasibility? */
#define SCIP_DEFAULT_BRANCH_ROUNDSBSOL     TRUE /**< should LP solutions during strong branching with propagation be rounded? (only when checksbsol=TRUE) */

/* Conflict Analysis */

#define SCIP_DEFAULT_CONF_MAXVARSFAC       0.10 /**< maximal fraction of variables involved in a conflict constraint */
#define SCIP_DEFAULT_CONF_MINMAXVARS         30 /**< minimal absolute maximum of variables involved in a conflict constraint */
#define SCIP_DEFAULT_CONF_MAXLPLOOPS          2 /**< maximal number of LP resolving loops during conflict analysis
                                                 *   (-1: no limit) */
#define SCIP_DEFAULT_CONF_LPITERATIONS       10 /**< maximal number of LP iterations in each LP resolving loop
                                                 *   (-1: no limit) */
#define SCIP_DEFAULT_CONF_FUIPLEVELS         -1 /**< number of depth levels up to which first UIP's are used in conflict
                                                 *   analysis (-1: use All-FirstUIP rule) */
#define SCIP_DEFAULT_CONF_INTERCONSS         -1 /**< maximal number of intermediate conflict constraints generated in
                                                 *   conflict graph (-1: use every intermediate constraint) */
#define SCIP_DEFAULT_CONF_MAXCONSS           10 /**< maximal number of conflict constraints accepted at an infeasible node
                                                 *   (-1: use all generated conflict constraints) */
#define SCIP_DEFAULT_CONF_RECONVLEVELS       -1 /**< number of depth levels up to which UIP reconvergence constraints are
                                                 *   generated (-1: generate reconvergence constraints in all depth levels) */
#define SCIP_DEFAULT_CONF_ENABLE           TRUE /**< conflict analysis be enabled? */
#define SCIP_DEFAULT_CONF_USEPROP          TRUE /**< should propagation conflict analysis be used? */
#define SCIP_DEFAULT_CONF_USEINFLP         TRUE /**< should infeasible LP conflict analysis be used? */
#define SCIP_DEFAULT_CONF_USEBOUNDLP      FALSE /**< should bound exceeding LP conflict analysis be used? */
#define SCIP_DEFAULT_CONF_USESB           FALSE /**< should infeasible/bound exceeding strong branching conflict analysis
                                                 *   be used? */
#define SCIP_DEFAULT_CONF_USEPSEUDO        TRUE /**< should pseudo solution conflict analysis be used? */
#define SCIP_DEFAULT_CONF_PREFERBINARY    FALSE /**< should binary conflicts be preferred? */
#define SCIP_DEFAULT_CONF_ALLOWLOCAL       TRUE /**< should conflict constraints be generated that are only valid locally? */
#define SCIP_DEFAULT_CONF_SETTLELOCAL     FALSE /**< should conflict constraints be attached only to the local subtree
                                                 *   where they can be useful? */
#define SCIP_DEFAULT_CONF_REPROPAGATE      TRUE /**< should earlier nodes be repropagated in order to replace branching
                                                 *   decisions by deductions? */
#define SCIP_DEFAULT_CONF_KEEPREPROP       TRUE /**< should constraints be kept for repropagation even if they are too long? */
#define SCIP_DEFAULT_CONF_SEPARATE         TRUE /**< should the conflict constraints be separated? */
#define SCIP_DEFAULT_CONF_DYNAMIC          TRUE /**< should the conflict constraints be subject to aging? */
#define SCIP_DEFAULT_CONF_REMOVEABLE       TRUE /**< should the conflict's relaxations be subject to LP aging and cleanup? */
#define SCIP_DEFAULT_CONF_DEPTHSCOREFAC     1.0 /**< score factor for depth level in bound relaxation heuristic of LP analysis */
#define SCIP_DEFAULT_CONF_SCOREFAC         0.98 /**< factor to decrease importance of variables' earlier conflict scores */
#define SCIP_DEFAULT_CONF_RESTARTNUM          0 /**< number of successful conflict analysis calls that trigger a restart
                                                 *   (0: disable conflict restarts) */
#define SCIP_DEFAULT_CONF_RESTARTFAC        1.5 /**< factor to increase restartnum with after each restart */
#define SCIP_DEFAULT_CONF_IGNORERELAXEDBD FALSE /**< should relaxed bounds be ignored? */
#define SCIP_DEFAULT_CONF_MAXVARSDETECTIMPLIEDBOUNDS 250 /**< maximal number of variables to try to detect global bound implications and shorten the whole conflict set (0: disabled) */
#define SCIP_DEFAULT_CONF_FULLSHORTENCONFLICT TRUE /**< try to shorten the whole conflict set or terminate early (depending on the 'maxvarsdetectimpliedbounds' parameter) */
#define SCIP_DEFAULT_CONF_CONFLITWEIGHT     0.0 /**< the weight the VSIDS score is weight by updating the VSIDS for a variable if it is part of a conflict */
#define SCIP_DEFAULT_CONF_CONFLITGRAPHWEIGHT 1.0/**< the weight the VSIDS score is weight by updating the VSIDS for a variable if it is part of a conflict graph */


/* Constraints */

#define SCIP_DEFAULT_CONS_AGELIMIT            0 /**< maximum age an unnecessary constraint can reach before it is deleted
                                                 *   (0: dynamic adjustment, -1: constraints are never deleted) */
#define SCIP_DEFAULT_CONS_OBSOLETEAGE        -1 /**< age of a constraint after which it is marked obsolete
                                                 *   (0: dynamic adjustment, -1: constraints are never marked obsolete) */
#define SCIP_DEFAULT_CONS_DISABLEENFOPS   FALSE /**< should enforcement of pseudo solution be disabled? */


/* Display */

#define SCIP_DEFAULT_DISP_VERBLEVEL SCIP_VERBLEVEL_HIGH /**< verbosity level of output */
#define SCIP_DEFAULT_DISP_WIDTH             139 /**< maximal number of characters in a node information line */
#define SCIP_DEFAULT_DISP_FREQ              100 /**< frequency for displaying node information lines */
#define SCIP_DEFAULT_DISP_HEADERFREQ         15 /**< frequency for displaying header lines (every n'th node info line) */
#define SCIP_DEFAULT_DISP_LPINFO          FALSE /**< should the LP solver display status messages? */


/* History */

#define SCIP_DEFAULT_HISTORY_VALUEBASED   FALSE /**< should statistics be collected for variable domain value pairs */

/* Limits */

#define SCIP_DEFAULT_LIMIT_TIME           1e+20 /**< maximal time in seconds to run */
#define SCIP_DEFAULT_LIMIT_MEMORY         1e+20 /**< maximal memory usage in MB */
#define SCIP_DEFAULT_LIMIT_GAP              0.0 /**< solving stops, if the gap is below the given value */
#define SCIP_DEFAULT_LIMIT_ABSGAP           0.0 /**< solving stops, if the absolute difference between primal and dual
                                                 *   bound reaches this value */
#define SCIP_DEFAULT_LIMIT_NODES           -1LL /**< maximal number of nodes to process (-1: no limit) */
#define SCIP_DEFAULT_LIMIT_STALLNODES      -1LL /**< solving stops, if the given number of nodes was processed since the
                                                 *   last improvement of the primal solution value (-1: no limit) */
#define SCIP_DEFAULT_LIMIT_SOLUTIONS         -1 /**< solving stops, if given number of sols were found (-1: no limit) */
#define SCIP_DEFAULT_LIMIT_BESTSOL           -1 /**< solving stops, if given number of solution improvements were found
                                                 *   (-1: no limit) */
#define SCIP_DEFAULT_LIMIT_MAXSOL           100 /**< maximal number of solutions to store in the solution storage */
#define SCIP_DEFAULT_LIMIT_MAXORIGSOL        10 /**< maximal number of solutions candidates to store in the solution storage of the original problem */
#define SCIP_DEFAULT_LIMIT_RESTARTS          -1 /**< solving stops, if the given number of restarts was triggered (-1: no limit) */
#define SCIP_DEFAULT_LIMIT_AUTORESTARTNODES  -1 /**< if solve exceeds this number of nodes, an automatic restart is triggered (-1: no automatic restart)*/

/* LP */

#define SCIP_DEFAULT_LP_SOLVEFREQ             1 /**< frequency for solving LP at the nodes; -1: never; 0: only root LP */
#define SCIP_DEFAULT_LP_ITERLIM            -1LL /**< iteration limit for each single LP solve; -1: no limit */
#define SCIP_DEFAULT_LP_ROOTITERLIM        -1LL /**< iteration limit for initial root LP solve; -1: no limit */
#define SCIP_DEFAULT_LP_SOLVEDEPTH           -1 /**< maximal depth for solving LPs (-1: no depth limit) */
#define SCIP_DEFAULT_LP_INITALGORITHM       's' /**< LP algorithm for solving initial LP relaxations ('s'implex, 'b'arrier,
                                                 *   barrier with 'c'rossover) */
#define SCIP_DEFAULT_LP_RESOLVEALGORITHM    's' /**< LP algorithm for resolving LP relaxations if a starting basis exists
                                                 *   ('s'implex, 'b'arrier, barrier with 'c'rossover) */
#define SCIP_DEFAULT_LP_PRICING             'l' /**< LP pricing strategy ('l'pi default, 'a'uto, 'f'ull pricing, 'p'artial,
                                                 *   's'teepest edge pricing, 'q'uickstart steepest edge pricing,
                                                 *   'd'evex pricing) */
#define SCIP_DEFAULT_LP_CLEARINITIALPROBINGLP TRUE/**< should lp state be cleared at the end of probing mode when lp
                                                   *   was initially unsolved, e.g., when called right after presolving? */
#define SCIP_DEFAULT_LP_RESOLVERESTORE    FALSE /**< should the LP be resolved to restore the state at start of diving (if FALSE we buffer the solution values)? */
#define SCIP_DEFAULT_LP_FREESOLVALBUFFERS FALSE /**< should the buffers for storing LP solution values during diving be freed at end of diving? */
#define SCIP_DEFAULT_LP_COLAGELIMIT          10 /**< maximum age a dynamic column can reach before it is deleted from SCIP_LP
                                                 *   (-1: don't delete columns due to aging) */
#define SCIP_DEFAULT_LP_ROWAGELIMIT          10 /**< maximum age a dynamic row can reach before it is deleted from SCIP_LP
                                                 *   (-1: don't delete rows due to aging) */
#define SCIP_DEFAULT_LP_CLEANUPCOLS       FALSE /**< should new non-basic columns be removed after LP solving? */
#define SCIP_DEFAULT_LP_CLEANUPCOLSROOT   FALSE /**< should new non-basic columns be removed after root LP solving? */
#define SCIP_DEFAULT_LP_CLEANUPROWS        TRUE /**< should new basic rows be removed after LP solving? */
#define SCIP_DEFAULT_LP_CLEANUPROWSROOT    TRUE /**< should new basic rows be removed after root LP solving? */
#define SCIP_DEFAULT_LP_CHECKSTABILITY     TRUE /**< should LP solver's return status be checked for stability? */
#define SCIP_DEFAULT_LP_CONDITIONLIMIT     -1.0 /**< maximum condition number of LP basis counted as stable (-1.0: no limit) */
#define SCIP_DEFAULT_LP_CHECKPRIMFEAS      TRUE /**< should LP solutions be checked for primal feasibility to resolve LP at numerical troubles? */
#define SCIP_DEFAULT_LP_CHECKDUALFEAS      TRUE /**< should LP solutions be checked for dual feasibility to resolve LP at numerical troubles? */
#define SCIP_DEFAULT_LP_FASTMIP               1 /**< should FASTMIP setting of LP solver be used? */
#define SCIP_DEFAULT_LP_SCALING            TRUE /**< should scaling of LP solver be used? */
#define SCIP_DEFAULT_LP_PRESOLVING         TRUE /**< should presolving of LP solver be used? */
#define SCIP_DEFAULT_LP_LEXDUALALGO       FALSE /**< should the dual lexicographic algorithm be used? */
#define SCIP_DEFAULT_LP_LEXDUALROOTONLY    TRUE /**< should the lexicographic dual algorithm be applied only at the root node */
#define SCIP_DEFAULT_LP_LEXDUALMAXROUNDS      2 /**< maximum number of rounds in the dual lexicographic algorithm */
#define SCIP_DEFAULT_LP_LEXDUALBASIC      FALSE /**< choose fractional basic variables in lexicographic dual algorithm */
#define SCIP_DEFAULT_LP_LEXDUALSTALLING    TRUE /**< turn on the lex dual algorithm only when stalling? */
#define SCIP_DEFAULT_LP_DISABLECUTOFF         2 /**< disable the cutoff bound in the LP solver? (0: enabled, 1: disabled, 2: auto) */
#define SCIP_DEFAULT_LP_ROWREPSWITCH       -1.0 /**< simplex algorithm shall use row representation of the basis
                                                 *   if number of rows divided by number of columns exceeds this value */
#define SCIP_DEFAULT_LP_THREADS               0 /**< number of threads used for solving the LP (0: automatic) */
#define SCIP_DEFAULT_LP_RESOLVEITERFAC     -1.0 /**< factor of average LP iterations that is used as LP iteration limit             
                                                 *   for LP resolve (-1.0: unlimited) */
#define SCIP_DEFAULT_LP_RESOLVEITERMIN     1000 /**< minimum number of iterations that are allowed for LP resolve */

/* NLP */

#define SCIP_DEFAULT_NLP_SOLVER              "" /**< name of NLP solver to use, or "" if solver should be chosen by priority */
#define SCIP_DEFAULT_NLP_DISABLE          FALSE /**< should the NLP be always disabled? */

/* Memory */

#define SCIP_DEFAULT_MEM_SAVEFAC            0.8 /**< fraction of maximal mem usage when switching to memory saving mode */
#define SCIP_DEFAULT_MEM_ARRAYGROWFAC       1.2 /**< memory growing factor for dynamically allocated arrays */
#define SCIP_DEFAULT_MEM_TREEGROWFAC        2.0 /**< memory growing factor for tree array */
#define SCIP_DEFAULT_MEM_PATHGROWFAC        2.0 /**< memory growing factor for path array */
#define SCIP_DEFAULT_MEM_ARRAYGROWINIT        4 /**< initial size of dynamically allocated arrays */
#define SCIP_DEFAULT_MEM_TREEGROWINIT     65536 /**< initial size of tree array */
#define SCIP_DEFAULT_MEM_PATHGROWINIT       256 /**< initial size of path array */


/* Miscellaneous */

#define SCIP_DEFAULT_MISC_CATCHCTRLC       TRUE /**< should the CTRL-C interrupt be caught by SCIP? */
#define SCIP_DEFAULT_MISC_USEVARTABLE      TRUE /**< should a hashtable be used to map from variable names to variables? */
#define SCIP_DEFAULT_MISC_USECONSTABLE     TRUE /**< should a hashtable be used to map from constraint names to constraints? */
#define SCIP_DEFAULT_MISC_USESMALLTABLES  FALSE /**< should smaller hashtables be used? yields better performance for small problems with about 100 variables */
#define SCIP_DEFAULT_MISC_PERMUTATIONSEED    -1 /**< seed value for permuting the problem after the problem was transformed (-1: no permutation) */
#define SCIP_DEFAULT_MISC_PERMUTECONSS     TRUE /**< should order of constraints be permuted (depends on permutationseed)? */
#define SCIP_DEFAULT_MISC_PERMUTEVARS     FALSE /**< should order of variables be permuted (depends on permutationseed)? */
#define SCIP_DEFAULT_MISC_EXACTSOLVE      FALSE /**< should the problem be solved exactly (with proven dual bounds)? */
#define SCIP_DEFAULT_MISC_RESETSTAT        TRUE /**< should the statistics be reset if the transformed problem is
                                                 *   freed otherwise the statistics get reset after original problem is
                                                 *   freed (in case of bender decomposition this parameter should be set
                                                 *   to FALSE and therefore can be used to collect statistics over all
                                                 *   runs) */
#define SCIP_DEFAULT_MISC_IMPROVINGSOLS   FALSE /**< should only solutions be checked which improve the primal bound */
#define SCIP_DEFAULT_MISC_PRINTREASON      TRUE /**< should the reason be printed if a given start solution is infeasible? */
#define SCIP_DEFAULT_MISC_ESTIMEXTERNMEM   TRUE /**< should the usage of external memory be estimated? */
#define SCIP_DEFAULT_MISC_TRANSORIGSOLS    TRUE /**< should SCIP try to transfer original solutions to the extended space (after presolving)? */
#define SCIP_DEFAULT_MISC_CALCINTEGRAL     TRUE /**< should SCIP calculate the primal dual integral? */
#define SCIP_DEFAULT_MISC_FINITESOLSTORE  FALSE /**< should SCIP try to remove infinite fixings from solutions copied to the solution store? */


/* Node Selection */
#define SCIP_DEFAULT_NODESEL_CHILDSEL       'h' /**< child selection rule ('d'own, 'u'p, 'p'seudo costs, 'i'nference, 'l'p value,
                                                 *   'r'oot LP value difference, 'h'brid inference/root LP value difference) */
#define SCIP_DEFAULT_NODESEL_USEASPIRATION FALSE/**< should nodeselection use aspiration values for backtracking */
/* Presolving */

#define SCIP_DEFAULT_PRESOL_ABORTFAC      1e-04 /**< abort presolve, if at most this fraction of the problem was changed
                                                 *   in last presolve round */
#define SCIP_DEFAULT_PRESOL_MAXROUNDS        -1 /**< maximal number of presolving rounds (-1: unlimited, 0: off) */
#define SCIP_DEFAULT_PRESOL_MAXRESTARTS      -1 /**< maximal number of restarts (-1: unlimited) */
#define SCIP_DEFAULT_PRESOL_RESTARTFAC     0.05 /**< fraction of integer variables that were fixed in the root node
                                                 *   triggering a restart with preprocessing after root node evaluation */
#define SCIP_DEFAULT_PRESOL_IMMRESTARTFAC  0.20 /**< fraction of integer variables that were fixed in the root node triggering an
                                                 *   immediate restart with preprocessing */
#define SCIP_DEFAULT_PRESOL_SUBRESTARTFAC  1.00 /**< fraction of integer variables that were globally fixed during the
                                                 *   solving process triggering a restart with preprocessing */
#define SCIP_DEFAULT_PRESOL_RESTARTMINRED  0.10 /**< minimal fraction of integer variables removed after restart to allow
                                                 *   for an additional restart */
#define SCIP_DEFAULT_PRESOL_DONOTMULTAGGR FALSE /**< should multi-aggregation of variables be forbidden? */
#define SCIP_DEFAULT_PRESOL_DONOTAGGR     FALSE /**< should aggregation of variables be forbidden? */

/* Pricing */

#define SCIP_DEFAULT_PRICE_ABORTFAC         2.0 /**< pricing is aborted, if fac * price_maxvars pricing candidates were
                                                 *   found */
#define SCIP_DEFAULT_PRICE_MAXVARS          100 /**< maximal number of variables priced in per pricing round */
#define SCIP_DEFAULT_PRICE_MAXVARSROOT     2000 /**< maximal number of priced variables at the root node */
#define SCIP_DEFAULT_PRICE_DELVARS        FALSE /**< should variables created at the current node be deleted when the node is solved
                                                 *   in case they are not present in the LP anymore? */
#define SCIP_DEFAULT_PRICE_DELVARSROOT    FALSE /**< should variables created at the root node be deleted when the root is solved
                                                 *   in case they are not present in the LP anymore? */


/* Propagating */

#define SCIP_DEFAULT_PROP_MAXROUNDS         100 /**< maximal number of propagation rounds per node (-1: unlimited) */
#define SCIP_DEFAULT_PROP_MAXROUNDSROOT    1000 /**< maximal number of propagation rounds in root node (-1: unlimited) */
#define SCIP_DEFAULT_PROP_ABORTONCUTOFF    TRUE /**< should propagation be aborted immediately? setting this to FALSE could
                                                 *   help conflict analysis to produce more conflict constraints */


/* Separation */

#define SCIP_DEFAULT_SEPA_MAXBOUNDDIST      1.0 /**< maximal relative distance from current node's dual bound to primal
                                                 *   bound compared to best node's dual bound for applying separation
                                                 *   (0.0: only on current best node, 1.0: on all nodes) */
#define SCIP_DEFAULT_SEPA_MINEFFICACY      0.05 /**< minimal efficacy for a cut to enter the LP */
#define SCIP_DEFAULT_SEPA_MINEFFICACYROOT  0.001 /**< minimal efficacy for a cut to enter the LP in the root node */
#define SCIP_DEFAULT_SEPA_MINORTHO         0.50 /**< minimal orthogonality for a cut to enter the LP */
#define SCIP_DEFAULT_SEPA_MINORTHOROOT     0.50 /**< minimal orthogonality for a cut to enter the LP in the root node */
#define SCIP_DEFAULT_SEPA_OBJPARALFAC    0.0001 /**< factor to scale objective parallelism of cut in score calculation */
#define SCIP_DEFAULT_SEPA_ORTHOFAC         1.00 /**< factor to scale orthogonality of cut in score calculation */
#define SCIP_DEFAULT_SEPA_ORTHOFUNC         'e' /**< function used for calc. scalar prod. in orthogonality test ('e'uclidean, 'd'iscrete) */
#define SCIP_DEFAULT_SEPA_EFFICACYNORM      'e' /**< row norm to use for efficacy calculation ('e'uclidean, 'm'aximum,
                                                 *   's'um, 'd'iscrete) */
#define SCIP_DEFAULT_SEPA_MAXRUNS            -1 /**< maximal number of runs for which separation is enabled (-1: unlimited) */
#define SCIP_DEFAULT_SEPA_MAXROUNDS           5 /**< maximal number of separation rounds per node (-1: unlimited) */
#define SCIP_DEFAULT_SEPA_MAXROUNDSROOT      -1 /**< maximal number of separation rounds in the root node (-1: unlimited) */
#define SCIP_DEFAULT_SEPA_MAXROUNDSROOTSUBRUN 1 /**< maximal number of separation rounds in the root node of a subsequent run (-1: unlimited) */
#define SCIP_DEFAULT_SEPA_MAXADDROUNDS        1 /**< maximal additional number of separation rounds in subsequent
                                                 *   price-and-cut loops (-1: no additional restriction) */
#define SCIP_DEFAULT_SEPA_MAXSTALLROUNDS      5 /**< maximal number of consecutive separation rounds without objective
                                                 *   or integrality improvement (-1: no additional restriction) */
#define SCIP_DEFAULT_SEPA_MAXCUTS           100 /**< maximal number of cuts separated per separation round */
#define SCIP_DEFAULT_SEPA_MAXCUTSROOT      2000 /**< maximal separated cuts at the root node */
#define SCIP_DEFAULT_SEPA_CUTAGELIMIT       100 /**< maximum age a cut can reach before it is deleted from global cut pool
                                                 *   (-1: cuts are never deleted from the global cut pool) */
#define SCIP_DEFAULT_SEPA_POOLFREQ            0 /**< separation frequency for the global cut pool */
<<<<<<< HEAD
#define SCIP_DEFAULT_SEPA_MINACTIVITYQUOT   0.8 /**< minimum cut activity quotient to convert cuts into constraints
                                                 *   during a restart (0.0: all cuts are converted) */
=======
#define SCIP_DEFAULT_SEPA_FEASTOLFAC      -1.00 /**< factor on cut infeasibility to limit feasibility tolerance for relaxation solver (-1: off) */

>>>>>>> d5b7ed50

/* Timing */

#define SCIP_DEFAULT_TIME_CLOCKTYPE  SCIP_CLOCKTYPE_CPU  /**< default clock type for timing */
#define SCIP_DEFAULT_TIME_ENABLED          TRUE /**< is timing enabled? */
#define SCIP_DEFAULT_TIME_READING         FALSE /**< belongs reading time to solving time? */


/* VBC Tool output */
#define SCIP_DEFAULT_VBC_FILENAME           "-" /**< name of the VBC Tool output file, or "-" if no output should be
                                                 *   created */
#define SCIP_DEFAULT_VBC_REALTIME          TRUE /**< should the real solving time be used instead of a time step counter
                                                 *   in VBC output? */
#define SCIP_DEFAULT_VBC_DISPSOLS         FALSE /**< should the node where solutions are found be visualized? */

/* Reading */
#define SCIP_DEFAULT_READ_INITIALCONSS     TRUE /**< should model constraints be marked as initial? */
#define SCIP_DEFAULT_READ_DYNAMICCONSS     TRUE /**< should model constraints be subject to aging? */
#define SCIP_DEFAULT_READ_DYNAMICCOLS     FALSE /**< should columns be added and removed dynamically to the LP? */
#define SCIP_DEFAULT_READ_DYNAMICROWS     FALSE /**< should rows be added and removed dynamically to the LP? */
#define SCIP_DEFAULT_WRITE_GENNAMES_OFFSET    0 /**< when writing the problem with generic names, we start with index
                                                 *   0; using this parameter we can change the starting index to be
                                                 *   different */

/* Writing */
#define SCIP_DEFAULT_WRITE_ALLCONSS       FALSE /**< should all constraints be written (including the redundant constraints)? */




/** calculate memory size for dynamically allocated arrays */
static
int calcGrowSize(
   int                   initsize,           /**< initial size of array */
   SCIP_Real             growfac,            /**< growing factor of array */
   int                   num                 /**< minimum number of entries to store */
   )
{
   int size;

   assert(initsize >= 0);
   assert(growfac >= 1.0);
   assert(num >= 0);

   if( growfac == 1.0 )
      size = MAX(initsize, num);
   else
   {
      int oldsize;

      /* calculate the size with this loop, such that the resulting numbers are always the same (-> block memory) */
      initsize = MAX(initsize, 4);
      size = initsize;
      oldsize = size - 1;

      /* second condition checks against overflow */
      while( size < num && size > oldsize )
      {
         oldsize = size;
         size = (int)(growfac * size + initsize);
      }

      /* if an overflow happened, set the correct value */
      if( size <= oldsize )
         size = num;
   }

   assert(size >= initsize);
   assert(size >= num);

   return size;
}


/** information method for a parameter change of feastol */
static
SCIP_DECL_PARAMCHGD(paramChgdFeastol)
{  /*lint --e{715}*/
   SCIP_Real newfeastol;

   newfeastol = SCIPparamGetReal(param);

   /* change the feastol through the SCIP call in order to adjust lpfeastol if necessary */
   SCIP_CALL( SCIPchgFeastol(scip, newfeastol) );

   return SCIP_OKAY;
}

/** information method for a parameter change of lpfeastol */
static
SCIP_DECL_PARAMCHGD(paramChgdLpfeastol)
{  /*lint --e{715}*/
   SCIP_Real newlpfeastol;

   newlpfeastol = SCIPparamGetReal(param);

   /* change the lpfeastol through the SCIP call in order to mark the LP unsolved and control that it does not exceed
    * SCIP's feastol
    */
   SCIP_CALL( SCIPchgLpfeastol(scip, newlpfeastol, FALSE) );

   return SCIP_OKAY;
}

/** information method for a parameter change of dualfeastol */
static
SCIP_DECL_PARAMCHGD(paramChgdDualfeastol)
{  /*lint --e{715}*/
   SCIP_Real newdualfeastol;

   newdualfeastol = SCIPparamGetReal(param);

   /* change the dualfeastol through the SCIP call in order to mark the LP unsolved */
   SCIP_CALL( SCIPchgDualfeastol(scip, newdualfeastol) );

   return SCIP_OKAY;
}

/** information method for a parameter change of barrierconvtol */
static
SCIP_DECL_PARAMCHGD(paramChgdBarrierconvtol)
{  /*lint --e{715}*/
   SCIP_Real newbarrierconvtol;

   newbarrierconvtol = SCIPparamGetReal(param);

   /* change the barrierconvtol through the SCIP call in order to mark the LP unsolved */
   SCIP_CALL( SCIPchgBarrierconvtol(scip, newbarrierconvtol) );

   return SCIP_OKAY;
}

/** parameter change information method to autoselect display columns again */
static
SCIP_DECL_PARAMCHGD(SCIPparamChgdDispWidth)
{  /*lint --e{715}*/
   /* automatically select the new active display columns */
   SCIP_CALL( SCIPautoselectDisps(scip) );

   return SCIP_OKAY;
}

/** parameter change information method that node limit was changed */
static
SCIP_DECL_PARAMCHGD(SCIPparamChgdLimit)
{  /*lint --e{715}*/

   SCIPmarkLimitChanged(scip);
   return SCIP_OKAY;
}

/** copies plugins from sourcescip to targetscip; in case that a constraint handler which does not need constraints
 *  cannot be copied, valid will return FALSE. All plugins can declare that, if their copy process failed, the 
 *  copied SCIP instance might not represent the same problem semantics as the original. 
 *  Note that in this case dual reductions might be invalid. */
SCIP_RETCODE SCIPsetCopyPlugins(
   SCIP_SET*             sourceset,          /**< source SCIP_SET data structure */
   SCIP_SET*             targetset,          /**< target SCIP_SET data structure */
   SCIP_Bool             copyreaders,        /**< should the file readers be copied */
   SCIP_Bool             copypricers,        /**< should the variable pricers be copied */
   SCIP_Bool             copyconshdlrs,      /**< should the constraint handlers be copied */
   SCIP_Bool             copyconflicthdlrs,  /**< should the conflict handlers be copied */
   SCIP_Bool             copypresolvers,     /**< should the presolvers be copied */
   SCIP_Bool             copyrelaxators,     /**< should the relaxators be copied */
   SCIP_Bool             copyseparators,     /**< should the separators be copied */
   SCIP_Bool             copypropagators,    /**< should the propagators be copied */
   SCIP_Bool             copyheuristics,     /**< should the heuristics be copied */
   SCIP_Bool             copyeventhdlrs,     /**< should the event handlers be copied */
   SCIP_Bool             copynodeselectors,  /**< should the node selectors be copied */
   SCIP_Bool             copybranchrules,    /**< should the branchrules be copied */
   SCIP_Bool             copydisplays,       /**< should the display columns be copied */
   SCIP_Bool             copydialogs,        /**< should the dialogs be copied */
   SCIP_Bool             copynlpis,          /**< should the NLP interfaces be copied */
   SCIP_Bool*            allvalid            /**< pointer to store whether all plugins were validly copied */
   )
{
   int p;
   SCIP_Bool valid;

   assert(sourceset != NULL);
   assert(targetset != NULL);
   assert(sourceset != targetset);
   assert(allvalid != NULL);

   *allvalid = TRUE;

   /* copy all reader plugins */
   if( copyreaders && sourceset->readers != NULL )
   {
      for( p = sourceset->nreaders - 1; p >= 0; --p )
      {
         SCIP_CALL( SCIPreaderCopyInclude(sourceset->readers[p], targetset) );
      }
   }

   /* copy all variable pricer plugins */
   if( copypricers && sourceset->pricers != NULL )
   {
      for( p = sourceset->npricers - 1; p >= 0; --p )
      {
         valid = FALSE;
         SCIP_CALL( SCIPpricerCopyInclude(sourceset->pricers[p], targetset, &valid) );
         *allvalid = *allvalid && valid;
         if( SCIPpricerIsActive(sourceset->pricers[p]) )
         {
            SCIP_CALL( SCIPactivatePricer(targetset->scip, targetset->pricers[p]) );
         }
      }
   }

   /* copy all constraint handler plugins */
   if( copyconshdlrs && sourceset->conshdlrs_include != NULL )
   {
      /* copy them in order they were added to the sourcescip
       *
       * @note we only have to set the valid pointer to FALSE in case that a constraint handler, which does not need
       *       constraints, does not copy; in the case that a constraint handler does not copy and it needs constraint
       *       we will detect later that the problem is not valid if a constraint of that type exits
       */
      for( p = 0; p < sourceset->nconshdlrs; ++p )
      {
         if( SCIPconshdlrIsClonable(sourceset->conshdlrs_include[p]) )
         {
            valid = FALSE;
            SCIP_CALL( SCIPconshdlrCopyInclude(sourceset->conshdlrs_include[p], targetset, &valid) );
            *allvalid = *allvalid && valid;
            SCIPdebugMessage("Copying conshdlr <%s> was%s valid.\n", SCIPconshdlrGetName(sourceset->conshdlrs_include[p]), valid ? "" : " not");
         } 
         else if( !SCIPconshdlrNeedsCons(sourceset->conshdlrs_include[p]) )
         {
            SCIPdebugMessage("Copying Conshdlr <%s> without constraints not valid.\n", SCIPconshdlrGetName(sourceset->conshdlrs_include[p]));
            *allvalid = FALSE;
         }
      }
   }

   /* copy all conflict handler plugins */
   if( copyconflicthdlrs && sourceset->conflicthdlrs != NULL )
   {
      for( p = sourceset->nconflicthdlrs - 1; p >= 0; --p )
      {
         SCIP_CALL( SCIPconflicthdlrCopyInclude(sourceset->conflicthdlrs[p], targetset) );
      }
   }

   /* copy all presolver plugins */
   if( copypresolvers && sourceset->presols != NULL )
   {
      for( p = sourceset->npresols - 1; p >= 0; --p )
      {
         SCIP_CALL( SCIPpresolCopyInclude(sourceset->presols[p], targetset) );
      }
   }


   /* copy all relaxator plugins */
   if( copyrelaxators && sourceset->relaxs != NULL )
   {
      for( p = sourceset->nrelaxs - 1; p >= 0; --p )
      {
         SCIP_CALL( SCIPrelaxCopyInclude(sourceset->relaxs[p], targetset) );
      }
   }


   /* copy all separator plugins */
   if( copyseparators && sourceset->sepas != NULL )
   {
      for( p = sourceset->nsepas - 1; p >= 0; --p )
      {
         SCIP_CALL( SCIPsepaCopyInclude(sourceset->sepas[p], targetset) );
      }
   }

   /* copy all propagators plugins */
   if( copypropagators && sourceset->props != NULL )
   {
      for( p = sourceset->nprops - 1; p >= 0; --p )
      {
         SCIP_CALL( SCIPpropCopyInclude(sourceset->props[p], targetset) );
      }
   }

   /* copy all primal heuristics plugins */
   if( copyheuristics && sourceset->heurs != NULL )
   {
      for( p = sourceset->nheurs - 1; p >= 0; --p )
      {
         SCIP_CALL( SCIPheurCopyInclude(sourceset->heurs[p], targetset) );
      }
   }


   /* copy all event handler plugins */
   if( copyeventhdlrs && sourceset->eventhdlrs != NULL )
   {
      for( p = sourceset->neventhdlrs - 1; p >= 0; --p )
      {
         /* @todo: the copying process of event handlers is currently not checked for consistency */
         SCIP_CALL( SCIPeventhdlrCopyInclude(sourceset->eventhdlrs[p], targetset) );
      }
   }
  

   /* copy all node selector plugins */
   if( copynodeselectors && sourceset->nodesels != NULL )
   {
      for( p = sourceset->nnodesels - 1; p >= 0; --p )
      {
         SCIP_CALL( SCIPnodeselCopyInclude(sourceset->nodesels[p], targetset) );
      }
   }

   /* copy all branchrule plugins */
   if( copybranchrules && sourceset->branchrules != NULL )
   {
      for( p = sourceset->nbranchrules - 1; p >= 0; --p )
      {
         SCIP_CALL( SCIPbranchruleCopyInclude(sourceset->branchrules[p], targetset) );
      }
   }


   /* copy all display plugins */
   if( copydisplays && sourceset->disps != NULL )
   {
      for( p = sourceset->ndisps - 1; p >= 0; --p )
      {
         SCIP_CALL( SCIPdispCopyInclude(sourceset->disps[p], targetset) );
      }
   }


   /* copy all dialog plugins */
   if( copydialogs && sourceset->dialogs != NULL )
   {
      for( p = sourceset->ndialogs - 1; p >= 0; --p )
      {
         /* @todo: the copying process of dialog handlers is currently not checked for consistency */         
         SCIP_CALL( SCIPdialogCopyInclude(sourceset->dialogs[p], targetset) );
      }
   }

   /* copy all NLP interfaces */
   if( copynlpis && sourceset->nlpis != NULL )
   {
      for( p = sourceset->nnlpis - 1; p >= 0; --p )
      {
         SCIP_NLPI* nlpicopy;

         SCIP_CALL( SCIPnlpiCopy(SCIPblkmem(targetset->scip), sourceset->nlpis[p], &nlpicopy) );
         SCIP_CALL( SCIPincludeNlpi(targetset->scip, nlpicopy) );
      }
   }

   return SCIP_OKAY;
}

/** copies parameters from sourcescip to targetscip */
SCIP_RETCODE SCIPsetCopyParams(
   SCIP_SET*             sourceset,          /**< source SCIP_SET data structure */
   SCIP_SET*             targetset,          /**< target SCIP_SET data structure */
   SCIP_MESSAGEHDLR*     messagehdlr         /**< message handler of target SCIP */
   )
{
   assert(sourceset != NULL);
   assert(targetset != NULL);
   assert(sourceset != targetset);
   assert(targetset->scip != NULL);

   SCIP_CALL( SCIPparamsetCopyParams(sourceset->paramset, targetset->paramset, targetset, messagehdlr) );

   return SCIP_OKAY;
}

/** creates global SCIP settings */
SCIP_RETCODE SCIPsetCreate(
   SCIP_SET**            set,                /**< pointer to SCIP settings */
   SCIP_MESSAGEHDLR*     messagehdlr,        /**< message handler */
   BMS_BLKMEM*           blkmem,             /**< block memory */
   SCIP*                 scip                /**< SCIP data structure */
   )
{
   assert(set != NULL);
   assert(scip != NULL);

   SCIP_ALLOC( BMSallocMemory(set) );

   (*set)->stage = SCIP_STAGE_INIT;
   (*set)->scip = scip;

   SCIP_CALL( SCIPparamsetCreate(&(*set)->paramset, blkmem) );
   SCIP_CALL( SCIPbufferCreate(&(*set)->buffer) );

   (*set)->readers = NULL;
   (*set)->nreaders = 0;
   (*set)->readerssize = 0;
   (*set)->pricers = NULL;
   (*set)->npricers = 0;
   (*set)->nactivepricers = 0;
   (*set)->pricerssize = 0;
   (*set)->pricerssorted = FALSE;
   (*set)->pricersnamesorted = FALSE;
   (*set)->conshdlrs = NULL;
   (*set)->conshdlrs_sepa = NULL;
   (*set)->conshdlrs_enfo = NULL;
   (*set)->conshdlrs_include = NULL;
   (*set)->nconshdlrs = 0;
   (*set)->conshdlrssize = 0;
   (*set)->conflicthdlrs = NULL;
   (*set)->nconflicthdlrs = 0;
   (*set)->conflicthdlrssize = 0;
   (*set)->conflicthdlrssorted = FALSE;
   (*set)->conflicthdlrsnamesorted = FALSE;
   (*set)->presols = NULL;
   (*set)->npresols = 0;
   (*set)->presolssize = 0;
   (*set)->presolssorted = FALSE;
   (*set)->presolsnamesorted = FALSE;
   (*set)->relaxs = NULL;
   (*set)->nrelaxs = 0;
   (*set)->relaxssize = 0;
   (*set)->relaxssorted = FALSE;
   (*set)->relaxsnamesorted = FALSE;
   (*set)->sepas = NULL;
   (*set)->nsepas = 0;
   (*set)->sepassize = 0;
   (*set)->sepassorted = FALSE;
   (*set)->sepasnamesorted = FALSE;
   (*set)->props = NULL;
   (*set)->nprops = 0;
   (*set)->propssize = 0;
   (*set)->propssorted = FALSE;
   (*set)->propspresolsorted = FALSE;
   (*set)->propsnamesorted = FALSE;
   (*set)->heurs = NULL;
   (*set)->nheurs = 0;
   (*set)->heurssize = 0;
   (*set)->heurssorted = FALSE;
   (*set)->heursnamesorted = FALSE;
   (*set)->eventhdlrs = NULL;
   (*set)->neventhdlrs = 0;
   (*set)->eventhdlrssize = 0;
   (*set)->nodesels = NULL;
   (*set)->nnodesels = 0;
   (*set)->nodeselssize = 0;
   (*set)->nodesel = NULL;
   (*set)->branchrules = NULL;
   (*set)->nbranchrules = 0;
   (*set)->branchrulessize = 0;
   (*set)->branchrulessorted = FALSE;
   (*set)->branchrulesnamesorted = FALSE;
   (*set)->disps = NULL;
   (*set)->ndisps = 0;
   (*set)->dispssize = 0;
   (*set)->dialogs = NULL;
   (*set)->ndialogs = 0;
   (*set)->dialogssize = 0;
   (*set)->nlpis = NULL;
   (*set)->nnlpis = 0;
   (*set)->nlpissize = 0;
   (*set)->nlpissorted = FALSE;
   (*set)->limitchanged = FALSE;
   (*set)->nlpenabled = FALSE;
   (*set)->extcodenames = NULL;
   (*set)->extcodedescs = NULL;
   (*set)->nextcodes = 0;
   (*set)->extcodessize = 0;
   (*set)->vbc_filename = NULL;
   (*set)->nlp_solver = NULL;
   (*set)->nlp_disable = FALSE;
   (*set)->mem_externestim = 0;
   (*set)->sepa_primfeastol = SCIP_INVALID;

   /* branching parameters */
   SCIP_CALL( SCIPsetAddCharParam(*set, messagehdlr, blkmem,
         "branching/scorefunc",
         "branching score function ('s'um, 'p'roduct, 'q'uotient)",
         &(*set)->branch_scorefunc, TRUE, SCIP_DEFAULT_BRANCH_SCOREFUNC, "spq",
         NULL, NULL) );
   SCIP_CALL( SCIPsetAddRealParam(*set, messagehdlr, blkmem,
         "branching/scorefac",
         "branching score factor to weigh downward and upward gain prediction in sum score function",
         &(*set)->branch_scorefac, TRUE, SCIP_DEFAULT_BRANCH_SCOREFAC, 0.0, 1.0,
         NULL, NULL) );
   SCIP_CALL( SCIPsetAddBoolParam(*set, messagehdlr, blkmem,
         "branching/preferbinary",
         "should branching on binary variables be preferred?",
         &(*set)->branch_preferbinary, FALSE, SCIP_DEFAULT_BRANCH_PREFERBINARY,
         NULL, NULL) );
   SCIP_CALL( SCIPsetAddRealParam(*set, messagehdlr, blkmem,
         "branching/clamp",
         "minimal relative distance of branching point to bounds when branching on a continuous variable",
         &(*set)->branch_clamp, FALSE, SCIP_DEFAULT_BRANCH_CLAMP, 0.0, 0.5,
         NULL, NULL) );
   SCIP_CALL( SCIPsetAddCharParam(*set, messagehdlr, blkmem,
         "branching/lpgainnormalize",
         "strategy for normalization of LP gain when updating pseudocosts of continuous variables (divide by movement of 'l'p value, reduction in 'd'omain width, or reduction in domain width of 's'ibling)",
         &(*set)->branch_lpgainnorm, FALSE, SCIP_DEFAULT_BRANCH_LPGAINNORMALIZE, "dls",
         NULL, NULL) );
   SCIP_CALL( SCIPsetAddBoolParam(*set, messagehdlr, blkmem,
         "branching/delaypscostupdate",
         "should updating pseudo costs for continuous variables be delayed to the time after separation?",
         &(*set)->branch_delaypscost, FALSE, SCIP_DEFAULT_BRANCH_DELAYPSCOST,
         NULL, NULL) );
   SCIP_CALL( SCIPsetAddBoolParam(*set, messagehdlr, blkmem,
         "branching/forceallchildren",
         "should all strong branching children be regarded even if one is detected to be infeasible? (only with propagation)",
         &(*set)->branch_forceall, TRUE, SCIP_DEFAULT_BRANCH_FORCEALL,
         NULL, NULL) );
   SCIP_CALL( SCIPsetAddCharParam(*set, messagehdlr, blkmem,
         "branching/firstsbchild",
         "child node to be regarded first during strong branching (only with propagation): 'u'p child, 'd'own child, or 'a'utomatic",
         &(*set)->branch_firstsbchild, TRUE, SCIP_DEFAULT_BRANCH_FIRSTSBCHILD, "adu",
         NULL, NULL) );
   SCIP_CALL( SCIPsetAddBoolParam(*set, messagehdlr, blkmem,
         "branching/checksol",
         "should LP solutions during strong branching with propagation be checked for feasibility?",
         &(*set)->branch_checksbsol, TRUE, SCIP_DEFAULT_BRANCH_CHECKSBSOL,
         NULL, NULL) );
   SCIP_CALL( SCIPsetAddBoolParam(*set, messagehdlr, blkmem,
         "branching/roundsbsol",
         "should LP solutions during strong branching with propagation be rounded? (only when checksbsol=TRUE)",
         &(*set)->branch_roundsbsol, TRUE, SCIP_DEFAULT_BRANCH_ROUNDSBSOL,
         NULL, NULL) );

   /* conflict analysis parameters */
   SCIP_CALL( SCIPsetAddBoolParam(*set, messagehdlr, blkmem,
         "conflict/enable",
         "should conflict analysis be enabled?",
         &(*set)->conf_enable, FALSE, SCIP_DEFAULT_CONF_ENABLE,
         NULL, NULL) );
   SCIP_CALL( SCIPsetAddBoolParam(*set, messagehdlr, blkmem,
         "conflict/useprop",
         "should propagation conflict analysis be used?",
         &(*set)->conf_useprop, FALSE, SCIP_DEFAULT_CONF_USEPROP,
         NULL, NULL) );
   SCIP_CALL( SCIPsetAddBoolParam(*set, messagehdlr, blkmem,
         "conflict/useinflp",
         "should infeasible LP conflict analysis be used?",
         &(*set)->conf_useinflp, FALSE, SCIP_DEFAULT_CONF_USEINFLP,
         NULL, NULL) );
   SCIP_CALL( SCIPsetAddBoolParam(*set, messagehdlr, blkmem,
         "conflict/useboundlp",
         "should bound exceeding LP conflict analysis be used?",
         &(*set)->conf_useboundlp, FALSE, SCIP_DEFAULT_CONF_USEBOUNDLP,
         NULL, NULL) );
   SCIP_CALL( SCIPsetAddBoolParam(*set, messagehdlr, blkmem,
         "conflict/usesb",
         "should infeasible/bound exceeding strong branching conflict analysis be used?",
         &(*set)->conf_usesb, FALSE, SCIP_DEFAULT_CONF_USESB,
         NULL, NULL) );
   SCIP_CALL( SCIPsetAddBoolParam(*set, messagehdlr, blkmem,
         "conflict/usepseudo",
         "should pseudo solution conflict analysis be used?",
         &(*set)->conf_usepseudo, FALSE, SCIP_DEFAULT_CONF_USEPSEUDO,
         NULL, NULL) );
   SCIP_CALL( SCIPsetAddRealParam(*set, messagehdlr, blkmem,
         "conflict/maxvarsfac",
         "maximal fraction of variables involved in a conflict constraint",
         &(*set)->conf_maxvarsfac, TRUE, SCIP_DEFAULT_CONF_MAXVARSFAC, 0.0, SCIP_REAL_MAX,
         NULL, NULL) );
   SCIP_CALL( SCIPsetAddIntParam(*set, messagehdlr, blkmem,
         "conflict/minmaxvars",
         "minimal absolute maximum of variables involved in a conflict constraint",
         &(*set)->conf_minmaxvars, TRUE, SCIP_DEFAULT_CONF_MINMAXVARS, 0, INT_MAX,
         NULL, NULL) );
   SCIP_CALL( SCIPsetAddIntParam(*set, messagehdlr, blkmem,
         "conflict/maxlploops",
         "maximal number of LP resolving loops during conflict analysis (-1: no limit)",
         &(*set)->conf_maxlploops, TRUE, SCIP_DEFAULT_CONF_MAXLPLOOPS, -1, INT_MAX,
         NULL, NULL) );
   SCIP_CALL( SCIPsetAddIntParam(*set, messagehdlr, blkmem,
         "conflict/lpiterations",
         "maximal number of LP iterations in each LP resolving loop (-1: no limit)",
         &(*set)->conf_lpiterations, TRUE, SCIP_DEFAULT_CONF_LPITERATIONS, -1, INT_MAX,
         NULL, NULL) );
   SCIP_CALL( SCIPsetAddIntParam(*set, messagehdlr, blkmem,
         "conflict/fuiplevels",
         "number of depth levels up to which first UIP's are used in conflict analysis (-1: use All-FirstUIP rule)",
         &(*set)->conf_fuiplevels, TRUE, SCIP_DEFAULT_CONF_FUIPLEVELS, -1, INT_MAX,
         NULL, NULL) );
   SCIP_CALL( SCIPsetAddIntParam(*set, messagehdlr, blkmem,
         "conflict/interconss",
         "maximal number of intermediate conflict constraints generated in conflict graph (-1: use every intermediate constraint)",
         &(*set)->conf_interconss, TRUE, SCIP_DEFAULT_CONF_INTERCONSS, -1, INT_MAX,
         NULL, NULL) );
   SCIP_CALL( SCIPsetAddIntParam(*set, messagehdlr, blkmem,
         "conflict/reconvlevels",
         "number of depth levels up to which UIP reconvergence constraints are generated (-1: generate reconvergence constraints in all depth levels)",
         &(*set)->conf_reconvlevels, TRUE, SCIP_DEFAULT_CONF_RECONVLEVELS, -1, INT_MAX,
         NULL, NULL) );
   SCIP_CALL( SCIPsetAddIntParam(*set, messagehdlr, blkmem,
         "conflict/maxconss",
         "maximal number of conflict constraints accepted at an infeasible node (-1: use all generated conflict constraints)",
         &(*set)->conf_maxconss, TRUE, SCIP_DEFAULT_CONF_MAXCONSS, -1, INT_MAX,
         NULL, NULL) );
   SCIP_CALL( SCIPsetAddBoolParam(*set, messagehdlr, blkmem,
         "conflict/preferbinary",
         "should binary conflicts be preferred?",
         &(*set)->conf_preferbinary, FALSE, SCIP_DEFAULT_CONF_PREFERBINARY,
         NULL, NULL) );
   SCIP_CALL( SCIPsetAddBoolParam(*set, messagehdlr, blkmem,
         "conflict/allowlocal",
         "should conflict constraints be generated that are only valid locally?",
         &(*set)->conf_allowlocal, TRUE, SCIP_DEFAULT_CONF_ALLOWLOCAL,
         NULL, NULL) );
   SCIP_CALL( SCIPsetAddBoolParam(*set, messagehdlr, blkmem,
         "conflict/settlelocal",
         "should conflict constraints be attached only to the local subtree where they can be useful?",
         &(*set)->conf_settlelocal, TRUE, SCIP_DEFAULT_CONF_SETTLELOCAL,
         NULL, NULL) );
   SCIP_CALL( SCIPsetAddBoolParam(*set, messagehdlr, blkmem,
         "conflict/repropagate",
         "should earlier nodes be repropagated in order to replace branching decisions by deductions?",
         &(*set)->conf_repropagate, TRUE, SCIP_DEFAULT_CONF_REPROPAGATE,
         NULL, NULL) );
   SCIP_CALL( SCIPsetAddBoolParam(*set, messagehdlr, blkmem,
         "conflict/keepreprop",
         "should constraints be kept for repropagation even if they are too long?",
         &(*set)->conf_keepreprop, TRUE, SCIP_DEFAULT_CONF_KEEPREPROP,
         NULL, NULL) );
   SCIP_CALL( SCIPsetAddBoolParam(*set, messagehdlr, blkmem,
         "conflict/separate",
         "should the conflict constraints be separated?",
         &(*set)->conf_seperate, TRUE, SCIP_DEFAULT_CONF_SEPARATE,
         NULL, NULL) );
   SCIP_CALL( SCIPsetAddBoolParam(*set, messagehdlr, blkmem,
         "conflict/dynamic",
         "should the conflict constraints be subject to aging?",
         &(*set)->conf_dynamic, TRUE, SCIP_DEFAULT_CONF_DYNAMIC,
         NULL, NULL) );
   SCIP_CALL( SCIPsetAddBoolParam(*set, messagehdlr, blkmem,
         "conflict/removable",
         "should the conflict's relaxations be subject to LP aging and cleanup?",
         &(*set)->conf_removable, TRUE, SCIP_DEFAULT_CONF_REMOVEABLE,
         NULL, NULL) );
   SCIP_CALL( SCIPsetAddRealParam(*set, messagehdlr, blkmem,
         "conflict/depthscorefac",
         "score factor for depth level in bound relaxation heuristic of LP analysis",
         &(*set)->conf_depthscorefac, TRUE, SCIP_DEFAULT_CONF_DEPTHSCOREFAC, SCIP_REAL_MIN, SCIP_REAL_MAX,
         NULL, NULL) );
   SCIP_CALL( SCIPsetAddRealParam(*set, messagehdlr, blkmem,
         "conflict/scorefac",
         "factor to decrease importance of variables' earlier conflict scores",
         &(*set)->conf_scorefac, TRUE, SCIP_DEFAULT_CONF_SCOREFAC, 1e-6, 1.0,
         NULL, NULL) );
   SCIP_CALL( SCIPsetAddIntParam(*set, messagehdlr, blkmem,
         "conflict/restartnum",
         "number of successful conflict analysis calls that trigger a restart (0: disable conflict restarts)",
         &(*set)->conf_restartnum, FALSE, SCIP_DEFAULT_CONF_RESTARTNUM, 0, INT_MAX,
         NULL, NULL) );
   SCIP_CALL( SCIPsetAddRealParam(*set, messagehdlr, blkmem,
         "conflict/restartfac",
         "factor to increase restartnum with after each restart",
         &(*set)->conf_restartfac, FALSE, SCIP_DEFAULT_CONF_RESTARTFAC, 0.0, SCIP_REAL_MAX,
         NULL, NULL) );
   SCIP_CALL( SCIPsetAddBoolParam(*set, messagehdlr, blkmem,
         "conflict/ignorerelaxedbd",
         "should relaxed bounds be ignored?",
         &(*set)->conf_ignorerelaxedbd, TRUE, SCIP_DEFAULT_CONF_IGNORERELAXEDBD,
         NULL, NULL) );
   SCIP_CALL( SCIPsetAddIntParam(*set, messagehdlr, blkmem,
         "conflict/maxvarsdetectimpliedbounds",
         "maximal number of variables to try to detect global bound implications and shorten the whole conflict set (0: disabled)",
         &(*set)->conf_maxvarsdetectimpliedbounds, TRUE, SCIP_DEFAULT_CONF_MAXVARSDETECTIMPLIEDBOUNDS, 0, INT_MAX,
         NULL, NULL) );
   SCIP_CALL( SCIPsetAddBoolParam(*set, messagehdlr, blkmem,
         "conflict/fullshortenconflict",
         "try to shorten the whole conflict set or terminate early (depending on the 'maxvarsdetectimpliedbounds' parameter)",
         &(*set)->conf_fullshortenconflict, TRUE, SCIP_DEFAULT_CONF_FULLSHORTENCONFLICT,
         NULL, NULL) );
   SCIP_CALL( SCIPsetAddRealParam(*set, messagehdlr, blkmem,
         "conflict/conflictweight",
         "the weight the VSIDS score is weight by updating the VSIDS for a variable if it is part of a conflict",
         &(*set)->conf_conflictweight, FALSE, SCIP_DEFAULT_CONF_CONFLITWEIGHT, 0.0, 1.0,
         NULL, NULL) );
   SCIP_CALL( SCIPsetAddRealParam(*set, messagehdlr, blkmem,
         "conflict/conflictgraphweight",
         "the weight the VSIDS score is weight by updating the VSIDS for a variable if it is part of a conflict graph",
         &(*set)->conf_conflictgraphweight, FALSE, SCIP_DEFAULT_CONF_CONFLITGRAPHWEIGHT, 0.0, 1.0,
         NULL, NULL) );

   /* constraint parameters */
   SCIP_CALL( SCIPsetAddIntParam(*set, messagehdlr, blkmem,
         "constraints/agelimit",
         "maximum age an unnecessary constraint can reach before it is deleted (0: dynamic, -1: keep all constraints)",
         &(*set)->cons_agelimit, TRUE, SCIP_DEFAULT_CONS_AGELIMIT, -1, INT_MAX,
         NULL, NULL) );
   SCIP_CALL( SCIPsetAddIntParam(*set, messagehdlr, blkmem,
         "constraints/obsoleteage",
         "age of a constraint after which it is marked obsolete (0: dynamic, -1 do not mark constraints obsolete)",
         &(*set)->cons_obsoleteage, TRUE, SCIP_DEFAULT_CONS_OBSOLETEAGE, -1, INT_MAX,
         NULL, NULL) );
   SCIP_CALL( SCIPsetAddBoolParam(*set, messagehdlr, blkmem,
         "constraints/disableenfops",
         "should enforcement of pseudo solution be disabled?",
         &(*set)->cons_disableenfops, TRUE, SCIP_DEFAULT_CONS_DISABLEENFOPS,
         NULL, NULL) );

   /* display parameters */
   assert(sizeof(int) == sizeof(SCIP_VERBLEVEL));
   SCIP_CALL( SCIPsetAddIntParam(*set, messagehdlr, blkmem,
         "display/verblevel",
         "verbosity level of output",
         (int*)&(*set)->disp_verblevel, FALSE, (int)SCIP_DEFAULT_DISP_VERBLEVEL,
         (int)SCIP_VERBLEVEL_NONE, (int)SCIP_VERBLEVEL_FULL,
         NULL, NULL) );
   SCIP_CALL( SCIPsetAddIntParam(*set, messagehdlr, blkmem,
         "display/width",
         "maximal number of characters in a node information line",
         &(*set)->disp_width, FALSE, SCIP_DEFAULT_DISP_WIDTH, 0, INT_MAX,
         SCIPparamChgdDispWidth, NULL) );
   SCIP_CALL( SCIPsetAddIntParam(*set, messagehdlr, blkmem,
         "display/freq",
         "frequency for displaying node information lines",
         &(*set)->disp_freq, FALSE, SCIP_DEFAULT_DISP_FREQ, -1, INT_MAX,
         NULL, NULL) );
   SCIP_CALL( SCIPsetAddIntParam(*set, messagehdlr, blkmem,
         "display/headerfreq",
         "frequency for displaying header lines (every n'th node information line)",
         &(*set)->disp_headerfreq, FALSE, SCIP_DEFAULT_DISP_HEADERFREQ, -1, INT_MAX,
         NULL, NULL) );
   SCIP_CALL( SCIPsetAddBoolParam(*set, messagehdlr, blkmem,
         "display/lpinfo",
         "should the LP solver display status messages?",
         &(*set)->disp_lpinfo, FALSE, SCIP_DEFAULT_DISP_LPINFO,
         NULL, NULL) );

   /* history parameters */
   SCIP_CALL( SCIPsetAddBoolParam(*set, messagehdlr, blkmem,
         "history/valuebased",
         "should statistics be collected for variable domain value pairs?",
         &(*set)->history_valuebased, FALSE, SCIP_DEFAULT_HISTORY_VALUEBASED,
         NULL, NULL) );

   /* limit parameters */
   SCIP_CALL( SCIPsetAddRealParam(*set, messagehdlr, blkmem,
         "limits/time",
         "maximal time in seconds to run",
         &(*set)->limit_time, FALSE, SCIP_DEFAULT_LIMIT_TIME, 0.0, SCIP_REAL_MAX,
         SCIPparamChgdLimit, NULL) );
   SCIP_CALL( SCIPsetAddLongintParam(*set, messagehdlr, blkmem,
         "limits/nodes",
         "maximal number of nodes to process (-1: no limit)",
         &(*set)->limit_nodes, FALSE, SCIP_DEFAULT_LIMIT_NODES, -1LL, SCIP_LONGINT_MAX,
         SCIPparamChgdLimit, NULL) );
   SCIP_CALL( SCIPsetAddLongintParam(*set, messagehdlr, blkmem,
         "limits/totalnodes",
         "maximal number of total nodes (incl. restarts) to process (-1: no limit)",
         &(*set)->limit_totalnodes, FALSE, SCIP_DEFAULT_LIMIT_NODES, -1LL, SCIP_LONGINT_MAX,
         SCIPparamChgdLimit, NULL) );
   SCIP_CALL( SCIPsetAddLongintParam(*set, messagehdlr, blkmem,
         "limits/stallnodes",
         "solving stops, if the given number of nodes was processed since the last improvement of the primal solution value (-1: no limit)",
         &(*set)->limit_stallnodes, FALSE, SCIP_DEFAULT_LIMIT_STALLNODES, -1LL, SCIP_LONGINT_MAX,
         SCIPparamChgdLimit, NULL) );
   SCIP_CALL( SCIPsetAddRealParam(*set, messagehdlr, blkmem,
         "limits/memory",
         "maximal memory usage in MB; reported memory usage is lower than real memory usage!",
         &(*set)->limit_memory, FALSE, SCIP_DEFAULT_LIMIT_MEMORY, 0.0, SCIP_REAL_MAX,
         SCIPparamChgdLimit, NULL) );
   SCIP_CALL( SCIPsetAddRealParam(*set, messagehdlr, blkmem,
         "limits/gap",
         "solving stops, if the relative gap = |primal - dual|/MIN(|dual|,|primal|) is below the given value",
         &(*set)->limit_gap, FALSE, SCIP_DEFAULT_LIMIT_GAP, 0.0, SCIP_REAL_MAX,
         SCIPparamChgdLimit, NULL) );
   SCIP_CALL( SCIPsetAddRealParam(*set, messagehdlr, blkmem,
         "limits/absgap",
         "solving stops, if the absolute gap = |primalbound - dualbound| is below the given value",
         &(*set)->limit_absgap, FALSE, SCIP_DEFAULT_LIMIT_ABSGAP, 0.0, SCIP_REAL_MAX,
         SCIPparamChgdLimit, NULL) );
   SCIP_CALL( SCIPsetAddIntParam(*set, messagehdlr, blkmem,
         "limits/solutions",
         "solving stops, if the given number of solutions were found (-1: no limit)",
         &(*set)->limit_solutions, FALSE, SCIP_DEFAULT_LIMIT_SOLUTIONS, -1, INT_MAX,
         SCIPparamChgdLimit, NULL) );
   SCIP_CALL( SCIPsetAddIntParam(*set, messagehdlr, blkmem,
         "limits/bestsol",
         "solving stops, if the given number of solution improvements were found (-1: no limit)",
         &(*set)->limit_bestsol, FALSE, SCIP_DEFAULT_LIMIT_BESTSOL, -1, INT_MAX,
         SCIPparamChgdLimit, NULL) );
   SCIP_CALL( SCIPsetAddIntParam(*set, messagehdlr, blkmem,
         "limits/maxsol",
         "maximal number of solutions to store in the solution storage",
         &(*set)->limit_maxsol, FALSE, SCIP_DEFAULT_LIMIT_MAXSOL, 1, INT_MAX,
         SCIPparamChgdLimit, NULL) );
   SCIP_CALL( SCIPsetAddIntParam(*set, messagehdlr, blkmem,
         "limits/maxorigsol",
         "maximal number of solutions candidates to store in the solution storage of the original problem",
         &(*set)->limit_maxorigsol, FALSE, SCIP_DEFAULT_LIMIT_MAXORIGSOL, 0, INT_MAX,
         SCIPparamChgdLimit, NULL) );
   SCIP_CALL( SCIPsetAddIntParam(*set, messagehdlr, blkmem,
         "limits/restarts",
         "solving stops, if the given number of restarts was triggered (-1: no limit)",
         &(*set)->limit_restarts, FALSE, SCIP_DEFAULT_LIMIT_RESTARTS, -1, INT_MAX,
         SCIPparamChgdLimit, NULL) );

   SCIP_CALL( SCIPsetAddIntParam(*set, messagehdlr, blkmem,
         "limits/autorestartnodes",
         "if solve exceeds this number of nodes for the first time, an automatic restart is triggered (-1: no automatic restart)",
         &(*set)->limit_autorestartnodes, FALSE, SCIP_DEFAULT_LIMIT_AUTORESTARTNODES, -1, INT_MAX,
         SCIPparamChgdLimit, NULL) );

   /* LP parameters */
   SCIP_CALL( SCIPsetAddIntParam(*set, messagehdlr, blkmem,
         "lp/solvefreq",
         "frequency for solving LP at the nodes (-1: never; 0: only root LP)",
         &(*set)->lp_solvefreq, FALSE, SCIP_DEFAULT_LP_SOLVEFREQ, -1, INT_MAX,
         NULL, NULL) );
   SCIP_CALL( SCIPsetAddLongintParam(*set, messagehdlr, blkmem,
         "lp/iterlim",
         "iteration limit for each single LP solve (-1: no limit)",
         &(*set)->lp_iterlim, TRUE, SCIP_DEFAULT_LP_ITERLIM, -1LL, SCIP_LONGINT_MAX,
         NULL, NULL) );
   SCIP_CALL( SCIPsetAddLongintParam(*set, messagehdlr, blkmem,
         "lp/rootiterlim",
         "iteration limit for initial root LP solve (-1: no limit)",
         &(*set)->lp_rootiterlim, TRUE, SCIP_DEFAULT_LP_ROOTITERLIM, -1LL, SCIP_LONGINT_MAX,
         NULL, NULL) );
   SCIP_CALL( SCIPsetAddIntParam(*set, messagehdlr, blkmem,
         "lp/solvedepth",
         "maximal depth for solving LP at the nodes (-1: no depth limit)",
         &(*set)->lp_solvedepth, FALSE, SCIP_DEFAULT_LP_SOLVEDEPTH, -1, INT_MAX,
         NULL, NULL) );
   SCIP_CALL( SCIPsetAddCharParam(*set, messagehdlr, blkmem,
         "lp/initalgorithm",
         "LP algorithm for solving initial LP relaxations (automatic 's'implex, 'p'rimal simplex, 'd'ual simplex, 'b'arrier, barrier with 'c'rossover)",
         &(*set)->lp_initalgorithm, FALSE, SCIP_DEFAULT_LP_INITALGORITHM, "spdbc",
         NULL, NULL) );
   SCIP_CALL( SCIPsetAddCharParam(*set, messagehdlr, blkmem,
         "lp/resolvealgorithm",
         "LP algorithm for resolving LP relaxations if a starting basis exists (automatic 's'implex, 'p'rimal simplex, 'd'ual simplex, 'b'arrier, barrier with 'c'rossover)",
         &(*set)->lp_resolvealgorithm, FALSE, SCIP_DEFAULT_LP_RESOLVEALGORITHM, "spdbc",
         NULL, NULL) );
   SCIP_CALL( SCIPsetAddCharParam(*set, messagehdlr, blkmem,
         "lp/pricing",
         "LP pricing strategy ('l'pi default, 'a'uto, 'f'ull pricing, 'p'artial, 's'teepest edge pricing, 'q'uickstart steepest edge pricing, 'd'evex pricing)",
         &(*set)->lp_pricing, FALSE, SCIP_DEFAULT_LP_PRICING, "lafpsqd",
         NULL, NULL) );
   SCIP_CALL( SCIPsetAddBoolParam(*set, messagehdlr, blkmem,
         "lp/clearinitialprobinglp",
         "should lp state be cleared at the end of probing mode when lp was initially unsolved, e.g., when called right after presolving?",
         &(*set)->lp_clearinitialprobinglp, TRUE, SCIP_DEFAULT_LP_CLEARINITIALPROBINGLP,
         NULL, NULL) );
   SCIP_CALL( SCIPsetAddBoolParam(*set, messagehdlr, blkmem,
         "lp/resolverestore",
         "should the LP be resolved to restore the state at start of diving (if FALSE we buffer the solution values)?",
         &(*set)->lp_resolverestore, TRUE, SCIP_DEFAULT_LP_RESOLVERESTORE,
         NULL, NULL) );
   SCIP_CALL( SCIPsetAddBoolParam(*set, messagehdlr, blkmem,
         "lp/freesolvalbuffers",
         "should the buffers for storing LP solution values during diving be freed at end of diving?",
         &(*set)->lp_freesolvalbuffers, TRUE, SCIP_DEFAULT_LP_FREESOLVALBUFFERS,
         NULL, NULL) );
   SCIP_CALL( SCIPsetAddIntParam(*set, messagehdlr, blkmem,
         "lp/colagelimit",
         "maximum age a dynamic column can reach before it is deleted from the LP (-1: don't delete columns due to aging)",
         &(*set)->lp_colagelimit, TRUE, SCIP_DEFAULT_LP_COLAGELIMIT, -1, INT_MAX,
         NULL, NULL) );
   SCIP_CALL( SCIPsetAddIntParam(*set, messagehdlr, blkmem,
         "lp/rowagelimit",
         "maximum age a dynamic row can reach before it is deleted from the LP (-1: don't delete rows due to aging)",
         &(*set)->lp_rowagelimit, TRUE, SCIP_DEFAULT_LP_ROWAGELIMIT, -1, INT_MAX,
         NULL, NULL) );
   SCIP_CALL( SCIPsetAddBoolParam(*set, messagehdlr, blkmem,
         "lp/cleanupcols",
         "should new non-basic columns be removed after LP solving?",
         &(*set)->lp_cleanupcols, TRUE, SCIP_DEFAULT_LP_CLEANUPCOLS,
         NULL, NULL) );
   SCIP_CALL( SCIPsetAddBoolParam(*set, messagehdlr, blkmem,
         "lp/cleanupcolsroot",
         "should new non-basic columns be removed after root LP solving?",
         &(*set)->lp_cleanupcolsroot, TRUE, SCIP_DEFAULT_LP_CLEANUPCOLSROOT,
         NULL, NULL) );
   SCIP_CALL( SCIPsetAddBoolParam(*set, messagehdlr, blkmem,
         "lp/cleanuprows",
         "should new basic rows be removed after LP solving?",
         &(*set)->lp_cleanuprows, TRUE, SCIP_DEFAULT_LP_CLEANUPROWS,
         NULL, NULL) );
   SCIP_CALL( SCIPsetAddBoolParam(*set, messagehdlr, blkmem,
         "lp/cleanuprowsroot",
         "should new basic rows be removed after root LP solving?",
         &(*set)->lp_cleanuprowsroot, TRUE, SCIP_DEFAULT_LP_CLEANUPROWSROOT,
         NULL, NULL) );
   SCIP_CALL( SCIPsetAddBoolParam(*set, messagehdlr, blkmem,
         "lp/checkstability",
         "should LP solver's return status be checked for stability?",
         &(*set)->lp_checkstability, TRUE, SCIP_DEFAULT_LP_CHECKSTABILITY,
         NULL, NULL) );
   SCIP_CALL( SCIPsetAddRealParam(*set, messagehdlr, blkmem,
         "lp/conditionlimit",
         "maximum condition number of LP basis counted as stable (-1.0: no limit)",
         &(*set)->lp_conditionlimit, TRUE, SCIP_DEFAULT_LP_CONDITIONLIMIT, -1.0, SCIP_REAL_MAX,
         NULL, NULL) );
   SCIP_CALL( SCIPsetAddBoolParam(*set, messagehdlr, blkmem,
         "lp/checkprimfeas",
         "should LP solutions be checked for primal feasibility, resolving LP when numerical troubles occur?",
         &(*set)->lp_checkprimfeas, TRUE, SCIP_DEFAULT_LP_CHECKPRIMFEAS,
         NULL, NULL) );
   SCIP_CALL( SCIPsetAddBoolParam(*set, messagehdlr, blkmem,
         "lp/checkdualfeas",
         "should LP solutions be checked for dual feasibility, resolving LP when numerical troubles occur?",
         &(*set)->lp_checkdualfeas, TRUE, SCIP_DEFAULT_LP_CHECKDUALFEAS,
         NULL, NULL) );
   SCIP_CALL( SCIPsetAddIntParam(*set, messagehdlr, blkmem,
         "lp/fastmip",
         "which FASTMIP setting of LP solver should be used? 0: off, 1: low",
         &(*set)->lp_fastmip, TRUE, SCIP_DEFAULT_LP_FASTMIP, 0, 1,
         NULL, NULL) );
   SCIP_CALL( SCIPsetAddBoolParam(*set, messagehdlr, blkmem,
         "lp/scaling",
         "should scaling of LP solver be used?",
         &(*set)->lp_scaling, TRUE, SCIP_DEFAULT_LP_SCALING,
         NULL, NULL) );
   SCIP_CALL( SCIPsetAddBoolParam(*set, messagehdlr, blkmem,
         "lp/presolving",
         "should presolving of LP solver be used?",
         &(*set)->lp_presolving, TRUE, SCIP_DEFAULT_LP_PRESOLVING,
         NULL, NULL) );
   SCIP_CALL( SCIPsetAddBoolParam(*set, messagehdlr, blkmem,
         "lp/lexdualalgo",
         "should the lexicographic dual alogrithm be used?",
         &(*set)->lp_lexdualalgo, TRUE, SCIP_DEFAULT_LP_LEXDUALALGO,
         NULL, NULL) );
   SCIP_CALL( SCIPsetAddBoolParam(*set, messagehdlr, blkmem,
         "lp/lexdualrootonly",
         "should the lexicographic dual algorithm be applied only at the root node",
         &(*set)->lp_lexdualrootonly, TRUE, SCIP_DEFAULT_LP_LEXDUALROOTONLY,
         NULL, NULL) );
   SCIP_CALL( SCIPsetAddIntParam(*set, messagehdlr, blkmem,
         "lp/lexdualmaxrounds",
         "maximum number of rounds in the  lexicographic dual algorithm (-1: unbounded)",
         &(*set)->lp_lexdualmaxrounds, TRUE, SCIP_DEFAULT_LP_LEXDUALMAXROUNDS, -1, INT_MAX,
         NULL, NULL) );
   SCIP_CALL( SCIPsetAddBoolParam(*set, messagehdlr, blkmem,
         "lp/lexdualbasic",
         "choose fractional basic variables in lexicographic dual algorithm?",
         &(*set)->lp_lexdualbasic, TRUE, SCIP_DEFAULT_LP_LEXDUALBASIC,
         NULL, NULL) );
   SCIP_CALL( SCIPsetAddBoolParam(*set, messagehdlr, blkmem,
         "lp/lexdualstalling",
         "turn on the lex dual algorithm only when stalling?",
         &(*set)->lp_lexdualstalling, TRUE, SCIP_DEFAULT_LP_LEXDUALSTALLING,
         NULL, NULL) );
   SCIP_CALL( SCIPsetAddIntParam(*set, messagehdlr, blkmem,
         "lp/disablecutoff",
         "disable the cutoff bound in the LP solver? (0: enabled, 1: disabled, 2: auto)",
         &(*set)->lp_disablecutoff, TRUE, SCIP_DEFAULT_LP_DISABLECUTOFF,
         0, 2, NULL, NULL) );
   SCIP_CALL( SCIPsetAddRealParam(*set, messagehdlr, blkmem,
         "lp/rowrepswitch",
         "simplex algorithm shall use row representation of the basis if number of rows divided by number of columns exceeds this value (-1.0 to disable row representation)",
         &(*set)->lp_rowrepswitch, TRUE, SCIP_DEFAULT_LP_ROWREPSWITCH, -1.0, SCIP_REAL_MAX,
         NULL, NULL) );
   SCIP_CALL( SCIPsetAddIntParam(*set, messagehdlr, blkmem,
         "lp/threads",
         "number of threads used for solving the LP (0: automatic)",
         &(*set)->lp_threads, TRUE, SCIP_DEFAULT_LP_THREADS, 0, 64,
         NULL, NULL) );
   SCIP_CALL( SCIPsetAddRealParam(*set, messagehdlr, blkmem,
         "lp/resolveiterfac",
         "factor of average LP iterations that is used as LP iteration limit for LP resolve (-1: unlimited)",
         &(*set)->lp_resolveiterfac, TRUE, SCIP_DEFAULT_LP_RESOLVEITERFAC, -1.0, SCIP_REAL_MAX,
         NULL, NULL) );
   SCIP_CALL( SCIPsetAddIntParam(*set, messagehdlr, blkmem,
         "lp/resolveitermin",
         "minimum number of iterations that are allowed for LP resolve",
         &(*set)->lp_resolveitermin, TRUE, SCIP_DEFAULT_LP_RESOLVEITERMIN, 1, INT_MAX,
         NULL, NULL) );

   /* NLP parameters */
   SCIP_CALL( SCIPsetAddStringParam(*set, messagehdlr, blkmem,
         "nlp/solver",
         "solver to use for solving NLPs; leave empty to select NLPI with highest priority",
         &(*set)->nlp_solver, FALSE, SCIP_DEFAULT_NLP_SOLVER,
         NULL, NULL) );
   SCIP_CALL( SCIPsetAddBoolParam(*set, messagehdlr, blkmem,
         "nlp/disable",
         "should the NLP relaxation be always disabled (also for NLPs/MINLPs)?",
         &(*set)->nlp_disable, FALSE, SCIP_DEFAULT_NLP_DISABLE,
         NULL, NULL) );

   /* memory parameters */
   SCIP_CALL( SCIPsetAddRealParam(*set, messagehdlr, blkmem,
         "memory/savefac",
         "fraction of maximal memory usage resulting in switch to memory saving mode",
         &(*set)->mem_savefac, FALSE, SCIP_DEFAULT_MEM_SAVEFAC, 0.0, 1.0,
         NULL, NULL) );
   SCIP_CALL( SCIPsetAddRealParam(*set, messagehdlr, blkmem,
         "memory/arraygrowfac",
         "memory growing factor for dynamically allocated arrays",
         &(*set)->mem_arraygrowfac, TRUE, SCIP_DEFAULT_MEM_ARRAYGROWFAC, 1.0, 10.0,
         NULL, NULL) );
   SCIP_CALL( SCIPsetAddIntParam(*set, messagehdlr, blkmem,
         "memory/arraygrowinit",
         "initial size of dynamically allocated arrays",
         &(*set)->mem_arraygrowinit, TRUE, SCIP_DEFAULT_MEM_ARRAYGROWINIT, 0, INT_MAX,
         NULL, NULL) );
   SCIP_CALL( SCIPsetAddRealParam(*set, messagehdlr, blkmem,
         "memory/treegrowfac",
         "memory growing factor for tree array",
         &(*set)->mem_treegrowfac, TRUE, SCIP_DEFAULT_MEM_TREEGROWFAC, 1.0, 10.0,
         NULL, NULL) );
   SCIP_CALL( SCIPsetAddIntParam(*set, messagehdlr, blkmem,
         "memory/treegrowinit",
         "initial size of tree array",
         &(*set)->mem_treegrowinit, TRUE, SCIP_DEFAULT_MEM_TREEGROWINIT, 0, INT_MAX,
         NULL, NULL) );
   SCIP_CALL( SCIPsetAddRealParam(*set, messagehdlr, blkmem,
         "memory/pathgrowfac",
         "memory growing factor for path array",
         &(*set)->mem_pathgrowfac, TRUE, SCIP_DEFAULT_MEM_PATHGROWFAC, 1.0, 10.0,
         NULL, NULL) );
   SCIP_CALL( SCIPsetAddIntParam(*set, messagehdlr, blkmem,
         "memory/pathgrowinit",
         "initial size of path array",
         &(*set)->mem_pathgrowinit, TRUE, SCIP_DEFAULT_MEM_PATHGROWINIT, 0, INT_MAX,
         NULL, NULL) );

   /* miscellaneous parameters */
   SCIP_CALL( SCIPsetAddBoolParam(*set, messagehdlr, blkmem,
         "misc/catchctrlc",
         "should the CTRL-C interrupt be caught by SCIP?",
         &(*set)->misc_catchctrlc, FALSE, SCIP_DEFAULT_MISC_CATCHCTRLC,
         NULL, NULL) );
   SCIP_CALL( SCIPsetAddBoolParam(*set, messagehdlr, blkmem,
         "misc/usevartable",
         "should a hashtable be used to map from variable names to variables?",
         &(*set)->misc_usevartable, FALSE, SCIP_DEFAULT_MISC_USEVARTABLE,
         NULL, NULL) );
   SCIP_CALL( SCIPsetAddBoolParam(*set, messagehdlr, blkmem,
         "misc/useconstable",
         "should a hashtable be used to map from constraint names to constraints?",
         &(*set)->misc_useconstable, FALSE, SCIP_DEFAULT_MISC_USECONSTABLE,
         NULL, NULL) );
   SCIP_CALL( SCIPsetAddBoolParam(*set, messagehdlr, blkmem,
         "misc/usesmalltables",
         "should smaller hashtables be used? yields better performance for small problems with about 100 variables",
         &(*set)->misc_usesmalltables, FALSE, SCIP_DEFAULT_MISC_USESMALLTABLES,
         NULL, NULL) );
   /**@todo activate exactsolve parameter and finish implementation of solving MIPs exactly */
#if 0
   SCIP_CALL( SCIPsetAddBoolParam(*set, messagehdlr, blkmem,
         "misc/exactsolve",
         "should the problem be solved exactly (with proven dual bounds)?",
         &(*set)->misc_exactsolve, FALSE, SCIP_DEFAULT_MISC_EXACTSOLVE,
         NULL, NULL) );
#else
   (*set)->misc_exactsolve = SCIP_DEFAULT_MISC_EXACTSOLVE;
#endif
   SCIP_CALL( SCIPsetAddIntParam(*set, messagehdlr, blkmem,
         "misc/permutationseed",
         "seed value for permuting the problem after the problem was transformed (-1: no permutation)",
         &(*set)->misc_permutationseed, FALSE, SCIP_DEFAULT_MISC_PERMUTATIONSEED, -1, INT_MAX,
         NULL, NULL) );

   SCIP_CALL( SCIPsetAddBoolParam(*set, messagehdlr, blkmem,
         "misc/permuteconss",
         "should order of constraints be permuted (depends on permutationseed)?",
         &(*set)->misc_permuteconss, TRUE, SCIP_DEFAULT_MISC_PERMUTECONSS,
         NULL, NULL) );

   SCIP_CALL( SCIPsetAddBoolParam(*set, messagehdlr, blkmem,
         "misc/permutevars",
         "should order of variables be permuted (depends on permutationseed)?",
         &(*set)->misc_permutevars, TRUE, SCIP_DEFAULT_MISC_PERMUTEVARS,
         NULL, NULL) );

   SCIP_CALL( SCIPsetAddBoolParam(*set, messagehdlr, blkmem,
         "misc/resetstat",
         "should the statistics be reset if the transformed problem is freed (in case of a benders decomposition this parameter should be set to FALSE)",
         &(*set)->misc_resetstat, FALSE, SCIP_DEFAULT_MISC_RESETSTAT,
         NULL, NULL) );

   SCIP_CALL( SCIPsetAddBoolParam(*set, messagehdlr, blkmem,
         "misc/improvingsols",
         "should only solutions be checked which improve the primal bound",
         &(*set)->misc_improvingsols, FALSE, SCIP_DEFAULT_MISC_IMPROVINGSOLS,
         NULL, NULL) );
   SCIP_CALL( SCIPsetAddBoolParam(*set, messagehdlr, blkmem,
         "misc/printreason",
         "should the reason be printed if a given start solution is infeasible",
         &(*set)->misc_printreason, FALSE, SCIP_DEFAULT_MISC_PRINTREASON,
         NULL, NULL) );
   SCIP_CALL( SCIPsetAddBoolParam(*set, messagehdlr, blkmem,
         "misc/estimexternmem",
         "should the usage of external memory be estimated?",
         &(*set)->misc_estimexternmem, FALSE, SCIP_DEFAULT_MISC_ESTIMEXTERNMEM,
         NULL, NULL) );
   SCIP_CALL( SCIPsetAddBoolParam(*set, messagehdlr, blkmem,
         "misc/transorigsols",
         "should SCIP try to transfer original solutions to the extended space (after presolving)?",
         &(*set)->misc_transorigsols, FALSE, SCIP_DEFAULT_MISC_TRANSORIGSOLS,
         NULL, NULL) );
   SCIP_CALL( SCIPsetAddBoolParam(*set, messagehdlr, blkmem,
            "misc/calcintegral",
            "should SCIP calculate the primal dual integral value?",
            &(*set)->misc_calcintegral, FALSE, SCIP_DEFAULT_MISC_CALCINTEGRAL,
            NULL, NULL) );
   SCIP_CALL( SCIPsetAddBoolParam(*set, messagehdlr, blkmem,
            "misc/finitesolutionstore",
            "should SCIP try to remove infinite fixings from solutions copied to the solution store?",
            &(*set)->misc_finitesolstore, FALSE, SCIP_DEFAULT_MISC_FINITESOLSTORE,
            NULL, NULL) );

   /* node selection */
   SCIP_CALL( SCIPsetAddCharParam(*set, messagehdlr, blkmem,
         "nodeselection/childsel",
         "child selection rule ('d'own, 'u'p, 'p'seudo costs, 'i'nference, 'l'p value, 'r'oot LP value difference, 'h'ybrid inference/root LP value difference)",
         &(*set)->nodesel_childsel, FALSE, SCIP_DEFAULT_NODESEL_CHILDSEL, "dupilrh",
         NULL, NULL) );

   SCIP_CALL( SCIPsetAddBoolParam(*set, messagehdlr, blkmem,
         "nodeselection/useaspiration",
         "should aspiration be used?",
         &(*set)->nodesel_useaspiration, FALSE, SCIP_DEFAULT_NODESEL_USEASPIRATION, NULL, NULL) );

   /* numerical parameters */
   SCIP_CALL( SCIPsetAddRealParam(*set, messagehdlr, blkmem,
         "numerics/infinity",
         "values larger than this are considered infinity",
         &(*set)->num_infinity, FALSE, SCIP_DEFAULT_INFINITY, 1e+10, SCIP_INVALID/10.0,
         NULL, NULL) );
   SCIP_CALL( SCIPsetAddRealParam(*set, messagehdlr, blkmem,
         "numerics/epsilon",
         "absolute values smaller than this are considered zero",
         &(*set)->num_epsilon, FALSE, SCIP_DEFAULT_EPSILON, SCIP_MINEPSILON, SCIP_MAXEPSILON,
         NULL, NULL) );
   SCIP_CALL( SCIPsetAddRealParam(*set, messagehdlr, blkmem,
         "numerics/sumepsilon",
         "absolute values of sums smaller than this are considered zero",
         &(*set)->num_sumepsilon, FALSE, SCIP_DEFAULT_SUMEPSILON, SCIP_MINEPSILON*1e+03, SCIP_MAXEPSILON,
         NULL, NULL) );
   SCIP_CALL( SCIPsetAddRealParam(*set, messagehdlr, blkmem,
         "numerics/feastol",
         "feasibility tolerance for constraints",
         &(*set)->num_feastol, FALSE, SCIP_DEFAULT_FEASTOL, SCIP_MINEPSILON*1e+03, SCIP_MAXEPSILON,
         paramChgdFeastol, NULL) );
   SCIP_CALL( SCIPsetAddRealParam(*set, messagehdlr, blkmem,
         "numerics/lpfeastol",
         "primal feasibility tolerance of LP solver",
         &(*set)->num_lpfeastol, FALSE, SCIP_DEFAULT_LPFEASTOL, SCIP_MINEPSILON*1e+03, SCIP_MAXEPSILON,
         paramChgdLpfeastol, NULL) );
   SCIP_CALL( SCIPsetAddRealParam(*set, messagehdlr, blkmem,
         "numerics/dualfeastol",
         "feasibility tolerance for reduced costs in LP solution",
         &(*set)->num_dualfeastol, FALSE, SCIP_DEFAULT_DUALFEASTOL, SCIP_MINEPSILON*1e+03, SCIP_MAXEPSILON,
         paramChgdDualfeastol, NULL) );
   SCIP_CALL( SCIPsetAddRealParam(*set, messagehdlr, blkmem,
         "numerics/barrierconvtol",
         "LP convergence tolerance used in barrier algorithm",
         &(*set)->num_barrierconvtol, TRUE, SCIP_DEFAULT_BARRIERCONVTOL, SCIP_MINEPSILON*1e+03, SCIP_MAXEPSILON,
         paramChgdBarrierconvtol, NULL) );
   SCIP_CALL( SCIPsetAddRealParam(*set, messagehdlr, blkmem,
         "numerics/boundstreps",
         "minimal relative improve for strengthening bounds",
         &(*set)->num_boundstreps, TRUE, SCIP_DEFAULT_BOUNDSTREPS, SCIP_MINEPSILON*1e+03, SCIP_INVALID/10.0,
         NULL, NULL) );
   SCIP_CALL( SCIPsetAddRealParam(*set, messagehdlr, blkmem,
         "numerics/pseudocosteps",
         "minimal variable distance value to use for branching pseudo cost updates",
         &(*set)->num_pseudocosteps, TRUE, SCIP_DEFAULT_PSEUDOCOSTEPS, SCIP_MINEPSILON*1e+03, 1.0,
         NULL, NULL) );
   SCIP_CALL( SCIPsetAddRealParam(*set, messagehdlr, blkmem,
         "numerics/pseudocostdelta",
         "minimal objective distance value to use for branching pseudo cost updates",
         &(*set)->num_pseudocostdelta, TRUE, SCIP_DEFAULT_PSEUDOCOSTDELTA, 0.0, SCIP_REAL_MAX,
         NULL, NULL) );
   SCIP_CALL( SCIPsetAddRealParam(*set, messagehdlr, blkmem,
         "numerics/recomputefac",
         "minimal decrease factor that causes the recomputation of a value (e.g., pseudo objective) instead of an update",
         &(*set)->num_recompfac, TRUE, SCIP_DEFAULT_RECOMPFAC, 0.0, SCIP_REAL_MAX,
         NULL, NULL) );
   SCIP_CALL( SCIPsetAddRealParam(*set, messagehdlr, blkmem,
         "numerics/hugeval",
         "values larger than this are considered huge and should be handled separately (e.g., in activity computation)",
         &(*set)->num_hugeval, TRUE, SCIP_DEFAULT_HUGEVAL, 0.0, SCIP_INVALID/10.0,
         NULL, NULL) );

   /* presolving parameters */
   SCIP_CALL( SCIPsetAddIntParam(*set, messagehdlr, blkmem,
         "presolving/maxrounds",
         "maximal number of presolving rounds (-1: unlimited, 0: off)",
         &(*set)->presol_maxrounds, FALSE, SCIP_DEFAULT_PRESOL_MAXROUNDS, -1, INT_MAX,
         NULL, NULL) );
   SCIP_CALL( SCIPsetAddRealParam(*set, messagehdlr, blkmem,
         "presolving/abortfac",
         "abort presolve, if at most this fraction of the problem was changed in last presolve round",
         &(*set)->presol_abortfac, TRUE, SCIP_DEFAULT_PRESOL_ABORTFAC, 0.0, 1.0,
         NULL, NULL) );
   SCIP_CALL( SCIPsetAddIntParam(*set, messagehdlr, blkmem,
         "presolving/maxrestarts",
         "maximal number of restarts (-1: unlimited)",
         &(*set)->presol_maxrestarts, FALSE, SCIP_DEFAULT_PRESOL_MAXRESTARTS, -1, INT_MAX,
         NULL, NULL) );
   SCIP_CALL( SCIPsetAddRealParam(*set, messagehdlr, blkmem,
         "presolving/restartfac",
         "fraction of integer variables that were fixed in the root node triggering a restart with preprocessing after root node evaluation",
         &(*set)->presol_restartfac, TRUE, SCIP_DEFAULT_PRESOL_RESTARTFAC, 0.0, 1.0,
         NULL, NULL) );
   SCIP_CALL( SCIPsetAddRealParam(*set, messagehdlr, blkmem,
         "presolving/immrestartfac",
         "fraction of integer variables that were fixed in the root node triggering an immediate restart with preprocessing",
         &(*set)->presol_immrestartfac, TRUE, SCIP_DEFAULT_PRESOL_IMMRESTARTFAC, 0.0, 1.0,
         NULL, NULL) );
   SCIP_CALL( SCIPsetAddRealParam(*set, messagehdlr, blkmem,
         "presolving/subrestartfac",
         "fraction of integer variables that were globally fixed during the solving process triggering a restart with preprocessing",
         &(*set)->presol_subrestartfac, TRUE, SCIP_DEFAULT_PRESOL_SUBRESTARTFAC, 0.0, 1.0,
         NULL, NULL) );
   SCIP_CALL( SCIPsetAddRealParam(*set, messagehdlr, blkmem,
         "presolving/restartminred",
         "minimal fraction of integer variables removed after restart to allow for an additional restart",
         &(*set)->presol_restartminred, TRUE, SCIP_DEFAULT_PRESOL_RESTARTMINRED, 0.0, 1.0,
         NULL, NULL) );
   SCIP_CALL( SCIPsetAddBoolParam(*set, messagehdlr, blkmem,
         "presolving/donotmultaggr",
         "should multi-aggregation of variables be forbidden?",
         &(*set)->presol_donotmultaggr, TRUE, SCIP_DEFAULT_PRESOL_DONOTMULTAGGR,
         NULL, NULL) );
   SCIP_CALL( SCIPsetAddBoolParam(*set, messagehdlr, blkmem,
         "presolving/donotaggr",
         "should aggregation of variables be forbidden?",
         &(*set)->presol_donotaggr, TRUE, SCIP_DEFAULT_PRESOL_DONOTAGGR,
         NULL, NULL) );


   /* pricing parameters */
   SCIP_CALL( SCIPsetAddIntParam(*set, messagehdlr, blkmem,
         "pricing/maxvars",
         "maximal number of variables priced in per pricing round",
         &(*set)->price_maxvars, FALSE, SCIP_DEFAULT_PRICE_MAXVARS, 1, INT_MAX,
         NULL, NULL) );
   SCIP_CALL( SCIPsetAddIntParam(*set, messagehdlr, blkmem,
         "pricing/maxvarsroot",
         "maximal number of priced variables at the root node",
         &(*set)->price_maxvarsroot, FALSE, SCIP_DEFAULT_PRICE_MAXVARSROOT, 1, INT_MAX,
         NULL, NULL) );
   SCIP_CALL( SCIPsetAddRealParam(*set, messagehdlr, blkmem,
         "pricing/abortfac",
         "pricing is aborted, if fac * pricing/maxvars pricing candidates were found",
         &(*set)->price_abortfac, FALSE, SCIP_DEFAULT_PRICE_ABORTFAC, 1.0, SCIP_REAL_MAX,
         NULL, NULL) );
   SCIP_CALL( SCIPsetAddBoolParam(*set, messagehdlr, blkmem,
         "pricing/delvars",
         "should variables created at the current node be deleted when the node is solved in case they are not present in the LP anymore?",
         &(*set)->price_delvars, FALSE, SCIP_DEFAULT_PRICE_DELVARS,
         NULL, NULL) );
   SCIP_CALL( SCIPsetAddBoolParam(*set, messagehdlr, blkmem,
         "pricing/delvarsroot",
         "should variables created at the root node be deleted when the root is solved in case they are not present in the LP anymore?",
         &(*set)->price_delvarsroot, FALSE, SCIP_DEFAULT_PRICE_DELVARSROOT,
         NULL, NULL) );

   /* propagation parameters */
   SCIP_CALL( SCIPsetAddIntParam(*set, messagehdlr, blkmem,
         "propagating/maxrounds",
         "maximal number of propagation rounds per node (-1: unlimited)",
         &(*set)->prop_maxrounds, FALSE, SCIP_DEFAULT_PROP_MAXROUNDS, -1, INT_MAX,
         NULL, NULL) );
   SCIP_CALL( SCIPsetAddIntParam(*set, messagehdlr, blkmem,
         "propagating/maxroundsroot",
         "maximal number of propagation rounds in the root node (-1: unlimited)",
         &(*set)->prop_maxroundsroot, FALSE, SCIP_DEFAULT_PROP_MAXROUNDSROOT, -1, INT_MAX,
         NULL, NULL) );
   SCIP_CALL( SCIPsetAddBoolParam(*set, messagehdlr, blkmem,
         "propagating/abortoncutoff",
         "should propagation be aborted immediately? setting this to FALSE could help conflict analysis to produce more conflict constraints",
         &(*set)->prop_abortoncutoff, FALSE, SCIP_DEFAULT_PROP_ABORTONCUTOFF,
         NULL, NULL) );

   /* separation parameters */
   SCIP_CALL( SCIPsetAddRealParam(*set, messagehdlr, blkmem,
         "separating/maxbounddist",
         "maximal relative distance from current node's dual bound to primal bound compared to best node's dual bound for applying separation (0.0: only on current best node, 1.0: on all nodes)",
         &(*set)->sepa_maxbounddist, FALSE, SCIP_DEFAULT_SEPA_MAXBOUNDDIST, 0.0, 1.0,
         NULL, NULL) );
   SCIP_CALL( SCIPsetAddRealParam(*set, messagehdlr, blkmem,
         "separating/minefficacy",
         "minimal efficacy for a cut to enter the LP",
         &(*set)->sepa_minefficacy, FALSE, SCIP_DEFAULT_SEPA_MINEFFICACY, 0.0, SCIP_INVALID/10.0,
         NULL, NULL) );
   SCIP_CALL( SCIPsetAddRealParam(*set, messagehdlr, blkmem,
         "separating/minefficacyroot",
         "minimal efficacy for a cut to enter the LP in the root node",
         &(*set)->sepa_minefficacyroot, FALSE, SCIP_DEFAULT_SEPA_MINEFFICACYROOT, 0.0, SCIP_INVALID/10.0,
         NULL, NULL) );
   SCIP_CALL( SCIPsetAddRealParam(*set, messagehdlr, blkmem,
         "separating/minortho",
         "minimal orthogonality for a cut to enter the LP",
         &(*set)->sepa_minortho, FALSE, SCIP_DEFAULT_SEPA_MINORTHO, 0.0, 1.0,
         NULL, NULL) );
   SCIP_CALL( SCIPsetAddRealParam(*set, messagehdlr, blkmem,
         "separating/minorthoroot",
         "minimal orthogonality for a cut to enter the LP in the root node",
         &(*set)->sepa_minorthoroot, FALSE, SCIP_DEFAULT_SEPA_MINORTHOROOT, 0.0, 1.0,
         NULL, NULL) );
   SCIP_CALL( SCIPsetAddRealParam(*set, messagehdlr, blkmem,
         "separating/objparalfac",
         "factor to scale objective parallelism of cut in separation score calculation",
         &(*set)->sepa_objparalfac, TRUE, SCIP_DEFAULT_SEPA_OBJPARALFAC, 0.0, SCIP_INVALID/10.0,
         NULL, NULL) );
   SCIP_CALL( SCIPsetAddRealParam(*set, messagehdlr, blkmem,
         "separating/orthofac",
         "factor to scale orthogonality of cut in separation score calculation (0.0 to disable orthogonality calculation)",
         &(*set)->sepa_orthofac, TRUE, SCIP_DEFAULT_SEPA_ORTHOFAC, 0.0, SCIP_INVALID/10.0,
         NULL, NULL) );
   SCIP_CALL( SCIPsetAddRealParam(*set, messagehdlr, blkmem,
           "separating/minactivityquot",
           "minimum cut activity quotient to convert cuts into constraints during a restart (0.0: all cuts are converted)",
           &(*set)->sepa_minactivityquot, FALSE, SCIP_DEFAULT_SEPA_MINACTIVITYQUOT, 0.0, 1.0,
           NULL, NULL) );
   SCIP_CALL( SCIPsetAddCharParam(*set, messagehdlr, blkmem,
         "separating/orthofunc",
         "function used for calc. scalar prod. in orthogonality test ('e'uclidean, 'd'iscrete)",
         &(*set)->sepa_orthofunc, TRUE, SCIP_DEFAULT_SEPA_ORTHOFUNC, "ed",
         NULL, NULL) );
   SCIP_CALL( SCIPsetAddCharParam(*set, messagehdlr, blkmem,
         "separating/efficacynorm",
         "row norm to use for efficacy calculation ('e'uclidean, 'm'aximum, 's'um, 'd'iscrete)",
         &(*set)->sepa_efficacynorm, TRUE, SCIP_DEFAULT_SEPA_EFFICACYNORM, "emsd",
         NULL, NULL) );
   SCIP_CALL( SCIPsetAddIntParam(*set, messagehdlr, blkmem,
         "separating/maxruns",
         "maximal number of runs for which separation is enabled (-1: unlimited)",
         &(*set)->sepa_maxruns, TRUE, SCIP_DEFAULT_SEPA_MAXRUNS, -1, INT_MAX,
         NULL, NULL) );
   SCIP_CALL( SCIPsetAddIntParam(*set, messagehdlr, blkmem,
         "separating/maxrounds",
         "maximal number of separation rounds per node (-1: unlimited)",
         &(*set)->sepa_maxrounds, FALSE, SCIP_DEFAULT_SEPA_MAXROUNDS, -1, INT_MAX,
         NULL, NULL) );
   SCIP_CALL( SCIPsetAddIntParam(*set, messagehdlr, blkmem,
         "separating/maxroundsroot",
         "maximal number of separation rounds in the root node (-1: unlimited)",
         &(*set)->sepa_maxroundsroot, FALSE, SCIP_DEFAULT_SEPA_MAXROUNDSROOT, -1, INT_MAX,
         NULL, NULL) );
   SCIP_CALL( SCIPsetAddIntParam(*set, messagehdlr, blkmem,
         "separating/maxroundsrootsubrun",
         "maximal number of separation rounds in the root node of a subsequent run (-1: unlimited)",
         &(*set)->sepa_maxroundsrootsubrun, TRUE, SCIP_DEFAULT_SEPA_MAXROUNDSROOTSUBRUN, -1, INT_MAX,
         NULL, NULL) );
   SCIP_CALL( SCIPsetAddIntParam(*set, messagehdlr, blkmem,
         "separating/maxaddrounds",
         "maximal additional number of separation rounds in subsequent price-and-cut loops (-1: no additional restriction)",
         &(*set)->sepa_maxaddrounds, TRUE, SCIP_DEFAULT_SEPA_MAXADDROUNDS, -1, INT_MAX,
         NULL, NULL) );
   SCIP_CALL( SCIPsetAddIntParam(*set, messagehdlr, blkmem,
         "separating/maxstallrounds",
         "maximal number of consecutive separation rounds without objective or integrality improvement (-1: no additional restriction)",
         &(*set)->sepa_maxstallrounds, FALSE, SCIP_DEFAULT_SEPA_MAXSTALLROUNDS, -1, INT_MAX,
         NULL, NULL) );
   SCIP_CALL( SCIPsetAddIntParam(*set, messagehdlr, blkmem,
         "separating/maxcuts",
         "maximal number of cuts separated per separation round (0: disable local separation)",
         &(*set)->sepa_maxcuts, FALSE, SCIP_DEFAULT_SEPA_MAXCUTS, 0, INT_MAX,
         NULL, NULL) );
   SCIP_CALL( SCIPsetAddIntParam(*set, messagehdlr, blkmem,
         "separating/maxcutsroot",
         "maximal number of separated cuts at the root node (0: disable root node separation)",
         &(*set)->sepa_maxcutsroot, FALSE, SCIP_DEFAULT_SEPA_MAXCUTSROOT, 0, INT_MAX,
         NULL, NULL) );
   SCIP_CALL( SCIPsetAddIntParam(*set, messagehdlr, blkmem,
         "separating/cutagelimit",
         "maximum age a cut can reach before it is deleted from the global cut pool, or -1 to keep all cuts",
         &(*set)->sepa_cutagelimit, TRUE, SCIP_DEFAULT_SEPA_CUTAGELIMIT, -1, INT_MAX,
         NULL, NULL) );
   SCIP_CALL( SCIPsetAddIntParam(*set, messagehdlr, blkmem,
         "separating/poolfreq",
         "separation frequency for the global cut pool (-1: disable global cut pool, 0: only separate pool at the root)",
         &(*set)->sepa_poolfreq, FALSE, SCIP_DEFAULT_SEPA_POOLFREQ, -1, INT_MAX,
         NULL, NULL) );
   SCIP_CALL( SCIPsetAddRealParam(*set, messagehdlr, blkmem,
         "separating/feastolfac",
         "factor on cut infeasibility to limit feasibility tolerance for relaxation solver (-1: off)",
         &(*set)->sepa_feastolfac, TRUE, SCIP_DEFAULT_SEPA_FEASTOLFAC, -1.0, 1.0,
         NULL, NULL) );

   /* timing parameters */
   assert(sizeof(int) == sizeof(SCIP_CLOCKTYPE));
   SCIP_CALL( SCIPsetAddIntParam(*set, messagehdlr, blkmem,
         "timing/clocktype",
         "default clock type (1: CPU user seconds, 2: wall clock time)",
         (int*)&(*set)->time_clocktype, FALSE, (int)SCIP_DEFAULT_TIME_CLOCKTYPE, 1, 2,
         NULL, NULL) );
   SCIP_CALL( SCIPsetAddBoolParam(*set, messagehdlr, blkmem,
         "timing/enabled",
         "is timing enabled?",
         &(*set)->time_enabled, FALSE, SCIP_DEFAULT_TIME_ENABLED,
         NULL, NULL) );
   SCIP_CALL( SCIPsetAddBoolParam(*set, messagehdlr, blkmem,
         "timing/reading",
         "belongs reading time to solving time?",
         &(*set)->time_reading, FALSE, SCIP_DEFAULT_TIME_READING,
         NULL, NULL) );

   /* VBC tool parameters */
   SCIP_CALL( SCIPsetAddStringParam(*set, messagehdlr, blkmem,
         "vbc/filename",
         "name of the VBC Tool output file, or - if no VBC Tool output should be created",
         &(*set)->vbc_filename, FALSE, SCIP_DEFAULT_VBC_FILENAME,
         NULL, NULL) );
   SCIP_CALL( SCIPsetAddBoolParam(*set, messagehdlr, blkmem,
         "vbc/realtime",
         "should the real solving time be used instead of a time step counter in VBC output?",
         &(*set)->vbc_realtime, FALSE, SCIP_DEFAULT_VBC_REALTIME,
         NULL, NULL) );
   SCIP_CALL( SCIPsetAddBoolParam(*set, messagehdlr, blkmem,
         "vbc/dispsols",
         "should the node where solutions are found be visualized?",
         &(*set)->vbc_dispsols, FALSE, SCIP_DEFAULT_VBC_DISPSOLS,
         NULL, NULL) );

   /* Reading parameters */
   SCIP_CALL( SCIPsetAddBoolParam(*set, messagehdlr, blkmem,
         "reading/initialconss",
         "should model constraints be marked as initial?",
         &(*set)->read_initialconss, FALSE, SCIP_DEFAULT_READ_INITIALCONSS,
         NULL, NULL) );
   SCIP_CALL( SCIPsetAddBoolParam(*set, messagehdlr, blkmem,
         "reading/dynamicconss",
         "should model constraints be subject to aging?",
         &(*set)->read_dynamicconss, FALSE, SCIP_DEFAULT_READ_DYNAMICCONSS,
         NULL, NULL) );
   SCIP_CALL( SCIPsetAddBoolParam(*set, messagehdlr, blkmem,
         "reading/dynamiccols",
         "should columns be added and removed dynamically to the LP?",
         &(*set)->read_dynamiccols, FALSE, SCIP_DEFAULT_READ_DYNAMICCOLS,
         NULL, NULL) );
   SCIP_CALL( SCIPsetAddBoolParam(*set, messagehdlr, blkmem,
         "reading/dynamicrows",
         "should rows be added and removed dynamically to the LP?",
         &(*set)->read_dynamicrows, FALSE, SCIP_DEFAULT_READ_DYNAMICROWS,
         NULL, NULL) );

   /* Writing parameters */
   SCIP_CALL( SCIPsetAddBoolParam(*set, messagehdlr, blkmem,
         "write/allconss",
         "should all constraints be written (including the redundant constraints)?",
         &(*set)->write_allconss, FALSE, SCIP_DEFAULT_WRITE_ALLCONSS,
         NULL, NULL) );
   SCIP_CALL( SCIPsetAddIntParam(*set, messagehdlr, blkmem,
         "write/genericnamesoffset",
         "when writing a generic problem the index for the first variable should start with?",
         &(*set)->write_genoffset, FALSE, SCIP_DEFAULT_WRITE_GENNAMES_OFFSET, 0, INT_MAX/2,
         NULL, NULL) );

   return SCIP_OKAY;
}

/** frees global SCIP settings */
SCIP_RETCODE SCIPsetFree(
   SCIP_SET**            set,                /**< pointer to SCIP settings */
   BMS_BLKMEM*           blkmem              /**< block memory */
   )
{
   int i;

   assert(set != NULL);

   /* free parameter set */
   SCIPparamsetFree(&(*set)->paramset, blkmem);

   /* free memory buffers */
   SCIPbufferFree(&(*set)->buffer);

   /* free file readers */
   for( i = 0; i < (*set)->nreaders; ++i )
   {
      SCIP_CALL( SCIPreaderFree(&(*set)->readers[i], *set) );
   }
   BMSfreeMemoryArrayNull(&(*set)->readers);

   /* free variable pricers */
   for( i = 0; i < (*set)->npricers; ++i )
   {
      SCIP_CALL( SCIPpricerFree(&(*set)->pricers[i], *set) );
   }
   BMSfreeMemoryArrayNull(&(*set)->pricers);

   /* free constraint handlers */
   for( i = 0; i < (*set)->nconshdlrs; ++i )
   {
      SCIP_CALL( SCIPconshdlrFree(&(*set)->conshdlrs[i], *set) );
   }
   BMSfreeMemoryArrayNull(&(*set)->conshdlrs);
   BMSfreeMemoryArrayNull(&(*set)->conshdlrs_sepa);
   BMSfreeMemoryArrayNull(&(*set)->conshdlrs_enfo);
   BMSfreeMemoryArrayNull(&(*set)->conshdlrs_include);

   /* free conflict handlers */
   for( i = 0; i < (*set)->nconflicthdlrs; ++i )
   {
      SCIP_CALL( SCIPconflicthdlrFree(&(*set)->conflicthdlrs[i], *set) );
   }
   BMSfreeMemoryArrayNull(&(*set)->conflicthdlrs);

   /* free presolvers */
   for( i = 0; i < (*set)->npresols; ++i )
   {
      SCIP_CALL( SCIPpresolFree(&(*set)->presols[i], *set) );
   }
   BMSfreeMemoryArrayNull(&(*set)->presols);

   /* free relaxators */
   for( i = 0; i < (*set)->nrelaxs; ++i )
   {
      SCIP_CALL( SCIPrelaxFree(&(*set)->relaxs[i], *set) );
   }
   BMSfreeMemoryArrayNull(&(*set)->relaxs);

   /* free separators */
   for( i = 0; i < (*set)->nsepas; ++i )
   {
      SCIP_CALL( SCIPsepaFree(&(*set)->sepas[i], *set) );
   }
   BMSfreeMemoryArrayNull(&(*set)->sepas);

   /* free propagators */
   for( i = 0; i < (*set)->nprops; ++i )
   {
      SCIP_CALL( SCIPpropFree(&(*set)->props[i], *set) );
   }
   BMSfreeMemoryArrayNull(&(*set)->props);

   /* free primal heuristics */
   for( i = 0; i < (*set)->nheurs; ++i )
   {
      SCIP_CALL( SCIPheurFree(&(*set)->heurs[i], *set) );
   }
   BMSfreeMemoryArrayNull(&(*set)->heurs);

   /* free event handlers */
   for( i = 0; i < (*set)->neventhdlrs; ++i )
   {
      SCIP_CALL( SCIPeventhdlrFree(&(*set)->eventhdlrs[i], *set) );
   }
   BMSfreeMemoryArrayNull(&(*set)->eventhdlrs);

   /* free node selectors */
   for( i = 0; i < (*set)->nnodesels; ++i )
   {
      SCIP_CALL( SCIPnodeselFree(&(*set)->nodesels[i], *set) );
   }
   BMSfreeMemoryArrayNull(&(*set)->nodesels);

   /* free branching methods */
   for( i = 0; i < (*set)->nbranchrules; ++i )
   {
      SCIP_CALL( SCIPbranchruleFree(&(*set)->branchrules[i], *set) );
   }
   BMSfreeMemoryArrayNull(&(*set)->branchrules);

   /* free display columns */
   for( i = 0; i < (*set)->ndisps; ++i )
   {
      SCIP_CALL( SCIPdispFree(&(*set)->disps[i], *set) );
   }
   BMSfreeMemoryArrayNull(&(*set)->disps);

   /* free dialogs */
   BMSfreeMemoryArrayNull(&(*set)->dialogs);

   /* free NLPIs */
   for( i = 0; i < (*set)->nnlpis; ++i )
   {
      SCIP_CALL( SCIPnlpiFree(&(*set)->nlpis[i]) );
   }
   BMSfreeMemoryArrayNull(&(*set)->nlpis);

   /* free information on external codes */
   for( i = 0; i < (*set)->nextcodes; ++i )
   {
      BMSfreeMemoryArrayNull(&(*set)->extcodenames[i]);
      BMSfreeMemoryArrayNull(&(*set)->extcodedescs[i]);
   }
   BMSfreeMemoryArrayNull(&(*set)->extcodenames);
   BMSfreeMemoryArrayNull(&(*set)->extcodedescs);

   BMSfreeMemory(set);

   return SCIP_OKAY;
}

/** returns current stage of SCIP */
SCIP_STAGE SCIPsetGetStage(
   SCIP_SET*             set                 /**< global SCIP settings */
   )
{
   assert(set != NULL);

   return set->stage;
}

/** creates a SCIP_Bool parameter, sets it to its default value, and adds it to the parameter set */
SCIP_RETCODE SCIPsetAddBoolParam(
   SCIP_SET*             set,                /**< global SCIP settings */
   SCIP_MESSAGEHDLR*     messagehdlr,        /**< message handler */
   BMS_BLKMEM*           blkmem,             /**< block memory */
   const char*           name,               /**< name of the parameter */
   const char*           desc,               /**< description of the parameter */
   SCIP_Bool*            valueptr,           /**< pointer to store the current parameter value, or NULL */
   SCIP_Bool             isadvanced,         /**< is this parameter an advanced parameter? */
   SCIP_Bool             defaultvalue,       /**< default value of the parameter */
   SCIP_DECL_PARAMCHGD   ((*paramchgd)),     /**< change information method of parameter */
   SCIP_PARAMDATA*       paramdata           /**< locally defined parameter specific data */
   )
{
   assert(set != NULL);

   SCIP_CALL( SCIPparamsetAddBool(set->paramset, messagehdlr, blkmem, name, desc, valueptr, isadvanced,
         defaultvalue, paramchgd, paramdata) );

   return SCIP_OKAY;
}

/** creates an int parameter, sets it to its default value, and adds it to the parameter set */
SCIP_RETCODE SCIPsetAddIntParam(
   SCIP_SET*             set,                /**< global SCIP settings */
   SCIP_MESSAGEHDLR*     messagehdlr,        /**< message handler */
   BMS_BLKMEM*           blkmem,             /**< block memory */
   const char*           name,               /**< name of the parameter */
   const char*           desc,               /**< description of the parameter */
   int*                  valueptr,           /**< pointer to store the current parameter value, or NULL */
   SCIP_Bool             isadvanced,         /**< is this parameter an advanced parameter? */
   int                   defaultvalue,       /**< default value of the parameter */
   int                   minvalue,           /**< minimum value for parameter */
   int                   maxvalue,           /**< maximum value for parameter */
   SCIP_DECL_PARAMCHGD   ((*paramchgd)),     /**< change information method of parameter */
   SCIP_PARAMDATA*       paramdata           /**< locally defined parameter specific data */
   )
{
   assert(set != NULL);

   SCIP_CALL( SCIPparamsetAddInt(set->paramset, messagehdlr, blkmem, name, desc, valueptr, isadvanced,
         defaultvalue, minvalue, maxvalue, paramchgd, paramdata) );

   return SCIP_OKAY;
}

/** creates a SCIP_Longint parameter, sets it to its default value, and adds it to the parameter set */
SCIP_RETCODE SCIPsetAddLongintParam(
   SCIP_SET*             set,                /**< global SCIP settings */
   SCIP_MESSAGEHDLR*     messagehdlr,        /**< message handler */
   BMS_BLKMEM*           blkmem,             /**< block memory */
   const char*           name,               /**< name of the parameter */
   const char*           desc,               /**< description of the parameter */
   SCIP_Longint*         valueptr,           /**< pointer to store the current parameter value, or NULL */
   SCIP_Bool             isadvanced,         /**< is this parameter an advanced parameter? */
   SCIP_Longint          defaultvalue,       /**< default value of the parameter */
   SCIP_Longint          minvalue,           /**< minimum value for parameter */
   SCIP_Longint          maxvalue,           /**< maximum value for parameter */
   SCIP_DECL_PARAMCHGD   ((*paramchgd)),     /**< change information method of parameter */
   SCIP_PARAMDATA*       paramdata           /**< locally defined parameter specific data */
   )
{
   assert(set != NULL);

   SCIP_CALL( SCIPparamsetAddLongint(set->paramset, messagehdlr, blkmem, name, desc, valueptr, isadvanced,
         defaultvalue, minvalue, maxvalue, paramchgd, paramdata) );

   return SCIP_OKAY;
}

/** creates a SCIP_Real parameter, sets it to its default value, and adds it to the parameter set */
SCIP_RETCODE SCIPsetAddRealParam(
   SCIP_SET*             set,                /**< global SCIP settings */
   SCIP_MESSAGEHDLR*     messagehdlr,        /**< message handler */
   BMS_BLKMEM*           blkmem,             /**< block memory */
   const char*           name,               /**< name of the parameter */
   const char*           desc,               /**< description of the parameter */
   SCIP_Real*            valueptr,           /**< pointer to store the current parameter value, or NULL */
   SCIP_Bool             isadvanced,         /**< is this parameter an advanced parameter? */
   SCIP_Real             defaultvalue,       /**< default value of the parameter */
   SCIP_Real             minvalue,           /**< minimum value for parameter */
   SCIP_Real             maxvalue,           /**< maximum value for parameter */
   SCIP_DECL_PARAMCHGD   ((*paramchgd)),     /**< change information method of parameter */
   SCIP_PARAMDATA*       paramdata           /**< locally defined parameter specific data */
   )
{
   assert(set != NULL);

   SCIP_CALL( SCIPparamsetAddReal(set->paramset, messagehdlr, blkmem, name, desc, valueptr, isadvanced,
         defaultvalue, minvalue, maxvalue, paramchgd, paramdata) );

   return SCIP_OKAY;
}

/** creates a char parameter, sets it to its default value, and adds it to the parameter set */
SCIP_RETCODE SCIPsetAddCharParam(
   SCIP_SET*             set,                /**< global SCIP settings */
   SCIP_MESSAGEHDLR*     messagehdlr,        /**< message handler */
   BMS_BLKMEM*           blkmem,             /**< block memory */
   const char*           name,               /**< name of the parameter */
   const char*           desc,               /**< description of the parameter */
   char*                 valueptr,           /**< pointer to store the current parameter value, or NULL */
   SCIP_Bool             isadvanced,         /**< is this parameter an advanced parameter? */
   char                  defaultvalue,       /**< default value of the parameter */
   const char*           allowedvalues,      /**< array with possible parameter values, or NULL if not restricted */
   SCIP_DECL_PARAMCHGD   ((*paramchgd)),     /**< change information method of parameter */
   SCIP_PARAMDATA*       paramdata           /**< locally defined parameter specific data */
   )
{
   assert(set != NULL);

   SCIP_CALL( SCIPparamsetAddChar(set->paramset, messagehdlr, blkmem, name, desc, valueptr, isadvanced,
         defaultvalue, allowedvalues, paramchgd, paramdata) );

   return SCIP_OKAY;
}

/** creates a string parameter, sets it to its default value, and adds it to the parameter set */
SCIP_RETCODE SCIPsetAddStringParam(
   SCIP_SET*             set,                /**< global SCIP settings */
   SCIP_MESSAGEHDLR*     messagehdlr,        /**< message handler */
   BMS_BLKMEM*           blkmem,             /**< block memory */
   const char*           name,               /**< name of the parameter */
   const char*           desc,               /**< description of the parameter */
   char**                valueptr,           /**< pointer to store the current parameter value, or NULL */
   SCIP_Bool             isadvanced,         /**< is this parameter an advanced parameter? */
   const char*           defaultvalue,       /**< default value of the parameter */
   SCIP_DECL_PARAMCHGD   ((*paramchgd)),     /**< change information method of parameter */
   SCIP_PARAMDATA*       paramdata           /**< locally defined parameter specific data */
   )
{
   assert(set != NULL);

   SCIP_CALL( SCIPparamsetAddString(set->paramset, messagehdlr, blkmem, name, desc, valueptr, isadvanced,
         defaultvalue, paramchgd, paramdata) );

   return SCIP_OKAY;
}

/** gets the fixing status value of an existing parameter */
SCIP_Bool SCIPsetIsParamFixed(
   SCIP_SET*             set,                /**< global SCIP settings */
   const char*           name                /**< name of the parameter */
   )
{
   assert(set != NULL);

   return SCIPparamsetIsFixed(set->paramset, name);
}

/** returns the pointer to the SCIP parameter with the given name */
SCIP_PARAM* SCIPsetGetParam(
   SCIP_SET*             set,                /**< global SCIP settings */
   const char*           name                /**< name of the parameter */
   )
{
   assert(set != NULL);

   return SCIPparamsetGetParam(set->paramset, name);
}

/** gets the value of an existing SCIP_Bool parameter */
SCIP_RETCODE SCIPsetGetBoolParam(
   SCIP_SET*             set,                /**< global SCIP settings */
   const char*           name,               /**< name of the parameter */
   SCIP_Bool*            value               /**< pointer to store the parameter */
   )
{
   assert(set != NULL);

   SCIP_CALL( SCIPparamsetGetBool(set->paramset, name, value) );

   return SCIP_OKAY;
}

/** gets the value of an existing Int parameter */
SCIP_RETCODE SCIPsetGetIntParam(
   SCIP_SET*             set,                /**< global SCIP settings */
   const char*           name,               /**< name of the parameter */
   int*                  value               /**< pointer to store the value of the parameter */
   )
{
   assert(set != NULL);

   SCIP_CALL( SCIPparamsetGetInt(set->paramset, name, value) );

   return SCIP_OKAY;
}

/** gets the value of an existing SCIP_Longint parameter */
SCIP_RETCODE SCIPsetGetLongintParam(
   SCIP_SET*             set,                /**< global SCIP settings */
   const char*           name,               /**< name of the parameter */
   SCIP_Longint*         value               /**< pointer to store the value of the parameter */
   )
{
   assert(set != NULL);

   SCIP_CALL( SCIPparamsetGetLongint(set->paramset, name, value) );

   return SCIP_OKAY;
}

/** gets the value of an existing SCIP_Real parameter */
SCIP_RETCODE SCIPsetGetRealParam(
   SCIP_SET*             set,                /**< global SCIP settings */
   const char*           name,               /**< name of the parameter */
   SCIP_Real*            value               /**< pointer to store the value of the parameter */
   )
{
   assert(set != NULL);

   SCIP_CALL( SCIPparamsetGetReal(set->paramset, name, value) );

   return SCIP_OKAY;
}

/** gets the value of an existing Char parameter */
SCIP_RETCODE SCIPsetGetCharParam(
   SCIP_SET*             set,                /**< global SCIP settings */
   const char*           name,               /**< name of the parameter */
   char*                 value               /**< pointer to store the value of the parameter */
   )
{
   assert(set != NULL);

   SCIP_CALL( SCIPparamsetGetChar(set->paramset, name, value) );

   return SCIP_OKAY;
}

/** gets the value of an existing String parameter */
SCIP_RETCODE SCIPsetGetStringParam(
   SCIP_SET*             set,                /**< global SCIP settings */
   const char*           name,               /**< name of the parameter */
   char**                value               /**< pointer to store the value of the parameter */
   )
{
   assert(set != NULL);

   SCIP_CALL( SCIPparamsetGetString(set->paramset, name, value) );

   return SCIP_OKAY;
}

/** changes the fixing status of an existing parameter */
SCIP_RETCODE SCIPsetChgParamFixed(
   SCIP_SET*             set,                /**< global SCIP settings */
   const char*           name,               /**< name of the parameter */
   SCIP_Bool             fixed               /**< new fixing status of the parameter */
   )
{
   assert(set != NULL);

   SCIP_CALL( SCIPparamsetFix(set->paramset, name, fixed) );

   return SCIP_OKAY;
}

/** changes the value of an existing parameter */
SCIP_RETCODE SCIPsetSetParam(
   SCIP_SET*             set,                /**< global SCIP settings */
   SCIP_MESSAGEHDLR*     messagehdlr,        /**< message handler */
   const char*           name,               /**< name of the parameter */
   void*                 value               /**< new value of the parameter */
   )
{
   assert(set != NULL);

   SCIP_CALL( SCIPparamsetSet(set->paramset, set, messagehdlr, name, value) );

   return SCIP_OKAY;
}

/** changes the value of an existing SCIP_Bool parameter */
SCIP_RETCODE SCIPsetChgBoolParam(
   SCIP_SET*             set,                /**< global SCIP settings */
   SCIP_MESSAGEHDLR*     messagehdlr,        /**< message handler */
   SCIP_PARAM*           param,              /**< parameter */
   SCIP_Bool             value               /**< new value of the parameter */
   )
{
   SCIP_RETCODE retcode;

   assert(set != NULL);

   retcode = SCIPparamSetBool(param, set, messagehdlr, value, TRUE);

   if( retcode != SCIP_PARAMETERWRONGVAL )
   {
      SCIP_CALL( retcode );
   }

   return retcode;
}

/** changes the value of an existing SCIP_Bool parameter */
SCIP_RETCODE SCIPsetSetBoolParam(
   SCIP_SET*             set,                /**< global SCIP settings */
   SCIP_MESSAGEHDLR*     messagehdlr,        /**< message handler */
   const char*           name,               /**< name of the parameter */
   SCIP_Bool             value               /**< new value of the parameter */
   )
{
   assert(set != NULL);

   SCIP_CALL( SCIPparamsetSetBool(set->paramset, set, messagehdlr, name, value) );

   return SCIP_OKAY;
}

/** sets the default value of an existing SCIP_Bool parameter */
SCIP_RETCODE SCIPsetSetDefaultBoolParam(
   SCIP_SET*             set,                /**< global SCIP settings */
   const char*           name,               /**< name of the parameter */
   SCIP_Bool             defaultvalue        /**< new default value of the parameter */
   )
{
   assert(set != NULL);

   SCIP_CALL( SCIPparamsetSetDefaultBool(set->paramset, name, defaultvalue) );

   return SCIP_OKAY;
}


/** changes the value of an existing Int parameter */
SCIP_RETCODE SCIPsetChgIntParam(
   SCIP_SET*             set,                /**< global SCIP settings */
   SCIP_MESSAGEHDLR*     messagehdlr,        /**< message handler */
   SCIP_PARAM*           param,              /**< parameter */
   int                   value               /**< new value of the parameter */
   )
{
   SCIP_RETCODE retcode;

   assert(set != NULL);
   assert(param != NULL);

   retcode = SCIPparamSetInt(param, set, messagehdlr, value, TRUE);

   if( retcode != SCIP_PARAMETERWRONGVAL )
   {
      SCIP_CALL( retcode );
   }

   return retcode;
}

/** changes the value of an existing Int parameter */
SCIP_RETCODE SCIPsetSetIntParam(
   SCIP_SET*             set,                /**< global SCIP settings */
   SCIP_MESSAGEHDLR*     messagehdlr,        /**< message handler */
   const char*           name,               /**< name of the parameter */
   int                   value               /**< new value of the parameter */
   )
{
   assert(set != NULL);

   SCIP_CALL( SCIPparamsetSetInt(set->paramset, set, messagehdlr, name, value) );

   return SCIP_OKAY;
}

/** changes the default value of an existing Int parameter */
SCIP_RETCODE SCIPsetSetDefaultIntParam(
   SCIP_SET*             set,                /**< global SCIP settings */
   const char*           name,               /**< name of the parameter */
   int                   defaultvalue        /**< new default value of the parameter */
   )
{
   assert(set != NULL);

   SCIP_CALL( SCIPparamsetSetDefaultInt(set->paramset, name, defaultvalue) );

   return SCIP_OKAY;
}

/** changes the value of an existing SCIP_Longint parameter */
SCIP_RETCODE SCIPsetChgLongintParam(
   SCIP_SET*             set,                /**< global SCIP settings */
   SCIP_MESSAGEHDLR*     messagehdlr,        /**< message handler */
   SCIP_PARAM*           param,              /**< parameter */
   SCIP_Longint          value               /**< new value of the parameter */
   )
{
   SCIP_RETCODE retcode;

   assert(set != NULL);
   assert(param != NULL);

   retcode = SCIPparamSetLongint(param, set, messagehdlr, value, TRUE);

   if( retcode != SCIP_PARAMETERWRONGVAL )
   {
      SCIP_CALL( retcode );
   }

   return retcode;
}

/** changes the value of an existing SCIP_Longint parameter */
SCIP_RETCODE SCIPsetSetLongintParam(
   SCIP_SET*             set,                /**< global SCIP settings */
   SCIP_MESSAGEHDLR*     messagehdlr,        /**< message handler */
   const char*           name,               /**< name of the parameter */
   SCIP_Longint          value               /**< new value of the parameter */
   )
{
   assert(set != NULL);

   SCIP_CALL( SCIPparamsetSetLongint(set->paramset, set, messagehdlr, name, value) );

   return SCIP_OKAY;
}

/** changes the value of an existing SCIP_Real parameter */
SCIP_RETCODE SCIPsetChgRealParam(
   SCIP_SET*             set,                /**< global SCIP settings */
   SCIP_MESSAGEHDLR*     messagehdlr,        /**< message handler */
   SCIP_PARAM*           param,              /**< parameter */
   SCIP_Real             value               /**< new value of the parameter */
   )
{
   SCIP_RETCODE retcode;

   assert(set != NULL);
   assert(param != NULL);

   retcode = SCIPparamSetReal(param, set, messagehdlr,  value, TRUE);

   if( retcode != SCIP_PARAMETERWRONGVAL )
   {
      SCIP_CALL( retcode );
   }

   return retcode;
}

/** changes the value of an existing SCIP_Real parameter */
SCIP_RETCODE SCIPsetSetRealParam(
   SCIP_SET*             set,                /**< global SCIP settings */
   SCIP_MESSAGEHDLR*     messagehdlr,        /**< message handler */
   const char*           name,               /**< name of the parameter */
   SCIP_Real             value               /**< new value of the parameter */
   )
{
   assert(set != NULL);

   SCIP_CALL( SCIPparamsetSetReal(set->paramset, set, messagehdlr, name, value) );

   return SCIP_OKAY;
}

/** changes the value of an existing Char parameter */
SCIP_RETCODE SCIPsetChgCharParam(
   SCIP_SET*             set,                /**< global SCIP settings */
   SCIP_MESSAGEHDLR*     messagehdlr,        /**< message handler */
   SCIP_PARAM*           param,              /**< parameter */
   char                  value               /**< new value of the parameter */
   )
{
   SCIP_RETCODE retcode;

   assert(set != NULL);
   assert(param != NULL);

   retcode = SCIPparamSetChar(param, set, messagehdlr, value, TRUE);

   if( retcode != SCIP_PARAMETERWRONGVAL )
   {
      SCIP_CALL( retcode );
   }

   return retcode;
}

/** changes the value of an existing Char parameter */
SCIP_RETCODE SCIPsetSetCharParam(
   SCIP_SET*             set,                /**< global SCIP settings */
   SCIP_MESSAGEHDLR*     messagehdlr,        /**< message handler */
   const char*           name,               /**< name of the parameter */
   char                  value               /**< new value of the parameter */
   )
{
   assert(set != NULL);

   SCIP_CALL( SCIPparamsetSetChar(set->paramset, set, messagehdlr, name, value) );

   return SCIP_OKAY;
}

/** changes the value of an existing String parameter */
SCIP_RETCODE SCIPsetChgStringParam(
   SCIP_SET*             set,                /**< global SCIP settings */
   SCIP_MESSAGEHDLR*     messagehdlr,        /**< message handler */
   SCIP_PARAM*           param,              /**< parameter */
   const char*           value               /**< new value of the parameter */
   )
{
   SCIP_RETCODE retcode;

   assert(set != NULL);
   assert(param != NULL);

   retcode = SCIPparamSetString(param, set, messagehdlr, value, TRUE);

   if( retcode != SCIP_PARAMETERWRONGVAL )
   {
      SCIP_CALL( retcode );
   }

   return retcode;
}

/** changes the value of an existing String parameter */
SCIP_RETCODE SCIPsetSetStringParam(
   SCIP_SET*             set,                /**< global SCIP settings */
   SCIP_MESSAGEHDLR*     messagehdlr,        /**< message handler */
   const char*           name,               /**< name of the parameter */
   const char*           value               /**< new value of the parameter */
   )
{
   assert(set != NULL);

   SCIP_CALL( SCIPparamsetSetString(set->paramset, set, messagehdlr, name, value) );

   return SCIP_OKAY;
}

/** reads parameters from a file */
SCIP_RETCODE SCIPsetReadParams(
   SCIP_SET*             set,                /**< global SCIP settings */
   SCIP_MESSAGEHDLR*     messagehdlr,        /**< message handler */
   const char*           filename            /**< file name */
   )
{
   assert(set != NULL);

   SCIP_CALL( SCIPparamsetRead(set->paramset, set, messagehdlr, filename) );

   return SCIP_OKAY;
}

/** writes all parameters in the parameter set to a file */
SCIP_RETCODE SCIPsetWriteParams(
   SCIP_SET*             set,                /**< global SCIP settings */
   SCIP_MESSAGEHDLR*     messagehdlr,        /**< message handler */
   const char*           filename,           /**< file name, or NULL for stdout */
   SCIP_Bool             comments,           /**< should parameter descriptions be written as comments? */
   SCIP_Bool             onlychanged         /**< should only the parameters been written, that are changed from default? */
   )
{
   assert(set != NULL);

   SCIP_CALL( SCIPparamsetWrite(set->paramset, messagehdlr, filename, comments, onlychanged) );

   return SCIP_OKAY;
}

/** resets a single parameters to its default value */
SCIP_RETCODE SCIPsetResetParam(
   SCIP_SET*             set,                /**< global SCIP settings */
   SCIP_MESSAGEHDLR*     messagehdlr,        /**< message handler */
   const char*           name                /**< name of the parameter */
   )
{
   SCIP_CALL( SCIPparamsetSetToDefault(set->paramset, set, messagehdlr, name) );

   return SCIP_OKAY;
}

/** resets all parameters to their default values */
SCIP_RETCODE SCIPsetResetParams(
   SCIP_SET*             set,                /**< global SCIP settings */
   SCIP_MESSAGEHDLR*     messagehdlr         /**< message handler */
   )
{
   SCIP_CALL( SCIPparamsetSetToDefaults(set->paramset, set, messagehdlr) );

   return SCIP_OKAY;
}

/** sets parameters to
 *  - SCIP_PARAMSETTING_DEFAULT to use default values (see also SCIPsetResetParams())
 *  - SCIP_PARAMSETTING_COUNTER to get feasible and "fast" counting process
 *  - SCIP_PARAMSETTING_CPSOLVER to get CP like search (e.g. no LP relaxation)
 *  - SCIP_PARAMSETTING_EASYCIP to solve easy problems fast
 *  - SCIP_PARAMSETTING_FEASIBILITY to detect feasibility fast
 *  - SCIP_PARAMSETTING_HARDLP to be capable to handle hard LPs
 *  - SCIP_PARAMSETTING_OPTIMALITY to prove optimality fast
 */
SCIP_RETCODE SCIPsetSetEmphasis(
   SCIP_SET*             set,                /**< global SCIP settings */
   SCIP_MESSAGEHDLR*     messagehdlr,        /**< message handler */
   SCIP_PARAMEMPHASIS    paramemphasis,      /**< parameter settings */
   SCIP_Bool             quiet               /**< should the parameter be set quiet (no output) */
   )
{
   SCIP_CALL( SCIPparamsetSetEmphasis(set->paramset, set, messagehdlr, paramemphasis, quiet) );

   return SCIP_OKAY;
}

/** sets parameters to deactivate separators and heuristics that use auxiliary SCIP instances; should be called for
 *  auxiliary SCIP instances to avoid recursion
 */
SCIP_RETCODE SCIPsetSetSubscipsOff(
   SCIP_SET*             set,                /**< global SCIP settings */
   SCIP_MESSAGEHDLR*     messagehdlr,        /**< message handler */
   SCIP_Bool             quiet               /**< should the parameter be set quiet (no output) */
   )
{
   SCIP_CALL( SCIPparamsetSetToSubscipsOff(set->paramset, set, messagehdlr, quiet) );

   return SCIP_OKAY;
}

/** sets heuristic parameters values to
 *  - SCIP_PARAMSETTING_DEFAULT which are the default values of all heuristic parameters
 *  - SCIP_PARAMSETTING_FAST such that the time spend for heuristic is decreased
 *  - SCIP_PARAMSETTING_AGGRESSIVE such that the heuristic are called more aggregative
 *  - SCIP_PARAMSETTING_OFF which turn off all heuristics
 */
SCIP_RETCODE SCIPsetSetHeuristics(
   SCIP_SET*             set,                /**< global SCIP settings */
   SCIP_MESSAGEHDLR*     messagehdlr,        /**< message handler */
   SCIP_PARAMSETTING     paramsetting,       /**< parameter settings */
   SCIP_Bool             quiet               /**< should the parameter be set quiet (no output) */
   )
{
   SCIP_CALL( SCIPparamsetSetHeuristics(set->paramset, set, messagehdlr, paramsetting, quiet) );

   return SCIP_OKAY;
}

/** sets presolving parameters to
 *  - SCIP_PARAMSETTING_DEFAULT which are the default values of all presolving parameters
 *  - SCIP_PARAMSETTING_FAST such that the time spend for presolving is decreased
 *  - SCIP_PARAMSETTING_AGGRESSIVE such that the presolving is more aggregative
 *  - SCIP_PARAMSETTING_OFF which turn off all presolving
 */
SCIP_RETCODE SCIPsetSetPresolving(
   SCIP_SET*             set,                /**< global SCIP settings */
   SCIP_MESSAGEHDLR*     messagehdlr,        /**< message handler */
   SCIP_PARAMSETTING     paramsetting,       /**< parameter settings */
   SCIP_Bool             quiet               /**< should the parameter be set quiet (no output) */
   )
{
   SCIP_CALL( SCIPparamsetSetPresolving(set->paramset, set, messagehdlr, paramsetting, quiet) );

   return SCIP_OKAY;
}

/** sets separating parameters to
 *  - SCIP_PARAMSETTING_DEFAULT which are the default values of all separating parameters
 *  - SCIP_PARAMSETTING_FAST such that the time spend for separating is decreased
 *  - SCIP_PARAMSETTING_AGGRESSIVE such that the separating is done more aggregative
 *  - SCIP_PARAMSETTING_OFF which turn off all separating
 */
SCIP_RETCODE SCIPsetSetSeparating(
   SCIP_SET*             set,                /**< global SCIP settings */
   SCIP_MESSAGEHDLR*     messagehdlr,        /**< message handler */
   SCIP_PARAMSETTING     paramsetting,       /**< parameter settings */
   SCIP_Bool             quiet               /**< should the parameter be set quiet (no output) */
   )
{
   SCIP_CALL( SCIPparamsetSetSeparating(set->paramset, set, messagehdlr, paramsetting, quiet) );

   return SCIP_OKAY;
}

/** returns the array of all available SCIP parameters */
SCIP_PARAM** SCIPsetGetParams(
   SCIP_SET*             set                 /**< global SCIP settings */
   )
{
   assert(set != NULL);

   return SCIPparamsetGetParams(set->paramset);
}

/** returns the total number of all available SCIP parameters */
int SCIPsetGetNParams(
   SCIP_SET*             set                 /**< global SCIP settings */
   )
{
   assert(set != NULL);

   return SCIPparamsetGetNParams(set->paramset);
}

/** inserts file reader in file reader list */
SCIP_RETCODE SCIPsetIncludeReader(
   SCIP_SET*             set,                /**< global SCIP settings */
   SCIP_READER*          reader              /**< file reader */
   )
{
   assert(set != NULL);
   assert(reader != NULL);

   if( set->nreaders >= set->readerssize )
   {
      set->readerssize = SCIPsetCalcMemGrowSize(set, set->nreaders+1);
      SCIP_ALLOC( BMSreallocMemoryArray(&set->readers, set->readerssize) );
   }
   assert(set->nreaders < set->readerssize);

   set->readers[set->nreaders] = reader;
   set->nreaders++;

   return SCIP_OKAY;
}

/** returns the file reader of the given name, or NULL if not existing */
SCIP_READER* SCIPsetFindReader(
   SCIP_SET*             set,                /**< global SCIP settings */
   const char*           name                /**< name of file reader */
   )
{
   int i;

   assert(set != NULL);
   assert(name != NULL);

   for( i = 0; i < set->nreaders; ++i )
   {
      if( strcmp(SCIPreaderGetName(set->readers[i]), name) == 0 )
         return set->readers[i];
   }

   return NULL;
}

/** inserts variable pricer in variable pricer list */
SCIP_RETCODE SCIPsetIncludePricer(
   SCIP_SET*             set,                /**< global SCIP settings */
   SCIP_PRICER*          pricer              /**< variable pricer */
   )
{
   assert(set != NULL);
   assert(pricer != NULL);

   if( set->npricers >= set->pricerssize )
   {
      set->pricerssize = SCIPsetCalcMemGrowSize(set, set->npricers+1);
      SCIP_ALLOC( BMSreallocMemoryArray(&set->pricers, set->pricerssize) );
   }
   assert(set->npricers < set->pricerssize);

   set->pricers[set->npricers] = pricer;
   set->npricers++;
   set->pricerssorted = FALSE;

   return SCIP_OKAY;
}

/** returns the variable pricer of the given name, or NULL if not existing */
SCIP_PRICER* SCIPsetFindPricer(
   SCIP_SET*             set,                /**< global SCIP settings */
   const char*           name                /**< name of variable pricer */
   )
{
   int i;

   assert(set != NULL);
   assert(name != NULL);

   for( i = 0; i < set->npricers; ++i )
   {
      if( strcmp(SCIPpricerGetName(set->pricers[i]), name) == 0 )
         return set->pricers[i];
   }

   return NULL;
}

/** sorts pricers by priorities */
void SCIPsetSortPricers(
   SCIP_SET*             set                 /**< global SCIP settings */
   )
{
   assert(set != NULL);

   if( !set->pricerssorted )
   {
      SCIPsortPtr((void**)set->pricers, SCIPpricerComp, set->npricers);
      set->pricerssorted = TRUE;
      set->pricersnamesorted = FALSE;
   }
}

/** sorts pricers by name */
void SCIPsetSortPricersName(
   SCIP_SET*             set                 /**< global SCIP settings */
   )
{
   assert(set != NULL);

   if( !set->pricersnamesorted )
   {
      SCIPsortPtr((void**)set->pricers, SCIPpricerCompName, set->npricers);
      set->pricerssorted = FALSE;
      set->pricersnamesorted = TRUE;
   }
}

/** inserts constraint handler in constraint handler list */
SCIP_RETCODE SCIPsetIncludeConshdlr(
   SCIP_SET*             set,                /**< global SCIP settings */
   SCIP_CONSHDLR*        conshdlr            /**< constraint handler */
   )
{
   int priority;
   int i;

   assert(set != NULL);
   assert(conshdlr != NULL);
   assert(!SCIPconshdlrIsInitialized(conshdlr));

   /* allocate memory */
   if( set->nconshdlrs >= set->conshdlrssize )
   {
      set->conshdlrssize = SCIPsetCalcMemGrowSize(set, set->nconshdlrs+1);
      SCIP_ALLOC( BMSreallocMemoryArray(&set->conshdlrs, set->conshdlrssize) );
      SCIP_ALLOC( BMSreallocMemoryArray(&set->conshdlrs_sepa, set->conshdlrssize) );
      SCIP_ALLOC( BMSreallocMemoryArray(&set->conshdlrs_enfo, set->conshdlrssize) );
      SCIP_ALLOC( BMSreallocMemoryArray(&set->conshdlrs_include, set->conshdlrssize) );
   }
   assert(set->nconshdlrs < set->conshdlrssize);

   /* sort constraint handler into conshdlrs array sorted by check priority */
   priority = SCIPconshdlrGetCheckPriority(conshdlr);
   for( i = set->nconshdlrs; i > 0 && SCIPconshdlrGetCheckPriority(set->conshdlrs[i-1]) < priority; --i )
   {
      set->conshdlrs[i] = set->conshdlrs[i-1];
   }
   set->conshdlrs[i] = conshdlr;

   /* sort constraint handler into conshdlrs_sepa array sorted by sepa priority */
   priority = SCIPconshdlrGetSepaPriority(conshdlr);
   for( i = set->nconshdlrs; i > 0 && SCIPconshdlrGetSepaPriority(set->conshdlrs_sepa[i-1]) < priority; --i )
   {
      set->conshdlrs_sepa[i] = set->conshdlrs_sepa[i-1];
   }
   set->conshdlrs_sepa[i] = conshdlr;

   /* sort constraint handler into conshdlrs_enfo array sorted by enfo priority */
   priority = SCIPconshdlrGetEnfoPriority(conshdlr);
   for( i = set->nconshdlrs; i > 0 && SCIPconshdlrGetEnfoPriority(set->conshdlrs_enfo[i-1]) < priority; --i )
   {
      set->conshdlrs_enfo[i] = set->conshdlrs_enfo[i-1];
   }
   set->conshdlrs_enfo[i] = conshdlr;

   /* add constraint handler into conshdlrs_include array sorted by inclusion order */
   set->conshdlrs_include[set->nconshdlrs] = conshdlr;

   set->nconshdlrs++;

   return SCIP_OKAY;
}

/** reinserts a constraint handler with modified sepa priority into the sepa priority sorted array */
void SCIPsetReinsertConshdlrSepaPrio(
   SCIP_SET*             set,                /**< global SCIP settings */
   SCIP_CONSHDLR*        conshdlr,           /**< constraint handler to be reinserted */
   int                   oldpriority         /**< the old separation priority of constraint handler */
   )
{
   int newpriority;
   int newpos;
   int i;
   assert(set != NULL);
   assert(conshdlr != NULL);

   newpriority = SCIPconshdlrGetSepaPriority(conshdlr);
   newpos = -1;

   /* search for the old position of constraint handler; determine its new position at the same time */
   if( newpriority > oldpriority )
   {
      i = 0;
      while( i < set->nconshdlrs &&
            strcmp(SCIPconshdlrGetName(set->conshdlrs_sepa[i]), SCIPconshdlrGetName(conshdlr)) != 0 )
      {
         int priorityatpos;

         priorityatpos = SCIPconshdlrGetSepaPriority(set->conshdlrs_sepa[i]);
         assert(priorityatpos >= oldpriority);

         /* current index is the position to insert the constraint handler */
         if( newpriority > priorityatpos && newpos == -1 )
            newpos = i;

         ++i;
      }
      assert(i < set->nconshdlrs);

      /* constraint must change its position in array */
      if( newpos != -1 )
      {
         /* shift all constraint handlers between old and new position by one, and insert constraint handler */
         for( ; i > newpos; --i )
         {
            set->conshdlrs_sepa[i] = set->conshdlrs_sepa[i-1];
         }
         set->conshdlrs_sepa[newpos] = conshdlr;
      }

   }
   else if( newpriority < oldpriority )
   {
      i = set->nconshdlrs - 1;
      while( i >= 0 &&
                  strcmp(SCIPconshdlrGetName(set->conshdlrs_sepa[i]), SCIPconshdlrGetName(conshdlr)) != 0 )
      {
         int priorityatpos;

         priorityatpos = SCIPconshdlrGetSepaPriority(set->conshdlrs_sepa[i]);
         assert(priorityatpos <= oldpriority);

         /* current index is the position to insert the constraint handler */
         if( newpriority < priorityatpos && newpos == -1 )
            newpos = i;

         --i;
      }
      assert(i >= 0);

      /* constraint must change its position in array */
      if( newpos != -1 )
      {
         /* shift all constraint handlers between old and new position by one, and insert constraint handler */
         for(; i < newpos; ++i )
         {
            set->conshdlrs_sepa[i] = set->conshdlrs_sepa[i + 1];
         }
         set->conshdlrs_sepa[newpos] = conshdlr;
      }
#ifndef NDEBUG
      for( i = 0; i < set->nconshdlrs - 1; ++i )
         assert(SCIPconshdlrGetSepaPriority(set->conshdlrs_sepa[i])
               >= SCIPconshdlrGetSepaPriority(set->conshdlrs_sepa[i + 1]));
#endif
   }
}

/** returns the constraint handler of the given name, or NULL if not existing */
SCIP_CONSHDLR* SCIPsetFindConshdlr(
   SCIP_SET*             set,                /**< global SCIP settings */
   const char*           name                /**< name of constraint handler */
   )
{
   int i;

   assert(set != NULL);
   assert(name != NULL);

   for( i = 0; i < set->nconshdlrs; ++i )
   {
      if( strcmp(SCIPconshdlrGetName(set->conshdlrs[i]), name) == 0 )
         return set->conshdlrs[i];
   }

   return NULL;
}

/** inserts conflict handler in conflict handler list */
SCIP_RETCODE SCIPsetIncludeConflicthdlr(
   SCIP_SET*             set,                /**< global SCIP settings */
   SCIP_CONFLICTHDLR*    conflicthdlr        /**< conflict handler */
   )
{
   assert(set != NULL);
   assert(conflicthdlr != NULL);
   assert(!SCIPconflicthdlrIsInitialized(conflicthdlr));

   if( set->nconflicthdlrs >= set->conflicthdlrssize )
   {
      set->conflicthdlrssize = SCIPsetCalcMemGrowSize(set, set->nconflicthdlrs+1);
      SCIP_ALLOC( BMSreallocMemoryArray(&set->conflicthdlrs, set->conflicthdlrssize) );
   }
   assert(set->nconflicthdlrs < set->conflicthdlrssize);

   set->conflicthdlrs[set->nconflicthdlrs] = conflicthdlr;
   set->nconflicthdlrs++;
   set->conflicthdlrssorted = FALSE;

   return SCIP_OKAY;
}

/** returns the conflict handler of the given name, or NULL if not existing */
SCIP_CONFLICTHDLR* SCIPsetFindConflicthdlr(
   SCIP_SET*             set,                /**< global SCIP settings */
   const char*           name                /**< name of conflict handler */
   )
{
   int i;

   assert(set != NULL);
   assert(name != NULL);

   for( i = 0; i < set->nconflicthdlrs; ++i )
   {
      if( strcmp(SCIPconflicthdlrGetName(set->conflicthdlrs[i]), name) == 0 )
         return set->conflicthdlrs[i];
   }

   return NULL;
}

/** sorts conflict handlers by priorities */
void SCIPsetSortConflicthdlrs(
   SCIP_SET*             set                 /**< global SCIP settings */
   )
{
   assert(set != NULL);

   if( !set->conflicthdlrssorted )
   {
      SCIPsortPtr((void**)set->conflicthdlrs, SCIPconflicthdlrComp, set->nconflicthdlrs);
      set->conflicthdlrssorted = TRUE;
      set->conflicthdlrsnamesorted = FALSE;
   }
}

/** sorts conflict handlers by name */
void SCIPsetSortConflicthdlrsName(
   SCIP_SET*             set                 /**< global SCIP settings */
   )
{
   assert(set != NULL);

   if( !set->conflicthdlrsnamesorted )
   {
      SCIPsortPtr((void**)set->conflicthdlrs, SCIPconflicthdlrCompName, set->nconflicthdlrs);
      set->conflicthdlrssorted = FALSE;
      set->conflicthdlrsnamesorted = TRUE;
   }
}

/** inserts presolver in presolver list */
SCIP_RETCODE SCIPsetIncludePresol(
   SCIP_SET*             set,                /**< global SCIP settings */
   SCIP_PRESOL*          presol              /**< presolver */
   )
{
   assert(set != NULL);
   assert(presol != NULL);

   if( set->npresols >= set->presolssize )
   {
      set->presolssize = SCIPsetCalcMemGrowSize(set, set->npresols+1);
      SCIP_ALLOC( BMSreallocMemoryArray(&set->presols, set->presolssize) );
   }
   assert(set->npresols < set->presolssize);

   set->presols[set->npresols] = presol;
   set->npresols++;
   set->presolssorted = FALSE;

   return SCIP_OKAY;
}

/** returns the presolver of the given name, or NULL if not existing */
SCIP_PRESOL* SCIPsetFindPresol(
   SCIP_SET*             set,                /**< global SCIP settings */
   const char*           name                /**< name of presolver */
   )
{
   int i;

   assert(set != NULL);
   assert(name != NULL);

   for( i = 0; i < set->npresols; ++i )
   {
      if( strcmp(SCIPpresolGetName(set->presols[i]), name) == 0 )
         return set->presols[i];
   }

   return NULL;
}

/** sorts presolvers by priorities */
void SCIPsetSortPresols(
   SCIP_SET*             set                 /**< global SCIP settings */
   )
{
   assert(set != NULL);

   if( !set->presolssorted )
   {
      SCIPsortPtr((void**)set->presols, SCIPpresolComp, set->npresols);
      set->presolssorted = TRUE;
      set->presolsnamesorted = FALSE;
   }
}

/** sorts presolvers by name */
void SCIPsetSortPresolsName(
   SCIP_SET*             set                 /**< global SCIP settings */
   )
{
   assert(set != NULL);

   if( !set->presolsnamesorted )
   {
      SCIPsortPtr((void**)set->presols, SCIPpresolCompName, set->npresols);
      set->presolssorted = FALSE;
      set->presolsnamesorted = TRUE;
   }
}

/** inserts relaxator in relaxator list */
SCIP_RETCODE SCIPsetIncludeRelax(
   SCIP_SET*             set,                /**< global SCIP settings */
   SCIP_RELAX*           relax               /**< relaxator */
   )
{
   assert(set != NULL);
   assert(relax != NULL);
   assert(!SCIPrelaxIsInitialized(relax));

   if( set->nrelaxs >= set->relaxssize )
   {
      set->relaxssize = SCIPsetCalcMemGrowSize(set, set->nrelaxs+1);
      SCIP_ALLOC( BMSreallocMemoryArray(&set->relaxs, set->relaxssize) );
   }
   assert(set->nrelaxs < set->relaxssize);

   set->relaxs[set->nrelaxs] = relax;
   set->nrelaxs++;
   set->relaxssorted = FALSE;

   return SCIP_OKAY;
}

/** returns the relaxator of the given name, or NULL if not existing */
SCIP_RELAX* SCIPsetFindRelax(
   SCIP_SET*             set,                /**< global SCIP settings */
   const char*           name                /**< name of relaxator */
   )
{
   int i;

   assert(set != NULL);
   assert(name != NULL);

   for( i = 0; i < set->nrelaxs; ++i )
   {
      if( strcmp(SCIPrelaxGetName(set->relaxs[i]), name) == 0 )
         return set->relaxs[i];
   }

   return NULL;
}

/** sorts relaxators by priorities */
void SCIPsetSortRelaxs(
   SCIP_SET*             set                 /**< global SCIP settings */
   )
{
   assert(set != NULL);

   if( !set->relaxssorted )
   {
      SCIPsortPtr((void**)set->relaxs, SCIPrelaxComp, set->nrelaxs);
      set->relaxssorted = TRUE;
      set->relaxsnamesorted = FALSE;
   }
}

/** sorts relaxators by priorities */
void SCIPsetSortRelaxsName(
   SCIP_SET*             set                 /**< global SCIP settings */
   )
{
   assert(set != NULL);

   if( !set->relaxsnamesorted )
   {
      SCIPsortPtr((void**)set->relaxs, SCIPrelaxCompName, set->nrelaxs);
      set->relaxssorted = FALSE;
      set->relaxsnamesorted = TRUE;
   }
}

/** inserts separator in separator list */
SCIP_RETCODE SCIPsetIncludeSepa(
   SCIP_SET*             set,                /**< global SCIP settings */
   SCIP_SEPA*            sepa                /**< separator */
   )
{
   assert(set != NULL);
   assert(sepa != NULL);
   assert(!SCIPsepaIsInitialized(sepa));

   if( set->nsepas >= set->sepassize )
   {
      set->sepassize = SCIPsetCalcMemGrowSize(set, set->nsepas+1);
      SCIP_ALLOC( BMSreallocMemoryArray(&set->sepas, set->sepassize) );
   }
   assert(set->nsepas < set->sepassize);

   set->sepas[set->nsepas] = sepa;
   set->nsepas++;
   set->sepassorted = FALSE;

   return SCIP_OKAY;
}

/** returns the separator of the given name, or NULL if not existing */
SCIP_SEPA* SCIPsetFindSepa(
   SCIP_SET*             set,                /**< global SCIP settings */
   const char*           name                /**< name of separator */
   )
{
   int i;

   assert(set != NULL);
   assert(name != NULL);

   for( i = 0; i < set->nsepas; ++i )
   {
      if( strcmp(SCIPsepaGetName(set->sepas[i]), name) == 0 )
         return set->sepas[i];
   }

   return NULL;
}

/** sorts separators by priorities */
void SCIPsetSortSepas(
   SCIP_SET*             set                 /**< global SCIP settings */
   )
{
   assert(set != NULL);

   if( !set->sepassorted )
   {
      SCIPsortPtr((void**)set->sepas, SCIPsepaComp, set->nsepas);
      set->sepassorted = TRUE;
      set->sepasnamesorted = FALSE;
   }
}

/** sorts separators by name */
void SCIPsetSortSepasName(
   SCIP_SET*             set                 /**< global SCIP settings */
   )
{
   assert(set != NULL);

   if( !set->sepasnamesorted )
   {
      SCIPsortPtr((void**)set->sepas, SCIPsepaCompName, set->nsepas);
      set->sepassorted = FALSE;
      set->sepasnamesorted = TRUE;
   }
}

/** inserts propagator in propagator list */
SCIP_RETCODE SCIPsetIncludeProp(
   SCIP_SET*             set,                /**< global SCIP settings */
   SCIP_PROP*            prop                /**< propagator */
   )
{
   assert(set != NULL);
   assert(prop != NULL);
   assert(!SCIPpropIsInitialized(prop));

   if( set->nprops >= set->propssize )
   {
      set->propssize = SCIPsetCalcMemGrowSize(set, set->nprops+1);
      SCIP_ALLOC( BMSreallocMemoryArray(&set->props, set->propssize) );
   }
   assert(set->nprops < set->propssize);

   set->props[set->nprops] = prop;
   set->nprops++;
   set->propssorted = FALSE;

   return SCIP_OKAY;
}

/** returns the propagator of the given name, or NULL if not existing */
SCIP_PROP* SCIPsetFindProp(
   SCIP_SET*             set,                /**< global SCIP settings */
   const char*           name                /**< name of propagator */
   )
{
   int i;

   assert(set != NULL);
   assert(name != NULL);

   for( i = 0; i < set->nprops; ++i )
   {
      if( strcmp(SCIPpropGetName(set->props[i]), name) == 0 )
         return set->props[i];
   }

   return NULL;
}

/** sorts propagators by priorities */
void SCIPsetSortProps(
   SCIP_SET*             set                 /**< global SCIP settings */
   )
{
   assert(set != NULL);

   if( !set->propssorted )
   {
      SCIPsortPtr((void**)set->props, SCIPpropComp, set->nprops);
      set->propssorted = TRUE;
      set->propspresolsorted = FALSE;
      set->propsnamesorted = FALSE;
   }
}

/** sorts propagators by priorities for presolving */
void SCIPsetSortPropsPresol(
   SCIP_SET*             set                 /**< global SCIP settings */
   )
{
   assert(set != NULL);

   if( !set->propspresolsorted )
   {
      SCIPsortPtr((void**)set->props, SCIPpropCompPresol, set->nprops);
      set->propspresolsorted = TRUE;
      set->propssorted = FALSE;
      set->propsnamesorted = FALSE;
   }
}

/** sorts propagators w.r.t. names */
void SCIPsetSortPropsName(
   SCIP_SET*             set                 /**< global SCIP settings */
   )
{
   assert(set != NULL);

   if( !set->propsnamesorted )
   {
      SCIPsortPtr((void**)set->props, SCIPpropCompName, set->nprops);
      set->propssorted = FALSE;
      set->propspresolsorted = FALSE;
      set->propsnamesorted = TRUE;
   }
}

/** inserts primal heuristic in primal heuristic list */
SCIP_RETCODE SCIPsetIncludeHeur(
   SCIP_SET*             set,                /**< global SCIP settings */
   SCIP_HEUR*            heur                /**< primal heuristic */
   )
{
   assert(set != NULL);
   assert(heur != NULL);
   assert(!SCIPheurIsInitialized(heur));

   if( set->nheurs >= set->heurssize )
   {
      set->heurssize = SCIPsetCalcMemGrowSize(set, set->nheurs+1);
      SCIP_ALLOC( BMSreallocMemoryArray(&set->heurs, set->heurssize) );
   }
   assert(set->nheurs < set->heurssize);

   set->heurs[set->nheurs] = heur;
   set->nheurs++;
   set->heurssorted = FALSE;

   return SCIP_OKAY;
}

/** returns the primal heuristic of the given name, or NULL if not existing */
SCIP_HEUR* SCIPsetFindHeur(
   SCIP_SET*             set,                /**< global SCIP settings */
   const char*           name                /**< name of primal heuristic */
   )
{
   int i;

   assert(set != NULL);
   assert(name != NULL);

   for( i = 0; i < set->nheurs; ++i )
   {
      if( strcmp(SCIPheurGetName(set->heurs[i]), name) == 0 )
         return set->heurs[i];
   }

   return NULL;
}

/** sorts heuristics by priorities */
void SCIPsetSortHeurs(
   SCIP_SET*             set                 /**< global SCIP settings */
   )
{
   assert(set != NULL);

   if( !set->heurssorted )
   {
      SCIPsortPtr((void**)set->heurs, SCIPheurComp, set->nheurs);
      set->heurssorted = TRUE;
      set->heursnamesorted = FALSE;
   }
}

/** sorts heuristics by names */
void SCIPsetSortHeursName(
   SCIP_SET*             set                 /**< global SCIP settings */
   )
{
   assert(set != NULL);

   if( !set->heursnamesorted )
   {
      SCIPsortPtr((void**)set->heurs, SCIPheurCompName, set->nheurs);
      set->heurssorted = FALSE;
      set->heursnamesorted = TRUE;
   }
}

/** inserts event handler in event handler list */
SCIP_RETCODE SCIPsetIncludeEventhdlr(
   SCIP_SET*             set,                /**< global SCIP settings */
   SCIP_EVENTHDLR*       eventhdlr           /**< event handler */
   )
{
   assert(set != NULL);
   assert(eventhdlr != NULL);
   assert(!SCIPeventhdlrIsInitialized(eventhdlr));

   if( set->neventhdlrs >= set->eventhdlrssize )
   {
      set->eventhdlrssize = SCIPsetCalcMemGrowSize(set, set->neventhdlrs+1);
      SCIP_ALLOC( BMSreallocMemoryArray(&set->eventhdlrs, set->eventhdlrssize) );
   }
   assert(set->neventhdlrs < set->eventhdlrssize);

   set->eventhdlrs[set->neventhdlrs] = eventhdlr;
   set->neventhdlrs++;

   return SCIP_OKAY;
}

/** returns the event handler of the given name, or NULL if not existing */
SCIP_EVENTHDLR* SCIPsetFindEventhdlr(
   SCIP_SET*             set,                /**< global SCIP settings */
   const char*           name                /**< name of event handler */
   )
{
   int i;

   assert(set != NULL);
   assert(name != NULL);

   for( i = 0; i < set->neventhdlrs; ++i )
   {
      if( strcmp(SCIPeventhdlrGetName(set->eventhdlrs[i]), name) == 0 )
         return set->eventhdlrs[i];
   }

   return NULL;
}

/** inserts node selector in node selector list */
SCIP_RETCODE SCIPsetIncludeNodesel(
   SCIP_SET*             set,                /**< global SCIP settings */
   SCIP_NODESEL*         nodesel             /**< node selector */
   )
{
   int i;
   int nodeselstdprio;

   assert(set != NULL);
   assert(nodesel != NULL);
   assert(!SCIPnodeselIsInitialized(nodesel));

   if( set->nnodesels >= set->nodeselssize )
   {
      set->nodeselssize = SCIPsetCalcMemGrowSize(set, set->nnodesels+1);
      SCIP_ALLOC( BMSreallocMemoryArray(&set->nodesels, set->nodeselssize) );
   }
   assert(set->nnodesels < set->nodeselssize);

   nodeselstdprio = SCIPnodeselGetStdPriority(nodesel);

   for( i = set->nnodesels; i > 0 && nodeselstdprio > SCIPnodeselGetStdPriority(set->nodesels[i-1]); --i )
      set->nodesels[i] = set->nodesels[i-1];
   
   set->nodesels[i] = nodesel;
   set->nnodesels++;

   return SCIP_OKAY;
}

/** returns the node selector of the given name, or NULL if not existing */
SCIP_NODESEL* SCIPsetFindNodesel(
   SCIP_SET*             set,                /**< global SCIP settings */
   const char*           name                /**< name of event handler */
   )
{
   int i;

   assert(set != NULL);
   assert(name != NULL);

   for( i = 0; i < set->nnodesels; ++i )
   {
      if( strcmp(SCIPnodeselGetName(set->nodesels[i]), name) == 0 )
         return set->nodesels[i];
   }

   return NULL;
}

/** returns node selector with highest priority in the current mode */
SCIP_NODESEL* SCIPsetGetNodesel(
   SCIP_SET*             set,                /**< global SCIP settings */
   SCIP_STAT*            stat                /**< dynamic problem statistics */
   )
{
   assert(set != NULL);
   assert(stat != NULL);

   /* check, if old node selector is still valid */
   if( set->nodesel == NULL && set->nnodesels > 0 )
   {
      int i;

      set->nodesel = set->nodesels[0];

      /* search highest priority node selector */
      if( stat->memsavemode )
      {
         for( i = 1; i < set->nnodesels; ++i )
         {
            if( SCIPnodeselGetMemsavePriority(set->nodesels[i]) > SCIPnodeselGetMemsavePriority(set->nodesel) )
               set->nodesel = set->nodesels[i];
         }
      }
      else
      {
         for( i = 1; i < set->nnodesels; ++i )
         {
            if( SCIPnodeselGetStdPriority(set->nodesels[i]) > SCIPnodeselGetStdPriority(set->nodesel) )
               set->nodesel = set->nodesels[i];
         }
      }
   }

   return set->nodesel;
}

/** inserts branching rule in branching rule list */
SCIP_RETCODE SCIPsetIncludeBranchrule(
   SCIP_SET*             set,                /**< global SCIP settings */
   SCIP_BRANCHRULE*      branchrule          /**< branching rule */
   )
{
   assert(set != NULL);
   assert(branchrule != NULL);
   assert(!SCIPbranchruleIsInitialized(branchrule));

   if( set->nbranchrules >= set->branchrulessize )
   {
      set->branchrulessize = SCIPsetCalcMemGrowSize(set, set->nbranchrules+1);
      SCIP_ALLOC( BMSreallocMemoryArray(&set->branchrules, set->branchrulessize) );
   }
   assert(set->nbranchrules < set->branchrulessize);

   set->branchrules[set->nbranchrules] = branchrule;
   set->nbranchrules++;
   set->branchrulessorted = FALSE;

   return SCIP_OKAY;
}

/** returns the branching rule of the given name, or NULL if not existing */
SCIP_BRANCHRULE* SCIPsetFindBranchrule(
   SCIP_SET*             set,                /**< global SCIP settings */
   const char*           name                /**< name of event handler */
   )
{
   int i;

   assert(set != NULL);
   assert(name != NULL);

   for( i = 0; i < set->nbranchrules; ++i )
   {
      if( strcmp(SCIPbranchruleGetName(set->branchrules[i]), name) == 0 )
         return set->branchrules[i];
   }

   return NULL;
}

/** sorts branching rules by priorities */
void SCIPsetSortBranchrules(
   SCIP_SET*             set                 /**< global SCIP settings */
   )
{
   assert(set != NULL);

   if( !set->branchrulessorted )
   {
      SCIPsortPtr((void**)set->branchrules, SCIPbranchruleComp, set->nbranchrules);
      set->branchrulessorted = TRUE;
      set->branchrulesnamesorted = FALSE;
   }
}

/** sorts branching rules by priorities */
void SCIPsetSortBranchrulesName(
   SCIP_SET*             set                 /**< global SCIP settings */
   )
{
   assert(set != NULL);

   if( !set->branchrulesnamesorted )
   {
      SCIPsortPtr((void**)set->branchrules, SCIPbranchruleCompName, set->nbranchrules);
      set->branchrulessorted = FALSE;
      set->branchrulesnamesorted = TRUE;
   }
}

/** inserts display column in display column list */
SCIP_RETCODE SCIPsetIncludeDisp(
   SCIP_SET*             set,                /**< global SCIP settings */
   SCIP_DISP*            disp                /**< display column */
   )
{
   int i;
   int disppos;
   
   assert(set != NULL);
   assert(disp != NULL);
   assert(!SCIPdispIsInitialized(disp));

   if( set->ndisps >= set->dispssize )
   {
      set->dispssize = SCIPsetCalcMemGrowSize(set, set->ndisps+1);
      SCIP_ALLOC( BMSreallocMemoryArray(&set->disps, set->dispssize) );
   }
   assert(set->ndisps < set->dispssize);

   disppos = SCIPdispGetPosition(disp);
   
   for( i = set->ndisps; i > 0 && disppos < SCIPdispGetPosition(set->disps[i-1]); --i )
   {
      set->disps[i] = set->disps[i-1];
   }
   set->disps[i] = disp;
   set->ndisps++;

   return SCIP_OKAY;
}

/** returns the display column of the given name, or NULL if not existing */
SCIP_DISP* SCIPsetFindDisp(
   SCIP_SET*             set,                /**< global SCIP settings */
   const char*           name                /**< name of display */
   )
{
   int i;

   assert(set != NULL);
   assert(name != NULL);

   for( i = 0; i < set->ndisps; ++i )
   {
      if( strcmp(SCIPdispGetName(set->disps[i]), name) == 0 )
         return set->disps[i];
   }

   return NULL;
}

/** inserts dialog in dialog list */
SCIP_RETCODE SCIPsetIncludeDialog(
   SCIP_SET*             set,                /**< global SCIP settings */
   SCIP_DIALOG*          dialog              /**< dialog */
   )
{
   assert(set != NULL);
   assert(dialog != NULL);

   if( set->ndialogs >= set->dialogssize )
   {
      set->dialogssize = SCIPsetCalcMemGrowSize(set, set->ndialogs+1);
      SCIP_ALLOC( BMSreallocMemoryArray(&set->dialogs, set->dialogssize) );
   }
   assert(set->ndialogs < set->dialogssize);

   set->dialogs[set->ndialogs] = dialog;
   set->ndialogs++;

   return SCIP_OKAY;
}

/** returns if the dialog already exists */
SCIP_Bool SCIPsetExistsDialog(
   SCIP_SET*             set,                /**< global SCIP settings */
   SCIP_DIALOG*          dialog              /**< dialog */
   )
{
   int i;

   assert(set != NULL);

   if( dialog == NULL )
      return FALSE;

   for( i = 0; i < set->ndialogs; ++i )
   {
      if( set->dialogs[i] == dialog )
         return TRUE;
   }

   return FALSE;
}

/** inserts NLPI in NLPI list */
SCIP_RETCODE SCIPsetIncludeNlpi(
   SCIP_SET*             set,                /**< global SCIP settings */
   SCIP_NLPI*            nlpi                /**< NLPI */
   )
{
   assert(set != NULL);
   assert(nlpi != NULL);

   if( set->nnlpis >= set->nlpissize )
   {
      set->nlpissize = SCIPsetCalcMemGrowSize(set, set->nnlpis+1);
      SCIP_ALLOC( BMSreallocMemoryArray(&set->nlpis, set->nlpissize) );
   }
   assert(set->nnlpis < set->nlpissize);

   set->nlpis[set->nnlpis] = nlpi;
   set->nnlpis++;
   set->nlpissorted = FALSE;

   return SCIP_OKAY;
}

/** returns the NLPI of the given name, or NULL if not existing */
SCIP_NLPI* SCIPsetFindNlpi(
   SCIP_SET*             set,                /**< global SCIP settings */
   const char*           name                /**< name of NLPI */
   )
{
   int i;

   assert(set != NULL);
   assert(name != NULL);

   for( i = 0; i < set->nnlpis; ++i )
   {
      if( strcmp(SCIPnlpiGetName(set->nlpis[i]), name) == 0 )
         return set->nlpis[i];
   }

   return NULL;
}

/** sorts NLPIs by priorities */
void SCIPsetSortNlpis(
   SCIP_SET*             set                 /**< global SCIP settings */
   )
{
   assert(set != NULL);

   if( !set->nlpissorted )
   {
      SCIPsortPtr((void**)set->nlpis, SCIPnlpiComp, set->nnlpis);
      set->nlpissorted = TRUE;
   }
}

/** set priority of an NLPI */
void SCIPsetSetPriorityNlpi(
   SCIP_SET*             set,                /**< global SCIP settings */
   SCIP_NLPI*            nlpi,               /**< NLPI */
   int                   priority            /**< new priority of NLPI */
   )
{
   assert(set != NULL);
   assert(nlpi != NULL);

   SCIPnlpiSetPriority(nlpi, priority);
   set->nlpissorted = FALSE;
}

/** inserts information about an external code in external codes list */
SCIP_RETCODE SCIPsetIncludeExternalCode(
   SCIP_SET*             set,                /**< global SCIP settings */
   const char*           name,               /**< name of external code */
   const char*           description         /**< description of external code, can be NULL */
   )
{
   assert(set  != NULL);
   assert(name != NULL);

   if( set->nextcodes >= set->extcodessize )
   {
      set->extcodessize = SCIPsetCalcMemGrowSize(set, set->nextcodes+1);
      SCIP_ALLOC( BMSreallocMemoryArray(&set->extcodenames, set->extcodessize) );
      SCIP_ALLOC( BMSreallocMemoryArray(&set->extcodedescs, set->extcodessize) );
   }
   assert(set->nextcodes < set->extcodessize);

   BMSduplicateMemoryArray(&(set->extcodenames[set->nextcodes]), name, (int) strlen(name)+1);  /*lint !e866*/
   if( description != NULL )
   {
      BMSduplicateMemoryArray(&(set->extcodedescs[set->nextcodes]), description, (int) strlen(description)+1);  /*lint !e866*/
   }
   else
   {
      set->extcodedescs[set->nextcodes] = NULL;
   }
   set->nextcodes++;

   return SCIP_OKAY;
}

/** calls init methods of all plugins */
SCIP_RETCODE SCIPsetInitPlugins(
   SCIP_SET*             set,                /**< global SCIP settings */
   BMS_BLKMEM*           blkmem,             /**< block memory */
   SCIP_STAT*            stat                /**< dynamic problem statistics */
   )
{
   int i;
   
   assert(set != NULL);

   /* active variable pricers */
   SCIPsetSortPricers(set);
   for( i = 0; i < set->nactivepricers; ++i )
   {
      SCIP_CALL( SCIPpricerInit(set->pricers[i], set) );
   }

   /* constraint handlers */
   for( i = 0; i < set->nconshdlrs; ++i )
   {
      SCIP_CALL( SCIPconshdlrInit(set->conshdlrs[i], blkmem, set, stat) );
   }

   /* conflict handlers */
   for( i = 0; i < set->nconflicthdlrs; ++i )
   {
      SCIP_CALL( SCIPconflicthdlrInit(set->conflicthdlrs[i], set) );
   }

   /* presolvers */
   for( i = 0; i < set->npresols; ++i )
   {
      SCIP_CALL( SCIPpresolInit(set->presols[i], set) );
   }

   /* relaxators */
   for( i = 0; i < set->nrelaxs; ++i )
   {
      SCIP_CALL( SCIPrelaxInit(set->relaxs[i], set) );
   }

   /* separators */
   for( i = 0; i < set->nsepas; ++i )
   {
      SCIP_CALL( SCIPsepaInit(set->sepas[i], set) );
   }

   /* propagators */
   for( i = 0; i < set->nprops; ++i )
   {
      SCIP_CALL( SCIPpropInit(set->props[i], set) );
   }

   /* primal heuristics */
   for( i = 0; i < set->nheurs; ++i )
   {
      SCIP_CALL( SCIPheurInit(set->heurs[i], set) );
   }

   /* event handlers */
   for( i = 0; i < set->neventhdlrs; ++i )
   {
      SCIP_CALL( SCIPeventhdlrInit(set->eventhdlrs[i], set) );
   }

   /* node selectors */
   for( i = 0; i < set->nnodesels; ++i )
   {
      SCIP_CALL( SCIPnodeselInit(set->nodesels[i], set) );
   }

   /* branching rules */
   for( i = 0; i < set->nbranchrules; ++i )
   {
      SCIP_CALL( SCIPbranchruleInit(set->branchrules[i], set) );
   }

   /* display columns */
   for( i = 0; i < set->ndisps; ++i )
   {
      SCIP_CALL( SCIPdispInit(set->disps[i], set) );
   }
   SCIP_CALL( SCIPdispAutoActivate(set) );

   return SCIP_OKAY;
}

/** calls exit methods of all plugins */
SCIP_RETCODE SCIPsetExitPlugins(
   SCIP_SET*             set,                /**< global SCIP settings */
   BMS_BLKMEM*           blkmem,             /**< block memory */
   SCIP_STAT*            stat                /**< dynamic problem statistics */
   )
{
   int i;

   assert(set != NULL);

   /* active variable pricers */
   SCIPsetSortPricers(set);
   for( i = 0; i < set->nactivepricers; ++i )
   {
      SCIP_CALL( SCIPpricerExit(set->pricers[i], set) );
   }

   /* constraint handlers */
   for( i = 0; i < set->nconshdlrs; ++i )
   {
      SCIP_CALL( SCIPconshdlrExit(set->conshdlrs[i], blkmem, set, stat) );
   }

   /* conflict handlers */
   for( i = 0; i < set->nconflicthdlrs; ++i )
   {
      SCIP_CALL( SCIPconflicthdlrExit(set->conflicthdlrs[i], set) );
   }

   /* presolvers */
   for( i = 0; i < set->npresols; ++i )
   {
      SCIP_CALL( SCIPpresolExit(set->presols[i], set) );
   }

   /* relaxators */
   for( i = 0; i < set->nrelaxs; ++i )
   {
      SCIP_CALL( SCIPrelaxExit(set->relaxs[i], set) );
   }

   /* separators */
   for( i = 0; i < set->nsepas; ++i )
   {
      SCIP_CALL( SCIPsepaExit(set->sepas[i], set) );
   }

   /* propagators */
   for( i = 0; i < set->nprops; ++i )
   {
      SCIP_CALL( SCIPpropExit(set->props[i], set) );
   }

   /* primal heuristics */
   for( i = 0; i < set->nheurs; ++i )
   {
      SCIP_CALL( SCIPheurExit(set->heurs[i], set) );
   }

   /* event handlers */
   for( i = 0; i < set->neventhdlrs; ++i )
   {
      SCIP_CALL( SCIPeventhdlrExit(set->eventhdlrs[i], set) );
   }

   /* node selectors */
   for( i = 0; i < set->nnodesels; ++i )
   {
      SCIP_CALL( SCIPnodeselExit(set->nodesels[i], set) );
   }

   /* branching rules */
   for( i = 0; i < set->nbranchrules; ++i )
   {
      SCIP_CALL( SCIPbranchruleExit(set->branchrules[i], set) );
   }

   /* display columns */
   for( i = 0; i < set->ndisps; ++i )
   {
      SCIP_CALL( SCIPdispExit(set->disps[i], set) );
   }

   return SCIP_OKAY;
}

/** calls initpre methods of all plugins */
SCIP_RETCODE SCIPsetInitprePlugins(
   SCIP_SET*             set,                /**< global SCIP settings */
   BMS_BLKMEM*           blkmem,             /**< block memory */
   SCIP_STAT*            stat                /**< dynamic problem statistics */
   )
{
   int i;

   assert(set != NULL);

   /* inform presolvers that the presolving is abound to begin */
   for( i = 0; i < set->npresols; ++i )
   {
      SCIP_CALL( SCIPpresolInitpre(set->presols[i], set) );
   }

   /* inform propagators that the presolving is abound to begin */
   for( i = 0; i < set->nprops; ++i )
   {
      SCIP_CALL( SCIPpropInitpre(set->props[i], set) );
   }

   /* inform constraint handlers that the presolving is abound to begin */
   for( i = 0; i < set->nconshdlrs; ++i )
   {
      SCIP_CALL( SCIPconshdlrInitpre(set->conshdlrs[i], blkmem, set, stat) );
   }

   return SCIP_OKAY;
}

/** calls exitpre methods of all plugins */
SCIP_RETCODE SCIPsetExitprePlugins(
   SCIP_SET*             set,                /**< global SCIP settings */
   BMS_BLKMEM*           blkmem,             /**< block memory */
   SCIP_STAT*            stat                /**< dynamic problem statistics */
   )
{
   int i;

   assert(set != NULL);

   /* inform presolvers that the presolving is abound to begin */
   for( i = 0; i < set->npresols; ++i )
   {
      SCIP_CALL( SCIPpresolExitpre(set->presols[i], set) );
   }

   /* inform propagators that the presolving is abound to begin */
   for( i = 0; i < set->nprops; ++i )
   {
      SCIP_CALL( SCIPpropExitpre(set->props[i], set) );
   }

   /* inform constraint handlers that the presolving is abound to begin */
   for( i = 0; i < set->nconshdlrs; ++i )
   {
      SCIP_CALL( SCIPconshdlrExitpre(set->conshdlrs[i], blkmem, set, stat) );
   }

   return SCIP_OKAY;
}

/** calls initsol methods of all plugins */
SCIP_RETCODE SCIPsetInitsolPlugins(
   SCIP_SET*             set,                /**< global SCIP settings */
   BMS_BLKMEM*           blkmem,             /**< block memory */
   SCIP_STAT*            stat                /**< dynamic problem statistics */
   )
{
   int i;

   assert(set != NULL);

   /* active variable pricers */
   SCIPsetSortPricers(set);
   for( i = 0; i < set->nactivepricers; ++i )
   {
      SCIP_CALL( SCIPpricerInitsol(set->pricers[i], set) );
   }

   /* constraint handlers */
   for( i = 0; i < set->nconshdlrs; ++i )
   {
      SCIP_CALL( SCIPconshdlrInitsol(set->conshdlrs[i], blkmem, set, stat) );
   }

   /* conflict handlers */
   for( i = 0; i < set->nconflicthdlrs; ++i )
   {
      SCIP_CALL( SCIPconflicthdlrInitsol(set->conflicthdlrs[i], set) );
   }

   /* relaxators */
   for( i = 0; i < set->nrelaxs; ++i )
   {
      SCIP_CALL( SCIPrelaxInitsol(set->relaxs[i], set) );
   }

   /* separators */
   for( i = 0; i < set->nsepas; ++i )
   {
      SCIP_CALL( SCIPsepaInitsol(set->sepas[i], set) );
   }

   /* propagators */
   for( i = 0; i < set->nprops; ++i )
   {
      SCIP_CALL( SCIPpropInitsol(set->props[i], set) );
   }

   /* primal heuristics */
   for( i = 0; i < set->nheurs; ++i )
   {
      SCIP_CALL( SCIPheurInitsol(set->heurs[i], set) );
   }

   /* event handlers */
   for( i = 0; i < set->neventhdlrs; ++i )
   {
      SCIP_CALL( SCIPeventhdlrInitsol(set->eventhdlrs[i], set) );
   }

   /* node selectors */
   for( i = 0; i < set->nnodesels; ++i )
   {
      SCIP_CALL( SCIPnodeselInitsol(set->nodesels[i], set) );
   }

   /* branching rules */
   for( i = 0; i < set->nbranchrules; ++i )
   {
      SCIP_CALL( SCIPbranchruleInitsol(set->branchrules[i], set) );
   }

   /* display columns */
   for( i = 0; i < set->ndisps; ++i )
   {
      SCIP_CALL( SCIPdispInitsol(set->disps[i], set) );
   }

   /* reset feasibility tolerance for relaxations */
   set->sepa_primfeastol = SCIP_INVALID;

   return SCIP_OKAY;
}

/** calls exitsol methods of all plugins */
SCIP_RETCODE SCIPsetExitsolPlugins(
   SCIP_SET*             set,                /**< global SCIP settings */
   BMS_BLKMEM*           blkmem,             /**< block memory */
   SCIP_STAT*            stat,               /**< dynamic problem statistics */
   SCIP_Bool             restart             /**< was this exit solve call triggered by a restart? */
   )
{
   int i;

   assert(set != NULL);

   /* active variable pricers */
   SCIPsetSortPricers(set);
   for( i = 0; i < set->nactivepricers; ++i )
   {
      SCIP_CALL( SCIPpricerExitsol(set->pricers[i], set) );
   }

   /* constraint handlers */
   for( i = 0; i < set->nconshdlrs; ++i )
   {
      SCIP_CALL( SCIPconshdlrExitsol(set->conshdlrs[i], blkmem, set, stat, restart) );
   }

   /* conflict handlers */
   for( i = 0; i < set->nconflicthdlrs; ++i )
   {
      SCIP_CALL( SCIPconflicthdlrExitsol(set->conflicthdlrs[i], set) );
   }

   /* relaxators */
   for( i = 0; i < set->nrelaxs; ++i )
   {
      SCIP_CALL( SCIPrelaxExitsol(set->relaxs[i], set) );
   }

   /* separators */
   for( i = 0; i < set->nsepas; ++i )
   {
      SCIP_CALL( SCIPsepaExitsol(set->sepas[i], set) );
   }

   /* propagators */
   for( i = 0; i < set->nprops; ++i )
   {
      SCIP_CALL( SCIPpropExitsol(set->props[i], set, restart) );
   }

   /* primal heuristics */
   for( i = 0; i < set->nheurs; ++i )
   {
      SCIP_CALL( SCIPheurExitsol(set->heurs[i], set) );
   }

   /* event handlers */
   for( i = 0; i < set->neventhdlrs; ++i )
   {
      SCIP_CALL( SCIPeventhdlrExitsol(set->eventhdlrs[i], set) );
   }

   /* node selectors */
   for( i = 0; i < set->nnodesels; ++i )
   {
      SCIP_CALL( SCIPnodeselExitsol(set->nodesels[i], set) );
   }

   /* branching rules */
   for( i = 0; i < set->nbranchrules; ++i )
   {
      SCIP_CALL( SCIPbranchruleExitsol(set->branchrules[i], set) );
   }

   /* display columns */
   for( i = 0; i < set->ndisps; ++i )
   {
      SCIP_CALL( SCIPdispExitsol(set->disps[i], set) );
   }

   return SCIP_OKAY;
}

/** returns the estimated number of bytes used by extern software, e.g., the LP solver */
SCIP_Longint SCIPsetGetMemExternEstim(
   SCIP_SET*             set                 /**< global SCIP settings */
   )
{
   return set->mem_externestim;
}

/** calculate memory size for dynamically allocated arrays */
int SCIPsetCalcMemGrowSize(
   SCIP_SET*             set,                /**< global SCIP settings */
   int                   num                 /**< minimum number of entries to store */
   )
{
   return calcGrowSize(set->mem_arraygrowinit, set->mem_arraygrowfac, num);
}

/** calculate memory size for tree array */
int SCIPsetCalcTreeGrowSize(
   SCIP_SET*             set,                /**< global SCIP settings */
   int                   num                 /**< minimum number of entries to store */
   )
{
   return calcGrowSize(set->mem_treegrowinit, set->mem_treegrowfac, num);
}

/** calculate memory size for path array */
int SCIPsetCalcPathGrowSize(
   SCIP_SET*             set,                /**< global SCIP settings */
   int                   num                 /**< minimum number of entries to store */
   )
{
   return calcGrowSize(set->mem_pathgrowinit, set->mem_pathgrowfac, num);
}

/** sets verbosity level for message output */
SCIP_RETCODE SCIPsetSetVerbLevel(
   SCIP_SET*             set,                /**< global SCIP settings */
   SCIP_VERBLEVEL        verblevel           /**< verbosity level for message output */
   )
{
   assert(set != NULL);

   if( verblevel > SCIP_VERBLEVEL_FULL )
   {
      SCIPerrorMessage("invalid verbosity level <%d>, maximum is <%d>\n", verblevel, SCIP_VERBLEVEL_FULL);
      return SCIP_INVALIDCALL;
   }

   set->disp_verblevel = verblevel;

   return SCIP_OKAY;
}

/** sets feasibility tolerance */
SCIP_RETCODE SCIPsetSetFeastol(
   SCIP_SET*             set,                /**< global SCIP settings */
   SCIP_Real             feastol             /**< new feasibility tolerance */
   )
{
   assert(set != NULL);

   set->num_feastol = feastol;

   /* the feasibility tolerance of the LP solver should never be larger than SCIP's feasibility tolerance; if necessary,
    * decrease it; use the SCIP change method in order to mark the LP unsolved
    */
   if( SCIPsetFeastol(set) < SCIPsetLpfeastol(set) )
   {
      SCIPdebugMessage("decreasing lpfeastol along with feastol to %g\n", SCIPsetFeastol(set));
      SCIP_CALL( SCIPchgLpfeastol(set->scip, SCIPsetFeastol(set), TRUE) );
   }

   return SCIP_OKAY;
}

/** sets primal feasibility tolerance of LP solver */
SCIP_RETCODE SCIPsetSetLpfeastol(
   SCIP_SET*             set,                /**< global SCIP settings */
   SCIP_Real             lpfeastol,          /**< new primal feasibility tolerance of LP solver */
   SCIP_Bool             printnewvalue       /**< should "numerics/lpfeastol = ..." be printed? */
   )
{
   SCIP_RETCODE retcode;

   assert(set != NULL);

   retcode = SCIP_OKAY;

   /* the feasibility tolerance of the LP solver should never be larger than SCIP's feasibility tolerance; if this is
    * tried, we correct it to feastol; note that when we are called, e.g., by paramChgdLpfeastol, lpfeastol has already
    * been modified and so we cannot leave the lpfeastol value unchanged; if we would not return SCIP_PARAMETERWRONGVAL
    * in this case, the interactive shell would print the incorrect value to be set
    */
   if( lpfeastol > SCIPsetFeastol(set) )
   {
      SCIPerrorMessage("LP feasibility tolerance must be at least as tight as SCIP's feasibility tolerance\n");

      retcode = SCIP_PARAMETERWRONGVAL;
      printnewvalue = TRUE;

      set->num_lpfeastol = SCIPsetFeastol(set);
   }
   else
      set->num_lpfeastol = lpfeastol;

   if( printnewvalue )
   {
      SCIPverbMessage(set->scip, SCIP_VERBLEVEL_HIGH, NULL, "numerics/lpfeastol = %.15g\n", SCIPsetLpfeastol(set));
   }

   return retcode;
}

/** sets feasibility tolerance for reduced costs in LP solution */
SCIP_RETCODE SCIPsetSetDualfeastol(
   SCIP_SET*             set,                /**< global SCIP settings */
   SCIP_Real             dualfeastol         /**< new reduced costs feasibility tolerance */
   )
{
   assert(set != NULL);

   set->num_dualfeastol = dualfeastol;

   return SCIP_OKAY;
}

/** sets LP convergence tolerance used in barrier algorithm */
SCIP_RETCODE SCIPsetSetBarrierconvtol(
   SCIP_SET*             set,                /**< global SCIP settings */
   SCIP_Real             barrierconvtol      /**< new convergence tolerance used in barrier algorithm */
   )
{
   assert(set != NULL);

   set->num_barrierconvtol = barrierconvtol;

   return SCIP_OKAY;
}

/** marks that some limit parameter was changed */
void SCIPsetSetLimitChanged(
   SCIP_SET*             set                 /**< global SCIP settings */
   )
{
   set->limitchanged = TRUE;
}

/** returns the maximal number of variables priced into the LP per round */
int SCIPsetGetPriceMaxvars(
   SCIP_SET*             set,                /**< global SCIP settings */
   SCIP_Bool             root                /**< are we at the root node? */
   )
{
   assert(set != NULL);

   if( root )
      return set->price_maxvarsroot;
   else
      return set->price_maxvars;
}

/** returns the maximal number of cuts separated per round */
int SCIPsetGetSepaMaxcuts(
   SCIP_SET*             set,                /**< global SCIP settings */
   SCIP_Bool             root                /**< are we at the root node? */
   )
{
   assert(set != NULL);

   if( root )
      return set->sepa_maxcutsroot;
   else
      return set->sepa_maxcuts;
}



/*
 * simple functions implemented as defines
 */

/* In debug mode, the following methods are implemented as function calls to ensure
 * type validity.
 * In optimized mode, the methods are implemented as defines to improve performance.
 * However, we want to have them in the library anyways, so we have to undef the defines.
 */

#undef SCIPsetInfinity
#undef SCIPsetEpsilon
#undef SCIPsetSumepsilon
#undef SCIPsetFeastol
#undef SCIPsetLpfeastol
#undef SCIPsetSepaprimfeastol
#undef SCIPsetDualfeastol
#undef SCIPsetBarrierconvtol
#undef SCIPsetPseudocosteps
#undef SCIPsetPseudocostdelta
#undef SCIPsetCutoffbounddelta
#undef SCIPsetRecompfac
#undef SCIPsetIsEQ
#undef SCIPsetIsLT
#undef SCIPsetIsLE
#undef SCIPsetIsGT
#undef SCIPsetIsGE
#undef SCIPsetIsInfinity
#undef SCIPsetIsZero
#undef SCIPsetIsPositive
#undef SCIPsetIsNegative
#undef SCIPsetIsIntegral
#undef SCIPsetIsScalingIntegral
#undef SCIPsetIsFracIntegral
#undef SCIPsetFloor
#undef SCIPsetCeil
#undef SCIPsetRound
#undef SCIPsetFrac
#undef SCIPsetIsSumEQ
#undef SCIPsetIsSumLT
#undef SCIPsetIsSumLE
#undef SCIPsetIsSumGT
#undef SCIPsetIsSumGE
#undef SCIPsetIsSumZero
#undef SCIPsetIsSumPositive
#undef SCIPsetIsSumNegative
#undef SCIPsetSumFloor
#undef SCIPsetSumCeil
#undef SCIPsetSumRound
#undef SCIPsetSumFrac
#undef SCIPsetIsFeasEQ
#undef SCIPsetIsFeasLT
#undef SCIPsetIsFeasLE
#undef SCIPsetIsFeasGT
#undef SCIPsetIsFeasGE
#undef SCIPsetIsFeasZero
#undef SCIPsetIsFeasPositive
#undef SCIPsetIsFeasNegative
#undef SCIPsetIsFeasIntegral
#undef SCIPsetIsFeasFracIntegral
#undef SCIPsetFeasFloor
#undef SCIPsetFeasCeil
#undef SCIPsetFeasRound
#undef SCIPsetFeasFrac
#undef SCIPsetIsLbBetter
#undef SCIPsetIsUbBetter
#undef SCIPsetIsEfficacious
#undef SCIPsetIsRelEQ
#undef SCIPsetIsRelLT
#undef SCIPsetIsRelLE
#undef SCIPsetIsRelGT
#undef SCIPsetIsRelGE
#undef SCIPsetIsSumRelEQ
#undef SCIPsetIsSumRelLT
#undef SCIPsetIsSumRelLE
#undef SCIPsetIsSumRelGT
#undef SCIPsetIsSumRelGE
#undef SCIPsetIsUpdateUnreliable
#undef SCIPsetIsHugeValue
#undef SCIPsetGetHugeValue

/** returns value treated as infinity */
SCIP_Real SCIPsetInfinity(
   SCIP_SET*             set                 /**< global SCIP settings */
   )
{
   assert(set != NULL);

   return set->num_infinity;
}

/** returns the minimum value that is regarded as huge and should be handled separately (e.g., in activity
 *  computation)
 */
SCIP_Real SCIPsetGetHugeValue(
   SCIP_SET*             set                 /**< global SCIP settings */
   )
{
   assert(set != NULL);

   return set->num_hugeval;
}

/** returns value treated as zero */
SCIP_Real SCIPsetEpsilon(
   SCIP_SET*             set                 /**< global SCIP settings */
   )
{
   assert(set != NULL);

   return set->num_epsilon;
}

/** returns value treated as zero for sums of floating point values */
SCIP_Real SCIPsetSumepsilon(
   SCIP_SET*             set                 /**< global SCIP settings */
   )
{
   assert(set != NULL);

   return set->num_sumepsilon;
}

/** returns feasibility tolerance for constraints */
SCIP_Real SCIPsetFeastol(
   SCIP_SET*             set                 /**< global SCIP settings */
   )
{
   assert(set != NULL);

   return set->num_feastol;
}

/** returns feasibility tolerance for reduced costs */
SCIP_Real SCIPsetDualfeastol(
   SCIP_SET*             set                 /**< global SCIP settings */
   )
{
   assert(set != NULL);

   return set->num_dualfeastol;
}

/** returns primal feasibility tolerance of LP solver */
SCIP_Real SCIPsetLpfeastol(
   SCIP_SET*             set                 /**< global SCIP settings */
   )
{
   assert(set != NULL);

   if( set->sepa_primfeastol != SCIP_INVALID ) /*lint !e777*/
      return MIN(set->sepa_primfeastol, set->num_lpfeastol);

   return set->num_lpfeastol;
}

/** returns primal feasibility tolerance as specified by separation storage, or SCIP_INVALID */
SCIP_Real SCIPsetSepaprimfeastol(
   SCIP_SET*             set                 /**< global SCIP settings */
   )
{
   return set->sepa_primfeastol;
}

/** returns convergence tolerance used in barrier algorithm */
SCIP_Real SCIPsetBarrierconvtol(
   SCIP_SET*             set                 /**< global SCIP settings */
   )
{
   assert(set != NULL);

   return set->num_barrierconvtol;
}

/** returns minimal variable distance value to use for pseudo cost updates */
SCIP_Real SCIPsetPseudocosteps(
   SCIP_SET*             set                 /**< global SCIP settings */
   )
{
   assert(set != NULL);

   return set->num_pseudocosteps;
}

/** returns minimal minimal objective distance value to use for pseudo cost updates */
SCIP_Real SCIPsetPseudocostdelta(
   SCIP_SET*             set                 /**< global SCIP settings */
   )
{
   assert(set != NULL);

   return set->num_pseudocostdelta;
}

/** return the delta to use for computing the cutoff bound for integral objectives */
SCIP_Real SCIPsetCutoffbounddelta(
   SCIP_SET*             set                 /**< global SCIP settings */
   )
{
   SCIP_Real feastol;

   assert(set != NULL);

   feastol = SCIPsetFeastol(set);

   return MIN(100.0 * feastol, 0.0001);
}

/** returns minimal decrease factor that causes the recomputation of a value
 *  (e.g., pseudo objective) instead of an update */
SCIP_Real SCIPsetRecompfac(
   SCIP_SET*             set                 /**< global SCIP settings */
   )
{
   assert(set != NULL);

   return set->num_recompfac;
}

/** checks, if value is (positive) infinite */
SCIP_Bool SCIPsetIsInfinity(
   SCIP_SET*             set,                /**< global SCIP settings */
   SCIP_Real             val                 /**< value to be compared against infinity */
   )
{
   assert(set != NULL);

   return (val >= set->num_infinity);
}

/** checks, if value is huge and should be handled separately (e.g., in activity computation) */
SCIP_Bool SCIPsetIsHugeValue(
   SCIP_SET*             set,                /**< global SCIP settings */
   SCIP_Real             val                 /**< value to be checked whether it is huge */
   )
{
   assert(set != NULL);

   return (val >= set->num_hugeval);
}

/** checks, if values are in range of epsilon */
SCIP_Bool SCIPsetIsEQ(
   SCIP_SET*             set,                /**< global SCIP settings */
   SCIP_Real             val1,               /**< first value to be compared */
   SCIP_Real             val2                /**< second value to be compared */
   )
{
   assert(set != NULL);

   return EPSEQ(val1, val2, set->num_epsilon);
}

/** checks, if val1 is (more than epsilon) lower than val2 */
SCIP_Bool SCIPsetIsLT(
   SCIP_SET*             set,                /**< global SCIP settings */
   SCIP_Real             val1,               /**< first value to be compared */
   SCIP_Real             val2                /**< second value to be compared */
   )
{
   assert(set != NULL);

   return EPSLT(val1, val2, set->num_epsilon);
}

/** checks, if val1 is not (more than epsilon) greater than val2 */
SCIP_Bool SCIPsetIsLE(
   SCIP_SET*             set,                /**< global SCIP settings */
   SCIP_Real             val1,               /**< first value to be compared */
   SCIP_Real             val2                /**< second value to be compared */
   )
{
   assert(set != NULL);

   return EPSLE(val1, val2, set->num_epsilon);
}

/** checks, if val1 is (more than epsilon) greater than val2 */
SCIP_Bool SCIPsetIsGT(
   SCIP_SET*             set,                /**< global SCIP settings */
   SCIP_Real             val1,               /**< first value to be compared */
   SCIP_Real             val2                /**< second value to be compared */
   )
{
   assert(set != NULL);

   return EPSGT(val1, val2, set->num_epsilon);
}

/** checks, if val1 is not (more than epsilon) lower than val2 */
SCIP_Bool SCIPsetIsGE(
   SCIP_SET*             set,                /**< global SCIP settings */
   SCIP_Real             val1,               /**< first value to be compared */
   SCIP_Real             val2                /**< second value to be compared */
   )
{
   assert(set != NULL);

   return EPSGE(val1, val2, set->num_epsilon);
}

/** checks, if value is in range epsilon of 0.0 */
SCIP_Bool SCIPsetIsZero(
   SCIP_SET*             set,                /**< global SCIP settings */
   SCIP_Real             val                 /**< value to process */
   )
{
   assert(set != NULL);

   return EPSZ(val, set->num_epsilon);
}

/** checks, if value is greater than epsilon */
SCIP_Bool SCIPsetIsPositive(
   SCIP_SET*             set,                /**< global SCIP settings */
   SCIP_Real             val                 /**< value to process */
   )
{
   assert(set != NULL);

   return EPSP(val, set->num_epsilon);
}

/** checks, if value is lower than -epsilon */
SCIP_Bool SCIPsetIsNegative(
   SCIP_SET*             set,                /**< global SCIP settings */
   SCIP_Real             val                 /**< value to process */
   )
{
   assert(set != NULL);

   return EPSN(val, set->num_epsilon);
}

/** checks, if value is integral within epsilon */
SCIP_Bool SCIPsetIsIntegral(
   SCIP_SET*             set,                /**< global SCIP settings */
   SCIP_Real             val                 /**< value to process */
   )
{
   assert(set != NULL);

   return EPSISINT(val, set->num_epsilon);
}

/** checks whether the product val * scalar is integral in epsilon scaled by scalar */
SCIP_Bool SCIPsetIsScalingIntegral(
   SCIP_SET*             set,                /**< global SCIP settings */
   SCIP_Real             val,                /**< unscaled value to check for scaled integrality */
   SCIP_Real             scalar              /**< value to scale val with for checking for integrality */
   )
{
   SCIP_Real scaledeps;

   assert(set != NULL);

   scaledeps = REALABS(scalar);
   scaledeps = MAX(scaledeps, 1.0);
   scaledeps *= set->num_epsilon;

   return EPSISINT(scalar*val, scaledeps);
}

/** checks, if given fractional part is smaller than epsilon */
SCIP_Bool SCIPsetIsFracIntegral(
   SCIP_SET*             set,                /**< global SCIP settings */
   SCIP_Real             val                 /**< value to process */
   )
{
   assert(set != NULL);
   assert(SCIPsetIsGE(set, val, -set->num_epsilon));
   assert(SCIPsetIsLE(set, val, 1.0+set->num_epsilon));

   return (val <= set->num_epsilon);
}

/** rounds value + feasibility tolerance down to the next integer in epsilon tolerance */
SCIP_Real SCIPsetFloor(
   SCIP_SET*             set,                /**< global SCIP settings */
   SCIP_Real             val                 /**< value to process */
   )
{
   assert(set != NULL);

   return EPSFLOOR(val, set->num_epsilon);
}

/** rounds value - feasibility tolerance up to the next integer in epsilon tolerance */
SCIP_Real SCIPsetCeil(
   SCIP_SET*             set,                /**< global SCIP settings */
   SCIP_Real             val                 /**< value to process */
   )
{
   assert(set != NULL);

   return EPSCEIL(val, set->num_epsilon);
}

/** rounds value to the nearest integer in epsilon tolerance */
SCIP_Real SCIPsetRound(
   SCIP_SET*             set,                /**< global SCIP settings */
   SCIP_Real             val                 /**< value to process */
   )
{
   assert(set != NULL);

   return EPSROUND(val, set->num_epsilon);
}

/** returns fractional part of value, i.e. x - floor(x) in epsilon tolerance */
SCIP_Real SCIPsetFrac(
   SCIP_SET*             set,                /**< global SCIP settings */
   SCIP_Real             val                 /**< value to return fractional part for */
   )
{
   assert(set != NULL);

   return EPSFRAC(val, set->num_epsilon);
}

/** checks, if values are in range of sumepsilon */
SCIP_Bool SCIPsetIsSumEQ(
   SCIP_SET*             set,                /**< global SCIP settings */
   SCIP_Real             val1,               /**< first value to be compared */
   SCIP_Real             val2                /**< second value to be compared */
   )
{
   assert(set != NULL);

   return EPSEQ(val1, val2, set->num_sumepsilon);
}

/** checks, if val1 is (more than sumepsilon) lower than val2 */
SCIP_Bool SCIPsetIsSumLT(
   SCIP_SET*             set,                /**< global SCIP settings */
   SCIP_Real             val1,               /**< first value to be compared */
   SCIP_Real             val2                /**< second value to be compared */
   )
{
   assert(set != NULL);

   return EPSLT(val1, val2, set->num_sumepsilon);
}

/** checks, if val1 is not (more than sumepsilon) greater than val2 */
SCIP_Bool SCIPsetIsSumLE(
   SCIP_SET*             set,                /**< global SCIP settings */
   SCIP_Real             val1,               /**< first value to be compared */
   SCIP_Real             val2                /**< second value to be compared */
   )
{
   assert(set != NULL);

   return EPSLE(val1, val2, set->num_sumepsilon);
}

/** checks, if val1 is (more than sumepsilon) greater than val2 */
SCIP_Bool SCIPsetIsSumGT(
   SCIP_SET*             set,                /**< global SCIP settings */
   SCIP_Real             val1,               /**< first value to be compared */
   SCIP_Real             val2                /**< second value to be compared */
   )
{
   assert(set != NULL);

   return EPSGT(val1, val2, set->num_sumepsilon);
}

/** checks, if val1 is not (more than sumepsilon) lower than val2 */
SCIP_Bool SCIPsetIsSumGE(
   SCIP_SET*             set,                /**< global SCIP settings */
   SCIP_Real             val1,               /**< first value to be compared */
   SCIP_Real             val2                /**< second value to be compared */
   )
{
   assert(set != NULL);

   return EPSGE(val1, val2, set->num_sumepsilon);
}

/** checks, if value is in range sumepsilon of 0.0 */
SCIP_Bool SCIPsetIsSumZero(
   SCIP_SET*             set,                /**< global SCIP settings */
   SCIP_Real             val                 /**< value to process */
   )
{
   assert(set != NULL);

   return EPSZ(val, set->num_sumepsilon);
}

/** checks, if value is greater than sumepsilon */
SCIP_Bool SCIPsetIsSumPositive(
   SCIP_SET*             set,                /**< global SCIP settings */
   SCIP_Real             val                 /**< value to process */
   )
{
   assert(set != NULL);

   return EPSP(val, set->num_sumepsilon);
}

/** checks, if value is lower than -sumepsilon */
SCIP_Bool SCIPsetIsSumNegative(
   SCIP_SET*             set,                /**< global SCIP settings */
   SCIP_Real             val                 /**< value to process */
   )
{
   assert(set != NULL);

   return EPSN(val, set->num_sumepsilon);
}

/** rounds value + sumepsilon tolerance down to the next integer */
SCIP_Real SCIPsetSumFloor(
   SCIP_SET*             set,                /**< global SCIP settings */
   SCIP_Real             val                 /**< value to process */
   )
{
   assert(set != NULL);

   return EPSFLOOR(val, set->num_sumepsilon);
}

/** rounds value - sumepsilon tolerance up to the next integer */
SCIP_Real SCIPsetSumCeil(
   SCIP_SET*             set,                /**< global SCIP settings */
   SCIP_Real             val                 /**< value to process */
   )
{
   assert(set != NULL);

   return EPSCEIL(val, set->num_sumepsilon);
}

/** rounds value to the nearest integer in sumepsilon tolerance */
SCIP_Real SCIPsetSumRound(
   SCIP_SET*             set,                /**< global SCIP settings */
   SCIP_Real             val                 /**< value to process */
   )
{
   assert(set != NULL);

   return EPSROUND(val, set->num_sumepsilon);
}

/** returns fractional part of value, i.e. x - floor(x) in sumepsilon tolerance */
SCIP_Real SCIPsetSumFrac(
   SCIP_SET*             set,                /**< global SCIP settings */
   SCIP_Real             val                 /**< value to process */
   )
{
   assert(set != NULL);

   return EPSFRAC(val, set->num_sumepsilon);
}

/** checks, if relative difference of values is in range of feastol */
SCIP_Bool SCIPsetIsFeasEQ(
   SCIP_SET*             set,                /**< global SCIP settings */
   SCIP_Real             val1,               /**< first value to be compared */
   SCIP_Real             val2                /**< second value to be compared */
   )
{
   SCIP_Real diff;

   assert(set != NULL);

   diff = SCIPrelDiff(val1, val2);

   return EPSZ(diff, set->num_feastol);
}

/** checks, if relative difference of val1 and val2 is lower than feastol */
SCIP_Bool SCIPsetIsFeasLT(
   SCIP_SET*             set,                /**< global SCIP settings */
   SCIP_Real             val1,               /**< first value to be compared */
   SCIP_Real             val2                /**< second value to be compared */
   )
{
   SCIP_Real diff;

   assert(set != NULL);

   diff = SCIPrelDiff(val1, val2);

   return EPSN(diff, set->num_feastol);
}

/** checks, if relative difference of val1 and val2 is not greater than feastol */
SCIP_Bool SCIPsetIsFeasLE(
   SCIP_SET*             set,                /**< global SCIP settings */
   SCIP_Real             val1,               /**< first value to be compared */
   SCIP_Real             val2                /**< second value to be compared */
   )
{
   SCIP_Real diff;

   assert(set != NULL);

   diff = SCIPrelDiff(val1, val2);

   return !EPSP(diff, set->num_feastol);
}

/** checks, if relative difference of val1 and val2 is greater than feastol */
SCIP_Bool SCIPsetIsFeasGT(
   SCIP_SET*             set,                /**< global SCIP settings */
   SCIP_Real             val1,               /**< first value to be compared */
   SCIP_Real             val2                /**< second value to be compared */
   )
{
   SCIP_Real diff;

   assert(set != NULL);

   diff = SCIPrelDiff(val1, val2);

   return EPSP(diff, set->num_feastol);
}

/** checks, if relative difference of val1 and val2 is not lower than -feastol */
SCIP_Bool SCIPsetIsFeasGE(
   SCIP_SET*             set,                /**< global SCIP settings */
   SCIP_Real             val1,               /**< first value to be compared */
   SCIP_Real             val2                /**< second value to be compared */
   )
{
   SCIP_Real diff;

   assert(set != NULL);

   diff = SCIPrelDiff(val1, val2);

   return !EPSN(diff, set->num_feastol);
}

/** checks, if value is in range feasibility tolerance of 0.0 */
SCIP_Bool SCIPsetIsFeasZero(
   SCIP_SET*             set,                /**< global SCIP settings */
   SCIP_Real             val                 /**< value to process */
   )
{
   assert(set != NULL);

   return EPSZ(val, set->num_feastol);
}

/** checks, if value is greater than feasibility tolerance */
SCIP_Bool SCIPsetIsFeasPositive(
   SCIP_SET*             set,                /**< global SCIP settings */
   SCIP_Real             val                 /**< value to process */
   )
{
   assert(set != NULL);

   return EPSP(val, set->num_feastol);
}

/** checks, if value is lower than -feasibility tolerance */
SCIP_Bool SCIPsetIsFeasNegative(
   SCIP_SET*             set,                /**< global SCIP settings */
   SCIP_Real             val                 /**< value to process */
   )
{
   assert(set != NULL);

   return EPSN(val, set->num_feastol);
}

/** checks, if value is integral within the feasibility bounds */
SCIP_Bool SCIPsetIsFeasIntegral(
   SCIP_SET*             set,                /**< global SCIP settings */
   SCIP_Real             val                 /**< value to process */
   )
{
   assert(set != NULL);

   return EPSISINT(val, set->num_feastol);
}

/** checks, if given fractional part is smaller than feastol */
SCIP_Bool SCIPsetIsFeasFracIntegral(
   SCIP_SET*             set,                /**< global SCIP settings */
   SCIP_Real             val                 /**< value to process */
   )
{
   assert(set != NULL);
   assert(SCIPsetIsGE(set, val, -set->num_feastol));
   assert(SCIPsetIsLE(set, val, 1.0+set->num_feastol));

   return (val <= set->num_feastol);
}

/** rounds value + feasibility tolerance down to the next integer in feasibility tolerance */
SCIP_Real SCIPsetFeasFloor(
   SCIP_SET*             set,                /**< global SCIP settings */
   SCIP_Real             val                 /**< value to process */
   )
{
   assert(set != NULL);

   return EPSFLOOR(val, set->num_feastol);
}

/** rounds value - feasibility tolerance up to the next integer in feasibility tolerance */
SCIP_Real SCIPsetFeasCeil(
   SCIP_SET*             set,                /**< global SCIP settings */
   SCIP_Real             val                 /**< value to process */
   )
{
   assert(set != NULL);

   return EPSCEIL(val, set->num_feastol);
}

/** rounds value to the nearest integer in feasibility tolerance */
SCIP_Real SCIPsetFeasRound(
   SCIP_SET*             set,                /**< global SCIP settings */
   SCIP_Real             val                 /**< value to process */
   )
{
   assert(set != NULL);

   return EPSROUND(val, set->num_feastol);
}

/** returns fractional part of value, i.e. x - floor(x) in feasibility tolerance */
SCIP_Real SCIPsetFeasFrac(
   SCIP_SET*             set,                /**< global SCIP settings */
   SCIP_Real             val                 /**< value to process */
   )
{
   assert(set != NULL);

   return EPSFRAC(val, set->num_feastol);
}

/** checks, if the given new lower bound is tighter (w.r.t. bound strengthening epsilon) than the old one */
SCIP_Bool SCIPsetIsLbBetter(
   SCIP_SET*             set,                /**< global SCIP settings */
   SCIP_Real             newlb,              /**< new lower bound */
   SCIP_Real             oldlb,              /**< old lower bound */
   SCIP_Real             oldub               /**< old upper bound */
   )
{
   SCIP_Real eps;

   assert(set != NULL);
   assert(SCIPsetIsLE(set, oldlb, oldub));

   eps = REALABS(oldlb);
   eps = MIN(oldub - oldlb, eps);
   return EPSGT(newlb, oldlb, set->num_boundstreps * MAX(eps, 1e-3));
}

/** checks, if the given new upper bound is tighter (w.r.t. bound strengthening epsilon) than the old one */
SCIP_Bool SCIPsetIsUbBetter(
   SCIP_SET*             set,                /**< global SCIP settings */
   SCIP_Real             newub,              /**< new upper bound */
   SCIP_Real             oldlb,              /**< old lower bound */
   SCIP_Real             oldub               /**< old upper bound */
   )
{
   SCIP_Real eps;

   assert(set != NULL);
   assert(SCIPsetIsLE(set, oldlb, oldub));

   eps = REALABS(oldub);
   eps = MIN(oldub - oldlb, eps);
   return EPSLT(newub, oldub, set->num_boundstreps * MAX(eps, 1e-3));
}

/** checks, if the given cut's efficacy is larger than the minimal cut efficacy */
SCIP_Bool SCIPsetIsEfficacious(
   SCIP_SET*             set,                /**< global SCIP settings */
   SCIP_Bool             root,               /**< should the root's minimal cut efficacy be used? */
   SCIP_Real             efficacy            /**< efficacy of the cut */
   )
{
   assert(set != NULL);

   if( root )
      return EPSP(efficacy, set->sepa_minefficacyroot);
   else
      return EPSP(efficacy, set->sepa_minefficacy);
}

/** checks, if relative difference of values is in range of epsilon */
SCIP_Bool SCIPsetIsRelEQ(
   SCIP_SET*             set,                /**< global SCIP settings */
   SCIP_Real             val1,               /**< first value to be compared */
   SCIP_Real             val2                /**< second value to be compared */
   )
{
   SCIP_Real diff;

   assert(set != NULL);

   diff = SCIPrelDiff(val1, val2);

   return EPSZ(diff, set->num_epsilon);
}

/** checks, if relative difference of val1 and val2 is lower than epsilon */
SCIP_Bool SCIPsetIsRelLT(
   SCIP_SET*             set,                /**< global SCIP settings */
   SCIP_Real             val1,               /**< first value to be compared */
   SCIP_Real             val2                /**< second value to be compared */
   )
{
   SCIP_Real diff;

   assert(set != NULL);

   diff = SCIPrelDiff(val1, val2);

   return EPSN(diff, set->num_epsilon);
}

/** checks, if relative difference of val1 and val2 is not greater than epsilon */
SCIP_Bool SCIPsetIsRelLE(
   SCIP_SET*             set,                /**< global SCIP settings */
   SCIP_Real             val1,               /**< first value to be compared */
   SCIP_Real             val2                /**< second value to be compared */
   )
{
   SCIP_Real diff;

   assert(set != NULL);

   diff = SCIPrelDiff(val1, val2);

   return !EPSP(diff, set->num_epsilon);
}

/** checks, if relative difference of val1 and val2 is greater than epsilon */
SCIP_Bool SCIPsetIsRelGT(
   SCIP_SET*             set,                /**< global SCIP settings */
   SCIP_Real             val1,               /**< first value to be compared */
   SCIP_Real             val2                /**< second value to be compared */
   )
{
   SCIP_Real diff;

   assert(set != NULL);

   diff = SCIPrelDiff(val1, val2);

   return EPSP(diff, set->num_epsilon);
}

/** checks, if relative difference of val1 and val2 is not lower than -epsilon */
SCIP_Bool SCIPsetIsRelGE(
   SCIP_SET*             set,                /**< global SCIP settings */
   SCIP_Real             val1,               /**< first value to be compared */
   SCIP_Real             val2                /**< second value to be compared */
   )
{
   SCIP_Real diff;

   assert(set != NULL);

   diff = SCIPrelDiff(val1, val2);

   return !EPSN(diff, set->num_epsilon);
}

/** checks, if relative difference of values is in range of sumepsilon */
SCIP_Bool SCIPsetIsSumRelEQ(
   SCIP_SET*             set,                /**< global SCIP settings */
   SCIP_Real             val1,               /**< first value to be compared */
   SCIP_Real             val2                /**< second value to be compared */
   )
{
   SCIP_Real diff;

   assert(set != NULL);

   diff = SCIPrelDiff(val1, val2);

   return EPSZ(diff, set->num_sumepsilon);
}

/** checks, if relative difference of val1 and val2 is lower than sumepsilon */
SCIP_Bool SCIPsetIsSumRelLT(
   SCIP_SET*             set,                /**< global SCIP settings */
   SCIP_Real             val1,               /**< first value to be compared */
   SCIP_Real             val2                /**< second value to be compared */
   )
{
   SCIP_Real diff;

   assert(set != NULL);

   diff = SCIPrelDiff(val1, val2);

   return EPSN(diff, set->num_sumepsilon);
}

/** checks, if relative difference of val1 and val2 is not greater than sumepsilon */
SCIP_Bool SCIPsetIsSumRelLE(
   SCIP_SET*             set,                /**< global SCIP settings */
   SCIP_Real             val1,               /**< first value to be compared */
   SCIP_Real             val2                /**< second value to be compared */
   )
{
   SCIP_Real diff;

   assert(set != NULL);

   diff = SCIPrelDiff(val1, val2);

   return !EPSP(diff, set->num_sumepsilon);
}

/** checks, if relative difference of val1 and val2 is greater than sumepsilon */
SCIP_Bool SCIPsetIsSumRelGT(
   SCIP_SET*             set,                /**< global SCIP settings */
   SCIP_Real             val1,               /**< first value to be compared */
   SCIP_Real             val2                /**< second value to be compared */
   )
{
   SCIP_Real diff;

   assert(set != NULL);

   diff = SCIPrelDiff(val1, val2);

   return EPSP(diff, set->num_sumepsilon);
}

/** checks, if relative difference of val1 and val2 is not lower than -sumepsilon */
SCIP_Bool SCIPsetIsSumRelGE(
   SCIP_SET*             set,                /**< global SCIP settings */
   SCIP_Real             val1,               /**< first value to be compared */
   SCIP_Real             val2                /**< second value to be compared */
   )
{
   SCIP_Real diff;

   assert(set != NULL);

   diff = SCIPrelDiff(val1, val2);

   return !EPSN(diff, set->num_sumepsilon);
}

/** Checks, if an iteratively updated value is reliable or should be recomputed from scratch.
 *  This is useful, if the value, e.g., the activity of a linear constraint or the pseudo objective value, gets a high
 *  absolute value during the optimization process which is later reduced significantly. In this case, the last digits
 *  were canceled out when increasing the value and are random after decreasing it.
 *  We dot not consider the cancellations which can occur during increasing the absolute value because they just cannot
 *  be expressed using fixed precision floating point arithmetic, anymore.
 *  The idea to get more reliable values is to always store the last reliable value, where increasing the absolute of
 *  the value is viewed as preserving reliability. Then, after each update, the new absolute value can be compared
 *  against the last reliable one with this method, checking whether it was decreased by a factor of at least
 *  "lp/recompfac" and should be recomputed.
 */
SCIP_Bool SCIPsetIsUpdateUnreliable(
   SCIP_SET*             set,                /**< global SCIP settings */
   SCIP_Real             newvalue,           /**< new value after update */
   SCIP_Real             oldvalue            /**< old value, i.e., last reliable value */
   )
{
   SCIP_Real quotient;

   assert(set != NULL);

   quotient = ABS(oldvalue) / MAX(ABS(newvalue), set->num_epsilon);

   return quotient >= set->num_recompfac;
}<|MERGE_RESOLUTION|>--- conflicted
+++ resolved
@@ -309,13 +309,9 @@
 #define SCIP_DEFAULT_SEPA_CUTAGELIMIT       100 /**< maximum age a cut can reach before it is deleted from global cut pool
                                                  *   (-1: cuts are never deleted from the global cut pool) */
 #define SCIP_DEFAULT_SEPA_POOLFREQ            0 /**< separation frequency for the global cut pool */
-<<<<<<< HEAD
 #define SCIP_DEFAULT_SEPA_MINACTIVITYQUOT   0.8 /**< minimum cut activity quotient to convert cuts into constraints
                                                  *   during a restart (0.0: all cuts are converted) */
-=======
 #define SCIP_DEFAULT_SEPA_FEASTOLFAC      -1.00 /**< factor on cut infeasibility to limit feasibility tolerance for relaxation solver (-1: off) */
-
->>>>>>> d5b7ed50
 
 /* Timing */
 
