/* * * * * * * * * * * * * * * * * * * * * * * * * * * * * * * * * * * * * * */
/*                                                                           */
/*                  This file is part of the program and library             */
/*         SCIP --- Solving Constraint Integer Programs                      */
/*                                                                           */
/*    Copyright (C) 2002-2016 Konrad-Zuse-Zentrum                            */
/*                            fuer Informationstechnik Berlin                */
/*                                                                           */
/*  SCIP is distributed under the terms of the ZIB Academic License.         */
/*                                                                           */
/*  You should have received a copy of the ZIB Academic License              */
/*  along with SCIP; see the file COPYING. If not email to scip@zib.de.      */
/*                                                                           */
/* * * * * * * * * * * * * * * * * * * * * * * * * * * * * * * * * * * * * * */

/**@file   set.c
 * @brief  methods for global SCIP settings
 * @author Tobias Achterberg
 * @author Timo Berthold
 *
 * @todo Functions like SCIPsetFeastol() are misleading (it seems that the feasibility tolerance can be set).
 *       Rename all functions starting with SCIPsetXXX, e.g., SCIPsetGetFeastol() and SCIPsetSetFeastol().
 */

/*---+----1----+----2----+----3----+----4----+----5----+----6----+----7----+----8----+----9----+----0----+----1----+----2*/

#include <assert.h>
#include <string.h>
#include <math.h>

#include "scip/def.h"
#include "scip/set.h"
#include "scip/stat.h"
#include "scip/clock.h"
#include "scip/event.h"
#include "scip/lp.h"
#include "scip/paramset.h"
#include "scip/scip.h"
#include "scip/branch.h"
#include "scip/conflict.h"
#include "scip/cons.h"
#include "scip/disp.h"
#include "scip/dialog.h"
#include "scip/heur.h"
#include "scip/compr.h"
#include "scip/nodesel.h"
#include "scip/presol.h"
#include "scip/pricer.h"
#include "scip/reader.h"
#include "scip/relax.h"
#include "scip/sepa.h"
#include "scip/prop.h"
#include "nlpi/nlpi.h"
#include "scip/struct_scip.h" /* for SCIPsetPrintDebugMessage() */

/*
 * Default settings
 */


/* Branching */

#define SCIP_DEFAULT_BRANCH_SCOREFUNC       'p' /**< branching score function ('s'um, 'p'roduct) */
#define SCIP_DEFAULT_BRANCH_SCOREFAC      0.167 /**< branching score factor to weigh downward and upward gain prediction
                                                 *   in sum score function */
#define SCIP_DEFAULT_BRANCH_PREFERBINARY  FALSE /**< should branching on binary variables be preferred? */
#define SCIP_DEFAULT_BRANCH_CLAMP           0.2 /**< minimal fractional distance of branching point to a continuous variable'
                                                 *   bounds; a value of 0.5 leads to branching always in the middle of a bounded domain */
#define SCIP_DEFAULT_BRANCH_LPGAINNORMALIZE 's' /**< strategy for normalizing LP gain when updating pseudo costs of continuous variables */
#define SCIP_DEFAULT_BRANCH_DELAYPSCOST    TRUE /**< should updating pseudo costs of continuous variables be delayed to after separation */
#define SCIP_DEFAULT_BRANCH_DIVINGPSCOST   TRUE /**< should pseudo costs be updated also in diving and probing mode? */
#define SCIP_DEFAULT_BRANCH_FORCEALL      FALSE /**< should all strong branching children be regarded even if
                                                 *   one is detected to be infeasible? (only with propagation) */
#define SCIP_DEFAULT_BRANCH_FIRSTSBCHILD    'a' /**< child node to be regarded first during strong branching (only with propagation): 'u'p child, 'd'own child, 'h'istory-based, or 'a'utomatic */
#define SCIP_DEFAULT_BRANCH_CHECKSBSOL     TRUE /**< should LP solutions during strong branching with propagation be checked for feasibility? */
#define SCIP_DEFAULT_BRANCH_ROUNDSBSOL     TRUE /**< should LP solutions during strong branching with propagation be rounded? (only when checksbsol=TRUE) */


/* Tree Compression */

#define SCIP_DEFAULT_COMPR_ENABLE         FALSE /**< should automatic tree compression in reoptimization after presolving be enabled? */


/* Conflict Analysis (general) */

#define SCIP_DEFAULT_CONF_ENABLE           TRUE /**< conflict analysis be enabled? */
#define SCIP_DEFAULT_CONF_MAXVARSFAC       0.10 /**< maximal fraction of variables involved in a conflict constraint */
#define SCIP_DEFAULT_CONF_MINMAXVARS         30 /**< minimal absolute maximum of variables involved in a conflict constraint */
#define SCIP_DEFAULT_CONF_MAXLPLOOPS          2 /**< maximal number of LP resolving loops during conflict analysis
                                                 *   (-1: no limit) */
#define SCIP_DEFAULT_CONF_LPITERATIONS       10 /**< maximal number of LP iterations in each LP resolving loop
                                                 *   (-1: no limit) */
#define SCIP_DEFAULT_CONF_USEPROP          TRUE /**< should propagation conflict analysis be used? */
#define SCIP_DEFAULT_CONF_USEINFLP          'c' /**< should infeasible LP conflict analysis be used?
                                                 *   ('o'ff, 'c'onflict graph, 'd'ual ray, 'b'oth conflict graph and dual ray)
                                                 */
#define SCIP_DEFAULT_CONF_USEBOUNDLP        'o' /**< should bound exceeding LP conflict analysis be used?
                                                 *   ('o'ff, 'c'onflict graph, 'd'ual ray, 'b'oth conflict graph and dual ray)
                                                 */
#define SCIP_DEFAULT_CONF_USESB           FALSE /**< should infeasible/bound exceeding strong branching conflict analysis
                                                 *   be used? */
#define SCIP_DEFAULT_CONF_USEPSEUDO        TRUE /**< should pseudo solution conflict analysis be used? */
#define SCIP_DEFAULT_CONF_SEPARATE         TRUE /**< should the conflict constraints be separated? */
#define SCIP_DEFAULT_CONF_DYNAMIC          TRUE /**< should the conflict constraints be subject to aging? */


/* Conflict Analysis (conflict graph) */

#define SCIP_DEFAULT_CONF_ENABLECONFGRAPH  TRUE /**< analyze the conflict graph */
#define SCIP_DEFAULT_CONF_MAXSTORESIZE    10000 /**< maximal size of the conflict pool */
#define SCIP_DEFAULT_CONF_CLEANUPFREQ         5 /**< frequency to clean up the storage if it is not full */
#define SCIP_DEFAULT_CONF_RECONVLEVELS       -1 /**< number of depth levels up to which UIP reconvergence constraints are
                                                 *   generated (-1: generate reconvergence constraints in all depth levels) */
#define SCIP_DEFAULT_CONF_CLEANBNDDEPEND   TRUE /**< should conflicts based on an old cutoff bound removed? */
#define SCIP_DEFAULT_CONF_FUIPLEVELS         -1 /**< number of depth levels up to which first UIP's are used in conflict
                                                 *   analysis (-1: use All-FirstUIP rule) */
#define SCIP_DEFAULT_CONF_INTERCONSS         -1 /**< maximal number of intermediate conflict constraints generated in
                                                 *   conflict graph (-1: use every intermediate constraint) */
#define SCIP_DEFAULT_CONF_MAXCONSS           10 /**< maximal number of conflict constraints accepted at an infeasible node
                                                 *   (-1: use all generated conflict constraints) */
#define SCIP_DEFAULT_CONF_PREFERBINARY    FALSE /**< should binary conflicts be preferred? */
#define SCIP_DEFAULT_CONF_ALLOWLOCAL       TRUE /**< should conflict constraints be generated that are only valid locally? */
#define SCIP_DEFAULT_CONF_SETTLELOCAL     FALSE /**< should conflict constraints be attached only to the local subtree
                                                 *   where they can be useful? */
#define SCIP_DEFAULT_CONF_REPROPAGATE      TRUE /**< should earlier nodes be repropagated in order to replace branching
                                                 *   decisions by deductions? */
#define SCIP_DEFAULT_CONF_KEEPREPROP       TRUE /**< should constraints be kept for repropagation even if they are too long? */
#define SCIP_DEFAULT_CONF_REMOVEABLE       TRUE /**< should the conflict's relaxations be subject to LP aging and cleanup? */
#define SCIP_DEFAULT_CONF_DEPTHSCOREFAC     1.0 /**< score factor for depth level in bound relaxation heuristic of LP analysis */
#define SCIP_DEFAULT_CONF_PROOFSCOREFAC     1.0 /**< score factor for impact on acticity in bound relaxation heuristic of LP analysis */
#define SCIP_DEFAULT_CONF_UPLOCKSCOREFAC    0.0 /**< score factor for up locks in bound relaxation heuristic of LP analysis */
#define SCIP_DEFAULT_CONF_DOWNLOCKSCOREFAC  0.0 /**< score factor for down locks in bound relaxation heuristic of LP analysis */
#define SCIP_DEFAULT_CONF_SCOREFAC         0.98 /**< factor to decrease importance of variables' earlier conflict scores */
#define SCIP_DEFAULT_CONF_RESTARTNUM          0 /**< number of successful conflict analysis calls that trigger a restart
                                                 *   (0: disable conflict restarts) */
#define SCIP_DEFAULT_CONF_RESTARTFAC        1.5 /**< factor to increase restartnum with after each restart */
#define SCIP_DEFAULT_CONF_IGNORERELAXEDBD FALSE /**< should relaxed bounds be ignored? */
#define SCIP_DEFAULT_CONF_MAXVARSDETECTIMPLIEDBOUNDS 250 /**< maximal number of variables to try to detect global bound implications and shorten the whole conflict set (0: disabled) */
#define SCIP_DEFAULT_CONF_FULLSHORTENCONFLICT TRUE /**< try to shorten the whole conflict set or terminate early (depending on the 'maxvarsdetectimpliedbounds' parameter) */
#define SCIP_DEFAULT_CONF_CONFLITWEIGHT     0.0 /**< the weight the VSIDS score is weight by updating the VSIDS for a variable if it is part of a conflict */
#define SCIP_DEFAULT_CONF_CONFLITGRAPHWEIGHT 1.0/**< the weight the VSIDS score is weight by updating the VSIDS for a variable if it is part of a conflict graph */
#define SCIP_DEFAULT_CONF_WEIGHTSIZE      0.001 /**< weight of the size of a conflict used in score calculation */
#define SCIP_DEFAULT_CONF_WEIGHTREPROPDEPTH 0.1 /**< weight of the repropagation depth of a conflict used in score calculation */
#define SCIP_DEFAULT_CONF_WEIGHTVALIDDEPTH  1.0 /**< weight of the valid depth of a conflict used in score calculation */
#define SCIP_DEFAULT_CONF_MINIMPROVE       0.05 /**< minimal improvement of primal bound to remove conflicts based on a previous incumbent */


/* Conflict Analysis (dual ray) */

#define SCIP_DEFAULT_CONF_ENABLEDUALRAY   FALSE /**< enable dual ray analyzes */
#define SCIP_DEFAULT_CONF_APPLYMIR        FALSE /**< apply MIR function to dual rays */
#define SCIP_DEFAULT_CONF_PREFERMIR        TRUE /**< prefer a ray after applying the MIR function if the proof is still
                                                  *   valid, use both rays otherwise */

/* Constraints */

#define SCIP_DEFAULT_CONS_AGELIMIT            0 /**< maximum age an unnecessary constraint can reach before it is deleted
                                                 *   (0: dynamic adjustment, -1: constraints are never deleted) */
#define SCIP_DEFAULT_CONS_OBSOLETEAGE        -1 /**< age of a constraint after which it is marked obsolete
                                                 *   (0: dynamic adjustment, -1: constraints are never marked obsolete) */
#define SCIP_DEFAULT_CONS_DISABLEENFOPS   FALSE /**< should enforcement of pseudo solution be disabled? */


/* Display */

#define SCIP_DEFAULT_DISP_VERBLEVEL SCIP_VERBLEVEL_HIGH /**< verbosity level of output */
#define SCIP_DEFAULT_DISP_WIDTH             139 /**< maximal number of characters in a node information line */
#define SCIP_DEFAULT_DISP_FREQ              100 /**< frequency for displaying node information lines */
#define SCIP_DEFAULT_DISP_HEADERFREQ         15 /**< frequency for displaying header lines (every n'th node info line) */
#define SCIP_DEFAULT_DISP_LPINFO          FALSE /**< should the LP solver display status messages? */
#define SCIP_DEFAULT_DISP_ALLVIOLS        FALSE /**< display all violations of the best solution after the solving process finished? */

/* History */

#define SCIP_DEFAULT_HISTORY_VALUEBASED   FALSE /**< should statistics be collected for variable domain value pairs */
#define SCIP_DEFAULT_HISTORY_ALLOWMERGE   FALSE /**< should variable histories be merged from sub-SCIPs whenever possible? */
#define SCIP_DEFAULT_HISTORY_ALLOWTRANSFER FALSE /**< should variable histories be transferred to initialize SCIP copies? */

/* Limits */

#define SCIP_DEFAULT_LIMIT_TIME           1e+20 /**< maximal time in seconds to run */
#define SCIP_DEFAULT_LIMIT_MEMORY SCIP_MEM_NOLIMIT/**< maximal memory usage in MB */
#define SCIP_DEFAULT_LIMIT_GAP              0.0 /**< solving stops, if the gap is below the given value */
#define SCIP_DEFAULT_LIMIT_ABSGAP           0.0 /**< solving stops, if the absolute difference between primal and dual
                                                 *   bound reaches this value */
#define SCIP_DEFAULT_LIMIT_NODES           -1LL /**< maximal number of nodes to process (-1: no limit) */
#define SCIP_DEFAULT_LIMIT_STALLNODES      -1LL /**< solving stops, if the given number of nodes was processed since the
                                                 *   last improvement of the primal solution value (-1: no limit) */
#define SCIP_DEFAULT_LIMIT_SOLUTIONS         -1 /**< solving stops, if given number of sols were found (-1: no limit) */
#define SCIP_DEFAULT_LIMIT_BESTSOL           -1 /**< solving stops, if given number of solution improvements were found
                                                 *   (-1: no limit) */
#define SCIP_DEFAULT_LIMIT_MAXSOL           100 /**< maximal number of solutions to store in the solution storage */
#define SCIP_DEFAULT_LIMIT_MAXORIGSOL        10 /**< maximal number of solutions candidates to store in the solution storage of the original problem */
#define SCIP_DEFAULT_LIMIT_RESTARTS          -1 /**< solving stops, if the given number of restarts was triggered (-1: no limit) */
#define SCIP_DEFAULT_LIMIT_AUTORESTARTNODES  -1 /**< if solve exceeds this number of nodes, an automatic restart is triggered (-1: no automatic restart)*/


/* LP */

#define SCIP_DEFAULT_LP_SOLVEFREQ             1 /**< frequency for solving LP at the nodes; -1: never; 0: only root LP */
#define SCIP_DEFAULT_LP_ITERLIM            -1LL /**< iteration limit for each single LP solve; -1: no limit */
#define SCIP_DEFAULT_LP_ROOTITERLIM        -1LL /**< iteration limit for initial root LP solve; -1: no limit */
#define SCIP_DEFAULT_LP_SOLVEDEPTH           -1 /**< maximal depth for solving LPs (-1: no depth limit) */
#define SCIP_DEFAULT_LP_INITALGORITHM       's' /**< LP algorithm for solving initial LP relaxations ('s'implex, 'b'arrier,
                                                 *   barrier with 'c'rossover) */
#define SCIP_DEFAULT_LP_RESOLVEALGORITHM    's' /**< LP algorithm for resolving LP relaxations if a starting basis exists
                                                 *   ('s'implex, 'b'arrier, barrier with 'c'rossover) */
#define SCIP_DEFAULT_LP_PRICING             'l' /**< LP pricing strategy ('l'pi default, 'a'uto, 'f'ull pricing, 'p'artial,
                                                 *   's'teepest edge pricing, 'q'uickstart steepest edge pricing,
                                                 *   'd'evex pricing) */
#define SCIP_DEFAULT_LP_CLEARINITIALPROBINGLP TRUE/**< should lp state be cleared at the end of probing mode when lp
                                                   *   was initially unsolved, e.g., when called right after presolving? */
#define SCIP_DEFAULT_LP_RESOLVERESTORE    FALSE /**< should the LP be resolved to restore the state at start of diving (if FALSE we buffer the solution values)? */
#define SCIP_DEFAULT_LP_FREESOLVALBUFFERS FALSE /**< should the buffers for storing LP solution values during diving be freed at end of diving? */
#define SCIP_DEFAULT_LP_COLAGELIMIT          10 /**< maximum age a dynamic column can reach before it is deleted from SCIP_LP
                                                 *   (-1: don't delete columns due to aging) */
#define SCIP_DEFAULT_LP_ROWAGELIMIT          10 /**< maximum age a dynamic row can reach before it is deleted from SCIP_LP
                                                 *   (-1: don't delete rows due to aging) */
#define SCIP_DEFAULT_LP_CLEANUPCOLS       FALSE /**< should new non-basic columns be removed after LP solving? */
#define SCIP_DEFAULT_LP_CLEANUPCOLSROOT   FALSE /**< should new non-basic columns be removed after root LP solving? */
#define SCIP_DEFAULT_LP_CLEANUPROWS        TRUE /**< should new basic rows be removed after LP solving? */
#define SCIP_DEFAULT_LP_CLEANUPROWSROOT    TRUE /**< should new basic rows be removed after root LP solving? */
#define SCIP_DEFAULT_LP_CHECKSTABILITY     TRUE /**< should LP solver's return status be checked for stability? */
#define SCIP_DEFAULT_LP_CONDITIONLIMIT     -1.0 /**< maximum condition number of LP basis counted as stable (-1.0: no limit) */
#define SCIP_DEFAULT_LP_CHECKPRIMFEAS      TRUE /**< should LP solutions be checked for primal feasibility to resolve LP at numerical troubles? */
#define SCIP_DEFAULT_LP_CHECKDUALFEAS      TRUE /**< should LP solutions be checked for dual feasibility to resolve LP at numerical troubles? */
#define SCIP_DEFAULT_LP_FASTMIP               1 /**< should FASTMIP setting of LP solver be used? */
#define SCIP_DEFAULT_LP_SCALING            TRUE /**< should scaling of LP solver be used? */
#define SCIP_DEFAULT_LP_PRESOLVING         TRUE /**< should presolving of LP solver be used? */
#define SCIP_DEFAULT_LP_LEXDUALALGO       FALSE /**< should the dual lexicographic algorithm be used? */
#define SCIP_DEFAULT_LP_LEXDUALROOTONLY    TRUE /**< should the lexicographic dual algorithm be applied only at the root node */
#define SCIP_DEFAULT_LP_LEXDUALMAXROUNDS      2 /**< maximum number of rounds in the dual lexicographic algorithm */
#define SCIP_DEFAULT_LP_LEXDUALBASIC      FALSE /**< choose fractional basic variables in lexicographic dual algorithm */
#define SCIP_DEFAULT_LP_LEXDUALSTALLING    TRUE /**< turn on the lex dual algorithm only when stalling? */
#define SCIP_DEFAULT_LP_DISABLECUTOFF         2 /**< disable the cutoff bound in the LP solver? (0: enabled, 1: disabled, 2: auto) */
#define SCIP_DEFAULT_LP_ROWREPSWITCH        1.2 /**< simplex algorithm shall use row representation of the basis
                                                 *   if number of rows divided by number of columns exceeds this value */
#define SCIP_DEFAULT_LP_THREADS               0 /**< number of threads used for solving the LP (0: automatic) */
#define SCIP_DEFAULT_LP_RESOLVEITERFAC     -1.0 /**< factor of average LP iterations that is used as LP iteration limit
                                                 *   for LP resolve (-1.0: unlimited) */
#define SCIP_DEFAULT_LP_RESOLVEITERMIN     1000 /**< minimum number of iterations that are allowed for LP resolve */
<<<<<<< HEAD
#define SCIP_DEFAULT_LP_RANDOMSEED            0 /**< random seed for LP solver, e.g. for perturbations in the simplex (0: LP default) */
=======
>>>>>>> f3b761f8

/* NLP */

#define SCIP_DEFAULT_NLP_SOLVER              "" /**< name of NLP solver to use, or "" if solver should be chosen by priority */
#define SCIP_DEFAULT_NLP_DISABLE          FALSE /**< should the NLP be always disabled? */


/* Memory */

#define SCIP_DEFAULT_MEM_SAVEFAC            0.8 /**< fraction of maximal mem usage when switching to memory saving mode */
#define SCIP_DEFAULT_MEM_TREEGROWFAC        2.0 /**< memory growing factor for tree array */
#define SCIP_DEFAULT_MEM_PATHGROWFAC        2.0 /**< memory growing factor for path array */
#define SCIP_DEFAULT_MEM_TREEGROWINIT     65536 /**< initial size of tree array */
#define SCIP_DEFAULT_MEM_PATHGROWINIT       256 /**< initial size of path array */


/* Miscellaneous */

#define SCIP_DEFAULT_MISC_CATCHCTRLC       TRUE /**< should the CTRL-C interrupt be caught by SCIP? */
#define SCIP_DEFAULT_MISC_USEVARTABLE      TRUE /**< should a hashtable be used to map from variable names to variables? */
#define SCIP_DEFAULT_MISC_USECONSTABLE     TRUE /**< should a hashtable be used to map from constraint names to constraints? */
#define SCIP_DEFAULT_MISC_USESMALLTABLES  FALSE /**< should smaller hashtables be used? yields better performance for small problems with about 100 variables */
#define SCIP_DEFAULT_MISC_EXACTSOLVE      FALSE /**< should the problem be solved exactly (with proven dual bounds)? */
#define SCIP_DEFAULT_MISC_RESETSTAT        TRUE /**< should the statistics be reset if the transformed problem is
                                                 *   freed otherwise the statistics get reset after original problem is
                                                 *   freed (in case of Benders decomposition this parameter should be set
                                                 *   to FALSE and therefore can be used to collect statistics over all
                                                 *   runs) */
#define SCIP_DEFAULT_MISC_IMPROVINGSOLS   FALSE /**< should only solutions be checked which improve the primal bound */
#define SCIP_DEFAULT_MISC_PRINTREASON      TRUE /**< should the reason be printed if a given start solution is infeasible? */
#define SCIP_DEFAULT_MISC_ESTIMEXTERNMEM   TRUE /**< should the usage of external memory be estimated? */
#define SCIP_DEFAULT_MISC_TRANSORIGSOLS    TRUE /**< should SCIP try to transfer original solutions to the transformed space (after presolving)? */
#define SCIP_DEFAULT_MISC_TRANSSOLSORIG    TRUE /**< should SCIP try to transfer transformed solutions to the original space (after solving)? */
#define SCIP_DEFAULT_MISC_CALCINTEGRAL     TRUE /**< should SCIP calculate the primal dual integral? */
#define SCIP_DEFAULT_MISC_FINITESOLSTORE  FALSE /**< should SCIP try to remove infinite fixings from solutions copied to the solution store? */
#define SCIP_DEFAULT_MISC_OUTPUTORIGSOL    TRUE /**< should the best solution be transformed to the orignal space and be output in command line run? */
#define SCIP_DEFAULT_MISC_ALLOWDUALREDS    TRUE /**< should dual reductions in propagation methods and presolver be allowed? */
#define SCIP_DEFAULT_MISC_ALLOWOBJPROP     TRUE /**< should propagation to the current objective be allowed in propagation methods? */
#define SCIP_DEFAULT_MISC_REFERENCEVALUE   1e99 /**< objective value for reference purposes */

/* Randomization */
#define SCIP_DEFAULT_RANDOM_RANDSEEDSHIFT     0 /**< global shift of all random seeds in the plugins, this will have no impact on the permutation and LP seeds */
#define SCIP_DEFAULT_RANDOM_PERMUTATIONSEED   0 /**< seed value for permuting the problem after the problem was transformed (0: no permutation) */
#define SCIP_DEFAULT_RANDOM_LPSEED            0 /**< random seed for LP solver, e.g. for perturbations in the simplex (0: LP default) */
#define SCIP_DEFAULT_RANDOM_PERMUTECONSS   TRUE /**< should order of constraints be permuted (depends on permutationseed)? */
#define SCIP_DEFAULT_RANDOM_PERMUTEVARS   FALSE /**< should order of variables be permuted (depends on permutationseed)? */


/* Node Selection */

#define SCIP_DEFAULT_NODESEL_CHILDSEL       'h' /**< child selection rule ('d'own, 'u'p, 'p'seudo costs, 'i'nference, 'l'p value,
                                                 *   'r'oot LP value difference, 'h'brid inference/root LP value difference) */


/* Presolving */

#define SCIP_DEFAULT_PRESOL_ABORTFAC      1e-03 /**< abort presolve, if at most this fraction of the problem was changed
                                                 *   in last presolve round */
#define SCIP_DEFAULT_PRESOL_MAXROUNDS        -1 /**< maximal number of presolving rounds (-1: unlimited, 0: off) */
#define SCIP_DEFAULT_PRESOL_MAXRESTARTS      -1 /**< maximal number of restarts (-1: unlimited) */
#define SCIP_DEFAULT_PRESOL_RESTARTFAC    0.025 /**< fraction of integer variables that were fixed in the root node
                                                 *   triggering a restart with preprocessing after root node evaluation */
#define SCIP_DEFAULT_PRESOL_IMMRESTARTFAC  0.10 /**< fraction of integer variables that were fixed in the root node triggering an
                                                 *   immediate restart with preprocessing */
#define SCIP_DEFAULT_PRESOL_SUBRESTARTFAC  1.00 /**< fraction of integer variables that were globally fixed during the
                                                 *   solving process triggering a restart with preprocessing */
#define SCIP_DEFAULT_PRESOL_RESTARTMINRED  0.10 /**< minimal fraction of integer variables removed after restart to allow
                                                 *   for an additional restart */
#define SCIP_DEFAULT_PRESOL_DONOTMULTAGGR FALSE /**< should multi-aggregation of variables be forbidden? */
#define SCIP_DEFAULT_PRESOL_DONOTAGGR     FALSE /**< should aggregation of variables be forbidden? */


/* Pricing */

#define SCIP_DEFAULT_PRICE_ABORTFAC         2.0 /**< pricing is aborted, if fac * price_maxvars pricing candidates were
                                                 *   found */
#define SCIP_DEFAULT_PRICE_MAXVARS          100 /**< maximal number of variables priced in per pricing round */
#define SCIP_DEFAULT_PRICE_MAXVARSROOT     2000 /**< maximal number of priced variables at the root node */
#define SCIP_DEFAULT_PRICE_DELVARS        FALSE /**< should variables created at the current node be deleted when the node is solved
                                                 *   in case they are not present in the LP anymore? */
#define SCIP_DEFAULT_PRICE_DELVARSROOT    FALSE /**< should variables created at the root node be deleted when the root is solved
                                                 *   in case they are not present in the LP anymore? */

/* Reoptimization */

#define SCIP_DEFAULT_REOPT_OBJSIMSOL       -1.0 /**< reuse stored solutions only if the similarity of the new and the old objective
                                                     function is greater or equal than this value */
#define SCIP_DEFAULT_REOPT_OBJSIMROOTLP     0.8 /**< similarity of two sequential objective function to disable solving the root LP. */
#define SCIP_DEFAULT_REOPT_OBJSIMDELAY     -1.0 /**< start reoptimzing the search if the new objective function has similarity of
                                                 *   at least SCIP_DEFAULT_REOPT_DELAY w.r.t. the previous objective function. */
#define SCIP_DEFAULT_REOPT_VARORDERINTERDICTION 'd' /** use the 'd'efault or a 'r'andom variable order for interdiction branching when applying the reoptimization */
#define SCIP_DEFAULT_REOPT_MAXSAVEDNODES  INT_MAX/**< maximum number of saved nodes */
#define SCIP_DEFAULT_REOPT_MAXDIFFOFNODES INT_MAX/**< maximum number of bound changes of two ancestor nodes
                                                  *  such that the path get not shrunk */
#define SCIP_DEFAULT_REOPT_FORCEHEURRESTART   3 /**< force a restart if the last n optimal solutions are found by reoptssols heuristic */
#define SCIP_DEFAULT_REOPT_SAVESOLS      INT_MAX/**< save n best solutions found so far. */
#define SCIP_DEFAULT_REOPT_SOLVELP            1 /**< strategy for solving the LP at nodes from reoptimization */
#define SCIP_DEFAULT_REOPT_SOLVELPDIFF        1 /**< difference of path length between two ancestor nodes to solve the LP */
#define SCIP_DEFAULT_REOPT_ENABLE         FALSE /**< enable reoptimization */
#define SCIP_DEFAULT_REOPT_SEPAGLBINFSUBTREES TRUE/**< save global constraints to separate infeasible subtrees */
#define SCIP_DEFAULT_REOPT_SEPABESTSOL    FALSE /**< separate the optimal solution, i.e., for constraint shortest path problems */
#define SCIP_DEFAULT_REOPT_COMMONTIMELIMIT FALSE/**< is the given time limit for all reoptimization round? */
#define SCIP_DEFAULT_REOPT_SHRINKINNER     TRUE /**< replace branched transit nodes by their child nodes, if the number of bound changes is not to large */
#define SCIP_DEFAULT_REOPT_STRONGBRANCHINIT TRUE/**< try to fix variables before reoptimizing by probing like strong branching */
#define SCIP_DEFAULT_REOPT_REDUCETOFRONTIER TRUE/**< delete stored nodes which were not reoptimized */
#define SCIP_DEFAULT_REOPT_SAVECONSPROP     FALSE/**< save constraint propagation */
#define SCIP_DEFAULT_REOPT_USESPLITCONS    TRUE /**< use constraints to reconstruct the subtree pruned be dual reduction when reactivating the node */

/* Propagating */

#define SCIP_DEFAULT_PROP_MAXROUNDS         100 /**< maximal number of propagation rounds per node (-1: unlimited) */
#define SCIP_DEFAULT_PROP_MAXROUNDSROOT    1000 /**< maximal number of propagation rounds in root node (-1: unlimited) */
#define SCIP_DEFAULT_PROP_ABORTONCUTOFF    TRUE /**< should propagation be aborted immediately? setting this to FALSE could
                                                 *   help conflict analysis to produce more conflict constraints */


/* Separation */

#define SCIP_DEFAULT_SEPA_MAXBOUNDDIST      1.0 /**< maximal relative distance from current node's dual bound to primal
                                                 *   bound compared to best node's dual bound for applying separation
                                                 *   (0.0: only on current best node, 1.0: on all nodes) */
#define SCIP_DEFAULT_SEPA_MINEFFICACY      0.05 /**< minimal efficacy for a cut to enter the LP */
#define SCIP_DEFAULT_SEPA_MINEFFICACYROOT  0.001 /**< minimal efficacy for a cut to enter the LP in the root node */
#define SCIP_DEFAULT_SEPA_MINORTHO         0.50 /**< minimal orthogonality for a cut to enter the LP */
#define SCIP_DEFAULT_SEPA_MINORTHOROOT     0.50 /**< minimal orthogonality for a cut to enter the LP in the root node */
#define SCIP_DEFAULT_SEPA_OBJPARALFAC    0.0001 /**< factor to scale objective parallelism of cut in score calculation */
#define SCIP_DEFAULT_SEPA_ORTHOFAC         1.00 /**< factor to scale orthogonality of cut in score calculation */
#define SCIP_DEFAULT_SEPA_ORTHOFUNC         'e' /**< function used for calc. scalar prod. in orthogonality test ('e'uclidean, 'd'iscrete) */
#define SCIP_DEFAULT_SEPA_EFFICACYNORM      'e' /**< row norm to use for efficacy calculation ('e'uclidean, 'm'aximum,
                                                 *   's'um, 'd'iscrete) */
#define SCIP_DEFAULT_SEPA_CUTSELRESTART     'a' /**< cut selection during restart ('a'ge, activity 'q'uotient) */
#define SCIP_DEFAULT_SEPA_CUTSELSUBSCIP     'a' /**< cut selection for sub SCIPs  ('a'ge, activity 'q'uotient) */
#define SCIP_DEFAULT_SEPA_MAXRUNS            -1 /**< maximal number of runs for which separation is enabled (-1: unlimited) */
#define SCIP_DEFAULT_SEPA_MAXROUNDS           5 /**< maximal number of separation rounds per node (-1: unlimited) */
#define SCIP_DEFAULT_SEPA_MAXROUNDSROOT      -1 /**< maximal number of separation rounds in the root node (-1: unlimited) */
#define SCIP_DEFAULT_SEPA_MAXROUNDSROOTSUBRUN 1 /**< maximal number of separation rounds in the root node of a subsequent run (-1: unlimited) */
#define SCIP_DEFAULT_SEPA_MAXADDROUNDS        1 /**< maximal additional number of separation rounds in subsequent
                                                 *   price-and-cut loops (-1: no additional restriction) */
#define SCIP_DEFAULT_SEPA_MAXSTALLROUNDS      5 /**< maximal number of consecutive separation rounds without objective
                                                 *   or integrality improvement (-1: no additional restriction) */
#define SCIP_DEFAULT_SEPA_MAXCUTS           100 /**< maximal number of cuts separated per separation round */
#define SCIP_DEFAULT_SEPA_MAXCUTSROOT      2000 /**< maximal separated cuts at the root node */
#define SCIP_DEFAULT_SEPA_CUTAGELIMIT       100 /**< maximum age a cut can reach before it is deleted from global cut pool
                                                 *   (-1: cuts are never deleted from the global cut pool) */
#define SCIP_DEFAULT_SEPA_POOLFREQ            0 /**< separation frequency for the global cut pool */
#define SCIP_DEFAULT_SEPA_FEASTOLFAC      -1.00 /**< factor on cut infeasibility to limit feasibility tolerance for relaxation solver (-1: off) */
#define SCIP_DEFAULT_SEPA_MINACTIVITYQUOT   0.8 /**< minimum cut activity quotient to convert cuts into constraints
                                                 *   during a restart (0.0: all cuts are converted) */


/* Timing */

#define SCIP_DEFAULT_TIME_CLOCKTYPE  SCIP_CLOCKTYPE_CPU  /**< default clock type for timing */
#define SCIP_DEFAULT_TIME_ENABLED          TRUE /**< is timing enabled? */
#define SCIP_DEFAULT_TIME_READING         FALSE /**< belongs reading time to solving time? */
#define SCIP_DEFAULT_TIME_RARECLOCKCHECK  FALSE /**< should clock checks of solving time be performed less frequently (might exceed time limit slightly) */
#define SCIP_DEFAULT_TIME_STATISTICTIMING  TRUE /**< should timing for statistic output be enabled? */


/* visualization output */

#define SCIP_DEFAULT_VISUAL_VBCFILENAME     "-" /**< name of the VBC tool output file, or "-" if no VBC tool output should be created */
#define SCIP_DEFAULT_VISUAL_BAKFILENAME     "-" /**< name of the BAK tool output file, or "-" if no BAK tool output should be created */
#define SCIP_DEFAULT_VISUAL_REALTIME       TRUE /**< should the real solving time be used instead of a time step counter in visualization? */
#define SCIP_DEFAULT_VISUAL_DISPSOLS      FALSE /**< should the node where solutions are found be visualized? */
#define SCIP_DEFAULT_VISUAL_OBJEXTERN      TRUE /**< should be output the external value of the objective? */


/* Reading */

#define SCIP_DEFAULT_READ_INITIALCONSS     TRUE /**< should model constraints be marked as initial? */
#define SCIP_DEFAULT_READ_DYNAMICCONSS     TRUE /**< should model constraints be subject to aging? */
#define SCIP_DEFAULT_READ_DYNAMICCOLS     FALSE /**< should columns be added and removed dynamically to the LP? */
#define SCIP_DEFAULT_READ_DYNAMICROWS     FALSE /**< should rows be added and removed dynamically to the LP? */
#define SCIP_DEFAULT_WRITE_GENNAMES_OFFSET    0 /**< when writing the problem with generic names, we start with index
                                                 *   0; using this parameter we can change the starting index to be
                                                 *   different */


/* Writing */

#define SCIP_DEFAULT_WRITE_ALLCONSS       FALSE /**< should all constraints be written (including the redundant constraints)? */
#define SCIP_DEFAULT_PRINTZEROS           FALSE /**< should varibales set to zero be printed? */



/** calculate memory size for dynamically allocated arrays */
static
int calcGrowSize(
   int                   initsize,           /**< initial size of array */
   SCIP_Real             growfac,            /**< growing factor of array */
   int                   num                 /**< minimum number of entries to store */
   )
{
   int size;

   assert(initsize >= 0);
   assert(growfac >= 1.0);
   assert(num >= 0);

   if( growfac == 1.0 )
      size = MAX(initsize, num);
   else
   {
      int oldsize;

      /* calculate the size with this loop, such that the resulting numbers are always the same (-> block memory) */
      initsize = MAX(initsize, 4);
      size = initsize;
      oldsize = size - 1;

      /* second condition checks against overflow */
      while( size < num && size > oldsize )
      {
         oldsize = size;
         size = (int)(growfac * size + initsize);
      }

      /* if an overflow happened, set the correct value */
      if( size <= oldsize )
         size = num;
   }

   assert(size >= initsize);
   assert(size >= num);

   return size;
}


/** information method for a parameter change of feastol */
static
SCIP_DECL_PARAMCHGD(paramChgdFeastol)
{  /*lint --e{715}*/
   SCIP_Real newfeastol;

   newfeastol = SCIPparamGetReal(param);

   /* change the feastol through the SCIP call in order to adjust lpfeastol if necessary */
   SCIP_CALL( SCIPchgFeastol(scip, newfeastol) );

   return SCIP_OKAY;
}

/** information method for a parameter change of lpfeastol */
static
SCIP_DECL_PARAMCHGD(paramChgdLpfeastol)
{  /*lint --e{715}*/
   SCIP_Real newlpfeastol;

   newlpfeastol = SCIPparamGetReal(param);

   /* change the lpfeastol through the SCIP call in order to mark the LP unsolved and control that it does not exceed
    * SCIP's feastol
    */
   SCIP_CALL( SCIPchgLpfeastol(scip, newlpfeastol, FALSE) );

   return SCIP_OKAY;
}

/** information method for a parameter change of dualfeastol */
static
SCIP_DECL_PARAMCHGD(paramChgdDualfeastol)
{  /*lint --e{715}*/
   SCIP_Real newdualfeastol;

   newdualfeastol = SCIPparamGetReal(param);

   /* change the dualfeastol through the SCIP call in order to mark the LP unsolved */
   SCIP_CALL( SCIPchgDualfeastol(scip, newdualfeastol) );

   return SCIP_OKAY;
}

/** information method for a parameter change of barrierconvtol */
static
SCIP_DECL_PARAMCHGD(paramChgdBarrierconvtol)
{  /*lint --e{715}*/
   SCIP_Real newbarrierconvtol;

   newbarrierconvtol = SCIPparamGetReal(param);

   /* change the barrierconvtol through the SCIP call in order to mark the LP unsolved */
   SCIP_CALL( SCIPchgBarrierconvtol(scip, newbarrierconvtol) );

   return SCIP_OKAY;
}

/** parameter change information method to autoselect display columns again */
static
SCIP_DECL_PARAMCHGD(SCIPparamChgdDispWidth)
{  /*lint --e{715}*/
   /* automatically select the new active display columns */
   SCIP_CALL( SCIPautoselectDisps(scip) );

   return SCIP_OKAY;
}

/** parameter change information method that some limit was changed */
static
SCIP_DECL_PARAMCHGD(SCIPparamChgdLimit)
{  /*lint --e{715}*/

   SCIPmarkLimitChanged(scip);
   return SCIP_OKAY;
}

/** information method for a parameter change of mem_arraygrowfac */
static
SCIP_DECL_PARAMCHGD(paramChgdArraygrowfac)
{  /*lint --e{715}*/
   SCIP_Real newarraygrowfac;

   newarraygrowfac = SCIPparamGetReal(param);

   /* change arraygrowfac */
   BMSsetBufferMemoryArraygrowfac(SCIPbuffer(scip), newarraygrowfac);
   BMSsetBufferMemoryArraygrowfac(SCIPcleanbuffer(scip), newarraygrowfac);

   return SCIP_OKAY;
}

/** information method for a parameter change of mem_arraygrowinit */
static
SCIP_DECL_PARAMCHGD(paramChgdArraygrowinit)
{  /*lint --e{715}*/
   int newarraygrowinit;

   newarraygrowinit = SCIPparamGetInt(param);

   /* change arraygrowinit */
   BMSsetBufferMemoryArraygrowinit(SCIPbuffer(scip), newarraygrowinit);
   BMSsetBufferMemoryArraygrowinit(SCIPcleanbuffer(scip), newarraygrowinit);

   return SCIP_OKAY;
}

/** information method for a parameter change of reopt_enable */
static
SCIP_DECL_PARAMCHGD(paramChgdEnableReopt)
{  /*lint --e{715}*/

   /* create or deconstruct the reoptimization data structures */

   SCIP_CALL( SCIPenableReoptimization(scip, SCIPparamGetBool(param)) );

   return SCIP_OKAY;
}

/** set parameters for reoptimization */
SCIP_RETCODE SCIPsetSetReoptimizationParams(
   SCIP_SET*             set,                /**< SCIP data structure */
   SCIP_MESSAGEHDLR*     messagehdlr         /**< message handler */
   )
{
   assert(set != NULL);
   assert(messagehdlr != NULL);

   if( set->reopt_enable )
   {
      /* disable conflict analysis
       *
       * TODO we may want to enable conflict analysis but disable it for bound exceeding LPs. hence, we have
       * to ensure that conflict analysis based on dual information is not performed, therefore we have treat the case
       * usesb = TRUE and useboundlp = FALSE with special care.
       */
      if( SCIPsetIsParamFixed(set, "conflict/enable") )
      {
         SCIP_CALL( SCIPsetChgParamFixed(set, "conflict/enable", FALSE) );
      }
      SCIP_CALL( SCIPsetSetBoolParam(set, messagehdlr, "conflict/enable", FALSE) );

      /* TODO check wheather multi aggregation can be enabled in reoptimization */
      if( SCIPsetIsParamFixed(set, "presolving/donotmultaggr") )
      {
         SCIP_CALL( SCIPsetChgParamFixed(set, "presolving/donotmultaggr", FALSE) );
      }
      SCIP_CALL( SCIPsetSetBoolParam(set, messagehdlr, "presolving/donotmultaggr", TRUE) );

      /* fix paramters */
      SCIP_CALL( SCIPsetChgParamFixed(set, "conflict/enable", TRUE) );
      SCIP_CALL( SCIPsetChgParamFixed(set, "presolving/donotmultaggr", TRUE) );

      if( SCIPsetIsParamFixed(set, "branching/nodereopt/priority") )
      {
         SCIP_CALL( SCIPsetChgParamFixed(set, "branching/nodereopt/priority", FALSE) );
      }
      SCIP_CALL( SCIPsetSetIntParam(set, messagehdlr, "branching/nodereopt/priority", 9000000) );
      SCIP_CALL( SCIPsetChgParamFixed(set, "branching/nodereopt/priority", TRUE) );

      /* change priorities of reoptimization heuristics */
      if( SCIPsetFindHeur(set, "ofins") != NULL )
      {
         if( SCIPsetIsParamFixed(set, "heuristics/ofins/freq") )
         {
            SCIP_CALL( SCIPsetChgParamFixed(set, "heuristics/ofins/freq", FALSE) );
         }
         SCIP_CALL( SCIPsetSetIntParam(set, messagehdlr, "heuristics/ofins/freq", 0) );
      }

      if( SCIPsetFindHeur(set, "reoptsols") != NULL )
      {
         if( SCIPsetIsParamFixed(set, "heuristics/reoptsols/freq") )
         {
            SCIP_CALL( SCIPsetChgParamFixed(set, "heuristics/reoptsols/freq", FALSE) );
         }
         SCIP_CALL( SCIPsetSetIntParam(set, messagehdlr, "heuristics/reoptsols/freq", 0) );
      }

      if( SCIPsetFindHeur(set, "trivialnegation") != NULL )
      {
         if( SCIPsetIsParamFixed(set, "heuristics/trivialnegation/freq") )
         {
            SCIP_CALL( SCIPsetChgParamFixed(set, "heuristics/trivialnegation/freq", FALSE) );
         }
         SCIP_CALL( SCIPsetSetIntParam(set, messagehdlr, "heuristics/trivialnegation/freq", 0) );
      }
   }
   else
   {
      /* disable conflict analysis */
      if( SCIPsetIsParamFixed(set, "conflict/enable") )
      {
         SCIP_CALL( SCIPsetChgParamFixed(set, "conflict/enable", FALSE) );
      }
      SCIP_CALL( SCIPsetResetParam(set, messagehdlr, "conflict/enable") );

      /* TODO check wheather multi aggregation can be enabled in reoptimization */
      if( SCIPsetIsParamFixed(set, "presolving/donotmultaggr") )
      {
         SCIP_CALL( SCIPsetChgParamFixed(set, "presolving/donotmultaggr", FALSE) );
      }
      SCIP_CALL( SCIPsetResetParam(set, messagehdlr, "presolving/donotmultaggr") );

      /* set the priorities to defeault */
      if( SCIPsetFindBranchrule(set, "nodereopt") != NULL )
      {
         if( SCIPsetIsParamFixed(set, "branching/nodereopt/priority") )
         {
            SCIP_CALL( SCIPsetChgParamFixed(set, "branching/nodereopt/priority", FALSE) );
         }
         SCIP_CALL( SCIPsetResetParam(set, messagehdlr, "branching/nodereopt/priority") );
      }

      /* change priorities of reoptimization heuristics */
      if( SCIPsetFindHeur(set, "ofins") != NULL )
      {
         if( SCIPsetIsParamFixed(set, "heuristics/ofins/freq") )
         {
            SCIP_CALL( SCIPsetChgParamFixed(set, "heuristics/ofins/freq", FALSE) );
         }
         SCIP_CALL( SCIPsetResetParam(set, messagehdlr, "heuristics/ofins/freq") );
      }

      if( SCIPsetFindHeur(set, "reoptsols") != NULL )
      {
         if( SCIPsetIsParamFixed(set, "heuristics/reoptsols/freq") )
         {
            SCIP_CALL( SCIPsetChgParamFixed(set, "heuristics/reoptsols/freq", FALSE) );
         }
         SCIP_CALL( SCIPsetResetParam(set, messagehdlr, "heuristics/reoptsols/freq") );
      }

      if( SCIPsetFindHeur(set, "trivialnegation") != NULL )
      {
         if( SCIPsetIsParamFixed(set, "heuristics/trivialnegation/freq") )
         {
            SCIP_CALL( SCIPsetChgParamFixed(set, "heuristics/trivialnegation/freq", FALSE) );
         }
         SCIP_CALL( SCIPsetResetParam(set, messagehdlr, "heuristics/trivialnegation/freq") );
      }
   }

   return SCIP_OKAY;
}

/** enable or disable all plugin timers depending on the value of the flag \p enabled */
void SCIPsetEnableOrDisablePluginClocks(
   SCIP_SET*             set,                /**< SCIP settings */
   SCIP_Bool             enabled             /**< should plugin clocks be enabled? */
   )
{
   int i;

   assert(set != NULL);

   /* go through all plugin types and enable or disable their respective clocks */
   for( i = set->nreaders - 1; i >= 0; --i )
      SCIPreaderEnableOrDisableClocks(set->readers[i], enabled);

   for( i = set->npricers - 1; i >= 0; --i )
      SCIPpricerEnableOrDisableClocks(set->pricers[i], enabled);

   for( i = set->nconshdlrs - 1; i >= 0; --i )
      SCIPconshdlrEnableOrDisableClocks(set->conshdlrs[i], enabled);

   for( i = set->nconflicthdlrs - 1; i >= 0; --i )
      SCIPconflicthdlrEnableOrDisableClocks(set->conflicthdlrs[i], enabled);

   for( i = set->npresols - 1; i >= 0; --i )
      SCIPpresolEnableOrDisableClocks(set->presols[i], enabled);

   for( i = set->nrelaxs - 1; i >= 0; --i )
      SCIPrelaxEnableOrDisableClocks(set->relaxs[i], enabled);

   for( i = set->nsepas - 1; i >= 0; --i )
      SCIPsepaEnableOrDisableClocks(set->sepas[i], enabled);

   for( i = set->nprops - 1; i >= 0; --i )
      SCIPpropEnableOrDisableClocks(set->props[i], enabled);

   for( i = set->nheurs - 1; i >= 0; --i )
      SCIPheurEnableOrDisableClocks(set->heurs[i], enabled);

   for( i = set->neventhdlrs - 1; i >= 0; --i )
      SCIPeventhdlrEnableOrDisableClocks(set->eventhdlrs[i], enabled);

   for( i = set->nnodesels - 1; i >= 0; --i )
      SCIPnodeselEnableOrDisableClocks(set->nodesels[i], enabled);

   for( i = set->nbranchrules - 1; i >= 0; --i )
      SCIPbranchruleEnableOrDisableClocks(set->branchrules[i], enabled);
}

/* method to be invoked when the parameter timing/statistictiming is changed */
static
SCIP_DECL_PARAMCHGD(paramChgdStatistictiming)
{  /*lint --e{715}*/
   SCIP_CALL( SCIPenableOrDisableStatisticTiming(scip) );

   return SCIP_OKAY;
}

/** copies plugins from sourcescip to targetscip; in case that a constraint handler which does not need constraints
 *  cannot be copied, valid will return FALSE. All plugins can declare that, if their copy process failed, the
 *  copied SCIP instance might not represent the same problem semantics as the original.
 *  Note that in this case dual reductions might be invalid. */
SCIP_RETCODE SCIPsetCopyPlugins(
   SCIP_SET*             sourceset,          /**< source SCIP_SET data structure */
   SCIP_SET*             targetset,          /**< target SCIP_SET data structure */
   SCIP_Bool             copyreaders,        /**< should the file readers be copied */
   SCIP_Bool             copypricers,        /**< should the variable pricers be copied */
   SCIP_Bool             copyconshdlrs,      /**< should the constraint handlers be copied */
   SCIP_Bool             copyconflicthdlrs,  /**< should the conflict handlers be copied */
   SCIP_Bool             copypresolvers,     /**< should the presolvers be copied */
   SCIP_Bool             copyrelaxators,     /**< should the relaxators be copied */
   SCIP_Bool             copyseparators,     /**< should the separators be copied */
   SCIP_Bool             copypropagators,    /**< should the propagators be copied */
   SCIP_Bool             copyheuristics,     /**< should the heuristics be copied */
   SCIP_Bool             copyeventhdlrs,     /**< should the event handlers be copied */
   SCIP_Bool             copynodeselectors,  /**< should the node selectors be copied */
   SCIP_Bool             copybranchrules,    /**< should the branchrules be copied */
   SCIP_Bool             copydisplays,       /**< should the display columns be copied */
   SCIP_Bool             copydialogs,        /**< should the dialogs be copied */
   SCIP_Bool             copynlpis,          /**< should the NLP interfaces be copied */
   SCIP_Bool*            allvalid            /**< pointer to store whether all plugins were validly copied */
   )
{
   int p;
   SCIP_Bool valid;

   assert(sourceset != NULL);
   assert(targetset != NULL);
   assert(sourceset != targetset);
   assert(allvalid != NULL);

   *allvalid = TRUE;

   /* copy all reader plugins */
   if( copyreaders && sourceset->readers != NULL )
   {
      for( p = sourceset->nreaders - 1; p >= 0; --p )
      {
         SCIP_CALL( SCIPreaderCopyInclude(sourceset->readers[p], targetset) );
      }
   }

   /* copy all variable pricer plugins */
   if( copypricers && sourceset->pricers != NULL )
   {
      for( p = sourceset->npricers - 1; p >= 0; --p )
      {
         valid = FALSE;
         SCIP_CALL( SCIPpricerCopyInclude(sourceset->pricers[p], targetset, &valid) );
         *allvalid = *allvalid && valid;
         if( SCIPpricerIsActive(sourceset->pricers[p]) )
         {
            SCIP_CALL( SCIPactivatePricer(targetset->scip, targetset->pricers[p]) );
         }
      }
   }

   /* copy all constraint handler plugins */
   if( copyconshdlrs && sourceset->conshdlrs_include != NULL )
   {
      /* copy them in order they were added to the sourcescip
       *
       * @note we only have to set the valid pointer to FALSE in case that a constraint handler, which does not need
       *       constraints, does not copy; in the case that a constraint handler does not copy and it needs constraint
       *       we will detect later that the problem is not valid if a constraint of that type exits
       */
      for( p = 0; p < sourceset->nconshdlrs; ++p )
      {
         if( SCIPconshdlrIsClonable(sourceset->conshdlrs_include[p]) )
         {
            valid = FALSE;
            SCIP_CALL( SCIPconshdlrCopyInclude(sourceset->conshdlrs_include[p], targetset, &valid) );
            *allvalid = *allvalid && valid;
            SCIPsetDebugMsg(sourceset, "Copying conshdlr <%s> was%s valid.\n", SCIPconshdlrGetName(sourceset->conshdlrs_include[p]), valid ? "" : " not");
         }
         else if( !SCIPconshdlrNeedsCons(sourceset->conshdlrs_include[p]) )
         {
            SCIPsetDebugMsg(sourceset, "Copying Conshdlr <%s> without constraints not valid.\n", SCIPconshdlrGetName(sourceset->conshdlrs_include[p]));
            *allvalid = FALSE;
         }
      }
   }

   /* copy all conflict handler plugins */
   if( copyconflicthdlrs && sourceset->conflicthdlrs != NULL )
   {
      for( p = sourceset->nconflicthdlrs - 1; p >= 0; --p )
      {
         SCIP_CALL( SCIPconflicthdlrCopyInclude(sourceset->conflicthdlrs[p], targetset) );
      }
   }

   /* copy all presolver plugins */
   if( copypresolvers && sourceset->presols != NULL )
   {
      for( p = sourceset->npresols - 1; p >= 0; --p )
      {
         SCIP_CALL( SCIPpresolCopyInclude(sourceset->presols[p], targetset) );
      }
   }


   /* copy all relaxator plugins */
   if( copyrelaxators && sourceset->relaxs != NULL )
   {
      for( p = sourceset->nrelaxs - 1; p >= 0; --p )
      {
         SCIP_CALL( SCIPrelaxCopyInclude(sourceset->relaxs[p], targetset) );
      }
   }


   /* copy all separator plugins */
   if( copyseparators && sourceset->sepas != NULL )
   {
      for( p = sourceset->nsepas - 1; p >= 0; --p )
      {
         SCIP_CALL( SCIPsepaCopyInclude(sourceset->sepas[p], targetset) );
      }
   }

   /* copy all propagators plugins */
   if( copypropagators && sourceset->props != NULL )
   {
      for( p = sourceset->nprops - 1; p >= 0; --p )
      {
         SCIP_CALL( SCIPpropCopyInclude(sourceset->props[p], targetset) );
      }
   }

   /* copy all primal heuristics plugins */
   if( copyheuristics && sourceset->heurs != NULL )
   {
      for( p = sourceset->nheurs - 1; p >= 0; --p )
      {
         SCIP_CALL( SCIPheurCopyInclude(sourceset->heurs[p], targetset) );
      }
   }

   /* copy all event handler plugins */
   if( copyeventhdlrs && sourceset->eventhdlrs != NULL )
   {
      for( p = sourceset->neventhdlrs - 1; p >= 0; --p )
      {
         /* @todo: the copying process of event handlers is currently not checked for consistency */
         SCIP_CALL( SCIPeventhdlrCopyInclude(sourceset->eventhdlrs[p], targetset) );
      }
   }


   /* copy all node selector plugins */
   if( copynodeselectors && sourceset->nodesels != NULL )
   {
      for( p = sourceset->nnodesels - 1; p >= 0; --p )
      {
         SCIP_CALL( SCIPnodeselCopyInclude(sourceset->nodesels[p], targetset) );
      }
   }

   /* copy all branchrule plugins */
   if( copybranchrules && sourceset->branchrules != NULL )
   {
      for( p = sourceset->nbranchrules - 1; p >= 0; --p )
      {
         SCIP_CALL( SCIPbranchruleCopyInclude(sourceset->branchrules[p], targetset) );
      }
   }


   /* copy all display plugins */
   if( copydisplays && sourceset->disps != NULL )
   {
      for( p = sourceset->ndisps - 1; p >= 0; --p )
      {
         SCIP_CALL( SCIPdispCopyInclude(sourceset->disps[p], targetset) );
      }
   }


   /* copy all dialog plugins */
   if( copydialogs && sourceset->dialogs != NULL )
   {
      for( p = sourceset->ndialogs - 1; p >= 0; --p )
      {
         /* @todo: the copying process of dialog handlers is currently not checked for consistency */
         SCIP_CALL( SCIPdialogCopyInclude(sourceset->dialogs[p], targetset) );
      }
   }

   /* copy all NLP interfaces */
   if( copynlpis && sourceset->nlpis != NULL )
   {
      for( p = sourceset->nnlpis - 1; p >= 0; --p )
      {
         SCIP_NLPI* nlpicopy;

         SCIP_CALL( SCIPnlpiCopy(SCIPblkmem(targetset->scip), sourceset->nlpis[p], &nlpicopy) );
         SCIP_CALL( SCIPincludeNlpi(targetset->scip, nlpicopy) );
      }
   }

   return SCIP_OKAY;
}

/** copies parameters from sourcescip to targetscip */
SCIP_RETCODE SCIPsetCopyParams(
   SCIP_SET*             sourceset,          /**< source SCIP_SET data structure */
   SCIP_SET*             targetset,          /**< target SCIP_SET data structure */
   SCIP_MESSAGEHDLR*     messagehdlr         /**< message handler of target SCIP */
   )
{
   assert(sourceset != NULL);
   assert(targetset != NULL);
   assert(sourceset != targetset);
   assert(targetset->scip != NULL);

   SCIP_CALL( SCIPparamsetCopyParams(sourceset->paramset, targetset->paramset, targetset, messagehdlr) );

   return SCIP_OKAY;
}

/** creates global SCIP settings */
SCIP_RETCODE SCIPsetCreate(
   SCIP_SET**            set,                /**< pointer to SCIP settings */
   SCIP_MESSAGEHDLR*     messagehdlr,        /**< message handler */
   BMS_BLKMEM*           blkmem,             /**< block memory */
   SCIP*                 scip                /**< SCIP data structure */
   )
{
   assert(set != NULL);
   assert(scip != NULL);

   SCIP_ALLOC( BMSallocMemory(set) );

   (*set)->stage = SCIP_STAGE_INIT;
   (*set)->scip = scip;
   (*set)->buffer = SCIPbuffer(scip);
   (*set)->cleanbuffer = SCIPcleanbuffer(scip);

   SCIP_CALL( SCIPparamsetCreate(&(*set)->paramset, blkmem) );

   (*set)->readers = NULL;
   (*set)->nreaders = 0;
   (*set)->readerssize = 0;
   (*set)->pricers = NULL;
   (*set)->npricers = 0;
   (*set)->nactivepricers = 0;
   (*set)->pricerssize = 0;
   (*set)->pricerssorted = FALSE;
   (*set)->pricersnamesorted = FALSE;
   (*set)->conshdlrs = NULL;
   (*set)->conshdlrs_sepa = NULL;
   (*set)->conshdlrs_enfo = NULL;
   (*set)->conshdlrs_include = NULL;
   (*set)->nconshdlrs = 0;
   (*set)->conshdlrssize = 0;
   (*set)->conflicthdlrs = NULL;
   (*set)->nconflicthdlrs = 0;
   (*set)->conflicthdlrssize = 0;
   (*set)->conflicthdlrssorted = FALSE;
   (*set)->conflicthdlrsnamesorted = FALSE;

   (*set)->debugsoldata = NULL;
   SCIP_CALL( SCIPdebugSolDataCreate(&(*set)->debugsoldata) ); /*lint !e506 !e774*/

   (*set)->presols = NULL;
   (*set)->npresols = 0;
   (*set)->presolssize = 0;
   (*set)->presolssorted = FALSE;
   (*set)->presolsnamesorted = FALSE;
   (*set)->relaxs = NULL;
   (*set)->nrelaxs = 0;
   (*set)->relaxssize = 0;
   (*set)->relaxssorted = FALSE;
   (*set)->relaxsnamesorted = FALSE;
   (*set)->sepas = NULL;
   (*set)->nsepas = 0;
   (*set)->sepassize = 0;
   (*set)->sepassorted = FALSE;
   (*set)->sepasnamesorted = FALSE;
   (*set)->props = NULL;
   (*set)->nprops = 0;
   (*set)->propssize = 0;
   (*set)->propssorted = FALSE;
   (*set)->propspresolsorted = FALSE;
   (*set)->propsnamesorted = FALSE;
   (*set)->heurs = NULL;
   (*set)->nheurs = 0;
   (*set)->heurssize = 0;
   (*set)->heurssorted = FALSE;
   (*set)->heursnamesorted = FALSE;
   (*set)->comprs = NULL;
   (*set)->ncomprs = 0;
   (*set)->comprssize = 0;
   (*set)->comprssorted = FALSE;
   (*set)->comprsnamesorted = FALSE;
   (*set)->eventhdlrs = NULL;
   (*set)->neventhdlrs = 0;
   (*set)->eventhdlrssize = 0;
   (*set)->nodesels = NULL;
   (*set)->nnodesels = 0;
   (*set)->nodeselssize = 0;
   (*set)->nodesel = NULL;
   (*set)->branchrules = NULL;
   (*set)->nbranchrules = 0;
   (*set)->branchrulessize = 0;
   (*set)->branchrulessorted = FALSE;
   (*set)->branchrulesnamesorted = FALSE;
   (*set)->disps = NULL;
   (*set)->ndisps = 0;
   (*set)->dispssize = 0;
   (*set)->dialogs = NULL;
   (*set)->ndialogs = 0;
   (*set)->dialogssize = 0;
   (*set)->nlpis = NULL;
   (*set)->nnlpis = 0;
   (*set)->nlpissize = 0;
   (*set)->nlpissorted = FALSE;
   (*set)->limitchanged = FALSE;
   (*set)->extcodenames = NULL;
   (*set)->extcodedescs = NULL;
   (*set)->nextcodes = 0;
   (*set)->extcodessize = 0;
   (*set)->visual_vbcfilename = NULL;
   (*set)->visual_bakfilename = NULL;
   (*set)->nlp_solver = NULL;
   (*set)->nlp_disable = FALSE;
   (*set)->sepa_primfeastol = SCIP_INVALID;

   /* the default time limit is infinite */
   (*set)->istimelimitfinite = FALSE;

   /* branching parameters */
   SCIP_CALL( SCIPsetAddCharParam(*set, messagehdlr, blkmem,
         "branching/scorefunc",
         "branching score function ('s'um, 'p'roduct, 'q'uotient)",
         &(*set)->branch_scorefunc, TRUE, SCIP_DEFAULT_BRANCH_SCOREFUNC, "spq",
         NULL, NULL) );
   SCIP_CALL( SCIPsetAddRealParam(*set, messagehdlr, blkmem,
         "branching/scorefac",
         "branching score factor to weigh downward and upward gain prediction in sum score function",
         &(*set)->branch_scorefac, TRUE, SCIP_DEFAULT_BRANCH_SCOREFAC, 0.0, 1.0,
         NULL, NULL) );
   SCIP_CALL( SCIPsetAddBoolParam(*set, messagehdlr, blkmem,
         "branching/preferbinary",
         "should branching on binary variables be preferred?",
         &(*set)->branch_preferbinary, FALSE, SCIP_DEFAULT_BRANCH_PREFERBINARY,
         NULL, NULL) );
   SCIP_CALL( SCIPsetAddRealParam(*set, messagehdlr, blkmem,
         "branching/clamp",
         "minimal relative distance of branching point to bounds when branching on a continuous variable",
         &(*set)->branch_clamp, FALSE, SCIP_DEFAULT_BRANCH_CLAMP, 0.0, 0.5,
         NULL, NULL) );
   SCIP_CALL( SCIPsetAddCharParam(*set, messagehdlr, blkmem,
         "branching/lpgainnormalize",
         "strategy for normalization of LP gain when updating pseudocosts of continuous variables (divide by movement of 'l'p value, reduction in 'd'omain width, or reduction in domain width of 's'ibling)",
         &(*set)->branch_lpgainnorm, FALSE, SCIP_DEFAULT_BRANCH_LPGAINNORMALIZE, "dls",
         NULL, NULL) );
   SCIP_CALL( SCIPsetAddBoolParam(*set, messagehdlr, blkmem,
         "branching/delaypscostupdate",
         "should updating pseudo costs for continuous variables be delayed to the time after separation?",
         &(*set)->branch_delaypscost, FALSE, SCIP_DEFAULT_BRANCH_DELAYPSCOST,
         NULL, NULL) );
   SCIP_CALL( SCIPsetAddBoolParam(*set, messagehdlr, blkmem,
         "branching/divingpscost",
         "should pseudo costs be updated also in diving and probing mode?",
         &(*set)->branch_divingpscost, FALSE, SCIP_DEFAULT_BRANCH_DIVINGPSCOST,
         NULL, NULL) );
   SCIP_CALL( SCIPsetAddBoolParam(*set, messagehdlr, blkmem,
         "branching/forceallchildren",
         "should all strong branching children be regarded even if one is detected to be infeasible? (only with propagation)",
         &(*set)->branch_forceall, TRUE, SCIP_DEFAULT_BRANCH_FORCEALL,
         NULL, NULL) );
   SCIP_CALL( SCIPsetAddCharParam(*set, messagehdlr, blkmem,
         "branching/firstsbchild",
         "child node to be regarded first during strong branching (only with propagation): 'u'p child, 'd'own child, 'h'istory-based, or 'a'utomatic",
         &(*set)->branch_firstsbchild, TRUE, SCIP_DEFAULT_BRANCH_FIRSTSBCHILD, "aduh",
         NULL, NULL) );
   SCIP_CALL( SCIPsetAddBoolParam(*set, messagehdlr, blkmem,
         "branching/checksol",
         "should LP solutions during strong branching with propagation be checked for feasibility?",
         &(*set)->branch_checksbsol, TRUE, SCIP_DEFAULT_BRANCH_CHECKSBSOL,
         NULL, NULL) );
   SCIP_CALL( SCIPsetAddBoolParam(*set, messagehdlr, blkmem,
         "branching/roundsbsol",
         "should LP solutions during strong branching with propagation be rounded? (only when checksbsol=TRUE)",
         &(*set)->branch_roundsbsol, TRUE, SCIP_DEFAULT_BRANCH_ROUNDSBSOL,
         NULL, NULL) );

   /* tree compression parameters */
   SCIP_CALL( SCIPsetAddBoolParam(*set, messagehdlr, blkmem,
         "compression/enable",
         "should automatic tree compression after the presolving be enabled?",
         &(*set)->compr_enable, TRUE, SCIP_DEFAULT_COMPR_ENABLE,
         NULL, NULL) );

   /* conflict analysis parameters */
   SCIP_CALL( SCIPsetAddBoolParam(*set, messagehdlr, blkmem,
         "conflict/enable",
         "should conflict analysis be enabled?",
         &(*set)->conf_enable, FALSE, SCIP_DEFAULT_CONF_ENABLE,
         NULL, NULL) );
   SCIP_CALL( SCIPsetAddBoolParam(*set, messagehdlr, blkmem,
         "conflict/cleanboundexceedings",
         "should conflicts based on an old cutoff bound be removed from the conflict pool after improving the primal bound?",
         &(*set)->conf_cleanbnddepend, TRUE, SCIP_DEFAULT_CONF_CLEANBNDDEPEND,
         NULL, NULL) );
   SCIP_CALL( SCIPsetAddBoolParam(*set, messagehdlr, blkmem,
         "conflict/useprop",
         "should propagation conflict analysis be used?",
         &(*set)->conf_useprop, FALSE, SCIP_DEFAULT_CONF_USEPROP,
         NULL, NULL) );
   SCIP_CALL( SCIPsetAddCharParam(*set, messagehdlr, blkmem,
         "conflict/useinflp",
         "should infeasible LP conflict analysis be used? ('o'ff, 'c'onflict graph, 'd'ual ray, 'b'oth conflict graph and dual ray)",
         &(*set)->conf_useinflp, FALSE, SCIP_DEFAULT_CONF_USEINFLP, "ocdb",
         NULL, NULL) );
   SCIP_CALL( SCIPsetAddCharParam(*set, messagehdlr, blkmem,
         "conflict/useboundlp",
         "should bound exceeding LP conflict analysis be used? ('o'ff, 'c'onflict graph, 'd'ual ray, 'b'oth conflict graph and dual ray)",
         &(*set)->conf_useboundlp, FALSE, SCIP_DEFAULT_CONF_USEBOUNDLP, "ocdb",
         NULL, NULL) );
   SCIP_CALL( SCIPsetAddBoolParam(*set, messagehdlr, blkmem,
         "conflict/usesb",
         "should infeasible/bound exceeding strong branching conflict analysis be used?",
         &(*set)->conf_usesb, FALSE, SCIP_DEFAULT_CONF_USESB,
         NULL, NULL) );
   SCIP_CALL( SCIPsetAddBoolParam(*set, messagehdlr, blkmem,
         "conflict/usepseudo",
         "should pseudo solution conflict analysis be used?",
         &(*set)->conf_usepseudo, FALSE, SCIP_DEFAULT_CONF_USEPSEUDO,
         NULL, NULL) );
   SCIP_CALL( SCIPsetAddRealParam(*set, messagehdlr, blkmem,
         "conflict/maxvarsfac",
         "maximal fraction of variables involved in a conflict constraint",
         &(*set)->conf_maxvarsfac, TRUE, SCIP_DEFAULT_CONF_MAXVARSFAC, 0.0, SCIP_REAL_MAX,
         NULL, NULL) );
   SCIP_CALL( SCIPsetAddIntParam(*set, messagehdlr, blkmem,
         "conflict/minmaxvars",
         "minimal absolute maximum of variables involved in a conflict constraint",
         &(*set)->conf_minmaxvars, TRUE, SCIP_DEFAULT_CONF_MINMAXVARS, 0, INT_MAX,
         NULL, NULL) );
   SCIP_CALL( SCIPsetAddIntParam(*set, messagehdlr, blkmem,
         "conflict/maxlploops",
         "maximal number of LP resolving loops during conflict analysis (-1: no limit)",
         &(*set)->conf_maxlploops, TRUE, SCIP_DEFAULT_CONF_MAXLPLOOPS, -1, INT_MAX,
         NULL, NULL) );
   SCIP_CALL( SCIPsetAddIntParam(*set, messagehdlr, blkmem,
         "conflict/lpiterations",
         "maximal number of LP iterations in each LP resolving loop (-1: no limit)",
         &(*set)->conf_lpiterations, TRUE, SCIP_DEFAULT_CONF_LPITERATIONS, -1, INT_MAX,
         NULL, NULL) );
   SCIP_CALL( SCIPsetAddIntParam(*set, messagehdlr, blkmem,
         "conflict/fuiplevels",
         "number of depth levels up to which first UIP's are used in conflict analysis (-1: use All-FirstUIP rule)",
         &(*set)->conf_fuiplevels, TRUE, SCIP_DEFAULT_CONF_FUIPLEVELS, -1, INT_MAX,
         NULL, NULL) );
   SCIP_CALL( SCIPsetAddIntParam(*set, messagehdlr, blkmem,
         "conflict/interconss",
         "maximal number of intermediate conflict constraints generated in conflict graph (-1: use every intermediate constraint)",
         &(*set)->conf_interconss, TRUE, SCIP_DEFAULT_CONF_INTERCONSS, -1, INT_MAX,
         NULL, NULL) );
   SCIP_CALL( SCIPsetAddIntParam(*set, messagehdlr, blkmem,
         "conflict/reconvlevels",
         "number of depth levels up to which UIP reconvergence constraints are generated (-1: generate reconvergence constraints in all depth levels)",
         &(*set)->conf_reconvlevels, TRUE, SCIP_DEFAULT_CONF_RECONVLEVELS, -1, INT_MAX,
         NULL, NULL) );
   SCIP_CALL( SCIPsetAddIntParam(*set, messagehdlr, blkmem,
         "conflict/maxconss",
         "maximal number of conflict constraints accepted at an infeasible node (-1: use all generated conflict constraints)",
         &(*set)->conf_maxconss, TRUE, SCIP_DEFAULT_CONF_MAXCONSS, -1, INT_MAX,
         NULL, NULL) );
   SCIP_CALL( SCIPsetAddIntParam(*set, messagehdlr, blkmem,
         "conflict/maxstoresize",
         "maximal size of conflict store (-1: auto, 0: disable storage)",
         &(*set)->conf_maxstoresize, TRUE, SCIP_DEFAULT_CONF_MAXSTORESIZE, -1, INT_MAX,
         NULL, NULL) );
   SCIP_CALL( SCIPsetAddBoolParam(*set, messagehdlr, blkmem,
         "conflict/preferbinary",
         "should binary conflicts be preferred?",
         &(*set)->conf_preferbinary, FALSE, SCIP_DEFAULT_CONF_PREFERBINARY,
         NULL, NULL) );
   SCIP_CALL( SCIPsetAddBoolParam(*set, messagehdlr, blkmem,
         "conflict/allowlocal",
         "should conflict constraints be generated that are only valid locally?",
         &(*set)->conf_allowlocal, TRUE, SCIP_DEFAULT_CONF_ALLOWLOCAL,
         NULL, NULL) );
   SCIP_CALL( SCIPsetAddBoolParam(*set, messagehdlr, blkmem,
         "conflict/settlelocal",
         "should conflict constraints be attached only to the local subtree where they can be useful?",
         &(*set)->conf_settlelocal, TRUE, SCIP_DEFAULT_CONF_SETTLELOCAL,
         NULL, NULL) );
   SCIP_CALL( SCIPsetAddBoolParam(*set, messagehdlr, blkmem,
         "conflict/repropagate",
         "should earlier nodes be repropagated in order to replace branching decisions by deductions?",
         &(*set)->conf_repropagate, TRUE, SCIP_DEFAULT_CONF_REPROPAGATE,
         NULL, NULL) );
   SCIP_CALL( SCIPsetAddBoolParam(*set, messagehdlr, blkmem,
         "conflict/keepreprop",
         "should constraints be kept for repropagation even if they are too long?",
         &(*set)->conf_keepreprop, TRUE, SCIP_DEFAULT_CONF_KEEPREPROP,
         NULL, NULL) );
   SCIP_CALL( SCIPsetAddBoolParam(*set, messagehdlr, blkmem,
         "conflict/separate",
         "should the conflict constraints be separated?",
         &(*set)->conf_seperate, TRUE, SCIP_DEFAULT_CONF_SEPARATE,
         NULL, NULL) );
   SCIP_CALL( SCIPsetAddBoolParam(*set, messagehdlr, blkmem,
         "conflict/dynamic",
         "should the conflict constraints be subject to aging?",
         &(*set)->conf_dynamic, TRUE, SCIP_DEFAULT_CONF_DYNAMIC,
         NULL, NULL) );
   SCIP_CALL( SCIPsetAddBoolParam(*set, messagehdlr, blkmem,
         "conflict/removable",
         "should the conflict's relaxations be subject to LP aging and cleanup?",
         &(*set)->conf_removable, TRUE, SCIP_DEFAULT_CONF_REMOVEABLE,
         NULL, NULL) );
   SCIP_CALL( SCIPsetAddRealParam(*set, messagehdlr, blkmem,
         "conflict/graph/depthscorefac",
         "score factor for depth level in bound relaxation heuristic",
         &(*set)->conf_depthscorefac, TRUE, SCIP_DEFAULT_CONF_DEPTHSCOREFAC, SCIP_REAL_MIN, SCIP_REAL_MAX,
         NULL, NULL) );
   SCIP_CALL( SCIPsetAddRealParam(*set, messagehdlr, blkmem,
         "conflict/proofscorefac",
         "score factor for impact on acticity in bound relaxation heuristic",
         &(*set)->conf_proofscorefac, TRUE, SCIP_DEFAULT_CONF_PROOFSCOREFAC, SCIP_REAL_MIN, SCIP_REAL_MAX,
         NULL, NULL) );
   SCIP_CALL( SCIPsetAddRealParam(*set, messagehdlr, blkmem,
         "conflict/uplockscorefac",
         "score factor for up locks in bound relaxation heuristic",
         &(*set)->conf_uplockscorefac, TRUE, SCIP_DEFAULT_CONF_UPLOCKSCOREFAC, SCIP_REAL_MIN, SCIP_REAL_MAX,
         NULL, NULL) );
   SCIP_CALL( SCIPsetAddRealParam(*set, messagehdlr, blkmem,
         "conflict/downlockscorefac",
         "score factor for down locks in bound relaxation heuristic",
         &(*set)->conf_downlockscorefac, TRUE, SCIP_DEFAULT_CONF_DOWNLOCKSCOREFAC, SCIP_REAL_MIN, SCIP_REAL_MAX,
         NULL, NULL) );
   SCIP_CALL( SCIPsetAddRealParam(*set, messagehdlr, blkmem,
         "conflict/scorefac",
         "factor to decrease importance of variables' earlier conflict scores",
         &(*set)->conf_scorefac, TRUE, SCIP_DEFAULT_CONF_SCOREFAC, 1e-6, 1.0,
         NULL, NULL) );
   SCIP_CALL( SCIPsetAddIntParam(*set, messagehdlr, blkmem,
         "conflict/restartnum",
         "number of successful conflict analysis calls that trigger a restart (0: disable conflict restarts)",
         &(*set)->conf_restartnum, FALSE, SCIP_DEFAULT_CONF_RESTARTNUM, 0, INT_MAX,
         NULL, NULL) );
   SCIP_CALL( SCIPsetAddRealParam(*set, messagehdlr, blkmem,
         "conflict/restartfac",
         "factor to increase restartnum with after each restart",
         &(*set)->conf_restartfac, FALSE, SCIP_DEFAULT_CONF_RESTARTFAC, 0.0, SCIP_REAL_MAX,
         NULL, NULL) );
   SCIP_CALL( SCIPsetAddBoolParam(*set, messagehdlr, blkmem,
         "conflict/ignorerelaxedbd",
         "should relaxed bounds be ignored?",
         &(*set)->conf_ignorerelaxedbd, TRUE, SCIP_DEFAULT_CONF_IGNORERELAXEDBD,
         NULL, NULL) );
   SCIP_CALL( SCIPsetAddIntParam(*set, messagehdlr, blkmem,
         "conflict/maxvarsdetectimpliedbounds",
         "maximal number of variables to try to detect global bound implications and shorten the whole conflict set (0: disabled)",
         &(*set)->conf_maxvarsdetectimpliedbounds, TRUE, SCIP_DEFAULT_CONF_MAXVARSDETECTIMPLIEDBOUNDS, 0, INT_MAX,
         NULL, NULL) );
   SCIP_CALL( SCIPsetAddBoolParam(*set, messagehdlr, blkmem,
         "conflict/fullshortenconflict",
         "try to shorten the whole conflict set or terminate early (depending on the 'maxvarsdetectimpliedbounds' parameter)",
         &(*set)->conf_fullshortenconflict, TRUE, SCIP_DEFAULT_CONF_FULLSHORTENCONFLICT,
         NULL, NULL) );
   SCIP_CALL( SCIPsetAddRealParam(*set, messagehdlr, blkmem,
         "conflict/conflictweight",
         "the weight the VSIDS score is weight by updating the VSIDS for a variable if it is part of a conflict",
         &(*set)->conf_conflictweight, FALSE, SCIP_DEFAULT_CONF_CONFLITWEIGHT, 0.0, 1.0,
         NULL, NULL) );
   SCIP_CALL( SCIPsetAddRealParam(*set, messagehdlr, blkmem,
         "conflict/conflictgraphweight",
         "the weight the VSIDS score is weight by updating the VSIDS for a variable if it is part of a conflict graph",
         &(*set)->conf_conflictgraphweight, FALSE, SCIP_DEFAULT_CONF_CONFLITGRAPHWEIGHT, 0.0, 1.0,
         NULL, NULL) );
   SCIP_CALL( SCIPsetAddBoolParam(*set, messagehdlr, blkmem,
         "conflict/usemir",
         "apply MIR function to dual rays",
         &(*set)->conf_applymir, TRUE, SCIP_DEFAULT_CONF_APPLYMIR,
         NULL, NULL) );
   SCIP_CALL( SCIPsetAddBoolParam(*set, messagehdlr, blkmem,
         "conflict/prefermir",
         "prefer a ray after applying the MIR function if the proof is still valid, use both rays otherwise",
         &(*set)->conf_prefermir, TRUE, SCIP_DEFAULT_CONF_PREFERMIR,
         NULL, NULL) );
   SCIP_CALL( SCIPsetAddRealParam(*set, messagehdlr, blkmem,
         "conflict/minimprove",
         "minimal improvement of primal bound to remove conflicts based on a previous incumbent",
         &(*set)->conf_minimprove, TRUE, SCIP_DEFAULT_CONF_MINIMPROVE, 0.0, 1.0, NULL, NULL) );
   SCIP_CALL( SCIPsetAddRealParam(*set, messagehdlr, blkmem,
         "conflict/weightsize",
         "weight of the size of a conflict used in score calculation",
         &(*set)->conf_weightsize, TRUE, SCIP_DEFAULT_CONF_WEIGHTSIZE, 0.0, 1.0, NULL, NULL) );
   SCIP_CALL( SCIPsetAddRealParam(*set, messagehdlr, blkmem,
         "conflict/weightrepropdepth",
         "weight of the repropagation depth of a conflict used in score calculation",
         &(*set)->conf_weightrepropdepth, TRUE, SCIP_DEFAULT_CONF_WEIGHTREPROPDEPTH, 0.0, 1.0, NULL, NULL) );
   SCIP_CALL( SCIPsetAddRealParam(*set, messagehdlr, blkmem,
         "conflict/weightvaliddepth",
         "weight of the valid depth of a conflict used in score calculation",
         &(*set)->conf_weightvaliddepth, TRUE, SCIP_DEFAULT_CONF_WEIGHTVALIDDEPTH, 0.0, 1.0, NULL, NULL) );

   /* constraint parameters */
   SCIP_CALL( SCIPsetAddIntParam(*set, messagehdlr, blkmem,
         "constraints/agelimit",
         "maximum age an unnecessary constraint can reach before it is deleted (0: dynamic, -1: keep all constraints)",
         &(*set)->cons_agelimit, TRUE, SCIP_DEFAULT_CONS_AGELIMIT, -1, INT_MAX,
         NULL, NULL) );
   SCIP_CALL( SCIPsetAddIntParam(*set, messagehdlr, blkmem,
         "constraints/obsoleteage",
         "age of a constraint after which it is marked obsolete (0: dynamic, -1 do not mark constraints obsolete)",
         &(*set)->cons_obsoleteage, TRUE, SCIP_DEFAULT_CONS_OBSOLETEAGE, -1, INT_MAX,
         NULL, NULL) );
   SCIP_CALL( SCIPsetAddBoolParam(*set, messagehdlr, blkmem,
         "constraints/disableenfops",
         "should enforcement of pseudo solution be disabled?",
         &(*set)->cons_disableenfops, TRUE, SCIP_DEFAULT_CONS_DISABLEENFOPS,
         NULL, NULL) );

   /* display parameters */
   assert(sizeof(int) == sizeof(SCIP_VERBLEVEL));
   SCIP_CALL( SCIPsetAddIntParam(*set, messagehdlr, blkmem,
         "display/verblevel",
         "verbosity level of output",
         (int*)&(*set)->disp_verblevel, FALSE, (int)SCIP_DEFAULT_DISP_VERBLEVEL,
         (int)SCIP_VERBLEVEL_NONE, (int)SCIP_VERBLEVEL_FULL,
         NULL, NULL) );
   SCIP_CALL( SCIPsetAddIntParam(*set, messagehdlr, blkmem,
         "display/width",
         "maximal number of characters in a node information line",
         &(*set)->disp_width, FALSE, SCIP_DEFAULT_DISP_WIDTH, 0, INT_MAX,
         SCIPparamChgdDispWidth, NULL) );
   SCIP_CALL( SCIPsetAddIntParam(*set, messagehdlr, blkmem,
         "display/freq",
         "frequency for displaying node information lines",
         &(*set)->disp_freq, FALSE, SCIP_DEFAULT_DISP_FREQ, -1, INT_MAX,
         NULL, NULL) );
   SCIP_CALL( SCIPsetAddIntParam(*set, messagehdlr, blkmem,
         "display/headerfreq",
         "frequency for displaying header lines (every n'th node information line)",
         &(*set)->disp_headerfreq, FALSE, SCIP_DEFAULT_DISP_HEADERFREQ, -1, INT_MAX,
         NULL, NULL) );
   SCIP_CALL( SCIPsetAddBoolParam(*set, messagehdlr, blkmem,
         "display/lpinfo",
         "should the LP solver display status messages?",
         &(*set)->disp_lpinfo, FALSE, SCIP_DEFAULT_DISP_LPINFO,
         NULL, NULL) );
   SCIP_CALL( SCIPsetAddBoolParam(*set, messagehdlr, blkmem,
         "display/allviols",
         "display all violations for a given start solution / the best solution after the solving process?",
         &(*set)->disp_allviols, FALSE, SCIP_DEFAULT_DISP_ALLVIOLS,
         NULL, NULL) );

   /* history parameters */
   SCIP_CALL( SCIPsetAddBoolParam(*set, messagehdlr, blkmem,
         "history/valuebased",
         "should statistics be collected for variable domain value pairs?",
         &(*set)->history_valuebased, FALSE, SCIP_DEFAULT_HISTORY_VALUEBASED,
         NULL, NULL) );
   SCIP_CALL( SCIPsetAddBoolParam(*set, messagehdlr, blkmem,
         "history/allowmerge",
         "should variable histories be merged from sub-SCIPs whenever possible?",
         &(*set)->history_allowmerge, FALSE, SCIP_DEFAULT_HISTORY_ALLOWMERGE,
         NULL, NULL) );
   SCIP_CALL( SCIPsetAddBoolParam(*set, messagehdlr, blkmem,
         "history/allowtransfer",
         "should variable histories be transferred to initialize SCIP copies?",
         &(*set)->history_allowtransfer, FALSE, SCIP_DEFAULT_HISTORY_ALLOWTRANSFER,
         NULL, NULL) );

   /* limit parameters */
   SCIP_CALL( SCIPsetAddRealParam(*set, messagehdlr, blkmem,
         "limits/time",
         "maximal time in seconds to run",
         &(*set)->limit_time, FALSE, SCIP_DEFAULT_LIMIT_TIME, 0.0, SCIP_DEFAULT_LIMIT_TIME,
         SCIPparamChgdLimit, NULL) );
   SCIP_CALL( SCIPsetAddLongintParam(*set, messagehdlr, blkmem,
         "limits/nodes",
         "maximal number of nodes to process (-1: no limit)",
         &(*set)->limit_nodes, FALSE, SCIP_DEFAULT_LIMIT_NODES, -1LL, SCIP_LONGINT_MAX,
         SCIPparamChgdLimit, NULL) );
   SCIP_CALL( SCIPsetAddLongintParam(*set, messagehdlr, blkmem,
         "limits/totalnodes",
         "maximal number of total nodes (incl. restarts) to process (-1: no limit)",
         &(*set)->limit_totalnodes, FALSE, SCIP_DEFAULT_LIMIT_NODES, -1LL, SCIP_LONGINT_MAX,
         SCIPparamChgdLimit, NULL) );
   SCIP_CALL( SCIPsetAddLongintParam(*set, messagehdlr, blkmem,
         "limits/stallnodes",
         "solving stops, if the given number of nodes was processed since the last improvement of the primal solution value (-1: no limit)",
         &(*set)->limit_stallnodes, FALSE, SCIP_DEFAULT_LIMIT_STALLNODES, -1LL, SCIP_LONGINT_MAX,
         SCIPparamChgdLimit, NULL) );
   SCIP_CALL( SCIPsetAddRealParam(*set, messagehdlr, blkmem,
         "limits/memory",
         "maximal memory usage in MB; reported memory usage is lower than real memory usage!",
         &(*set)->limit_memory, FALSE, SCIP_DEFAULT_LIMIT_MEMORY, 0.0, SCIP_MEM_NOLIMIT,
         SCIPparamChgdLimit, NULL) );
   SCIP_CALL( SCIPsetAddRealParam(*set, messagehdlr, blkmem,
         "limits/gap",
         "solving stops, if the relative gap = |primal - dual|/MIN(|dual|,|primal|) is below the given value",
         &(*set)->limit_gap, FALSE, SCIP_DEFAULT_LIMIT_GAP, 0.0, SCIP_REAL_MAX,
         SCIPparamChgdLimit, NULL) );
   SCIP_CALL( SCIPsetAddRealParam(*set, messagehdlr, blkmem,
         "limits/absgap",
         "solving stops, if the absolute gap = |primalbound - dualbound| is below the given value",
         &(*set)->limit_absgap, FALSE, SCIP_DEFAULT_LIMIT_ABSGAP, 0.0, SCIP_REAL_MAX,
         SCIPparamChgdLimit, NULL) );
   SCIP_CALL( SCIPsetAddIntParam(*set, messagehdlr, blkmem,
         "limits/solutions",
         "solving stops, if the given number of solutions were found (-1: no limit)",
         &(*set)->limit_solutions, FALSE, SCIP_DEFAULT_LIMIT_SOLUTIONS, -1, INT_MAX,
         SCIPparamChgdLimit, NULL) );
   SCIP_CALL( SCIPsetAddIntParam(*set, messagehdlr, blkmem,
         "limits/bestsol",
         "solving stops, if the given number of solution improvements were found (-1: no limit)",
         &(*set)->limit_bestsol, FALSE, SCIP_DEFAULT_LIMIT_BESTSOL, -1, INT_MAX,
         SCIPparamChgdLimit, NULL) );
   SCIP_CALL( SCIPsetAddIntParam(*set, messagehdlr, blkmem,
         "limits/maxsol",
         "maximal number of solutions to store in the solution storage",
         &(*set)->limit_maxsol, FALSE, SCIP_DEFAULT_LIMIT_MAXSOL, 1, INT_MAX,
         SCIPparamChgdLimit, NULL) );
   SCIP_CALL( SCIPsetAddIntParam(*set, messagehdlr, blkmem,
         "limits/maxorigsol",
         "maximal number of solutions candidates to store in the solution storage of the original problem",
         &(*set)->limit_maxorigsol, FALSE, SCIP_DEFAULT_LIMIT_MAXORIGSOL, 0, INT_MAX,
         SCIPparamChgdLimit, NULL) );
   SCIP_CALL( SCIPsetAddIntParam(*set, messagehdlr, blkmem,
         "limits/restarts",
         "solving stops, if the given number of restarts was triggered (-1: no limit)",
         &(*set)->limit_restarts, FALSE, SCIP_DEFAULT_LIMIT_RESTARTS, -1, INT_MAX,
         SCIPparamChgdLimit, NULL) );

   SCIP_CALL( SCIPsetAddIntParam(*set, messagehdlr, blkmem,
         "limits/autorestartnodes",
         "if solve exceeds this number of nodes for the first time, an automatic restart is triggered (-1: no automatic restart)",
         &(*set)->limit_autorestartnodes, FALSE, SCIP_DEFAULT_LIMIT_AUTORESTARTNODES, -1, INT_MAX,
         SCIPparamChgdLimit, NULL) );

   /* LP parameters */
   SCIP_CALL( SCIPsetAddIntParam(*set, messagehdlr, blkmem,
         "lp/solvefreq",
         "frequency for solving LP at the nodes (-1: never; 0: only root LP)",
         &(*set)->lp_solvefreq, FALSE, SCIP_DEFAULT_LP_SOLVEFREQ, -1, SCIP_MAXTREEDEPTH,
         NULL, NULL) );
   SCIP_CALL( SCIPsetAddLongintParam(*set, messagehdlr, blkmem,
         "lp/iterlim",
         "iteration limit for each single LP solve (-1: no limit)",
         &(*set)->lp_iterlim, TRUE, SCIP_DEFAULT_LP_ITERLIM, -1LL, SCIP_LONGINT_MAX,
         NULL, NULL) );
   SCIP_CALL( SCIPsetAddLongintParam(*set, messagehdlr, blkmem,
         "lp/rootiterlim",
         "iteration limit for initial root LP solve (-1: no limit)",
         &(*set)->lp_rootiterlim, TRUE, SCIP_DEFAULT_LP_ROOTITERLIM, -1LL, SCIP_LONGINT_MAX,
         NULL, NULL) );
   SCIP_CALL( SCIPsetAddIntParam(*set, messagehdlr, blkmem,
         "lp/solvedepth",
         "maximal depth for solving LP at the nodes (-1: no depth limit)",
         &(*set)->lp_solvedepth, FALSE, SCIP_DEFAULT_LP_SOLVEDEPTH, -1, SCIP_MAXTREEDEPTH,
         NULL, NULL) );
   SCIP_CALL( SCIPsetAddCharParam(*set, messagehdlr, blkmem,
         "lp/initalgorithm",
         "LP algorithm for solving initial LP relaxations (automatic 's'implex, 'p'rimal simplex, 'd'ual simplex, 'b'arrier, barrier with 'c'rossover)",
         &(*set)->lp_initalgorithm, FALSE, SCIP_DEFAULT_LP_INITALGORITHM, "spdbc",
         NULL, NULL) );
   SCIP_CALL( SCIPsetAddCharParam(*set, messagehdlr, blkmem,
         "lp/resolvealgorithm",
         "LP algorithm for resolving LP relaxations if a starting basis exists (automatic 's'implex, 'p'rimal simplex, 'd'ual simplex, 'b'arrier, barrier with 'c'rossover)",
         &(*set)->lp_resolvealgorithm, FALSE, SCIP_DEFAULT_LP_RESOLVEALGORITHM, "spdbc",
         NULL, NULL) );
   SCIP_CALL( SCIPsetAddCharParam(*set, messagehdlr, blkmem,
         "lp/pricing",
         "LP pricing strategy ('l'pi default, 'a'uto, 'f'ull pricing, 'p'artial, 's'teepest edge pricing, 'q'uickstart steepest edge pricing, 'd'evex pricing)",
         &(*set)->lp_pricing, FALSE, SCIP_DEFAULT_LP_PRICING, "lafpsqd",
         NULL, NULL) );
   SCIP_CALL( SCIPsetAddBoolParam(*set, messagehdlr, blkmem,
         "lp/clearinitialprobinglp",
         "should lp state be cleared at the end of probing mode when lp was initially unsolved, e.g., when called right after presolving?",
         &(*set)->lp_clearinitialprobinglp, TRUE, SCIP_DEFAULT_LP_CLEARINITIALPROBINGLP,
         NULL, NULL) );
   SCIP_CALL( SCIPsetAddBoolParam(*set, messagehdlr, blkmem,
         "lp/resolverestore",
         "should the LP be resolved to restore the state at start of diving (if FALSE we buffer the solution values)?",
         &(*set)->lp_resolverestore, TRUE, SCIP_DEFAULT_LP_RESOLVERESTORE,
         NULL, NULL) );
   SCIP_CALL( SCIPsetAddBoolParam(*set, messagehdlr, blkmem,
         "lp/freesolvalbuffers",
         "should the buffers for storing LP solution values during diving be freed at end of diving?",
         &(*set)->lp_freesolvalbuffers, TRUE, SCIP_DEFAULT_LP_FREESOLVALBUFFERS,
         NULL, NULL) );
   SCIP_CALL( SCIPsetAddIntParam(*set, messagehdlr, blkmem,
         "lp/colagelimit",
         "maximum age a dynamic column can reach before it is deleted from the LP (-1: don't delete columns due to aging)",
         &(*set)->lp_colagelimit, TRUE, SCIP_DEFAULT_LP_COLAGELIMIT, -1, INT_MAX,
         NULL, NULL) );
   SCIP_CALL( SCIPsetAddIntParam(*set, messagehdlr, blkmem,
         "lp/rowagelimit",
         "maximum age a dynamic row can reach before it is deleted from the LP (-1: don't delete rows due to aging)",
         &(*set)->lp_rowagelimit, TRUE, SCIP_DEFAULT_LP_ROWAGELIMIT, -1, INT_MAX,
         NULL, NULL) );
   SCIP_CALL( SCIPsetAddBoolParam(*set, messagehdlr, blkmem,
         "lp/cleanupcols",
         "should new non-basic columns be removed after LP solving?",
         &(*set)->lp_cleanupcols, TRUE, SCIP_DEFAULT_LP_CLEANUPCOLS,
         NULL, NULL) );
   SCIP_CALL( SCIPsetAddBoolParam(*set, messagehdlr, blkmem,
         "lp/cleanupcolsroot",
         "should new non-basic columns be removed after root LP solving?",
         &(*set)->lp_cleanupcolsroot, TRUE, SCIP_DEFAULT_LP_CLEANUPCOLSROOT,
         NULL, NULL) );
   SCIP_CALL( SCIPsetAddBoolParam(*set, messagehdlr, blkmem,
         "lp/cleanuprows",
         "should new basic rows be removed after LP solving?",
         &(*set)->lp_cleanuprows, TRUE, SCIP_DEFAULT_LP_CLEANUPROWS,
         NULL, NULL) );
   SCIP_CALL( SCIPsetAddBoolParam(*set, messagehdlr, blkmem,
         "lp/cleanuprowsroot",
         "should new basic rows be removed after root LP solving?",
         &(*set)->lp_cleanuprowsroot, TRUE, SCIP_DEFAULT_LP_CLEANUPROWSROOT,
         NULL, NULL) );
   SCIP_CALL( SCIPsetAddBoolParam(*set, messagehdlr, blkmem,
         "lp/checkstability",
         "should LP solver's return status be checked for stability?",
         &(*set)->lp_checkstability, TRUE, SCIP_DEFAULT_LP_CHECKSTABILITY,
         NULL, NULL) );
   SCIP_CALL( SCIPsetAddRealParam(*set, messagehdlr, blkmem,
         "lp/conditionlimit",
         "maximum condition number of LP basis counted as stable (-1.0: no limit)",
         &(*set)->lp_conditionlimit, TRUE, SCIP_DEFAULT_LP_CONDITIONLIMIT, -1.0, SCIP_REAL_MAX,
         NULL, NULL) );
   SCIP_CALL( SCIPsetAddBoolParam(*set, messagehdlr, blkmem,
         "lp/checkprimfeas",
         "should LP solutions be checked for primal feasibility, resolving LP when numerical troubles occur?",
         &(*set)->lp_checkprimfeas, TRUE, SCIP_DEFAULT_LP_CHECKPRIMFEAS,
         NULL, NULL) );
   SCIP_CALL( SCIPsetAddBoolParam(*set, messagehdlr, blkmem,
         "lp/checkdualfeas",
         "should LP solutions be checked for dual feasibility, resolving LP when numerical troubles occur?",
         &(*set)->lp_checkdualfeas, TRUE, SCIP_DEFAULT_LP_CHECKDUALFEAS,
         NULL, NULL) );
   SCIP_CALL( SCIPsetAddIntParam(*set, messagehdlr, blkmem,
         "lp/fastmip",
         "which FASTMIP setting of LP solver should be used? 0: off, 1: low",
         &(*set)->lp_fastmip, TRUE, SCIP_DEFAULT_LP_FASTMIP, 0, 1,
         NULL, NULL) );
   SCIP_CALL( SCIPsetAddBoolParam(*set, messagehdlr, blkmem,
         "lp/scaling",
         "should scaling of LP solver be used?",
         &(*set)->lp_scaling, TRUE, SCIP_DEFAULT_LP_SCALING,
         NULL, NULL) );
   SCIP_CALL( SCIPsetAddBoolParam(*set, messagehdlr, blkmem,
         "lp/presolving",
         "should presolving of LP solver be used?",
         &(*set)->lp_presolving, TRUE, SCIP_DEFAULT_LP_PRESOLVING,
         NULL, NULL) );
   SCIP_CALL( SCIPsetAddBoolParam(*set, messagehdlr, blkmem,
         "lp/lexdualalgo",
         "should the lexicographic dual algorithm be used?",
         &(*set)->lp_lexdualalgo, TRUE, SCIP_DEFAULT_LP_LEXDUALALGO,
         NULL, NULL) );
   SCIP_CALL( SCIPsetAddBoolParam(*set, messagehdlr, blkmem,
         "lp/lexdualrootonly",
         "should the lexicographic dual algorithm be applied only at the root node",
         &(*set)->lp_lexdualrootonly, TRUE, SCIP_DEFAULT_LP_LEXDUALROOTONLY,
         NULL, NULL) );
   SCIP_CALL( SCIPsetAddIntParam(*set, messagehdlr, blkmem,
         "lp/lexdualmaxrounds",
         "maximum number of rounds in the lexicographic dual algorithm (-1: unbounded)",
         &(*set)->lp_lexdualmaxrounds, TRUE, SCIP_DEFAULT_LP_LEXDUALMAXROUNDS, -1, INT_MAX,
         NULL, NULL) );
   SCIP_CALL( SCIPsetAddBoolParam(*set, messagehdlr, blkmem,
         "lp/lexdualbasic",
         "choose fractional basic variables in lexicographic dual algorithm?",
         &(*set)->lp_lexdualbasic, TRUE, SCIP_DEFAULT_LP_LEXDUALBASIC,
         NULL, NULL) );
   SCIP_CALL( SCIPsetAddBoolParam(*set, messagehdlr, blkmem,
         "lp/lexdualstalling",
         "turn on the lex dual algorithm only when stalling?",
         &(*set)->lp_lexdualstalling, TRUE, SCIP_DEFAULT_LP_LEXDUALSTALLING,
         NULL, NULL) );
   SCIP_CALL( SCIPsetAddIntParam(*set, messagehdlr, blkmem,
         "lp/disablecutoff",
         "disable the cutoff bound in the LP solver? (0: enabled, 1: disabled, 2: auto)",
         &(*set)->lp_disablecutoff, TRUE, SCIP_DEFAULT_LP_DISABLECUTOFF,
         0, 2, NULL, NULL) );
   SCIP_CALL( SCIPsetAddRealParam(*set, messagehdlr, blkmem,
         "lp/rowrepswitch",
         "simplex algorithm shall use row representation of the basis if number of rows divided by number of columns exceeds this value (-1.0 to disable row representation)",
         &(*set)->lp_rowrepswitch, TRUE, SCIP_DEFAULT_LP_ROWREPSWITCH, -1.0, SCIP_REAL_MAX,
         NULL, NULL) );
   SCIP_CALL( SCIPsetAddIntParam(*set, messagehdlr, blkmem,
         "lp/threads",
         "number of threads used for solving the LP (0: automatic)",
         &(*set)->lp_threads, TRUE, SCIP_DEFAULT_LP_THREADS, 0, 64,
         NULL, NULL) );
   SCIP_CALL( SCIPsetAddRealParam(*set, messagehdlr, blkmem,
         "lp/resolveiterfac",
         "factor of average LP iterations that is used as LP iteration limit for LP resolve (-1: unlimited)",
         &(*set)->lp_resolveiterfac, TRUE, SCIP_DEFAULT_LP_RESOLVEITERFAC, -1.0, SCIP_REAL_MAX,
         NULL, NULL) );
   SCIP_CALL( SCIPsetAddIntParam(*set, messagehdlr, blkmem,
         "lp/resolveitermin",
         "minimum number of iterations that are allowed for LP resolve",
         &(*set)->lp_resolveitermin, TRUE, SCIP_DEFAULT_LP_RESOLVEITERMIN, 1, INT_MAX,
         NULL, NULL) );
   SCIP_CALL( SCIPsetAddIntParam(*set, messagehdlr, blkmem,
         "lp/randomseed",
         "random seed for LP solver, e.g. for perturbations in the simplex (0: LP default)",
         &(*set)->lp_randomseed, TRUE, SCIP_DEFAULT_LP_RANDOMSEED, 0, INT_MAX,
         NULL, NULL) );

   /* NLP parameters */
   SCIP_CALL( SCIPsetAddStringParam(*set, messagehdlr, blkmem,
         "nlp/solver",
         "solver to use for solving NLPs; leave empty to select NLPI with highest priority",
         &(*set)->nlp_solver, FALSE, SCIP_DEFAULT_NLP_SOLVER,
         NULL, NULL) );
   SCIP_CALL( SCIPsetAddBoolParam(*set, messagehdlr, blkmem,
         "nlp/disable",
         "should the NLP relaxation be always disabled (also for NLPs/MINLPs)?",
         &(*set)->nlp_disable, FALSE, SCIP_DEFAULT_NLP_DISABLE,
         NULL, NULL) );

   /* memory parameters */
   SCIP_CALL( SCIPsetAddRealParam(*set, messagehdlr, blkmem,
         "memory/savefac",
         "fraction of maximal memory usage resulting in switch to memory saving mode",
         &(*set)->mem_savefac, FALSE, SCIP_DEFAULT_MEM_SAVEFAC, 0.0, 1.0,
         NULL, NULL) );
   SCIP_CALL( SCIPsetAddRealParam(*set, messagehdlr, blkmem,
         "memory/arraygrowfac",
         "memory growing factor for dynamically allocated arrays",
         &(*set)->mem_arraygrowfac, TRUE, SCIP_DEFAULT_MEM_ARRAYGROWFAC, 1.0, 10.0,
         paramChgdArraygrowfac, NULL) );
   SCIP_CALL( SCIPsetAddIntParam(*set, messagehdlr, blkmem,
         "memory/arraygrowinit",
         "initial size of dynamically allocated arrays",
         &(*set)->mem_arraygrowinit, TRUE, SCIP_DEFAULT_MEM_ARRAYGROWINIT, 0, INT_MAX,
         paramChgdArraygrowinit, NULL) );
   SCIP_CALL( SCIPsetAddRealParam(*set, messagehdlr, blkmem,
         "memory/treegrowfac",
         "memory growing factor for tree array",
         &(*set)->mem_treegrowfac, TRUE, SCIP_DEFAULT_MEM_TREEGROWFAC, 1.0, 10.0,
         NULL, NULL) );
   SCIP_CALL( SCIPsetAddIntParam(*set, messagehdlr, blkmem,
         "memory/treegrowinit",
         "initial size of tree array",
         &(*set)->mem_treegrowinit, TRUE, SCIP_DEFAULT_MEM_TREEGROWINIT, 0, INT_MAX,
         NULL, NULL) );
   SCIP_CALL( SCIPsetAddRealParam(*set, messagehdlr, blkmem,
         "memory/pathgrowfac",
         "memory growing factor for path array",
         &(*set)->mem_pathgrowfac, TRUE, SCIP_DEFAULT_MEM_PATHGROWFAC, 1.0, 10.0,
         NULL, NULL) );
   SCIP_CALL( SCIPsetAddIntParam(*set, messagehdlr, blkmem,
         "memory/pathgrowinit",
         "initial size of path array",
         &(*set)->mem_pathgrowinit, TRUE, SCIP_DEFAULT_MEM_PATHGROWINIT, 0, INT_MAX,
         NULL, NULL) );

   /* miscellaneous parameters */
   SCIP_CALL( SCIPsetAddBoolParam(*set, messagehdlr, blkmem,
         "misc/catchctrlc",
         "should the CTRL-C interrupt be caught by SCIP?",
         &(*set)->misc_catchctrlc, FALSE, SCIP_DEFAULT_MISC_CATCHCTRLC,
         NULL, NULL) );
   SCIP_CALL( SCIPsetAddBoolParam(*set, messagehdlr, blkmem,
         "misc/usevartable",
         "should a hashtable be used to map from variable names to variables?",
         &(*set)->misc_usevartable, FALSE, SCIP_DEFAULT_MISC_USEVARTABLE,
         NULL, NULL) );
   SCIP_CALL( SCIPsetAddBoolParam(*set, messagehdlr, blkmem,
         "misc/useconstable",
         "should a hashtable be used to map from constraint names to constraints?",
         &(*set)->misc_useconstable, FALSE, SCIP_DEFAULT_MISC_USECONSTABLE,
         NULL, NULL) );
   SCIP_CALL( SCIPsetAddBoolParam(*set, messagehdlr, blkmem,
         "misc/usesmalltables",
         "should smaller hashtables be used? yields better performance for small problems with about 100 variables",
         &(*set)->misc_usesmalltables, FALSE, SCIP_DEFAULT_MISC_USESMALLTABLES,
         NULL, NULL) );
#if 0 /**@todo activate exactsolve parameter and finish implementation of solving MIPs exactly */
   SCIP_CALL( SCIPsetAddBoolParam(*set, messagehdlr, blkmem,
         "misc/exactsolve",
         "should the problem be solved exactly (with proven dual bounds)?",
         &(*set)->misc_exactsolve, FALSE, SCIP_DEFAULT_MISC_EXACTSOLVE,
         NULL, NULL) );
#else
   (*set)->misc_exactsolve = SCIP_DEFAULT_MISC_EXACTSOLVE;
#endif

   SCIP_CALL( SCIPsetAddBoolParam(*set, messagehdlr, blkmem,
         "misc/resetstat",
         "should the statistics be reset if the transformed problem is freed (in case of a Benders decomposition this parameter should be set to FALSE)",
         &(*set)->misc_resetstat, FALSE, SCIP_DEFAULT_MISC_RESETSTAT,
         NULL, NULL) );

   SCIP_CALL( SCIPsetAddBoolParam(*set, messagehdlr, blkmem,
         "misc/improvingsols",
         "should only solutions be checked which improve the primal bound",
         &(*set)->misc_improvingsols, FALSE, SCIP_DEFAULT_MISC_IMPROVINGSOLS,
         NULL, NULL) );
   SCIP_CALL( SCIPsetAddBoolParam(*set, messagehdlr, blkmem,
         "misc/printreason",
         "should the reason be printed if a given start solution is infeasible",
         &(*set)->misc_printreason, FALSE, SCIP_DEFAULT_MISC_PRINTREASON,
         NULL, NULL) );
   SCIP_CALL( SCIPsetAddBoolParam(*set, messagehdlr, blkmem,
         "misc/estimexternmem",
         "should the usage of external memory be estimated?",
         &(*set)->misc_estimexternmem, FALSE, SCIP_DEFAULT_MISC_ESTIMEXTERNMEM,
         NULL, NULL) );
   SCIP_CALL( SCIPsetAddBoolParam(*set, messagehdlr, blkmem,
         "misc/transorigsols",
         "should SCIP try to transfer original solutions to the transformed space (after presolving)?",
         &(*set)->misc_transorigsols, FALSE, SCIP_DEFAULT_MISC_TRANSORIGSOLS,
         NULL, NULL) );
   SCIP_CALL( SCIPsetAddBoolParam(*set, messagehdlr, blkmem,
         "misc/transsolsorig",
         "should SCIP try to transfer transformed solutions to the original space (after solving)?",
         &(*set)->misc_transsolsorig, FALSE, SCIP_DEFAULT_MISC_TRANSSOLSORIG,
         NULL, NULL) );
   SCIP_CALL( SCIPsetAddBoolParam(*set, messagehdlr, blkmem,
            "misc/calcintegral",
            "should SCIP calculate the primal dual integral value?",
            &(*set)->misc_calcintegral, FALSE, SCIP_DEFAULT_MISC_CALCINTEGRAL,
            NULL, NULL) );
   SCIP_CALL( SCIPsetAddBoolParam(*set, messagehdlr, blkmem,
            "misc/finitesolutionstore",
            "should SCIP try to remove infinite fixings from solutions copied to the solution store?",
            &(*set)->misc_finitesolstore, FALSE, SCIP_DEFAULT_MISC_FINITESOLSTORE,
            NULL, NULL) );
   SCIP_CALL( SCIPsetAddBoolParam(*set, messagehdlr, blkmem,
            "misc/outputorigsol",
            "should the best solution be transformed to the orignal space and be output in command line run?",
            &(*set)->misc_outputorigsol, FALSE, SCIP_DEFAULT_MISC_OUTPUTORIGSOL,
            NULL, NULL) );
   SCIP_CALL( SCIPsetAddBoolParam(*set, messagehdlr, blkmem,
            "misc/allowdualreds",
            "should dual reductions in propagation methods and presolver be allowed?",
            &(*set)->misc_allowdualreds, FALSE, SCIP_DEFAULT_MISC_ALLOWDUALREDS,
            NULL, NULL) );
   SCIP_CALL( SCIPsetAddBoolParam(*set, messagehdlr, blkmem,
            "misc/allowobjprop",
            "should propagation to the current objective be allowed in propagation methods?",
            &(*set)->misc_allowobjprop, FALSE, SCIP_DEFAULT_MISC_ALLOWOBJPROP,
            NULL, NULL) );

   SCIP_CALL( SCIPsetAddRealParam(*set, messagehdlr, blkmem,
         "misc/referencevalue",
         "objective value for reference purposes",
         &(*set)->misc_referencevalue, FALSE, SCIP_DEFAULT_MISC_REFERENCEVALUE, SCIP_REAL_MIN, SCIP_REAL_MAX,
         NULL, NULL) );

   /* randomization parameters */
   SCIP_CALL( SCIPsetAddIntParam(*set, messagehdlr, blkmem,
         "randomization/randomseedshift",
         "global shift of all random seeds in the plugins and the LP random seed",
         &(*set)->random_randomseedshift, FALSE, SCIP_DEFAULT_RANDOM_RANDSEEDSHIFT, 0, INT_MAX,
         NULL, NULL) );

   SCIP_CALL( SCIPsetAddIntParam(*set, messagehdlr, blkmem,
         "randomization/permutationseed",
         "seed value for permuting the problem after the problem was transformed (0: no permutation)",
         &(*set)->random_permutationseed, FALSE, SCIP_DEFAULT_RANDOM_PERMUTATIONSEED, 0, INT_MAX,
         NULL, NULL) );

   SCIP_CALL( SCIPsetAddBoolParam(*set, messagehdlr, blkmem,
         "randomization/permuteconss",
         "should order of constraints be permuted (depends on permutationseed)?",
         &(*set)->random_permuteconss, TRUE, SCIP_DEFAULT_RANDOM_PERMUTECONSS,
         NULL, NULL) );

   SCIP_CALL( SCIPsetAddBoolParam(*set, messagehdlr, blkmem,
         "randomization/permutevars",
         "should order of variables be permuted (depends on permutationseed)?",
         &(*set)->random_permutevars, TRUE, SCIP_DEFAULT_RANDOM_PERMUTEVARS,
         NULL, NULL) );


   SCIP_CALL( SCIPsetAddIntParam(*set, messagehdlr, blkmem,
         "randomization/lpseed",
         "random seed for LP solver, e.g. for perturbations in the simplex (0: LP default)",
         &(*set)->random_randomseed, FALSE, SCIP_DEFAULT_RANDOM_LPSEED, 0, INT_MAX,
         NULL, NULL) );

   /* node selection */
   SCIP_CALL( SCIPsetAddCharParam(*set, messagehdlr, blkmem,
         "nodeselection/childsel",
         "child selection rule ('d'own, 'u'p, 'p'seudo costs, 'i'nference, 'l'p value, 'r'oot LP value difference, 'h'ybrid inference/root LP value difference)",
         &(*set)->nodesel_childsel, FALSE, SCIP_DEFAULT_NODESEL_CHILDSEL, "dupilrh",
         NULL, NULL) );

   /* numerical parameters */
   SCIP_CALL( SCIPsetAddRealParam(*set, messagehdlr, blkmem,
         "numerics/infinity",
         "values larger than this are considered infinity",
         &(*set)->num_infinity, FALSE, SCIP_DEFAULT_INFINITY, 1e+10, SCIP_INVALID/10.0,
         NULL, NULL) );
   SCIP_CALL( SCIPsetAddRealParam(*set, messagehdlr, blkmem,
         "numerics/epsilon",
         "absolute values smaller than this are considered zero",
         &(*set)->num_epsilon, FALSE, SCIP_DEFAULT_EPSILON, SCIP_MINEPSILON, SCIP_MAXEPSILON,
         NULL, NULL) );
   SCIP_CALL( SCIPsetAddRealParam(*set, messagehdlr, blkmem,
         "numerics/sumepsilon",
         "absolute values of sums smaller than this are considered zero",
         &(*set)->num_sumepsilon, FALSE, SCIP_DEFAULT_SUMEPSILON, SCIP_MINEPSILON*1e+03, SCIP_MAXEPSILON,
         NULL, NULL) );
   SCIP_CALL( SCIPsetAddRealParam(*set, messagehdlr, blkmem,
         "numerics/feastol",
         "feasibility tolerance for constraints",
         &(*set)->num_feastol, FALSE, SCIP_DEFAULT_FEASTOL, SCIP_MINEPSILON*1e+03, SCIP_MAXEPSILON,
         paramChgdFeastol, NULL) );
   SCIP_CALL( SCIPsetAddRealParam(*set, messagehdlr, blkmem,
         "numerics/checkfeastolfac",
         "feasibility tolerance factor; for checking the feasibility of the best solution",
         &(*set)->num_checkfeastolfac, FALSE, SCIP_DEFAULT_CHECKFEASTOLFAC, 0.0, SCIP_REAL_MAX,
         NULL, NULL) );
   SCIP_CALL( SCIPsetAddRealParam(*set, messagehdlr, blkmem,
         "numerics/lpfeastol",
         "primal feasibility tolerance of LP solver",
         &(*set)->num_lpfeastol, FALSE, SCIP_DEFAULT_LPFEASTOL, SCIP_MINEPSILON*1e+03, SCIP_MAXEPSILON,
         paramChgdLpfeastol, NULL) );
   SCIP_CALL( SCIPsetAddRealParam(*set, messagehdlr, blkmem,
         "numerics/dualfeastol",
         "feasibility tolerance for reduced costs in LP solution",
         &(*set)->num_dualfeastol, FALSE, SCIP_DEFAULT_DUALFEASTOL, SCIP_MINEPSILON*1e+03, SCIP_MAXEPSILON,
         paramChgdDualfeastol, NULL) );
   SCIP_CALL( SCIPsetAddRealParam(*set, messagehdlr, blkmem,
         "numerics/barrierconvtol",
         "LP convergence tolerance used in barrier algorithm",
         &(*set)->num_barrierconvtol, TRUE, SCIP_DEFAULT_BARRIERCONVTOL, SCIP_MINEPSILON*1e+03, SCIP_MAXEPSILON,
         paramChgdBarrierconvtol, NULL) );
   SCIP_CALL( SCIPsetAddRealParam(*set, messagehdlr, blkmem,
         "numerics/boundstreps",
         "minimal relative improve for strengthening bounds",
         &(*set)->num_boundstreps, TRUE, SCIP_DEFAULT_BOUNDSTREPS, SCIP_MINEPSILON*1e+03, SCIP_INVALID/10.0,
         NULL, NULL) );
   SCIP_CALL( SCIPsetAddRealParam(*set, messagehdlr, blkmem,
         "numerics/pseudocosteps",
         "minimal variable distance value to use for branching pseudo cost updates",
         &(*set)->num_pseudocosteps, TRUE, SCIP_DEFAULT_PSEUDOCOSTEPS, SCIP_MINEPSILON*1e+03, 1.0,
         NULL, NULL) );
   SCIP_CALL( SCIPsetAddRealParam(*set, messagehdlr, blkmem,
         "numerics/pseudocostdelta",
         "minimal objective distance value to use for branching pseudo cost updates",
         &(*set)->num_pseudocostdelta, TRUE, SCIP_DEFAULT_PSEUDOCOSTDELTA, 0.0, SCIP_REAL_MAX,
         NULL, NULL) );
   SCIP_CALL( SCIPsetAddRealParam(*set, messagehdlr, blkmem,
         "numerics/recomputefac",
         "minimal decrease factor that causes the recomputation of a value (e.g., pseudo objective) instead of an update",
         &(*set)->num_recompfac, TRUE, SCIP_DEFAULT_RECOMPFAC, 0.0, SCIP_REAL_MAX,
         NULL, NULL) );
   SCIP_CALL( SCIPsetAddRealParam(*set, messagehdlr, blkmem,
         "numerics/hugeval",
         "values larger than this are considered huge and should be handled separately (e.g., in activity computation)",
         &(*set)->num_hugeval, TRUE, SCIP_DEFAULT_HUGEVAL, 0.0, SCIP_INVALID/10.0,
         NULL, NULL) );

   /* presolving parameters */
   SCIP_CALL( SCIPsetAddIntParam(*set, messagehdlr, blkmem,
         "presolving/maxrounds",
         "maximal number of presolving rounds (-1: unlimited, 0: off)",
         &(*set)->presol_maxrounds, FALSE, SCIP_DEFAULT_PRESOL_MAXROUNDS, -1, INT_MAX,
         NULL, NULL) );
   SCIP_CALL( SCIPsetAddRealParam(*set, messagehdlr, blkmem,
         "presolving/abortfac",
         "abort presolve, if at most this fraction of the problem was changed in last presolve round",
         &(*set)->presol_abortfac, TRUE, SCIP_DEFAULT_PRESOL_ABORTFAC, 0.0, 1.0,
         NULL, NULL) );
   SCIP_CALL( SCIPsetAddIntParam(*set, messagehdlr, blkmem,
         "presolving/maxrestarts",
         "maximal number of restarts (-1: unlimited)",
         &(*set)->presol_maxrestarts, FALSE, SCIP_DEFAULT_PRESOL_MAXRESTARTS, -1, INT_MAX,
         NULL, NULL) );
   SCIP_CALL( SCIPsetAddRealParam(*set, messagehdlr, blkmem,
         "presolving/restartfac",
         "fraction of integer variables that were fixed in the root node triggering a restart with preprocessing after root node evaluation",
         &(*set)->presol_restartfac, TRUE, SCIP_DEFAULT_PRESOL_RESTARTFAC, 0.0, 1.0,
         NULL, NULL) );
   SCIP_CALL( SCIPsetAddRealParam(*set, messagehdlr, blkmem,
         "presolving/immrestartfac",
         "fraction of integer variables that were fixed in the root node triggering an immediate restart with preprocessing",
         &(*set)->presol_immrestartfac, TRUE, SCIP_DEFAULT_PRESOL_IMMRESTARTFAC, 0.0, 1.0,
         NULL, NULL) );
   SCIP_CALL( SCIPsetAddRealParam(*set, messagehdlr, blkmem,
         "presolving/subrestartfac",
         "fraction of integer variables that were globally fixed during the solving process triggering a restart with preprocessing",
         &(*set)->presol_subrestartfac, TRUE, SCIP_DEFAULT_PRESOL_SUBRESTARTFAC, 0.0, 1.0,
         NULL, NULL) );
   SCIP_CALL( SCIPsetAddRealParam(*set, messagehdlr, blkmem,
         "presolving/restartminred",
         "minimal fraction of integer variables removed after restart to allow for an additional restart",
         &(*set)->presol_restartminred, TRUE, SCIP_DEFAULT_PRESOL_RESTARTMINRED, 0.0, 1.0,
         NULL, NULL) );
   SCIP_CALL( SCIPsetAddBoolParam(*set, messagehdlr, blkmem,
         "presolving/donotmultaggr",
         "should multi-aggregation of variables be forbidden?",
         &(*set)->presol_donotmultaggr, TRUE, SCIP_DEFAULT_PRESOL_DONOTMULTAGGR,
         NULL, NULL) );
   SCIP_CALL( SCIPsetAddBoolParam(*set, messagehdlr, blkmem,
         "presolving/donotaggr",
         "should aggregation of variables be forbidden?",
         &(*set)->presol_donotaggr, TRUE, SCIP_DEFAULT_PRESOL_DONOTAGGR,
         NULL, NULL) );


   /* pricing parameters */
   SCIP_CALL( SCIPsetAddIntParam(*set, messagehdlr, blkmem,
         "pricing/maxvars",
         "maximal number of variables priced in per pricing round",
         &(*set)->price_maxvars, FALSE, SCIP_DEFAULT_PRICE_MAXVARS, 1, INT_MAX,
         NULL, NULL) );
   SCIP_CALL( SCIPsetAddIntParam(*set, messagehdlr, blkmem,
         "pricing/maxvarsroot",
         "maximal number of priced variables at the root node",
         &(*set)->price_maxvarsroot, FALSE, SCIP_DEFAULT_PRICE_MAXVARSROOT, 1, INT_MAX,
         NULL, NULL) );
   SCIP_CALL( SCIPsetAddRealParam(*set, messagehdlr, blkmem,
         "pricing/abortfac",
         "pricing is aborted, if fac * pricing/maxvars pricing candidates were found",
         &(*set)->price_abortfac, FALSE, SCIP_DEFAULT_PRICE_ABORTFAC, 1.0, SCIP_REAL_MAX,
         NULL, NULL) );
   SCIP_CALL( SCIPsetAddBoolParam(*set, messagehdlr, blkmem,
         "pricing/delvars",
         "should variables created at the current node be deleted when the node is solved in case they are not present in the LP anymore?",
         &(*set)->price_delvars, FALSE, SCIP_DEFAULT_PRICE_DELVARS,
         NULL, NULL) );
   SCIP_CALL( SCIPsetAddBoolParam(*set, messagehdlr, blkmem,
         "pricing/delvarsroot",
         "should variables created at the root node be deleted when the root is solved in case they are not present in the LP anymore?",
         &(*set)->price_delvarsroot, FALSE, SCIP_DEFAULT_PRICE_DELVARSROOT,
         NULL, NULL) );

   /* propagation parameters */
   SCIP_CALL( SCIPsetAddIntParam(*set, messagehdlr, blkmem,
         "propagating/maxrounds",
         "maximal number of propagation rounds per node (-1: unlimited)",
         &(*set)->prop_maxrounds, FALSE, SCIP_DEFAULT_PROP_MAXROUNDS, -1, INT_MAX,
         NULL, NULL) );
   SCIP_CALL( SCIPsetAddIntParam(*set, messagehdlr, blkmem,
         "propagating/maxroundsroot",
         "maximal number of propagation rounds in the root node (-1: unlimited)",
         &(*set)->prop_maxroundsroot, FALSE, SCIP_DEFAULT_PROP_MAXROUNDSROOT, -1, INT_MAX,
         NULL, NULL) );
   SCIP_CALL( SCIPsetAddBoolParam(*set, messagehdlr, blkmem,
         "propagating/abortoncutoff",
         "should propagation be aborted immediately? setting this to FALSE could help conflict analysis to produce more conflict constraints",
         &(*set)->prop_abortoncutoff, FALSE, SCIP_DEFAULT_PROP_ABORTONCUTOFF,
         NULL, NULL) );

   /* reoptimization */
   SCIP_CALL( SCIPsetAddBoolParam(*set, messagehdlr, blkmem,
         "reoptimization/enable",
         "should reoptimization used?",
         &(*set)->reopt_enable, FALSE, SCIP_DEFAULT_REOPT_ENABLE,
         paramChgdEnableReopt, NULL) );
   SCIP_CALL( SCIPsetAddIntParam(*set, messagehdlr, blkmem,
         "reoptimization/maxsavednodes",
         "maximal number of saved nodes",
         &(*set)->reopt_maxsavednodes, TRUE, SCIP_DEFAULT_REOPT_MAXSAVEDNODES, -1, INT_MAX,
         NULL, NULL) );
   SCIP_CALL( SCIPsetAddIntParam(*set, messagehdlr, blkmem,
         "reoptimization/maxdiffofnodes",
         "maximal number of bound changes between two stored nodes on one path",
         &(*set)->reopt_maxdiffofnodes, TRUE, SCIP_DEFAULT_REOPT_MAXDIFFOFNODES, 0, INT_MAX,
         NULL, NULL) );
   SCIP_CALL( SCIPsetAddBoolParam(*set, messagehdlr, blkmem,
         "reoptimization/globalcons/sepainfsubtrees",
         "save global constraints to separate infeasible subtrees.",
         &(*set)->reopt_sepaglbinfsubtrees, FALSE, SCIP_DEFAULT_REOPT_SEPAGLBINFSUBTREES,
         NULL, NULL) );
   SCIP_CALL( SCIPsetAddBoolParam(*set, messagehdlr, blkmem,
         "reoptimization/sepabestsol",
         "separate the optimal solution, i.e., for constrained shortest path",
         &(*set)->reopt_sepabestsol, TRUE, SCIP_DEFAULT_REOPT_SEPABESTSOL,
         NULL, NULL) );
   SCIP_CALL( SCIPsetAddIntParam(*set, messagehdlr, blkmem,
         "reoptimization/solvelp",
         "at which reopttype should the LP be solved? (1: transit, 3: strong branched, 4: w/ added logicor, 5: only leafs).",
         &(*set)->reopt_solvelp, TRUE, SCIP_DEFAULT_REOPT_SOLVELP, 1, 5,
         NULL, NULL) );
   SCIP_CALL( SCIPsetAddIntParam(*set, messagehdlr, blkmem,
         "reoptimization/solvelpdiff",
         "maximal number of bound changes at node to skip solving the LP",
         &(*set)->reopt_solvelpdiff, TRUE, SCIP_DEFAULT_REOPT_SOLVELPDIFF, 0, INT_MAX,
         NULL, NULL) );
   SCIP_CALL( SCIPsetAddIntParam(*set, messagehdlr, blkmem,
         "reoptimization/savesols",
         "number of best solutions which should be saved for the following runs. (-1: save all)",
         &(*set)->reopt_savesols, TRUE, SCIP_DEFAULT_REOPT_SAVESOLS, 0, INT_MAX,
         NULL, NULL) );
   SCIP_CALL( SCIPsetAddRealParam(*set, messagehdlr, blkmem,
         "reoptimization/objsimrootLP",
         "similarity of two sequential objective function to disable solving the root LP.",
         &(*set)->reopt_objsimrootlp, TRUE, SCIP_DEFAULT_REOPT_OBJSIMROOTLP, -1.0, 1.0,
         NULL, NULL) );
   SCIP_CALL( SCIPsetAddRealParam(*set, messagehdlr, blkmem,
         "reoptimization/objsimsol",
         "similarity of two objective functions to reuse stored solutions",
         &(*set)->reopt_objsimsol, TRUE, SCIP_DEFAULT_REOPT_OBJSIMSOL, -1.0, 1.0,
         NULL, NULL) );
   SCIP_CALL( SCIPsetAddRealParam(*set, messagehdlr, blkmem,
         "reoptimization/delay",
         "minimum similarity for using reoptimization of the search tree.",
         &(*set)->reopt_objsimdelay, TRUE, SCIP_DEFAULT_REOPT_OBJSIMDELAY, -1.0, 1.0,
         NULL, NULL) );
   SCIP_CALL( SCIPsetAddBoolParam(*set, messagehdlr, blkmem,
         "reoptimization/commontimelimit",
         "time limit over all reoptimization rounds?.",
         &(*set)->reopt_commontimelimit, TRUE, SCIP_DEFAULT_REOPT_COMMONTIMELIMIT,
         NULL, NULL) );
   SCIP_CALL( SCIPsetAddBoolParam(*set, messagehdlr, blkmem,
         "reoptimization/shrinkinner",
         "replace branched inner nodes by their child nodes, if the number of bound changes is not to large",
         &(*set)->reopt_shrinkinner, TRUE, SCIP_DEFAULT_REOPT_SHRINKINNER,
         NULL, NULL) );
   SCIP_CALL( SCIPsetAddBoolParam(*set, messagehdlr, blkmem,
         "reoptimization/strongbranchinginit",
         "try to fix variables at the root node before reoptimizing by probing like strong branching",
         &(*set)->reopt_sbinit, TRUE, SCIP_DEFAULT_REOPT_STRONGBRANCHINIT,
         NULL, NULL) );
   SCIP_CALL( SCIPsetAddBoolParam(*set, messagehdlr, blkmem,
         "reoptimization/reducetofrontier",
         "delete stored nodes which were not reoptimized",
         &(*set)->reopt_reducetofrontier, TRUE, SCIP_DEFAULT_REOPT_REDUCETOFRONTIER,
         NULL, NULL) );
   SCIP_CALL( SCIPsetAddIntParam(*set, messagehdlr, blkmem,
         "reoptimization/forceheurrestart",
         "force a restart if the last n optimal solutions were found by heuristic reoptsols",
         &(*set)->reopt_forceheurrestart, TRUE, SCIP_DEFAULT_REOPT_FORCEHEURRESTART, 1, INT_MAX,
         NULL, NULL) );
   SCIP_CALL( SCIPsetAddBoolParam(*set, messagehdlr, blkmem,
         "reoptimization/saveconsprop",
         "save constraint propagations",
         &(*set)->reopt_saveconsprop, TRUE, SCIP_DEFAULT_REOPT_SAVECONSPROP,
         NULL, NULL) );
   SCIP_CALL( SCIPsetAddBoolParam(*set, messagehdlr, blkmem,
         "reoptimization/usesplitcons", "use constraints to reconstruct the subtree pruned be dual reduction when reactivating the node",
         &(*set)->reopt_usesplitcons, TRUE, SCIP_DEFAULT_REOPT_USESPLITCONS,
         NULL, NULL) );
   SCIP_CALL( SCIPsetAddCharParam(*set, messagehdlr, blkmem,
         "reoptimization/varorderinterdiction", "use the 'd'efault or a 'r'andom variable order for interdiction branching when applying the reoptimization",
         &(*set)->reopt_varorderinterdiction, TRUE, SCIP_DEFAULT_REOPT_VARORDERINTERDICTION, "dr",
         NULL, NULL) );

   /* separation parameters */
   SCIP_CALL( SCIPsetAddRealParam(*set, messagehdlr, blkmem,
         "separating/maxbounddist",
         "maximal relative distance from current node's dual bound to primal bound compared to best node's dual bound for applying separation (0.0: only on current best node, 1.0: on all nodes)",
         &(*set)->sepa_maxbounddist, FALSE, SCIP_DEFAULT_SEPA_MAXBOUNDDIST, 0.0, 1.0,
         NULL, NULL) );
   SCIP_CALL( SCIPsetAddRealParam(*set, messagehdlr, blkmem,
         "separating/minefficacy",
         "minimal efficacy for a cut to enter the LP",
         &(*set)->sepa_minefficacy, FALSE, SCIP_DEFAULT_SEPA_MINEFFICACY, 0.0, SCIP_INVALID/10.0,
         NULL, NULL) );
   SCIP_CALL( SCIPsetAddRealParam(*set, messagehdlr, blkmem,
         "separating/minefficacyroot",
         "minimal efficacy for a cut to enter the LP in the root node",
         &(*set)->sepa_minefficacyroot, FALSE, SCIP_DEFAULT_SEPA_MINEFFICACYROOT, 0.0, SCIP_INVALID/10.0,
         NULL, NULL) );
   SCIP_CALL( SCIPsetAddRealParam(*set, messagehdlr, blkmem,
         "separating/minortho",
         "minimal orthogonality for a cut to enter the LP",
         &(*set)->sepa_minortho, FALSE, SCIP_DEFAULT_SEPA_MINORTHO, 0.0, 1.0,
         NULL, NULL) );
   SCIP_CALL( SCIPsetAddRealParam(*set, messagehdlr, blkmem,
         "separating/minorthoroot",
         "minimal orthogonality for a cut to enter the LP in the root node",
         &(*set)->sepa_minorthoroot, FALSE, SCIP_DEFAULT_SEPA_MINORTHOROOT, 0.0, 1.0,
         NULL, NULL) );
   SCIP_CALL( SCIPsetAddRealParam(*set, messagehdlr, blkmem,
         "separating/objparalfac",
         "factor to scale objective parallelism of cut in separation score calculation",
         &(*set)->sepa_objparalfac, TRUE, SCIP_DEFAULT_SEPA_OBJPARALFAC, 0.0, SCIP_INVALID/10.0,
         NULL, NULL) );
   SCIP_CALL( SCIPsetAddRealParam(*set, messagehdlr, blkmem,
         "separating/orthofac",
         "factor to scale orthogonality of cut in separation score calculation (0.0 to disable orthogonality calculation)",
         &(*set)->sepa_orthofac, TRUE, SCIP_DEFAULT_SEPA_ORTHOFAC, 0.0, SCIP_INVALID/10.0,
         NULL, NULL) );
   SCIP_CALL( SCIPsetAddRealParam(*set, messagehdlr, blkmem,
           "separating/minactivityquot",
           "minimum cut activity quotient to convert cuts into constraints during a restart (0.0: all cuts are converted)",
           &(*set)->sepa_minactivityquot, FALSE, SCIP_DEFAULT_SEPA_MINACTIVITYQUOT, 0.0, 1.0,
           NULL, NULL) );
   SCIP_CALL( SCIPsetAddCharParam(*set, messagehdlr, blkmem,
         "separating/orthofunc",
         "function used for calc. scalar prod. in orthogonality test ('e'uclidean, 'd'iscrete)",
         &(*set)->sepa_orthofunc, TRUE, SCIP_DEFAULT_SEPA_ORTHOFUNC, "ed",
         NULL, NULL) );
   SCIP_CALL( SCIPsetAddCharParam(*set, messagehdlr, blkmem,
         "separating/efficacynorm",
         "row norm to use for efficacy calculation ('e'uclidean, 'm'aximum, 's'um, 'd'iscrete)",
         &(*set)->sepa_efficacynorm, TRUE, SCIP_DEFAULT_SEPA_EFFICACYNORM, "emsd",
         NULL, NULL) );
   SCIP_CALL( SCIPsetAddCharParam(*set, messagehdlr, blkmem,
         "separating/cutselrestart",
         "cut selection during restart ('a'ge, activity 'q'uotient)",
         &(*set)->sepa_cutselrestart, TRUE, SCIP_DEFAULT_SEPA_CUTSELRESTART, "aq",
         NULL, NULL) );
   SCIP_CALL( SCIPsetAddCharParam(*set, messagehdlr, blkmem,
         "separating/cutselsubscip",
         "cut selection for sub SCIPs  ('a'ge, activity 'q'uotient)",
         &(*set)->sepa_cutselsubscip, TRUE, SCIP_DEFAULT_SEPA_CUTSELSUBSCIP, "aq",
         NULL, NULL) );
   SCIP_CALL( SCIPsetAddIntParam(*set, messagehdlr, blkmem,
         "separating/maxruns",
         "maximal number of runs for which separation is enabled (-1: unlimited)",
         &(*set)->sepa_maxruns, TRUE, SCIP_DEFAULT_SEPA_MAXRUNS, -1, INT_MAX,
         NULL, NULL) );
   SCIP_CALL( SCIPsetAddIntParam(*set, messagehdlr, blkmem,
         "separating/maxrounds",
         "maximal number of separation rounds per node (-1: unlimited)",
         &(*set)->sepa_maxrounds, FALSE, SCIP_DEFAULT_SEPA_MAXROUNDS, -1, INT_MAX,
         NULL, NULL) );
   SCIP_CALL( SCIPsetAddIntParam(*set, messagehdlr, blkmem,
         "separating/maxroundsroot",
         "maximal number of separation rounds in the root node (-1: unlimited)",
         &(*set)->sepa_maxroundsroot, FALSE, SCIP_DEFAULT_SEPA_MAXROUNDSROOT, -1, INT_MAX,
         NULL, NULL) );
   SCIP_CALL( SCIPsetAddIntParam(*set, messagehdlr, blkmem,
         "separating/maxroundsrootsubrun",
         "maximal number of separation rounds in the root node of a subsequent run (-1: unlimited)",
         &(*set)->sepa_maxroundsrootsubrun, TRUE, SCIP_DEFAULT_SEPA_MAXROUNDSROOTSUBRUN, -1, INT_MAX,
         NULL, NULL) );
   SCIP_CALL( SCIPsetAddIntParam(*set, messagehdlr, blkmem,
         "separating/maxaddrounds",
         "maximal additional number of separation rounds in subsequent price-and-cut loops (-1: no additional restriction)",
         &(*set)->sepa_maxaddrounds, TRUE, SCIP_DEFAULT_SEPA_MAXADDROUNDS, -1, INT_MAX,
         NULL, NULL) );
   SCIP_CALL( SCIPsetAddIntParam(*set, messagehdlr, blkmem,
         "separating/maxstallrounds",
         "maximal number of consecutive separation rounds without objective or integrality improvement (-1: no additional restriction)",
         &(*set)->sepa_maxstallrounds, FALSE, SCIP_DEFAULT_SEPA_MAXSTALLROUNDS, -1, INT_MAX,
         NULL, NULL) );
   SCIP_CALL( SCIPsetAddIntParam(*set, messagehdlr, blkmem,
         "separating/maxcuts",
         "maximal number of cuts separated per separation round (0: disable local separation)",
         &(*set)->sepa_maxcuts, FALSE, SCIP_DEFAULT_SEPA_MAXCUTS, 0, INT_MAX,
         NULL, NULL) );
   SCIP_CALL( SCIPsetAddIntParam(*set, messagehdlr, blkmem,
         "separating/maxcutsroot",
         "maximal number of separated cuts at the root node (0: disable root node separation)",
         &(*set)->sepa_maxcutsroot, FALSE, SCIP_DEFAULT_SEPA_MAXCUTSROOT, 0, INT_MAX,
         NULL, NULL) );
   SCIP_CALL( SCIPsetAddIntParam(*set, messagehdlr, blkmem,
         "separating/cutagelimit",
         "maximum age a cut can reach before it is deleted from the global cut pool, or -1 to keep all cuts",
         &(*set)->sepa_cutagelimit, TRUE, SCIP_DEFAULT_SEPA_CUTAGELIMIT, -1, INT_MAX,
         NULL, NULL) );
   SCIP_CALL( SCIPsetAddIntParam(*set, messagehdlr, blkmem,
         "separating/poolfreq",
         "separation frequency for the global cut pool (-1: disable global cut pool, 0: only separate pool at the root)",
         &(*set)->sepa_poolfreq, FALSE, SCIP_DEFAULT_SEPA_POOLFREQ, -1, SCIP_MAXTREEDEPTH,
         NULL, NULL) );
   SCIP_CALL( SCIPsetAddRealParam(*set, messagehdlr, blkmem,
         "separating/feastolfac",
         "factor on cut infeasibility to limit feasibility tolerance for relaxation solver (-1: off)",
         &(*set)->sepa_feastolfac, TRUE, SCIP_DEFAULT_SEPA_FEASTOLFAC, -1.0, 1.0,
         NULL, NULL) );

   /* timing parameters */
   assert(sizeof(int) == sizeof(SCIP_CLOCKTYPE));
   SCIP_CALL( SCIPsetAddIntParam(*set, messagehdlr, blkmem,
         "timing/clocktype",
         "default clock type (1: CPU user seconds, 2: wall clock time)",
         (int*)&(*set)->time_clocktype, FALSE, (int)SCIP_DEFAULT_TIME_CLOCKTYPE, 1, 2,
         NULL, NULL) );
   SCIP_CALL( SCIPsetAddBoolParam(*set, messagehdlr, blkmem,
         "timing/enabled",
         "is timing enabled?",
         &(*set)->time_enabled, FALSE, SCIP_DEFAULT_TIME_ENABLED,
         NULL, NULL) );
   SCIP_CALL( SCIPsetAddBoolParam(*set, messagehdlr, blkmem,
         "timing/reading",
         "belongs reading time to solving time?",
         &(*set)->time_reading, FALSE, SCIP_DEFAULT_TIME_READING,
         NULL, NULL) );
   SCIP_CALL( SCIPsetAddBoolParam(*set, messagehdlr, blkmem,
         "timing/rareclockcheck",
         "should clock checks of solving time be performed less frequently (note: time limit could be exceeded slightly)",
         &(*set)->time_rareclockcheck, FALSE, SCIP_DEFAULT_TIME_RARECLOCKCHECK,
         NULL, NULL) );
   SCIP_CALL( SCIPsetAddBoolParam(*set, messagehdlr, blkmem,
         "timing/statistictiming",
         "should timing for statistic output be performed?",
         &(*set)->time_statistictiming, FALSE, SCIP_DEFAULT_TIME_STATISTICTIMING,
         paramChgdStatistictiming, NULL) );

   /* visualization parameters */
   SCIP_CALL( SCIPsetAddStringParam(*set, messagehdlr, blkmem,
         "visual/vbcfilename",
         "name of the VBC tool output file, or - if no VBC tool output should be created",
         &(*set)->visual_vbcfilename, FALSE, SCIP_DEFAULT_VISUAL_VBCFILENAME,
         NULL, NULL) );
   SCIP_CALL( SCIPsetAddStringParam(*set, messagehdlr, blkmem,
         "visual/bakfilename",
         "name of the BAK tool output file, or - if no BAK tool output should be created",
         &(*set)->visual_bakfilename, FALSE, SCIP_DEFAULT_VISUAL_BAKFILENAME,
         NULL, NULL) );
   SCIP_CALL( SCIPsetAddBoolParam(*set, messagehdlr, blkmem,
         "visual/realtime",
         "should the real solving time be used instead of a time step counter in visualization?",
         &(*set)->visual_realtime, FALSE, SCIP_DEFAULT_VISUAL_REALTIME,
         NULL, NULL) );
   SCIP_CALL( SCIPsetAddBoolParam(*set, messagehdlr, blkmem,
         "visual/dispsols",
         "should the node where solutions are found be visualized?",
         &(*set)->visual_dispsols, FALSE, SCIP_DEFAULT_VISUAL_DISPSOLS,
         NULL, NULL) );
   SCIP_CALL( SCIPsetAddBoolParam(*set, messagehdlr, blkmem,
         "visual/objextern",
         "should be output the external value of the objective?",
         &(*set)->visual_objextern, FALSE, SCIP_DEFAULT_VISUAL_OBJEXTERN,
         NULL, NULL) );

   /* Reading parameters */
   SCIP_CALL( SCIPsetAddBoolParam(*set, messagehdlr, blkmem,
         "reading/initialconss",
         "should model constraints be marked as initial?",
         &(*set)->read_initialconss, FALSE, SCIP_DEFAULT_READ_INITIALCONSS,
         NULL, NULL) );
   SCIP_CALL( SCIPsetAddBoolParam(*set, messagehdlr, blkmem,
         "reading/dynamicconss",
         "should model constraints be subject to aging?",
         &(*set)->read_dynamicconss, FALSE, SCIP_DEFAULT_READ_DYNAMICCONSS,
         NULL, NULL) );
   SCIP_CALL( SCIPsetAddBoolParam(*set, messagehdlr, blkmem,
         "reading/dynamiccols",
         "should columns be added and removed dynamically to the LP?",
         &(*set)->read_dynamiccols, FALSE, SCIP_DEFAULT_READ_DYNAMICCOLS,
         NULL, NULL) );
   SCIP_CALL( SCIPsetAddBoolParam(*set, messagehdlr, blkmem,
         "reading/dynamicrows",
         "should rows be added and removed dynamically to the LP?",
         &(*set)->read_dynamicrows, FALSE, SCIP_DEFAULT_READ_DYNAMICROWS,
         NULL, NULL) );

   /* Writing parameters */
   SCIP_CALL( SCIPsetAddBoolParam(*set, messagehdlr, blkmem,
         "write/allconss",
         "should all constraints be written (including the redundant constraints)?",
         &(*set)->write_allconss, FALSE, SCIP_DEFAULT_WRITE_ALLCONSS,
         NULL, NULL) );
   SCIP_CALL( SCIPsetAddBoolParam(*set, messagehdlr, blkmem,
         "write/printzeros",
         "should varibales set to zero be printed?",
         &(*set)->write_printzeros, FALSE, SCIP_DEFAULT_PRINTZEROS,
         NULL, NULL) );
   SCIP_CALL( SCIPsetAddIntParam(*set, messagehdlr, blkmem,
         "write/genericnamesoffset",
         "when writing a generic problem the index for the first variable should start with?",
         &(*set)->write_genoffset, FALSE, SCIP_DEFAULT_WRITE_GENNAMES_OFFSET, 0, INT_MAX/2,
         NULL, NULL) );

   return SCIP_OKAY;
}

/** frees global SCIP settings */
SCIP_RETCODE SCIPsetFree(
   SCIP_SET**            set,                /**< pointer to SCIP settings */
   BMS_BLKMEM*           blkmem              /**< block memory */
   )
{
   int i;

   assert(set != NULL);

   /* free parameter set */
   SCIPparamsetFree(&(*set)->paramset, blkmem);

   /* free file readers */
   for( i = 0; i < (*set)->nreaders; ++i )
   {
      SCIP_CALL( SCIPreaderFree(&(*set)->readers[i], *set) );
   }
   BMSfreeMemoryArrayNull(&(*set)->readers);

   /* free variable pricers */
   for( i = 0; i < (*set)->npricers; ++i )
   {
      SCIP_CALL( SCIPpricerFree(&(*set)->pricers[i], *set) );
   }
   BMSfreeMemoryArrayNull(&(*set)->pricers);

   /* free constraint handlers */
   for( i = 0; i < (*set)->nconshdlrs; ++i )
   {
      SCIP_CALL( SCIPconshdlrFree(&(*set)->conshdlrs[i], *set) );
   }
   BMSfreeMemoryArrayNull(&(*set)->conshdlrs);
   BMSfreeMemoryArrayNull(&(*set)->conshdlrs_sepa);
   BMSfreeMemoryArrayNull(&(*set)->conshdlrs_enfo);
   BMSfreeMemoryArrayNull(&(*set)->conshdlrs_include);

   /* free conflict handlers */
   for( i = 0; i < (*set)->nconflicthdlrs; ++i )
   {
      SCIP_CALL( SCIPconflicthdlrFree(&(*set)->conflicthdlrs[i], *set) );
   }
   BMSfreeMemoryArrayNull(&(*set)->conflicthdlrs);

   /* free presolvers */
   for( i = 0; i < (*set)->npresols; ++i )
   {
      SCIP_CALL( SCIPpresolFree(&(*set)->presols[i], *set) );
   }
   BMSfreeMemoryArrayNull(&(*set)->presols);

   /* free relaxators */
   for( i = 0; i < (*set)->nrelaxs; ++i )
   {
      SCIP_CALL( SCIPrelaxFree(&(*set)->relaxs[i], *set) );
   }
   BMSfreeMemoryArrayNull(&(*set)->relaxs);

   /* free separators */
   for( i = 0; i < (*set)->nsepas; ++i )
   {
      SCIP_CALL( SCIPsepaFree(&(*set)->sepas[i], *set) );
   }
   BMSfreeMemoryArrayNull(&(*set)->sepas);

   /* free propagators */
   for( i = 0; i < (*set)->nprops; ++i )
   {
      SCIP_CALL( SCIPpropFree(&(*set)->props[i], *set) );
   }
   BMSfreeMemoryArrayNull(&(*set)->props);

   /* free primal heuristics */
   for( i = 0; i < (*set)->nheurs; ++i )
   {
      SCIP_CALL( SCIPheurFree(&(*set)->heurs[i], *set) );
   }
   BMSfreeMemoryArrayNull(&(*set)->heurs);

   /* free tree compressions */
   for( i = 0; i < (*set)->ncomprs; ++i )
   {
      SCIP_CALL( SCIPcomprFree(&(*set)->comprs[i], *set) );
   }
   BMSfreeMemoryArrayNull(&(*set)->comprs);

   /* free event handlers */
   for( i = 0; i < (*set)->neventhdlrs; ++i )
   {
      SCIP_CALL( SCIPeventhdlrFree(&(*set)->eventhdlrs[i], *set) );
   }
   BMSfreeMemoryArrayNull(&(*set)->eventhdlrs);

   /* free node selectors */
   for( i = 0; i < (*set)->nnodesels; ++i )
   {
      SCIP_CALL( SCIPnodeselFree(&(*set)->nodesels[i], *set) );
   }
   BMSfreeMemoryArrayNull(&(*set)->nodesels);

   /* free branching methods */
   for( i = 0; i < (*set)->nbranchrules; ++i )
   {
      SCIP_CALL( SCIPbranchruleFree(&(*set)->branchrules[i], *set) );
   }
   BMSfreeMemoryArrayNull(&(*set)->branchrules);

   /* free display columns */
   for( i = 0; i < (*set)->ndisps; ++i )
   {
      SCIP_CALL( SCIPdispFree(&(*set)->disps[i], *set) );
   }
   BMSfreeMemoryArrayNull(&(*set)->disps);

   /* free dialogs */
   BMSfreeMemoryArrayNull(&(*set)->dialogs);

   /* free NLPIs */
   for( i = 0; i < (*set)->nnlpis; ++i )
   {
      SCIP_CALL( SCIPnlpiFree(&(*set)->nlpis[i]) );
   }
   BMSfreeMemoryArrayNull(&(*set)->nlpis);

   /* free information on external codes */
   for( i = 0; i < (*set)->nextcodes; ++i )
   {
      BMSfreeMemoryArrayNull(&(*set)->extcodenames[i]);
      BMSfreeMemoryArrayNull(&(*set)->extcodedescs[i]);
   }
   BMSfreeMemoryArrayNull(&(*set)->extcodenames);
   BMSfreeMemoryArrayNull(&(*set)->extcodedescs);

   /* free all debug data */
   SCIP_CALL( SCIPdebugFreeDebugData(*set) ); /*lint !e506 !e774*/

   BMSfreeMemory(set);

   return SCIP_OKAY;
}

/** returns current stage of SCIP */
SCIP_STAGE SCIPsetGetStage(
   SCIP_SET*             set                 /**< global SCIP settings */
   )
{
   assert(set != NULL);

   return set->stage;
}

/** creates a SCIP_Bool parameter, sets it to its default value, and adds it to the parameter set */
SCIP_RETCODE SCIPsetAddBoolParam(
   SCIP_SET*             set,                /**< global SCIP settings */
   SCIP_MESSAGEHDLR*     messagehdlr,        /**< message handler */
   BMS_BLKMEM*           blkmem,             /**< block memory */
   const char*           name,               /**< name of the parameter */
   const char*           desc,               /**< description of the parameter */
   SCIP_Bool*            valueptr,           /**< pointer to store the current parameter value, or NULL */
   SCIP_Bool             isadvanced,         /**< is this parameter an advanced parameter? */
   SCIP_Bool             defaultvalue,       /**< default value of the parameter */
   SCIP_DECL_PARAMCHGD   ((*paramchgd)),     /**< change information method of parameter */
   SCIP_PARAMDATA*       paramdata           /**< locally defined parameter specific data */
   )
{
   assert(set != NULL);

   SCIP_CALL( SCIPparamsetAddBool(set->paramset, messagehdlr, blkmem, name, desc, valueptr, isadvanced,
         defaultvalue, paramchgd, paramdata) );

   return SCIP_OKAY;
}

/** creates an int parameter, sets it to its default value, and adds it to the parameter set */
SCIP_RETCODE SCIPsetAddIntParam(
   SCIP_SET*             set,                /**< global SCIP settings */
   SCIP_MESSAGEHDLR*     messagehdlr,        /**< message handler */
   BMS_BLKMEM*           blkmem,             /**< block memory */
   const char*           name,               /**< name of the parameter */
   const char*           desc,               /**< description of the parameter */
   int*                  valueptr,           /**< pointer to store the current parameter value, or NULL */
   SCIP_Bool             isadvanced,         /**< is this parameter an advanced parameter? */
   int                   defaultvalue,       /**< default value of the parameter */
   int                   minvalue,           /**< minimum value for parameter */
   int                   maxvalue,           /**< maximum value for parameter */
   SCIP_DECL_PARAMCHGD   ((*paramchgd)),     /**< change information method of parameter */
   SCIP_PARAMDATA*       paramdata           /**< locally defined parameter specific data */
   )
{
   assert(set != NULL);

   SCIP_CALL( SCIPparamsetAddInt(set->paramset, messagehdlr, blkmem, name, desc, valueptr, isadvanced,
         defaultvalue, minvalue, maxvalue, paramchgd, paramdata) );

   return SCIP_OKAY;
}

/** creates a SCIP_Longint parameter, sets it to its default value, and adds it to the parameter set */
SCIP_RETCODE SCIPsetAddLongintParam(
   SCIP_SET*             set,                /**< global SCIP settings */
   SCIP_MESSAGEHDLR*     messagehdlr,        /**< message handler */
   BMS_BLKMEM*           blkmem,             /**< block memory */
   const char*           name,               /**< name of the parameter */
   const char*           desc,               /**< description of the parameter */
   SCIP_Longint*         valueptr,           /**< pointer to store the current parameter value, or NULL */
   SCIP_Bool             isadvanced,         /**< is this parameter an advanced parameter? */
   SCIP_Longint          defaultvalue,       /**< default value of the parameter */
   SCIP_Longint          minvalue,           /**< minimum value for parameter */
   SCIP_Longint          maxvalue,           /**< maximum value for parameter */
   SCIP_DECL_PARAMCHGD   ((*paramchgd)),     /**< change information method of parameter */
   SCIP_PARAMDATA*       paramdata           /**< locally defined parameter specific data */
   )
{
   assert(set != NULL);

   SCIP_CALL( SCIPparamsetAddLongint(set->paramset, messagehdlr, blkmem, name, desc, valueptr, isadvanced,
         defaultvalue, minvalue, maxvalue, paramchgd, paramdata) );

   return SCIP_OKAY;
}

/** creates a SCIP_Real parameter, sets it to its default value, and adds it to the parameter set */
SCIP_RETCODE SCIPsetAddRealParam(
   SCIP_SET*             set,                /**< global SCIP settings */
   SCIP_MESSAGEHDLR*     messagehdlr,        /**< message handler */
   BMS_BLKMEM*           blkmem,             /**< block memory */
   const char*           name,               /**< name of the parameter */
   const char*           desc,               /**< description of the parameter */
   SCIP_Real*            valueptr,           /**< pointer to store the current parameter value, or NULL */
   SCIP_Bool             isadvanced,         /**< is this parameter an advanced parameter? */
   SCIP_Real             defaultvalue,       /**< default value of the parameter */
   SCIP_Real             minvalue,           /**< minimum value for parameter */
   SCIP_Real             maxvalue,           /**< maximum value for parameter */
   SCIP_DECL_PARAMCHGD   ((*paramchgd)),     /**< change information method of parameter */
   SCIP_PARAMDATA*       paramdata           /**< locally defined parameter specific data */
   )
{
   assert(set != NULL);

   SCIP_CALL( SCIPparamsetAddReal(set->paramset, messagehdlr, blkmem, name, desc, valueptr, isadvanced,
         defaultvalue, minvalue, maxvalue, paramchgd, paramdata) );

   return SCIP_OKAY;
}

/** creates a char parameter, sets it to its default value, and adds it to the parameter set */
SCIP_RETCODE SCIPsetAddCharParam(
   SCIP_SET*             set,                /**< global SCIP settings */
   SCIP_MESSAGEHDLR*     messagehdlr,        /**< message handler */
   BMS_BLKMEM*           blkmem,             /**< block memory */
   const char*           name,               /**< name of the parameter */
   const char*           desc,               /**< description of the parameter */
   char*                 valueptr,           /**< pointer to store the current parameter value, or NULL */
   SCIP_Bool             isadvanced,         /**< is this parameter an advanced parameter? */
   char                  defaultvalue,       /**< default value of the parameter */
   const char*           allowedvalues,      /**< array with possible parameter values, or NULL if not restricted */
   SCIP_DECL_PARAMCHGD   ((*paramchgd)),     /**< change information method of parameter */
   SCIP_PARAMDATA*       paramdata           /**< locally defined parameter specific data */
   )
{
   assert(set != NULL);

   SCIP_CALL( SCIPparamsetAddChar(set->paramset, messagehdlr, blkmem, name, desc, valueptr, isadvanced,
         defaultvalue, allowedvalues, paramchgd, paramdata) );

   return SCIP_OKAY;
}

/** creates a string parameter, sets it to its default value, and adds it to the parameter set */
SCIP_RETCODE SCIPsetAddStringParam(
   SCIP_SET*             set,                /**< global SCIP settings */
   SCIP_MESSAGEHDLR*     messagehdlr,        /**< message handler */
   BMS_BLKMEM*           blkmem,             /**< block memory */
   const char*           name,               /**< name of the parameter */
   const char*           desc,               /**< description of the parameter */
   char**                valueptr,           /**< pointer to store the current parameter value, or NULL */
   SCIP_Bool             isadvanced,         /**< is this parameter an advanced parameter? */
   const char*           defaultvalue,       /**< default value of the parameter */
   SCIP_DECL_PARAMCHGD   ((*paramchgd)),     /**< change information method of parameter */
   SCIP_PARAMDATA*       paramdata           /**< locally defined parameter specific data */
   )
{
   assert(set != NULL);

   SCIP_CALL( SCIPparamsetAddString(set->paramset, messagehdlr, blkmem, name, desc, valueptr, isadvanced,
         defaultvalue, paramchgd, paramdata) );

   return SCIP_OKAY;
}

/** gets the fixing status value of an existing parameter */
SCIP_Bool SCIPsetIsParamFixed(
   SCIP_SET*             set,                /**< global SCIP settings */
   const char*           name                /**< name of the parameter */
   )
{
   assert(set != NULL);

   return SCIPparamsetIsFixed(set->paramset, name);
}

/** returns the pointer to the SCIP parameter with the given name */
SCIP_PARAM* SCIPsetGetParam(
   SCIP_SET*             set,                /**< global SCIP settings */
   const char*           name                /**< name of the parameter */
   )
{
   assert(set != NULL);

   return SCIPparamsetGetParam(set->paramset, name);
}

/** gets the value of an existing SCIP_Bool parameter */
SCIP_RETCODE SCIPsetGetBoolParam(
   SCIP_SET*             set,                /**< global SCIP settings */
   const char*           name,               /**< name of the parameter */
   SCIP_Bool*            value               /**< pointer to store the parameter */
   )
{
   assert(set != NULL);

   SCIP_CALL( SCIPparamsetGetBool(set->paramset, name, value) );

   return SCIP_OKAY;
}

/** gets the value of an existing Int parameter */
SCIP_RETCODE SCIPsetGetIntParam(
   SCIP_SET*             set,                /**< global SCIP settings */
   const char*           name,               /**< name of the parameter */
   int*                  value               /**< pointer to store the value of the parameter */
   )
{
   assert(set != NULL);

   SCIP_CALL( SCIPparamsetGetInt(set->paramset, name, value) );

   return SCIP_OKAY;
}

/** gets the value of an existing SCIP_Longint parameter */
SCIP_RETCODE SCIPsetGetLongintParam(
   SCIP_SET*             set,                /**< global SCIP settings */
   const char*           name,               /**< name of the parameter */
   SCIP_Longint*         value               /**< pointer to store the value of the parameter */
   )
{
   assert(set != NULL);

   SCIP_CALL( SCIPparamsetGetLongint(set->paramset, name, value) );

   return SCIP_OKAY;
}

/** gets the value of an existing SCIP_Real parameter */
SCIP_RETCODE SCIPsetGetRealParam(
   SCIP_SET*             set,                /**< global SCIP settings */
   const char*           name,               /**< name of the parameter */
   SCIP_Real*            value               /**< pointer to store the value of the parameter */
   )
{
   assert(set != NULL);

   SCIP_CALL( SCIPparamsetGetReal(set->paramset, name, value) );

   return SCIP_OKAY;
}

/** gets the value of an existing Char parameter */
SCIP_RETCODE SCIPsetGetCharParam(
   SCIP_SET*             set,                /**< global SCIP settings */
   const char*           name,               /**< name of the parameter */
   char*                 value               /**< pointer to store the value of the parameter */
   )
{
   assert(set != NULL);

   SCIP_CALL( SCIPparamsetGetChar(set->paramset, name, value) );

   return SCIP_OKAY;
}

/** gets the value of an existing String parameter */
SCIP_RETCODE SCIPsetGetStringParam(
   SCIP_SET*             set,                /**< global SCIP settings */
   const char*           name,               /**< name of the parameter */
   char**                value               /**< pointer to store the value of the parameter */
   )
{
   assert(set != NULL);

   SCIP_CALL( SCIPparamsetGetString(set->paramset, name, value) );

   return SCIP_OKAY;
}

/** changes the fixing status of an existing parameter */
SCIP_RETCODE SCIPsetChgParamFixed(
   SCIP_SET*             set,                /**< global SCIP settings */
   const char*           name,               /**< name of the parameter */
   SCIP_Bool             fixed               /**< new fixing status of the parameter */
   )
{
   assert(set != NULL);

   SCIP_CALL( SCIPparamsetFix(set->paramset, name, fixed) );

   return SCIP_OKAY;
}

/** changes the value of an existing parameter */
SCIP_RETCODE SCIPsetSetParam(
   SCIP_SET*             set,                /**< global SCIP settings */
   SCIP_MESSAGEHDLR*     messagehdlr,        /**< message handler */
   const char*           name,               /**< name of the parameter */
   void*                 value               /**< new value of the parameter */
   )
{
   assert(set != NULL);

   SCIP_CALL( SCIPparamsetSet(set->paramset, set, messagehdlr, name, value) );

   return SCIP_OKAY;
}

/** changes the value of an existing SCIP_Bool parameter */
SCIP_RETCODE SCIPsetChgBoolParam(
   SCIP_SET*             set,                /**< global SCIP settings */
   SCIP_MESSAGEHDLR*     messagehdlr,        /**< message handler */
   SCIP_PARAM*           param,              /**< parameter */
   SCIP_Bool             value               /**< new value of the parameter */
   )
{
   SCIP_RETCODE retcode;

   assert(set != NULL);

   retcode = SCIPparamSetBool(param, set, messagehdlr, value, FALSE, TRUE);

   if( retcode != SCIP_PARAMETERWRONGVAL )
   {
      SCIP_CALL( retcode );
   }

   return retcode;
}

/** changes the value of an existing SCIP_Bool parameter */
SCIP_RETCODE SCIPsetSetBoolParam(
   SCIP_SET*             set,                /**< global SCIP settings */
   SCIP_MESSAGEHDLR*     messagehdlr,        /**< message handler */
   const char*           name,               /**< name of the parameter */
   SCIP_Bool             value               /**< new value of the parameter */
   )
{
   assert(set != NULL);

   SCIP_CALL( SCIPparamsetSetBool(set->paramset, set, messagehdlr, name, value) );

   return SCIP_OKAY;
}

/** sets the default value of an existing SCIP_Bool parameter */
SCIP_RETCODE SCIPsetSetDefaultBoolParam(
   SCIP_SET*             set,                /**< global SCIP settings */
   const char*           name,               /**< name of the parameter */
   SCIP_Bool             defaultvalue        /**< new default value of the parameter */
   )
{
   assert(set != NULL);

   SCIP_CALL( SCIPparamsetSetDefaultBool(set->paramset, name, defaultvalue) );

   return SCIP_OKAY;
}


/** changes the value of an existing Int parameter */
SCIP_RETCODE SCIPsetChgIntParam(
   SCIP_SET*             set,                /**< global SCIP settings */
   SCIP_MESSAGEHDLR*     messagehdlr,        /**< message handler */
   SCIP_PARAM*           param,              /**< parameter */
   int                   value               /**< new value of the parameter */
   )
{
   SCIP_RETCODE retcode;

   assert(set != NULL);
   assert(param != NULL);

   retcode = SCIPparamSetInt(param, set, messagehdlr, value, FALSE, TRUE);

   if( retcode != SCIP_PARAMETERWRONGVAL )
   {
      SCIP_CALL( retcode );
   }

   return retcode;
}

/** changes the value of an existing Int parameter */
SCIP_RETCODE SCIPsetSetIntParam(
   SCIP_SET*             set,                /**< global SCIP settings */
   SCIP_MESSAGEHDLR*     messagehdlr,        /**< message handler */
   const char*           name,               /**< name of the parameter */
   int                   value               /**< new value of the parameter */
   )
{
   assert(set != NULL);

   SCIP_CALL( SCIPparamsetSetInt(set->paramset, set, messagehdlr, name, value) );

   return SCIP_OKAY;
}

/** changes the default value of an existing Int parameter */
SCIP_RETCODE SCIPsetSetDefaultIntParam(
   SCIP_SET*             set,                /**< global SCIP settings */
   const char*           name,               /**< name of the parameter */
   int                   defaultvalue        /**< new default value of the parameter */
   )
{
   assert(set != NULL);

   SCIP_CALL( SCIPparamsetSetDefaultInt(set->paramset, name, defaultvalue) );

   return SCIP_OKAY;
}

/** changes the value of an existing SCIP_Longint parameter */
SCIP_RETCODE SCIPsetChgLongintParam(
   SCIP_SET*             set,                /**< global SCIP settings */
   SCIP_MESSAGEHDLR*     messagehdlr,        /**< message handler */
   SCIP_PARAM*           param,              /**< parameter */
   SCIP_Longint          value               /**< new value of the parameter */
   )
{
   SCIP_RETCODE retcode;

   assert(set != NULL);
   assert(param != NULL);

   retcode = SCIPparamSetLongint(param, set, messagehdlr, value, FALSE, TRUE);

   if( retcode != SCIP_PARAMETERWRONGVAL )
   {
      SCIP_CALL( retcode );
   }

   return retcode;
}

/** changes the value of an existing SCIP_Longint parameter */
SCIP_RETCODE SCIPsetSetLongintParam(
   SCIP_SET*             set,                /**< global SCIP settings */
   SCIP_MESSAGEHDLR*     messagehdlr,        /**< message handler */
   const char*           name,               /**< name of the parameter */
   SCIP_Longint          value               /**< new value of the parameter */
   )
{
   assert(set != NULL);

   SCIP_CALL( SCIPparamsetSetLongint(set->paramset, set, messagehdlr, name, value) );

   return SCIP_OKAY;
}

/** changes the value of an existing SCIP_Real parameter */
SCIP_RETCODE SCIPsetChgRealParam(
   SCIP_SET*             set,                /**< global SCIP settings */
   SCIP_MESSAGEHDLR*     messagehdlr,        /**< message handler */
   SCIP_PARAM*           param,              /**< parameter */
   SCIP_Real             value               /**< new value of the parameter */
   )
{
   SCIP_RETCODE retcode;

   assert(set != NULL);
   assert(param != NULL);

   retcode = SCIPparamSetReal(param, set, messagehdlr, value, FALSE, TRUE);

   if( retcode != SCIP_PARAMETERWRONGVAL )
   {
      SCIP_CALL( retcode );
   }

   return retcode;
}

/** changes the value of an existing SCIP_Real parameter */
SCIP_RETCODE SCIPsetSetRealParam(
   SCIP_SET*             set,                /**< global SCIP settings */
   SCIP_MESSAGEHDLR*     messagehdlr,        /**< message handler */
   const char*           name,               /**< name of the parameter */
   SCIP_Real             value               /**< new value of the parameter */
   )
{
   assert(set != NULL);

   SCIP_CALL( SCIPparamsetSetReal(set->paramset, set, messagehdlr, name, value) );

   return SCIP_OKAY;
}

/** changes the value of an existing Char parameter */
SCIP_RETCODE SCIPsetChgCharParam(
   SCIP_SET*             set,                /**< global SCIP settings */
   SCIP_MESSAGEHDLR*     messagehdlr,        /**< message handler */
   SCIP_PARAM*           param,              /**< parameter */
   char                  value               /**< new value of the parameter */
   )
{
   SCIP_RETCODE retcode;

   assert(set != NULL);
   assert(param != NULL);

   retcode = SCIPparamSetChar(param, set, messagehdlr, value, FALSE, TRUE);

   if( retcode != SCIP_PARAMETERWRONGVAL )
   {
      SCIP_CALL( retcode );
   }

   return retcode;
}

/** changes the value of an existing Char parameter */
SCIP_RETCODE SCIPsetSetCharParam(
   SCIP_SET*             set,                /**< global SCIP settings */
   SCIP_MESSAGEHDLR*     messagehdlr,        /**< message handler */
   const char*           name,               /**< name of the parameter */
   char                  value               /**< new value of the parameter */
   )
{
   assert(set != NULL);

   SCIP_CALL( SCIPparamsetSetChar(set->paramset, set, messagehdlr, name, value) );

   return SCIP_OKAY;
}

/** changes the value of an existing String parameter */
SCIP_RETCODE SCIPsetChgStringParam(
   SCIP_SET*             set,                /**< global SCIP settings */
   SCIP_MESSAGEHDLR*     messagehdlr,        /**< message handler */
   SCIP_PARAM*           param,              /**< parameter */
   const char*           value               /**< new value of the parameter */
   )
{
   SCIP_RETCODE retcode;

   assert(set != NULL);
   assert(param != NULL);

   retcode = SCIPparamSetString(param, set, messagehdlr, value, TRUE);

   if( retcode != SCIP_PARAMETERWRONGVAL )
   {
      SCIP_CALL( retcode );
   }

   return retcode;
}

/** changes the value of an existing String parameter */
SCIP_RETCODE SCIPsetSetStringParam(
   SCIP_SET*             set,                /**< global SCIP settings */
   SCIP_MESSAGEHDLR*     messagehdlr,        /**< message handler */
   const char*           name,               /**< name of the parameter */
   const char*           value               /**< new value of the parameter */
   )
{
   assert(set != NULL);

   SCIP_CALL( SCIPparamsetSetString(set->paramset, set, messagehdlr, name, value) );

   return SCIP_OKAY;
}

/** reads parameters from a file */
SCIP_RETCODE SCIPsetReadParams(
   SCIP_SET*             set,                /**< global SCIP settings */
   SCIP_MESSAGEHDLR*     messagehdlr,        /**< message handler */
   const char*           filename            /**< file name */
   )
{
   assert(set != NULL);

   SCIP_CALL( SCIPparamsetRead(set->paramset, set, messagehdlr, filename) );

   return SCIP_OKAY;
}

/** writes all parameters in the parameter set to a file */
SCIP_RETCODE SCIPsetWriteParams(
   SCIP_SET*             set,                /**< global SCIP settings */
   SCIP_MESSAGEHDLR*     messagehdlr,        /**< message handler */
   const char*           filename,           /**< file name, or NULL for stdout */
   SCIP_Bool             comments,           /**< should parameter descriptions be written as comments? */
   SCIP_Bool             onlychanged         /**< should only the parameters been written, that are changed from default? */
   )
{
   assert(set != NULL);

   SCIP_CALL( SCIPparamsetWrite(set->paramset, messagehdlr, filename, comments, onlychanged) );

   return SCIP_OKAY;
}

/** resets a single parameters to its default value */
SCIP_RETCODE SCIPsetResetParam(
   SCIP_SET*             set,                /**< global SCIP settings */
   SCIP_MESSAGEHDLR*     messagehdlr,        /**< message handler */
   const char*           name                /**< name of the parameter */
   )
{
   SCIP_CALL( SCIPparamsetSetToDefault(set->paramset, set, messagehdlr, name) );

   return SCIP_OKAY;
}

/** resets all parameters to their default values */
SCIP_RETCODE SCIPsetResetParams(
   SCIP_SET*             set,                /**< global SCIP settings */
   SCIP_MESSAGEHDLR*     messagehdlr         /**< message handler */
   )
{
   SCIP_CALL( SCIPparamsetSetToDefaults(set->paramset, set, messagehdlr) );

   return SCIP_OKAY;
}

/** sets parameters to
 *
 *  - \ref SCIP_PARAMEMPHASIS_DEFAULT to use default values (see also SCIPsetResetParams())
 *  - \ref SCIP_PARAMEMPHASIS_COUNTER to get feasible and "fast" counting process
 *  - \ref SCIP_PARAMEMPHASIS_CPSOLVER to get CP like search (e.g. no LP relaxation)
 *  - \ref SCIP_PARAMEMPHASIS_EASYCIP to solve easy problems fast
 *  - \ref SCIP_PARAMEMPHASIS_FEASIBILITY to detect feasibility fast
 *  - \ref SCIP_PARAMEMPHASIS_HARDLP to be capable to handle hard LPs
 *  - \ref SCIP_PARAMEMPHASIS_OPTIMALITY to prove optimality fast
 *  - \ref SCIP_PARAMEMPHASIS_PHASEFEAS to find feasible solutions during a 3 phase solution process
 *  - \ref SCIP_PARAMEMPHASIS_PHASEIMPROVE to find improved solutions during a 3 phase solution process
 *  - \ref SCIP_PARAMEMPHASIS_PHASEPROOF to proof optimality during a 3 phase solution process
 */
SCIP_RETCODE SCIPsetSetEmphasis(
   SCIP_SET*             set,                /**< global SCIP settings */
   SCIP_MESSAGEHDLR*     messagehdlr,        /**< message handler */
   SCIP_PARAMEMPHASIS    paramemphasis,      /**< parameter settings */
   SCIP_Bool             quiet               /**< should the parameter be set quiet (no output) */
   )
{
   SCIP_CALL( SCIPparamsetSetEmphasis(set->paramset, set, messagehdlr, paramemphasis, quiet) );

   return SCIP_OKAY;
}

/** sets parameters to deactivate separators and heuristics that use auxiliary SCIP instances; should be called for
 *  auxiliary SCIP instances to avoid recursion
 */
SCIP_RETCODE SCIPsetSetSubscipsOff(
   SCIP_SET*             set,                /**< global SCIP settings */
   SCIP_MESSAGEHDLR*     messagehdlr,        /**< message handler */
   SCIP_Bool             quiet               /**< should the parameter be set quiet (no output) */
   )
{
   SCIP_CALL( SCIPparamsetSetToSubscipsOff(set->paramset, set, messagehdlr, quiet) );

   return SCIP_OKAY;
}

/** sets heuristic parameters values to
 *  - SCIP_PARAMSETTING_DEFAULT which are the default values of all heuristic parameters
 *  - SCIP_PARAMSETTING_FAST such that the time spend for heuristic is decreased
 *  - SCIP_PARAMSETTING_AGGRESSIVE such that the heuristic are called more aggregative
 *  - SCIP_PARAMSETTING_OFF which turn off all heuristics
 */
SCIP_RETCODE SCIPsetSetHeuristics(
   SCIP_SET*             set,                /**< global SCIP settings */
   SCIP_MESSAGEHDLR*     messagehdlr,        /**< message handler */
   SCIP_PARAMSETTING     paramsetting,       /**< parameter settings */
   SCIP_Bool             quiet               /**< should the parameter be set quiet (no output) */
   )
{
   SCIP_CALL( SCIPparamsetSetHeuristics(set->paramset, set, messagehdlr, paramsetting, quiet) );

   return SCIP_OKAY;
}

/** sets presolving parameters to
 *  - SCIP_PARAMSETTING_DEFAULT which are the default values of all presolving parameters
 *  - SCIP_PARAMSETTING_FAST such that the time spend for presolving is decreased
 *  - SCIP_PARAMSETTING_AGGRESSIVE such that the presolving is more aggregative
 *  - SCIP_PARAMSETTING_OFF which turn off all presolving
 */
SCIP_RETCODE SCIPsetSetPresolving(
   SCIP_SET*             set,                /**< global SCIP settings */
   SCIP_MESSAGEHDLR*     messagehdlr,        /**< message handler */
   SCIP_PARAMSETTING     paramsetting,       /**< parameter settings */
   SCIP_Bool             quiet               /**< should the parameter be set quiet (no output) */
   )
{
   SCIP_CALL( SCIPparamsetSetPresolving(set->paramset, set, messagehdlr, paramsetting, quiet) );

   return SCIP_OKAY;
}

/** sets separating parameters to
 *  - SCIP_PARAMSETTING_DEFAULT which are the default values of all separating parameters
 *  - SCIP_PARAMSETTING_FAST such that the time spend for separating is decreased
 *  - SCIP_PARAMSETTING_AGGRESSIVE such that the separating is done more aggregative
 *  - SCIP_PARAMSETTING_OFF which turn off all separating
 */
SCIP_RETCODE SCIPsetSetSeparating(
   SCIP_SET*             set,                /**< global SCIP settings */
   SCIP_MESSAGEHDLR*     messagehdlr,        /**< message handler */
   SCIP_PARAMSETTING     paramsetting,       /**< parameter settings */
   SCIP_Bool             quiet               /**< should the parameter be set quiet (no output) */
   )
{
   SCIP_CALL( SCIPparamsetSetSeparating(set->paramset, set, messagehdlr, paramsetting, quiet) );

   return SCIP_OKAY;
}

/** returns the array of all available SCIP parameters */
SCIP_PARAM** SCIPsetGetParams(
   SCIP_SET*             set                 /**< global SCIP settings */
   )
{
   assert(set != NULL);

   return SCIPparamsetGetParams(set->paramset);
}

/** returns the total number of all available SCIP parameters */
int SCIPsetGetNParams(
   SCIP_SET*             set                 /**< global SCIP settings */
   )
{
   assert(set != NULL);

   return SCIPparamsetGetNParams(set->paramset);
}

/** inserts file reader in file reader list */
SCIP_RETCODE SCIPsetIncludeReader(
   SCIP_SET*             set,                /**< global SCIP settings */
   SCIP_READER*          reader              /**< file reader */
   )
{
   assert(set != NULL);
   assert(reader != NULL);

   if( set->nreaders >= set->readerssize )
   {
      set->readerssize = SCIPsetCalcMemGrowSize(set, set->nreaders+1);
      SCIP_ALLOC( BMSreallocMemoryArray(&set->readers, set->readerssize) );
   }
   assert(set->nreaders < set->readerssize);

   set->readers[set->nreaders] = reader;
   set->nreaders++;

   return SCIP_OKAY;
}

/** returns the file reader of the given name, or NULL if not existing */
SCIP_READER* SCIPsetFindReader(
   SCIP_SET*             set,                /**< global SCIP settings */
   const char*           name                /**< name of file reader */
   )
{
   int i;

   assert(set != NULL);
   assert(name != NULL);

   for( i = 0; i < set->nreaders; ++i )
   {
      if( strcmp(SCIPreaderGetName(set->readers[i]), name) == 0 )
         return set->readers[i];
   }

   return NULL;
}

/** inserts variable pricer in variable pricer list */
SCIP_RETCODE SCIPsetIncludePricer(
   SCIP_SET*             set,                /**< global SCIP settings */
   SCIP_PRICER*          pricer              /**< variable pricer */
   )
{
   assert(set != NULL);
   assert(pricer != NULL);

   if( set->npricers >= set->pricerssize )
   {
      set->pricerssize = SCIPsetCalcMemGrowSize(set, set->npricers+1);
      SCIP_ALLOC( BMSreallocMemoryArray(&set->pricers, set->pricerssize) );
   }
   assert(set->npricers < set->pricerssize);

   set->pricers[set->npricers] = pricer;
   set->npricers++;
   set->pricerssorted = FALSE;

   return SCIP_OKAY;
}

/** returns the variable pricer of the given name, or NULL if not existing */
SCIP_PRICER* SCIPsetFindPricer(
   SCIP_SET*             set,                /**< global SCIP settings */
   const char*           name                /**< name of variable pricer */
   )
{
   int i;

   assert(set != NULL);
   assert(name != NULL);

   for( i = 0; i < set->npricers; ++i )
   {
      if( strcmp(SCIPpricerGetName(set->pricers[i]), name) == 0 )
         return set->pricers[i];
   }

   return NULL;
}

/** sorts pricers by priorities */
void SCIPsetSortPricers(
   SCIP_SET*             set                 /**< global SCIP settings */
   )
{
   assert(set != NULL);

   if( !set->pricerssorted )
   {
      SCIPsortPtr((void**)set->pricers, SCIPpricerComp, set->npricers);
      set->pricerssorted = TRUE;
      set->pricersnamesorted = FALSE;
   }
}

/** sorts pricers by name */
void SCIPsetSortPricersName(
   SCIP_SET*             set                 /**< global SCIP settings */
   )
{
   assert(set != NULL);

   if( !set->pricersnamesorted )
   {
      SCIPsortPtr((void**)set->pricers, SCIPpricerCompName, set->npricers);
      set->pricerssorted = FALSE;
      set->pricersnamesorted = TRUE;
   }
}

/** inserts constraint handler in constraint handler list */
SCIP_RETCODE SCIPsetIncludeConshdlr(
   SCIP_SET*             set,                /**< global SCIP settings */
   SCIP_CONSHDLR*        conshdlr            /**< constraint handler */
   )
{
   int priority;
   int i;

   assert(set != NULL);
   assert(conshdlr != NULL);
   assert(!SCIPconshdlrIsInitialized(conshdlr));

   /* allocate memory */
   if( set->nconshdlrs >= set->conshdlrssize )
   {
      set->conshdlrssize = SCIPsetCalcMemGrowSize(set, set->nconshdlrs+1);
      SCIP_ALLOC( BMSreallocMemoryArray(&set->conshdlrs, set->conshdlrssize) );
      SCIP_ALLOC( BMSreallocMemoryArray(&set->conshdlrs_sepa, set->conshdlrssize) );
      SCIP_ALLOC( BMSreallocMemoryArray(&set->conshdlrs_enfo, set->conshdlrssize) );
      SCIP_ALLOC( BMSreallocMemoryArray(&set->conshdlrs_include, set->conshdlrssize) );
   }
   assert(set->nconshdlrs < set->conshdlrssize);

   /* sort constraint handler into conshdlrs array sorted by check priority */
   priority = SCIPconshdlrGetCheckPriority(conshdlr);
   for( i = set->nconshdlrs; i > 0 && SCIPconshdlrGetCheckPriority(set->conshdlrs[i-1]) < priority; --i )
   {
      set->conshdlrs[i] = set->conshdlrs[i-1];
   }
   set->conshdlrs[i] = conshdlr;

   /* sort constraint handler into conshdlrs_sepa array sorted by sepa priority */
   priority = SCIPconshdlrGetSepaPriority(conshdlr);
   for( i = set->nconshdlrs; i > 0 && SCIPconshdlrGetSepaPriority(set->conshdlrs_sepa[i-1]) < priority; --i )
   {
      set->conshdlrs_sepa[i] = set->conshdlrs_sepa[i-1];
   }
   set->conshdlrs_sepa[i] = conshdlr;

   /* sort constraint handler into conshdlrs_enfo array sorted by enfo priority */
   priority = SCIPconshdlrGetEnfoPriority(conshdlr);
   for( i = set->nconshdlrs; i > 0 && SCIPconshdlrGetEnfoPriority(set->conshdlrs_enfo[i-1]) < priority; --i )
   {
      set->conshdlrs_enfo[i] = set->conshdlrs_enfo[i-1];
   }
   set->conshdlrs_enfo[i] = conshdlr;

   /* add constraint handler into conshdlrs_include array sorted by inclusion order */
   set->conshdlrs_include[set->nconshdlrs] = conshdlr;

   set->nconshdlrs++;

   return SCIP_OKAY;
}

/** reinserts a constraint handler with modified sepa priority into the sepa priority sorted array */
void SCIPsetReinsertConshdlrSepaPrio(
   SCIP_SET*             set,                /**< global SCIP settings */
   SCIP_CONSHDLR*        conshdlr,           /**< constraint handler to be reinserted */
   int                   oldpriority         /**< the old separation priority of constraint handler */
   )
{
   int newpriority;
   int newpos;
   int i;
   assert(set != NULL);
   assert(conshdlr != NULL);

   newpriority = SCIPconshdlrGetSepaPriority(conshdlr);
   newpos = -1;

   /* search for the old position of constraint handler; determine its new position at the same time */
   if( newpriority > oldpriority )
   {
      i = 0;
      while( i < set->nconshdlrs &&
            strcmp(SCIPconshdlrGetName(set->conshdlrs_sepa[i]), SCIPconshdlrGetName(conshdlr)) != 0 )
      {
         int priorityatpos;

         priorityatpos = SCIPconshdlrGetSepaPriority(set->conshdlrs_sepa[i]);
         assert(priorityatpos >= oldpriority);

         /* current index is the position to insert the constraint handler */
         if( newpriority > priorityatpos && newpos == -1 )
            newpos = i;

         ++i;
      }
      assert(i < set->nconshdlrs);

      /* constraint must change its position in array */
      if( newpos != -1 )
      {
         /* shift all constraint handlers between old and new position by one, and insert constraint handler */
         for( ; i > newpos; --i )
         {
            set->conshdlrs_sepa[i] = set->conshdlrs_sepa[i-1];
         }
         set->conshdlrs_sepa[newpos] = conshdlr;
      }

   }
   else if( newpriority < oldpriority )
   {
      i = set->nconshdlrs - 1;
      while( i >= 0 &&
                  strcmp(SCIPconshdlrGetName(set->conshdlrs_sepa[i]), SCIPconshdlrGetName(conshdlr)) != 0 )
      {
         int priorityatpos;

         priorityatpos = SCIPconshdlrGetSepaPriority(set->conshdlrs_sepa[i]);
         assert(priorityatpos <= oldpriority);

         /* current index is the position to insert the constraint handler */
         if( newpriority < priorityatpos && newpos == -1 )
            newpos = i;

         --i;
      }
      assert(i >= 0);

      /* constraint must change its position in array */
      if( newpos != -1 )
      {
         /* shift all constraint handlers between old and new position by one, and insert constraint handler */
         for(; i < newpos; ++i )
         {
            set->conshdlrs_sepa[i] = set->conshdlrs_sepa[i + 1];
         }
         set->conshdlrs_sepa[newpos] = conshdlr;
      }
#ifndef NDEBUG
      for( i = 0; i < set->nconshdlrs - 1; ++i )
         assert(SCIPconshdlrGetSepaPriority(set->conshdlrs_sepa[i])
               >= SCIPconshdlrGetSepaPriority(set->conshdlrs_sepa[i + 1]));
#endif
   }
}

/** returns the constraint handler of the given name, or NULL if not existing */
SCIP_CONSHDLR* SCIPsetFindConshdlr(
   SCIP_SET*             set,                /**< global SCIP settings */
   const char*           name                /**< name of constraint handler */
   )
{
   int i;

   assert(set != NULL);
   assert(name != NULL);

   for( i = 0; i < set->nconshdlrs; ++i )
   {
      if( strcmp(SCIPconshdlrGetName(set->conshdlrs[i]), name) == 0 )
         return set->conshdlrs[i];
   }

   return NULL;
}

/** inserts conflict handler in conflict handler list */
SCIP_RETCODE SCIPsetIncludeConflicthdlr(
   SCIP_SET*             set,                /**< global SCIP settings */
   SCIP_CONFLICTHDLR*    conflicthdlr        /**< conflict handler */
   )
{
   assert(set != NULL);
   assert(conflicthdlr != NULL);
   assert(!SCIPconflicthdlrIsInitialized(conflicthdlr));

   if( set->nconflicthdlrs >= set->conflicthdlrssize )
   {
      set->conflicthdlrssize = SCIPsetCalcMemGrowSize(set, set->nconflicthdlrs+1);
      SCIP_ALLOC( BMSreallocMemoryArray(&set->conflicthdlrs, set->conflicthdlrssize) );
   }
   assert(set->nconflicthdlrs < set->conflicthdlrssize);

   set->conflicthdlrs[set->nconflicthdlrs] = conflicthdlr;
   set->nconflicthdlrs++;
   set->conflicthdlrssorted = FALSE;

   return SCIP_OKAY;
}

/** returns the conflict handler of the given name, or NULL if not existing */
SCIP_CONFLICTHDLR* SCIPsetFindConflicthdlr(
   SCIP_SET*             set,                /**< global SCIP settings */
   const char*           name                /**< name of conflict handler */
   )
{
   int i;

   assert(set != NULL);
   assert(name != NULL);

   for( i = 0; i < set->nconflicthdlrs; ++i )
   {
      if( strcmp(SCIPconflicthdlrGetName(set->conflicthdlrs[i]), name) == 0 )
         return set->conflicthdlrs[i];
   }

   return NULL;
}

/** sorts conflict handlers by priorities */
void SCIPsetSortConflicthdlrs(
   SCIP_SET*             set                 /**< global SCIP settings */
   )
{
   assert(set != NULL);

   if( !set->conflicthdlrssorted )
   {
      SCIPsortPtr((void**)set->conflicthdlrs, SCIPconflicthdlrComp, set->nconflicthdlrs);
      set->conflicthdlrssorted = TRUE;
      set->conflicthdlrsnamesorted = FALSE;
   }
}

/** sorts conflict handlers by name */
void SCIPsetSortConflicthdlrsName(
   SCIP_SET*             set                 /**< global SCIP settings */
   )
{
   assert(set != NULL);

   if( !set->conflicthdlrsnamesorted )
   {
      SCIPsortPtr((void**)set->conflicthdlrs, SCIPconflicthdlrCompName, set->nconflicthdlrs);
      set->conflicthdlrssorted = FALSE;
      set->conflicthdlrsnamesorted = TRUE;
   }
}

/** inserts presolver in presolver list */
SCIP_RETCODE SCIPsetIncludePresol(
   SCIP_SET*             set,                /**< global SCIP settings */
   SCIP_PRESOL*          presol              /**< presolver */
   )
{
   assert(set != NULL);
   assert(presol != NULL);

   if( set->npresols >= set->presolssize )
   {
      set->presolssize = SCIPsetCalcMemGrowSize(set, set->npresols+1);
      SCIP_ALLOC( BMSreallocMemoryArray(&set->presols, set->presolssize) );
   }
   assert(set->npresols < set->presolssize);

   set->presols[set->npresols] = presol;
   set->npresols++;
   set->presolssorted = FALSE;

   return SCIP_OKAY;
}

/** returns the presolver of the given name, or NULL if not existing */
SCIP_PRESOL* SCIPsetFindPresol(
   SCIP_SET*             set,                /**< global SCIP settings */
   const char*           name                /**< name of presolver */
   )
{
   int i;

   assert(set != NULL);
   assert(name != NULL);

   for( i = 0; i < set->npresols; ++i )
   {
      if( strcmp(SCIPpresolGetName(set->presols[i]), name) == 0 )
         return set->presols[i];
   }

   return NULL;
}

/** sorts presolvers by priorities */
void SCIPsetSortPresols(
   SCIP_SET*             set                 /**< global SCIP settings */
   )
{
   assert(set != NULL);

   if( !set->presolssorted )
   {
      SCIPsortPtr((void**)set->presols, SCIPpresolComp, set->npresols);
      set->presolssorted = TRUE;
      set->presolsnamesorted = FALSE;
   }
}

/** sorts presolvers by name */
void SCIPsetSortPresolsName(
   SCIP_SET*             set                 /**< global SCIP settings */
   )
{
   assert(set != NULL);

   if( !set->presolsnamesorted )
   {
      SCIPsortPtr((void**)set->presols, SCIPpresolCompName, set->npresols);
      set->presolssorted = FALSE;
      set->presolsnamesorted = TRUE;
   }
}

/** inserts relaxator in relaxator list */
SCIP_RETCODE SCIPsetIncludeRelax(
   SCIP_SET*             set,                /**< global SCIP settings */
   SCIP_RELAX*           relax               /**< relaxator */
   )
{
   assert(set != NULL);
   assert(relax != NULL);
   assert(!SCIPrelaxIsInitialized(relax));

   if( set->nrelaxs >= set->relaxssize )
   {
      set->relaxssize = SCIPsetCalcMemGrowSize(set, set->nrelaxs+1);
      SCIP_ALLOC( BMSreallocMemoryArray(&set->relaxs, set->relaxssize) );
   }
   assert(set->nrelaxs < set->relaxssize);

   set->relaxs[set->nrelaxs] = relax;
   set->nrelaxs++;
   set->relaxssorted = FALSE;

   return SCIP_OKAY;
}

/** returns the relaxator of the given name, or NULL if not existing */
SCIP_RELAX* SCIPsetFindRelax(
   SCIP_SET*             set,                /**< global SCIP settings */
   const char*           name                /**< name of relaxator */
   )
{
   int i;

   assert(set != NULL);
   assert(name != NULL);

   for( i = 0; i < set->nrelaxs; ++i )
   {
      if( strcmp(SCIPrelaxGetName(set->relaxs[i]), name) == 0 )
         return set->relaxs[i];
   }

   return NULL;
}

/** sorts relaxators by priorities */
void SCIPsetSortRelaxs(
   SCIP_SET*             set                 /**< global SCIP settings */
   )
{
   assert(set != NULL);

   if( !set->relaxssorted )
   {
      SCIPsortPtr((void**)set->relaxs, SCIPrelaxComp, set->nrelaxs);
      set->relaxssorted = TRUE;
      set->relaxsnamesorted = FALSE;
   }
}

/** sorts relaxators by priorities */
void SCIPsetSortRelaxsName(
   SCIP_SET*             set                 /**< global SCIP settings */
   )
{
   assert(set != NULL);

   if( !set->relaxsnamesorted )
   {
      SCIPsortPtr((void**)set->relaxs, SCIPrelaxCompName, set->nrelaxs);
      set->relaxssorted = FALSE;
      set->relaxsnamesorted = TRUE;
   }
}

/** inserts separator in separator list */
SCIP_RETCODE SCIPsetIncludeSepa(
   SCIP_SET*             set,                /**< global SCIP settings */
   SCIP_SEPA*            sepa                /**< separator */
   )
{
   assert(set != NULL);
   assert(sepa != NULL);
   assert(!SCIPsepaIsInitialized(sepa));

   if( set->nsepas >= set->sepassize )
   {
      set->sepassize = SCIPsetCalcMemGrowSize(set, set->nsepas+1);
      SCIP_ALLOC( BMSreallocMemoryArray(&set->sepas, set->sepassize) );
   }
   assert(set->nsepas < set->sepassize);

   set->sepas[set->nsepas] = sepa;
   set->nsepas++;
   set->sepassorted = FALSE;

   return SCIP_OKAY;
}

/** returns the separator of the given name, or NULL if not existing */
SCIP_SEPA* SCIPsetFindSepa(
   SCIP_SET*             set,                /**< global SCIP settings */
   const char*           name                /**< name of separator */
   )
{
   int i;

   assert(set != NULL);
   assert(name != NULL);

   for( i = 0; i < set->nsepas; ++i )
   {
      if( strcmp(SCIPsepaGetName(set->sepas[i]), name) == 0 )
         return set->sepas[i];
   }

   return NULL;
}

/** sorts separators by priorities */
void SCIPsetSortSepas(
   SCIP_SET*             set                 /**< global SCIP settings */
   )
{
   assert(set != NULL);

   if( !set->sepassorted )
   {
      SCIPsortPtr((void**)set->sepas, SCIPsepaComp, set->nsepas);
      set->sepassorted = TRUE;
      set->sepasnamesorted = FALSE;
   }
}

/** sorts separators by name */
void SCIPsetSortSepasName(
   SCIP_SET*             set                 /**< global SCIP settings */
   )
{
   assert(set != NULL);

   if( !set->sepasnamesorted )
   {
      SCIPsortPtr((void**)set->sepas, SCIPsepaCompName, set->nsepas);
      set->sepassorted = FALSE;
      set->sepasnamesorted = TRUE;
   }
}

/** inserts propagator in propagator list */
SCIP_RETCODE SCIPsetIncludeProp(
   SCIP_SET*             set,                /**< global SCIP settings */
   SCIP_PROP*            prop                /**< propagator */
   )
{
   assert(set != NULL);
   assert(prop != NULL);
   assert(!SCIPpropIsInitialized(prop));

   if( set->nprops >= set->propssize )
   {
      set->propssize = SCIPsetCalcMemGrowSize(set, set->nprops+1);
      SCIP_ALLOC( BMSreallocMemoryArray(&set->props, set->propssize) );
   }
   assert(set->nprops < set->propssize);

   set->props[set->nprops] = prop;
   set->nprops++;
   set->propssorted = FALSE;

   return SCIP_OKAY;
}

/** returns the propagator of the given name, or NULL if not existing */
SCIP_PROP* SCIPsetFindProp(
   SCIP_SET*             set,                /**< global SCIP settings */
   const char*           name                /**< name of propagator */
   )
{
   int i;

   assert(set != NULL);
   assert(name != NULL);

   for( i = 0; i < set->nprops; ++i )
   {
      if( strcmp(SCIPpropGetName(set->props[i]), name) == 0 )
         return set->props[i];
   }

   return NULL;
}

/** sorts propagators by priorities */
void SCIPsetSortProps(
   SCIP_SET*             set                 /**< global SCIP settings */
   )
{
   assert(set != NULL);

   if( !set->propssorted )
   {
      SCIPsortPtr((void**)set->props, SCIPpropComp, set->nprops);
      set->propssorted = TRUE;
      set->propspresolsorted = FALSE;
      set->propsnamesorted = FALSE;
   }
}

/** sorts propagators by priorities for presolving */
void SCIPsetSortPropsPresol(
   SCIP_SET*             set                 /**< global SCIP settings */
   )
{
   assert(set != NULL);

   if( !set->propspresolsorted )
   {
      SCIPsortPtr((void**)set->props, SCIPpropCompPresol, set->nprops);
      set->propspresolsorted = TRUE;
      set->propssorted = FALSE;
      set->propsnamesorted = FALSE;
   }
}

/** sorts propagators w.r.t. names */
void SCIPsetSortPropsName(
   SCIP_SET*             set                 /**< global SCIP settings */
   )
{
   assert(set != NULL);

   if( !set->propsnamesorted )
   {
      SCIPsortPtr((void**)set->props, SCIPpropCompName, set->nprops);
      set->propssorted = FALSE;
      set->propspresolsorted = FALSE;
      set->propsnamesorted = TRUE;
   }
}

/** inserts primal heuristic in primal heuristic list */
SCIP_RETCODE SCIPsetIncludeHeur(
   SCIP_SET*             set,                /**< global SCIP settings */
   SCIP_HEUR*            heur                /**< primal heuristic */
   )
{
   assert(set != NULL);
   assert(heur != NULL);
   assert(!SCIPheurIsInitialized(heur));

   if( set->nheurs >= set->heurssize )
   {
      set->heurssize = SCIPsetCalcMemGrowSize(set, set->nheurs+1);
      SCIP_ALLOC( BMSreallocMemoryArray(&set->heurs, set->heurssize) );
   }
   assert(set->nheurs < set->heurssize);

   set->heurs[set->nheurs] = heur;
   set->nheurs++;
   set->heurssorted = FALSE;

   return SCIP_OKAY;
}

/** returns the primal heuristic of the given name, or NULL if not existing */
SCIP_HEUR* SCIPsetFindHeur(
   SCIP_SET*             set,                /**< global SCIP settings */
   const char*           name                /**< name of primal heuristic */
   )
{
   int i;

   assert(set != NULL);
   assert(name != NULL);

   for( i = 0; i < set->nheurs; ++i )
   {
      if( strcmp(SCIPheurGetName(set->heurs[i]), name) == 0 )
         return set->heurs[i];
   }

   return NULL;
}

/** sorts heuristics by priorities */
void SCIPsetSortHeurs(
   SCIP_SET*             set                 /**< global SCIP settings */
   )
{
   assert(set != NULL);

   if( !set->heurssorted )
   {
      SCIPsortPtr((void**)set->heurs, SCIPheurComp, set->nheurs);
      set->heurssorted = TRUE;
      set->heursnamesorted = FALSE;
   }
}

/** sorts heuristics by names */
void SCIPsetSortHeursName(
   SCIP_SET*             set                 /**< global SCIP settings */
   )
{
   assert(set != NULL);

   if( !set->heursnamesorted )
   {
      SCIPsortPtr((void**)set->heurs, SCIPheurCompName, set->nheurs);
      set->heurssorted = FALSE;
      set->heursnamesorted = TRUE;
   }
}

/** inserts tree compression in tree compression list */
SCIP_RETCODE SCIPsetIncludeCompr(
   SCIP_SET*             set,                /**< global SCIP settings */
   SCIP_COMPR*           compr               /**< tree compression */
   )
{
   assert(set != NULL);
   assert(compr != NULL);
   assert(!SCIPcomprIsInitialized(compr));

   if( set->ncomprs >= set->comprssize )
   {
      set->comprssize = SCIPsetCalcMemGrowSize(set, set->ncomprs+1);
      SCIP_ALLOC( BMSreallocMemoryArray(&set->comprs, set->comprssize) );
   }
   assert(set->ncomprs < set->comprssize);

   set->comprs[set->ncomprs] = compr;
   set->ncomprs++;
   set->comprssorted = FALSE;

   return SCIP_OKAY;
}

/** returns the tree compression of the given name, or NULL if not existing */
SCIP_COMPR* SCIPsetFindCompr(
   SCIP_SET*             set,                /**< global SCIP settings */
   const char*           name                /**< name of tree compression */
   )
{
   int i;

   assert(set != NULL);
   assert(name != NULL);

   for( i = 0; i < set->ncomprs; ++i )
   {
      if( strcmp(SCIPcomprGetName(set->comprs[i]), name) == 0 )
         return set->comprs[i];
   }

   return NULL;
}

/** sorts compressions by priorities */
void SCIPsetSortComprs(
   SCIP_SET*             set                 /**< global SCIP settings */
   )
{
   assert(set != NULL);

   if( !set->comprssorted )
   {
      SCIPsortPtr((void**)set->comprs, SCIPcomprComp, set->ncomprs);
      set->comprssorted = TRUE;
      set->comprsnamesorted = FALSE;
   }
}

/** sorts heuristics by names */
void SCIPsetSortComprsName(
   SCIP_SET*             set                 /**< global SCIP settings */
   )
{
   assert(set != NULL);

   if( !set->comprsnamesorted )
   {
      SCIPsortPtr((void**)set->comprs, SCIPcomprCompName, set->ncomprs);
      set->comprssorted = FALSE;
      set->comprsnamesorted = TRUE;
   }
}

/** inserts event handler in event handler list */
SCIP_RETCODE SCIPsetIncludeEventhdlr(
   SCIP_SET*             set,                /**< global SCIP settings */
   SCIP_EVENTHDLR*       eventhdlr           /**< event handler */
   )
{
   assert(set != NULL);
   assert(eventhdlr != NULL);
   assert(!SCIPeventhdlrIsInitialized(eventhdlr));

   if( set->neventhdlrs >= set->eventhdlrssize )
   {
      set->eventhdlrssize = SCIPsetCalcMemGrowSize(set, set->neventhdlrs+1);
      SCIP_ALLOC( BMSreallocMemoryArray(&set->eventhdlrs, set->eventhdlrssize) );
   }
   assert(set->neventhdlrs < set->eventhdlrssize);

   set->eventhdlrs[set->neventhdlrs] = eventhdlr;
   set->neventhdlrs++;

   return SCIP_OKAY;
}

/** returns the event handler of the given name, or NULL if not existing */
SCIP_EVENTHDLR* SCIPsetFindEventhdlr(
   SCIP_SET*             set,                /**< global SCIP settings */
   const char*           name                /**< name of event handler */
   )
{
   int i;

   assert(set != NULL);
   assert(name != NULL);

   for( i = 0; i < set->neventhdlrs; ++i )
   {
      if( strcmp(SCIPeventhdlrGetName(set->eventhdlrs[i]), name) == 0 )
         return set->eventhdlrs[i];
   }

   return NULL;
}

/** inserts node selector in node selector list */
SCIP_RETCODE SCIPsetIncludeNodesel(
   SCIP_SET*             set,                /**< global SCIP settings */
   SCIP_NODESEL*         nodesel             /**< node selector */
   )
{
   int i;
   int nodeselstdprio;

   assert(set != NULL);
   assert(nodesel != NULL);
   assert(!SCIPnodeselIsInitialized(nodesel));

   if( set->nnodesels >= set->nodeselssize )
   {
      set->nodeselssize = SCIPsetCalcMemGrowSize(set, set->nnodesels+1);
      SCIP_ALLOC( BMSreallocMemoryArray(&set->nodesels, set->nodeselssize) );
   }
   assert(set->nnodesels < set->nodeselssize);

   nodeselstdprio = SCIPnodeselGetStdPriority(nodesel);

   for( i = set->nnodesels; i > 0 && nodeselstdprio > SCIPnodeselGetStdPriority(set->nodesels[i-1]); --i )
      set->nodesels[i] = set->nodesels[i-1];

   set->nodesels[i] = nodesel;
   set->nnodesels++;

   return SCIP_OKAY;
}

/** returns the node selector of the given name, or NULL if not existing */
SCIP_NODESEL* SCIPsetFindNodesel(
   SCIP_SET*             set,                /**< global SCIP settings */
   const char*           name                /**< name of event handler */
   )
{
   int i;

   assert(set != NULL);
   assert(name != NULL);

   for( i = 0; i < set->nnodesels; ++i )
   {
      if( strcmp(SCIPnodeselGetName(set->nodesels[i]), name) == 0 )
         return set->nodesels[i];
   }

   return NULL;
}

/** returns node selector with highest priority in the current mode */
SCIP_NODESEL* SCIPsetGetNodesel(
   SCIP_SET*             set,                /**< global SCIP settings */
   SCIP_STAT*            stat                /**< dynamic problem statistics */
   )
{
   assert(set != NULL);
   assert(stat != NULL);

   /* check, if old node selector is still valid */
   if( set->nodesel == NULL && set->nnodesels > 0 )
   {
      int i;

      set->nodesel = set->nodesels[0];

      /* search highest priority node selector */
      if( stat->memsavemode )
      {
         for( i = 1; i < set->nnodesels; ++i )
         {
            if( SCIPnodeselGetMemsavePriority(set->nodesels[i]) > SCIPnodeselGetMemsavePriority(set->nodesel) )
               set->nodesel = set->nodesels[i];
         }
      }
      else
      {
         for( i = 1; i < set->nnodesels; ++i )
         {
            if( SCIPnodeselGetStdPriority(set->nodesels[i]) > SCIPnodeselGetStdPriority(set->nodesel) )
               set->nodesel = set->nodesels[i];
         }
      }
   }

   return set->nodesel;
}

/** inserts branching rule in branching rule list */
SCIP_RETCODE SCIPsetIncludeBranchrule(
   SCIP_SET*             set,                /**< global SCIP settings */
   SCIP_BRANCHRULE*      branchrule          /**< branching rule */
   )
{
   assert(set != NULL);
   assert(branchrule != NULL);
   assert(!SCIPbranchruleIsInitialized(branchrule));

   if( set->nbranchrules >= set->branchrulessize )
   {
      set->branchrulessize = SCIPsetCalcMemGrowSize(set, set->nbranchrules+1);
      SCIP_ALLOC( BMSreallocMemoryArray(&set->branchrules, set->branchrulessize) );
   }
   assert(set->nbranchrules < set->branchrulessize);

   set->branchrules[set->nbranchrules] = branchrule;
   set->nbranchrules++;
   set->branchrulessorted = FALSE;

   return SCIP_OKAY;
}

/** returns the branching rule of the given name, or NULL if not existing */
SCIP_BRANCHRULE* SCIPsetFindBranchrule(
   SCIP_SET*             set,                /**< global SCIP settings */
   const char*           name                /**< name of event handler */
   )
{
   int i;

   assert(set != NULL);
   assert(name != NULL);

   for( i = 0; i < set->nbranchrules; ++i )
   {
      if( strcmp(SCIPbranchruleGetName(set->branchrules[i]), name) == 0 )
         return set->branchrules[i];
   }

   return NULL;
}

/** sorts branching rules by priorities */
void SCIPsetSortBranchrules(
   SCIP_SET*             set                 /**< global SCIP settings */
   )
{
   assert(set != NULL);

   if( !set->branchrulessorted )
   {
      SCIPsortPtr((void**)set->branchrules, SCIPbranchruleComp, set->nbranchrules);
      set->branchrulessorted = TRUE;
      set->branchrulesnamesorted = FALSE;
   }
}

/** sorts branching rules by priorities */
void SCIPsetSortBranchrulesName(
   SCIP_SET*             set                 /**< global SCIP settings */
   )
{
   assert(set != NULL);

   if( !set->branchrulesnamesorted )
   {
      SCIPsortPtr((void**)set->branchrules, SCIPbranchruleCompName, set->nbranchrules);
      set->branchrulessorted = FALSE;
      set->branchrulesnamesorted = TRUE;
   }
}

/** inserts display column in display column list */
SCIP_RETCODE SCIPsetIncludeDisp(
   SCIP_SET*             set,                /**< global SCIP settings */
   SCIP_DISP*            disp                /**< display column */
   )
{
   int i;
   int disppos;

   assert(set != NULL);
   assert(disp != NULL);
   assert(!SCIPdispIsInitialized(disp));

   if( set->ndisps >= set->dispssize )
   {
      set->dispssize = SCIPsetCalcMemGrowSize(set, set->ndisps+1);
      SCIP_ALLOC( BMSreallocMemoryArray(&set->disps, set->dispssize) );
   }
   assert(set->ndisps < set->dispssize);

   disppos = SCIPdispGetPosition(disp);

   for( i = set->ndisps; i > 0 && disppos < SCIPdispGetPosition(set->disps[i-1]); --i )
   {
      set->disps[i] = set->disps[i-1];
   }
   set->disps[i] = disp;
   set->ndisps++;

   return SCIP_OKAY;
}

/** returns the display column of the given name, or NULL if not existing */
SCIP_DISP* SCIPsetFindDisp(
   SCIP_SET*             set,                /**< global SCIP settings */
   const char*           name                /**< name of display */
   )
{
   int i;

   assert(set != NULL);
   assert(name != NULL);

   for( i = 0; i < set->ndisps; ++i )
   {
      if( strcmp(SCIPdispGetName(set->disps[i]), name) == 0 )
         return set->disps[i];
   }

   return NULL;
}

/** inserts dialog in dialog list */
SCIP_RETCODE SCIPsetIncludeDialog(
   SCIP_SET*             set,                /**< global SCIP settings */
   SCIP_DIALOG*          dialog              /**< dialog */
   )
{
   assert(set != NULL);
   assert(dialog != NULL);

   if( set->ndialogs >= set->dialogssize )
   {
      set->dialogssize = SCIPsetCalcMemGrowSize(set, set->ndialogs+1);
      SCIP_ALLOC( BMSreallocMemoryArray(&set->dialogs, set->dialogssize) );
   }
   assert(set->ndialogs < set->dialogssize);

   set->dialogs[set->ndialogs] = dialog;
   set->ndialogs++;

   return SCIP_OKAY;
}

/** returns if the dialog already exists */
SCIP_Bool SCIPsetExistsDialog(
   SCIP_SET*             set,                /**< global SCIP settings */
   SCIP_DIALOG*          dialog              /**< dialog */
   )
{
   int i;

   assert(set != NULL);

   if( dialog == NULL )
      return FALSE;

   for( i = 0; i < set->ndialogs; ++i )
   {
      if( set->dialogs[i] == dialog )
         return TRUE;
   }

   return FALSE;
}

/** inserts NLPI in NLPI list */
SCIP_RETCODE SCIPsetIncludeNlpi(
   SCIP_SET*             set,                /**< global SCIP settings */
   SCIP_NLPI*            nlpi                /**< NLPI */
   )
{
   assert(set != NULL);
   assert(nlpi != NULL);

   if( set->nnlpis >= set->nlpissize )
   {
      set->nlpissize = SCIPsetCalcMemGrowSize(set, set->nnlpis+1);
      SCIP_ALLOC( BMSreallocMemoryArray(&set->nlpis, set->nlpissize) );
   }
   assert(set->nnlpis < set->nlpissize);

   set->nlpis[set->nnlpis] = nlpi;
   set->nnlpis++;
   set->nlpissorted = FALSE;

   return SCIP_OKAY;
}

/** returns the NLPI of the given name, or NULL if not existing */
SCIP_NLPI* SCIPsetFindNlpi(
   SCIP_SET*             set,                /**< global SCIP settings */
   const char*           name                /**< name of NLPI */
   )
{
   int i;

   assert(set != NULL);
   assert(name != NULL);

   for( i = 0; i < set->nnlpis; ++i )
   {
      if( strcmp(SCIPnlpiGetName(set->nlpis[i]), name) == 0 )
         return set->nlpis[i];
   }

   return NULL;
}

/** sorts NLPIs by priorities */
void SCIPsetSortNlpis(
   SCIP_SET*             set                 /**< global SCIP settings */
   )
{
   assert(set != NULL);

   if( !set->nlpissorted )
   {
      SCIPsortPtr((void**)set->nlpis, SCIPnlpiComp, set->nnlpis);
      set->nlpissorted = TRUE;
   }
}

/** set priority of an NLPI */
void SCIPsetSetPriorityNlpi(
   SCIP_SET*             set,                /**< global SCIP settings */
   SCIP_NLPI*            nlpi,               /**< NLPI */
   int                   priority            /**< new priority of NLPI */
   )
{
   assert(set != NULL);
   assert(nlpi != NULL);

   SCIPnlpiSetPriority(nlpi, priority);
   set->nlpissorted = FALSE;
}

/** inserts information about an external code in external codes list */
SCIP_RETCODE SCIPsetIncludeExternalCode(
   SCIP_SET*             set,                /**< global SCIP settings */
   const char*           name,               /**< name of external code */
   const char*           description         /**< description of external code, can be NULL */
   )
{
   assert(set  != NULL);
   assert(name != NULL);

   if( set->nextcodes >= set->extcodessize )
   {
      set->extcodessize = SCIPsetCalcMemGrowSize(set, set->nextcodes+1);
      SCIP_ALLOC( BMSreallocMemoryArray(&set->extcodenames, set->extcodessize) );
      SCIP_ALLOC( BMSreallocMemoryArray(&set->extcodedescs, set->extcodessize) );
   }
   assert(set->nextcodes < set->extcodessize);

   BMSduplicateMemoryArray(&(set->extcodenames[set->nextcodes]), name, (int) (strlen(name)+1));  /*lint !e866*/
   if( description != NULL )
   {
      BMSduplicateMemoryArray(&(set->extcodedescs[set->nextcodes]), description, (int) (strlen(description)+1));  /*lint !e866*/
   }
   else
   {
      set->extcodedescs[set->nextcodes] = NULL;
   }
   set->nextcodes++;

   return SCIP_OKAY;
}

/** calls init methods of all plugins */
SCIP_RETCODE SCIPsetInitPlugins(
   SCIP_SET*             set,                /**< global SCIP settings */
   BMS_BLKMEM*           blkmem,             /**< block memory */
   SCIP_STAT*            stat                /**< dynamic problem statistics */
   )
{
   int i;

   assert(set != NULL);

   /* active variable pricers */
   SCIPsetSortPricers(set);
   for( i = 0; i < set->nactivepricers; ++i )
   {
      SCIP_CALL( SCIPpricerInit(set->pricers[i], set) );
   }

   /* constraint handlers */
   for( i = 0; i < set->nconshdlrs; ++i )
   {
      SCIP_CALL( SCIPconshdlrInit(set->conshdlrs[i], blkmem, set, stat) );
   }

   /* conflict handlers */
   for( i = 0; i < set->nconflicthdlrs; ++i )
   {
      SCIP_CALL( SCIPconflicthdlrInit(set->conflicthdlrs[i], set) );
   }

   /* presolvers */
   for( i = 0; i < set->npresols; ++i )
   {
      SCIP_CALL( SCIPpresolInit(set->presols[i], set) );
   }

   /* relaxators */
   for( i = 0; i < set->nrelaxs; ++i )
   {
      SCIP_CALL( SCIPrelaxInit(set->relaxs[i], set) );
   }

   /* separators */
   for( i = 0; i < set->nsepas; ++i )
   {
      SCIP_CALL( SCIPsepaInit(set->sepas[i], set) );
   }

   /* propagators */
   for( i = 0; i < set->nprops; ++i )
   {
      SCIP_CALL( SCIPpropInit(set->props[i], set) );
   }

   /* primal heuristics */
   for( i = 0; i < set->nheurs; ++i )
   {
      SCIP_CALL( SCIPheurInit(set->heurs[i], set) );
   }

   /* tree compression */
   for( i = 0; i < set->ncomprs; ++i )
   {
      SCIP_CALL( SCIPcomprInit(set->comprs[i], set) );
   }

   /* event handlers */
   for( i = 0; i < set->neventhdlrs; ++i )
   {
      SCIP_CALL( SCIPeventhdlrInit(set->eventhdlrs[i], set) );
   }

   /* node selectors */
   for( i = 0; i < set->nnodesels; ++i )
   {
      SCIP_CALL( SCIPnodeselInit(set->nodesels[i], set) );
   }

   /* branching rules */
   for( i = 0; i < set->nbranchrules; ++i )
   {
      SCIP_CALL( SCIPbranchruleInit(set->branchrules[i], set) );
   }

   /* display columns */
   for( i = 0; i < set->ndisps; ++i )
   {
      SCIP_CALL( SCIPdispInit(set->disps[i], set) );
   }
   SCIP_CALL( SCIPdispAutoActivate(set) );

   return SCIP_OKAY;
}

/** calls exit methods of all plugins */
SCIP_RETCODE SCIPsetExitPlugins(
   SCIP_SET*             set,                /**< global SCIP settings */
   BMS_BLKMEM*           blkmem,             /**< block memory */
   SCIP_STAT*            stat                /**< dynamic problem statistics */
   )
{
   int i;

   assert(set != NULL);

   /* active variable pricers */
   SCIPsetSortPricers(set);
   for( i = 0; i < set->nactivepricers; ++i )
   {
      SCIP_CALL( SCIPpricerExit(set->pricers[i], set) );
   }

   /* constraint handlers */
   for( i = 0; i < set->nconshdlrs; ++i )
   {
      SCIP_CALL( SCIPconshdlrExit(set->conshdlrs[i], blkmem, set, stat) );
   }

   /* conflict handlers */
   for( i = 0; i < set->nconflicthdlrs; ++i )
   {
      SCIP_CALL( SCIPconflicthdlrExit(set->conflicthdlrs[i], set) );
   }

   /* presolvers */
   for( i = 0; i < set->npresols; ++i )
   {
      SCIP_CALL( SCIPpresolExit(set->presols[i], set) );
   }

   /* relaxators */
   for( i = 0; i < set->nrelaxs; ++i )
   {
      SCIP_CALL( SCIPrelaxExit(set->relaxs[i], set) );
   }

   /* separators */
   for( i = 0; i < set->nsepas; ++i )
   {
      SCIP_CALL( SCIPsepaExit(set->sepas[i], set) );
   }

   /* propagators */
   for( i = 0; i < set->nprops; ++i )
   {
      SCIP_CALL( SCIPpropExit(set->props[i], set) );
   }

   /* primal heuristics */
   for( i = 0; i < set->nheurs; ++i )
   {
      SCIP_CALL( SCIPheurExit(set->heurs[i], set) );
   }

   /* tree compression */
   for( i = 0; i < set->ncomprs; ++i )
   {
      SCIP_CALL( SCIPcomprExit(set->comprs[i], set) );
   }

   /* event handlers */
   for( i = 0; i < set->neventhdlrs; ++i )
   {
      SCIP_CALL( SCIPeventhdlrExit(set->eventhdlrs[i], set) );
   }

   /* node selectors */
   for( i = 0; i < set->nnodesels; ++i )
   {
      SCIP_CALL( SCIPnodeselExit(set->nodesels[i], set) );
   }

   /* branching rules */
   for( i = 0; i < set->nbranchrules; ++i )
   {
      SCIP_CALL( SCIPbranchruleExit(set->branchrules[i], set) );
   }

   /* display columns */
   for( i = 0; i < set->ndisps; ++i )
   {
      SCIP_CALL( SCIPdispExit(set->disps[i], set) );
   }

   return SCIP_OKAY;
}

/** calls initpre methods of all plugins */
SCIP_RETCODE SCIPsetInitprePlugins(
   SCIP_SET*             set,                /**< global SCIP settings */
   BMS_BLKMEM*           blkmem,             /**< block memory */
   SCIP_STAT*            stat                /**< dynamic problem statistics */
   )
{
   int i;

   assert(set != NULL);

   /* inform presolvers that the presolving is abound to begin */
   for( i = 0; i < set->npresols; ++i )
   {
      SCIP_CALL( SCIPpresolInitpre(set->presols[i], set) );
   }

   /* inform propagators that the presolving is abound to begin */
   for( i = 0; i < set->nprops; ++i )
   {
      SCIP_CALL( SCIPpropInitpre(set->props[i], set) );
   }

   /* inform constraint handlers that the presolving is abound to begin */
   for( i = 0; i < set->nconshdlrs; ++i )
   {
      SCIP_CALL( SCIPconshdlrInitpre(set->conshdlrs[i], blkmem, set, stat) );
   }

   return SCIP_OKAY;
}

/** calls exitpre methods of all plugins */
SCIP_RETCODE SCIPsetExitprePlugins(
   SCIP_SET*             set,                /**< global SCIP settings */
   BMS_BLKMEM*           blkmem,             /**< block memory */
   SCIP_STAT*            stat                /**< dynamic problem statistics */
   )
{
   int i;

   assert(set != NULL);

   /* inform presolvers that the presolving is abound to begin */
   for( i = 0; i < set->npresols; ++i )
   {
      SCIP_CALL( SCIPpresolExitpre(set->presols[i], set) );
   }

   /* inform propagators that the presolving is abound to begin */
   for( i = 0; i < set->nprops; ++i )
   {
      SCIP_CALL( SCIPpropExitpre(set->props[i], set) );
   }

   /* inform constraint handlers that the presolving is abound to begin */
   for( i = 0; i < set->nconshdlrs; ++i )
   {
      SCIP_CALL( SCIPconshdlrExitpre(set->conshdlrs[i], blkmem, set, stat) );
   }

   return SCIP_OKAY;
}

/** calls initsol methods of all plugins */
SCIP_RETCODE SCIPsetInitsolPlugins(
   SCIP_SET*             set,                /**< global SCIP settings */
   BMS_BLKMEM*           blkmem,             /**< block memory */
   SCIP_STAT*            stat                /**< dynamic problem statistics */
   )
{
   int i;

   assert(set != NULL);

   /* active variable pricers */
   SCIPsetSortPricers(set);
   for( i = 0; i < set->nactivepricers; ++i )
   {
      SCIP_CALL( SCIPpricerInitsol(set->pricers[i], set) );
   }

   /* constraint handlers */
   for( i = 0; i < set->nconshdlrs; ++i )
   {
      SCIP_CALL( SCIPconshdlrInitsol(set->conshdlrs[i], blkmem, set, stat) );
   }

   /* conflict handlers */
   for( i = 0; i < set->nconflicthdlrs; ++i )
   {
      SCIP_CALL( SCIPconflicthdlrInitsol(set->conflicthdlrs[i], set) );
   }

   /* relaxators */
   for( i = 0; i < set->nrelaxs; ++i )
   {
      SCIP_CALL( SCIPrelaxInitsol(set->relaxs[i], set) );
   }

   /* separators */
   for( i = 0; i < set->nsepas; ++i )
   {
      SCIP_CALL( SCIPsepaInitsol(set->sepas[i], set) );
   }

   /* propagators */
   for( i = 0; i < set->nprops; ++i )
   {
      SCIP_CALL( SCIPpropInitsol(set->props[i], set) );
   }

   /* primal heuristics */
   for( i = 0; i < set->nheurs; ++i )
   {
      SCIP_CALL( SCIPheurInitsol(set->heurs[i], set) );
   }

   /* event handlers */
   for( i = 0; i < set->neventhdlrs; ++i )
   {
      SCIP_CALL( SCIPeventhdlrInitsol(set->eventhdlrs[i], set) );
   }

   /* node selectors */
   for( i = 0; i < set->nnodesels; ++i )
   {
      SCIP_CALL( SCIPnodeselInitsol(set->nodesels[i], set) );
   }

   /* branching rules */
   for( i = 0; i < set->nbranchrules; ++i )
   {
      SCIP_CALL( SCIPbranchruleInitsol(set->branchrules[i], set) );
   }

   /* display columns */
   for( i = 0; i < set->ndisps; ++i )
   {
      SCIP_CALL( SCIPdispInitsol(set->disps[i], set) );
   }

   /* reset feasibility tolerance for relaxations */
   set->sepa_primfeastol = SCIP_INVALID;

   return SCIP_OKAY;
}

/** calls exitsol methods of all plugins */
SCIP_RETCODE SCIPsetExitsolPlugins(
   SCIP_SET*             set,                /**< global SCIP settings */
   BMS_BLKMEM*           blkmem,             /**< block memory */
   SCIP_STAT*            stat,               /**< dynamic problem statistics */
   SCIP_Bool             restart             /**< was this exit solve call triggered by a restart? */
   )
{
   int i;

   assert(set != NULL);

   /* active variable pricers */
   SCIPsetSortPricers(set);
   for( i = 0; i < set->nactivepricers; ++i )
   {
      SCIP_CALL( SCIPpricerExitsol(set->pricers[i], set) );
   }

   /* constraint handlers */
   for( i = 0; i < set->nconshdlrs; ++i )
   {
      SCIP_CALL( SCIPconshdlrExitsol(set->conshdlrs[i], blkmem, set, stat, restart) );
   }

   /* conflict handlers */
   for( i = 0; i < set->nconflicthdlrs; ++i )
   {
      SCIP_CALL( SCIPconflicthdlrExitsol(set->conflicthdlrs[i], set) );
   }

   /* relaxators */
   for( i = 0; i < set->nrelaxs; ++i )
   {
      SCIP_CALL( SCIPrelaxExitsol(set->relaxs[i], set) );
   }

   /* separators */
   for( i = 0; i < set->nsepas; ++i )
   {
      SCIP_CALL( SCIPsepaExitsol(set->sepas[i], set) );
   }

   /* propagators */
   for( i = 0; i < set->nprops; ++i )
   {
      SCIP_CALL( SCIPpropExitsol(set->props[i], set, restart) );
   }

   /* primal heuristics */
   for( i = 0; i < set->nheurs; ++i )
   {
      SCIP_CALL( SCIPheurExitsol(set->heurs[i], set) );
   }

   /* event handlers */
   for( i = 0; i < set->neventhdlrs; ++i )
   {
      SCIP_CALL( SCIPeventhdlrExitsol(set->eventhdlrs[i], set) );
   }

   /* node selectors */
   for( i = 0; i < set->nnodesels; ++i )
   {
      SCIP_CALL( SCIPnodeselExitsol(set->nodesels[i], set) );
   }

   /* branching rules */
   for( i = 0; i < set->nbranchrules; ++i )
   {
      SCIP_CALL( SCIPbranchruleExitsol(set->branchrules[i], set) );
   }

   /* display columns */
   for( i = 0; i < set->ndisps; ++i )
   {
      SCIP_CALL( SCIPdispExitsol(set->disps[i], set) );
   }

   return SCIP_OKAY;
}

/** calculate memory size for dynamically allocated arrays */
int SCIPsetCalcMemGrowSize(
   SCIP_SET*             set,                /**< global SCIP settings */
   int                   num                 /**< minimum number of entries to store */
   )
{
   return calcGrowSize(set->mem_arraygrowinit, set->mem_arraygrowfac, num);
}

/** calculate memory size for tree array */
int SCIPsetCalcTreeGrowSize(
   SCIP_SET*             set,                /**< global SCIP settings */
   int                   num                 /**< minimum number of entries to store */
   )
{
   return calcGrowSize(set->mem_treegrowinit, set->mem_treegrowfac, num);
}

/** calculate memory size for path array */
int SCIPsetCalcPathGrowSize(
   SCIP_SET*             set,                /**< global SCIP settings */
   int                   num                 /**< minimum number of entries to store */
   )
{
   return calcGrowSize(set->mem_pathgrowinit, set->mem_pathgrowfac, num);
}

/** sets verbosity level for message output */
SCIP_RETCODE SCIPsetSetVerbLevel(
   SCIP_SET*             set,                /**< global SCIP settings */
   SCIP_VERBLEVEL        verblevel           /**< verbosity level for message output */
   )
{
   assert(set != NULL);

   if( verblevel > SCIP_VERBLEVEL_FULL )
   {
      SCIPerrorMessage("invalid verbosity level <%d>, maximum is <%d>\n", verblevel, SCIP_VERBLEVEL_FULL);
      return SCIP_INVALIDCALL;
   }

   set->disp_verblevel = verblevel;

   return SCIP_OKAY;
}

/** sets feasibility tolerance */
SCIP_RETCODE SCIPsetSetFeastol(
   SCIP_SET*             set,                /**< global SCIP settings */
   SCIP_Real             feastol             /**< new feasibility tolerance */
   )
{
   assert(set != NULL);

   set->num_feastol = feastol;

   /* the feasibility tolerance of the LP solver should never be larger than SCIP's feasibility tolerance; if necessary,
    * decrease it; use the SCIP change method in order to mark the LP unsolved
    */
   if( SCIPsetFeastol(set) < SCIPsetLpfeastol(set) )
   {
      SCIPsetDebugMsg(set, "decreasing lpfeastol along with feastol to %g\n", SCIPsetFeastol(set));
      SCIP_CALL( SCIPchgLpfeastol(set->scip, SCIPsetFeastol(set), TRUE) );
   }

   return SCIP_OKAY;
}

/** sets primal feasibility tolerance of LP solver */
SCIP_RETCODE SCIPsetSetLpfeastol(
   SCIP_SET*             set,                /**< global SCIP settings */
   SCIP_Real             lpfeastol,          /**< new primal feasibility tolerance of LP solver */
   SCIP_Bool             printnewvalue       /**< should "numerics/lpfeastol = ..." be printed? */
   )
{
   SCIP_RETCODE retcode;

   assert(set != NULL);

   retcode = SCIP_OKAY;

   /* the feasibility tolerance of the LP solver should never be larger than SCIP's feasibility tolerance; if this is
    * tried, we correct it to feastol; note that when we are called, e.g., by paramChgdLpfeastol, lpfeastol has already
    * been modified and so we cannot leave the lpfeastol value unchanged; if we would not return SCIP_PARAMETERWRONGVAL
    * in this case, the interactive shell would print the incorrect value to be set
    */
   if( lpfeastol > SCIPsetFeastol(set) )
   {
      SCIPerrorMessage("LP feasibility tolerance must be at least as tight as SCIP's feasibility tolerance\n");

      retcode = SCIP_PARAMETERWRONGVAL;
      printnewvalue = TRUE;

      set->num_lpfeastol = SCIPsetFeastol(set);
   }
   else
      set->num_lpfeastol = lpfeastol;

   if( printnewvalue )
   {
      SCIPverbMessage(set->scip, SCIP_VERBLEVEL_HIGH, NULL, "numerics/lpfeastol = %.15g\n", SCIPsetLpfeastol(set));
   }

   return retcode;
}

/** sets feasibility tolerance for reduced costs in LP solution */
SCIP_RETCODE SCIPsetSetDualfeastol(
   SCIP_SET*             set,                /**< global SCIP settings */
   SCIP_Real             dualfeastol         /**< new reduced costs feasibility tolerance */
   )
{
   assert(set != NULL);

   set->num_dualfeastol = dualfeastol;

   return SCIP_OKAY;
}

/** sets LP convergence tolerance used in barrier algorithm */
SCIP_RETCODE SCIPsetSetBarrierconvtol(
   SCIP_SET*             set,                /**< global SCIP settings */
   SCIP_Real             barrierconvtol      /**< new convergence tolerance used in barrier algorithm */
   )
{
   assert(set != NULL);

   set->num_barrierconvtol = barrierconvtol;

   return SCIP_OKAY;
}

/** marks that some limit parameter was changed */
void SCIPsetSetLimitChanged(
   SCIP_SET*             set                 /**< global SCIP settings */
   )
{
   set->limitchanged = TRUE;

   set->istimelimitfinite = (set->limit_time < SCIP_DEFAULT_LIMIT_TIME);
}

/** returns the maximal number of variables priced into the LP per round */
int SCIPsetGetPriceMaxvars(
   SCIP_SET*             set,                /**< global SCIP settings */
   SCIP_Bool             root                /**< are we at the root node? */
   )
{
   assert(set != NULL);

   if( root )
      return set->price_maxvarsroot;
   else
      return set->price_maxvars;
}

/** returns the maximal number of cuts separated per round */
int SCIPsetGetSepaMaxcuts(
   SCIP_SET*             set,                /**< global SCIP settings */
   SCIP_Bool             root                /**< are we at the root node? */
   )
{
   assert(set != NULL);

   if( root )
      return set->sepa_maxcutsroot;
   else
      return set->sepa_maxcuts;
}

/** returns user defined objective value (in original space) for reference purposes */
SCIP_Real SCIPsetGetReferencevalue(
   SCIP_SET*             set                 /**< global SCIP settings */
   )
{
   assert(NULL != set);

   return set->misc_referencevalue;
}


/** returns debug solution data */
SCIP_DEBUGSOLDATA* SCIPsetGetDebugSolData(
   SCIP_SET*             set                 /**< global SCIP settings */
   )
{
   assert(set != NULL);

   return set->debugsoldata;
}


/*
 * simple functions implemented as defines
 */

/* In debug mode, the following methods are implemented as function calls to ensure
 * type validity.
 * In optimized mode, the methods are implemented as defines to improve performance.
 * However, we want to have them in the library anyways, so we have to undef the defines.
 */

#undef SCIPsetInfinity
#undef SCIPsetEpsilon
#undef SCIPsetSumepsilon
#undef SCIPsetFeastol
#undef SCIPsetLpfeastol
#undef SCIPsetSepaprimfeastol
#undef SCIPsetDualfeastol
#undef SCIPsetBarrierconvtol
#undef SCIPsetPseudocosteps
#undef SCIPsetPseudocostdelta
#undef SCIPsetCutoffbounddelta
#undef SCIPsetRecompfac
#undef SCIPsetIsEQ
#undef SCIPsetIsLT
#undef SCIPsetIsLE
#undef SCIPsetIsGT
#undef SCIPsetIsGE
#undef SCIPsetIsInfinity
#undef SCIPsetIsZero
#undef SCIPsetIsPositive
#undef SCIPsetIsNegative
#undef SCIPsetIsIntegral
#undef SCIPsetIsScalingIntegral
#undef SCIPsetIsFracIntegral
#undef SCIPsetFloor
#undef SCIPsetCeil
#undef SCIPsetRound
#undef SCIPsetFrac
#undef SCIPsetIsSumEQ
#undef SCIPsetIsSumLT
#undef SCIPsetIsSumLE
#undef SCIPsetIsSumGT
#undef SCIPsetIsSumGE
#undef SCIPsetIsSumZero
#undef SCIPsetIsSumPositive
#undef SCIPsetIsSumNegative
#undef SCIPsetSumFloor
#undef SCIPsetSumCeil
#undef SCIPsetSumRound
#undef SCIPsetSumFrac
#undef SCIPsetIsFeasEQ
#undef SCIPsetIsFeasLT
#undef SCIPsetIsFeasLE
#undef SCIPsetIsFeasGT
#undef SCIPsetIsFeasGE
#undef SCIPsetIsFeasZero
#undef SCIPsetIsFeasPositive
#undef SCIPsetIsFeasNegative
#undef SCIPsetIsFeasIntegral
#undef SCIPsetIsFeasFracIntegral
#undef SCIPsetFeasFloor
#undef SCIPsetFeasCeil
#undef SCIPsetFeasRound
#undef SCIPsetFeasFrac
#undef SCIPsetIsDualfeasEQ
#undef SCIPsetIsDualfeasLT
#undef SCIPsetIsDualfeasLE
#undef SCIPsetIsDualfeasGT
#undef SCIPsetIsDualfeasGE
#undef SCIPsetIsDualfeasZero
#undef SCIPsetIsDualfeasPositive
#undef SCIPsetIsDualfeasNegative
#undef SCIPsetIsDualfeasIntegral
#undef SCIPsetIsDualfeasFracIntegral
#undef SCIPsetDualfeasFloor
#undef SCIPsetDualfeasCeil
#undef SCIPsetDualfeasRound
#undef SCIPsetDualfeasFrac
#undef SCIPsetIsLbBetter
#undef SCIPsetIsUbBetter
#undef SCIPsetIsEfficacious
#undef SCIPsetIsRelEQ
#undef SCIPsetIsRelLT
#undef SCIPsetIsRelLE
#undef SCIPsetIsRelGT
#undef SCIPsetIsRelGE
#undef SCIPsetIsSumRelEQ
#undef SCIPsetIsSumRelLT
#undef SCIPsetIsSumRelLE
#undef SCIPsetIsSumRelGT
#undef SCIPsetIsSumRelGE
#undef SCIPsetIsUpdateUnreliable
#undef SCIPsetInitializeRandomSeed
#undef SCIPsetIsHugeValue
#undef SCIPsetGetHugeValue

/** returns value treated as infinity */
SCIP_Real SCIPsetInfinity(
   SCIP_SET*             set                 /**< global SCIP settings */
   )
{
   assert(set != NULL);

   return set->num_infinity;
}

/** returns the minimum value that is regarded as huge and should be handled separately (e.g., in activity
 *  computation)
 */
SCIP_Real SCIPsetGetHugeValue(
   SCIP_SET*             set                 /**< global SCIP settings */
   )
{
   assert(set != NULL);

   return set->num_hugeval;
}

/** returns value treated as zero */
SCIP_Real SCIPsetEpsilon(
   SCIP_SET*             set                 /**< global SCIP settings */
   )
{
   assert(set != NULL);

   return set->num_epsilon;
}

/** returns value treated as zero for sums of floating point values */
SCIP_Real SCIPsetSumepsilon(
   SCIP_SET*             set                 /**< global SCIP settings */
   )
{
   assert(set != NULL);

   return set->num_sumepsilon;
}

/** returns feasibility tolerance for constraints */
SCIP_Real SCIPsetFeastol(
   SCIP_SET*             set                 /**< global SCIP settings */
   )
{
   assert(set != NULL);

   return set->num_feastol;
}

/** returns feasibility tolerance for reduced costs */
SCIP_Real SCIPsetDualfeastol(
   SCIP_SET*             set                 /**< global SCIP settings */
   )
{
   assert(set != NULL);

   return set->num_dualfeastol;
}

/** returns primal feasibility tolerance of LP solver */
SCIP_Real SCIPsetLpfeastol(
   SCIP_SET*             set                 /**< global SCIP settings */
   )
{
   assert(set != NULL);

   if( set->sepa_primfeastol != SCIP_INVALID ) /*lint !e777*/
      return MIN(set->sepa_primfeastol, set->num_lpfeastol);

   return set->num_lpfeastol;
}

/** returns primal feasibility tolerance as specified by separation storage, or SCIP_INVALID */
SCIP_Real SCIPsetSepaprimfeastol(
   SCIP_SET*             set                 /**< global SCIP settings */
   )
{
   return set->sepa_primfeastol;
}

/** returns convergence tolerance used in barrier algorithm */
SCIP_Real SCIPsetBarrierconvtol(
   SCIP_SET*             set                 /**< global SCIP settings */
   )
{
   assert(set != NULL);

   return set->num_barrierconvtol;
}

/** returns minimal variable distance value to use for pseudo cost updates */
SCIP_Real SCIPsetPseudocosteps(
   SCIP_SET*             set                 /**< global SCIP settings */
   )
{
   assert(set != NULL);

   return set->num_pseudocosteps;
}

/** returns minimal minimal objective distance value to use for pseudo cost updates */
SCIP_Real SCIPsetPseudocostdelta(
   SCIP_SET*             set                 /**< global SCIP settings */
   )
{
   assert(set != NULL);

   return set->num_pseudocostdelta;
}

/** return the delta to use for computing the cutoff bound for integral objectives */
SCIP_Real SCIPsetCutoffbounddelta(
   SCIP_SET*             set                 /**< global SCIP settings */
   )
{
   SCIP_Real feastol;

   assert(set != NULL);

   feastol = SCIPsetFeastol(set);

   return MIN(100.0 * feastol, 0.0001);
}

/** returns minimal decrease factor that causes the recomputation of a value
 *  (e.g., pseudo objective) instead of an update */
SCIP_Real SCIPsetRecompfac(
   SCIP_SET*             set                 /**< global SCIP settings */
   )
{
   assert(set != NULL);

   return set->num_recompfac;
}

/** checks, if value is (positive) infinite */
SCIP_Bool SCIPsetIsInfinity(
   SCIP_SET*             set,                /**< global SCIP settings */
   SCIP_Real             val                 /**< value to be compared against infinity */
   )
{
   assert(set != NULL);

   return (val >= set->num_infinity);
}

/** checks, if value is huge and should be handled separately (e.g., in activity computation) */
SCIP_Bool SCIPsetIsHugeValue(
   SCIP_SET*             set,                /**< global SCIP settings */
   SCIP_Real             val                 /**< value to be checked whether it is huge */
   )
{
   assert(set != NULL);

   return (val >= set->num_hugeval);
}

/** checks, if values are in range of epsilon */
SCIP_Bool SCIPsetIsEQ(
   SCIP_SET*             set,                /**< global SCIP settings */
   SCIP_Real             val1,               /**< first value to be compared */
   SCIP_Real             val2                /**< second value to be compared */
   )
{
   assert(set != NULL);

   /* avoid to compare two different infinities; the reason for that is
    * that such a comparison can lead to unexpected results */
   assert( ((!SCIPsetIsInfinity(set, val1) || !SCIPsetIsInfinity(set, val2))
         && (!SCIPsetIsInfinity(set, -val1) || !SCIPsetIsInfinity(set, -val2)))
      || val1 == val2 );    /*lint !e777*/

   return EPSEQ(val1, val2, set->num_epsilon);
}

/** checks, if val1 is (more than epsilon) lower than val2 */
SCIP_Bool SCIPsetIsLT(
   SCIP_SET*             set,                /**< global SCIP settings */
   SCIP_Real             val1,               /**< first value to be compared */
   SCIP_Real             val2                /**< second value to be compared */
   )
{
   assert(set != NULL);

   /* avoid to compare two different infinities; the reason for that is
    * that such a comparison can lead to unexpected results */
   assert( ((!SCIPsetIsInfinity(set, val1) || !SCIPsetIsInfinity(set, val2))
         && (!SCIPsetIsInfinity(set, -val1) || !SCIPsetIsInfinity(set, -val2)))
      || val1 == val2 );    /*lint !e777*/

   return EPSLT(val1, val2, set->num_epsilon);
}

/** checks, if val1 is not (more than epsilon) greater than val2 */
SCIP_Bool SCIPsetIsLE(
   SCIP_SET*             set,                /**< global SCIP settings */
   SCIP_Real             val1,               /**< first value to be compared */
   SCIP_Real             val2                /**< second value to be compared */
   )
{
   assert(set != NULL);

   /* avoid to compare two different infinities; the reason for that is
    * that such a comparison can lead to unexpected results */
   assert( ((!SCIPsetIsInfinity(set, val1) || !SCIPsetIsInfinity(set, val2))
         && (!SCIPsetIsInfinity(set, -val1) || !SCIPsetIsInfinity(set, -val2)))
      || val1 == val2 );    /*lint !e777*/

   return EPSLE(val1, val2, set->num_epsilon);
}

/** checks, if val1 is (more than epsilon) greater than val2 */
SCIP_Bool SCIPsetIsGT(
   SCIP_SET*             set,                /**< global SCIP settings */
   SCIP_Real             val1,               /**< first value to be compared */
   SCIP_Real             val2                /**< second value to be compared */
   )
{
   assert(set != NULL);

   /* avoid to compare two different infinities; the reason for that is
    * that such a comparison can lead to unexpected results */
   assert( ((!SCIPsetIsInfinity(set, val1) || !SCIPsetIsInfinity(set, val2))
         && (!SCIPsetIsInfinity(set, -val1) || !SCIPsetIsInfinity(set, -val2)))
      || val1 == val2 );    /*lint !e777*/

   return EPSGT(val1, val2, set->num_epsilon);
}

/** checks, if val1 is not (more than epsilon) lower than val2 */
SCIP_Bool SCIPsetIsGE(
   SCIP_SET*             set,                /**< global SCIP settings */
   SCIP_Real             val1,               /**< first value to be compared */
   SCIP_Real             val2                /**< second value to be compared */
   )
{
   assert(set != NULL);

   /* avoid to compare two different infinities; the reason for that is
    * that such a comparison can lead to unexpected results */
   assert( ((!SCIPsetIsInfinity(set, val1) || !SCIPsetIsInfinity(set, val2))
         && (!SCIPsetIsInfinity(set, -val1) || !SCIPsetIsInfinity(set, -val2)))
      || val1 == val2 );    /*lint !e777*/

   return EPSGE(val1, val2, set->num_epsilon);
}

/** checks, if value is in range epsilon of 0.0 */
SCIP_Bool SCIPsetIsZero(
   SCIP_SET*             set,                /**< global SCIP settings */
   SCIP_Real             val                 /**< value to process */
   )
{
   assert(set != NULL);

   return EPSZ(val, set->num_epsilon);
}

/** checks, if value is greater than epsilon */
SCIP_Bool SCIPsetIsPositive(
   SCIP_SET*             set,                /**< global SCIP settings */
   SCIP_Real             val                 /**< value to process */
   )
{
   assert(set != NULL);

   return EPSP(val, set->num_epsilon);
}

/** checks, if value is lower than -epsilon */
SCIP_Bool SCIPsetIsNegative(
   SCIP_SET*             set,                /**< global SCIP settings */
   SCIP_Real             val                 /**< value to process */
   )
{
   assert(set != NULL);

   return EPSN(val, set->num_epsilon);
}

/** checks, if value is integral within epsilon */
SCIP_Bool SCIPsetIsIntegral(
   SCIP_SET*             set,                /**< global SCIP settings */
   SCIP_Real             val                 /**< value to process */
   )
{
   assert(set != NULL);

   return EPSISINT(val, set->num_epsilon);
}

/** checks whether the product val * scalar is integral in epsilon scaled by scalar */
SCIP_Bool SCIPsetIsScalingIntegral(
   SCIP_SET*             set,                /**< global SCIP settings */
   SCIP_Real             val,                /**< unscaled value to check for scaled integrality */
   SCIP_Real             scalar              /**< value to scale val with for checking for integrality */
   )
{
   SCIP_Real scaledeps;

   assert(set != NULL);

   scaledeps = REALABS(scalar);
   scaledeps = MAX(scaledeps, 1.0);
   scaledeps *= set->num_epsilon;

   return EPSISINT(scalar*val, scaledeps);
}

/** checks, if given fractional part is smaller than epsilon */
SCIP_Bool SCIPsetIsFracIntegral(
   SCIP_SET*             set,                /**< global SCIP settings */
   SCIP_Real             val                 /**< value to process */
   )
{
   assert(set != NULL);
   assert(SCIPsetIsGE(set, val, -set->num_epsilon));
   assert(SCIPsetIsLE(set, val, 1.0+set->num_epsilon));

   return (val <= set->num_epsilon);
}

/** rounds value + feasibility tolerance down to the next integer in epsilon tolerance */
SCIP_Real SCIPsetFloor(
   SCIP_SET*             set,                /**< global SCIP settings */
   SCIP_Real             val                 /**< value to process */
   )
{
   assert(set != NULL);

   return EPSFLOOR(val, set->num_epsilon);
}

/** rounds value - feasibility tolerance up to the next integer in epsilon tolerance */
SCIP_Real SCIPsetCeil(
   SCIP_SET*             set,                /**< global SCIP settings */
   SCIP_Real             val                 /**< value to process */
   )
{
   assert(set != NULL);

   return EPSCEIL(val, set->num_epsilon);
}

/** rounds value to the nearest integer in epsilon tolerance */
SCIP_Real SCIPsetRound(
   SCIP_SET*             set,                /**< global SCIP settings */
   SCIP_Real             val                 /**< value to process */
   )
{
   assert(set != NULL);

   return EPSROUND(val, set->num_epsilon);
}

/** returns fractional part of value, i.e. x - floor(x) in epsilon tolerance */
SCIP_Real SCIPsetFrac(
   SCIP_SET*             set,                /**< global SCIP settings */
   SCIP_Real             val                 /**< value to return fractional part for */
   )
{
   assert(set != NULL);

   return EPSFRAC(val, set->num_epsilon);
}

/** checks, if values are in range of sumepsilon */
SCIP_Bool SCIPsetIsSumEQ(
   SCIP_SET*             set,                /**< global SCIP settings */
   SCIP_Real             val1,               /**< first value to be compared */
   SCIP_Real             val2                /**< second value to be compared */
   )
{
   assert(set != NULL);

   /* avoid to compare two different infinities; the reason for that is
    * that such a comparison can lead to unexpected results */
   assert( ((!SCIPsetIsInfinity(set, val1) || !SCIPsetIsInfinity(set, val2))
         && (!SCIPsetIsInfinity(set, -val1) || !SCIPsetIsInfinity(set, -val2)))
      || val1 == val2 );    /*lint !e777*/

   return EPSEQ(val1, val2, set->num_sumepsilon);
}

/** checks, if val1 is (more than sumepsilon) lower than val2 */
SCIP_Bool SCIPsetIsSumLT(
   SCIP_SET*             set,                /**< global SCIP settings */
   SCIP_Real             val1,               /**< first value to be compared */
   SCIP_Real             val2                /**< second value to be compared */
   )
{
   assert(set != NULL);

   /* avoid to compare two different infinities; the reason for that is
    * that such a comparison can lead to unexpected results */
   assert( ((!SCIPsetIsInfinity(set, val1) || !SCIPsetIsInfinity(set, val2))
         && (!SCIPsetIsInfinity(set, -val1) || !SCIPsetIsInfinity(set, -val2)))
      || val1 == val2 );    /*lint !e777*/

   return EPSLT(val1, val2, set->num_sumepsilon);
}

/** checks, if val1 is not (more than sumepsilon) greater than val2 */
SCIP_Bool SCIPsetIsSumLE(
   SCIP_SET*             set,                /**< global SCIP settings */
   SCIP_Real             val1,               /**< first value to be compared */
   SCIP_Real             val2                /**< second value to be compared */
   )
{
   assert(set != NULL);

   /* avoid to compare two different infinities; the reason for that is
    * that such a comparison can lead to unexpected results */
   assert( ((!SCIPsetIsInfinity(set, val1) || !SCIPsetIsInfinity(set, val2))
         && (!SCIPsetIsInfinity(set, -val1) || !SCIPsetIsInfinity(set, -val2)))
      || val1 == val2 );    /*lint !e777*/

   return EPSLE(val1, val2, set->num_sumepsilon);
}

/** checks, if val1 is (more than sumepsilon) greater than val2 */
SCIP_Bool SCIPsetIsSumGT(
   SCIP_SET*             set,                /**< global SCIP settings */
   SCIP_Real             val1,               /**< first value to be compared */
   SCIP_Real             val2                /**< second value to be compared */
   )
{
   assert(set != NULL);

   /* avoid to compare two different infinities; the reason for that is
    * that such a comparison can lead to unexpected results */
   assert( ((!SCIPsetIsInfinity(set, val1) || !SCIPsetIsInfinity(set, val2))
         && (!SCIPsetIsInfinity(set, -val1) || !SCIPsetIsInfinity(set, -val2)))
      || val1 == val2 );    /*lint !e777*/

   return EPSGT(val1, val2, set->num_sumepsilon);
}

/** checks, if val1 is not (more than sumepsilon) lower than val2 */
SCIP_Bool SCIPsetIsSumGE(
   SCIP_SET*             set,                /**< global SCIP settings */
   SCIP_Real             val1,               /**< first value to be compared */
   SCIP_Real             val2                /**< second value to be compared */
   )
{
   assert(set != NULL);

   /* avoid to compare two different infinities; the reason for that is
    * that such a comparison can lead to unexpected results */
   assert( ((!SCIPsetIsInfinity(set, val1) || !SCIPsetIsInfinity(set, val2))
         && (!SCIPsetIsInfinity(set, -val1) || !SCIPsetIsInfinity(set, -val2)))
      || val1 == val2 );    /*lint !e777*/

   return EPSGE(val1, val2, set->num_sumepsilon);
}

/** checks, if value is in range sumepsilon of 0.0 */
SCIP_Bool SCIPsetIsSumZero(
   SCIP_SET*             set,                /**< global SCIP settings */
   SCIP_Real             val                 /**< value to process */
   )
{
   assert(set != NULL);

   return EPSZ(val, set->num_sumepsilon);
}

/** checks, if value is greater than sumepsilon */
SCIP_Bool SCIPsetIsSumPositive(
   SCIP_SET*             set,                /**< global SCIP settings */
   SCIP_Real             val                 /**< value to process */
   )
{
   assert(set != NULL);

   return EPSP(val, set->num_sumepsilon);
}

/** checks, if value is lower than -sumepsilon */
SCIP_Bool SCIPsetIsSumNegative(
   SCIP_SET*             set,                /**< global SCIP settings */
   SCIP_Real             val                 /**< value to process */
   )
{
   assert(set != NULL);

   return EPSN(val, set->num_sumepsilon);
}

/** rounds value + sumepsilon tolerance down to the next integer */
SCIP_Real SCIPsetSumFloor(
   SCIP_SET*             set,                /**< global SCIP settings */
   SCIP_Real             val                 /**< value to process */
   )
{
   assert(set != NULL);

   return EPSFLOOR(val, set->num_sumepsilon);
}

/** rounds value - sumepsilon tolerance up to the next integer */
SCIP_Real SCIPsetSumCeil(
   SCIP_SET*             set,                /**< global SCIP settings */
   SCIP_Real             val                 /**< value to process */
   )
{
   assert(set != NULL);

   return EPSCEIL(val, set->num_sumepsilon);
}

/** rounds value to the nearest integer in sumepsilon tolerance */
SCIP_Real SCIPsetSumRound(
   SCIP_SET*             set,                /**< global SCIP settings */
   SCIP_Real             val                 /**< value to process */
   )
{
   assert(set != NULL);

   return EPSROUND(val, set->num_sumepsilon);
}

/** returns fractional part of value, i.e. x - floor(x) in sumepsilon tolerance */
SCIP_Real SCIPsetSumFrac(
   SCIP_SET*             set,                /**< global SCIP settings */
   SCIP_Real             val                 /**< value to process */
   )
{
   assert(set != NULL);

   return EPSFRAC(val, set->num_sumepsilon);
}

/** checks, if relative difference of values is in range of feastol */
SCIP_Bool SCIPsetIsFeasEQ(
   SCIP_SET*             set,                /**< global SCIP settings */
   SCIP_Real             val1,               /**< first value to be compared */
   SCIP_Real             val2                /**< second value to be compared */
   )
{
   SCIP_Real diff;

   assert(set != NULL);

   /* avoid to compare two different infinities; the reason for that is
    * that such a comparison can lead to unexpected results */
   assert( ((!SCIPsetIsInfinity(set, val1) || !SCIPsetIsInfinity(set, val2))
         && (!SCIPsetIsInfinity(set, -val1) || !SCIPsetIsInfinity(set, -val2)))
      || val1 == val2 );    /*lint !e777*/

   diff = SCIPrelDiff(val1, val2);

   return EPSZ(diff, set->num_feastol);
}

/** checks, if relative difference of val1 and val2 is lower than feastol */
SCIP_Bool SCIPsetIsFeasLT(
   SCIP_SET*             set,                /**< global SCIP settings */
   SCIP_Real             val1,               /**< first value to be compared */
   SCIP_Real             val2                /**< second value to be compared */
   )
{
   SCIP_Real diff;

   assert(set != NULL);

   /* avoid to compare two different infinities; the reason for that is
    * that such a comparison can lead to unexpected results */
   assert( ((!SCIPsetIsInfinity(set, val1) || !SCIPsetIsInfinity(set, val2))
         && (!SCIPsetIsInfinity(set, -val1) || !SCIPsetIsInfinity(set, -val2)))
      || val1 == val2 );    /*lint !e777*/

   diff = SCIPrelDiff(val1, val2);

   return EPSN(diff, set->num_feastol);
}

/** checks, if relative difference of val1 and val2 is not greater than feastol */
SCIP_Bool SCIPsetIsFeasLE(
   SCIP_SET*             set,                /**< global SCIP settings */
   SCIP_Real             val1,               /**< first value to be compared */
   SCIP_Real             val2                /**< second value to be compared */
   )
{
   SCIP_Real diff;

   assert(set != NULL);

   /* avoid to compare two different infinities; the reason for that is
    * that such a comparison can lead to unexpected results */
   assert( ((!SCIPsetIsInfinity(set, val1) || !SCIPsetIsInfinity(set, val2))
         && (!SCIPsetIsInfinity(set, -val1) || !SCIPsetIsInfinity(set, -val2)))
      || val1 == val2 );    /*lint !e777*/

   diff = SCIPrelDiff(val1, val2);

   return !EPSP(diff, set->num_feastol);
}

/** checks, if relative difference of val1 and val2 is greater than feastol */
SCIP_Bool SCIPsetIsFeasGT(
   SCIP_SET*             set,                /**< global SCIP settings */
   SCIP_Real             val1,               /**< first value to be compared */
   SCIP_Real             val2                /**< second value to be compared */
   )
{
   SCIP_Real diff;

   assert(set != NULL);

   /* avoid to compare two different infinities; the reason for that is
    * that such a comparison can lead to unexpected results */
   assert( ((!SCIPsetIsInfinity(set, val1) || !SCIPsetIsInfinity(set, val2))
         && (!SCIPsetIsInfinity(set, -val1) || !SCIPsetIsInfinity(set, -val2)))
      || val1 == val2 );    /*lint !e777*/

   diff = SCIPrelDiff(val1, val2);

   return EPSP(diff, set->num_feastol);
}

/** checks, if relative difference of val1 and val2 is not lower than -feastol */
SCIP_Bool SCIPsetIsFeasGE(
   SCIP_SET*             set,                /**< global SCIP settings */
   SCIP_Real             val1,               /**< first value to be compared */
   SCIP_Real             val2                /**< second value to be compared */
   )
{
   SCIP_Real diff;

   assert(set != NULL);

   /* avoid to compare two different infinities; the reason for that is
    * that such a comparison can lead to unexpected results */
   assert( ((!SCIPsetIsInfinity(set, val1) || !SCIPsetIsInfinity(set, val2))
         && (!SCIPsetIsInfinity(set, -val1) || !SCIPsetIsInfinity(set, -val2)))
      || val1 == val2 );    /*lint !e777*/

   diff = SCIPrelDiff(val1, val2);

   return !EPSN(diff, set->num_feastol);
}

/** checks, if value is in range feasibility tolerance of 0.0 */
SCIP_Bool SCIPsetIsFeasZero(
   SCIP_SET*             set,                /**< global SCIP settings */
   SCIP_Real             val                 /**< value to process */
   )
{
   assert(set != NULL);

   return EPSZ(val, set->num_feastol);
}

/** checks, if value is greater than feasibility tolerance */
SCIP_Bool SCIPsetIsFeasPositive(
   SCIP_SET*             set,                /**< global SCIP settings */
   SCIP_Real             val                 /**< value to process */
   )
{
   assert(set != NULL);

   return EPSP(val, set->num_feastol);
}

/** checks, if value is lower than -feasibility tolerance */
SCIP_Bool SCIPsetIsFeasNegative(
   SCIP_SET*             set,                /**< global SCIP settings */
   SCIP_Real             val                 /**< value to process */
   )
{
   assert(set != NULL);

   return EPSN(val, set->num_feastol);
}

/** checks, if value is integral within the feasibility bounds */
SCIP_Bool SCIPsetIsFeasIntegral(
   SCIP_SET*             set,                /**< global SCIP settings */
   SCIP_Real             val                 /**< value to process */
   )
{
   assert(set != NULL);

   return EPSISINT(val, set->num_feastol);
}

/** checks, if given fractional part is smaller than feastol */
SCIP_Bool SCIPsetIsFeasFracIntegral(
   SCIP_SET*             set,                /**< global SCIP settings */
   SCIP_Real             val                 /**< value to process */
   )
{
   assert(set != NULL);
   assert(SCIPsetIsGE(set, val, -2*set->num_feastol));
   assert(SCIPsetIsLE(set, val, 1.0+set->num_feastol));

   return (val <= set->num_feastol);
}

/** rounds value + feasibility tolerance down to the next integer in feasibility tolerance */
SCIP_Real SCIPsetFeasFloor(
   SCIP_SET*             set,                /**< global SCIP settings */
   SCIP_Real             val                 /**< value to process */
   )
{
   assert(set != NULL);

   return EPSFLOOR(val, set->num_feastol);
}

/** rounds value - feasibility tolerance up to the next integer in feasibility tolerance */
SCIP_Real SCIPsetFeasCeil(
   SCIP_SET*             set,                /**< global SCIP settings */
   SCIP_Real             val                 /**< value to process */
   )
{
   assert(set != NULL);

   return EPSCEIL(val, set->num_feastol);
}

/** rounds value to the nearest integer in feasibility tolerance */
SCIP_Real SCIPsetFeasRound(
   SCIP_SET*             set,                /**< global SCIP settings */
   SCIP_Real             val                 /**< value to process */
   )
{
   assert(set != NULL);

   return EPSROUND(val, set->num_feastol);
}

/** returns fractional part of value, i.e. x - floor(x) in feasibility tolerance */
SCIP_Real SCIPsetFeasFrac(
   SCIP_SET*             set,                /**< global SCIP settings */
   SCIP_Real             val                 /**< value to process */
   )
{
   assert(set != NULL);

   return EPSFRAC(val, set->num_feastol);
}

/** checks, if relative difference of values is in range of dual feasibility tolerance */
SCIP_Bool SCIPsetIsDualfeasEQ(
   SCIP_SET*             set,                /**< global SCIP settings */
   SCIP_Real             val1,               /**< first value to be compared */
   SCIP_Real             val2                /**< second value to be compared */
   )
{
   SCIP_Real diff;

   assert(set != NULL);

   /* avoid to compare two different infinities; the reason for that is
    * that such a comparison can lead to unexpected results */
   assert( ((!SCIPsetIsInfinity(set, val1) || !SCIPsetIsInfinity(set, val2))
         && (!SCIPsetIsInfinity(set, -val1) || !SCIPsetIsInfinity(set, -val2)))
      || val1 == val2 );    /*lint !e777*/

   diff = SCIPrelDiff(val1, val2);

   return EPSZ(diff, set->num_dualfeastol);
}

/** checks, if relative difference of val1 and val2 is lower than dual feasibility tolerance */
SCIP_Bool SCIPsetIsDualfeasLT(
   SCIP_SET*             set,                /**< global SCIP settings */
   SCIP_Real             val1,               /**< first value to be compared */
   SCIP_Real             val2                /**< second value to be compared */
   )
{
   SCIP_Real diff;

   assert(set != NULL);

   /* avoid to compare two different infinities; the reason for that is
    * that such a comparison can lead to unexpected results */
   assert( ((!SCIPsetIsInfinity(set, val1) || !SCIPsetIsInfinity(set, val2))
         && (!SCIPsetIsInfinity(set, -val1) || !SCIPsetIsInfinity(set, -val2)))
      || val1 == val2 );    /*lint !e777*/

   diff = SCIPrelDiff(val1, val2);

   return EPSN(diff, set->num_dualfeastol);
}

/** checks, if relative difference of val1 and val2 is not greater than dual feasibility tolerance */
SCIP_Bool SCIPsetIsDualfeasLE(
   SCIP_SET*             set,                /**< global SCIP settings */
   SCIP_Real             val1,               /**< first value to be compared */
   SCIP_Real             val2                /**< second value to be compared */
   )
{
   SCIP_Real diff;

   assert(set != NULL);

   /* avoid to compare two different infinities; the reason for that is
    * that such a comparison can lead to unexpected results */
   assert( ((!SCIPsetIsInfinity(set, val1) || !SCIPsetIsInfinity(set, val2))
         && (!SCIPsetIsInfinity(set, -val1) || !SCIPsetIsInfinity(set, -val2)))
      || val1 == val2 );    /*lint !e777*/

   diff = SCIPrelDiff(val1, val2);

   return !EPSP(diff, set->num_dualfeastol);
}

/** checks, if relative difference of val1 and val2 is greater than dual feasibility tolerance */
SCIP_Bool SCIPsetIsDualfeasGT(
   SCIP_SET*             set,                /**< global SCIP settings */
   SCIP_Real             val1,               /**< first value to be compared */
   SCIP_Real             val2                /**< second value to be compared */
   )
{
   SCIP_Real diff;

   assert(set != NULL);

   /* avoid to compare two different infinities; the reason for that is
    * that such a comparison can lead to unexpected results */
   assert( ((!SCIPsetIsInfinity(set, val1) || !SCIPsetIsInfinity(set, val2))
         && (!SCIPsetIsInfinity(set, -val1) || !SCIPsetIsInfinity(set, -val2)))
      || val1 == val2 );    /*lint !e777*/

   diff = SCIPrelDiff(val1, val2);

   return EPSP(diff, set->num_dualfeastol);
}

/** checks, if relative difference of val1 and val2 is not lower than -dual feasibility tolerance */
SCIP_Bool SCIPsetIsDualfeasGE(
   SCIP_SET*             set,                /**< global SCIP settings */
   SCIP_Real             val1,               /**< first value to be compared */
   SCIP_Real             val2                /**< second value to be compared */
   )
{
   SCIP_Real diff;

   assert(set != NULL);

   /* avoid to compare two different infinities; the reason for that is
    * that such a comparison can lead to unexpected results */
   assert( ((!SCIPsetIsInfinity(set, val1) || !SCIPsetIsInfinity(set, val2))
         && (!SCIPsetIsInfinity(set, -val1) || !SCIPsetIsInfinity(set, -val2)))
      || val1 == val2 );    /*lint !e777*/

   diff = SCIPrelDiff(val1, val2);

   return !EPSN(diff, set->num_dualfeastol);
}

/** checks, if value is in range feasibility tolerance of 0.0 */
SCIP_Bool SCIPsetIsDualfeasZero(
   SCIP_SET*             set,                /**< global SCIP settings */
   SCIP_Real             val                 /**< value to process */
   )
{
   assert(set != NULL);

   return EPSZ(val, set->num_dualfeastol);
}

/** checks, if value is greater than dual feasibility tolerance */
SCIP_Bool SCIPsetIsDualfeasPositive(
   SCIP_SET*             set,                /**< global SCIP settings */
   SCIP_Real             val                 /**< value to process */
   )
{
   assert(set != NULL);

   return EPSP(val, set->num_dualfeastol);
}

/** checks, if value is lower than -dual feasibility tolerance */
SCIP_Bool SCIPsetIsDualfeasNegative(
   SCIP_SET*             set,                /**< global SCIP settings */
   SCIP_Real             val                 /**< value to process */
   )
{
   assert(set != NULL);

   return EPSN(val, set->num_dualfeastol);
}

/** checks, if value is integral within the dual feasibility bounds */
SCIP_Bool SCIPsetIsDualfeasIntegral(
   SCIP_SET*             set,                /**< global SCIP settings */
   SCIP_Real             val                 /**< value to process */
   )
{
   assert(set != NULL);

   return EPSISINT(val, set->num_dualfeastol);
}

/** checks, if given fractional part is smaller than dual feasibility tolerance */
SCIP_Bool SCIPsetIsDualfeasFracIntegral(
   SCIP_SET*             set,                /**< global SCIP settings */
   SCIP_Real             val                 /**< value to process */
   )
{
   assert(set != NULL);
   assert(SCIPsetIsGE(set, val, -set->num_dualfeastol));
   assert(SCIPsetIsLE(set, val, 1.0+set->num_dualfeastol));

   return (val <= set->num_dualfeastol);
}

/** rounds value + dual feasibility tolerance down to the next integer */
SCIP_Real SCIPsetDualfeasFloor(
   SCIP_SET*             set,                /**< global SCIP settings */
   SCIP_Real             val                 /**< value to process */
   )
{
   assert(set != NULL);

   return EPSFLOOR(val, set->num_dualfeastol);
}

/** rounds value - dual feasibility tolerance up to the next integer */
SCIP_Real SCIPsetDualfeasCeil(
   SCIP_SET*             set,                /**< global SCIP settings */
   SCIP_Real             val                 /**< value to process */
   )
{
   assert(set != NULL);

   return EPSCEIL(val, set->num_dualfeastol);
}

/** rounds value to the nearest integer in dual feasibility tolerance */
SCIP_Real SCIPsetDualfeasRound(
   SCIP_SET*             set,                /**< global SCIP settings */
   SCIP_Real             val                 /**< value to process */
   )
{
   assert(set != NULL);

   return EPSROUND(val, set->num_dualfeastol);
}

/** returns fractional part of value, i.e. x - floor(x) in dual feasibility tolerance */
SCIP_Real SCIPsetDualfeasFrac(
   SCIP_SET*             set,                /**< global SCIP settings */
   SCIP_Real             val                 /**< value to process */
   )
{
   assert(set != NULL);

   return EPSFRAC(val, set->num_dualfeastol);
}

/** checks, if the given new lower bound is at least min(oldub - oldlb, |oldlb|) times the bound
 *  strengthening epsilon better than the old one or the change in the lower bound would fix the
 *  sign of the variable
 */
SCIP_Bool SCIPsetIsLbBetter(
   SCIP_SET*             set,                /**< global SCIP settings */
   SCIP_Real             newlb,              /**< new lower bound */
   SCIP_Real             oldlb,              /**< old lower bound */
   SCIP_Real             oldub               /**< old upper bound */
   )
{
   SCIP_Real eps;

   assert(set != NULL);
   assert(SCIPsetIsLE(set, oldlb, oldub));

   /* if lower bound is moved to 0 or higher, always accept bound change */
   if( oldlb < 0.0 && newlb >= 0.0 )
      return TRUE;

   eps = REALABS(oldlb);
   eps = MIN(oldub - oldlb, eps);
   return EPSGT(newlb, oldlb, set->num_boundstreps * MAX(eps, 1e-3));
}

/** checks, if the given new upper bound is at least min(oldub - oldlb, |oldub|) times the bound
 *  strengthening epsilon better than the old one or the change in the upper bound would fix the
 *  sign of the variable
 */
SCIP_Bool SCIPsetIsUbBetter(
   SCIP_SET*             set,                /**< global SCIP settings */
   SCIP_Real             newub,              /**< new upper bound */
   SCIP_Real             oldlb,              /**< old lower bound */
   SCIP_Real             oldub               /**< old upper bound */
   )
{
   SCIP_Real eps;

   assert(set != NULL);
   assert(SCIPsetIsLE(set, oldlb, oldub));

   /* if upper bound is moved to 0 or lower, always accept bound change */
   if( oldub > 0.0 && newub <= 0.0 )
      return TRUE;

   eps = REALABS(oldub);
   eps = MIN(oldub - oldlb, eps);
   return EPSLT(newub, oldub, set->num_boundstreps * MAX(eps, 1e-3));
}

/** checks, if the given cut's efficacy is larger than the minimal cut efficacy */
SCIP_Bool SCIPsetIsEfficacious(
   SCIP_SET*             set,                /**< global SCIP settings */
   SCIP_Bool             root,               /**< should the root's minimal cut efficacy be used? */
   SCIP_Real             efficacy            /**< efficacy of the cut */
   )
{
   assert(set != NULL);

   if( root )
      return EPSP(efficacy, set->sepa_minefficacyroot);
   else
      return EPSP(efficacy, set->sepa_minefficacy);
}

/** checks, if relative difference of values is in range of epsilon */
SCIP_Bool SCIPsetIsRelEQ(
   SCIP_SET*             set,                /**< global SCIP settings */
   SCIP_Real             val1,               /**< first value to be compared */
   SCIP_Real             val2                /**< second value to be compared */
   )
{
   SCIP_Real diff;

   assert(set != NULL);

   /* avoid to compare two different infinities; the reason for that is
    * that such a comparison can lead to unexpected results */
   assert( ((!SCIPsetIsInfinity(set, val1) || !SCIPsetIsInfinity(set, val2))
         && (!SCIPsetIsInfinity(set, -val1) || !SCIPsetIsInfinity(set, -val2)))
      || val1 == val2 );    /*lint !e777*/

   diff = SCIPrelDiff(val1, val2);

   return EPSZ(diff, set->num_epsilon);
}

/** checks, if relative difference of val1 and val2 is lower than epsilon */
SCIP_Bool SCIPsetIsRelLT(
   SCIP_SET*             set,                /**< global SCIP settings */
   SCIP_Real             val1,               /**< first value to be compared */
   SCIP_Real             val2                /**< second value to be compared */
   )
{
   SCIP_Real diff;

   assert(set != NULL);

   /* avoid to compare two different infinities; the reason for that is
    * that such a comparison can lead to unexpected results */
   assert( ((!SCIPsetIsInfinity(set, val1) || !SCIPsetIsInfinity(set, val2))
         && (!SCIPsetIsInfinity(set, -val1) || !SCIPsetIsInfinity(set, -val2)))
      || val1 == val2 );    /*lint !e777*/

   diff = SCIPrelDiff(val1, val2);

   return EPSN(diff, set->num_epsilon);
}

/** checks, if relative difference of val1 and val2 is not greater than epsilon */
SCIP_Bool SCIPsetIsRelLE(
   SCIP_SET*             set,                /**< global SCIP settings */
   SCIP_Real             val1,               /**< first value to be compared */
   SCIP_Real             val2                /**< second value to be compared */
   )
{
   SCIP_Real diff;

   assert(set != NULL);

   /* avoid to compare two different infinities; the reason for that is
    * that such a comparison can lead to unexpected results */
   assert( ((!SCIPsetIsInfinity(set, val1) || !SCIPsetIsInfinity(set, val2))
         && (!SCIPsetIsInfinity(set, -val1) || !SCIPsetIsInfinity(set, -val2)))
      || val1 == val2 );    /*lint !e777*/

   diff = SCIPrelDiff(val1, val2);

   return !EPSP(diff, set->num_epsilon);
}

/** checks, if relative difference of val1 and val2 is greater than epsilon */
SCIP_Bool SCIPsetIsRelGT(
   SCIP_SET*             set,                /**< global SCIP settings */
   SCIP_Real             val1,               /**< first value to be compared */
   SCIP_Real             val2                /**< second value to be compared */
   )
{
   SCIP_Real diff;

   assert(set != NULL);

   /* avoid to compare two different infinities; the reason for that is
    * that such a comparison can lead to unexpected results */
   assert( ((!SCIPsetIsInfinity(set, val1) || !SCIPsetIsInfinity(set, val2))
         && (!SCIPsetIsInfinity(set, -val1) || !SCIPsetIsInfinity(set, -val2)))
      || val1 == val2 );    /*lint !e777*/

   diff = SCIPrelDiff(val1, val2);

   return EPSP(diff, set->num_epsilon);
}

/** checks, if relative difference of val1 and val2 is not lower than -epsilon */
SCIP_Bool SCIPsetIsRelGE(
   SCIP_SET*             set,                /**< global SCIP settings */
   SCIP_Real             val1,               /**< first value to be compared */
   SCIP_Real             val2                /**< second value to be compared */
   )
{
   SCIP_Real diff;

   assert(set != NULL);

   /* avoid to compare two different infinities; the reason for that is
    * that such a comparison can lead to unexpected results */
   assert( ((!SCIPsetIsInfinity(set, val1) || !SCIPsetIsInfinity(set, val2))
         && (!SCIPsetIsInfinity(set, -val1) || !SCIPsetIsInfinity(set, -val2)))
      || val1 == val2 );    /*lint !e777*/

   diff = SCIPrelDiff(val1, val2);

   return !EPSN(diff, set->num_epsilon);
}

/** checks, if relative difference of values is in range of sumepsilon */
SCIP_Bool SCIPsetIsSumRelEQ(
   SCIP_SET*             set,                /**< global SCIP settings */
   SCIP_Real             val1,               /**< first value to be compared */
   SCIP_Real             val2                /**< second value to be compared */
   )
{
   SCIP_Real diff;

   assert(set != NULL);

   /* avoid to compare two different infinities; the reason for that is
    * that such a comparison can lead to unexpected results */
   assert( ((!SCIPsetIsInfinity(set, val1) || !SCIPsetIsInfinity(set, val2))
         && (!SCIPsetIsInfinity(set, -val1) || !SCIPsetIsInfinity(set, -val2)))
      || val1 == val2 );    /*lint !e777*/

   diff = SCIPrelDiff(val1, val2);

   return EPSZ(diff, set->num_sumepsilon);
}

/** checks, if relative difference of val1 and val2 is lower than sumepsilon */
SCIP_Bool SCIPsetIsSumRelLT(
   SCIP_SET*             set,                /**< global SCIP settings */
   SCIP_Real             val1,               /**< first value to be compared */
   SCIP_Real             val2                /**< second value to be compared */
   )
{
   SCIP_Real diff;

   assert(set != NULL);

   /* avoid to compare two different infinities; the reason for that is
    * that such a comparison can lead to unexpected results */
   assert( ((!SCIPsetIsInfinity(set, val1) || !SCIPsetIsInfinity(set, val2))
         && (!SCIPsetIsInfinity(set, -val1) || !SCIPsetIsInfinity(set, -val2)))
      || val1 == val2 );    /*lint !e777*/

   diff = SCIPrelDiff(val1, val2);

   return EPSN(diff, set->num_sumepsilon);
}

/** checks, if relative difference of val1 and val2 is not greater than sumepsilon */
SCIP_Bool SCIPsetIsSumRelLE(
   SCIP_SET*             set,                /**< global SCIP settings */
   SCIP_Real             val1,               /**< first value to be compared */
   SCIP_Real             val2                /**< second value to be compared */
   )
{
   SCIP_Real diff;

   assert(set != NULL);

   /* avoid to compare two different infinities; the reason for that is
    * that such a comparison can lead to unexpected results */
   assert( ((!SCIPsetIsInfinity(set, val1) || !SCIPsetIsInfinity(set, val2))
         && (!SCIPsetIsInfinity(set, -val1) || !SCIPsetIsInfinity(set, -val2)))
      || val1 == val2 );    /*lint !e777*/

   diff = SCIPrelDiff(val1, val2);

   return !EPSP(diff, set->num_sumepsilon);
}

/** checks, if relative difference of val1 and val2 is greater than sumepsilon */
SCIP_Bool SCIPsetIsSumRelGT(
   SCIP_SET*             set,                /**< global SCIP settings */
   SCIP_Real             val1,               /**< first value to be compared */
   SCIP_Real             val2                /**< second value to be compared */
   )
{
   SCIP_Real diff;

   assert(set != NULL);

   /* avoid to compare two different infinities; the reason for that is
    * that such a comparison can lead to unexpected results */
   assert( ((!SCIPsetIsInfinity(set, val1) || !SCIPsetIsInfinity(set, val2))
         && (!SCIPsetIsInfinity(set, -val1) || !SCIPsetIsInfinity(set, -val2)))
      || val1 == val2 );    /*lint !e777*/

   diff = SCIPrelDiff(val1, val2);

   return EPSP(diff, set->num_sumepsilon);
}

/** checks, if relative difference of val1 and val2 is not lower than -sumepsilon */
SCIP_Bool SCIPsetIsSumRelGE(
   SCIP_SET*             set,                /**< global SCIP settings */
   SCIP_Real             val1,               /**< first value to be compared */
   SCIP_Real             val2                /**< second value to be compared */
   )
{
   SCIP_Real diff;

   assert(set != NULL);

   /* avoid to compare two different infinities; the reason for that is
    * that such a comparison can lead to unexpected results */
   assert( ((!SCIPsetIsInfinity(set, val1) || !SCIPsetIsInfinity(set, val2))
         && (!SCIPsetIsInfinity(set, -val1) || !SCIPsetIsInfinity(set, -val2)))
      || val1 == val2 );    /*lint !e777*/

   diff = SCIPrelDiff(val1, val2);

   return !EPSN(diff, set->num_sumepsilon);
}

/** Checks, if an iteratively updated value is reliable or should be recomputed from scratch.
 *  This is useful, if the value, e.g., the activity of a linear constraint or the pseudo objective value, gets a high
 *  absolute value during the optimization process which is later reduced significantly. In this case, the last digits
 *  were canceled out when increasing the value and are random after decreasing it.
 *  We dot not consider the cancellations which can occur during increasing the absolute value because they just cannot
 *  be expressed using fixed precision floating point arithmetic, anymore.
 *  The idea to get more reliable values is to always store the last reliable value, where increasing the absolute of
 *  the value is viewed as preserving reliability. Then, after each update, the new absolute value can be compared
 *  against the last reliable one with this method, checking whether it was decreased by a factor of at least
 *  "lp/recompfac" and should be recomputed.
 */
SCIP_Bool SCIPsetIsUpdateUnreliable(
   SCIP_SET*             set,                /**< global SCIP settings */
   SCIP_Real             newvalue,           /**< new value after update */
   SCIP_Real             oldvalue            /**< old value, i.e., last reliable value */
   )
{
   SCIP_Real quotient;

   assert(set != NULL);

   quotient = ABS(oldvalue) / MAX(ABS(newvalue), set->num_epsilon);

   return quotient >= set->num_recompfac;
}

/** prints a debug message */
void SCIPsetPrintDebugMessage(
   SCIP_SET*             set,                /**< global SCIP settings */
   const char*           sourcefile,         /**< name of the source file that called the function */
   int                   sourceline,         /**< line in the source file where the function was called */
   const char*           formatstr,          /**< format string like in printf() function */
   ...                                       /**< format arguments line in printf() function */
   )
{
   int subscipdepth = 0;
   SCIP* scip;
   va_list ap;

   assert( sourcefile != NULL );
   assert( set != NULL );

   scip = set->scip;
   assert( scip != NULL );

   if ( scip->stat != NULL )
      subscipdepth = scip->stat->subscipdepth;

   if ( subscipdepth > 0 )
      SCIPmessageFPrintInfo(scip->messagehdlr, NULL, "%d: [%s:%d] debug: ", subscipdepth, sourcefile, sourceline);
   else
      SCIPmessageFPrintInfo(scip->messagehdlr, NULL, "[%s:%d] debug: ", sourcefile, sourceline);

   va_start(ap, formatstr); /*lint !e838*/
   SCIPmessageVFPrintInfo(scip->messagehdlr, NULL, formatstr, ap);
   va_end(ap);
}

/** prints a debug message without precode */
void SCIPsetDebugMessagePrint(
   SCIP_SET*             set,                /**< global SCIP settings */
   const char*           formatstr,          /**< format string like in printf() function */
   ...                                       /**< format arguments line in printf() function */
   )
{
   va_list ap;

   assert( set != NULL );
   assert( set->scip != NULL );

   va_start(ap, formatstr); /*lint !e838*/
   SCIPmessageVFPrintInfo(set->scip->messagehdlr, NULL, formatstr, ap);
   va_end(ap);
}

/** modifies an initial seed value with the global shift of random seeds */
int SCIPsetInitializeRandomSeed(
   SCIP_SET*             set,                /**< global SCIP settings */
   int                   initialseedvalue    /**< initial seed value to be modified */
   )
{
   assert(set != NULL);

   return (initialseedvalue + set->random_randomseedshift);
}<|MERGE_RESOLUTION|>--- conflicted
+++ resolved
@@ -239,10 +239,6 @@
 #define SCIP_DEFAULT_LP_RESOLVEITERFAC     -1.0 /**< factor of average LP iterations that is used as LP iteration limit
                                                  *   for LP resolve (-1.0: unlimited) */
 #define SCIP_DEFAULT_LP_RESOLVEITERMIN     1000 /**< minimum number of iterations that are allowed for LP resolve */
-<<<<<<< HEAD
-#define SCIP_DEFAULT_LP_RANDOMSEED            0 /**< random seed for LP solver, e.g. for perturbations in the simplex (0: LP default) */
-=======
->>>>>>> f3b761f8
 
 /* NLP */
 
@@ -1683,11 +1679,6 @@
          "lp/resolveitermin",
          "minimum number of iterations that are allowed for LP resolve",
          &(*set)->lp_resolveitermin, TRUE, SCIP_DEFAULT_LP_RESOLVEITERMIN, 1, INT_MAX,
-         NULL, NULL) );
-   SCIP_CALL( SCIPsetAddIntParam(*set, messagehdlr, blkmem,
-         "lp/randomseed",
-         "random seed for LP solver, e.g. for perturbations in the simplex (0: LP default)",
-         &(*set)->lp_randomseed, TRUE, SCIP_DEFAULT_LP_RANDOMSEED, 0, INT_MAX,
          NULL, NULL) );
 
    /* NLP parameters */
