/* * * * * * * * * * * * * * * * * * * * * * * * * * * * * * * * * * * * * * */
/*                                                                           */
/*                  This file is part of the program and library             */
/*         SCIP --- Solving Constraint Integer Programs                      */
/*                                                                           */
/*    Copyright (C) 2002-2019 Konrad-Zuse-Zentrum                            */
/*                            fuer Informationstechnik Berlin                */
/*                                                                           */
/*  SCIP is distributed under the terms of the ZIB Academic License.         */
/*                                                                           */
/*  You should have received a copy of the ZIB Academic License              */
/*  along with SCIP; see the file COPYING. If not visit scip.zib.de.         */
/*                                                                           */
/* * * * * * * * * * * * * * * * * * * * * * * * * * * * * * * * * * * * * * */

/**@file   scip_copy.c
 * @ingroup OTHER_CFILES
 * @brief  public methods for problem copies
 * @author Tobias Achterberg
 * @author Timo Berthold
 * @author Gerald Gamrath
 * @author Robert Lion Gottwald
 * @author Stefan Heinz
 * @author Gregor Hendel
 * @author Thorsten Koch
 * @author Alexander Martin
 * @author Marc Pfetsch
 * @author Michael Winkler
 * @author Kati Wolter
 *
 * @todo check all SCIP_STAGE_* switches, and include the new stages TRANSFORMED and INITSOLVE
 */

/*---+----1----+----2----+----3----+----4----+----5----+----6----+----7----+----8----+----9----+----0----+----1----+----2*/

#include "blockmemshell/memory.h"
#include "scip/benders.h"
#include "scip/clock.h"
#include "scip/conflictstore.h"
#include "scip/cons.h"
#include "scip/cons_linear.h"
#include "scip/debug.h"
#include "scip/primal.h"
#include "scip/prob.h"
#include "scip/pub_cons.h"
#include "scip/pub_cutpool.h"
#include "scip/pub_implics.h"
#include "scip/pub_lp.h"
#include "scip/pub_message.h"
#include "scip/pub_misc.h"
#include "scip/pub_var.h"
#include "scip/scip_branch.h"
#include "scip/scip_cons.h"
#include "scip/scip_copy.h"
#include "scip/scip_cut.h"
#include "scip/scip_general.h"
#include "scip/scip_mem.h"
#include "scip/scip_message.h"
#include "scip/scip_nodesel.h"
#include "scip/scip_numerics.h"
#include "scip/scip_param.h"
#include "scip/scip_pricer.h"
#include "scip/scip_prob.h"
#include "scip/scip_solve.h"
#include "scip/scip_solvingstats.h"
#include "scip/scip_timing.h"
#include "scip/scip_var.h"
#include "scip/set.h"
#include "scip/stat.h"
#include "scip/struct_mem.h"
#include "scip/struct_scip.h"
#include "scip/struct_set.h"
#include "scip/struct_stat.h"
#include "scip/struct_var.h"
#include "scip/syncstore.h"
#include "scip/var.h"

/** returns true if the @p cut matches the selection criterium for copying */
static
SCIP_Bool takeCut(
   SCIP*                 scip,               /**< SCIP data structure */
   SCIP_CUT*             cut,                /**< a cut */
   char                  cutsel              /**< cut selection for sub SCIPs  ('a'ge, activity 'q'uotient) */
   )
{
   SCIP_Bool takecut;

   assert(cut != NULL);

   if( !SCIProwIsInLP(SCIPcutGetRow(cut)) )
      return FALSE;

   switch( cutsel )
   {
   case 'a':
      takecut = (SCIPcutGetAge(cut) == 0);
      break;
   case 'q':
      takecut = (SCIPcutGetLPActivityQuot(cut) >= scip->set->sepa_minactivityquot);
      break;
   default:
      SCIPerrorMessage("unknown cut selection strategy %c, must be either 'a' or 'q'\n");
      SCIPABORT();
      takecut = FALSE;  /*lint !e527*/
      break;
   }

   return takecut;
}

/** copy active and tight cuts from one SCIP instance to linear constraints of another SCIP instance */
static
SCIP_RETCODE copyCuts(
   SCIP*                 sourcescip,         /**< source SCIP data structure */
   SCIP*                 targetscip,         /**< target SCIP data structure */
   SCIP_CUT**            cuts,               /**< cuts to copy */
   int                   ncuts,              /**< number of cuts to copy */
   SCIP_HASHMAP*         varmap,             /**< a hashmap to store the mapping of source variables corresponding
                                              *   target variables, or NULL */
   SCIP_HASHMAP*         consmap,            /**< a hashmap to store the mapping of source constraints to the corresponding
                                              *   target constraints, or NULL */
   SCIP_Bool             global,             /**< create a global or a local copy? */
   int*                  ncutsadded          /**< pointer to store number of copied cuts */
   )
{
   int c;

   assert(sourcescip != NULL);
   assert(targetscip != NULL);
   assert(cuts != NULL || ncuts == 0);
   assert(ncutsadded != NULL);

   for( c = 0; c < ncuts; ++c )
   {
      SCIP_ROW* row;
      SCIP_Bool takecut;

      assert( cuts[c] != NULL ); /*lint !e613*/
      row = SCIPcutGetRow(cuts[c]); /*lint !e613*/
      assert(!SCIProwIsLocal(row));
      assert(!SCIProwIsModifiable(row));

      /* in case of a restart, convert the cuts with a good LP activity quotient; in other cases, e.g., when heuristics
       * copy cuts into subscips, take only currently active ones
       */
      if( sourcescip == targetscip )
      {
         assert( SCIPisInRestart(sourcescip) );
         takecut = takeCut(sourcescip, cuts[c], sourcescip->set->sepa_cutselrestart); /*lint !e613*/
      }
      else
         takecut = takeCut(sourcescip, cuts[c], sourcescip->set->sepa_cutselsubscip); /*lint !e613*/

      /* create a linear constraint out of the cut */
      if( takecut )
      {
         char name[SCIP_MAXSTRLEN];
         SCIP_CONS* cons;
         SCIP_COL** cols;
         SCIP_VAR** vars;
         int ncols;
         int i;

         cols = SCIProwGetCols(row);
         ncols = SCIProwGetNNonz(row);

         /* get all variables of the row */
         SCIP_CALL( SCIPallocBufferArray(targetscip, &vars, ncols) );
<<<<<<< HEAD
         for( i = 0; i < ncols  && takecut; ++i )
=======
         for( i = 0; i < ncols && takecut; ++i )
>>>>>>> 8f8d6b74
         {
            vars[i] = SCIPcolGetVar(cols[i]);
            takecut = !SCIPvarIsRelaxationOnly(vars[i]);
         }

         /* discard cut if it contains a variable which is invalid after a restart */
         if( !takecut )
         {
            /* free temporary memory */
            SCIPfreeBufferArray(targetscip, &vars);
            continue;
         }

         /* get corresponding variables in targetscip if necessary */
         if( sourcescip != targetscip )
         {
            SCIP_Bool success;

            for( i = 0; i < ncols; ++i )
            {
               SCIP_CALL( SCIPgetVarCopy(sourcescip, targetscip, vars[i], &vars[i], varmap, consmap, global, &success) );

               if( !success )
               {
                  SCIPdebugMsg(sourcescip, "Converting cuts to constraints failed.\n");

                  /* free temporary memory */
                  SCIPfreeBufferArray(targetscip, &vars);
                  return SCIP_OKAY;
               }
            }
         }

         (void) SCIPsnprintf(name, SCIP_MAXSTRLEN, "%s_%d", SCIProwGetName(row), SCIPgetNRuns(sourcescip));
         SCIP_CALL( SCIPcreateConsLinear(targetscip, &cons, name, ncols, vars, SCIProwGetVals(row),
               SCIProwGetLhs(row) - SCIProwGetConstant(row), SCIProwGetRhs(row) - SCIProwGetConstant(row),
               TRUE, TRUE, FALSE, FALSE, TRUE, FALSE, FALSE, FALSE, TRUE, FALSE) );
         SCIP_CALL( SCIPaddCons(targetscip, cons) );

         SCIPdebugMsg(sourcescip, "Converted cut <%s> to constraint <%s>.\n", SCIProwGetName(row), SCIPconsGetName(cons));
         SCIPdebugPrintCons(targetscip, cons, NULL);
         SCIP_CALL( SCIPreleaseCons(targetscip, &cons) );

         /* free temporary memory */
         SCIPfreeBufferArray(targetscip, &vars);

         ++(*ncutsadded);
      }
   }

   return SCIP_OKAY;
}

/** copies plugins from sourcescip to targetscip; in case that a constraint handler which does not need constraints
 *  cannot be copied, valid will return FALSE. All plugins can declare that, if their copy process failed, the
 *  copied SCIP instance might not represent the same problem semantics as the original.
 *  Note that in this case dual reductions might be invalid.
 *
 *  @note In a multi thread case, you need to lock the copying procedure from outside with a mutex.
 *        Also, 'passmessagehdlr' should be set to FALSE.
 *
 *  @note Do not change the source SCIP environment during the copying process
 *
 *  @note This method does not copy Benders' plugins. To this end, the method SCIPcopyBenders() must be called
 *        separately.
 *
 *  @return \ref SCIP_OKAY is returned if everything worked. Otherwise a suitable error code is passed. See \ref
 *          SCIP_Retcode "SCIP_RETCODE" for a complete list of error codes.
 *
 *  @pre This method can be called if sourcescip is in one of the following stages:
 *       - \ref SCIP_STAGE_PROBLEM
 *       - \ref SCIP_STAGE_TRANSFORMED
 *       - \ref SCIP_STAGE_INITPRESOLVE
 *       - \ref SCIP_STAGE_PRESOLVING
 *       - \ref SCIP_STAGE_EXITPRESOLVE
 *       - \ref SCIP_STAGE_PRESOLVED
 *       - \ref SCIP_STAGE_INITSOLVE
 *       - \ref SCIP_STAGE_SOLVING
 *       - \ref SCIP_STAGE_SOLVED
 *
 *  @pre This method can be called if targetscip is in one of the following stages:
 *       - \ref SCIP_STAGE_INIT
 *       - \ref SCIP_STAGE_FREE
 *
 *  @post After calling this method targetscip reaches one of the following stages depending on if and when the solution
 *        process was interrupted:
 *       - \ref SCIP_STAGE_PROBLEM
 *
 *  @note sourcescip stage does not get changed
 *
 *  See \ref SCIP_Stage "SCIP_STAGE" for a complete list of all possible solving stages.
 */
SCIP_RETCODE SCIPcopyPlugins(
   SCIP*                 sourcescip,         /**< source SCIP data structure */
   SCIP*                 targetscip,         /**< target SCIP data structure */
   SCIP_Bool             copyreaders,        /**< should the file readers be copied */
   SCIP_Bool             copypricers,        /**< should the variable pricers be copied */
   SCIP_Bool             copyconshdlrs,      /**< should the constraint handlers be copied */
   SCIP_Bool             copyconflicthdlrs,  /**< should the conflict handlers be copied */
   SCIP_Bool             copypresolvers,     /**< should the presolvers be copied */
   SCIP_Bool             copyrelaxators,     /**< should the relaxation handlers be copied */
   SCIP_Bool             copyseparators,     /**< should the separators be copied */
   SCIP_Bool             copypropagators,    /**< should the propagators be copied */
   SCIP_Bool             copyheuristics,     /**< should the heuristics be copied */
   SCIP_Bool             copyeventhdlrs,     /**< should the event handlers be copied */
   SCIP_Bool             copynodeselectors,  /**< should the node selectors be copied */
   SCIP_Bool             copybranchrules,    /**< should the branchrules be copied */
   SCIP_Bool             copydisplays,       /**< should the display columns be copied */
   SCIP_Bool             copydialogs,        /**< should the dialogs be copied */
   SCIP_Bool             copytables,         /**< should the statistics tables be copied */
   SCIP_Bool             copynlpis,          /**< should the NLPIs be copied */
   SCIP_Bool             passmessagehdlr,    /**< should the message handler be passed */
   SCIP_Bool*            valid               /**< pointer to store whether plugins, in particular all constraint
                                              *   handlers which do not need constraints were validly copied */
   )
{
   assert(sourcescip != NULL);
   assert(targetscip != NULL);
   assert(sourcescip->set != NULL);
   assert(targetscip->set != NULL);

   /* check stages for both, the source and the target SCIP data structure */
   SCIP_CALL( SCIPcheckStage(sourcescip, "SCIPcopyPlugins", FALSE, TRUE, FALSE, TRUE, TRUE, TRUE, TRUE, TRUE, TRUE, TRUE, TRUE, FALSE, FALSE, FALSE) );
   SCIP_CALL( SCIPcheckStage(targetscip, "SCIPcopyPlugins", TRUE, FALSE, FALSE, FALSE, FALSE, FALSE, FALSE, FALSE, FALSE, FALSE, FALSE, FALSE, FALSE, TRUE) );

   /* passes the message handler of the source SCIP to the target SCIP, also if NULL */
   if( passmessagehdlr )
   {
      SCIP_CALL( SCIPsetMessagehdlr(targetscip, SCIPgetMessagehdlr(sourcescip)) );
   }

   SCIP_CALL( SCIPsetCopyPlugins(sourcescip->set, targetscip->set,
         copyreaders, copypricers, copyconshdlrs, copyconflicthdlrs, copypresolvers, copyrelaxators, copyseparators, copypropagators,
         copyheuristics, copyeventhdlrs, copynodeselectors, copybranchrules, copydisplays, copydialogs, copytables, copynlpis, valid) );

   return SCIP_OKAY;
}

/** copies all Benders' decomposition plugins
 *
 *  @note In a multi thread case, you need to lock the copying procedure from outside with a mutex.
 *  @note the 'threadsafe' parameter should only be set to TRUE if you are absolutely certain that the source and target
 *        SCIP instances will be solved in parallel. The usual case is to set this to FALSE, since thread safety
 *        typically incurs a performance cost.
 *
 *  @return \ref SCIP_OKAY is returned if everything worked. Otherwise a suitable error code is passed. See \ref
 *          SCIP_Retcode "SCIP_RETCODE" for a complete list of error codes.
 *
 *  @pre This method can be called if sourcescip is in one of the following stages:
 *       - \ref SCIP_STAGE_PROBLEM
 *       - \ref SCIP_STAGE_TRANSFORMED
 *       - \ref SCIP_STAGE_INITPRESOLVE
 *       - \ref SCIP_STAGE_PRESOLVING
 *       - \ref SCIP_STAGE_EXITPRESOLVE
 *       - \ref SCIP_STAGE_PRESOLVED
 *       - \ref SCIP_STAGE_INITSOLVE
 *       - \ref SCIP_STAGE_SOLVING
 *       - \ref SCIP_STAGE_SOLVED
 *
 *  @pre This method can be called if targetscip is in one of the following stages:
 *       - \ref SCIP_STAGE_INIT
 *       - \ref SCIP_STAGE_FREE
 *       - \ref SCIP_STAGE_PROBLEM
 *
 *  @post After calling this method targetscip reaches one of the following stages depending on if and when the solution
 *        process was interrupted:
 *       - \ref SCIP_STAGE_PROBLEM
 *
 *  @note sourcescip stage does not get changed
 *
 *  See \ref SCIP_Stage "SCIP_STAGE" for a complete list of all possible solving stages.
 */
SCIP_RETCODE SCIPcopyBenders(
   SCIP*                 sourcescip,         /**< source SCIP data structure */
   SCIP*                 targetscip,         /**< target SCIP data structure */
   SCIP_HASHMAP*         varmap,             /**< a hashmap to store the mapping of source variables corresponding
                                              *   target variables; if NULL the transfer of cuts is not possible */
   SCIP_Bool             threadsafe,         /**< FALSE, if data can be safely shared between the source and target
                                                  SCIP, otherwise TRUE. This is usually set to FALSE */
   SCIP_Bool*            valid               /**< pointer to store whether all plugins were validly copied */
   )
{
   /* TODO: If the Benders' decomposition is not copied, then cons_benders needs to be deactivated. */
   SCIP_Bool copybendersvalid;
   int p;

   assert(sourcescip != NULL);
   assert(targetscip != NULL);
   assert(sourcescip != targetscip);
   assert(sourcescip->set != NULL);
   assert(targetscip->set != NULL);
   assert(valid != NULL);

   /* check stages for both, the source and the target SCIP data structure */
   SCIP_CALL( SCIPcheckStage(sourcescip, "SCIPcopyBenders", FALSE, TRUE, FALSE, TRUE, TRUE, TRUE, TRUE, TRUE, TRUE, TRUE, TRUE, FALSE, FALSE, FALSE) );
   SCIP_CALL( SCIPcheckStage(targetscip, "SCIPcopyBenders", TRUE, TRUE, FALSE, FALSE, FALSE, FALSE, FALSE, FALSE, FALSE, FALSE, FALSE, FALSE, FALSE, TRUE) );

   *valid = TRUE;

   if( sourcescip->set->benders != NULL )
   {
      for( p = sourcescip->set->nbenders - 1; p >= 0; --p )
      {
         copybendersvalid = FALSE;
         SCIP_CALL( SCIPbendersCopyInclude(sourcescip->set->benders[p], sourcescip->set, targetscip->set, varmap,
               threadsafe, &copybendersvalid) );
         *valid = *valid && copybendersvalid;
      }
   }

   return SCIP_OKAY;
}

/** create a problem by copying the problem data of the source SCIP */
static
SCIP_RETCODE copyProb(
   SCIP*                 sourcescip,         /**< source SCIP data structure */
   SCIP*                 targetscip,         /**< target SCIP data structure */
   SCIP_HASHMAP*         varmap,             /**< a hashmap to store the mapping of source variables corresponding
                                              *   target variables, or NULL */
   SCIP_HASHMAP*         consmap,            /**< a hashmap to store the mapping of source constraints to the corresponding
                                              *   target constraints, or NULL  */
   SCIP_Bool             original,           /**< should the original problem be copied? */
   SCIP_Bool             global,             /**< create a global or a local copy? (set to TRUE for original copy) */
   const char*           name                /**< problem name of target */
   )
{
   SCIP_PROB* sourceprob;
   SCIP_HASHMAP* localvarmap;
   SCIP_HASHMAP* localconsmap;
   SCIP_Bool uselocalvarmap;
   SCIP_Bool uselocalconsmap;

   assert(sourcescip != NULL);
   assert(targetscip != NULL);
   assert(!original || global);
   assert(original || SCIPisTransformed(sourcescip));

   /* free old problem */
   SCIP_CALL( SCIPfreeProb(targetscip) );
   assert(targetscip->set->stage == SCIP_STAGE_INIT);

   uselocalvarmap = (varmap == NULL);
   uselocalconsmap = (consmap == NULL);

   if( uselocalvarmap )
   {
      /* create the variable mapping hash map */
      SCIP_CALL( SCIPhashmapCreate(&localvarmap, SCIPblkmem(targetscip), SCIPgetNVars(sourcescip)) );
   }
   else
      localvarmap = varmap;

   if( uselocalconsmap )
   {
      /* create the constraint mapping hash map */
      SCIP_CALL( SCIPhashmapCreate(&localconsmap, SCIPblkmem(targetscip), SCIPgetNConss(sourcescip)) );
   }
   else
      localconsmap = consmap;

   /* switch stage to PROBLEM */
   targetscip->set->stage = SCIP_STAGE_PROBLEM;

   if( original )
      sourceprob = sourcescip->origprob;
   else
      sourceprob = sourcescip->transprob;

   /* create the statistics data structure */
   SCIP_CALL( SCIPstatCreate(&targetscip->stat, targetscip->mem->probmem, targetscip->set, targetscip->transprob, targetscip->origprob, targetscip->messagehdlr) );
   targetscip->stat->subscipdepth = sourcescip->stat->subscipdepth + 1;

   /* create the problem by copying the source problem */
   SCIP_CALL( SCIPprobCopy(&targetscip->origprob, targetscip->mem->probmem, targetscip->set, name, sourcescip, sourceprob, localvarmap, localconsmap, global) );

   /* creating the solution candidates storage */
   /**@todo copy solution of source SCIP as candidates for the target SCIP */
   SCIP_CALL( SCIPprimalCreate(&targetscip->origprimal) );

   /* create conflict store to store conflict constraints */
   SCIP_CALL( SCIPconflictstoreCreate(&targetscip->conflictstore, targetscip->set) );

   if( uselocalvarmap )
   {
      /* free hash map */
      SCIPhashmapFree(&localvarmap);
   }

   if( uselocalconsmap )
   {
      /* free hash map */
      SCIPhashmapFree(&localconsmap);
   }

   return SCIP_OKAY;
}


/** create a problem by copying the problem data of the source SCIP
 *
 *  @note In a multi thread case, you need to lock the copying procedure from outside with a mutex.
 *  @note Do not change the source SCIP environment during the copying process
 *  @return \ref SCIP_OKAY is returned if everything worked. Otherwise a suitable error code is passed. See \ref
 *          SCIP_Retcode "SCIP_RETCODE" for a complete list of error codes.
 *
 *  @pre This method can be called if sourcescip is in one of the following stages:
 *       - \ref SCIP_STAGE_PROBLEM
 *       - \ref SCIP_STAGE_TRANSFORMED
 *       - \ref SCIP_STAGE_INITPRESOLVE
 *       - \ref SCIP_STAGE_PRESOLVING
 *       - \ref SCIP_STAGE_EXITPRESOLVE
 *       - \ref SCIP_STAGE_PRESOLVED
 *       - \ref SCIP_STAGE_INITSOLVE
 *       - \ref SCIP_STAGE_SOLVING
 *       - \ref SCIP_STAGE_SOLVED
 *
 *  @pre This method can be called if targetscip is in one of the following stages:
 *       - \ref SCIP_STAGE_INIT
 *       - \ref SCIP_STAGE_PROBLEM
 *       - \ref SCIP_STAGE_TRANSFORMED
 *       - \ref SCIP_STAGE_INITPRESOLVE
 *       - \ref SCIP_STAGE_PRESOLVING
 *       - \ref SCIP_STAGE_EXITPRESOLVE
 *       - \ref SCIP_STAGE_PRESOLVED
 *       - \ref SCIP_STAGE_INITSOLVE
 *       - \ref SCIP_STAGE_SOLVING
 *       - \ref SCIP_STAGE_SOLVED
 *       - \ref SCIP_STAGE_FREE
 *
 *  @post After calling this method targetscip reaches one of the following stages depending on if and when the solution
 *        process was interrupted:
 *       - \ref SCIP_STAGE_PROBLEM
 *
 *  @note sourcescip stage does not get changed
 *
 *  See \ref SCIP_Stage "SCIP_STAGE" for a complete list of all possible solving stages.
 */
SCIP_RETCODE SCIPcopyProb(
   SCIP*                 sourcescip,         /**< source SCIP data structure */
   SCIP*                 targetscip,         /**< target SCIP data structure */
   SCIP_HASHMAP*         varmap,             /**< a hashmap to store the mapping of source variables corresponding
                                              *   target variables, or NULL */
   SCIP_HASHMAP*         consmap,            /**< a hashmap to store the mapping of source constraints to the corresponding
                                              *   target constraints, or NULL */
   SCIP_Bool             global,             /**< create a global or a local copy? */
   const char*           name                /**< problem name of target */
   )
{
   assert(sourcescip != NULL);
   assert(targetscip != NULL);

   /* check stages for both, the source and the target SCIP data structure */
   SCIP_CALL( SCIPcheckStage(sourcescip, "SCIPcopyProb", FALSE, TRUE, FALSE, TRUE, TRUE, TRUE, TRUE, TRUE, TRUE, TRUE, TRUE, FALSE, FALSE, FALSE) );
   SCIP_CALL( SCIPcheckStage(targetscip, "SCIPcopyProb", TRUE, TRUE, FALSE, TRUE, TRUE, TRUE, TRUE, TRUE, TRUE, TRUE, TRUE, FALSE, FALSE, TRUE) );

   SCIP_CALL( copyProb(sourcescip, targetscip, varmap, consmap, FALSE, global, name) );

   return SCIP_OKAY;
}

/** create a problem by copying the original problem data of the source SCIP
 *
 *  @note In a multi thread case, you need to lock the copying procedure from outside with a mutex.
 *  @note Do not change the source SCIP environment during the copying process
 *  @return \ref SCIP_OKAY is returned if everything worked. Otherwise a suitable error code is passed. See \ref
 *          SCIP_Retcode "SCIP_RETCODE" for a complete list of error codes.
 *
 *  @pre This method can be called if sourcescip is in one of the following stages:
 *       - \ref SCIP_STAGE_PROBLEM
 *       - \ref SCIP_STAGE_TRANSFORMED
 *       - \ref SCIP_STAGE_INITPRESOLVE
 *       - \ref SCIP_STAGE_PRESOLVING
 *       - \ref SCIP_STAGE_EXITPRESOLVE
 *       - \ref SCIP_STAGE_PRESOLVED
 *       - \ref SCIP_STAGE_INITSOLVE
 *       - \ref SCIP_STAGE_SOLVING
 *       - \ref SCIP_STAGE_SOLVED
 *
 *  @pre This method can be called if targetscip is in one of the following stages:
 *       - \ref SCIP_STAGE_INIT
 *       - \ref SCIP_STAGE_FREE
 *
 *  @post After calling this method targetscip reaches one of the following stages depending on if and when the solution
 *        process was interrupted:
 *       - \ref SCIP_STAGE_PROBLEM
 *
 *  @note sourcescip stage does not get changed
 *
 *  See \ref SCIP_Stage "SCIP_STAGE" for a complete list of all possible solving stages.
 */
SCIP_RETCODE SCIPcopyOrigProb(
   SCIP*                 sourcescip,         /**< source SCIP data structure */
   SCIP*                 targetscip,         /**< target SCIP data structure */
   SCIP_HASHMAP*         varmap,             /**< a hashmap to store the mapping of source variables corresponding
                                              *   target variables, or NULL */
   SCIP_HASHMAP*         consmap,            /**< a hashmap to store the mapping of source constraints to the corresponding
                                              *   target constraints, or NULL  */
   const char*           name                /**< problem name of target */
   )
{
   assert(sourcescip != NULL);
   assert(targetscip != NULL);

   /* check stages for both, the source and the target SCIP data structure */
   SCIP_CALL( SCIPcheckStage(sourcescip, "SCIPcopyOrigProb", FALSE, TRUE, FALSE, TRUE, TRUE, TRUE, TRUE, TRUE, TRUE, TRUE, TRUE, FALSE, FALSE, FALSE) );
   SCIP_CALL( SCIPcheckStage(targetscip, "SCIPcopyOrigProb", TRUE, FALSE, FALSE, FALSE, FALSE, FALSE, FALSE, FALSE, FALSE, FALSE, FALSE, FALSE, FALSE, TRUE) );

   SCIP_CALL( copyProb(sourcescip, targetscip, varmap, consmap, TRUE, TRUE, name) );

   /* set the correct objective sense; necessary if we maximize in the original problem */
   SCIP_CALL( SCIPsetObjsense(targetscip, SCIPgetObjsense(sourcescip)) );

   /* set the objective offset */
   SCIP_CALL( SCIPaddOrigObjoffset(targetscip, SCIPgetOrigObjoffset(sourcescip)) );

   return SCIP_OKAY;
}

/** enables constraint compression.
 *
 *  If constraint compression is enabled, fixed variables will be treated as constants
 *  by all constraints that are copied after calling this method.
 *
 *  @return \ref SCIP_OKAY is returned if everything worked. Otherwise a suitable error code is passed. See \ref
 *          SCIP_Retcode "SCIP_RETCODE" for a complete list of error codes.
 *
 *  @pre This method can be called if scip is in one of the following stages:
 *       - \ref SCIP_STAGE_PROBLEM
 *
 *  See \ref SCIP_Stage "SCIP_STAGE" for a complete list of all possible solving stages.
 */
SCIP_RETCODE SCIPenableConsCompression(
   SCIP*                 scip                /**< source SCIP data structure */
   )
{
   assert(scip != NULL);
   assert(scip->origprob != NULL);

   /* check stage */
   SCIP_CALL( SCIPcheckStage(scip, "SCIPenableConsCompression", FALSE, TRUE, FALSE, FALSE, FALSE, FALSE, FALSE, FALSE, FALSE, FALSE, FALSE, FALSE, FALSE, FALSE) );

   /* enable problem compression */
   SCIPprobEnableConsCompression(scip->origprob);

   return SCIP_OKAY;
}

/** is constraint compression enabled?
 *
 *  If constraint compression is enabled, fixed variables can be treated as constants
 *  by all constraints that are copied after calling this method.
 *
 *  @return TRUE if problem constraint compression is enabled, otherwise FALSE
 *
 *  @pre This method can be called if scip is in one of the following stages:
  *      - \ref SCIP_STAGE_PROBLEM
  *      - \ref SCIP_STAGE_TRANSFORMING
 *       - \ref SCIP_STAGE_TRANSFORMED
 *       - \ref SCIP_STAGE_INITPRESOLVE
 *       - \ref SCIP_STAGE_PRESOLVING
 *       - \ref SCIP_STAGE_EXITPRESOLVE
 *       - \ref SCIP_STAGE_PRESOLVED
 *       - \ref SCIP_STAGE_INITSOLVE
 *       - \ref SCIP_STAGE_SOLVING
 *       - \ref SCIP_STAGE_SOLVED
 *       - \ref SCIP_STAGE_EXITSOLVE
 *       - \ref SCIP_STAGE_FREETRANS
 *
 *  See \ref SCIP_Stage "SCIP_STAGE" for a complete list of all possible solving stages.
 */
SCIP_Bool SCIPisConsCompressionEnabled(
   SCIP*                 scip                /**< source SCIP data structure */
   )
{
   assert(scip != NULL);
   assert(scip->origprob != NULL);

   /* check stage */
   SCIP_CALL_ABORT( SCIPcheckStage(scip, "SCIPisConsCompressionEnabled", FALSE, TRUE, TRUE, TRUE, TRUE, TRUE, TRUE, TRUE, TRUE, TRUE, TRUE, TRUE, TRUE, FALSE) );

   /* is problem compression enabled */
   return SCIPprobIsConsCompressionEnabled(scip->origprob) && SCIPgetStage(scip) == SCIP_STAGE_PROBLEM;
}

/** returns copy of the source variable; if there already is a copy of the source variable in the variable hash map,
 *  it is just returned as target variable; otherwise, if the variables it not marked as relaxation-only, a new variable
 *  will be created and added to the target SCIP; this created variable is added to the variable hash map and returned as target variable;
 *  relaxation-only variables are not copied and FALSE is returned in *success
 *
 *  @note In a multi thread case, you need to lock the copying procedure from outside with a mutex.
 *  @note Do not change the source SCIP environment during the copying process
 *  @note if a new variable was created, this variable will be added to the target-SCIP, but it is not captured
 *
 *  @return \ref SCIP_OKAY is returned if everything worked. Otherwise a suitable error code is passed. See \ref
 *          SCIP_Retcode "SCIP_RETCODE" for a complete list of error codes.
 *
 *  @pre This method can be called if sourcescip is in one of the following stages:
 *       - \ref SCIP_STAGE_PROBLEM
 *       - \ref SCIP_STAGE_TRANSFORMED
 *       - \ref SCIP_STAGE_INITPRESOLVE
 *       - \ref SCIP_STAGE_PRESOLVING
 *       - \ref SCIP_STAGE_EXITPRESOLVE
 *       - \ref SCIP_STAGE_PRESOLVED
 *       - \ref SCIP_STAGE_INITSOLVE
 *       - \ref SCIP_STAGE_SOLVING
 *       - \ref SCIP_STAGE_SOLVED
 *
 *  @pre This method can be called if targetscip is in one of the following stages:
 *       - \ref SCIP_STAGE_PROBLEM
 *       - \ref SCIP_STAGE_TRANSFORMED
 *       - \ref SCIP_STAGE_INITPRESOLVE
 *       - \ref SCIP_STAGE_PRESOLVING
 *       - \ref SCIP_STAGE_EXITPRESOLVE
 *       - \ref SCIP_STAGE_SOLVING
 *
 *  @note targetscip stage does not get changed
 *
 *  @note sourcescip stage does not get changed
 *
 *  See \ref SCIP_Stage "SCIP_STAGE" for a complete list of all possible solving stages.
 */
SCIP_RETCODE SCIPgetVarCopy(
   SCIP*                 sourcescip,         /**< source SCIP data structure */
   SCIP*                 targetscip,         /**< target SCIP data structure */
   SCIP_VAR*             sourcevar,          /**< source variable */
   SCIP_VAR**            targetvar,          /**< pointer to store the target variable */
   SCIP_HASHMAP*         varmap,             /**< a hashmap to store the mapping of source variables to the corresponding
                                              *   target variables, or NULL */
   SCIP_HASHMAP*         consmap,            /**< a hashmap to store the mapping of source constraints to the corresponding
                                              *   target constraints, or NULL */
   SCIP_Bool             global,             /**< should global or local bounds be used? */
   SCIP_Bool*            success             /**< pointer to store whether the copying was successful or not */
   )
{
   SCIP_HASHMAP* localvarmap;
   SCIP_HASHMAP* localconsmap;
   SCIP_VAR* var;
   SCIP_Bool uselocalvarmap;
   SCIP_Bool uselocalconsmap;

   assert(sourcescip != NULL);
   assert(targetscip != NULL);
   assert(sourcevar != NULL);
   assert(targetvar != NULL);
   assert(sourcevar->scip == sourcescip);

   /* check stages for both, the source and the target SCIP data structure */
   SCIP_CALL( SCIPcheckStage(sourcescip, "SCIPgetVarCopy", FALSE, TRUE, FALSE, TRUE, TRUE, TRUE, TRUE, TRUE, TRUE, TRUE, TRUE, FALSE, FALSE, FALSE) );
   SCIP_CALL( SCIPcheckStage(targetscip, "SCIPgetVarCopy", FALSE, TRUE, FALSE, TRUE, TRUE, TRUE, TRUE, FALSE, FALSE, TRUE, FALSE, FALSE, FALSE, FALSE) );

   uselocalvarmap = (varmap == NULL);
   uselocalconsmap = (consmap == NULL);
   *success = TRUE;

   /* try to retrieve copied variable from hashmap */
   if( !uselocalvarmap )
   {
      *targetvar = (SCIP_VAR*) SCIPhashmapGetImage(varmap, sourcevar);
      if( *targetvar != NULL )
         return SCIP_OKAY;
   }

   /* reject copying of relaxation-only variables */
   if( SCIPvarIsRelaxationOnly(sourcevar) )
   {
      *success = FALSE;
      *targetvar = NULL;
   }

   /* if the target SCIP is already in solving stage we currently are not copying the variable!
    * this has to be done because we cannot simply add variables to SCIP during solving and thereby enlarge the search
    * space.
    * unlike column generation we cannot assume here that the variable could be implicitly set to zero in all prior
    * computations
    */
   if( SCIPgetStage(targetscip) > SCIP_STAGE_PROBLEM )
   {
      *success = FALSE;
      *targetvar = NULL;

      return SCIP_OKAY;
   }

   /* create the variable mapping hash map */
   if( uselocalvarmap )
   {
      SCIP_CALL( SCIPhashmapCreate(&localvarmap, SCIPblkmem(targetscip), SCIPgetNVars(sourcescip)) );
   }
   else
      localvarmap = varmap;

   if( uselocalconsmap )
   {
      /* create the constraint mapping hash map */
      SCIP_CALL( SCIPhashmapCreate(&localconsmap, SCIPblkmem(targetscip), SCIPgetNConss(sourcescip)) );
   }
   else
      localconsmap = consmap;

   /* if variable does not exist yet in target SCIP, create it */
   switch( SCIPvarGetStatus(sourcevar) )
   {
   case SCIP_VARSTATUS_ORIGINAL:
   case SCIP_VARSTATUS_COLUMN:
   case SCIP_VARSTATUS_LOOSE:
   case SCIP_VARSTATUS_FIXED:
      SCIP_CALL( SCIPvarCopy(&var, targetscip->mem->probmem, targetscip->set, targetscip->stat,
            sourcescip, sourcevar, localvarmap, localconsmap, global) );
      break;

   case SCIP_VARSTATUS_AGGREGATED:
   {
      SCIP_CONS* cons;
      char name[SCIP_MAXSTRLEN];

      SCIP_VAR* sourceaggrvar;
      SCIP_VAR* targetaggrvar;
      SCIP_Real aggrcoef;
      SCIP_Real constant;

      /* get aggregation data */
      sourceaggrvar = SCIPvarGetAggrVar(sourcevar);
      aggrcoef = SCIPvarGetAggrScalar(sourcevar);
      constant = SCIPvarGetAggrConstant(sourcevar);

      /* get copy of the aggregation variable */
      SCIP_CALL( SCIPgetVarCopy(sourcescip, targetscip, sourceaggrvar, &targetaggrvar, localvarmap, localconsmap, global, success) );
      assert(*success);

      /* create copy of the aggregated variable */
      SCIP_CALL( SCIPvarCopy(&var, targetscip->mem->probmem, targetscip->set, targetscip->stat,
            sourcescip, sourcevar, localvarmap, localconsmap, global) );

      (void) SCIPsnprintf(name, SCIP_MAXSTRLEN, "%s_aggr", SCIPvarGetName(sourcevar));

      /* add aggregation x = a*y + c as linear constraint x - a*y = c */
      SCIP_CALL( SCIPcreateConsLinear(targetscip, &cons, name, 0, NULL, NULL, constant,
            constant, TRUE, TRUE, TRUE, TRUE, TRUE, FALSE, FALSE, FALSE, FALSE, FALSE) );
      SCIP_CALL( SCIPaddCoefLinear(targetscip, cons, var, 1.0) );
      SCIP_CALL( SCIPaddCoefLinear(targetscip, cons, targetaggrvar, -aggrcoef) );

      SCIP_CALL( SCIPaddCons(targetscip, cons) );
      SCIP_CALL( SCIPreleaseCons(targetscip, &cons) );

      break;
   }
   case SCIP_VARSTATUS_MULTAGGR:
   {
      SCIP_CONS* cons;
      char name[SCIP_MAXSTRLEN];

      SCIP_VAR** sourceaggrvars;
      SCIP_VAR** targetaggrvars;
      SCIP_Real* aggrcoefs;
      SCIP_Real constant;

      int naggrvars;
      int i;

      /* get the active representation */
      SCIP_CALL( SCIPflattenVarAggregationGraph(sourcescip, sourcevar) );

      /* get multi-aggregation data */
      naggrvars = SCIPvarGetMultaggrNVars(sourcevar);
      sourceaggrvars = SCIPvarGetMultaggrVars(sourcevar);
      aggrcoefs = SCIPvarGetMultaggrScalars(sourcevar);
      constant = SCIPvarGetMultaggrConstant(sourcevar);

      SCIP_CALL( SCIPallocBufferArray(targetscip, &targetaggrvars, naggrvars) );

      /* get copies of the active variables of the multi-aggregation */
      for( i = 0; i < naggrvars; ++i )
      {
         SCIP_CALL( SCIPgetVarCopy(sourcescip, targetscip, sourceaggrvars[i], &targetaggrvars[i], localvarmap, localconsmap, global, success) );
         assert(*success);
      }

      /* create copy of the multi-aggregated variable */
      SCIP_CALL( SCIPvarCopy(&var, targetscip->mem->probmem, targetscip->set, targetscip->stat,
            sourcescip, sourcevar, localvarmap, localconsmap, global) );

      (void) SCIPsnprintf(name, SCIP_MAXSTRLEN, "%s_multaggr", SCIPvarGetName(sourcevar));

      /* add multi-aggregation x = a^T y + c as linear constraint a^T y - x = -c */
      SCIP_CALL( SCIPcreateConsLinear(targetscip, &cons, name, naggrvars, targetaggrvars, aggrcoefs, -constant,
            -constant, TRUE, TRUE, TRUE, TRUE, TRUE, FALSE, FALSE, FALSE, FALSE, FALSE) );
      SCIP_CALL( SCIPaddCoefLinear(targetscip, cons, var, -1.0) );
      SCIP_CALL( SCIPaddCons(targetscip, cons) );
      SCIP_CALL( SCIPreleaseCons(targetscip, &cons) );

      SCIPfreeBufferArray(targetscip, &targetaggrvars);

      break;
   }
   case SCIP_VARSTATUS_NEGATED:
   {
      SCIP_VAR* sourcenegatedvar;
      SCIP_VAR* targetnegatedvar;

      /* get negated source variable */
      sourcenegatedvar = SCIPvarGetNegationVar(sourcevar);
      assert(sourcenegatedvar != NULL);
      assert(SCIPvarGetStatus(sourcenegatedvar) != SCIP_VARSTATUS_NEGATED);

      /* get copy of negated source variable */
      SCIP_CALL( SCIPgetVarCopy(sourcescip, targetscip, sourcenegatedvar, &targetnegatedvar, localvarmap, localconsmap, global, success) );
      assert(*success);
      assert(SCIPvarGetStatus(targetnegatedvar) != SCIP_VARSTATUS_NEGATED);

      /* get negation of copied negated source variable, this is the target variable */
      SCIP_CALL( SCIPgetNegatedVar(targetscip, targetnegatedvar, targetvar) );
      assert(SCIPvarGetStatus(*targetvar) == SCIP_VARSTATUS_NEGATED);

      /* free local hash maps if necessary */
      if( uselocalvarmap )
         SCIPhashmapFree(&localvarmap);

      if( uselocalconsmap )
         SCIPhashmapFree(&localconsmap);

      /* we have to return right away, to avoid adding the negated variable to the problem since the "not negated"
       * variable was already added */
      return SCIP_OKAY;
   }
   default:
      /* note that this is in an internal SCIP error since the variable status is only handled by the core */
      SCIPerrorMessage("unknown variable status\n");
      SCIPABORT();
      return SCIP_ERROR; /*lint !e527*/
   }

   /* add the (new) target variable to the target problem */
   SCIP_CALL( SCIPaddVar(targetscip, var) );

   *targetvar = var;

   /* remove the variable capture which was done due to the creation of the variable */
   SCIP_CALL( SCIPreleaseVar(targetscip, &var) );

   /* free local hash maps if necessary */
   if( uselocalvarmap )
      SCIPhashmapFree(&localvarmap);

   if( uselocalconsmap )
      SCIPhashmapFree(&localconsmap);

   return SCIP_OKAY;
}

/** copies all original or active variables from source-SCIP except those that are marked as relaxation-only, fixed, or aggregated
 *  and adds these variable to the target-SCIP
 *
 *  the mapping between these variables are stored in the variable hashmap
 *  target-SCIP has to be in problem creation stage
 */
static
SCIP_RETCODE copyVars(
   SCIP*                 sourcescip,         /**< source SCIP data structure */
   SCIP*                 targetscip,         /**< target SCIP data structure */
   SCIP_HASHMAP*         varmap,             /**< a hashmap to store the mapping of source variables to the corresponding
                                              *   target variables, or NULL */
   SCIP_HASHMAP*         consmap,            /**< a hashmap to store the mapping of source constraints to the corresponding
                                              *   target constraints, or NULL */
   SCIP_VAR**            fixedvars,          /**< source variables whose copies should be fixed in the target SCIP environment, or NULL */
   SCIP_Real*            fixedvals,          /**< array of fixing values for target SCIP variables, or NULL */
   int                   nfixedvars,         /**< number of source variables whose copies should be fixed in the target SCIP environment, or NULL */
   SCIP_Bool             original,           /**< should original variables be copied? */
   SCIP_Bool             global              /**< should global or local bounds be used? (for original=FALSE) */
   )
{
   SCIP_VAR** sourcevars;
   SCIP_HASHMAP* localvarmap;
   SCIP_HASHMAP* localconsmap;
   SCIP_Bool uselocalvarmap;
   SCIP_Bool uselocalconsmap;
   int nsourcevars;
#ifndef NDEBUG
   int nrelaxonlybinvars = 0;
   int nrelaxonlyintvars = 0;
   int nrelaxonlyimplvars = 0;
   int nrelaxonlycontvars = 0;
#endif
   int i;

   assert(sourcescip != NULL);
   assert(targetscip != NULL);
   assert(nfixedvars == 0 || fixedvars != NULL);
   assert(nfixedvars == 0 || fixedvals != NULL);

   if( original )
   {
      /* get original variables of the source SCIP */
      SCIP_CALL( SCIPgetOrigVarsData(sourcescip, &sourcevars, &nsourcevars, NULL, NULL, NULL, NULL) );
   }
   else
   {
      /* get active variables of the source SCIP */
      SCIP_CALL( SCIPgetVarsData(sourcescip, &sourcevars, &nsourcevars, NULL, NULL, NULL, NULL) );
   }

   uselocalvarmap = (varmap == NULL);
   uselocalconsmap = (consmap == NULL);

   if( uselocalvarmap )
   {
      /* create the variable mapping hash map */
      SCIP_CALL( SCIPhashmapCreate(&localvarmap, SCIPblkmem(targetscip), SCIPgetNVars(sourcescip)) );
   }
   else
      localvarmap = varmap;

   if( uselocalconsmap )
   {
      /* create the constraint mapping hash map */
      SCIP_CALL( SCIPhashmapCreate(&localconsmap, SCIPblkmem(targetscip), SCIPgetNConss(sourcescip)) );
   }
   else
      localconsmap = consmap;

   /* create the variables of the target SCIP */
   for( i = 0; i < nsourcevars; ++i )
   {
      SCIP_Bool success;
      SCIP_VAR* targetvar;

      if( SCIPvarIsRelaxationOnly(sourcevars[i]) )
      {
#ifndef NDEBUG
         switch( SCIPvarGetType(sourcevars[i]) )
         {
         case SCIP_VARTYPE_BINARY:
            nrelaxonlybinvars++;
            break;
         case SCIP_VARTYPE_INTEGER:
            nrelaxonlyintvars++;
            break;
         case SCIP_VARTYPE_IMPLINT:
            nrelaxonlyimplvars++;
            break;
         case SCIP_VARTYPE_CONTINUOUS:
            nrelaxonlycontvars++;
            break;
         default:
            SCIPerrorMessage("unknown variable type\n");
            return SCIP_INVALIDDATA;
         }
#endif
         continue;
      }

      /* copy variable and add this copy to the target SCIP if the copying was valid */
      SCIP_CALL( SCIPgetVarCopy(sourcescip, targetscip, sourcevars[i], &targetvar, localvarmap, localconsmap, global, &success) );
      assert(success);
      assert(targetvar != NULL);
   }

   /* fix the variables that should be fixed right away */
   for( i = 0; i < nfixedvars; ++i )
   {
      SCIP_VAR* targetvar;
      SCIP_Bool infeasible;
      SCIP_Bool fixed;

      if( SCIPvarIsRelaxationOnly(sourcevars[i]) )
         continue;

      /* retrieve target variable as image of the source variable */
      targetvar = (SCIP_VAR*) SCIPhashmapGetImage(localvarmap, (void *)fixedvars[i]);
      assert(targetvar != NULL);

      /* fix the variable to the specified value */
      infeasible = fixed = FALSE;
      SCIP_CALL( SCIPfixVar(targetscip, targetvar, fixedvals[i], &infeasible, &fixed) );

      assert(!infeasible);
      assert(fixed);
   }

   /* integer variables that are fixed to zero or one or have bounds [0,1] will be converted to binaries */
#ifndef NDEBUG
   if( original )
   {
      /* TODO : account for integers converted to binaries
      assert(SCIPgetNOrigBinVars(sourcescip) == SCIPgetNOrigBinVars(targetscip));
      assert(SCIPgetNOrigIntVars(sourcescip) == SCIPgetNOrigIntVars(targetscip));
      assert(SCIPgetNOrigImplVars(sourcescip) == SCIPgetNOrigImplVars(targetscip));
      assert(SCIPgetNOrigContVars(sourcescip) == SCIPgetNOrigContVars(targetscip));
      */
   }
   else
   {
      SCIP_VAR** sourcefixedvars;
      int nsourcefixedvars;
      int nfixedbinvars;
      int nfixedintvars;
      int nfixedimplvars;
      int nfixedcontvars;

      sourcefixedvars = SCIPgetFixedVars(sourcescip);
      nsourcefixedvars = SCIPgetNFixedVars(sourcescip);
      nfixedbinvars = 0;
      nfixedintvars = 0;
      nfixedimplvars = 0;
      nfixedcontvars = 0;

      /* count number of fixed variables for all variable types */
      for( i = 0; i < nsourcefixedvars; ++i )
      {
         switch( SCIPvarGetType(sourcefixedvars[i]) )
         {
         case SCIP_VARTYPE_BINARY:
            nfixedbinvars++;
            break;
         case SCIP_VARTYPE_INTEGER:
            nfixedintvars++;
            break;
         case SCIP_VARTYPE_IMPLINT:
            nfixedimplvars++;
            break;
         case SCIP_VARTYPE_CONTINUOUS:
            nfixedcontvars++;
            break;
         default:
            SCIPerrorMessage("unknown variable type\n");
            return SCIP_INVALIDDATA;
         }
      }
      assert(nsourcefixedvars == nfixedbinvars + nfixedintvars + nfixedimplvars + nfixedcontvars);
      assert(SCIPgetNBinVars(sourcescip) <= SCIPgetNBinVars(targetscip) + nrelaxonlybinvars);
      assert(SCIPgetNIntVars(sourcescip) + SCIPgetNBinVars(sourcescip) <= SCIPgetNIntVars(targetscip) + nrelaxonlyintvars + SCIPgetNBinVars(targetscip) + nrelaxonlybinvars);
      assert(SCIPgetNIntVars(targetscip) + nrelaxonlyintvars + SCIPgetNBinVars(targetscip) + nrelaxonlybinvars <= SCIPgetNIntVars(sourcescip) + SCIPgetNBinVars(sourcescip) + nfixedbinvars + nfixedintvars );
      assert(SCIPgetNImplVars(sourcescip) <= SCIPgetNImplVars(targetscip) + nrelaxonlyimplvars);
      assert(SCIPgetNImplVars(targetscip) + nrelaxonlyimplvars <= SCIPgetNImplVars(sourcescip) + nfixedimplvars);
      assert(SCIPgetNContVars(sourcescip) <= SCIPgetNContVars(targetscip) + nrelaxonlycontvars);
      assert(SCIPgetNContVars(targetscip) + nrelaxonlycontvars <= SCIPgetNContVars(sourcescip) + nfixedcontvars);
   }
#endif

   if( uselocalvarmap )
   {
      /* free hash map */
      SCIPhashmapFree(&localvarmap);
   }

   if( uselocalconsmap )
   {
      /* free hash map */
      SCIPhashmapFree(&localconsmap);
   }

   return SCIP_OKAY;
}

/** Copies all active (thus unfixed) variables from source-SCIP, except those that are marked as relaxation only,
 *  and adds these variable to the target-SCIP.
 *
 *  The mapping between these variables are stored in the variable hashmap.
 *
 *  The target-SCIP has to be in problem creation stage.
 *
 *  @note the variables are added to the target-SCIP but not captured
 *
 *  @note In a multi thread case, you need to lock the copying procedure from outside with a mutex.
 *  @note Do not change the source SCIP environment during the copying process
 *
 *  @return \ref SCIP_OKAY is returned if everything worked. Otherwise a suitable error code is passed. See \ref
 *          SCIP_Retcode "SCIP_RETCODE" for a complete list of error codes.
 *
 *  @pre This method can be called if sourcescip is in one of the following stages:
 *       - \ref SCIP_STAGE_PROBLEM
 *       - \ref SCIP_STAGE_TRANSFORMED
 *       - \ref SCIP_STAGE_INITPRESOLVE
 *       - \ref SCIP_STAGE_PRESOLVING
 *       - \ref SCIP_STAGE_EXITPRESOLVE
 *       - \ref SCIP_STAGE_PRESOLVED
 *       - \ref SCIP_STAGE_INITSOLVE
 *       - \ref SCIP_STAGE_SOLVING
 *       - \ref SCIP_STAGE_SOLVED
 *
 *  @pre This method can be called if targetscip is in one of the following stages:
 *       - \ref SCIP_STAGE_PROBLEM
 *
 *  @note sourcescip stage does not get changed
 *
 *  @note targetscip stage does not get changed
 *
 *  See \ref SCIP_Stage "SCIP_STAGE" for a complete list of all possible solving stages.
 */
SCIP_RETCODE SCIPcopyVars(
   SCIP*                 sourcescip,         /**< source SCIP data structure */
   SCIP*                 targetscip,         /**< target SCIP data structure */
   SCIP_HASHMAP*         varmap,             /**< a hashmap to store the mapping of source variables to the corresponding
                                              *   target variables, or NULL */
   SCIP_HASHMAP*         consmap,            /**< a hashmap to store the mapping of source constraints to the corresponding
                                              *   target constraints, or NULL */
   SCIP_VAR**            fixedvars,          /**< source variables whose copies should be fixed in the target SCIP environment, or NULL */
   SCIP_Real*            fixedvals,          /**< array of fixing values for target SCIP variables, or NULL */
   int                   nfixedvars,         /**< number of source variables whose copies should be fixed in the target SCIP environment, or NULL */
   SCIP_Bool             global              /**< should global or local bounds be used? */
   )
{
   assert(sourcescip != NULL);
   assert(targetscip != NULL);

   /* check stages for both, the source and the target SCIP data structure */
   SCIP_CALL( SCIPcheckStage(sourcescip, "SCIPcopyVars", FALSE, TRUE, FALSE, TRUE, TRUE, TRUE, TRUE, TRUE, TRUE, TRUE, TRUE, FALSE, FALSE, FALSE) );
   SCIP_CALL( SCIPcheckStage(targetscip, "SCIPcopyVars", FALSE, TRUE, FALSE, FALSE, FALSE, FALSE, FALSE, FALSE, FALSE, FALSE, FALSE, FALSE, FALSE, FALSE) );

   SCIP_CALL( copyVars(sourcescip, targetscip, varmap, consmap, fixedvars, fixedvals, nfixedvars, FALSE, global) );

   return SCIP_OKAY;
}

/** copies all original variables from source-SCIP and adds these variable to the target-SCIP; the mapping between these
 *  variables are stored in the variable hashmap, target-SCIP has to be in problem creation stage, fixed and aggregated
 *  variables do not get copied
 *
 *  @note the variables are added to the target-SCIP but not captured
 *
 *  @note In a multi thread case, you need to lock the copying procedure from outside with a mutex.
 *  @note Do not change the source SCIP environment during the copying process
 *
 *  @return \ref SCIP_OKAY is returned if everything worked. Otherwise a suitable error code is passed. See \ref
 *          SCIP_Retcode "SCIP_RETCODE" for a complete list of error codes.
 *
 *  @pre This method can be called if sourcescip is in one of the following stages:
 *       - \ref SCIP_STAGE_PROBLEM
 *       - \ref SCIP_STAGE_TRANSFORMED
 *       - \ref SCIP_STAGE_INITPRESOLVE
 *       - \ref SCIP_STAGE_PRESOLVING
 *       - \ref SCIP_STAGE_EXITPRESOLVE
 *       - \ref SCIP_STAGE_PRESOLVED
 *       - \ref SCIP_STAGE_INITSOLVE
 *       - \ref SCIP_STAGE_SOLVING
 *       - \ref SCIP_STAGE_SOLVED
 *
 *  @pre This method can be called if targetscip is in one of the following stages:
 *       - \ref SCIP_STAGE_PROBLEM
 *
 *  @note sourcescip stage does not get changed
 *
 *  @note targetscip stage does not get changed
 *
 *  See \ref SCIP_Stage "SCIP_STAGE" for a complete list of all possible solving stages.
 */
SCIP_RETCODE SCIPcopyOrigVars(
   SCIP*                 sourcescip,         /**< source SCIP data structure */
   SCIP*                 targetscip,         /**< target SCIP data structure */
   SCIP_HASHMAP*         varmap,             /**< a hashmap to store the mapping of source variables to the corresponding
                                              *   target variables, or NULL */
   SCIP_HASHMAP*         consmap,            /**< a hashmap to store the mapping of source constraints to the corresponding
                                              *   target constraints, or NULL */
   SCIP_VAR**            fixedvars,          /**< source variables whose copies should be fixed in the target SCIP environment, or NULL */
   SCIP_Real*            fixedvals,          /**< array of fixing values for target SCIP variables, or NULL */
   int                   nfixedvars          /**< number of source variables whose copies should be fixed in the target SCIP environment, or NULL */
   )
{
   assert(sourcescip != NULL);
   assert(targetscip != NULL);

   /* check stages for both, the source and the target SCIP data structure */
   SCIP_CALL( SCIPcheckStage(sourcescip, "SCIPcopyOrigVars", FALSE, TRUE, FALSE, TRUE, TRUE, TRUE, TRUE, TRUE, TRUE, TRUE, TRUE, FALSE, FALSE, FALSE) );
   SCIP_CALL( SCIPcheckStage(targetscip, "SCIPcopyOrigVars", FALSE, TRUE, FALSE, FALSE, FALSE, FALSE, FALSE, FALSE, FALSE, FALSE, FALSE, FALSE, FALSE, FALSE) );

   SCIP_CALL( copyVars(sourcescip, targetscip, varmap, consmap, fixedvars, fixedvals, nfixedvars, TRUE, TRUE) );

   return SCIP_OKAY;
}

/** merges the histories of variables from a source SCIP into a target SCIP. The two data structures should point to
 *  different SCIP instances.
 *
 *  @note the notion of source and target is inverted here; \p sourcescip usually denotes a copied SCIP instance, whereas
 *        \p targetscip denotes the original instance
 */
SCIP_RETCODE SCIPmergeVariableStatistics(
   SCIP*                 sourcescip,         /**< source SCIP data structure */
   SCIP*                 targetscip,         /**< target SCIP data structure */
   SCIP_VAR**            sourcevars,         /**< source variables for history merge, NULL entries are ignored */
   SCIP_VAR**            targetvars,         /**< target variables for history merge, NULL entries are ignored */
   int                   nvars               /**< number of variables in both variable arrays */
   )
{
   int i;

   /* check if target scip has been set to allow merging variable statistics */
   if( !targetscip->set->history_allowmerge )
      return SCIP_OKAY;

   assert(nvars == 0 || (sourcevars != NULL && targetvars != NULL));
   assert(sourcescip != targetscip);

   /* we do not want to copy statistics from a scip that has not really started solving */
   if( SCIPgetStage(sourcescip) < SCIP_STAGE_SOLVING )
      return SCIP_OKAY;

   /* if the transformation of the source was subject to scaling, the history information cannot be just copied */
   if( !SCIPsetIsEQ(targetscip->set, 1.0, SCIPgetOrigObjscale(sourcescip))
      || !SCIPsetIsEQ(targetscip->set, 0.0, SCIPgetOrigObjoffset(sourcescip)) )
      return SCIP_OKAY;

   /* merge histories of the targetSCIP-variables to the SCIP variables. */
   for( i = 0; i < nvars; ++i )
   {
      SCIP_VARSTATUS sourcevarstatus;

      if( sourcevars[i] == NULL || targetvars[i] == NULL )
         continue;

      assert(sourcevars[i]->scip == sourcescip);
      assert(targetvars[i]->scip == targetscip);

      sourcevarstatus = SCIPvarGetStatus(sourcevars[i]);

      /* depending on the variable status, we use either the transformed variable history or the history of the col itself */
      switch( sourcevarstatus )
      {
      case SCIP_VARSTATUS_ORIGINAL:
         assert(NULL != SCIPvarGetTransVar(sourcevars[i]));
         SCIPvarMergeHistories(targetvars[i], SCIPvarGetTransVar(sourcevars[i]), targetscip->stat);
         break;
      case SCIP_VARSTATUS_COLUMN:
         SCIPvarMergeHistories(targetvars[i], sourcevars[i], targetscip->stat);
         break;
      default:
         /* other variable status are currently not supported for the merging */
         break;
      }  /*lint !e788*/
   }

   return SCIP_OKAY;
}

/** returns copy of the source constraint; if there already is a copy of the source constraint in the constraint hash
 *  map, it is just returned as target constraint; elsewise a new constraint will be created; this created constraint is
 *  added to the constraint hash map and returned as target constraint; the variable map is used to map the variables of
 *  the source SCIP to the variables of the target SCIP
 *
 *  @warning If a constraint is marked to be checked for feasibility but not to be enforced, a LP or pseudo solution may
 *           be declared feasible even if it violates this particular constraint.  This constellation should only be
 *           used, if no LP or pseudo solution can violate the constraint -- e.g. if a local constraint is redundant due
 *           to the variable's local bounds.
 *
 *  @note The constraint is not added to the target SCIP. You can check whether a constraint is added by calling
 *        SCIPconsIsAdded(). (If you mix SCIPgetConsCopy() with SCIPcopyConss() you should pay attention to what you add
 *        explicitly and what is already added.)
 *
 *  @note The constraint is always captured, either during the creation of the copy or after finding the copy of the
 *        constraint in the constraint hash map
 *
 *  @note In a multi thread case, you need to lock the copying procedure from outside with a mutex.
 *  @note Do not change the source SCIP environment during the copying process
 *
 *  @return \ref SCIP_OKAY is returned if everything worked. Otherwise a suitable error code is passed. See \ref
 *          SCIP_Retcode "SCIP_RETCODE" for a complete list of error codes.
 *
 *  @pre This method can be called if sourcescip is in one of the following stages:
 *       - \ref SCIP_STAGE_PROBLEM
 *       - \ref SCIP_STAGE_TRANSFORMED
 *       - \ref SCIP_STAGE_INITPRESOLVE
 *       - \ref SCIP_STAGE_PRESOLVING
 *       - \ref SCIP_STAGE_EXITPRESOLVE
 *       - \ref SCIP_STAGE_PRESOLVED
 *       - \ref SCIP_STAGE_INITSOLVE
 *       - \ref SCIP_STAGE_SOLVING
 *       - \ref SCIP_STAGE_SOLVED
 *
 *  @pre This method can be called if targetscip is in one of the following stages:
 *       - \ref SCIP_STAGE_PROBLEM
 *       - \ref SCIP_STAGE_TRANSFORMING
 *       - \ref SCIP_STAGE_INITPRESOLVE
 *       - \ref SCIP_STAGE_PRESOLVING
 *       - \ref SCIP_STAGE_EXITPRESOLVE
 *       - \ref SCIP_STAGE_PRESOLVED
 *       - \ref SCIP_STAGE_SOLVING
 *       - \ref SCIP_STAGE_EXITSOLVE
 *
 *  @note sourcescip stage does not get changed
 *
 *  @note targetscip stage does not get changed
 *
 *  See \ref SCIP_Stage "SCIP_STAGE" for a complete list of all possible solving stages.
 */
SCIP_RETCODE SCIPgetConsCopy(
   SCIP*                 sourcescip,         /**< source SCIP data structure */
   SCIP*                 targetscip,         /**< target SCIP data structure */
   SCIP_CONS*            sourcecons,         /**< source constraint of the source SCIP */
   SCIP_CONS**           targetcons,         /**< pointer to store the created target constraint */
   SCIP_CONSHDLR*        sourceconshdlr,     /**< source constraint handler for this constraint */
   SCIP_HASHMAP*         varmap,             /**< a SCIP_HASHMAP mapping variables of the source SCIP to the corresponding
                                              *   variables of the target SCIP, or NULL */
   SCIP_HASHMAP*         consmap,            /**< a hashmap to store the mapping of source constraints to the corresponding
                                              *   target constraints, or NULL */
   const char*           name,               /**< name of constraint, or NULL if the name of the source constraint should be used */
   SCIP_Bool             initial,            /**< should the LP relaxation of constraint be in the initial LP? */
   SCIP_Bool             separate,           /**< should the constraint be separated during LP processing? */
   SCIP_Bool             enforce,            /**< should the constraint be enforced during node processing? */
   SCIP_Bool             check,              /**< should the constraint be checked for feasibility? */
   SCIP_Bool             propagate,          /**< should the constraint be propagated during node processing? */
   SCIP_Bool             local,              /**< is constraint only valid locally? */
   SCIP_Bool             modifiable,         /**< is constraint modifiable (subject to column generation)? */
   SCIP_Bool             dynamic,            /**< is constraint subject to aging? */
   SCIP_Bool             removable,          /**< should the relaxation be removed from the LP due to aging or cleanup? */
   SCIP_Bool             stickingatnode,     /**< should the constraint always be kept at the node where it was added, even
                                              *   if it may be moved to a more global node? */
   SCIP_Bool             global,             /**< create a global or a local copy? */
   SCIP_Bool*            valid               /**< pointer to store whether the copying was valid or not */
   )
{
   SCIP_HASHMAP* localvarmap;
   SCIP_HASHMAP* localconsmap;
   SCIP_Bool uselocalvarmap;
   SCIP_Bool uselocalconsmap;

   assert(targetcons != NULL);
   assert(sourceconshdlr != NULL);

   SCIP_CALL( SCIPcheckStage(sourcescip, "SCIPgetConsCopy", FALSE, TRUE, FALSE, TRUE, TRUE, TRUE, TRUE, TRUE, TRUE, TRUE, TRUE, FALSE, FALSE, FALSE) );
   SCIP_CALL( SCIPcheckStage(targetscip, "SCIPgetConsCopy", FALSE, TRUE, TRUE, FALSE, TRUE, TRUE, TRUE, TRUE, FALSE, TRUE, FALSE, TRUE, FALSE, FALSE) );

   uselocalvarmap = (varmap == NULL);
   uselocalconsmap = (consmap == NULL);

   /* a variables map and a constraint map is needed to avoid infinite recursion */
   if( uselocalvarmap )
   {
      /* create the variable mapping hash map */
      SCIP_CALL( SCIPhashmapCreate(&localvarmap, SCIPblkmem(targetscip), SCIPgetNVars(sourcescip)) );
   }
   else
      localvarmap = varmap;

   *targetcons = NULL;
   if( uselocalconsmap )
   {
      /* create local constraint mapping hash map */
      SCIP_CALL( SCIPhashmapCreate(&localconsmap, SCIPblkmem(targetscip), SCIPgetNConss(sourcescip)) );
   }
   else
   {
      /* use global map and try to retrieve copied constraint */
      localconsmap = consmap;
      *targetcons = (SCIP_CONS*) SCIPhashmapGetImage(localconsmap, sourcecons);
   }

   if( *targetcons != NULL )
   {
      /* if found capture existing copy of the constraint */
      SCIP_CALL( SCIPcaptureCons(targetscip, *targetcons) );
      *valid = TRUE;
   }
   else
   {
      /* otherwise create a copy of the constraint */
      SCIP_CALL( SCIPconsCopy(targetcons, targetscip->set, name, sourcescip, sourceconshdlr, sourcecons, localvarmap, localconsmap,
            initial, separate, enforce, check, propagate, local, modifiable, dynamic, removable, stickingatnode, global, valid) );

      /* it is possible for the constraint handler to declare the copy valid although no target constraint was created */
      assert(*targetcons == NULL || *valid);

      /* if a target constraint was created */
      if( *targetcons != NULL && !uselocalconsmap )
      {
         /* insert constraint into mapping between source SCIP and the target SCIP */
         SCIP_CALL( SCIPhashmapInsert(consmap, sourcecons, *targetcons) );
      }
   }

   /* free locally allocated hash maps */
   if( uselocalvarmap )
   {
      SCIPhashmapFree(&localvarmap);
   }

   if( uselocalconsmap )
   {
      SCIPhashmapFree(&localconsmap);
   }

   return SCIP_OKAY;
}

/** copies constraints from the source-SCIP and adds these to the target-SCIP; for mapping the
 *  variables between the source and the target SCIP a hash map can be given; if the variable hash
 *  map is NULL or necessary variable mapping is missing, the required variables are created in the
 *  target-SCIP and added to the hash map, if not NULL; all variables which are created are added to
 *  the target-SCIP but not (user) captured; if the constraint hash map is not NULL the mapping
 *  between the constraints of the source and target-SCIP is stored
 *
 *  *valid is set to TRUE iff all constraints that are marked as checked or enforced were copied successfully.
 *  If other constraints could not be copied, *valid can still be set to TRUE.
 *
 *  @note the constraints are added to the target-SCIP but are not (user) captured in the target SCIP. (If you mix
 *        SCIPgetConsCopy() with SCIPcopyConss() you should pay attention to what you add explicitly and what is already
 *        added.) You can check whether a constraint is added by calling SCIPconsIsAdded().
 *
 *  @note In a multi thread case, you need to lock the copying procedure from outside with a mutex.
 *  @note Do not change the source SCIP environment during the copying process
 *
 *  @return \ref SCIP_OKAY is returned if everything worked. Otherwise a suitable error code is passed. See \ref
 *          SCIP_Retcode "SCIP_RETCODE" for a complete list of error codes.
 *
 *  @pre This method can be called if sourcescip is in one of the following stages:
 *       - \ref SCIP_STAGE_PROBLEM
 *       - \ref SCIP_STAGE_TRANSFORMED
 *       - \ref SCIP_STAGE_INITPRESOLVE
 *       - \ref SCIP_STAGE_PRESOLVING
 *       - \ref SCIP_STAGE_EXITPRESOLVE
 *       - \ref SCIP_STAGE_PRESOLVED
 *       - \ref SCIP_STAGE_INITSOLVE
 *       - \ref SCIP_STAGE_SOLVING
 *       - \ref SCIP_STAGE_SOLVED
 *
 *  @pre This method can be called if targetscip is in one of the following stages:
 *       - \ref SCIP_STAGE_PROBLEM
 *
 *  @note sourcescip stage does not get changed
 *
 *  @note targetscip stage does not get changed
 *
 *  See \ref SCIP_Stage "SCIP_STAGE" for a complete list of all possible solving stages.
 */
SCIP_RETCODE SCIPcopyConss(
   SCIP*                 sourcescip,         /**< source SCIP data structure */
   SCIP*                 targetscip,         /**< target SCIP data structure */
   SCIP_HASHMAP*         varmap,             /**< a SCIP_HASHMAP mapping variables of the source SCIP to the corresponding
                                              *   variables of the target SCIP, or NULL */
   SCIP_HASHMAP*         consmap,            /**< a hashmap to store the mapping of source constraints to the corresponding
                                              *   target constraints, or NULL */
   SCIP_Bool             global,             /**< create a global or a local copy? */
   SCIP_Bool             enablepricing,      /**< should pricing be enabled in copied SCIP instance?
                                              *   If TRUE, the modifiable flag of constraints will be copied. */
   SCIP_Bool*            valid               /**< pointer to store whether all checked or enforced constraints were validly copied */
   )
{
   SCIP_CONSHDLR** sourceconshdlrs;
   SCIP_HASHMAP* localvarmap;
   SCIP_HASHMAP* localconsmap;
   SCIP_Bool uselocalvarmap;
   SCIP_Bool uselocalconsmap;
   int nsourceconshdlrs;
   int i;

   assert(sourcescip != NULL);
   assert(targetscip != NULL);
   assert(valid      != NULL);

   /* check stages for both, the source and the target SCIP data structure */
   SCIP_CALL( SCIPcheckStage(sourcescip, "SCIPcopyConss", FALSE, TRUE, FALSE, TRUE, TRUE, TRUE, TRUE, TRUE, TRUE, TRUE, TRUE, FALSE, FALSE, FALSE) );
   SCIP_CALL( SCIPcheckStage(targetscip, "SCIPcopyConss", FALSE, TRUE, FALSE, FALSE, FALSE, FALSE, FALSE, FALSE, FALSE, FALSE, FALSE, FALSE, FALSE, FALSE) );

   /* check if we locally need to create a variable or constraint hash map */
   uselocalvarmap = (varmap == NULL);
   uselocalconsmap = (consmap == NULL);

   if( uselocalvarmap )
   {
      /* create the variable mapping hash map */
      SCIP_CALL( SCIPhashmapCreate(&localvarmap, SCIPblkmem(targetscip), SCIPgetNVars(sourcescip)) );
   }
   else
      localvarmap = varmap;

   if( uselocalconsmap )
   {
      /* create the constraint mapping hash map */
      SCIP_CALL( SCIPhashmapCreate(&localconsmap, SCIPblkmem(targetscip), SCIPgetNConss(sourcescip)) );
   }
   else
      localconsmap = consmap;

   nsourceconshdlrs = SCIPgetNConshdlrs(sourcescip);
   sourceconshdlrs = SCIPgetConshdlrs(sourcescip);
   assert(nsourceconshdlrs == 0 || sourceconshdlrs != NULL);

   *valid = TRUE;

   /* copy constraints: loop through all (source) constraint handlers */
   for( i = 0; i < nsourceconshdlrs; ++i )
   {
      SCIP_CONS** sourceconss;
      SCIP_CONS* targetcons;
      int nsourceconss;
      int c;

      assert(sourceconshdlrs[i] != NULL);

      /* constraint handlers have to explicitly set the valid pointer to TRUE for every single constraint */

      /* Get all active constraints for copying; this array contains all active constraints;
       * constraints are active if they are globally valid and not deleted after presolving OR they
       * were locally added during the search and we are currently in a node which belongs to the
       * corresponding subtree.
       */
      nsourceconss = SCIPconshdlrGetNActiveConss(sourceconshdlrs[i]);
      sourceconss = SCIPconshdlrGetConss(sourceconshdlrs[i]);

#ifdef SCIP_DISABLED_CODE
      /* @todo using the following might reduce the number of copied constraints - check whether this is better */
      /* Get all checked constraints for copying; this included local constraints */
      if( !global )
      {
         nsourceconss = SCIPconshdlrGetNCheckConss(sourceconshdlrs[i]);
         sourceconss = SCIPconshdlrGetCheckConss(sourceconshdlrs[i]);
      }
#endif

      assert(nsourceconss == 0 || sourceconss != NULL);

      if( nsourceconss > 0 )
      {
         SCIPdebugMsg(sourcescip, "Attempting to copy %d %s constraints\n", nsourceconss, SCIPconshdlrGetName(sourceconshdlrs[i]));
      }

      /* copy all constraints of one constraint handler */
      for( c = 0; c < nsourceconss; ++c )
      {
         SCIP_Bool singlevalid = FALSE;
         /* all constraints have to be active */
         assert(sourceconss[c] != NULL);
         assert(SCIPconsIsActive(sourceconss[c]));
         assert(!SCIPconsIsDeleted(sourceconss[c]));

         /* in case of copying the global problem we have to ignore the local constraints which are active */
         if( global && SCIPconsIsLocal(sourceconss[c]) )
         {
            SCIPdebugMsg(sourcescip, "did not copy local constraint <%s> when creating global copy\n", SCIPconsGetName(sourceconss[c]));
            continue;
         }

         /* use the copy constructor of the constraint handler and creates and captures the constraint if possible */
         targetcons = NULL;
         SCIP_CALL( SCIPgetConsCopy(sourcescip, targetscip, sourceconss[c], &targetcons, sourceconshdlrs[i], localvarmap, localconsmap, NULL,
               SCIPconsIsInitial(sourceconss[c]), SCIPconsIsSeparated(sourceconss[c]),
               SCIPconsIsEnforced(sourceconss[c]), SCIPconsIsChecked(sourceconss[c]),
               SCIPconsIsPropagated(sourceconss[c]), FALSE, SCIPconsIsModifiable(sourceconss[c]),
               SCIPconsIsDynamic(sourceconss[c]), SCIPconsIsRemovable(sourceconss[c]), FALSE, global, &singlevalid) );

         /* it is possible for a constraint handler to declare the copy valid, although no target constraint was created */
         assert(targetcons == NULL || singlevalid);

         /* add the copied constraint to target SCIP if the copying process created a constraint */
         if( targetcons != NULL )
         {
            if( !enablepricing )
               SCIPconsSetModifiable(targetcons, FALSE);

            /* add constraint to target SCIP */
            SCIP_CALL( SCIPaddCons(targetscip, targetcons) );

            /* add the conflict constraint to the store of targetscip */
            if( SCIPconsIsConflict(sourceconss[c]) )
            {
               /* add the constraint as a conflict to the conflict pool of targetscip */
               SCIP_CALL( SCIPconflictstoreAddConflict(targetscip->conflictstore, targetscip->mem->probmem, targetscip->set,
                     targetscip->stat, NULL, NULL, targetscip->reopt, targetcons, SCIP_CONFTYPE_UNKNOWN, FALSE, -SCIPinfinity(targetscip)) );
            }

            /* release constraint once for the creation capture */
            SCIP_CALL( SCIPreleaseCons(targetscip, &targetcons) );
         }
         else
         {
            /* if an enforced or checked constraint could not be copied, then the copy is not valid, i.e.,
             * the feasible set may be larger; for other constraints, it should be safe if they are omitted
             * from the copy
             */
            if( SCIPconsIsEnforced(sourceconss[c]) || SCIPconsIsChecked(sourceconss[c]) )
               *valid = FALSE;
            SCIPdebugMsg(sourcescip, "Constraint %s not copied, copy is %svalid\n",
                  SCIPconsGetName(sourceconss[c]), *valid ? "" : "not ");
         }
      }
   }

   if( uselocalvarmap )
   {
      /* free hash map */
      SCIPhashmapFree(&localvarmap);
   }

   if( uselocalconsmap )
   {
      /* free hash map */
      SCIPhashmapFree(&localconsmap);
   }

   return SCIP_OKAY;
}

/** copies all original constraints from the source-SCIP and adds these to the target-SCIP; for mapping the
 *  variables between the source and the target SCIP a hash map can be given; if the variable hash
 *  map is NULL or necessary variable mapping is missing, the required variables are created in the
 *  target-SCIP and added to the hash map, if not NULL; all variables which are created are added to
 *  the target-SCIP but not (user) captured; if the constraint hash map is not NULL the mapping
 *  between the constraints of the source and target-SCIP is stored
 *
 *  @note the constraints are added to the target-SCIP but are not (user) captured in the target SCIP. (If you mix
 *        SCIPgetConsCopy() with SCIPcopyConss() you should pay attention to what you add explicitly and what is already
 *        added.) You can check whether a constraint is added by calling SCIPconsIsAdded().
 *
 *  @note In a multi thread case, you need to lock the copying procedure from outside with a mutex.
 *  @note Do not change the source SCIP environment during the copying process
 *
 *  @return \ref SCIP_OKAY is returned if everything worked. Otherwise a suitable error code is passed. See \ref
 *          SCIP_Retcode "SCIP_RETCODE" for a complete list of error codes.
 *
 *  @pre This method can be called if sourcescip is in one of the following stages:
 *       - \ref SCIP_STAGE_PROBLEM
 *       - \ref SCIP_STAGE_TRANSFORMED
 *       - \ref SCIP_STAGE_INITPRESOLVE
 *       - \ref SCIP_STAGE_PRESOLVING
 *       - \ref SCIP_STAGE_EXITPRESOLVE
 *       - \ref SCIP_STAGE_PRESOLVED
 *       - \ref SCIP_STAGE_INITSOLVE
 *       - \ref SCIP_STAGE_SOLVING
 *       - \ref SCIP_STAGE_SOLVED
 *
 *  @pre This method can be called if targetscip is in one of the following stages:
 *       - \ref SCIP_STAGE_PROBLEM
 *
 *  @note sourcescip stage does not get changed
 *
 *  @note targetscip stage does not get changed
 *
 *  See \ref SCIP_Stage "SCIP_STAGE" for a complete list of all possible solving stages.
 */
SCIP_RETCODE SCIPcopyOrigConss(
   SCIP*                 sourcescip,         /**< source SCIP data structure */
   SCIP*                 targetscip,         /**< target SCIP data structure */
   SCIP_HASHMAP*         varmap,             /**< a SCIP_HASHMAP mapping variables of the source SCIP to the corresponding
                                              *   variables of the target SCIP, or NULL */
   SCIP_HASHMAP*         consmap,            /**< a hashmap to store the mapping of source constraints to the corresponding
                                              *   target constraints, or NULL */
   SCIP_Bool             enablepricing,      /**< should pricing be enabled in copied SCIP instance?
                                              *   If TRUE, the modifiable flag of constraints will be copied. */
   SCIP_Bool*            valid               /**< pointer to store whether all constraints were validly copied */
   )
{
   SCIP_CONS** sourceconss;
   SCIP_HASHMAP* localvarmap;
   SCIP_HASHMAP* localconsmap;
   SCIP_Bool uselocalvarmap;
   SCIP_Bool uselocalconsmap;
   int nsourceconss;
   int c;

   assert(sourcescip != NULL);
   assert(targetscip != NULL);
   assert(valid      != NULL);

   /* check stages for both, the source and the target SCIP data structure */
   SCIP_CALL( SCIPcheckStage(sourcescip, "SCIPcopyOrigConss", FALSE, TRUE, FALSE, TRUE, TRUE, TRUE, TRUE, TRUE, TRUE, TRUE, TRUE, FALSE, FALSE, FALSE) );
   SCIP_CALL( SCIPcheckStage(targetscip, "SCIPcopyOrigConss", FALSE, TRUE, FALSE, FALSE, FALSE, FALSE, FALSE, FALSE, FALSE, FALSE, FALSE, FALSE, FALSE, FALSE) );

   /* check if we locally need to create a variable or constraint hash map */
   uselocalvarmap = (varmap == NULL);
   uselocalconsmap = (consmap == NULL);

   if( uselocalvarmap )
   {
      /* create the variable mapping hash map */
      SCIP_CALL( SCIPhashmapCreate(&localvarmap, SCIPblkmem(targetscip), SCIPgetNVars(sourcescip)) );
   }
   else
      localvarmap = varmap;

   if( uselocalconsmap )
   {
      /* create the constraint mapping hash map */
      SCIP_CALL( SCIPhashmapCreate(&localconsmap, SCIPblkmem(targetscip), SCIPgetNConss(sourcescip)) );
   }
   else
      localconsmap = consmap;

   sourceconss = SCIPgetOrigConss(sourcescip);
   nsourceconss = SCIPgetNOrigConss(sourcescip);

   *valid = TRUE;

   SCIPdebugMsg(sourcescip, "Attempting to copy %d original constraints\n", nsourceconss);

   /* copy constraints: loop through all (source) constraint handlers */
   for( c = 0; c < nsourceconss; ++c )
   {
      SCIP_CONS* targetcons;
      SCIP_Bool success;

      /* constraint handlers have to explicitly set the success pointer to TRUE */
      success = FALSE;

      /* all constraints have to be active */
      assert(sourceconss[c] != NULL);
      assert(SCIPconsIsOriginal(sourceconss[c]));

      /* use the copy constructor of the constraint handler and creates and captures the constraint if possible */
      targetcons = NULL;
      SCIP_CALL( SCIPgetConsCopy(sourcescip, targetscip, sourceconss[c], &targetcons, SCIPconsGetHdlr(sourceconss[c]), localvarmap, localconsmap, NULL,
            SCIPconsIsInitial(sourceconss[c]), SCIPconsIsSeparated(sourceconss[c]),
            SCIPconsIsEnforced(sourceconss[c]), SCIPconsIsChecked(sourceconss[c]),
            SCIPconsIsPropagated(sourceconss[c]), FALSE, SCIPconsIsModifiable(sourceconss[c]),
            SCIPconsIsDynamic(sourceconss[c]), SCIPconsIsRemovable(sourceconss[c]), FALSE, TRUE, &success) );

      /* add the copied constraint to target SCIP if the copying process was valid */
      if( success )
      {
         assert(targetcons != NULL);

         if( !enablepricing )
            SCIPconsSetModifiable(targetcons, FALSE);

         /* add constraint to target SCIP */
         SCIP_CALL( SCIPaddCons(targetscip, targetcons) );

         /* release constraint once for the creation capture */
         SCIP_CALL( SCIPreleaseCons(targetscip, &targetcons) );
      }
      else
      {
         *valid = FALSE;
         SCIPdebugMsg(sourcescip, "failed to copy constraint %s\n", SCIPconsGetName(sourceconss[c]));
      }
   }

   if( uselocalvarmap )
   {
      /* free hash map */
      SCIPhashmapFree(&localvarmap);
   }

   if( uselocalconsmap )
   {
      /* free hash map */
      SCIPhashmapFree(&localconsmap);
   }

   return SCIP_OKAY;
}


/** convert all active cuts from cutpool to linear constraints
 *
 *  @note Do not change the source SCIP environment during the copying process
 *
 *  @return \ref SCIP_OKAY is returned if everything worked. Otherwise a suitable error code is passed. See \ref
 *          SCIP_Retcode "SCIP_RETCODE" for a complete list of error codes.
 *
 *  @pre This method can be called if SCIP is in one of the following stages:
 *       - \ref SCIP_STAGE_PROBLEM
 *       - \ref SCIP_STAGE_INITPRESOLVE
 *       - \ref SCIP_STAGE_PRESOLVING
 *       - \ref SCIP_STAGE_EXITPRESOLVE
 *       - \ref SCIP_STAGE_PRESOLVED
 *       - \ref SCIP_STAGE_SOLVING
 *       - \ref SCIP_STAGE_EXITSOLVE
 *
 *  @note SCIP stage does not get changed
 *
 *  See \ref SCIP_Stage "SCIP_STAGE" for a complete list of all possible solving stages.
 */
SCIP_RETCODE SCIPconvertCutsToConss(
   SCIP*                 scip,               /**< SCIP data structure */
   SCIP_HASHMAP*         varmap,             /**< a hashmap to store the mapping of source variables corresponding
                                              *   target variables, or NULL */
   SCIP_HASHMAP*         consmap,            /**< a hashmap to store the mapping of source constraints to the corresponding
                                              *   target constraints, or NULL */
   SCIP_Bool             global,             /**< create a global or a local copy? */
   int*                  ncutsadded          /**< pointer to store number of added cuts, or NULL */
   )
{
   assert(scip != NULL);
   assert(scip->set != NULL);

   /* check stages for the SCIP data structure */
   SCIP_CALL( SCIPcheckStage(scip, "SCIPconvertCutsToConss", FALSE, TRUE, FALSE, FALSE, TRUE, TRUE, TRUE, TRUE, FALSE, TRUE, FALSE, TRUE, FALSE, FALSE) );

   /* if we do not have any cuts, nothing can be converted */
   if( scip->set->stage < SCIP_STAGE_SOLVING )
      return SCIP_OKAY;

   /* create out of all active cuts in cutpool linear constraints in targetscip */
   SCIP_CALL( SCIPcopyCuts(scip, scip, varmap, consmap, global, ncutsadded) );

   return SCIP_OKAY;
}

/** copies all active cuts from cutpool of sourcescip to linear constraints in targetscip
 *
 *  Cuts that contain variables that are marked as relaxation-only are skipped.
 *
 *  @note In a multi thread case, you need to lock the copying procedure from outside with a mutex.
 *  @note Do not change the source SCIP environment during the copying process
 *
 *  @return \ref SCIP_OKAY is returned if everything worked. Otherwise a suitable error code is passed. See \ref
 *          SCIP_Retcode "SCIP_RETCODE" for a complete list of error codes.
 *
 *  @pre This method can be called if sourcescip is in one of the following stages:
 *       - \ref SCIP_STAGE_PROBLEM
 *       - \ref SCIP_STAGE_TRANSFORMED
 *       - \ref SCIP_STAGE_INITPRESOLVE
 *       - \ref SCIP_STAGE_PRESOLVING
 *       - \ref SCIP_STAGE_EXITPRESOLVE
 *       - \ref SCIP_STAGE_PRESOLVED
 *       - \ref SCIP_STAGE_SOLVING
 *       - \ref SCIP_STAGE_SOLVED
 *       - \ref SCIP_STAGE_EXITSOLVE
 *
 *  @pre This method can be called if targetscip is in one of the following stages:
 *       - \ref SCIP_STAGE_PROBLEM
 *       - \ref SCIP_STAGE_INITPRESOLVE
 *       - \ref SCIP_STAGE_PRESOLVING
 *       - \ref SCIP_STAGE_EXITPRESOLVE
 *       - \ref SCIP_STAGE_PRESOLVED
 *       - \ref SCIP_STAGE_SOLVING
 *       - \ref SCIP_STAGE_EXITSOLVE
 *
 *  @note sourcescip stage does not get changed
 *
 *  @note targetscip stage does not get changed
 *
 *  See \ref SCIP_Stage "SCIP_STAGE" for a complete list of all possible solving stages.
 */
SCIP_RETCODE SCIPcopyCuts(
   SCIP*                 sourcescip,         /**< source SCIP data structure */
   SCIP*                 targetscip,         /**< target SCIP data structure */
   SCIP_HASHMAP*         varmap,             /**< a hashmap to store the mapping of source variables corresponding
                                              *   target variables, or NULL */
   SCIP_HASHMAP*         consmap,            /**< a hashmap to store the mapping of source constraints to the corresponding
                                              *   target constraints, or NULL */
   SCIP_Bool             global,             /**< create a global or a local copy? */
   int*                  ncutsadded          /**< pointer to store number of copied cuts, or NULL */
   )
{
   SCIP_CUT** cuts;
   int ncuts;
   int nlocalcutsadded;

   assert(sourcescip != NULL);
   assert(targetscip != NULL);

   /* check stages for both, the source and the target SCIP data structure */
   SCIP_CALL( SCIPcheckStage(sourcescip, "SCIPcopyCuts", FALSE, TRUE, FALSE, TRUE, TRUE, TRUE, TRUE, TRUE, FALSE, TRUE, TRUE, TRUE, FALSE, FALSE) );
   SCIP_CALL( SCIPcheckStage(targetscip, "SCIPcopyCuts", FALSE, TRUE, FALSE, FALSE, TRUE, TRUE, TRUE, TRUE, FALSE, TRUE, FALSE, TRUE, FALSE, FALSE) );

   if ( ncutsadded != NULL )
      *ncutsadded = 0;
   nlocalcutsadded = 0;

   /* if we do not have any cuts, nothing can be converted */
   if( sourcescip->set->stage < SCIP_STAGE_SOLVING )
      return SCIP_OKAY;

   if( SCIPfindConshdlr(targetscip, "linear") == NULL )
   {
      SCIPdebugMsg(sourcescip, "No linear constraint handler available. Cannot convert cuts.\n");
      return SCIP_OKAY;
   }

   /* convert cut from global cut pool */
   cuts = SCIPgetPoolCuts(sourcescip);
   ncuts = SCIPgetNPoolCuts(sourcescip);

   SCIP_CALL( copyCuts(sourcescip, targetscip, cuts, ncuts, varmap, consmap, global, &nlocalcutsadded) );

   SCIPdebugMsg(sourcescip, "Converted %d active cuts to constraints.\n", nlocalcutsadded);

   /* convert delayed cuts from global delayed cut pool */
   cuts = SCIPgetDelayedPoolCuts(sourcescip);
   ncuts = SCIPgetNDelayedPoolCuts(sourcescip);

   SCIP_CALL( copyCuts(sourcescip, targetscip, cuts, ncuts, varmap, consmap, global, &nlocalcutsadded) );

   if( ncutsadded != NULL )
      *ncutsadded = nlocalcutsadded;

   SCIPdebugMsg(sourcescip, "Converted %d active cuts to constraints.\n", nlocalcutsadded);

   return SCIP_OKAY;
}

/** copies all active conflicts from the conflict pool of sourcescip and adds them as linear constraints to targetscip
 *
 *  @note In a multi thread case, you need to lock the copying procedure from outside with a mutex.
 *  @note Do not change the source SCIP environment during the copying process
 *
 *  @return \ref SCIP_OKAY is returned if everything worked. Otherwise a suitable error code is passed. See \ref
 *          SCIP_Retcode "SCIP_RETCODE" for a complete list of error codes.
 *
 *  @pre This method can be called if sourcescip is in one of the following stages:
 *       - \ref SCIP_STAGE_PROBLEM
 *       - \ref SCIP_STAGE_TRANSFORMED
 *       - \ref SCIP_STAGE_INITPRESOLVE
 *       - \ref SCIP_STAGE_PRESOLVING
 *       - \ref SCIP_STAGE_EXITPRESOLVE
 *       - \ref SCIP_STAGE_PRESOLVED
 *       - \ref SCIP_STAGE_SOLVING
 *       - \ref SCIP_STAGE_SOLVED
 *       - \ref SCIP_STAGE_EXITSOLVE
 *
 *  @pre This method can be called if targetscip is in one of the following stages:
 *       - \ref SCIP_STAGE_PROBLEM
 *       - \ref SCIP_STAGE_INITPRESOLVE
 *       - \ref SCIP_STAGE_PRESOLVING
 *       - \ref SCIP_STAGE_EXITPRESOLVE
 *       - \ref SCIP_STAGE_PRESOLVED
 *       - \ref SCIP_STAGE_SOLVING
 *       - \ref SCIP_STAGE_EXITSOLVE
 *
 *  @note sourcescip stage does not change
 *
 *  @note targetscip stage does not change
 *
 *  See \ref SCIP_Stage "SCIP_STAGE" for a complete list of all possible solving stages.
 */
SCIP_RETCODE SCIPcopyConflicts(
   SCIP*                 sourcescip,         /**< source SCIP data structure */
   SCIP*                 targetscip,         /**< target SCIP data structure */
   SCIP_HASHMAP*         varmap,             /**< a hashmap to store the mapping of source variables corresponding
                                              *   target variables, or NULL */
   SCIP_HASHMAP*         consmap,            /**< a hashmap to store the mapping of source constraints to the corresponding
                                              *   target constraints, or NULL */
   SCIP_Bool             global,             /**< create a global or a local copy? */
   SCIP_Bool             enablepricing,      /**< should pricing be enabled in copied SCIP instance?
                                              *   If TRUE, the modifiable flag of constraints will be copied. */
   SCIP_Bool*            valid               /**< pointer to store whether all constraints were validly copied */
   )
{
   SCIP_CONS** sourceconfs;
   SCIP_HASHMAP* localvarmap;
   SCIP_HASHMAP* localconsmap;
   SCIP_Bool uselocalvarmap;
   SCIP_Bool uselocalconsmap;
   SCIP_Bool success;
   int sourceconfssize;
   int nsourceconfs;
   int c;

   assert(sourcescip != NULL);
   assert(targetscip != NULL);

   /* check stages for both, the source and the target SCIP data structure */
   SCIP_CALL( SCIPcheckStage(sourcescip, "SCIPcopyConss", FALSE, TRUE, FALSE, TRUE, TRUE, TRUE, TRUE, TRUE, TRUE, TRUE, TRUE, FALSE, FALSE, FALSE) );
   SCIP_CALL( SCIPcheckStage(targetscip, "SCIPcopyConss", FALSE, TRUE, FALSE, FALSE, FALSE, FALSE, FALSE, FALSE, FALSE, FALSE, FALSE, FALSE, FALSE, FALSE) );

   /* check if we locally need to create a variable or constraint hash map */
   uselocalvarmap = (varmap == NULL);
   uselocalconsmap = (consmap == NULL);

   if( uselocalvarmap )
   {
      /* create the variable mapping hash map */
      SCIP_CALL( SCIPhashmapCreate(&localvarmap, SCIPblkmem(targetscip), SCIPgetNVars(sourcescip)) );
   }
   else
      localvarmap = varmap;

   if( uselocalconsmap )
   {
      /* create the constraint mapping hash map */
      SCIP_CALL( SCIPhashmapCreate(&localconsmap, SCIPblkmem(targetscip), SCIPgetNConss(sourcescip)) );
   }
   else
      localconsmap = consmap;

   /* get number of conflicts stored in the conflict pool */
   sourceconfssize = SCIPconflictstoreGetNConflictsInStore(sourcescip->conflictstore);

   /* allocate buffer */
   SCIP_CALL( SCIPallocBufferArray(sourcescip, &sourceconfs, sourceconfssize) );

   /* get all conflicts stored in the conflict pool */
   SCIP_CALL( SCIPconflictstoreGetConflicts(sourcescip->conflictstore, sourceconfs, sourceconfssize, &nsourceconfs) );
   assert(nsourceconfs <= sourceconfssize);

   /* copy conflicts */
   for( c = 0; c < nsourceconfs; ++c )
   {
      SCIP_CONS* targetcons;

      /* all constraints have to be active */
      assert(sourceconfs[c] != NULL);
      assert(SCIPconsIsActive(sourceconfs[c]));
      assert(!SCIPconsIsDeleted(sourceconfs[c]));
      assert(SCIPconsIsConflict(sourceconfs[c]));

      /* in case of copying the global problem we have to ignore the local constraints which are active */
      if( global && SCIPconsIsLocal(sourceconfs[c]) )
      {
         SCIPdebugMsg(sourcescip, "did not copy local constraint <%s> when creating global copy\n", SCIPconsGetName(sourceconfs[c]));
         continue;
      }

      /* use the copy constructor of the constraint handler and creates and captures the constraint if possible */
      targetcons = NULL;
      SCIP_CALL( SCIPgetConsCopy(sourcescip, targetscip, sourceconfs[c], &targetcons, SCIPconsGetHdlr(sourceconfs[c]),
            localvarmap, localconsmap, NULL, SCIPconsIsInitial(sourceconfs[c]), SCIPconsIsSeparated(sourceconfs[c]),
            SCIPconsIsEnforced(sourceconfs[c]), SCIPconsIsChecked(sourceconfs[c]),
            SCIPconsIsPropagated(sourceconfs[c]), FALSE, SCIPconsIsModifiable(sourceconfs[c]),
            SCIPconsIsDynamic(sourceconfs[c]), SCIPconsIsRemovable(sourceconfs[c]), FALSE, global, &success) );

      /* add the copied constraint to target SCIP if the copying process was valid */
      if( success )
      {
         assert(targetcons != NULL);

         if( !enablepricing )
            SCIPconsSetModifiable(targetcons, FALSE);

         /* add constraint to target SCIP */
         SCIP_CALL( SCIPaddCons(targetscip, targetcons) );

         /* release constraint once for the creation capture */
         SCIP_CALL( SCIPreleaseCons(targetscip, &targetcons) );
      }
      else
      {
         *valid = FALSE;
         SCIPdebugMsg(sourcescip, "failed to copy constraint %s\n", SCIPconsGetName(sourceconfs[c]));
      }
   }

   if( uselocalvarmap )
   {
      /* free hash map */
      SCIPhashmapFree(&localvarmap);
   }

   if( uselocalconsmap )
   {
      /* free hash map */
      SCIPhashmapFree(&localconsmap);
   }

   return SCIP_OKAY;
}

/** copies implications and cliques of sourcescip to targetscip
 *
 *  This function should be called for a targetscip in transformed stage. It can save time in presolving of the
 *  targetscip, since implications and cliques are copied.
 *
 *  @note In a multi thread case, you need to lock the copying procedure from outside with a mutex.
 *  @note Do not change the source SCIP environment during the copying process
 *
 *  @return \ref SCIP_OKAY is returned if everything worked. Otherwise a suitable error code is passed. See \ref
 *          SCIP_Retcode "SCIP_RETCODE" for a complete list of error codes.
 *
 *  @pre This method can be called if sourcescip is in one of the following stages:
 *       - \ref SCIP_STAGE_TRANSFORMED
 *       - \ref SCIP_STAGE_INITPRESOLVE
 *       - \ref SCIP_STAGE_PRESOLVING
 *       - \ref SCIP_STAGE_EXITPRESOLVE
 *       - \ref SCIP_STAGE_PRESOLVED
 *       - \ref SCIP_STAGE_SOLVING
 *       - \ref SCIP_STAGE_SOLVED
 *       - \ref SCIP_STAGE_EXITSOLVE
 *
 *  @pre This method can be called if targetscip is in one of the following stages:
 *       - \ref SCIP_STAGE_TRANSFORMED
 *       - \ref SCIP_STAGE_INITPRESOLVE
 *       - \ref SCIP_STAGE_PRESOLVING
 *       - \ref SCIP_STAGE_EXITPRESOLVE
 *       - \ref SCIP_STAGE_PRESOLVED
 *       - \ref SCIP_STAGE_INITSOLVE
 *       - \ref SCIP_STAGE_SOLVING
 *
 *  @note sourcescip stage does not get changed
 *
 *  @note targetscip stage does not get changed
 *
 *  See \ref SCIP_Stage "SCIP_STAGE" for a complete list of all possible solving stages.
 */
SCIP_RETCODE SCIPcopyImplicationsCliques(
   SCIP*                 sourcescip,         /**< source SCIP data structure */
   SCIP*                 targetscip,         /**< target SCIP data structure */
   SCIP_HASHMAP*         varmap,             /**< a hashmap to store the mapping of source variables corresponding
                                              *   target variables, or NULL */
   SCIP_HASHMAP*         consmap,            /**< a hashmap to store the mapping of source constraints to the corresponding
                                              *   target constraints, or NULL */
   SCIP_Bool             global,             /**< create a global or a local copy? */
   SCIP_Bool*            infeasible,         /**< pointer to store whether an infeasibility was detected */
   int*                  nbdchgs,            /**< pointer to store the number of performed bound changes, or NULL */
   int*                  ncopied             /**< pointer to store number of copied implications and cliques, or NULL */
   )
{
   SCIP_CLIQUE** cliques;
   SCIP_VAR** sourcevars;
   SCIP_Bool success;
   int nvars;
   int nbinvars;
   int ncliques;
   int j;
   int c;

   assert( sourcescip != NULL );
   assert( targetscip != NULL );
   assert( sourcescip != targetscip );
   assert( infeasible != NULL );

   /* check stages for both, the source and the target SCIP data structure */
   SCIP_CALL( SCIPcheckStage(sourcescip, "SCIPcopyImplicationsCliques", FALSE, FALSE, FALSE, TRUE, TRUE, TRUE, TRUE, TRUE, FALSE, TRUE, TRUE, TRUE, FALSE, FALSE) );
   SCIP_CALL( SCIPcheckStage(targetscip, "SCIPcopyImplicationsCliques", FALSE, FALSE, FALSE, TRUE, TRUE, TRUE, TRUE, TRUE, TRUE, TRUE, FALSE, FALSE, FALSE, FALSE) );

   if ( ncopied != NULL )
      *ncopied = 0;
   if ( nbdchgs != NULL )
      *nbdchgs = 0;

   /* get all active variables */
   SCIP_CALL( SCIPgetVarsData(sourcescip, &sourcevars, &nvars, &nbinvars, NULL, NULL, NULL) );

   /* stop if no possible variables for cliques exist */
   if ( nbinvars == 0 )
      return SCIP_OKAY;

   /* get cliques */
   ncliques = SCIPgetNCliques(sourcescip);
   if ( ncliques > 0 )
   {
      SCIP_VAR** targetclique;

      /* get space for target cliques */
      SCIP_CALL( SCIPallocBufferArray(targetscip, &targetclique, nvars) );
      cliques = SCIPgetCliques(sourcescip);

      /* loop through all cliques */
      for (c = 0; c < ncliques; ++c)
      {
         SCIP_VAR** cliquevars;
         SCIP_Bool* cliquevals;
         int cliquesize;
         int nboundchg = 0;

         assert( cliques[c] != NULL );
         cliquevals = SCIPcliqueGetValues(cliques[c]);
         cliquevars = SCIPcliqueGetVars(cliques[c]);
         cliquesize = SCIPcliqueGetNVars(cliques[c]);

         /* get target variables of clique */
         for (j = 0; j < cliquesize; ++j)
         {
            SCIP_CALL( SCIPgetVarCopy(sourcescip, targetscip, cliquevars[j], &targetclique[j], varmap, consmap, global, &success) );
            if ( ! success )
            {
               SCIPdebugMsg(sourcescip, "Getting copy for variable <%s> failed.\n", SCIPvarGetName(cliquevars[j]));
               SCIPfreeBufferArray(targetscip, &targetclique);
               return SCIP_OKAY;
            }
         }

         /* create clique */
         SCIP_CALL( SCIPaddClique(targetscip, targetclique, cliquevals, cliquesize, SCIPcliqueIsEquation(cliques[c]),
               infeasible, &nboundchg) );

         if ( *infeasible )
         {
            SCIPfreeBufferArray(targetscip, &targetclique);
            return SCIP_OKAY;
         }
         if ( ncopied != NULL )
            ++(*ncopied);
         if ( nbdchgs != NULL )
            *nbdchgs += nboundchg;
      }
      SCIPfreeBufferArray(targetscip, &targetclique);
   }

   /* create binary implications */
   for (j = 0; j < nbinvars; ++j)
   {
      SCIP_VAR* sourcevar;
      SCIP_VAR* targetvar;
      SCIP_Bool d;

      sourcevar = sourcevars[j];
      SCIP_CALL( SCIPgetVarCopy(sourcescip, targetscip, sourcevar, &targetvar, varmap, consmap, global, &success) );
      if ( ! success )
      {
         SCIPdebugMsg(sourcescip, "Getting copy for variable <%s> failed.\n", SCIPvarGetName(sourcevar));
         return SCIP_OKAY;
      }

      /* consider both possible implications */
      for (d = 0; d <= 1; ++d)
      {
         SCIP_BOUNDTYPE* impltypes;
         SCIP_VAR** implvars;
         SCIP_Real* implbounds;
         int nimpls;
         int l;

         nimpls = SCIPvarGetNImpls(sourcevar, d);
         if ( nimpls == 0 )
            continue;

         impltypes = SCIPvarGetImplTypes(sourcevar, d);
         implvars = SCIPvarGetImplVars(sourcevar, d);
         implbounds = SCIPvarGetImplBounds(sourcevar, d);

         /* create implications */
         for (l = 0; l < nimpls; ++l)
         {
            SCIP_VAR* implvar;
            int nboundchg = 0;

            SCIP_CALL( SCIPgetVarCopy(sourcescip, targetscip, implvars[l], &implvar, varmap, consmap, global, &success) );
            if ( ! success )
            {
               SCIPdebugMsg(sourcescip, "Getting copy for variable <%s> failed.\n", SCIPvarGetName(implvars[l]));
               return SCIP_OKAY;
            }

            SCIP_CALL( SCIPaddVarImplication(targetscip, targetvar, d, implvar, impltypes[l], implbounds[l], infeasible, &nboundchg) );
            if ( *infeasible )
               return SCIP_OKAY;
            if ( ncopied != NULL )
               ++(*ncopied);
            if ( nbdchgs != NULL )
               *nbdchgs += nboundchg;
	 }
      }
   }

   return SCIP_OKAY;
}

/** copies parameter settings from sourcescip to targetscip
 *
 *  @note In a multi thread case, you need to lock the copying procedure from outside with a mutex.
 *  @note Do not change the source SCIP environment during the copying process
 *
 *  @return \ref SCIP_OKAY is returned if everything worked. Otherwise a suitable error code is passed. See \ref
 *          SCIP_Retcode "SCIP_RETCODE" for a complete list of error codes.
 *
 *  @pre This method can be called if sourcescip is in one of the following stages:
 *       - \ref SCIP_STAGE_PROBLEM
 *       - \ref SCIP_STAGE_TRANSFORMED
 *       - \ref SCIP_STAGE_INITPRESOLVE
 *       - \ref SCIP_STAGE_PRESOLVING
 *       - \ref SCIP_STAGE_EXITPRESOLVE
 *       - \ref SCIP_STAGE_PRESOLVED
 *       - \ref SCIP_STAGE_INITSOLVE
 *       - \ref SCIP_STAGE_SOLVING
 *       - \ref SCIP_STAGE_SOLVED
 *
 *  @pre This method can be called if targetscip is in one of the following stages:
 *       - \ref SCIP_STAGE_INIT
 *       - \ref SCIP_STAGE_PROBLEM
 *       - \ref SCIP_STAGE_FREE
 *
 *  @note sourcescip stage does not get changed
 *
 *  @note targetscip stage does not get changed
 *
 *  See \ref SCIP_Stage "SCIP_STAGE" for a complete list of all possible solving stages.
 */
SCIP_RETCODE SCIPcopyParamSettings(
   SCIP*                 sourcescip,         /**< source SCIP data structure */
   SCIP*                 targetscip          /**< target SCIP data structure */
   )
{
   assert(sourcescip != NULL);
   assert(targetscip != NULL);
   assert(sourcescip->set != NULL);
   assert(targetscip->set != NULL);

   /* check stages for both, the source and the target SCIP data structure */
   SCIP_CALL( SCIPcheckStage(sourcescip, "SCIPcopyParamSettings", FALSE, TRUE, FALSE, TRUE, TRUE, TRUE, TRUE, TRUE, TRUE, TRUE, TRUE, FALSE, FALSE, FALSE) );
   SCIP_CALL( SCIPcheckStage(targetscip, "SCIPcopyParamSettings", TRUE, TRUE, FALSE, FALSE, FALSE, FALSE, FALSE, FALSE, FALSE, FALSE, FALSE, FALSE, FALSE, TRUE) );

   SCIP_CALL( SCIPsetCopyParams(sourcescip->set, targetscip->set, targetscip->messagehdlr) );

   return SCIP_OKAY;
}

/** gets depth of current scip instance (increased by each copy call)
 *
 *  @return Depth of subscip of SCIP is returned.
 *
 *  @pre This method can be called if SCIP is in one of the following stages:
 *       - \ref SCIP_STAGE_PROBLEM
 *       - \ref SCIP_STAGE_TRANSFORMING
 *       - \ref SCIP_STAGE_TRANSFORMED
 *       - \ref SCIP_STAGE_INITPRESOLVE
 *       - \ref SCIP_STAGE_PRESOLVING
 *       - \ref SCIP_STAGE_EXITPRESOLVE
 *       - \ref SCIP_STAGE_PRESOLVED
 *       - \ref SCIP_STAGE_INITSOLVE
 *       - \ref SCIP_STAGE_SOLVING
 *       - \ref SCIP_STAGE_SOLVED
 *       - \ref SCIP_STAGE_EXITSOLVE
 *       - \ref SCIP_STAGE_FREETRANS
 *
 *  @note SCIP stage does not get changed
 *
 *  See \ref SCIP_Stage "SCIP_STAGE" for a complete list of all possible solving stages.
 */
int SCIPgetSubscipDepth(
   SCIP*                 scip                /**< SCIP data structure */
   )
{
   assert( scip != NULL );
   assert( scip->stat != NULL );

   SCIP_CALL_ABORT( SCIPcheckStage(scip, "SCIPgetSubscipDepth", FALSE, TRUE, TRUE, TRUE, TRUE, TRUE, TRUE, TRUE, TRUE, TRUE, TRUE, TRUE, TRUE, FALSE) );

   return scip->stat->subscipdepth;
}

/** sets depth of scip instance
 *
 *  @pre This method can be called if SCIP is in one of the following stages:
 *       - \ref SCIP_STAGE_PROBLEM
 *
 *  @note SCIP stage does not get changed
 *
 *  See \ref SCIP_Stage "SCIP_STAGE" for a complete list of all possible solving stages.
 */
void SCIPsetSubscipDepth(
   SCIP*                 scip,               /**< SCIP data structure */
   int                   newdepth            /**< new subscip depth */
   )
{
   assert( scip != NULL );
   assert( newdepth > 0 );

   SCIP_CALL_ABORT( SCIPcheckStage(scip, "SCIPsetSubscipDepth", FALSE, TRUE, FALSE, FALSE, FALSE, FALSE, FALSE, FALSE, FALSE, FALSE, FALSE, FALSE, FALSE, FALSE) );

   assert( scip->stat != NULL );
   scip->stat->subscipdepth = newdepth;
}

/** copies source SCIP data into target SCIP data structure
 *
 * distinguishes between
 * - local and global copies
 * - copies of the original or transformed problem
 *
 * Allows for constraint compression by specifying a number of source variables
 * and values that should be fixed in the copy.
 */
static
SCIP_RETCODE doCopy(
   SCIP*                 sourcescip,         /**< source SCIP data structure */
   SCIP*                 targetscip,         /**< target SCIP data structure */
   SCIP_HASHMAP*         varmap,             /**< a hashmap to store the mapping of source variables corresponding
                                              *   target variables, or NULL */
   SCIP_HASHMAP*         consmap,            /**< a hashmap to store the mapping of source constraints to the corresponding
                                              *   target constraints, or NULL */
   const char*           suffix,             /**< optional suffix for problem name inside the target SCIP */
   SCIP_VAR**            fixedvars,          /**< source variables whose copies should be fixed in the target SCIP environment, or NULL */
   SCIP_Real*            fixedvals,          /**< array of fixing values for target SCIP variables, or NULL */
   int                   nfixedvars,         /**< number of source variables whose copies should be fixed in the target SCIP environment, or NULL */
   SCIP_Bool             useconscompression, /**< should constraint compression be used when constraints are created? */
   SCIP_Bool             global,             /**< create a global or a local copy? */
   SCIP_Bool             original,           /**< copy original or transformed problem? if TRUE, a copy using local bounds is not possible */
   SCIP_Bool             enablepricing,      /**< should pricing be enabled in copied SCIP instance? If TRUE, pricer
                                              *   plugins will be copied and activated, and the modifiable flag of
                                              *   constraints will be respected. If FALSE, valid will be set to FALSE, when
                                              *   there are pricers present */
   SCIP_Bool             threadsafe,         /**< FALSE, if data can be safely shared between the source and target
                                                  SCIP, otherwise TRUE. This is usually set to FALSE */
   SCIP_Bool             passmessagehdlr,    /**< should the message handler be passed */
   SCIP_Bool*            valid               /**< pointer to store whether the copying was valid or not, or NULL */
   )
{
   SCIP_HASHMAP* localvarmap;
   SCIP_HASHMAP* localconsmap;
   SCIP_Real startcopytime;
   SCIP_Real copytime;
   SCIP_Bool uselocalvarmap;
   SCIP_Bool uselocalconsmap;
   SCIP_Bool consscopyvalid;
   SCIP_Bool benderscopyvalid;
   SCIP_Bool localvalid;
   SCIP_Bool msghdlrquiet;
   char name[SCIP_MAXSTRLEN];

   assert(sourcescip != NULL);
   assert(targetscip != NULL);
   assert(suffix != NULL);

   /* copy the original problem if we are in SCIP_STAGE_PROBLEM stage */
   if( SCIPgetStage(sourcescip) == SCIP_STAGE_PROBLEM )
      original = TRUE;

   /* global must be TRUE for the original problem */
   assert(global || !original);

   /* get time before start of copy procedure */
   startcopytime = SCIPclockGetTime(sourcescip->stat->copyclock);

   /* start time measuring */
   SCIPclockStart(sourcescip->stat->copyclock, sourcescip->set);

   /* copy all plugins */
   SCIP_CALL( SCIPcopyPlugins(sourcescip, targetscip, TRUE, enablepricing, TRUE, TRUE, TRUE, TRUE, TRUE, TRUE, TRUE,
         TRUE, TRUE, TRUE, TRUE, TRUE, TRUE, TRUE, passmessagehdlr, &localvalid) );

   /* in case there are active pricers and pricing is disabled, targetscip will not be a valid copy of sourcescip */
   if( ! enablepricing && SCIPgetNActivePricers(sourcescip) > 0 )
      localvalid = FALSE;

   SCIPdebugMsg(sourcescip, "Copying plugins was%s valid.\n", localvalid ? "" : " not");

   uselocalvarmap = (varmap == NULL);
   uselocalconsmap = (consmap == NULL);

   if( uselocalvarmap )
   {
      /* create the variable mapping hash map */
      SCIP_CALL( SCIPhashmapCreate(&localvarmap, SCIPblkmem(targetscip), SCIPgetNVars(sourcescip)) );
   }
   else
      localvarmap = varmap;

   if( uselocalconsmap )
   {
      /* create the constraint mapping hash map */
      SCIP_CALL( SCIPhashmapCreate(&localconsmap, SCIPblkmem(targetscip), SCIPgetNConss(sourcescip)) );
   }
   else
      localconsmap = consmap;

   /* construct name for the target SCIP using the source problem name and the given suffix string */
   (void) SCIPsnprintf(name, SCIP_MAXSTRLEN, "%s_%s", SCIPgetProbName(sourcescip), suffix);

   /* store the quiet state of the message handler, if existent */
   msghdlrquiet = SCIPmessagehdlrIsQuiet(targetscip->messagehdlr);

   /* explicitly suppress output when copying parameters */
   SCIPsetMessagehdlrQuiet(targetscip, TRUE);

   /* copy all settings */
   SCIP_CALL( SCIPcopyParamSettings(sourcescip, targetscip) );

   /* restore original quiet state */
   SCIPsetMessagehdlrQuiet(targetscip, msghdlrquiet);

   /* create problem in the target SCIP copying the source original or transformed problem data */
   if( original )
   {
      SCIP_CALL( SCIPcopyOrigProb(sourcescip, targetscip, localvarmap, localconsmap, name) );
   }
   else
   {
      SCIP_CALL( SCIPcopyProb(sourcescip, targetscip, localvarmap, localconsmap, global, name) );
   }

   /* copy original or transformed variables and perform fixings if needed */
   SCIP_CALL( copyVars(sourcescip, targetscip, localvarmap, localconsmap, fixedvars, fixedvals, nfixedvars, original, global) );

   /* if fixed variables are directly specified or inferred from local bounds, enable constraint compression */
   if( useconscompression && (nfixedvars > 0 || !global) )
   {
      SCIP_CALL( SCIPenableConsCompression(targetscip) );

      /* domain reductions yield a copy that is no longer guaranteed to be valid */
      localvalid = FALSE;
   }

   /* copy all (original) constraints */
   if( original )
   {
      SCIP_CALL( SCIPcopyOrigConss(sourcescip, targetscip, localvarmap, localconsmap, enablepricing, &consscopyvalid) );
   }
   else
   {
      SCIP_CALL( SCIPcopyConss(sourcescip, targetscip, localvarmap, localconsmap, global, enablepricing, &consscopyvalid) );
   }

   SCIPdebugMsg(sourcescip, "Copying constraints was%s valid.\n", consscopyvalid ? "" : " not");

   localvalid = localvalid && consscopyvalid;

   /* copy the Benders' decomposition plugins explicitly, because it requires the variable mapping hash map */
   SCIP_CALL( SCIPcopyBenders(sourcescip, targetscip, localvarmap, threadsafe, &benderscopyvalid) );

   SCIPdebugMsg(sourcescip, "Copying Benders' decomposition plugins was%s valid.\n", benderscopyvalid ? "" : " not");

   localvalid = localvalid && benderscopyvalid;

   if( uselocalvarmap )
   {
      /* free hash map */
      SCIPhashmapFree(&localvarmap);
   }

   if( uselocalconsmap )
   {
      /* free hash map */
      SCIPhashmapFree(&localconsmap);
   }

   /* stop time measuring */
   SCIPclockStop(sourcescip->stat->copyclock, sourcescip->set);

   /* get time after copying procedure */
   copytime = SCIPclockGetTime(sourcescip->stat->copyclock) - startcopytime;

   if( copytime > sourcescip->stat->maxcopytime )
      sourcescip->stat->maxcopytime = copytime;
   if( copytime < sourcescip->stat->mincopytime )
      sourcescip->stat->mincopytime = copytime;

   /* increase copy counter */
   ++(sourcescip->stat->ncopies);

   targetscip->concurrent = sourcescip->concurrent;
   SCIP_CALL( SCIPsyncstoreRelease(&targetscip->syncstore) );
   targetscip->syncstore = sourcescip->syncstore;
   SCIP_CALL( SCIPsyncstoreCapture(targetscip->syncstore) );

   /* return the information about a valid copy to the user */
   if( valid != NULL )
      *valid = localvalid;

   return SCIP_OKAY;
}

/** copies source SCIP to target SCIP; the copying process is done in the following order:
 *  1) copy the plugins
 *  2) copy the settings
 *  3) create problem data in target-SCIP and copy the problem data of the source-SCIP
 *  4) copy all active variables except those that are marked as relaxation-only
 *  5) copy all constraints
 *
 *  The source problem depends on the stage of the \p sourcescip - In SCIP_STAGE_PROBLEM, the original problem is copied,
 *  otherwise, the transformed problem is copied. For an explicit copy of the original problem, use SCIPcopyOrig().
 *
 *  @note all variables and constraints which are created in the target-SCIP are not (user) captured
 *
 *  @note In a multi thread case, you need to lock the copying procedure from outside with a mutex.
 *        Also, 'passmessagehdlr' should be set to FALSE.
 *  @note the 'threadsafe' parameter should only be set to TRUE if you are absolutely certain that the source and target
 *        SCIP instances will be solved in parallel. The usual case is to set this to FALSE, since thread safety
 *        typically incurs a performance cost.
 *  @note Do not change the source SCIP environment during the copying process
 *
 *  @return \ref SCIP_OKAY is returned if everything worked. Otherwise a suitable error code is passed. See \ref
 *          SCIP_Retcode "SCIP_RETCODE" for a complete list of error codes.
 *
 *  @pre This method can be called if sourcescip is in one of the following stages:
 *       - \ref SCIP_STAGE_PROBLEM
 *       - \ref SCIP_STAGE_TRANSFORMED
 *       - \ref SCIP_STAGE_INITPRESOLVE
 *       - \ref SCIP_STAGE_PRESOLVING
 *       - \ref SCIP_STAGE_EXITPRESOLVE
 *       - \ref SCIP_STAGE_PRESOLVED
 *       - \ref SCIP_STAGE_INITSOLVE
 *       - \ref SCIP_STAGE_SOLVING
 *       - \ref SCIP_STAGE_SOLVED
 *
 *  @pre This method can be called if targetscip is in one of the following stages:
 *       - \ref SCIP_STAGE_INIT
 *       - \ref SCIP_STAGE_FREE
 *
 *  @note sourcescip stage does not get changed
 *
 *  @note targetscip stage does not get changed
 *
 *  See \ref SCIP_Stage "SCIP_STAGE" for a complete list of all possible solving stages.
 */
SCIP_RETCODE SCIPcopy(
   SCIP*                 sourcescip,         /**< source SCIP data structure */
   SCIP*                 targetscip,         /**< target SCIP data structure */
   SCIP_HASHMAP*         varmap,             /**< a hashmap to store the mapping of source variables corresponding
                                              *   target variables, or NULL */
   SCIP_HASHMAP*         consmap,            /**< a hashmap to store the mapping of source constraints to the corresponding
                                              *   target constraints, or NULL */
   const char*           suffix,             /**< optional suffix for problem name inside the target SCIP */
   SCIP_Bool             global,             /**< create a global or a local copy? */
   SCIP_Bool             enablepricing,      /**< should pricing be enabled in copied SCIP instance? If TRUE, pricer
                                              *   plugins will be copied and activated, and the modifiable flag of
                                              *   constraints will be respected. If FALSE, valid will be set to FALSE, when
                                              *   there are pricers present */
   SCIP_Bool             threadsafe,         /**< FALSE, if data can be safely shared between the source and target
                                                  SCIP, otherwise TRUE. This is usually set to FALSE */
   SCIP_Bool             passmessagehdlr,    /**< should the message handler be passed */
   SCIP_Bool*            valid               /**< pointer to store whether the copying was valid, or NULL */
   )
{
   SCIP_VAR** fixedvars = NULL;
   SCIP_Real* fixedvals = NULL;
   int nfixedvars = 0;
   SCIP_Bool original = FALSE;
   SCIP_Bool useconscompression = FALSE;

   assert(sourcescip != NULL);
   assert(targetscip != NULL);
   assert(suffix != NULL);

   /* check stages for both, the source and the target SCIP data structure */
   SCIP_CALL( SCIPcheckStage(sourcescip, "SCIPcopy", FALSE, TRUE, FALSE, TRUE, TRUE, TRUE, TRUE, TRUE, TRUE, TRUE, TRUE, FALSE, FALSE, FALSE) );
   SCIP_CALL( SCIPcheckStage(targetscip, "SCIPcopy", TRUE, FALSE, FALSE, FALSE, FALSE, FALSE, FALSE, FALSE, FALSE, FALSE, FALSE, FALSE, FALSE, TRUE) );

   /* copy source SCIP data into target SCIP data structure */
   SCIP_CALL( doCopy(sourcescip, targetscip, varmap, consmap, suffix, fixedvars, fixedvals, nfixedvars,
         useconscompression, global, original, enablepricing, threadsafe, passmessagehdlr, valid) );

   return SCIP_OKAY;
}

/** copies source SCIP to target SCIP but compresses constraints
 *
 *  constraint compression is performed by removing fixed variables immediately
 *  during constraint creation if the involved constraint handlers support
 *  compression
 *
 *  the copying process is done in the following order:
 *  1) copy the plugins
 *  2) copy the settings
 *  3) create problem data in target-SCIP and copy the problem data of the source-SCIP
 *  4) copy all active variables except those that are marked as relaxation-only
 *     a) fix all variable copies specified by \p fixedvars, \p fixedvals, and \p nfixedvars
 *     b) enable constraint compression
 *  5) copy all constraints
 *
 * The source problem depends on the stage of the \p sourcescip - In SCIP_STAGE_PROBLEM, the original problem is copied,
 * otherwise, the transformed problem is copied. For an explicit copy of the original problem, use SCIPcopyOrigConsCompression().
 *
 *  @note: in case that a combination of local bounds and explicit fixing values should be used,
 *         the fixing value of a variable is preferred if local bounds and fixing value disagree.
 *
 *  @note all variables and constraints which are created in the target-SCIP are not (user) captured
 *
 *  @note In a multi thread case, you need to lock the copying procedure from outside with a mutex.
 *        Also, 'passmessagehdlr' should be set to FALSE.
 *  @note the 'threadsafe' parameter should only be set to TRUE if you are absolutely certain that the source and target
 *        SCIP instances will be solved in parallel. The usual case is to set this to FALSE, since thread safety
 *        typically incurs a performance cost.
 *  @note Do not change the source SCIP environment during the copying process
 *
 *  @return \ref SCIP_OKAY is returned if everything worked. Otherwise a suitable error code is passed. See \ref
 *          SCIP_Retcode "SCIP_RETCODE" for a complete list of error codes.
 *
 *  @pre This method can be called if sourcescip is in one of the following stages:
 *       - \ref SCIP_STAGE_PROBLEM
 *       - \ref SCIP_STAGE_TRANSFORMED
 *       - \ref SCIP_STAGE_INITPRESOLVE
 *       - \ref SCIP_STAGE_PRESOLVING
 *       - \ref SCIP_STAGE_EXITPRESOLVE
 *       - \ref SCIP_STAGE_PRESOLVED
 *       - \ref SCIP_STAGE_INITSOLVE
 *       - \ref SCIP_STAGE_SOLVING
 *       - \ref SCIP_STAGE_SOLVED
 *
 *  @pre This method can be called if targetscip is in one of the following stages:
 *       - \ref SCIP_STAGE_INIT
 *       - \ref SCIP_STAGE_FREE
 *
 *  @note sourcescip stage does not get changed
 *
 *  @note targetscip stage does not get changed
 *
 *  See \ref SCIP_Stage "SCIP_STAGE" for a complete list of all possible solving stages.
 */
SCIP_RETCODE SCIPcopyConsCompression(
   SCIP*                 sourcescip,         /**< source SCIP data structure */
   SCIP*                 targetscip,         /**< target SCIP data structure */
   SCIP_HASHMAP*         varmap,             /**< a hashmap to store the mapping of source variables corresponding
                                              *   target variables, or NULL */
   SCIP_HASHMAP*         consmap,            /**< a hashmap to store the mapping of source constraints to the corresponding
                                              *   target constraints, or NULL */
   const char*           suffix,             /**< optional suffix for problem name inside the target SCIP */
   SCIP_VAR**            fixedvars,          /**< source variables whose copies should be fixed in the target SCIP environment, or NULL */
   SCIP_Real*            fixedvals,          /**< array of fixing values for target SCIP variables, or NULL */
   int                   nfixedvars,         /**< number of source variables whose copies should be fixed in the target SCIP environment, or NULL */
   SCIP_Bool             global,             /**< create a global or a local copy? */
   SCIP_Bool             enablepricing,      /**< should pricing be enabled in copied SCIP instance? If TRUE, pricer
                                              *   plugins will be copied and activated, and the modifiable flag of
                                              *   constraints will be respected. If FALSE, valid will be set to FALSE, when
                                              *   there are pricers present */
   SCIP_Bool             threadsafe,         /**< FALSE, if data can be safely shared between the source and target
                                                  SCIP, otherwise TRUE. This is usually set to FALSE */
   SCIP_Bool             passmessagehdlr,    /**< should the message handler be passed */
   SCIP_Bool*            valid               /**< pointer to store whether the copying was valid, or NULL */
   )
{
   SCIP_Bool original = FALSE;
   SCIP_Bool useconscompression = TRUE;

   assert(sourcescip != NULL);
   assert(targetscip != NULL);
   assert(suffix != NULL);

   /* check stages for both, the source and the target SCIP data structure */
   SCIP_CALL( SCIPcheckStage(sourcescip, "SCIPcopyConsCompression", FALSE, TRUE, FALSE, TRUE, TRUE, TRUE, TRUE, TRUE, TRUE, TRUE, TRUE, FALSE, FALSE, FALSE) );
   SCIP_CALL( SCIPcheckStage(targetscip, "SCIPcopyConsCompression", TRUE, FALSE, FALSE, FALSE, FALSE, FALSE, FALSE, FALSE, FALSE, FALSE, FALSE, FALSE, FALSE, TRUE) );

   /* copy the source problem data */
   SCIP_CALL( doCopy(sourcescip, targetscip, varmap, consmap, suffix, fixedvars, fixedvals, nfixedvars,
         useconscompression, global, original, enablepricing, threadsafe, passmessagehdlr, valid) );

   return SCIP_OKAY;
}


/** copies source SCIP original problem to target SCIP; the copying process is done in the following order:
 *  1) copy the plugins
 *  2) copy the settings
 *  3) create problem data in target-SCIP and copy the original problem data of the source-SCIP
 *  4) copy all original variables
 *  5) copy all original constraints
 *
 *  @note all variables and constraints which are created in the target-SCIP are not (user) captured
 *
 *  @note In a multi thread case, you need to lock the copying procedure from outside with a mutex.
 *        Also, 'passmessagehdlr' should be set to FALSE.
 *  @note the 'threadsafe' parameter should only be set to TRUE if you are absolutely certain that the source and target
 *        SCIP instances will be solved in parallel. The usual case is to set this to FALSE, since thread safety
 *        typically incurs a performance cost.
 *  @note Do not change the source SCIP environment during the copying process
 *
 *  @return \ref SCIP_OKAY is returned if everything worked. Otherwise a suitable error code is passed. See \ref
 *          SCIP_Retcode "SCIP_RETCODE" for a complete list of error codes.
 *
 *  @pre This method can be called if sourcescip is in one of the following stages:
 *       - \ref SCIP_STAGE_PROBLEM
 *       - \ref SCIP_STAGE_TRANSFORMED
 *       - \ref SCIP_STAGE_INITPRESOLVE
 *       - \ref SCIP_STAGE_PRESOLVING
 *       - \ref SCIP_STAGE_EXITPRESOLVE
 *       - \ref SCIP_STAGE_PRESOLVED
 *       - \ref SCIP_STAGE_INITSOLVE
 *       - \ref SCIP_STAGE_SOLVING
 *       - \ref SCIP_STAGE_SOLVED
 *
 *  @pre This method can be called if targetscip is in one of the following stages:
 *       - \ref SCIP_STAGE_INIT
 *       - \ref SCIP_STAGE_FREE
 *
 *  @note sourcescip stage does not get changed
 *
 *  @note targetscip stage does not get changed
 *
 *  See \ref SCIP_Stage "SCIP_STAGE" for a complete list of all possible solving stages.
 */
SCIP_RETCODE SCIPcopyOrig(
   SCIP*                 sourcescip,         /**< source SCIP data structure */
   SCIP*                 targetscip,         /**< target SCIP data structure */
   SCIP_HASHMAP*         varmap,             /**< a hashmap to store the mapping of source variables corresponding
                                              *   target variables, or NULL */
   SCIP_HASHMAP*         consmap,            /**< a hashmap to store the mapping of source constraints to the corresponding
                                              *   target constraints, or NULL */
   const char*           suffix,             /**< suffix which will be added to the names of the target SCIP, might be empty */
   SCIP_Bool             enablepricing,      /**< should pricing be enabled in copied SCIP instance? If TRUE, pricer
                                              *   plugins will be copied and activated, and the modifiable flag of
                                              *   constraints will be respected. If FALSE, valid will be set to FALSE, when
                                              *   there are pricers present */
   SCIP_Bool             threadsafe,         /**< FALSE, if data can be safely shared between the source and target
                                                  SCIP, otherwise TRUE. This is usually set to FALSE */
   SCIP_Bool             passmessagehdlr,    /**< should the message handler be passed */
   SCIP_Bool*            valid               /**< pointer to store whether the copying was valid, or NULL */
   )
{
   SCIP_VAR** fixedvars = NULL;
   SCIP_Real* fixedvals = NULL;
   int nfixedvars = 0;
   SCIP_Bool global = TRUE;
   SCIP_Bool original = TRUE;
   SCIP_Bool useconscompression = FALSE;

   assert(sourcescip != NULL);
   assert(targetscip != NULL);
   assert(suffix != NULL);

   /* check stages for both, the source and the target SCIP data structure */
   SCIP_CALL( SCIPcheckStage(sourcescip, "SCIPcopyOrig", FALSE, TRUE, FALSE, TRUE, TRUE, TRUE, TRUE, TRUE, TRUE, TRUE, TRUE, FALSE, FALSE, FALSE) );
   SCIP_CALL( SCIPcheckStage(targetscip, "SCIPcopyOrig", TRUE, FALSE, FALSE, FALSE, FALSE, FALSE, FALSE, FALSE, FALSE, FALSE, FALSE, FALSE, FALSE, TRUE) );

   SCIP_CALL( doCopy(sourcescip, targetscip, varmap, consmap, suffix, fixedvars, fixedvals, nfixedvars,
         useconscompression, global, original, enablepricing, threadsafe, passmessagehdlr, valid) );

   return SCIP_OKAY;
}

/** copies source SCIP original problem to target SCIP but compresses constraints
 *
 *  constraint compression is performed by removing fixed variables immediately
 *  during constraint creation if the involved constraint handlers support
 *  compression
 *
 *  the copying process is done in the following order:
 *  1) copy the plugins
 *  2) copy the settings
 *  3) create problem data in target-SCIP and copy the problem data of the source-SCIP
 *  4) copy all original variables
 *     a) fix all variable copies specified by \p fixedvars, \p fixedvals, and \p nfixedvars
 *     b) enable constraint compression
 *  5) copy all constraints
 *
 *  @note all variables and constraints which are created in the target-SCIP are not (user) captured
 *
 *  @note In a multi thread case, you need to lock the copying procedure from outside with a mutex.
 *        Also, 'passmessagehdlr' should be set to FALSE.
 *  @note the 'threadsafe' parameter should only be set to TRUE if you are absolutely certain that the source and target
 *        SCIP instances will be solved in parallel. The usual case is to set this to FALSE, since thread safety
 *        typically incurs a performance cost.
 *  @note Do not change the source SCIP environment during the copying process
 *
 *  @return \ref SCIP_OKAY is returned if everything worked. Otherwise a suitable error code is passed. See \ref
 *          SCIP_Retcode "SCIP_RETCODE" for a complete list of error codes.
 *
 *  @pre This method can be called if sourcescip is in one of the following stages:
 *       - \ref SCIP_STAGE_PROBLEM
 *       - \ref SCIP_STAGE_TRANSFORMED
 *       - \ref SCIP_STAGE_INITPRESOLVE
 *       - \ref SCIP_STAGE_PRESOLVING
 *       - \ref SCIP_STAGE_EXITPRESOLVE
 *       - \ref SCIP_STAGE_PRESOLVED
 *       - \ref SCIP_STAGE_INITSOLVE
 *       - \ref SCIP_STAGE_SOLVING
 *       - \ref SCIP_STAGE_SOLVED
 *
 *  @pre This method can be called if targetscip is in one of the following stages:
 *       - \ref SCIP_STAGE_INIT
 *       - \ref SCIP_STAGE_FREE
 *
 *  @note sourcescip stage does not get changed
 *
 *  @note targetscip stage does not get changed
 *
 *  See \ref SCIP_Stage "SCIP_STAGE" for a complete list of all possible solving stages.
 */
SCIP_RETCODE SCIPcopyOrigConsCompression(
   SCIP*                 sourcescip,         /**< source SCIP data structure */
   SCIP*                 targetscip,         /**< target SCIP data structure */
   SCIP_HASHMAP*         varmap,             /**< a hashmap to store the mapping of source variables corresponding
                                              *   target variables, or NULL */
   SCIP_HASHMAP*         consmap,            /**< a hashmap to store the mapping of source constraints to the corresponding
                                              *   target constraints, or NULL */
   const char*           suffix,             /**< optional suffix for problem name inside the target SCIP */
   SCIP_VAR**            fixedvars,          /**< source variables whose copies should be fixed in the target SCIP environment, or NULL */
   SCIP_Real*            fixedvals,          /**< array of fixing values for target SCIP variables, or NULL */
   int                   nfixedvars,         /**< number of source variables whose copies should be fixed in the target SCIP environment, or NULL */
   SCIP_Bool             enablepricing,      /**< should pricing be enabled in copied SCIP instance? If TRUE, pricer
                                              *   plugins will be copied and activated, and the modifiable flag of
                                              *   constraints will be respected. If FALSE, valid will be set to FALSE, when
                                              *   there are pricers present */
   SCIP_Bool             threadsafe,         /**< FALSE, if data can be safely shared between the source and target
                                                  SCIP, otherwise TRUE. This is usually set to FALSE */
   SCIP_Bool             passmessagehdlr,    /**< should the message handler be passed */
   SCIP_Bool*            valid               /**< pointer to store whether the copying was valid, or NULL */
   )
{
   SCIP_Bool original = TRUE;
   SCIP_Bool global = TRUE;
   SCIP_Bool useconscompression = TRUE;

   assert(sourcescip != NULL);
   assert(targetscip != NULL);
   assert(suffix != NULL);

   /* check stages for both, the source and the target SCIP data structure */
    SCIP_CALL( SCIPcheckStage(sourcescip, "SCIPcopyOrigConsCompression", FALSE, TRUE, FALSE, TRUE, TRUE, TRUE, TRUE, TRUE, TRUE, TRUE, TRUE, FALSE, FALSE, FALSE) );
    SCIP_CALL( SCIPcheckStage(targetscip, "SCIPcopyOrigConsCompression", TRUE, FALSE, FALSE, FALSE, FALSE, FALSE, FALSE, FALSE, FALSE, FALSE, FALSE, FALSE, FALSE, TRUE) );

   /* copy the source problem data */
   SCIP_CALL( doCopy(sourcescip, targetscip, varmap, consmap, suffix, fixedvars, fixedvals, nfixedvars,
         useconscompression, global, original, enablepricing, threadsafe, passmessagehdlr, valid) );

   SCIP_CALL( SCIPsyncstoreRelease(&targetscip->syncstore) );
   targetscip->syncstore = sourcescip->syncstore;
   SCIP_CALL( SCIPsyncstoreCapture(targetscip->syncstore) );

   return SCIP_OKAY;
}

/** return updated time limit for a sub-SCIP */
static
SCIP_RETCODE getCopyTimelimit(
   SCIP*                 sourcescip,         /**< source SCIP data structure */
   SCIP_Real*            timelimit           /**< pointer to store sub-SCIP time limit */
   )
{
   SCIP_CALL( SCIPgetRealParam(sourcescip, "limits/time", timelimit) );
   if( !SCIPisInfinity(sourcescip, *timelimit) )
      (*timelimit) -= SCIPgetSolvingTime(sourcescip);

   return SCIP_OKAY;
}

/** set updated time limit for a sub-SCIP */
static
SCIP_RETCODE copySofttimelimit(
   SCIP*                 sourcescip,         /**< source SCIP data structure */
   SCIP*                 targetscip          /**< target SCIP data structure */
   )
{
   if( SCIPgetParam(targetscip, "limits/softtime") == NULL )
      return SCIP_OKAY;
   else
   {
      SCIP_Real timelimit = -1.0;

      SCIP_CALL( SCIPgetRealParam(sourcescip, "limits/softtime", &timelimit) );
      if( !SCIPisNegative(sourcescip, timelimit) )
      {
         timelimit -= SCIPgetSolvingTime(sourcescip);
         timelimit = MAX(0.0, timelimit);
      }

      SCIP_CALL( SCIPsetRealParam(targetscip, "limits/softtime", timelimit) );
   }
   return SCIP_OKAY;
}

/** return updated memory limit for a sub-SCIP */
static
SCIP_RETCODE getCopyMemlimit(
   SCIP*                 sourcescip,         /**< source SCIP data structure */
   SCIP_Real*            memorylimit         /**< pointer to store sub-SCIP memory limit */
   )
{
   SCIP_CALL( SCIPgetRealParam(sourcescip, "limits/memory", memorylimit) );

   /* substract the memory already used by the main SCIP and the estimated memory usage of external software */
   if( !SCIPisInfinity(sourcescip, *memorylimit) )
      (*memorylimit) -= (SCIPgetMemUsed(sourcescip) + SCIPgetMemExternEstim(sourcescip))/1048576.0;

   return SCIP_OKAY;
}

/** checks if there is enough time and memory left for copying the sourcescip into a sub-SCIP and solve the sub-SCIP
 *
 *  This is the case if the time and memory limit that would be passed to the sub-SCIP are larger than 0.0
 *
 *  @pre This method can be called if sourcescip is in one of the following stages:
 *       - \ref SCIP_STAGE_PROBLEM
 *       - \ref SCIP_STAGE_TRANSFORMED
 *       - \ref SCIP_STAGE_INITPRESOLVE
 *       - \ref SCIP_STAGE_PRESOLVING
 *       - \ref SCIP_STAGE_EXITPRESOLVE
 *       - \ref SCIP_STAGE_PRESOLVED
 *       - \ref SCIP_STAGE_INITSOLVE
 *       - \ref SCIP_STAGE_SOLVING
 *       - \ref SCIP_STAGE_SOLVED
 *
 *  See \ref SCIP_Stage "SCIP_STAGE" for a complete list of all possible solving stages.
 */
SCIP_RETCODE SCIPcheckCopyLimits(
   SCIP*                 sourcescip,         /**< source SCIP data structure */
   SCIP_Bool*            success             /**< pointer to store whether there is time and memory left to copy the
                                              *   problem and run the sub-SCIP */
   )
{
   SCIP_Real timelimit;
   SCIP_Real memorylimit;

   SCIP_CALL( getCopyTimelimit(sourcescip, &timelimit) );
   SCIP_CALL( getCopyMemlimit(sourcescip, &memorylimit) );

   *success = timelimit > 0.0 && memorylimit > 2.0 * SCIPgetMemExternEstim(sourcescip) / 1048576.0;

   return SCIP_OKAY;
}

/** copies limits from source SCIP to target SCIP
 *
 *  @note time and memory limit are reduced by the amount already spent in the source SCIP before installing the limit
 *        in the target SCIP
 *  @note all other limits are disabled and need to be enabled afterwards, if needed
 *
 *  @pre This method can be called if sourcescip is in one of the following stages:
 *       - \ref SCIP_STAGE_PROBLEM
 *       - \ref SCIP_STAGE_TRANSFORMED
 *       - \ref SCIP_STAGE_INITPRESOLVE
 *       - \ref SCIP_STAGE_PRESOLVING
 *       - \ref SCIP_STAGE_EXITPRESOLVE
 *       - \ref SCIP_STAGE_PRESOLVED
 *       - \ref SCIP_STAGE_INITSOLVE
 *       - \ref SCIP_STAGE_SOLVING
 *       - \ref SCIP_STAGE_SOLVED
 *
 *  See \ref SCIP_Stage "SCIP_STAGE" for a complete list of all possible solving stages.
 */
SCIP_RETCODE SCIPcopyLimits(
   SCIP*                 sourcescip,         /**< source SCIP data structure */
   SCIP*                 targetscip          /**< target SCIP data structure */
   )
{
   SCIP_Real timelimit;
   SCIP_Real memorylimit;

   SCIP_CALL( getCopyTimelimit(sourcescip, &timelimit) );
   SCIP_CALL( getCopyMemlimit(sourcescip, &memorylimit) );

   /* avoid negative limits */
   if( timelimit < 0.0 )
      timelimit = 0.0;
   if( memorylimit < 0.0 )
      memorylimit = 0.0;

   /* set time and memory limit to the adjusted values */
   SCIP_CALL( SCIPsetRealParam(targetscip, "limits/time", timelimit) );
   SCIP_CALL( SCIPsetRealParam(targetscip, "limits/memory", memorylimit) );

   /* copy and adjust soft time limit (or disable it) */
   SCIP_CALL( copySofttimelimit(sourcescip, targetscip) );

   /* disable all other limits */
   SCIP_CALL( SCIPsetRealParam(targetscip, "limits/absgap", 0.0) );
   SCIP_CALL( SCIPsetIntParam(targetscip, "limits/bestsol", -1) );
   SCIP_CALL( SCIPsetRealParam(targetscip, "limits/gap", 0.0) );
   SCIP_CALL( SCIPsetLongintParam(targetscip, "limits/nodes", -1LL) );
   SCIP_CALL( SCIPsetIntParam(targetscip, "limits/restarts", -1) );
   SCIP_CALL( SCIPsetIntParam(targetscip, "limits/solutions", -1) );
   SCIP_CALL( SCIPsetLongintParam(targetscip, "limits/stallnodes", -1LL) );
   SCIP_CALL( SCIPsetLongintParam(targetscip, "limits/totalnodes", -1LL) );

   return SCIP_OKAY;
}

/** sets the working limits as well as common search parameters for the auxiliary problem
 *
 *  @note memory and time limits are not affected, and must be set using SCIPcopyLimits() instead
 */
SCIP_RETCODE SCIPsetCommonSubscipParams(
   SCIP*                 sourcescip,         /**< source SCIP data structure */
   SCIP*                 subscip,            /**< target SCIP data structure, often a copy of \p sourcescip */
   SCIP_Longint          nsubnodes,          /**< nodelimit for subscip, or -1 for no limit */
   SCIP_Longint          nstallnodes,        /**< stall node limit for subscip, or -1 for no limit */
   int                   bestsollimit        /**< the limit on the number of best solutions found, or -1 for no limit */
   )
{
   SCIP_Bool useuct;

   assert(sourcescip != NULL);
   assert(subscip != NULL);

   /* do not abort subproblem on CTRL-C */
   SCIP_CALL( SCIPsetBoolParam(subscip, "misc/catchctrlc", FALSE) );

#ifdef SCIP_DEBUG
   /* for debugging, enable full output */
   SCIP_CALL( SCIPsetIntParam(subscip, "display/verblevel", 5) );
   SCIP_CALL( SCIPsetIntParam(subscip, "display/freq", 100000000) );
#else
   /* disable statistic timing inside sub SCIP and output to console */
   SCIP_CALL( SCIPsetIntParam(subscip, "display/verblevel", 0) );
   SCIP_CALL( SCIPsetBoolParam(subscip, "timing/statistictiming", FALSE) );
#endif

   /* set limits for the subproblem */
   SCIP_CALL( SCIPcopyLimits(sourcescip, subscip) );
   SCIP_CALL( SCIPsetLongintParam(subscip, "limits/nodes", nsubnodes) );
   SCIP_CALL( SCIPsetLongintParam(subscip, "limits/stallnodes", nstallnodes) );
   SCIP_CALL( SCIPsetIntParam(subscip, "limits/bestsol", bestsollimit) );

   /* forbid recursive call of heuristics and separators solving subMIPs */
   SCIP_CALL( SCIPsetSubscipsOff(subscip, TRUE) );

   /* disable cutting plane separation */
   SCIP_CALL( SCIPsetSeparating(subscip, SCIP_PARAMSETTING_OFF, TRUE) );

   /* disable expensive presolving */
   SCIP_CALL( SCIPsetPresolving(subscip, SCIP_PARAMSETTING_FAST, TRUE) );

   /* use best estimate node selection */
   if( SCIPfindNodesel(subscip, "estimate") != NULL && !SCIPisParamFixed(subscip, "nodeselection/estimate/stdpriority") )
   {
      SCIP_CALL( SCIPsetIntParam(subscip, "nodeselection/estimate/stdpriority", INT_MAX/4) );
   }

   /* activate uct node selection at the top of the tree */
   SCIP_CALL( SCIPgetBoolParam(sourcescip, "heuristics/useuctsubscip", &useuct) );
   if( useuct && SCIPfindNodesel(subscip, "uct") != NULL && !SCIPisParamFixed(subscip, "nodeselection/uct/stdpriority") )
   {
      SCIP_CALL( SCIPsetIntParam(subscip, "nodeselection/uct/stdpriority", INT_MAX/2) );
   }

   /* use inference branching */
   if( SCIPfindBranchrule(subscip, "inference") != NULL && !SCIPisParamFixed(subscip, "branching/inference/priority") )
   {
      SCIP_CALL( SCIPsetIntParam(subscip, "branching/inference/priority", INT_MAX/4) );
   }

   /* enable conflict analysis, disable analysis of boundexceeding LPs, and restrict conflict pool */
   if( !SCIPisParamFixed(subscip, "conflict/enable") )
   {
      SCIP_CALL( SCIPsetBoolParam(subscip, "conflict/enable", TRUE) );
   }
   if( !SCIPisParamFixed(subscip, "conflict/useboundlp") )
   {
      SCIP_CALL( SCIPsetCharParam(subscip, "conflict/useboundlp", 'o') );
   }
   if( !SCIPisParamFixed(subscip, "conflict/maxstoresize") )
   {
      SCIP_CALL( SCIPsetIntParam(subscip, "conflict/maxstoresize", 100) );
   }

   /* speed up sub-SCIP by not checking dual LP feasibility */
   SCIP_CALL( SCIPsetBoolParam(subscip, "lp/checkdualfeas", FALSE) );

   /* employ a limit on the number of enforcement rounds in the quadratic constraint handler; this fixes the issue that
    * sometimes the quadratic constraint handler needs hundreds or thousands of enforcement rounds to determine the
    * feasibility status of a single node without fractional branching candidates by separation (namely for uflquad
    * instances); however, the solution status of the sub-SCIP might get corrupted by this; hence no deductions shall be
    * made for the original SCIP
    */
   if( SCIPfindConshdlr(subscip, "quadratic") != NULL && !SCIPisParamFixed(subscip, "constraints/quadratic/enfolplimit") )
   {
      SCIP_CALL( SCIPsetIntParam(subscip, "constraints/quadratic/enfolplimit", 500) );
   }

   return SCIP_OKAY;
}
<|MERGE_RESOLUTION|>--- conflicted
+++ resolved
@@ -166,11 +166,7 @@
 
          /* get all variables of the row */
          SCIP_CALL( SCIPallocBufferArray(targetscip, &vars, ncols) );
-<<<<<<< HEAD
-         for( i = 0; i < ncols  && takecut; ++i )
-=======
          for( i = 0; i < ncols && takecut; ++i )
->>>>>>> 8f8d6b74
          {
             vars[i] = SCIPcolGetVar(cols[i]);
             takecut = !SCIPvarIsRelaxationOnly(vars[i]);
