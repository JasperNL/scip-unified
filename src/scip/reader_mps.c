/* * * * * * * * * * * * * * * * * * * * * * * * * * * * * * * * * * * * * * */
/*                                                                           */
/*                  This file is part of the program and library             */
/*         SCIP --- Solving Constraint Integer Programs                      */
/*                                                                           */
/*    Copyright (C) 2002-2021 Konrad-Zuse-Zentrum                            */
/*                            fuer Informationstechnik Berlin                */
/*                                                                           */
/*  SCIP is distributed under the terms of the ZIB Academic License.         */
/*                                                                           */
/*  You should have received a copy of the ZIB Academic License              */
/*  along with SCIP; see the file COPYING. If not visit scipopt.org.         */
/*                                                                           */
/* * * * * * * * * * * * * * * * * * * * * * * * * * * * * * * * * * * * * * */

/**@file   reader_mps.c
 * @ingroup DEFPLUGINS_READER
 * @brief  (extended) MPS file reader
 * @author Thorsten Koch
 * @author Tobias Achterberg
 * @author Marc Pfetsch
 * @author Stefan Heinz
 * @author Stefan Vigerske
 * @author Michael Winkler
 *
 * This reader/writer handles MPS files in extended MPS format, as it
 * is used by CPLEX. In the extended format the limits on variable
 * name lengths and coefficients are considerably relaxed. The columns
 * in the format are then separated by whitespaces.
 *
 * @todo Check whether constructing the names for aggregated constraint yields name clashes (aggrXXX).
 */

/*---+----1----+----2----+----3----+----4----+----5----+----6----+----7----+----8----+----9----+----0----+----1----+----2*/

#include "blockmemshell/memory.h"
#include <ctype.h>
#include "scip/cons_and.h"
#include "scip/cons_bounddisjunction.h"
#include "scip/cons_nonlinear.h"
#include "scip/cons_indicator.h"
#include "scip/cons_knapsack.h"
#include "scip/cons_linear.h"
#include "scip/cons_logicor.h"
#include "scip/cons_setppc.h"
#include "scip/cons_sos1.h"
#include "scip/cons_sos2.h"
#include "scip/cons_varbound.h"
#include "scip/pub_cons.h"
#include "scip/pub_fileio.h"
#include "scip/pub_message.h"
#include "scip/pub_misc.h"
#include "scip/pub_misc_sort.h"
#include "scip/pub_reader.h"
#include "scip/pub_var.h"
#include "scip/reader_mps.h"
#include "scip/scip_cons.h"
#include "scip/scip_mem.h"
#include "scip/scip_message.h"
#include "scip/scip_numerics.h"
#include "scip/scip_param.h"
#include "scip/scip_prob.h"
#include "scip/scip_reader.h"
#include "scip/scip_solvingstats.h"
#include "scip/scip_var.h"
#include <stdlib.h>
#include <string.h>

#define READER_NAME             "mpsreader"
#define READER_DESC             "file reader for MIQPs in IBM's Mathematical Programming System format"
#define READER_EXTENSION        "mps"

#define DEFAULT_LINEARIZE_ANDS         TRUE  /**< should possible \"and\" constraint be linearized when writing the mps file? */
#define DEFAULT_AGGRLINEARIZATION_ANDS TRUE  /**< should an aggregated linearization for and constraints be used? */

/*
 * mps reader internal methods
 */

#define MPS_MAX_LINELEN  1024
#define MPS_MAX_NAMELEN   256
#define MPS_MAX_VALUELEN   26
#define MPS_MAX_FIELDLEN   20

#define PATCH_CHAR    '_'
#define BLANK         ' '

/** MPS reading data */
struct SCIP_ReaderData
{
   SCIP_Bool             linearizeands;
   SCIP_Bool             aggrlinearizationands;
};

/** enum containing all mps sections */
enum MpsSection
{
   MPS_NAME,
   MPS_OBJSEN,
   MPS_OBJNAME,
   MPS_ROWS,
   MPS_USERCUTS,
   MPS_LAZYCONS,
   MPS_COLUMNS,
   MPS_RHS,
   MPS_RANGES,
   MPS_BOUNDS,
   MPS_SOS,
   MPS_QUADOBJ,
   MPS_QMATRIX,
   MPS_QCMATRIX,
   MPS_INDICATORS,
   MPS_ENDATA
};
typedef enum MpsSection MPSSECTION;

/** mps input structure */
struct MpsInput
{
   MPSSECTION            section;
   SCIP_FILE*            fp;
   int                   lineno;
   SCIP_OBJSENSE         objsense;
   SCIP_Bool             haserror;
   char                  buf[MPS_MAX_LINELEN];
   const char*           f0;
   const char*           f1;
   const char*           f2;
   const char*           f3;
   const char*           f4;
   const char*           f5;
   char                  probname[MPS_MAX_NAMELEN];
   char                  objname [MPS_MAX_NAMELEN];
   SCIP_Bool             initialconss;       /**< should model constraints be marked as initial? */
   SCIP_Bool             dynamicconss;       /**< should model constraints be subject to aging? */
   SCIP_Bool             dynamiccols;        /**< should columns be added and removed dynamically to the LP? */
   SCIP_Bool             dynamicrows;        /**< should rows be added and removed dynamically to the LP? */
   SCIP_Bool             isinteger;
   SCIP_Bool             isnewformat;
};
typedef struct MpsInput MPSINPUT;

/** sparse matrix representation */
struct SparseMatrix
{
   SCIP_Real*            values;             /**< matrix element */
   SCIP_VAR**            columns;            /**< corresponding variables */
   const char**          rows;               /**< corresponding constraint names */ 
   int                   nentries;           /**< number of elements in the arrays */
   int                   sentries;           /**< number of slots in the arrays */
};
typedef struct SparseMatrix SPARSEMATRIX;

/** struct for mapping cons names to numbers */
struct ConsNameFreq
{
   const char*           consname;           /**< name of the constraint */
   int                   freq;               /**< how often we have seen the name */
};
typedef struct ConsNameFreq CONSNAMEFREQ;

/** creates the mps input structure */
static
SCIP_RETCODE mpsinputCreate(
   SCIP*                 scip,               /**< SCIP data structure */
   MPSINPUT**            mpsi,               /**< mps input structure */
   SCIP_FILE*            fp                  /**< file object for the input file */
   )
{
   assert(mpsi != NULL);
   assert(fp != NULL);

   SCIP_CALL( SCIPallocBlockMemory(scip, mpsi) );

   (*mpsi)->section     = MPS_NAME;
   (*mpsi)->fp          = fp;
   (*mpsi)->lineno      = 0;
   (*mpsi)->objsense    = SCIP_OBJSENSE_MINIMIZE;
   (*mpsi)->haserror    = FALSE;
   (*mpsi)->isinteger   = FALSE;
   (*mpsi)->isnewformat = FALSE;
   (*mpsi)->buf     [0] = '\0';
   (*mpsi)->probname[0] = '\0';
   (*mpsi)->objname [0] = '\0';
   (*mpsi)->f0          = NULL;
   (*mpsi)->f1          = NULL;
   (*mpsi)->f2          = NULL;
   (*mpsi)->f3          = NULL;
   (*mpsi)->f4          = NULL;
   (*mpsi)->f5          = NULL;

   SCIP_CALL( SCIPgetBoolParam(scip, "reading/initialconss", &((*mpsi)->initialconss)) );
   SCIP_CALL( SCIPgetBoolParam(scip, "reading/dynamicconss", &((*mpsi)->dynamicconss)) );
   SCIP_CALL( SCIPgetBoolParam(scip, "reading/dynamiccols", &((*mpsi)->dynamiccols)) );
   SCIP_CALL( SCIPgetBoolParam(scip, "reading/dynamicrows", &((*mpsi)->dynamicrows)) );

   return SCIP_OKAY;
}

/** free the mps input structure */
static
void mpsinputFree(
   SCIP*                 scip,               /**< SCIP data structure */
   MPSINPUT**            mpsi                /**< mps input structure */
   )
{
   SCIPfreeBlockMemory(scip, mpsi);
}

/** returns the current section */
static
MPSSECTION mpsinputSection(
   const MPSINPUT*       mpsi                /**< mps input structure */
   )
{
   assert(mpsi != NULL);

   return mpsi->section;
}

/** return the current value of field 0 */
static
const char* mpsinputField0(
   const MPSINPUT*       mpsi                /**< mps input structure */
   )
{
   assert(mpsi != NULL);

   return mpsi->f0;
}

/** return the current value of field 1 */
static
const char* mpsinputField1(
   const MPSINPUT*       mpsi                /**< mps input structure */
   )
{
   assert(mpsi != NULL);

   return mpsi->f1;
}

/** return the current value of field 2 */
static
const char* mpsinputField2(
   const MPSINPUT*       mpsi                /**< mps input structure */
   )
{
   assert(mpsi != NULL);

   return mpsi->f2;
}

/** return the current value of field 3 */
static
const char* mpsinputField3(
   const MPSINPUT*       mpsi                /**< mps input structure */
   )
{
   assert(mpsi != NULL);

   return mpsi->f3;
}

/** return the current value of field 4 */
static
const char* mpsinputField4(
   const MPSINPUT*       mpsi                /**< mps input structure */
   )
{
   assert(mpsi != NULL);

   return mpsi->f4;
}

/** return the current value of field 5 */
static
const char* mpsinputField5(
   const MPSINPUT*       mpsi                /**< mps input structure */
   )
{
   assert(mpsi != NULL);

   return mpsi->f5;
}

/** returns the objective name */
static
const char* mpsinputObjname(
   const MPSINPUT*       mpsi                /**< mps input structure */
   )
{
   assert(mpsi != NULL);

   return mpsi->objname;
}

/** returns the objective sense */
static
SCIP_OBJSENSE mpsinputObjsense(
   const MPSINPUT*       mpsi                /**< mps input structure */
   )
{
   assert(mpsi != NULL);

   return mpsi->objsense;
}

/** returns if an error was detected */
static
SCIP_Bool mpsinputHasError(
   const MPSINPUT*       mpsi                /**< mps input structure */
   )
{
   assert(mpsi != NULL);

   return mpsi->haserror;
}

/** returns the value of the Bool "is integer" in the mps input */
static
SCIP_Bool mpsinputIsInteger(
   const MPSINPUT*       mpsi                /**< mps input structure */
   )
{
   assert(mpsi != NULL);

   return mpsi->isinteger;
}

/** set the section in the mps input structure to given section */
static
void mpsinputSetSection(
   MPSINPUT*             mpsi,               /**< mps input structure */
   MPSSECTION            section             /**< section that is set */
   )
{
   assert(mpsi != NULL);

   mpsi->section = section;
}

/** set the problem name in the mps input structure to given problem name */
static
void mpsinputSetProbname(
   MPSINPUT*             mpsi,               /**< mps input structure */
   const char*           probname            /**< name of the problem to set */
   )
{
   assert(mpsi     != NULL);
   assert(probname != NULL);
   assert(strlen(probname) < sizeof(mpsi->probname));

   (void)SCIPmemccpy(mpsi->probname, probname, '\0', MPS_MAX_NAMELEN - 1);
}

/** set the objective name in the mps input structure to given objective name */
static
void mpsinputSetObjname(
   MPSINPUT*             mpsi,               /**< mps input structure */
   const char*           objname             /**< name of the objective function to set */
   )
{
   assert(mpsi != NULL);
   assert(objname != NULL);
   assert(strlen(objname) < sizeof(mpsi->objname));

   (void)SCIPmemccpy(mpsi->objname, objname, '\0', MPS_MAX_NAMELEN - 1);
}

/** set the objective sense in the mps input structure to given objective sense */
static
void mpsinputSetObjsense(
   MPSINPUT*             mpsi,               /**< mps input structure */
   SCIP_OBJSENSE         sense               /**< sense of the objective function */
   )
{
   assert(mpsi != NULL);

   mpsi->objsense = sense;
}

static
void mpsinputSyntaxerror(
   MPSINPUT*             mpsi                /**< mps input structure */
   )
{
   assert(mpsi != NULL);

   SCIPerrorMessage("Syntax error in line %d\n", mpsi->lineno);
   mpsi->section  = MPS_ENDATA;
   mpsi->haserror = TRUE;
}

/** method post a ignore message  */
static
void mpsinputEntryIgnored(
   SCIP*                 scip,               /**< SCIP data structure */
   MPSINPUT*             mpsi,               /**< mps input structure */
   const char*           what,               /**< what get ignored */
   const char*           what_name,          /**< name of that object */
   const char*           entity,             /**< entity */
   const char*           entity_name,        /**< entity name */
   SCIP_VERBLEVEL        verblevel           /**< SCIP verblevel for this message */
   )
{
   assert(mpsi        != NULL);
   assert(what        != NULL);
   assert(what_name   != NULL);
   assert(entity      != NULL);
   assert(entity_name != NULL);

   SCIPverbMessage(scip, verblevel, NULL,
      "Warning line %d: %s \"%s\" for %s \"%s\" ignored\n", mpsi->lineno, what, what_name, entity, entity_name);
}

/** fill the line from \p pos up to column 80 with blanks. */
static
void clearFrom(
   char*                 buf,                /**< buffer to clear */
   unsigned int          pos                 /**< position to start the clearing process */
   )
{
   unsigned int i;

   for(i = pos; i < 80; i++)
      buf[i] = BLANK;
   buf[80] = '\0';
}

/** change all blanks inside a field to #PATCH_CHAR. */
static
void patchField(
   char*                 buf,                /**< buffer to patch */
   int                   beg,                /**< position to begin */
   int                   end                 /**< position to end */
   )
{
   int i;

   while( (beg <= end) && (buf[end] == BLANK) )
      end--;

   while( (beg <= end) && (buf[beg] == BLANK) )
      beg++;

   for( i = beg; i <= end; i++ )
      if( buf[i] == BLANK )
         buf[i] = PATCH_CHAR;
}

/** read a mps format data line and parse the fields. */
static
SCIP_Bool mpsinputReadLine(
   MPSINPUT*             mpsi                /**< mps input structure */
   )
{
   unsigned int len;
   unsigned int i;
   int space;
   char* s;
   SCIP_Bool is_marker;
   SCIP_Bool is_empty;
   char* nexttok;

   do
   {
      mpsi->f0 = mpsi->f1 = mpsi->f2 = mpsi->f3 = mpsi->f4 = mpsi->f5 = 0;
      is_marker = FALSE;

      /* Read until we have not a comment line. */
      do
      {
         mpsi->buf[MPS_MAX_LINELEN-1] = '\0';
         if( NULL == SCIPfgets(mpsi->buf, (int) sizeof(mpsi->buf), mpsi->fp) )
            return FALSE;
         mpsi->lineno++;
      }
      while( *mpsi->buf == '*' );   /* coverity[a_loop_bound] */

      /* Normalize line */
      len = (unsigned int) strlen(mpsi->buf);

      for( i = 0; i < len; i++ )
         if( (mpsi->buf[i] == '\t') || (mpsi->buf[i] == '\n') || (mpsi->buf[i] == '\r') )
            mpsi->buf[i] = BLANK;

      if( len < 80 )
         clearFrom(mpsi->buf, len);

      SCIPdebugMessage("line %d: <%s>\n", mpsi->lineno, mpsi->buf);

      assert(strlen(mpsi->buf) >= 80);

      /* Look for new section */
      if( *mpsi->buf != BLANK )
      {
         mpsi->f0 = SCIPstrtok(&mpsi->buf[0], " ", &nexttok);

         assert(mpsi->f0 != 0);

         mpsi->f1 = SCIPstrtok(NULL, " ", &nexttok);

         return TRUE;
      }

      /* If we decide to use the new format we never revert this decision */
      if( !mpsi->isnewformat )
      {
         /* Test for fixed format comments */
         if( (mpsi->buf[14] == '$') && (mpsi->buf[13] == ' ') )
            clearFrom(mpsi->buf, 14);
         else if( (mpsi->buf[39] == '$') && (mpsi->buf[38] == ' ') )
            clearFrom(mpsi->buf, 39);

         /* Test for fixed format */
         space = mpsi->buf[12] | mpsi->buf[13]
            | mpsi->buf[22] | mpsi->buf[23]
            | mpsi->buf[36] | mpsi->buf[37] | mpsi->buf[38]
            | mpsi->buf[47] | mpsi->buf[48]
            | mpsi->buf[61] | mpsi->buf[62] | mpsi->buf[63];

         if( space == BLANK )
         {
            /* Now we have space at the right positions.
             * But are there also the non space where they
             * should be ?
             */
            SCIP_Bool number;

            number = isdigit((unsigned char)mpsi->buf[24]) || isdigit((unsigned char)mpsi->buf[25])
               || isdigit((unsigned char)mpsi->buf[26]) || isdigit((unsigned char)mpsi->buf[27])
               || isdigit((unsigned char)mpsi->buf[28]) || isdigit((unsigned char)mpsi->buf[29])
               || isdigit((unsigned char)mpsi->buf[30]) || isdigit((unsigned char)mpsi->buf[31])
               || isdigit((unsigned char)mpsi->buf[32]) || isdigit((unsigned char)mpsi->buf[33])
               || isdigit((unsigned char)mpsi->buf[34]) || isdigit((unsigned char)mpsi->buf[35]);

            /* len < 14 is handle ROW lines with embedded spaces
             * in the names correctly
             */
            if( number || len < 14 )
            {
               /* We assume fixed format, so we patch possible embedded spaces. */
               patchField(mpsi->buf,  4, 12);
               patchField(mpsi->buf, 14, 22);
               patchField(mpsi->buf, 39, 47);
            }
            else
            {
               if( mpsi->section == MPS_COLUMNS || mpsi->section == MPS_RHS
                  || mpsi->section == MPS_RANGES  || mpsi->section == MPS_BOUNDS )
                  mpsi->isnewformat = TRUE;
            }
         }
         else
         {
            mpsi->isnewformat = TRUE;
         }
      }
      s = &mpsi->buf[1];

      /* At this point it is not clear if we have a indicator field.
       * If there is none (e.g. empty) f1 will be the first name field.
       * If there is one, f2 will be the first name field.
       *
       * Initially comment marks '$' are only allowed in the beginning
       * of the 2nd and 3rd name field. We test all fields but the first.
       * This makes no difference, since if the $ is at the start of a value
       * field, the line will be erroneous anyway.
       */
      do
      {
         if( NULL == (mpsi->f1 = SCIPstrtok(s, " ", &nexttok)) )
            break;

         if( (NULL == (mpsi->f2 = SCIPstrtok(NULL, " ", &nexttok))) || (*mpsi->f2 == '$') )
         {
            mpsi->f2 = 0;
            break;
         }
         if( !strcmp(mpsi->f2, "'MARKER'") )
            is_marker = TRUE;

         if( (NULL == (mpsi->f3 = SCIPstrtok(NULL, " ", &nexttok))) || (*mpsi->f3 == '$') )
         {
            mpsi->f3 = 0;
            break;
         }
         if( is_marker )
         {
            if( !strcmp(mpsi->f3, "'INTORG'") )
               mpsi->isinteger = TRUE;
            else if( !strcmp(mpsi->f3, "'INTEND'") )
               mpsi->isinteger = FALSE;
            else
               break; /* unknown marker */
         }
         if( !strcmp(mpsi->f3, "'MARKER'") )
            is_marker = TRUE;

         if( (NULL == (mpsi->f4 = SCIPstrtok(NULL, " ", &nexttok))) || (*mpsi->f4 == '$') )
         {
            mpsi->f4 = 0;
            break;
         }
         if( is_marker )
         {
            if( !strcmp(mpsi->f4, "'INTORG'") )
               mpsi->isinteger = TRUE;
            else if( !strcmp(mpsi->f4, "'INTEND'") )
               mpsi->isinteger = FALSE;
            else
               break; /* unknown marker */
         }
         if( (NULL == (mpsi->f5 = SCIPstrtok(NULL, " ", &nexttok))) || (*mpsi->f5 == '$') )
            mpsi->f5 = 0;
      }
      while( FALSE );

      /* check for empty lines */
      is_empty = (mpsi->f0 == NULL && mpsi->f1 == NULL);
   }
   while( is_marker || is_empty );

   return TRUE;
}

/** Insert \p str as field 4 and shift all other fields up. */
static
void mpsinputInsertField4(
   MPSINPUT*             mpsi,               /**< mps input structure */
   const char*           str                 /**< str to insert */
   )
{
   assert(mpsi != NULL);
   assert(str != NULL);

   mpsi->f5 = mpsi->f4;
   mpsi->f4 = str;
}

/** Insert \p name as field 1 or 2 and shift all other fields up. */
static
void mpsinputInsertName(
   MPSINPUT*             mpsi,               /**< mps input structure */
   const char*           name,               /**< name to insert */
   SCIP_Bool             second              /**< insert as second field? */
   )
{
   assert(mpsi != NULL);
   assert(name != NULL);

   mpsi->f5 = mpsi->f4;
   mpsi->f4 = mpsi->f3;
   mpsi->f3 = mpsi->f2;

   if( second )
      mpsi->f2 = name;
   else
   {
      mpsi->f2 = mpsi->f1;
      mpsi->f1 = name;
   }
}

/** Add variable name to storage */
static
SCIP_RETCODE addVarNameToStorage(
   SCIP*                 scip,               /**< SCIP data structure */
   const char***         varnames,           /**< the variable name storage */
   int*                  varnamessize,       /**< the size of the variable names storage */
   int*                  nvars,              /**< the number of variables */
   const char*           colname             /**< the name of the variable */
   )
{
   assert(scip != NULL);

   if( varnames != NULL )
   {
      SCIP_CALL( SCIPensureBlockMemoryArray(scip, varnames, varnamessize, (*nvars) + 1) );
      SCIP_CALL( SCIPduplicateBlockMemoryArray(scip, &(*varnames)[(*nvars)], colname, strlen(colname) + 1) );     /*lint !e866*/
      (*nvars)++;
   }

   return SCIP_OKAY;
}

/** Add constraint name to storage */
static
SCIP_RETCODE addConsNameToStorage(
   SCIP*                 scip,               /**< SCIP data structure */
   const char***         consnames,          /**< the constraint name storage */
   int*                  consnamessize,      /**< the size of the constraint names storage */
   int*                  ncons,              /**< the number of constraint */
   const char*           rowname             /**< the name of the constraint */
   )
{
   assert(scip != NULL);

   if( consnames != NULL )
   {
      SCIP_CALL( SCIPensureBlockMemoryArray(scip, consnames, consnamessize, (*ncons) + 1) );
      SCIP_CALL( SCIPduplicateBlockMemoryArray(scip, &(*consnames)[(*ncons)], rowname, strlen(rowname) + 1) );    /*lint !e866*/
      (*ncons)++;
   }

   return SCIP_OKAY;
}

/** Process NAME section. */
static
SCIP_RETCODE readName(
   SCIP*                 scip,               /**< SCIP data structure */
   MPSINPUT*             mpsi                /**< mps input structure */
   )
{
   assert(mpsi != NULL);

   SCIPdebugMsg(scip, "read problem name\n");

   /* This has to be the Line with the NAME section. */
   if( !mpsinputReadLine(mpsi) || mpsinputField0(mpsi) == NULL || strcmp(mpsinputField0(mpsi), "NAME") )
   {
      mpsinputSyntaxerror(mpsi);
      return SCIP_OKAY;
   }

   /* Sometimes the name is omitted. */
   mpsinputSetProbname(mpsi, (mpsinputField1(mpsi) == 0) ? "_MPS_" : mpsinputField1(mpsi));

   /* This hat to be a new section */
   /* coverity[tainted_data] */
   if( !mpsinputReadLine(mpsi) || (mpsinputField0(mpsi) == NULL) )
   {
      mpsinputSyntaxerror(mpsi);
      return SCIP_OKAY;
   }

   if( !strncmp(mpsinputField0(mpsi), "ROWS", 4) )
      mpsinputSetSection(mpsi, MPS_ROWS);
   else if( !strncmp(mpsinputField0(mpsi), "USERCUTS", 8) )
      mpsinputSetSection(mpsi, MPS_USERCUTS);
   else if( !strncmp(mpsinputField0(mpsi), "LAZYCONS", 8) )
      mpsinputSetSection(mpsi, MPS_LAZYCONS);
   else if( !strncmp(mpsinputField0(mpsi), "OBJSEN", 6) )
      mpsinputSetSection(mpsi, MPS_OBJSEN);
   else if( !strncmp(mpsinputField0(mpsi), "OBJNAME", 7) )
      mpsinputSetSection(mpsi, MPS_OBJNAME);
   else
   {
      mpsinputSyntaxerror(mpsi);
      return SCIP_OKAY;
   }

   return SCIP_OKAY;
}

/** Process OBJSEN section. This Section is a CPLEX extension. */
static
SCIP_RETCODE readObjsen(
   SCIP*                 scip,               /**< SCIP data structure */
   MPSINPUT*             mpsi                /**< mps input structure */
   )
{
   assert(mpsi != NULL);

   SCIPdebugMsg(scip, "read objective sense\n");

   /* This has to be the Line with MIN or MAX. */
   if( !mpsinputReadLine(mpsi) || (mpsinputField1(mpsi) == NULL) )
   {
      mpsinputSyntaxerror(mpsi);
      return SCIP_OKAY;
   }

   if( !strncmp(mpsinputField1(mpsi), "MIN", 3) )
      mpsinputSetObjsense(mpsi, SCIP_OBJSENSE_MINIMIZE);
   else if( !strncmp(mpsinputField1(mpsi), "MAX", 3) )
      mpsinputSetObjsense(mpsi, SCIP_OBJSENSE_MAXIMIZE);
   else
   {
      mpsinputSyntaxerror(mpsi);
      return SCIP_OKAY;
   }

   /* Look for ROWS, USERCUTS, LAZYCONS, or OBJNAME Section */
   /* coverity[tainted_data] */
   if( !mpsinputReadLine(mpsi) || mpsinputField0(mpsi) == NULL )
   {
      mpsinputSyntaxerror(mpsi);
      return SCIP_OKAY;
   }

   if( !strcmp(mpsinputField0(mpsi), "ROWS") )
      mpsinputSetSection(mpsi, MPS_ROWS);
   else if( !strcmp(mpsinputField0(mpsi), "USERCUTS") )
      mpsinputSetSection(mpsi, MPS_USERCUTS);
   else if( !strcmp(mpsinputField0(mpsi), "LAZYCONS") )
      mpsinputSetSection(mpsi, MPS_LAZYCONS);
   else if( !strcmp(mpsinputField0(mpsi), "OBJNAME") )
      mpsinputSetSection(mpsi, MPS_OBJNAME);
   else
   {
      mpsinputSyntaxerror(mpsi);
      return SCIP_OKAY;
   }

   return SCIP_OKAY;
}

/** Process OBJNAME section. This Section is a CPLEX extension. */
static
SCIP_RETCODE readObjname(
   SCIP*                 scip,               /**< SCIP data structure */
   MPSINPUT*             mpsi                /**< mps input structure */
   )
{
   assert(mpsi != NULL);

   SCIPdebugMsg(scip, "read objective name\n");

   /* This has to be the Line with the name. */
   if( !mpsinputReadLine(mpsi) || mpsinputField1(mpsi) == NULL )
   {
      mpsinputSyntaxerror(mpsi);
      return SCIP_OKAY;
   }

   mpsinputSetObjname(mpsi, mpsinputField1(mpsi));

   /* Look for ROWS, USERCUTS, or LAZYCONS Section */
   /* coverity[tainted_data] */
   if( !mpsinputReadLine(mpsi) || mpsinputField0(mpsi) == NULL )
   {
      mpsinputSyntaxerror(mpsi);
      return SCIP_OKAY;
   }
   if( !strcmp(mpsinputField0(mpsi), "ROWS") )
      mpsinputSetSection(mpsi, MPS_ROWS);
   else if( !strcmp(mpsinputField0(mpsi), "USERCUTS") )
      mpsinputSetSection(mpsi, MPS_USERCUTS);
   else if( !strcmp(mpsinputField0(mpsi), "LAZYCONS") )
      mpsinputSetSection(mpsi, MPS_LAZYCONS);
   else
      mpsinputSyntaxerror(mpsi);

   return SCIP_OKAY;
}

/** Process ROWS, USERCUTS, or LAZYCONS section. */
static
SCIP_RETCODE readRows(
   MPSINPUT*             mpsi,               /**< mps input structure */
   SCIP*                 scip,               /**< SCIP data structure */
   const char***         consnames,          /**< storage for the constraint names, or NULL */
   int*                  consnamessize,      /**< the size of the constraint names storage, or NULL */
   int*                  nconsnames          /**< the number of stored constraint names, or NULL */
   )
{
   SCIPdebugMsg(scip, "read rows\n");

   /* coverity[tainted_data] */
   while( mpsinputReadLine(mpsi) )
   {
      if( mpsinputField0(mpsi) != NULL )
      {
         if( !strcmp(mpsinputField0(mpsi), "ROWS") )
            mpsinputSetSection(mpsi, MPS_ROWS);
         else if( !strcmp(mpsinputField0(mpsi), "USERCUTS") )
            mpsinputSetSection(mpsi, MPS_USERCUTS);
         else if( !strcmp(mpsinputField0(mpsi), "LAZYCONS") )
            mpsinputSetSection(mpsi, MPS_LAZYCONS);
         else if( !strcmp(mpsinputField0(mpsi), "COLUMNS") )
            mpsinputSetSection(mpsi, MPS_COLUMNS);
         else
            mpsinputSyntaxerror(mpsi);

         return SCIP_OKAY;
      }

      if( *mpsinputField1(mpsi) == 'N' )
      {
         if( *mpsinputObjname(mpsi) == '\0' )
            mpsinputSetObjname(mpsi, mpsinputField2(mpsi));
         else
            mpsinputEntryIgnored(scip, mpsi, "row", mpsinputField2(mpsi), "objective function", "N", SCIP_VERBLEVEL_NORMAL);
      }
      else
      {
         SCIP_CONS* cons;
         SCIP_Bool initial;
         SCIP_Bool separate;
         SCIP_Bool enforce;
         SCIP_Bool check;
         SCIP_Bool propagate;
         SCIP_Bool local;
         SCIP_Bool modifiable;
         SCIP_Bool dynamic;
         SCIP_Bool removable;

         cons = SCIPfindCons(scip, mpsinputField2(mpsi));
         if( cons != NULL )
            break;

         initial = mpsi->initialconss && (mpsinputSection(mpsi) == MPS_ROWS);
         separate = TRUE;
         enforce = (mpsinputSection(mpsi) != MPS_USERCUTS);
         check = (mpsinputSection(mpsi) != MPS_USERCUTS);
         propagate = TRUE;
         local = FALSE;
         modifiable = FALSE;
         dynamic = mpsi->dynamicconss;
         removable = mpsi->dynamicrows || (mpsinputSection(mpsi) == MPS_USERCUTS);

         switch(*mpsinputField1(mpsi))
         {
         case 'G' :
            SCIP_CALL( SCIPcreateConsLinear(scip, &cons, mpsinputField2(mpsi), 0, NULL, NULL, 0.0, SCIPinfinity(scip),
                  initial, separate, enforce, check, propagate, local, modifiable, dynamic, removable, FALSE) );
            break;
         case 'E' :
            SCIP_CALL( SCIPcreateConsLinear(scip, &cons, mpsinputField2(mpsi), 0, NULL, NULL, 0.0, 0.0,
                  initial, separate, enforce, check, propagate, local, modifiable, dynamic, removable, FALSE) );
            break;
         case 'L' :
            SCIP_CALL( SCIPcreateConsLinear(scip, &cons, mpsinputField2(mpsi), 0, NULL, NULL, -SCIPinfinity(scip), 0.0,
                  initial, separate, enforce, check, propagate, local, modifiable, dynamic, removable, FALSE) );
            break;
         default :
            mpsinputSyntaxerror(mpsi);
            return SCIP_OKAY;
         }
         SCIP_CALL( SCIPaddCons(scip, cons) );
         SCIP_CALL( SCIPreleaseCons(scip, &cons) );

         /* if the file is of type cor, then the constraint names must be stored */
         SCIP_CALL( addConsNameToStorage(scip, consnames, consnamessize, nconsnames, mpsinputField2(mpsi)) );
      }
   }
   mpsinputSyntaxerror(mpsi);

   return SCIP_OKAY;
}

/** Process COLUMNS section. */
static
SCIP_RETCODE readCols(
   MPSINPUT*             mpsi,               /**< mps input structure */
   SCIP*                 scip,               /**< SCIP data structure */
   const char***         varnames,           /**< storage for the variable names, or NULL */
   int*                  varnamessize,       /**< the size of the variable names storage, or NULL */
   int*                  nvarnames           /**< the number of stored variable names, or NULL */
   )
{
   char          colname[MPS_MAX_NAMELEN] = { '\0' };
   SCIP_CONS*    cons;
   SCIP_VAR*     var;
   SCIP_Real     val;
   SCIP_Bool     usevartable;

   SCIPdebugMsg(scip, "read columns\n");

   var = NULL;
   SCIP_CALL( SCIPgetBoolParam(scip, "misc/usevartable", &usevartable) );

   while( mpsinputReadLine(mpsi) )
   {
      if( mpsinputField0(mpsi) != 0 )
      {
         if( strcmp(mpsinputField0(mpsi), "RHS") )
            break;

         /* add the last variable to the problem */
         if( var != NULL )
         {
            SCIP_CALL( SCIPaddVar(scip, var) );
            SCIP_CALL( SCIPreleaseVar(scip, &var) );
         }
         assert(var == NULL);

         mpsinputSetSection(mpsi, MPS_RHS);
         return SCIP_OKAY;
      }
      if( mpsinputField1(mpsi) == NULL || mpsinputField2(mpsi) == NULL || mpsinputField3(mpsi) == NULL )
         break;

      /* new column? */
      if( strcmp(colname, mpsinputField1(mpsi)) )
      {
         /* add the last variable to the problem */
         if( var != NULL )
         {
            SCIP_CALL( SCIPaddVar(scip, var) );
            SCIP_CALL( SCIPreleaseVar(scip, &var) );
         }
         assert(var == NULL);

         (void)SCIPmemccpy(colname, mpsinputField1(mpsi), '\0', MPS_MAX_NAMELEN - 1);

         /* check whether we have seen this variable before, this would not allowed */
         if( usevartable && SCIPfindVar(scip, colname) != NULL )
         {
            SCIPerrorMessage("Coeffients of column <%s> don't appear consecutively (line: %d)\n",
               colname, mpsi->lineno);

            return SCIP_READERROR;
         }

         /* if the file type is a cor file, the the variable name must be stored */
         SCIP_CALL( addVarNameToStorage(scip, varnames, varnamessize, nvarnames, colname) );

         if( mpsinputIsInteger(mpsi) )
         {
            /* for integer variables, default bounds are 0 <= x < 1(not +infinity, like it is for continuous variables), and default cost is 0 */
            SCIP_CALL( SCIPcreateVar(scip, &var, colname, 0.0, 1.0, 0.0, SCIP_VARTYPE_BINARY,
                  !mpsi->dynamiccols, mpsi->dynamiccols, NULL, NULL, NULL, NULL, NULL) );
         }
         else
         {
            /* for continuous variables, default bounds are 0 <= x, and default cost is 0 */
            SCIP_CALL( SCIPcreateVar(scip, &var, colname, 0.0, SCIPinfinity(scip), 0.0, SCIP_VARTYPE_CONTINUOUS,
                  !mpsi->dynamiccols, mpsi->dynamiccols, NULL, NULL, NULL, NULL, NULL) );
         }
      }
      assert(var != NULL);

      val = atof(mpsinputField3(mpsi));

      if( !strcmp(mpsinputField2(mpsi), mpsinputObjname(mpsi)) )
      {
         SCIP_CALL( SCIPchgVarObj(scip, var, val) );
      }
      else
      {
         cons = SCIPfindCons(scip, mpsinputField2(mpsi));
         if( cons == NULL )
            mpsinputEntryIgnored(scip, mpsi, "Column", mpsinputField1(mpsi), "row", mpsinputField2(mpsi), SCIP_VERBLEVEL_FULL);
         else if( !SCIPisZero(scip, val) )
         {
            /* warn the user in case the coefficient is infinite */
            if( SCIPisInfinity(scip, REALABS(val)) )
            {
               SCIPwarningMessage(scip, "Coefficient of variable <%s> in constraint <%s> contains infinite value <%e>,"
                  " consider adjusting SCIP infinity.\n", SCIPvarGetName(var), SCIPconsGetName(cons), val);
            }
            SCIP_CALL( SCIPaddCoefLinear(scip, cons, var, val) );
         }
      }
      if( mpsinputField5(mpsi) != NULL )
      {
         assert(mpsinputField4(mpsi) != NULL);

         val = atof(mpsinputField5(mpsi));

         if( !strcmp(mpsinputField4(mpsi), mpsinputObjname(mpsi)) )
         {
            SCIP_CALL( SCIPchgVarObj(scip, var, val) );
         }
         else
         {
            cons = SCIPfindCons(scip, mpsinputField4(mpsi));
            if( cons == NULL )
               mpsinputEntryIgnored(scip, mpsi, "Column", mpsinputField1(mpsi), "row", mpsinputField4(mpsi), SCIP_VERBLEVEL_FULL);
            else if( !SCIPisZero(scip, val) )
            {
               SCIP_CALL( SCIPaddCoefLinear(scip, cons, var, val) );
            }
         }
      }
   }
   mpsinputSyntaxerror(mpsi);

   return SCIP_OKAY;
}

/** Process RHS section. */
static
SCIP_RETCODE readRhs(
   MPSINPUT*             mpsi,               /**< mps input structure */
   SCIP*                 scip                /**< SCIP data structure */
   )
{
   char        rhsname[MPS_MAX_NAMELEN] = { '\0' };
   SCIP_CONS*  cons;
   SCIP_Real   lhs;
   SCIP_Real   rhs;
   SCIP_Real   val;

   SCIPdebugMsg(scip, "read right hand sides\n");

   while( mpsinputReadLine(mpsi) )
   {
      if( mpsinputField0(mpsi) != NULL )
      {
         if( !strcmp(mpsinputField0(mpsi), "RANGES") )
            mpsinputSetSection(mpsi, MPS_RANGES);
         else if( !strcmp(mpsinputField0(mpsi), "BOUNDS") )
            mpsinputSetSection(mpsi, MPS_BOUNDS);
         else if( !strcmp(mpsinputField0(mpsi), "SOS") )
            mpsinputSetSection(mpsi, MPS_SOS);
         else if( !strcmp(mpsinputField0(mpsi), "QMATRIX") )
            mpsinputSetSection(mpsi, MPS_QMATRIX);
         else if( !strcmp(mpsinputField0(mpsi), "QUADOBJ") )
            mpsinputSetSection(mpsi, MPS_QUADOBJ);
         else if( !strcmp(mpsinputField0(mpsi), "QCMATRIX") )
            mpsinputSetSection(mpsi, MPS_QCMATRIX);
         else if( !strcmp(mpsinputField0(mpsi), "INDICATORS") )
            mpsinputSetSection(mpsi, MPS_INDICATORS);
         else if( !strcmp(mpsinputField0(mpsi), "ENDATA") )
            mpsinputSetSection(mpsi, MPS_ENDATA);
         else
            break;
         return SCIP_OKAY;
      }
      if( (mpsinputField2(mpsi) != NULL && mpsinputField3(mpsi) == NULL)
         || (mpsinputField4(mpsi) != NULL && mpsinputField5(mpsi) == NULL) )
      {
         SCIPwarningMessage(scip, "reading rhs section, a field is missing, assuming that the vector name is the missing one(, row identfier <%s>)\n", mpsinputField2(mpsi));

         mpsinputInsertName(mpsi, "_RHS_", FALSE);
      }

      if( mpsinputField1(mpsi) == NULL || mpsinputField2(mpsi) == NULL || mpsinputField3(mpsi) == NULL )
         break;

      if( *rhsname == '\0' )
	 (void)SCIPmemccpy(rhsname, mpsinputField1(mpsi), '\0', MPS_MAX_NAMELEN - 1);

      if( !strcmp(rhsname, mpsinputField1(mpsi)) )
      {
         cons = SCIPfindCons(scip, mpsinputField2(mpsi));
         if( cons == NULL )
         {
            /* the rhs of the objective row is treated as objective constant */
            if( strcmp(mpsinputField2(mpsi), mpsinputObjname(mpsi)) == 0 )
            {
               val = atof(mpsinputField3(mpsi));
               SCIP_CALL( SCIPaddOrigObjoffset(scip, -val) );
            }
            else
               mpsinputEntryIgnored(scip, mpsi, "RHS", mpsinputField1(mpsi), "row", mpsinputField2(mpsi), SCIP_VERBLEVEL_NORMAL);
         }
         else
         {
            val = atof(mpsinputField3(mpsi));

            /* find out the row sense */
            lhs = SCIPgetLhsLinear(scip, cons);
            rhs = SCIPgetRhsLinear(scip, cons);
            if( SCIPisInfinity(scip, -lhs) )
            {
               /* lhs = -infinity -> lower or equal */
               assert(SCIPisZero(scip, rhs));
               SCIP_CALL( SCIPchgRhsLinear(scip, cons, val) );
            }
            else if( SCIPisInfinity(scip, rhs) )
            {
               /* rhs = +infinity -> greater or equal */
               assert(SCIPisZero(scip, lhs));
               SCIP_CALL( SCIPchgLhsLinear(scip, cons, val) );
            }
            else
            {
               /* lhs > -infinity, rhs < infinity -> equality */
               assert(SCIPisZero(scip, lhs));
               assert(SCIPisZero(scip, rhs));
               SCIP_CALL( SCIPchgLhsLinear(scip, cons, val) );
               SCIP_CALL( SCIPchgRhsLinear(scip, cons, val) );
            }
            SCIPdebugMsg(scip, "RHS <%s> lhs: %g  rhs: %g  val: <%22.12g>\n", mpsinputField2(mpsi), lhs, rhs, val);
         }
         if( mpsinputField5(mpsi) != NULL )
         {
            cons = SCIPfindCons(scip, mpsinputField4(mpsi));
            if( cons == NULL )
            {
               /* the rhs of the objective row is treated as objective constant */
               if( strcmp(mpsinputField4(mpsi), mpsinputObjname(mpsi)) == 0 )
               {
                  val = atof(mpsinputField5(mpsi));
                  SCIP_CALL( SCIPaddOrigObjoffset(scip, -val) );
               }
               else
                  mpsinputEntryIgnored(scip, mpsi, "RHS", mpsinputField1(mpsi), "row", mpsinputField4(mpsi), SCIP_VERBLEVEL_NORMAL);
            }
            else
            {
               val = atof(mpsinputField5(mpsi));

               /* find out the row sense */
               lhs = SCIPgetLhsLinear(scip, cons);
               rhs = SCIPgetRhsLinear(scip, cons);
               if( SCIPisInfinity(scip, -lhs) )
               {
                  /* lhs = -infinity -> lower or equal */
                  assert(SCIPisZero(scip, rhs));
                  SCIP_CALL( SCIPchgRhsLinear(scip, cons, val) );
               }
               else if( SCIPisInfinity(scip, rhs) )
               {
                  /* rhs = +infinity -> greater or equal */
                  assert(SCIPisZero(scip, lhs));
                  SCIP_CALL( SCIPchgLhsLinear(scip, cons, val) );
               }
               else
               {
                  /* lhs > -infinity, rhs < infinity -> equality */
                  assert(SCIPisZero(scip, lhs));
                  assert(SCIPisZero(scip, rhs));
                  SCIP_CALL( SCIPchgLhsLinear(scip, cons, val) );
                  SCIP_CALL( SCIPchgRhsLinear(scip, cons, val) );
               }
               SCIPdebugMsg(scip, "RHS <%s> lhs: %g  rhs: %g  val: <%22.12g>\n", mpsinputField4(mpsi), lhs, rhs, val);
            }
         }
      }
   }
   mpsinputSyntaxerror(mpsi);

   return SCIP_OKAY;
}

/** Process RANGES section */
static
SCIP_RETCODE readRanges(
   MPSINPUT*             mpsi,               /**< mps input structure */
   SCIP*                 scip                /**< SCIP data structure */
   )
{
   char        rngname[MPS_MAX_NAMELEN] = { '\0' };
   SCIP_CONS*  cons;
   SCIP_Real   lhs;
   SCIP_Real   rhs;
   SCIP_Real   val;

   SCIPdebugMsg(scip, "read ranges\n");

   while( mpsinputReadLine(mpsi) )
   {
      if( mpsinputField0(mpsi) != NULL )
      {
         if( !strcmp(mpsinputField0(mpsi), "BOUNDS") )
            mpsinputSetSection(mpsi, MPS_BOUNDS);
         else if( !strcmp(mpsinputField0(mpsi), "SOS") )
            mpsinputSetSection(mpsi, MPS_SOS);
         else if( !strcmp(mpsinputField0(mpsi), "QMATRIX") )
            mpsinputSetSection(mpsi, MPS_QMATRIX);
         else if( !strcmp(mpsinputField0(mpsi), "QUADOBJ") )
            mpsinputSetSection(mpsi, MPS_QUADOBJ);
         else if( !strcmp(mpsinputField0(mpsi), "QCMATRIX") )
            mpsinputSetSection(mpsi, MPS_QCMATRIX);
         else if( !strcmp(mpsinputField0(mpsi), "INDICATORS") )
            mpsinputSetSection(mpsi, MPS_INDICATORS);
         else if( !strcmp(mpsinputField0(mpsi), "ENDATA") )
            mpsinputSetSection(mpsi, MPS_ENDATA);
         else
            break;
         return SCIP_OKAY;
      }
      if( (mpsinputField2(mpsi) != NULL && mpsinputField3(mpsi) == NULL)
         || (mpsinputField4(mpsi) != NULL && mpsinputField5(mpsi) == NULL) )
      {
         SCIPwarningMessage(scip, "reading ranged section, a field is missing, assuming that the vector name is the missing one(, row identfier <%s>)\n", mpsinputField2(mpsi));

         mpsinputInsertName(mpsi, "_RNG_", FALSE);
      }

      if( mpsinputField1(mpsi) == NULL || mpsinputField2(mpsi) == NULL || mpsinputField3(mpsi) == NULL )
         break;

      if( *rngname == '\0' )
	 (void)SCIPmemccpy(rngname, mpsinputField1(mpsi), '\0', MPS_MAX_NAMELEN - 1);

      /* The rules are:
       * Row Sign   LHS             RHS
       * ----------------------------------------
       *  G   +/-   rhs             rhs + |range|
       *  L   +/-   rhs - |range|   rhs
       *  E   +     rhs             rhs + range
       *  E   -     rhs + range     rhs
       * ----------------------------------------
       */
      if( !strcmp(rngname, mpsinputField1(mpsi)) )
      {
         cons = SCIPfindCons(scip, mpsinputField2(mpsi));
         if( cons == NULL )
            mpsinputEntryIgnored(scip, mpsi, "Range", mpsinputField1(mpsi), "row", mpsinputField2(mpsi), SCIP_VERBLEVEL_NORMAL);
         else
         {
            val = atof(mpsinputField3(mpsi));

            /* find out the row sense */
            lhs = SCIPgetLhsLinear(scip, cons);
            rhs = SCIPgetRhsLinear(scip, cons);
            if( SCIPisInfinity(scip, -lhs) )
            {
               /* lhs = -infinity -> lower or equal */
               SCIP_CALL( SCIPchgLhsLinear(scip, cons, rhs - REALABS(val)) );
            }
            else if( SCIPisInfinity(scip, rhs) )
            {
               /* rhs = +infinity -> greater or equal */
               SCIP_CALL( SCIPchgRhsLinear(scip, cons, lhs + REALABS(val)) );
            }
            else
            {
               /* lhs > -infinity, rhs < infinity -> equality */
               assert(SCIPisEQ(scip, lhs, rhs));
               if( val >= 0.0 )
               {
                  SCIP_CALL( SCIPchgRhsLinear(scip, cons, rhs + val) );
               }
               else
               {
                  SCIP_CALL( SCIPchgLhsLinear(scip, cons, lhs + val) );
               }
            }
         }
         if( mpsinputField5(mpsi) != NULL )
         {
            cons = SCIPfindCons(scip, mpsinputField4(mpsi));
            if( cons == NULL )
               mpsinputEntryIgnored(scip, mpsi, "Range", mpsinputField1(mpsi), "row", mpsinputField4(mpsi), SCIP_VERBLEVEL_NORMAL);
            else
            {
               val = atof(mpsinputField5(mpsi));

               /* find out the row sense */
               lhs = SCIPgetLhsLinear(scip, cons);
               rhs = SCIPgetRhsLinear(scip, cons);
               if( SCIPisInfinity(scip, -lhs) )
               {
                  /* lhs = -infinity -> lower or equal */
                  SCIP_CALL( SCIPchgLhsLinear(scip, cons, rhs - REALABS(val)) );
               }
               else if( SCIPisInfinity(scip, rhs) )
               {
                  /* rhs = +infinity -> greater or equal */
                  SCIP_CALL( SCIPchgRhsLinear(scip, cons, lhs + REALABS(val)) );
               }
               else
               {
                  /* lhs > -infinity, rhs < infinity -> equality */
                  assert(SCIPisEQ(scip, lhs, rhs));
                  if( val >= 0.0 )
                  {
                     SCIP_CALL( SCIPchgRhsLinear(scip, cons, rhs + val) );
                  }
                  else
                  {
                     SCIP_CALL( SCIPchgLhsLinear(scip, cons, lhs + val) );
                  }
               }
            }
         }
      }
   }
   mpsinputSyntaxerror(mpsi);

   return SCIP_OKAY;
}

/** Process BOUNDS section. */
static
SCIP_RETCODE readBounds(
   MPSINPUT*             mpsi,               /**< mps input structure */
   SCIP*                 scip                /**< SCIP data structure */
   )
{
   char        bndname[MPS_MAX_NAMELEN] = { '\0' };
   SCIP_VAR*   var;
   SCIP_RETCODE retcode;
   SCIP_Real   val;
   SCIP_Bool   shifted;

   SCIP_VAR** semicont;
   int nsemicont;
   int semicontsize;

   retcode = SCIP_OKAY;

   semicont = NULL;
   nsemicont = 0;
   semicontsize = 0;

   SCIPdebugMsg(scip, "read bounds\n");

   while( mpsinputReadLine(mpsi) )
   {
      if( mpsinputField0(mpsi) != 0 )
      {
         if( !strcmp(mpsinputField0(mpsi), "SOS") )
            mpsinputSetSection(mpsi, MPS_SOS);
         else if( !strcmp(mpsinputField0(mpsi), "QMATRIX") )
            mpsinputSetSection(mpsi, MPS_QMATRIX);
         else if( !strcmp(mpsinputField0(mpsi), "QUADOBJ") )
            mpsinputSetSection(mpsi, MPS_QUADOBJ);
         else if( !strcmp(mpsinputField0(mpsi), "QCMATRIX") )
            mpsinputSetSection(mpsi, MPS_QCMATRIX);
         else if( !strcmp(mpsinputField0(mpsi), "INDICATORS") )
            mpsinputSetSection(mpsi, MPS_INDICATORS);
         else if( !strcmp(mpsinputField0(mpsi), "ENDATA") )
            mpsinputSetSection(mpsi, MPS_ENDATA);
         else
            break;
         goto READBOUNDS_FINISH;
      }

      shifted = FALSE;

      /* Is the value field used ? */
      if( !strcmp(mpsinputField1(mpsi), "LO")  /* lower bound given in field 4 */
         || !strcmp(mpsinputField1(mpsi), "UP")  /* upper bound given in field 4 */
         || !strcmp(mpsinputField1(mpsi), "FX")  /* fixed value given in field 4 */
         || !strcmp(mpsinputField1(mpsi), "LI")  /* CPLEX extension: lower bound of integer variable given in field 4 */
         || !strcmp(mpsinputField1(mpsi), "UI")  /* CPLEX extension: upper bound of integer variable given in field 4 */
         || !strcmp(mpsinputField1(mpsi), "SC")  /* CPLEX extension: semi-continuous variable, upper bound given in field 4 */
         || !strcmp(mpsinputField1(mpsi), "SI") )/* CPLEX extension: semi-integer variable, upper bound given in field 4 */
      {
         if( mpsinputField3(mpsi) != NULL && mpsinputField4(mpsi) == NULL )
         {
            int l;

            /* check what might be missing, if field 3 is a number the bound name might be missing */
            for( l = (int) strlen(mpsinputField3(mpsi)) - 1; l >= 0; --l )
            {
               if( mpsinputField3(mpsi)[l] != '.' && !isdigit(mpsinputField3(mpsi)[l]) )
                  break;
            }

            /* the bound name?! is missing */
            if( l < 0 )
            {
               SCIPwarningMessage(scip, "in bound section a name for value <%s> might be missing\n", mpsinputField3(mpsi));

               mpsinputInsertName(mpsi, "_BND_", TRUE);
               shifted = TRUE;
            }
            /* the bound is be missing */
            else
            {
               SCIPwarningMessage(scip, "in bound section a value for column <%s> is missing, assuming 0.0\n", mpsinputField3(mpsi));

               mpsinputInsertField4(mpsi, "0.0");
               shifted = TRUE;
            }
         }
      }
      else if( !strcmp(mpsinputField1(mpsi), "FR") /* free variable */
         || !strcmp(mpsinputField1(mpsi), "MI")    /* lower bound is minus infinity */
         || !strcmp(mpsinputField1(mpsi), "PL")    /* upper bound is plus infinity */
         || !strcmp(mpsinputField1(mpsi), "BV") )  /* CPLEX extension: binary variable */
      {
         if( mpsinputField2(mpsi) != NULL && mpsinputField3(mpsi) == NULL )
         {
            SCIPwarningMessage(scip, "in bound section a name for a column is missing\n");

            mpsinputInsertName(mpsi, "_BND_", TRUE);
            shifted = TRUE;
         }
      }
      else
      {
         mpsinputSyntaxerror(mpsi);
         return SCIP_OKAY;
      }

      if( mpsinputField1(mpsi) == NULL || mpsinputField2(mpsi) == NULL || mpsinputField3(mpsi) == NULL )
         break;

      if( *bndname == '\0' )
	 (void)SCIPmemccpy(bndname, mpsinputField2(mpsi), '\0', MPS_MAX_NAMELEN - 1);

      /* Only read the first Bound in section */
      if( !strcmp(bndname, mpsinputField2(mpsi)) )
      {
         SCIP_VARTYPE oldvartype;
         SCIP_Bool infeasible;

         var = SCIPfindVar(scip, mpsinputField3(mpsi));
         /* if variable did not appear in columns section before, then it may still come in later sections (QCMATRIX, QMATRIX, SOS, ...)
          * thus add it as continuous variables, which has default bounds 0.0 <= x, and default cost 0.0 */
         if( var == NULL )
         {
            SCIP_VAR* varcpy;

            SCIP_CALL( SCIPcreateVar(scip, &var, mpsinputField3(mpsi), 0.0, SCIPinfinity(scip), 0.0, 
                  SCIP_VARTYPE_CONTINUOUS, !mpsi->dynamiccols, mpsi->dynamiccols, NULL, NULL, NULL, NULL, NULL) );

            SCIP_CALL( SCIPaddVar(scip, var) );
            varcpy = var;
            SCIP_CALL( SCIPreleaseVar(scip, &varcpy) );
            /* mpsinputEntryIgnored(scip, mpsi, "column", mpsinputField3(mpsi), "bound", bndname, SCIP_VERBLEVEL_NORMAL); */
         }
         assert(var != NULL);

         if( mpsinputField4(mpsi) == NULL )
            val = 0.0;
         else
            val = atof(mpsinputField4(mpsi));

         /* remember variable type */
         oldvartype = SCIPvarGetType(var);

         /* If a bound of a binary variable is given, the variable is converted into an integer variable
          * with default bounds 0 <= x <= infinity before applying the bound. Note that integer variables
          * are by default assumed to be binary, but an explicit lower bound of 0 turns them into integer variables.
          * Only if the upper bound is explicitly set to 1, we leave the variable as a binary one.
          */
         if( oldvartype == SCIP_VARTYPE_BINARY && !((mpsinputField1(mpsi)[0] == 'U' ||
                  (mpsinputField1(mpsi)[0] == 'F' && mpsinputField1(mpsi)[1] == 'X')) && SCIPisFeasEQ(scip, val, 1.0))
            && !(mpsinputField1(mpsi)[0] == 'F' && mpsinputField1(mpsi)[1] == 'X'&& SCIPisFeasEQ(scip, val, 0.0)) )
         {
            SCIP_CALL( SCIPchgVarType(scip, var, SCIP_VARTYPE_INTEGER, &infeasible) );
            assert(!infeasible);

            oldvartype =  SCIP_VARTYPE_INTEGER;
            SCIP_CALL( SCIPchgVarUb(scip, var, SCIPinfinity(scip)) );
         }

         /* switch variable type to continuous before applying the bound, this is necessary for stupid non-integral
          * bounds on general variables, which even might lead to infeasibility
          */
         if( oldvartype != SCIP_VARTYPE_CONTINUOUS )
         {
            assert(SCIP_VARTYPE_CONTINUOUS >= SCIP_VARTYPE_IMPLINT && SCIP_VARTYPE_IMPLINT >= SCIP_VARTYPE_INTEGER && SCIP_VARTYPE_INTEGER >= SCIP_VARTYPE_BINARY); /*lint !e506*/
            /* relaxing variable type */
            SCIP_CALL( SCIPchgVarType(scip, var, SCIP_VARTYPE_CONTINUOUS, &infeasible) );
         }
         assert(SCIPvarGetType(var) == SCIP_VARTYPE_CONTINUOUS);

         switch( mpsinputField1(mpsi)[0] )
         {
         case 'L':
            if( !SCIPisZero(scip, SCIPvarGetLbGlobal(var)) && SCIPisLT(scip, val, SCIPvarGetLbGlobal(var)) )
            {
               SCIPwarningMessage(scip, "Relaxing already defined lower bound %g of variable <%s> to %g not allowed.\n", SCIPvarGetLbGlobal(var), SCIPvarGetName(var), val);
            }

            SCIP_CALL( SCIPchgVarLb(scip, var, val) );

            if( mpsinputField1(mpsi)[1] == 'I' ) /* CPLEX extension (Integer Bound) */
            {
               if( !SCIPisFeasIntegral(scip, val) )
               {
                  SCIPwarningMessage(scip, "variable <%s> declared as integral has a non-integral lower bound (%.14g) -> if feasible, bounds will be adjusted\n", SCIPvarGetName(var), val);
               }
               SCIP_CALL( SCIPchgVarType(scip, var, SCIP_VARTYPE_INTEGER, &infeasible) );
               /* don't assert feasibility here because the presolver will and should detect a infeasibility */
            }
            else if( oldvartype < SCIP_VARTYPE_CONTINUOUS )
            {
               if( !SCIPisFeasIntegral(scip, val) )
               {
                  SCIPwarningMessage(scip, "variable <%s> declared as integral has a non-integral lower bound (%.14g) -> if feasible, bounds will be adjusted\n", SCIPvarGetName(var), val);
               }
            }

            break;
         case 'U':
            if( SCIPisGT(scip, val, SCIPvarGetUbGlobal(var)) )
            {
               SCIPwarningMessage(scip, "Relaxing already defined upper bound %g of variable <%s> to %g not allowed.\n", SCIPvarGetUbGlobal(var), SCIPvarGetName(var), val);
            }

            SCIP_CALL( SCIPchgVarUb(scip, var, val) );
            if( mpsinputField1(mpsi)[1] == 'I' ) /* CPLEX extension (Integer Bound) */
            {
               if( !SCIPisFeasIntegral(scip, val) )
               {
                  SCIPwarningMessage(scip, "variable <%s> declared as integral has a non-integral upper bound (%.14g) -> if feasible, bounds will be adjusted\n", SCIPvarGetName(var), val);
               }

               SCIP_CALL( SCIPchgVarType(scip, var, SCIP_VARTYPE_INTEGER, &infeasible) );
               /* don't assert feasibility here because the presolver will and should detect an infeasibility */
            }
            else if( oldvartype < SCIP_VARTYPE_CONTINUOUS )
            {
               if( !SCIPisFeasIntegral(scip, val) )
               {
                  SCIPwarningMessage(scip, "variable <%s> declared as integral has a non-integral upper bound (%.14g) -> if feasible, bounds will be adjusted\n", SCIPvarGetName(var), val);
               }
            }
            break;
         case 'S':
            assert(mpsinputField1(mpsi)[1] == 'C' || mpsinputField1(mpsi)[1] == 'I'); /* semi-continuous or semi-integer (CPLEX extension) */
            /* remember that variable is semi-continuous/-integer */
            if( semicontsize <= nsemicont )
            {
               semicontsize = SCIPcalcMemGrowSize(scip, nsemicont+1);
               if( semicont == NULL )
               {
                  SCIP_CALL( SCIPallocBufferArray(scip, &semicont, semicontsize) );
               }
               else
               {
                  SCIP_CALL( SCIPreallocBufferArray(scip, &semicont, semicontsize) );
               }
            }
            assert(semicont != NULL);
            semicont[nsemicont] = var;
            ++nsemicont;

            if( mpsinputField1(mpsi)[1] == 'I' ) /* variable is semi-integer, hence change its type to integer (the "semi" part will be handled below) */
            {
               SCIP_CALL( SCIPchgVarType(scip, var, SCIP_VARTYPE_INTEGER, &infeasible) );
               /* don't assert feasibility here because the presolver will and should detect an infeasibility */
            }

            /* if both bounds are infinite anyway, we do not need to print a warning or change the bound */
            if( !SCIPisInfinity(scip, val) || !SCIPisInfinity(scip, SCIPvarGetUbGlobal(var)) )
            {
               if( SCIPisGT(scip, val, SCIPvarGetUbGlobal(var)) )
               {
                  SCIPwarningMessage(scip, "Relaxing already defined upper bound %g of variable <%s> to %g not allowed.\n", SCIPvarGetUbGlobal(var), SCIPvarGetName(var), val);
               }

               SCIP_CALL( SCIPchgVarUb(scip, var, val) );
            }
            break;
         case 'F':
            if( mpsinputField1(mpsi)[1] == 'X' )
            {
               SCIP_CALL( SCIPchgVarLb(scip, var, val) );
               SCIP_CALL( SCIPchgVarUb(scip, var, val) );
            }
            else
            {
               SCIP_CALL( SCIPchgVarLb(scip, var, -SCIPinfinity(scip)) );
               SCIP_CALL( SCIPchgVarUb(scip, var, +SCIPinfinity(scip)) );
            }
            break;
         case 'M':
            SCIP_CALL( SCIPchgVarLb(scip, var, -SCIPinfinity(scip)) );
            break;
         case 'P':
            SCIP_CALL( SCIPchgVarUb(scip, var, +SCIPinfinity(scip)) );
            break;
         case 'B' : /* CPLEX extension (Binary) */
            SCIP_CALL( SCIPchgVarLb(scip, var, 0.0) );
            SCIP_CALL( SCIPchgVarUb(scip, var, 1.0) );
            SCIP_CALL( SCIPchgVarType(scip, var, SCIP_VARTYPE_BINARY, &infeasible) );
            /* don't assert feasibility here because the presolver will and should detect a infeasibility */
            break;
         default:
            mpsinputSyntaxerror(mpsi);
            return SCIP_OKAY;
         }

         /* switch variable type back to old type if necessary */
         if( oldvartype < SCIPvarGetType(var) )
         {
            SCIP_CALL( SCIPchgVarType(scip, var, oldvartype, &infeasible) );
         }
      }
      else
      {
         /* check for syntax error */
         assert(*bndname != '\0');
         if( strcmp(bndname, mpsinputField3(mpsi)) == 0 && shifted )
         {
            mpsinputSyntaxerror(mpsi);
            return SCIP_OKAY;
         }

         mpsinputEntryIgnored(scip, mpsi, "bound", mpsinputField2(mpsi), "variable", mpsinputField3(mpsi), SCIP_VERBLEVEL_NORMAL);
      }
   }
   mpsinputSyntaxerror(mpsi);

 READBOUNDS_FINISH:
   if( nsemicont > 0 )
   {
      SCIP_CONS* cons;
      SCIP_VAR* vars[2];
      SCIP_BOUNDTYPE boundtypes[2];
      SCIP_Real bounds[2];
      char name[SCIP_MAXSTRLEN];
      SCIP_Real oldlb;
      int i;

      assert(semicont != NULL);

      /* add bound disjunction constraints for semi-continuous and semi-integer variables */
      for( i = 0; i < nsemicont; ++i )
      {
         var = semicont[i];
         assert(SCIPvarGetType(var) == SCIP_VARTYPE_INTEGER || SCIPvarGetType(var) == SCIP_VARTYPE_CONTINUOUS);

         oldlb = SCIPvarGetLbGlobal(var);
         assert(oldlb >= 0.0);

         /* if no bound was specified (which we assume if we see lower bound 0.0),
          * then the default lower bound for a semi-continuous variable is 1.0 */
         if( oldlb == 0.0 )
            oldlb = 1.0;

         /* change the lower bound to 0.0 */
         SCIP_CALL( SCIPchgVarLb(scip, var, 0.0) );

         /* add a bound disjunction constraint to say var <= 0.0 or var >= oldlb */
         (void) SCIPsnprintf(name, SCIP_MAXSTRLEN, "semicont_%s", SCIPvarGetName(var));

         vars[0] = var;
         vars[1] = var;
         boundtypes[0] = SCIP_BOUNDTYPE_UPPER;
         boundtypes[1] = SCIP_BOUNDTYPE_LOWER;
         bounds[0] = 0.0;
         bounds[1] = oldlb;

         retcode = SCIPcreateConsBounddisjunction(scip, &cons, name, 2, vars, boundtypes, bounds,
            !mpsi->dynamiccols, TRUE, TRUE, TRUE, TRUE, FALSE, FALSE, mpsi->dynamicconss, mpsi->dynamiccols, FALSE);

         if( retcode != SCIP_OKAY )
            break;

         SCIP_CALL( SCIPaddCons(scip, cons) );

         SCIPdebugMsg(scip, "add bound disjunction constraint for semi-continuity/-integrality of <%s>:\n\t", SCIPvarGetName(var));
         SCIPdebugPrintCons(scip, cons, NULL);

         SCIP_CALL( SCIPreleaseCons(scip, &cons) );
      }
   }

   SCIPfreeBufferArrayNull(scip, &semicont);

   SCIP_CALL( retcode );

   return SCIP_OKAY;
}


/** Process SOS section.
 *
 *  We read the SOS section, which is a nonstandard section introduced by CPLEX.
 *
 *  @note Currently we do not support the standard way of specifying SOS constraints via markers.
 */
static
SCIP_RETCODE readSOS(
   MPSINPUT*             mpsi,               /**< mps input structure */
   SCIP*                 scip                /**< SCIP data structure */
   )
{
   SCIP_Bool initial;
   SCIP_Bool separate;
   SCIP_Bool enforce;
   SCIP_Bool check;
   SCIP_Bool propagate;
   SCIP_Bool local;
   SCIP_Bool dynamic;
   SCIP_Bool removable;
   char name[MPS_MAX_NAMELEN] = { '\0' };
   SCIP_CONS* cons = NULL;
   int consType = -1;
   int cnt = 0;

   SCIPdebugMsg(scip, "read SOS constraints\n");

   /* standard settings for SOS constraints: */
   initial = mpsi->initialconss;
   separate = TRUE;
   enforce = TRUE;
   check = TRUE;
   propagate = TRUE;
   local = FALSE;
   dynamic = mpsi->dynamicconss;
   removable = mpsi->dynamicrows;

   /* loop through section */
   while( mpsinputReadLine(mpsi) )
   {
      int type = -1;

      /* check if next section is found */
      if( mpsinputField0(mpsi) != NULL )
      {
         if( !strcmp(mpsinputField0(mpsi), "ENDATA") )
            mpsinputSetSection(mpsi, MPS_ENDATA);
         else if( !strcmp(mpsinputField0(mpsi), "QMATRIX") )
            mpsinputSetSection(mpsi, MPS_QMATRIX);
         else if( !strcmp(mpsinputField0(mpsi), "QUADOBJ") )
            mpsinputSetSection(mpsi, MPS_QUADOBJ);
         else if( !strcmp(mpsinputField0(mpsi), "QCMATRIX") )
            mpsinputSetSection(mpsi, MPS_QCMATRIX);
         else if( !strcmp(mpsinputField0(mpsi), "INDICATORS") )
            mpsinputSetSection(mpsi, MPS_INDICATORS);
         break;
      }
      if( mpsinputField1(mpsi) == NULL )
      {
         SCIPerrorMessage("empty data in a non-comment line.\n");
         mpsinputSyntaxerror(mpsi);
         return SCIP_OKAY;
      }

      /* check for new SOS set */
      if( strcmp(mpsinputField1(mpsi), "S1") == 0 )
         type = 1;
      if( strcmp(mpsinputField1(mpsi), "S2") == 0 )
         type = 2;

      /* add last constraint and create a new one */
      if( type > 0 )
      {
         assert( type == 1 || type == 2 );
         if( cons != NULL )
         {
            /* add last constraint */
            SCIP_CALL( SCIPaddCons(scip, cons) );
            SCIPdebugMsg(scip, "(line %d) added constraint <%s>: ", mpsi->lineno, SCIPconsGetName(cons));
            SCIPdebugPrintCons(scip, cons, NULL);
            SCIP_CALL( SCIPreleaseCons(scip, &cons) );
         }

         /* check name */
         if( mpsinputField2(mpsi) != NULL )
            (void)SCIPmemccpy(name, mpsinputField2(mpsi), '\0', MPS_MAX_NAMELEN - 1);
         else
         {
            /* create new name */
            (void) SCIPsnprintf(name, MPS_MAX_NAMELEN, "SOS%d", ++cnt);
         }

         /* create new SOS constraint */
         if( type == 1 )
         {
            /* we do not know the name of the constraint */
            SCIP_CALL( SCIPcreateConsSOS1(scip, &cons, name, 0, NULL, NULL, initial, separate, enforce, check, propagate,
                  local, dynamic, removable, FALSE) );
         }
         else
         {
            assert( type == 2 );
            SCIP_CALL( SCIPcreateConsSOS2(scip, &cons, name, 0, NULL, NULL, initial, separate, enforce, check, propagate,
                  local, dynamic, removable, FALSE) );
         }
         consType = type;
         SCIPdebugMsg(scip, "created constraint <%s> of type %d.\n", name, type);
         /* note: we ignore the priorities! */
      }
      else
      {
         /* otherwise we are in the section given variables */
         SCIP_VAR* var;
         SCIP_Real weight;
         char* endptr;

         if( consType != 1 && consType != 2 )
         {
            SCIPerrorMessage("missing SOS type specification.\n");
            mpsinputSyntaxerror(mpsi);
            return SCIP_OKAY;
         }

         /* get variable */
         var = SCIPfindVar(scip, mpsinputField1(mpsi));
         if( var == NULL )
         {
            /* ignore unknown variables - we would not know the type anyway */
            mpsinputEntryIgnored(scip, mpsi, "column", mpsinputField1(mpsi), "SOS", name, SCIP_VERBLEVEL_NORMAL);
         }
         else
         {
            /* get weight */
            if( NULL == mpsinputField2(mpsi)  )
            {
               SCIPerrorMessage("weight for variable <%s> not specified.\n", mpsinputField1(mpsi));
               mpsinputSyntaxerror(mpsi);
               return SCIP_OKAY;
            }

            weight = strtod(mpsinputField2(mpsi), &endptr);
            if( endptr == mpsinputField2(mpsi) || *endptr != '\0' )
            {
               SCIPerrorMessage("weight for variable <%s> not specified.\n", mpsinputField1(mpsi));
               mpsinputSyntaxerror(mpsi);
               return SCIP_OKAY;
            }

            /* add variable and weight */
            assert( consType == 1 || consType == 2 );
            switch( consType )
            {
            case 1: 
               SCIP_CALL( SCIPaddVarSOS1(scip, cons, var, weight) );
               break;
            case 2: 
               SCIP_CALL( SCIPaddVarSOS2(scip, cons, var, weight) );
               break;
            /* coverity[dead_error_begin] */
            default: 
               SCIPerrorMessage("unknown SOS type: <%d>\n", type); /* should not happen */
               SCIPABORT();
               return SCIP_INVALIDDATA;  /*lint !e527*/
            }
            SCIPdebugMsg(scip, "added variable <%s> with weight %g.\n", SCIPvarGetName(var), weight);
         }
         /* check other fields */
         if( (mpsinputField3(mpsi) != NULL && *mpsinputField3(mpsi) != '\0' ) ||
            (mpsinputField4(mpsi) != NULL && *mpsinputField4(mpsi) != '\0' ) ||
            (mpsinputField5(mpsi) != NULL && *mpsinputField5(mpsi) != '\0' ) )
         {
            SCIPwarningMessage(scip, "ignoring data in fields 3-5 <%s> <%s> <%s>.\n",
               mpsinputField3(mpsi), mpsinputField4(mpsi), mpsinputField5(mpsi));
         }
      }
   }

   if( cons != NULL )
   {
      /* add last constraint */
      SCIP_CALL( SCIPaddCons(scip, cons) );
      SCIPdebugMsg(scip, "(line %d) added constraint <%s>: ", mpsi->lineno, SCIPconsGetName(cons));
      SCIPdebugPrintCons(scip, cons, NULL);
      SCIP_CALL( SCIPreleaseCons(scip, &cons) );
   }

   return SCIP_OKAY;
}


/** Process QMATRIX or QUADOBJ section.
 *
 *  - We read the QMATRIX or QUADOBJ section, which is a nonstandard section introduced by CPLEX.
 *  - We create a quadratic constraint for this matrix and add a variable to the objective to
 *    represent the value of the QMATRIX.
 *  - For a QMATRIX, we expect that both lower and upper diagonal elements are given and every
 *    coefficient has to be divided by 2.0.
 *  - For a QUADOBJ, we expect that only the upper diagonal elements are given and thus only
 *    coefficients on the diagonal have to be divided by 2.0.
 */
static
SCIP_RETCODE readQMatrix(
   MPSINPUT*             mpsi,               /**< mps input structure */
   SCIP_Bool             isQuadObj,          /**< whether we actually read a QUADOBJ section */
   SCIP*                 scip                /**< SCIP data structure */
   )
{
   SCIP_VAR** quadvars1;
   SCIP_VAR** quadvars2;
   SCIP_Real* quadcoefs;
   SCIP_RETCODE retcode;
   int cnt  = 0; /* number of qmatrix elements processed so far */
   int size;     /* size of quad* arrays */

   SCIPdebugMsg(scip, "read %s objective\n", isQuadObj ? "QUADOBJ" : "QMATRIX");

   retcode = SCIP_OKAY;

   size = 1;
   SCIP_CALL( SCIPallocBufferArray(scip, &quadvars1, size) );
   SCIP_CALL( SCIPallocBufferArray(scip, &quadvars2, size) );
   SCIP_CALL( SCIPallocBufferArray(scip, &quadcoefs, size) );

   /* loop through section */
   /* coverity[tainted_data] */
   while( mpsinputReadLine(mpsi) )
   {
      /* otherwise we are in the section given variables */
      SCIP_VAR* var1;
      SCIP_VAR* var2;
      SCIP_Real coef;

      /* check if next section is found */
      if( mpsinputField0(mpsi) != NULL )
      {
         if( !strcmp(mpsinputField0(mpsi), "QCMATRIX") )
            mpsinputSetSection(mpsi, MPS_QCMATRIX);
         else if( !strcmp(mpsinputField0(mpsi), "INDICATORS") )
            mpsinputSetSection(mpsi, MPS_INDICATORS);
         else if( !strcmp(mpsinputField0(mpsi), "ENDATA") )
            mpsinputSetSection(mpsi, MPS_ENDATA);
         break;
      }
      if( mpsinputField1(mpsi) == NULL && mpsinputField2(mpsi) == NULL )
      {
         SCIPerrorMessage("empty data in a non-comment line.\n");
         mpsinputSyntaxerror(mpsi);
         SCIPfreeBufferArray(scip, &quadvars1);
         SCIPfreeBufferArray(scip, &quadvars2);
         SCIPfreeBufferArray(scip, &quadcoefs);
         return SCIP_OKAY;
      }

      /* get first variable */
      var1 = SCIPfindVar(scip, mpsinputField1(mpsi));
      if( var1 == NULL )
      {
         /* ignore unknown variables - we would not know the type anyway */
         mpsinputEntryIgnored(scip, mpsi, "column", mpsinputField1(mpsi), "QMatrix", "QMATRIX", SCIP_VERBLEVEL_NORMAL);
      }
      else
      {
         int k;
         for( k = 1; k <= 2; ++k )
         {
            /* get second variable */
            var2 = SCIPfindVar(scip, k == 1 ? mpsinputField2(mpsi) : mpsinputField4(mpsi));
            if( var2 == NULL )
            {
               /* ignore unknown variables - we would not know the type anyway */
               mpsinputEntryIgnored(scip, mpsi, "column", mpsinputField2(mpsi), "QMatrix", "QMATRIX", SCIP_VERBLEVEL_NORMAL);
            }
            else
            {
               const char* field;
               char* endptr;

               /* get coefficient */
               field = (k == 1 ? mpsinputField3(mpsi) :  mpsinputField5(mpsi));
               if( NULL == field )
               {
                  SCIPerrorMessage("coefficient of term <%s>*<%s> not specified.\n", SCIPvarGetName(var1), SCIPvarGetName(var2));
                  mpsinputSyntaxerror(mpsi);
                  SCIPfreeBufferArray(scip, &quadvars1);
                  SCIPfreeBufferArray(scip, &quadvars2);
                  SCIPfreeBufferArray(scip, &quadcoefs);
                  return SCIP_OKAY;
               }

               coef = strtod(field, &endptr);
               if( endptr == field || *endptr != '\0' )
               {
                  SCIPerrorMessage("coefficient of term <%s>*<%s> not specified.\n", SCIPvarGetName(var1), SCIPvarGetName(var2));
                  mpsinputSyntaxerror(mpsi);
                  SCIPfreeBufferArray(scip, &quadvars1);
                  SCIPfreeBufferArray(scip, &quadvars2);
                  SCIPfreeBufferArray(scip, &quadcoefs);
                  return SCIP_OKAY;
               }

               /* store variables and coefficient */
               if( cnt >= size )
               {
                  int newsize = SCIPcalcMemGrowSize(scip, size+1);
                  assert(newsize > size);
                  SCIP_CALL( SCIPreallocBufferArray(scip, &quadvars1, newsize) );
                  SCIP_CALL( SCIPreallocBufferArray(scip, &quadvars2, newsize) );
                  SCIP_CALL( SCIPreallocBufferArray(scip, &quadcoefs, newsize) );
                  size = newsize;
               }
               assert(cnt < size);
               quadvars1[cnt] = var1;
               quadvars2[cnt] = var2;
               quadcoefs[cnt] = coef;

               /* diagonal elements have to be divided by 2.0
                * in a QMATRIX section also off-diagonal have to be divided by 2.0, since both lower and upper diagonal elements are given
                */
               if( var1 == var2 || !isQuadObj )
                  quadcoefs[cnt] /= 2.0;
               ++cnt;

               SCIPdebugMsg(scip, "stored term %g*<%s>*<%s>.\n", coef, SCIPvarGetName(var1), SCIPvarGetName(var2));
            }

            if( mpsinputField4(mpsi) == NULL || *mpsinputField4(mpsi) == '\0' )
               break;

            if( mpsinputField5(mpsi) == NULL || *mpsinputField5(mpsi) == '\0' )
            {
               /* ignore unknown variables - we would not know the type anyway */
               mpsinputEntryIgnored(scip, mpsi, "column", mpsinputField4(mpsi), "QMatrix", "QMATRIX", SCIP_VERBLEVEL_NORMAL);
               break;
            }
         }
      }
   }

   /* add constraint */
   if( cnt )
   {
      SCIP_Bool  initial, separate, enforce, check, propagate;
      SCIP_Bool  local, modifiable, dynamic, removable;
      SCIP_CONS* cons = NULL;
      SCIP_VAR*  qmatrixvar = NULL;
      SCIP_Real  lhs, rhs;
      SCIP_Real  minusone = -1.0;

      /* determine settings; note that reading/{initialconss,dynamicconss,dynamicrows,dynamiccols} apply only to model
       * constraints and variables, not to an auxiliary objective constraint (otherwise it can happen that an auxiliary
       * objective variable is loose with infinite best bound, triggering the problem that an LP that is unbounded
       * because of loose variables with infinite best bound cannot be solved)
       */
      initial    = TRUE;
      separate   = TRUE;
      enforce    = TRUE;
      check      = TRUE;
      propagate  = TRUE;
      local      = FALSE;
      modifiable = FALSE;
      dynamic    = FALSE;
      removable  = FALSE;

      SCIP_CALL( SCIPcreateVar(scip, &qmatrixvar, "qmatrixvar", -SCIPinfinity(scip), SCIPinfinity(scip), 1.0,
            SCIP_VARTYPE_CONTINUOUS, TRUE, FALSE, NULL, NULL, NULL, NULL, NULL) );
      SCIP_CALL( SCIPaddVar(scip, qmatrixvar) );

      if( mpsinputObjsense(mpsi) == SCIP_OBJSENSE_MINIMIZE )
      {
         lhs = -SCIPinfinity(scip);
         rhs = 0.0;
      }
      else
      {
         lhs = 0.0;
         rhs = SCIPinfinity(scip);
      }

      retcode = SCIPcreateConsQuadraticNonlinear(scip, &cons, "qmatrix", 1, &qmatrixvar, &minusone, cnt, quadvars1, quadvars2, quadcoefs, lhs, rhs,
         initial, separate, enforce, check, propagate, local, modifiable, dynamic, removable);

      if( retcode == SCIP_OKAY )
      {
         SCIP_CALL( SCIPaddCons(scip, cons) );
         SCIPdebugMsg(scip, "(line %d) added constraint <%s>: ", mpsi->lineno, SCIPconsGetName(cons));
         SCIPdebugPrintCons(scip, cons, NULL);

         SCIP_CALL( SCIPreleaseCons(scip, &cons) );
         SCIP_CALL( SCIPreleaseVar(scip, &qmatrixvar) );
      }
   }
   else
   {
      SCIPwarningMessage(scip, "%s section has no entries.\n", isQuadObj ? "QUADOBJ" : "QMATRIX");
   }

   SCIPfreeBufferArray(scip, &quadvars1);
   SCIPfreeBufferArray(scip, &quadvars2);
   SCIPfreeBufferArray(scip, &quadcoefs);

   SCIP_CALL( retcode );

   return SCIP_OKAY;
}


/** Process QCMATRIX section.
 *
 *  We read the QCMATRIX section, which is a nonstandard section introduced by CPLEX.
 *
 *  We replace the corresponding linear constraint by a quadratic constraint which contains the
 *  original linear constraint plus the quadratic part specified in the QCMATRIX.
 */
static
SCIP_RETCODE readQCMatrix(
   MPSINPUT*             mpsi,               /**< mps input structure */
   SCIP*                 scip                /**< SCIP data structure */
   )
{
   SCIP_CONS* lincons; /* the linear constraint that was added for the corresponding row */
   SCIP_VAR** quadvars1;
   SCIP_VAR** quadvars2;
   SCIP_Real* quadcoefs;
   SCIP_RETCODE retcode;
   int cnt  = 0; /* number of qcmatrix elements processed so far */
   int size;     /* size of quad* arrays */

   if( mpsinputField1(mpsi) == NULL )
   {
      SCIPerrorMessage("no row name in QCMATRIX line.\n");
      mpsinputSyntaxerror(mpsi);
      return SCIP_OKAY;
   }

   retcode = SCIP_OKAY;

   SCIPdebugMsg(scip, "read QCMATRIX section for row <%s>\n", mpsinputField1(mpsi));

   lincons = SCIPfindCons(scip, mpsinputField1(mpsi));
   if( lincons == NULL )
   {
      SCIPerrorMessage("no row under name <%s> processed so far.\n", mpsinputField1(mpsi));
      mpsinputSyntaxerror(mpsi);
      return SCIP_OKAY;
   }

   size = 1;
   SCIP_CALL( SCIPallocBufferArray(scip, &quadvars1, size) );
   SCIP_CALL( SCIPallocBufferArray(scip, &quadvars2, size) );
   SCIP_CALL( SCIPallocBufferArray(scip, &quadcoefs, size) );

   /* loop through section */
   /* coverity[tainted_data] */
   while( mpsinputReadLine(mpsi) )
   {
      /* otherwise we are in the section given variables */
      SCIP_VAR* var1;
      SCIP_VAR* var2;
      SCIP_Real coef;

      /* check if next section is found */
      if( mpsinputField0(mpsi) != NULL )
      {
         if( !strcmp(mpsinputField0(mpsi), "QMATRIX") )
            mpsinputSetSection(mpsi, MPS_QMATRIX);
         else if( !strcmp(mpsinputField0(mpsi), "QUADOBJ") )
            mpsinputSetSection(mpsi, MPS_QUADOBJ);
         else if( !strcmp(mpsinputField0(mpsi), "QCMATRIX") )
            mpsinputSetSection(mpsi, MPS_QCMATRIX);
         else if( !strcmp(mpsinputField0(mpsi), "INDICATORS") )
            mpsinputSetSection(mpsi, MPS_INDICATORS);
         else if( !strcmp(mpsinputField0(mpsi), "ENDATA") )
            mpsinputSetSection(mpsi, MPS_ENDATA);
         break;
      }
      if( mpsinputField1(mpsi) == NULL && mpsinputField2(mpsi) == NULL )
      {
         SCIPerrorMessage("empty data in a non-comment line.\n");
         mpsinputSyntaxerror(mpsi);

         goto TERMINATE;
      }

      /* get first variable */
      var1 = SCIPfindVar(scip, mpsinputField1(mpsi));
      if( var1 == NULL )
      {
         /* ignore unknown variables - we would not know the type anyway */
         mpsinputEntryIgnored(scip, mpsi, "column", mpsinputField1(mpsi), "QCMatrix", SCIPconsGetName(lincons), SCIP_VERBLEVEL_NORMAL);
      }
      else
      {
         /* get second variable */
         var2 = SCIPfindVar(scip, mpsinputField2(mpsi));
         if( var2 == NULL )
         {
            /* ignore unknown variables - we would not know the type anyway */
            mpsinputEntryIgnored(scip, mpsi, "column", mpsinputField2(mpsi), "QCMatrix", SCIPconsGetName(lincons), SCIP_VERBLEVEL_NORMAL);
         }
         else
         {
            char* endptr;
            if( mpsinputField3(mpsi) ==  NULL )
            {
               SCIPerrorMessage("coefficient of term <%s>*<%s> not specified.\n", mpsinputField1(mpsi), mpsinputField2(mpsi));
               mpsinputSyntaxerror(mpsi);

               goto TERMINATE;
            }

            /* get coefficient */
            coef = strtod(mpsinputField3(mpsi), &endptr);
            if( endptr == mpsinputField3(mpsi) || *endptr != '\0' )
            {
               SCIPerrorMessage("coefficient of term <%s>*<%s> not specified.\n", mpsinputField1(mpsi), mpsinputField2(mpsi));
               mpsinputSyntaxerror(mpsi);

               goto TERMINATE;
            }

            /* store variables and coefficient */
            if( cnt >= size )
            {
               int newsize = SCIPcalcMemGrowSize(scip, size+1);
               assert(newsize > size);
               SCIP_CALL( SCIPreallocBufferArray(scip, &quadvars1, newsize) );
               SCIP_CALL( SCIPreallocBufferArray(scip, &quadvars2, newsize) );
               SCIP_CALL( SCIPreallocBufferArray(scip, &quadcoefs, newsize) );
               size = newsize;
            }
            assert(cnt < size);
            quadvars1[cnt] = var1;
            quadvars2[cnt] = var2;
            quadcoefs[cnt] = coef;
            ++cnt;

            SCIPdebugMsg(scip, "stored term %g*<%s>*<%s>.\n", coef, SCIPvarGetName(var1), SCIPvarGetName(var2));

            /* check other fields */
            if( (mpsinputField4(mpsi) != NULL && *mpsinputField4(mpsi) != '\0' ) ||
               (mpsinputField5(mpsi) != NULL && *mpsinputField5(mpsi) != '\0' ) )
            {
               SCIPwarningMessage(scip, "ignoring data in fields 4 and 5 <%s> <%s>.\n", mpsinputField4(mpsi), mpsinputField5(mpsi));
            }
         }
      }
   }

   /* replace linear constraint by quadratic constraint */
   if( cnt )
   {
      SCIP_CONS* cons = NULL;

      retcode = SCIPcreateConsQuadraticNonlinear(scip, &cons, SCIPconsGetName(lincons),
            SCIPgetNVarsLinear(scip, lincons), SCIPgetVarsLinear(scip, lincons), SCIPgetValsLinear(scip, lincons),
            cnt, quadvars1, quadvars2, quadcoefs, SCIPgetLhsLinear(scip, lincons), SCIPgetRhsLinear(scip, lincons),
            SCIPconsIsInitial(lincons), SCIPconsIsSeparated(lincons), SCIPconsIsEnforced(lincons), SCIPconsIsChecked(lincons),
            SCIPconsIsPropagated(lincons), SCIPconsIsLocal(lincons), SCIPconsIsModifiable(lincons), SCIPconsIsDynamic(lincons),
            SCIPconsIsRemovable(lincons));

      if( retcode != SCIP_OKAY )
         goto TERMINATE;

      SCIP_CALL( SCIPaddCons(scip, cons) );
      SCIPdebugMsg(scip, "(line %d) added constraint <%s>: ", mpsi->lineno, SCIPconsGetName(cons));
      SCIPdebugPrintCons(scip, cons, NULL);

      SCIP_CALL( SCIPreleaseCons(scip, &cons) );

      SCIP_CALL( SCIPdelCons(scip, lincons) );
   }
   else
   {
      SCIPwarningMessage(scip, "QCMATRIX section has no entries.\n");
   }

 TERMINATE:
   SCIPfreeBufferArray(scip, &quadcoefs);
   SCIPfreeBufferArray(scip, &quadvars2);
   SCIPfreeBufferArray(scip, &quadvars1);

   SCIP_CALL( retcode );

   return SCIP_OKAY;
}


/** Process INDICATORS section.
 *
 *  We read the INDICATORS section, which is a nonstandard section introduced by CPLEX.
 *  Note that CPLEX does not allow ranged rows.
 *
 *  If the linear constraints are equations or ranged rows, we generate two indicator
 *  constraints.
 *
 *  The section has to come after the QMATRIX* sections.
 */
static
SCIP_RETCODE readIndicators(
   MPSINPUT*             mpsi,               /**< mps input structure */
   SCIP*                 scip                /**< SCIP data structure */
   )
{
   SCIP_Bool initial;
   SCIP_Bool separate;
   SCIP_Bool enforce;
   SCIP_Bool check;
   SCIP_Bool propagate;
   SCIP_Bool local;
   SCIP_Bool dynamic;
   SCIP_Bool removable;
   SCIP_Bool stickingatnode;
   char name[MPS_MAX_NAMELEN] = { '\0' };

   SCIPdebugMsg(scip, "read INDICATORS constraints\n");

   /* standard settings for indicator constraints: */
   initial = mpsi->initialconss;
   separate = TRUE;
   enforce = TRUE;
   check = TRUE;
   propagate = TRUE;
   local = FALSE;
   dynamic = mpsi->dynamicconss;
   removable = mpsi->dynamicrows;
   stickingatnode = FALSE;

   /* loop through section */
   while( mpsinputReadLine(mpsi) )
   {
      SCIP_CONSHDLR* conshdlr;
      SCIP_VARTYPE slackvartype;
      SCIP_CONS* cons;
      SCIP_CONS* lincons;
      SCIP_VAR* binvar;
      SCIP_VAR* slackvar;
      SCIP_Real lhs;
      SCIP_Real rhs;
      SCIP_Real sign;
      SCIP_VAR** linvars;
      SCIP_Real* linvals;
      int nlinvars;
      int i;

      /* check if next section is found */
      if( mpsinputField0(mpsi) != NULL )
      {
         if( !strcmp(mpsinputField0(mpsi), "ENDATA") )
            mpsinputSetSection(mpsi, MPS_ENDATA);
         break;
      }
      if( mpsinputField1(mpsi) == NULL || mpsinputField2(mpsi) == NULL )
      {
         SCIPerrorMessage("empty data in a non-comment line.\n");
         mpsinputSyntaxerror(mpsi);
         return SCIP_OKAY;
      }

      /* check for new indicator constraint */
      if( strcmp(mpsinputField1(mpsi), "IF") != 0 )
      {
         SCIPerrorMessage("Indicator constraints need to be introduced by 'IF' in column 1.\n");
         mpsinputSyntaxerror(mpsi);
         return SCIP_OKAY;
      }

      /* get linear constraint (row) */
      lincons = SCIPfindCons(scip, mpsinputField2(mpsi));
      if( lincons == NULL )
      {
         SCIPerrorMessage("row <%s> does not exist.\n", mpsinputField2(mpsi));
         mpsinputSyntaxerror(mpsi);
         return SCIP_OKAY;
      }

      /* check whether constraint is really linear */
      conshdlr = SCIPconsGetHdlr(lincons);
      if( strcmp(SCIPconshdlrGetName(conshdlr), "linear") != 0 )
      {
         SCIPerrorMessage("constraint <%s> is not linear.\n", mpsinputField2(mpsi));
         mpsinputSyntaxerror(mpsi);
         return SCIP_OKAY;
      }

      /* get binary variable */
      binvar = SCIPfindVar(scip, mpsinputField3(mpsi));
      if( binvar == NULL )
      {
         SCIPerrorMessage("binary variable <%s> does not exist.\n", mpsinputField3(mpsi));
         mpsinputSyntaxerror(mpsi);
         return SCIP_OKAY;
      }

      /* check type */
      if( SCIPvarGetType(binvar) != SCIP_VARTYPE_BINARY )
      {
         SCIPerrorMessage("variable <%s> is not binary.\n", mpsinputField3(mpsi));
         mpsinputSyntaxerror(mpsi);
         return SCIP_OKAY;
      }

      /* check whether we need the negated variable */
      if( mpsinputField4(mpsi) != NULL )
      {
         if( *mpsinputField4(mpsi) == '0' )
         {
            SCIP_VAR* var;
            SCIP_CALL( SCIPgetNegatedVar(scip, binvar, &var) );
            binvar = var;
            assert( binvar != NULL );
         }
         else
         {
            if( *mpsinputField4(mpsi) != '1' )
            {
               SCIPerrorMessage("binary variable <%s> can only take values 0/1 (%s).\n", mpsinputField3(mpsi), mpsinputField4(mpsi));
               mpsinputSyntaxerror(mpsi);
               return SCIP_OKAY;
            }
         }
      }

      /* check lhs/rhs */
      lhs = SCIPgetLhsLinear(scip, lincons);
      rhs = SCIPgetRhsLinear(scip, lincons);
      nlinvars = SCIPgetNVarsLinear(scip, lincons);
      linvars = SCIPgetVarsLinear(scip, lincons);
      linvals = SCIPgetValsLinear(scip, lincons);

      sign = -1.0;
      if( !SCIPisInfinity(scip, -lhs) )
      {
         if( SCIPisInfinity(scip, rhs) )
            sign = 1.0;
         else
         {
            /* create second indicator constraint */
            SCIP_VAR** vars;
            SCIP_Real* vals;
            SCIP_RETCODE retcode;

            SCIP_CALL( SCIPallocBufferArray(scip, &vars, nlinvars) );
            SCIP_CALL( SCIPallocBufferArray(scip, &vals, nlinvars) );
            for( i = 0; i < nlinvars; ++i )
            {
               vars[i] = linvars[i];
               vals[i] = -linvals[i];
            }

            /* create new name */
            (void) SCIPsnprintf(name, MPS_MAX_NAMELEN, "indlhs_%s", SCIPconsGetName(lincons));

            /* create indicator constraint */
            retcode = SCIPcreateConsIndicator(scip, &cons, name, binvar, nlinvars, vars, vals, -lhs,
               initial, separate, enforce, check, propagate, local, dynamic, removable, stickingatnode);

            if( retcode == SCIP_OKAY )
            {
               SCIP_CALL( SCIPaddCons(scip, cons) );
               SCIPdebugMsg(scip, "created indicator constraint <%s>\n", mpsinputField2(mpsi));
               SCIPdebugPrintCons(scip, cons, NULL);
               SCIP_CALL( SCIPreleaseCons(scip, &cons) );
            }

            SCIPfreeBufferArray(scip, &vals);
            SCIPfreeBufferArray(scip, &vars);

            SCIP_CALL( retcode );
         }
      }

      /* check if slack variable can be made implicitly integer */
      slackvartype = SCIP_VARTYPE_IMPLINT;
      for (i = 0; i < nlinvars; ++i)
      {
         if( ! SCIPvarIsIntegral(linvars[i]) || ! SCIPisIntegral(scip, linvals[i]) )
         {
            slackvartype = SCIP_VARTYPE_CONTINUOUS;
            break;
         }
      }

      /* create slack variable */
      if ( ! SCIPisInfinity(scip, -lhs) )
         (void) SCIPsnprintf(name, MPS_MAX_NAMELEN, "indslack_indrhs_%s", SCIPconsGetName(lincons));
      else
         (void) SCIPsnprintf(name, MPS_MAX_NAMELEN, "indslack_%s", SCIPconsGetName(lincons));
      SCIP_CALL( SCIPcreateVar(scip, &slackvar, name, 0.0, SCIPinfinity(scip), 0.0, slackvartype, TRUE, FALSE,
            NULL, NULL, NULL, NULL, NULL) );

      /* add slack variable */
      SCIP_CALL( SCIPaddVar(scip, slackvar) );
      SCIP_CALL( SCIPaddCoefLinear(scip, lincons, slackvar, sign) );

      /* correct linear constraint and create new name */
      if ( ! SCIPisInfinity(scip, -lhs) && ! SCIPisInfinity(scip, rhs) )
      {
         /* we have added lhs above and only need the rhs */
         SCIP_CALL( SCIPchgLhsLinear(scip, lincons, -SCIPinfinity(scip) ) );
         (void) SCIPsnprintf(name, MPS_MAX_NAMELEN, "indrhs_%s", SCIPconsGetName(lincons));
      }
      else
         (void) SCIPsnprintf(name, MPS_MAX_NAMELEN, "ind_%s", SCIPconsGetName(lincons));

      /* create indicator constraint */
      SCIP_CALL( SCIPcreateConsIndicatorLinCons(scip, &cons, name, binvar, lincons, slackvar,
            initial, separate, enforce, check, propagate, local, dynamic, removable, stickingatnode) );

      SCIP_CALL( SCIPaddCons(scip, cons) );
      SCIPdebugMsg(scip, "created indicator constraint <%s>", mpsinputField2(mpsi));
      SCIPdebugPrintCons(scip, cons, NULL);
      SCIP_CALL( SCIPreleaseCons(scip, &cons) );
      SCIP_CALL( SCIPreleaseVar(scip, &slackvar) );
   }

   return SCIP_OKAY;
}


/** Read LP in "MPS File Format".
 *
 *  A specification of the MPS format can be found at
 *
 *  http://plato.asu.edu/ftp/mps_format.txt,
 *  ftp://ftp.caam.rice.edu/pub/people/bixby/miplib/mps_format,
 *
 *  and in the
 *
 *  CPLEX Reference Manual
 *
 *  This routine should read all valid MPS format files.
 *  What it will not do, is to find all cases where a file is ill formed.
 *  If this happens it may complain and read nothing or read "something".
 */
static
SCIP_RETCODE readMps(
   SCIP*                 scip,               /**< SCIP data structure */
   const char*           filename,           /**< name of the input file */
   const char***         varnames,           /**< storage for the variable names, or NULL */
   const char***         consnames,          /**< storage for the constraint names, or NULL */
   int*                  varnamessize,       /**< the size of the variable names storage, or NULL */
   int*                  consnamessize,      /**< the size of the constraint names storage, or NULL */
   int*                  nvarnames,          /**< the number of stored variable names, or NULL */
   int*                  nconsnames          /**< the number of stored constraint names, or NULL */
   )
{
   SCIP_FILE* fp;
   MPSINPUT* mpsi;
   SCIP_RETCODE retcode;
   SCIP_Bool error = TRUE;

   assert(scip != NULL);
   assert(filename != NULL);

   fp = SCIPfopen(filename, "r");
   if( fp == NULL )
   {
      SCIPerrorMessage("cannot open file <%s> for reading\n", filename);
      SCIPprintSysError(filename);
      return SCIP_NOFILE;
   }

   SCIP_CALL( mpsinputCreate(scip, &mpsi, fp) );

   SCIP_CALL_TERMINATE( retcode, readName(scip, mpsi), TERMINATE );

   SCIP_CALL_TERMINATE( retcode, SCIPcreateProb(scip, mpsi->probname, NULL, NULL, NULL, NULL, NULL, NULL, NULL), TERMINATE );

   if( mpsinputSection(mpsi) == MPS_OBJSEN )
   {
      SCIP_CALL_TERMINATE( retcode, readObjsen(scip, mpsi), TERMINATE );
   }
   if( mpsinputSection(mpsi) == MPS_OBJNAME )
   {
      SCIP_CALL_TERMINATE( retcode, readObjname(scip, mpsi), TERMINATE );
   }
   while( mpsinputSection(mpsi) == MPS_ROWS
      || mpsinputSection(mpsi) == MPS_USERCUTS
      || mpsinputSection(mpsi) == MPS_LAZYCONS )
   {
      SCIP_CALL_TERMINATE( retcode, readRows(mpsi, scip, consnames, consnamessize, nconsnames), TERMINATE );
   }
   if( mpsinputSection(mpsi) == MPS_COLUMNS )
   {
      SCIP_CALL_TERMINATE( retcode, readCols(mpsi, scip, varnames, varnamessize, nvarnames), TERMINATE );
   }
   if( mpsinputSection(mpsi) == MPS_RHS )
   {
      SCIP_CALL_TERMINATE( retcode, readRhs(mpsi, scip), TERMINATE );
   }
   if( mpsinputSection(mpsi) == MPS_RANGES )
   {
      SCIP_CALL_TERMINATE( retcode, readRanges(mpsi, scip), TERMINATE );
   }
   if( mpsinputSection(mpsi) == MPS_BOUNDS )
   {
      SCIP_CALL_TERMINATE( retcode, readBounds(mpsi, scip), TERMINATE );
   }
   if( mpsinputSection(mpsi) == MPS_SOS )
   {
      SCIP_CALL_TERMINATE( retcode, readSOS(mpsi, scip), TERMINATE );
   }
   while( mpsinputSection(mpsi) == MPS_QCMATRIX )
   {
      SCIP_CALL_TERMINATE( retcode, readQCMatrix(mpsi, scip), TERMINATE );
   }
   if( mpsinputSection(mpsi) == MPS_QMATRIX )
   {
      SCIP_CALL_TERMINATE( retcode, readQMatrix(mpsi, FALSE, scip), TERMINATE );
   }
   if( mpsinputSection(mpsi) == MPS_QUADOBJ )
   {
      SCIP_CALL_TERMINATE( retcode, readQMatrix(mpsi, TRUE, scip), TERMINATE );
   }
   while( mpsinputSection(mpsi) == MPS_QCMATRIX )
   {
      SCIP_CALL_TERMINATE( retcode, readQCMatrix(mpsi, scip), TERMINATE );
   }
   if( mpsinputSection(mpsi) == MPS_INDICATORS )
   {
      SCIP_CALL_TERMINATE( retcode, readIndicators(mpsi, scip), TERMINATE );
   }
   if( mpsinputSection(mpsi) != MPS_ENDATA )
      mpsinputSyntaxerror(mpsi);

   SCIPfclose(fp);

   error = mpsinputHasError(mpsi);

   if( !error )
   {
      SCIP_CALL_TERMINATE( retcode, SCIPsetObjsense(scip, mpsinputObjsense(mpsi)), TERMINATE );
   }

 TERMINATE:
   mpsinputFree(scip, &mpsi);

   if( error )
      return SCIP_READERROR;
   else
      return SCIP_OKAY;
}

/*
 * local methods for writing problem
 */

/** gets the key (i.e. the name) of the given namefreq */
static
SCIP_DECL_HASHGETKEY(hashGetKeyNamefreq)
{  /*lint --e{715}*/
   CONSNAMEFREQ* consnamefreq = (CONSNAMEFREQ*)elem;

   assert(consnamefreq != NULL);
   assert(consnamefreq->consname != NULL);

   return (void*)consnamefreq->consname;
}

/** returns TRUE iff both keys (i.e. strings) are equal up to max length*/
static
SCIP_DECL_HASHKEYEQ(hashKeyEqString)
{  /*lint --e{715}*/
   const char* string1 = (const char*)key1;
   const char* string2 = (const char*)key2;

   return (strncmp(string1, string2, MPS_MAX_NAMELEN - 1) == 0);
}

/** hash key retrieval function for variables */
static
SCIP_DECL_HASHGETKEY(hashGetKeyVar)
{  /*lint --e{715}*/
   return elem;
}

/** returns TRUE iff the indices of both variables are equal */
static
SCIP_DECL_HASHKEYEQ(hashKeyEqVar)
{  /*lint --e{715}*/
   if( key1 == key2 )
      return TRUE;
   return FALSE;
}

/** returns the hash value of the key */
static
SCIP_DECL_HASHKEYVAL(hashKeyValVar)
{  /*lint --e{715}*/
   assert( SCIPvarGetIndex((SCIP_VAR*) key) >= 0 );
   return (unsigned int) SCIPvarGetIndex((SCIP_VAR*) key);
}


/** computes the field width such that the output file is nicely arranged */
static
unsigned int computeFieldWidth(
   unsigned int          width               /**< required width */
   )
{
   width = MAX(8u, width);
   return MIN(MPS_MAX_FIELDLEN, width);
}


/** output two strings in columns 1 and 2 with computed widths */
static
void printRecord(
   SCIP*                 scip,               /**< SCIP data structure */
   FILE*                 file,               /**< output file (or NULL for standard output) */
   const char*           col1,               /**< column 1 */
   const char*           col2,               /**< column 2 */
   unsigned int          maxnamelen          /**< maximum name length */
   )
{
   unsigned int fieldwidth;
   char format[32];

   assert( scip != NULL );
   assert( col1 != NULL );
   assert( col2 != NULL );
   assert( strlen(col1) < MPS_MAX_NAMELEN );
   assert( strlen(col2) < MPS_MAX_VALUELEN );
   assert( maxnamelen > 0 );

   fieldwidth = computeFieldWidth(maxnamelen);
   (void) SCIPsnprintf(format, 32," %%-%ds %%%ds ", fieldwidth, MPS_MAX_VALUELEN - 1);

   SCIPinfoMessage(scip, file, (const char *)format, col1, col2);
}

/** output two strings in columns 1 (width 2) and 2 (width 8) */
static
void printStart(
   SCIP*                 scip,               /**< SCIP data structure */
   FILE*                 file,               /**< output file (or NULL for standard output) */
   const char*           col1,               /**< column 1 */
   const char*           col2,               /**< column 2 */
   int                   maxnamelen          /**< maximum name length (-1 if irrelevant) */
   )
{
   unsigned int fieldwidth;
   char format[32];

   assert( scip != NULL );
   assert( col1 != NULL );
   assert( col2 != NULL );
   assert( strlen(col1) <= 2 );
   assert( strlen(col2) < MPS_MAX_NAMELEN );
   assert( maxnamelen == -1 || maxnamelen > 0 );

   if( maxnamelen < 0 )
   {
      /* format does not matter */
      (void) SCIPsnprintf(format, 32, " %%-2.2s %%-s ");
   }
   else
   {
      fieldwidth = computeFieldWidth((unsigned int) maxnamelen);
      (void) SCIPsnprintf(format, 32, " %%-2.2s %%-%ds ", fieldwidth);
   }

   SCIPinfoMessage(scip, file, (const char*)format, col1, col2);
}

/** prints the given data as column entry */
static
void printEntry(
   SCIP*                 scip,               /**< SCIP data structure */
   FILE*                 file,               /**< output file (or NULL for standard output) */
   const char*           varname,            /**< variable name */
   const char*           consname,           /**< constraint name */
   SCIP_Real             value,              /**< value to display */
   int*                  recordcnt,          /**< pointer to store the number of records per line */
   unsigned int          maxnamelen          /**< maximum name length */
   )
{
   char valuestr[MPS_MAX_VALUELEN] = { '\0' };

   assert( scip != NULL );
   assert( recordcnt != NULL );
   assert( *recordcnt >= 0 && *recordcnt < 2 );

   (void) SCIPsnprintf(valuestr, MPS_MAX_VALUELEN, "%25.15g", value);

   if( *recordcnt == 0 )
   {
      /* start new line with an empty first column and the variable name in the second column */
      printStart(scip, file, "", varname, (int) maxnamelen);
      *recordcnt = 0;
   }

   printRecord(scip, file, consname, valuestr, maxnamelen);
   (*recordcnt)++;

   if( *recordcnt == 2 )
   {
      /* each line can have at most two records */
      SCIPinfoMessage(scip, file, "\n");
      *recordcnt = 0;
   }
}

/** prints the constraint type to file stream */
static
void printRowType(
   SCIP*                 scip,               /**< SCIP data structure */
   FILE*                 file,               /**< output file (or NULL for standard output) */
   SCIP_Real             lhs,                /**< left hand side */
   SCIP_Real             rhs,                /**< right hand side */
   const char*           name                /**< constraint name */
   )
{
   char rowtype[2];

   assert( scip != NULL );
   assert( !SCIPisInfinity(scip, -lhs) || !SCIPisInfinity(scip, rhs) );
   assert( SCIPisGT(scip, rhs, lhs) || SCIPisEQ(scip, lhs, rhs) );
   assert( name != NULL );

   if( SCIPisEQ(scip, lhs, rhs) )
      (void) SCIPsnprintf(rowtype, 2, "%s", "E");
   else
   {
      /* in case the right hand side and the left hand side are not infinity we print a
       * less or equal constraint and put the right hand side in the RHS section and the
       * left hand side (hidden) in the RANGE section */
      if( !SCIPisInfinity(scip, rhs) )
         (void) SCIPsnprintf(rowtype, 2, "%s", "L");
      else
      {
         assert( !SCIPisInfinity(scip, -lhs) );
         (void) SCIPsnprintf(rowtype, 2, "%s", "G");
      }
   }

   printStart(scip, file, rowtype, name, -1);
   SCIPinfoMessage(scip, file, "\n");
}


/** initializes the sparse matrix */
static
SCIP_RETCODE initializeMatrix(
   SCIP*                 scip,               /**< SCIP data structure */
   SPARSEMATRIX**        matrix,             /**< pointer to sparse matrix containing the entries */
   int                   slots               /**< number of slots */
   )
{
   SCIP_CALL( SCIPallocBuffer(scip, matrix) );
   (*matrix)->nentries = 0;
   (*matrix)->sentries = slots;
   SCIP_CALL( SCIPallocBufferArray(scip, &(*matrix)->values, (*matrix)->sentries) );
   SCIP_CALL( SCIPallocBufferArray(scip, &(*matrix)->columns, (*matrix)->sentries) );
   SCIP_CALL( SCIPallocBufferArray(scip, &(*matrix)->rows, (*matrix)->sentries) );

   return SCIP_OKAY;
}

/** this method takes care that the required capacity is available in the sparse matrix */
static
SCIP_RETCODE checkSparseMatrixCapacity(
   SCIP*                 scip,               /**< SCIP data structure */
   SPARSEMATRIX*         matrix,             /**< sparse matrix for storing the coefficient */
   int                   capacity            /**< needed capacity */
   )
{
   if( matrix->nentries + capacity >= matrix->sentries )
   {
      matrix->sentries = matrix->sentries * 2 + capacity;
      SCIP_CALL( SCIPreallocBufferArray(scip, &matrix->values, matrix->sentries) );
      SCIP_CALL( SCIPreallocBufferArray(scip, &matrix->columns, matrix->sentries) );
      SCIP_CALL( SCIPreallocBufferArray(scip, &matrix->rows, matrix->sentries) );
   }
   return SCIP_OKAY;
}

/** frees the sparse matrix */
static
void freeMatrix(
   SCIP*                 scip,               /**< SCIP data structure */
   SPARSEMATRIX*         matrix              /**< sparse matrix to free */
   )
{
   SCIPfreeBufferArray(scip, &matrix->rows);
   SCIPfreeBufferArray(scip, &matrix->columns);
   SCIPfreeBufferArray(scip, &matrix->values);

   SCIPfreeBuffer(scip, &matrix);
}


/** computes the coefficient for the given variables and linear constraint information */
static
SCIP_RETCODE getLinearCoeffs(
   SCIP*                 scip,               /**< SCIP data structure */
   const char*           consname,           /**< name of the constraint */
   SCIP_VAR**            vars,               /**< array of variables */
   SCIP_Real*            vals,               /**< array of coefficients values (or NULL if all coefficient values are 1) */
   int                   nvars,              /**< number of variables */
   SCIP_Bool             transformed,        /**< transformed constraint? */
   SPARSEMATRIX*         matrix,             /**< sparse matrix for storing the coefficient */
   SCIP_Real*            rhs                 /**< pointer to right hand side */
   )
{
   SCIP_VAR** activevars;
   SCIP_Real* activevals;
   SCIP_Real activeconstant = 0.0;

   int nactivevars;
   int requiredsize;
   int v;

   assert( scip != NULL );
   assert( nvars == 0 || vars != NULL );
   assert( !SCIPisInfinity(scip, *rhs) );
   assert( matrix != NULL );

   /* if the variables array contains no variables, then return without
    * doing any thing; The MPS format and LP format do not forbid this
    * situation */
   if( nvars == 0 ) 
      return SCIP_OKAY;

   /* duplicate variable and value array */
   nactivevars = nvars;
   SCIP_CALL( SCIPduplicateBufferArray(scip, &activevars, vars, nactivevars ) );

   if( vals != NULL )
   {
      SCIP_CALL( SCIPduplicateBufferArray(scip, &activevals, vals, nactivevars ) );
   }
   else
   {
      SCIP_CALL( SCIPallocBufferArray(scip, &activevals, nactivevars) );

      for( v = 0; v < nactivevars; ++v )
         activevals[v] = 1.0;
   }

   /* retransform given variables to active variables */
   if( transformed )
   {
      SCIP_CALL( SCIPgetProbvarLinearSum(scip, activevars, activevals, &nactivevars, nactivevars, &activeconstant, &requiredsize, TRUE) );

      if( requiredsize > nactivevars )
      {
         SCIP_CALL( SCIPreallocBufferArray(scip, &activevars, requiredsize) );
         SCIP_CALL( SCIPreallocBufferArray(scip, &activevals, requiredsize) );

         SCIP_CALL( SCIPgetProbvarLinearSum(scip, activevars, activevals, &nactivevars, requiredsize, &activeconstant, &requiredsize, TRUE) );
         assert( requiredsize <= nactivevars );
      }
   }
   else
   {
      for( v = 0; v < nactivevars; ++v )
      {
         SCIP_CALL( SCIPvarGetOrigvarSum(&activevars[v], &activevals[v], &activeconstant) );

         /* negated variables with an original counterpart may also be returned by SCIPvarGetOrigvarSum();
          * make sure we get the original variable in that case
          */
         if( SCIPvarGetStatus(activevars[v]) == SCIP_VARSTATUS_NEGATED )
         {
            activevars[v] = SCIPvarGetNegatedVar(activevars[v]);
            activevals[v] *= -1.0;
            activeconstant += 1.0;
         }
      }
   }

   /* copy the (matrix) row into the sparse matrix */
   SCIP_CALL( checkSparseMatrixCapacity(scip, matrix, nactivevars) );
   assert( matrix->nentries + nactivevars < matrix->sentries );

   for( v = 0; v < nactivevars; ++v )
   {
      matrix->values[matrix->nentries] = activevals[v];
      matrix->columns[matrix->nentries] = activevars[v];
      matrix->rows[matrix->nentries] = consname;
      matrix->nentries++;
   }

   /* adjust right hand side */
   (*rhs) -= activeconstant;

   /* free buffer arrays */
   SCIPfreeBufferArray(scip, &activevals);
   SCIPfreeBufferArray(scip, &activevars);

   return SCIP_OKAY;
}


/** check whether given variables are aggregated and put them into an array without duplication */
static
SCIP_RETCODE collectAggregatedVars(
   SCIP*                 scip,               /**< SCIP data structure */
   SCIP_VAR**            vars,               /**< variable array */
   int                   nvars,              /**< number of active variables in the problem */
   SCIP_VAR***           aggvars,            /**< pointer to array storing the aggregated variables on output */
   int*                  naggvars,           /**< pointer to number of aggregated variables on output */
   int*                  saggvars,           /**< pointer to number of slots in aggvars array */
   SCIP_HASHTABLE*       varAggregated       /**< hashtable for checking duplicates */
   )
{
   int v;

   assert( scip != NULL );
   assert( aggvars != NULL );
   assert( naggvars != NULL );
   assert( saggvars != NULL );

   /* check variables */
   for( v = 0; v < nvars; ++v )
   {
      SCIP_VARSTATUS status;
      SCIP_VAR* var;

      var = vars[v];
      status = SCIPvarGetStatus(var);

      /* collect aggregated variables in a list */
      if( status >= SCIP_VARSTATUS_AGGREGATED )
      {
         assert( status == SCIP_VARSTATUS_AGGREGATED || status == SCIP_VARSTATUS_MULTAGGR || status == SCIP_VARSTATUS_NEGATED );
         assert( varAggregated != NULL );

         if( ! SCIPhashtableExists(varAggregated, (void*) var) )
         {
            /* possibly enlarge array */
            if ( *saggvars <= *naggvars )
            {
               int newsize;
               newsize = SCIPcalcMemGrowSize(scip, *naggvars + 1);
               assert( newsize > *saggvars );
               SCIP_CALL( SCIPreallocBlockMemoryArray(scip, &aggvars, *saggvars, newsize) );
               *saggvars = newsize;
            }

            (*aggvars)[*naggvars] = var;
            (*naggvars)++;
            SCIP_CALL( SCIPhashtableInsert(varAggregated, (void*) var) );
            assert( *naggvars <= *saggvars );
         }
      }
   }
   return SCIP_OKAY;
}


/** method check if the variable names are not longer than MPS_MAX_NAMELEN - 1*/
static
SCIP_RETCODE checkVarnames(
   SCIP*                 scip,               /**< SCIP data structure */
   SCIP_VAR**            vars,               /**< array of variables */
   int                   nvars,              /**< number of variables */
   unsigned int*         maxnamelen,         /**< pointer to store the maximum name length */
   const char***         varnames,           /**< pointer to array of variable names */
   SCIP_HASHMAP**        varnameHashmap      /**< pointer to hash map storing variable, variable name mapping */      
   )
{
   int v;
   int faulty;
   char* varname;
   SCIP_VAR* var;

   assert( scip != NULL );
   assert( vars != NULL );
   assert( maxnamelen != NULL );

   faulty = 0;

   /* allocate memory */
   SCIP_CALL( SCIPhashmapCreate(varnameHashmap, SCIPblkmem(scip), nvars) );
   SCIP_CALL( SCIPallocBufferArray(scip, varnames, nvars) );

   /* check if the variable names are not to long */
   for( v = 0; v < nvars; ++v )
   {
      size_t l;

      var = vars[v];
      assert( var != NULL );

      l = strlen(SCIPvarGetName(var));

      if( l >= MPS_MAX_NAMELEN )
      {
         faulty++;
         (*maxnamelen) = MPS_MAX_NAMELEN - 1;
      }
      else
      {
         (*maxnamelen) = MAX(*maxnamelen, (unsigned int) l);
      }

      SCIP_CALL( SCIPallocBufferArray(scip, &varname, (int) *maxnamelen + 1) );
      (void) SCIPsnprintf(varname, (int)(*maxnamelen) + 1, "%s", SCIPvarGetName(var) );

      /* insert variable with variable name into hash map */
      assert( !SCIPhashmapExists(*varnameHashmap, var) );
      SCIP_CALL( SCIPhashmapInsert(*varnameHashmap, var, (void*) varname) );

      (*varnames)[v] = varname;
   }

   if( faulty > 0 )
   {
      SCIPwarningMessage(scip, "there are %d variable names which have to be cut down to %d characters; LP might be corrupted\n",
         faulty, MPS_MAX_NAMELEN - 1);
   }
   return SCIP_OKAY;
}

/** method check if the constraint names are not longer than MPS_MAX_NAMELEN - 1 */
static
SCIP_RETCODE checkConsnames(
   SCIP*                 scip,               /**< SCIP data structure */
   SCIP_CONS**           conss,              /**< array of all constraints */
   int                   nconss,             /**< number of all constraints */
   SCIP_Bool             transformed,        /**< TRUE iff problem is the transformed problem */
   unsigned int*         maxnamelen,         /**< pointer to store the maximum name length */
   const char***         consnames,          /**< pointer to array of constraint names */
   SCIP_Bool*            error               /**< pointer to store whether all constraint names exist */
   )
{
   SCIP_HASHTABLE* consfreq;
   CONSNAMEFREQ* consnamefreqs;
   SCIP_CONS* cons;
   char* consname;
   int i;

   assert(scip != NULL);
   assert(maxnamelen != NULL);

   *error = FALSE;

   /* allocate memory */
   SCIP_CALL( SCIPallocBufferArray(scip, &consnamefreqs, nconss) );
   SCIP_CALL( SCIPallocBufferArray(scip, consnames, nconss) );
   SCIP_CALL( SCIPhashtableCreate(&consfreq, SCIPblkmem(scip), SCIP_HASHSIZE_NAMES,
         hashGetKeyNamefreq, hashKeyEqString, SCIPhashKeyValString, NULL) );

   for( i = 0; i < nconss; ++i )
   {
      CONSNAMEFREQ* consnamefreq;
      size_t l;
      int freq;

      cons = conss[i];
      assert( cons != NULL );

      /* in case the transformed problem is written, only constraints are posted which are enabled in the current node */
      assert(!transformed || SCIPconsIsEnabled(cons));

      l = strlen(SCIPconsGetName(cons));

      if( l == 0 )
      {
         SCIPwarningMessage(scip, "At least one name of a constraint is empty, so file will be written with generic names.\n");
         *error = TRUE;

         goto TERMINATE;
      }

      consnamefreqs[i].consname = SCIPconsGetName(cons);
      consnamefreqs[i].freq = 0;
      freq = 0;

      /* check for duplicate names */
      if( NULL != (consnamefreq = (CONSNAMEFREQ *)SCIPhashtableRetrieve(consfreq, (void*)SCIPconsGetName(cons))) )
      {
         consnamefreq->freq += 1;
         consnamefreqs[i] = *consnamefreq;
         freq = consnamefreq->freq;
      }
      SCIP_CALL( SCIPhashtableInsert(consfreq, (void*)(&consnamefreqs[i])) );

      /* the new length is the length of the old name + a '_' and the freq number which has floor(log10(freq)) + 1 characters */
      if( freq > 0 )
         l = l + 1 + (size_t)log10((SCIP_Real) freq) + 1;

      if( l >= MPS_MAX_NAMELEN )
      {
         SCIPwarningMessage(scip, "Constraints have duplicate name and are too long to fix, so file will be written with generic names.\n");
         *error = TRUE;

         goto TERMINATE;
      }

      (*maxnamelen) = MAX(*maxnamelen, (unsigned int) l);

      SCIP_CALL( SCIPallocBufferArray(scip, &consname, (int) l + 1) );
      if( freq > 0 )
         (void) SCIPsnprintf(consname, (int)l + 1, "%s_%d", SCIPconsGetName(cons), freq);
      else
         (void) SCIPsnprintf(consname, (int)l + 1, "%s", SCIPconsGetName(cons));

      (*consnames)[i] = consname;
   }

TERMINATE:
   SCIPfreeBufferArray(scip, &consnamefreqs);

   if( *error )
   {
      --i;  /*lint !e445*/
      for( ; i >= 0; --i)  /*lint !e445*/
      {
         SCIPfreeBufferArray(scip, &((*consnames)[i]));
      }
      SCIPfreeBufferArray(scip, consnames);
   }

   SCIPhashtableFree(&consfreq);

   return SCIP_OKAY;
}


/** outputs the COLUMNS section of the MPS format */
static
void printColumnSection(
   SCIP*                 scip,               /**< SCIP data structure */
   FILE*                 file,               /**< output file, or NULL if standard output should be used */
   SPARSEMATRIX*         matrix,             /**< sparse matrix containing the entries */
   SCIP_HASHMAP*         varnameHashmap,     /**< map from SCIP_VAR* to variable name */
   SCIP_HASHTABLE*       indicatorSlackHash, /**< hashtable containing slack variables from indicators (or NULL) */
   unsigned int          maxnamelen          /**< maximum name length */
   )
{
   SCIP_Bool intSection;
   SCIP_VAR* var;
   const char* varname;
   SCIP_Real value;
   int v;
   int recordcnt;

   /* sort sparse matrix w.r.t. the variable indices */
   SCIPsortPtrPtrReal((void**) matrix->columns, (void**) matrix->rows, matrix->values, SCIPvarComp, matrix->nentries);

   /* print COLUMNS section */
   SCIPinfoMessage(scip, file, "COLUMNS\n");

   intSection = FALSE;

   for( v = 0; v < matrix->nentries; )
   {
      var = matrix->columns[v];
      assert( var != NULL );

      /* skip slack variables in output */
      if( indicatorSlackHash != NULL && SCIPhashtableExists(indicatorSlackHash, var) )
      {
         ++v;
         continue;
      }

      if( SCIPvarGetType(var) == SCIP_VARTYPE_CONTINUOUS && intSection )
      {
         /* end integer section in MPS format */
         printStart(scip, file, "", "INTEND", (int) maxnamelen);
         printRecord(scip, file, "'MARKER'", "", maxnamelen);
         printRecord(scip, file, "'INTEND'", "", maxnamelen);
         SCIPinfoMessage(scip, file, "\n");
         intSection = FALSE;
      }
      else if( SCIPvarGetType(var) != SCIP_VARTYPE_CONTINUOUS && !intSection )
      {
         /* start integer section in MPS format */
         printStart(scip, file, "", "INTSTART", (int) maxnamelen);
         printRecord(scip, file, "'MARKER'", "", maxnamelen);
         printRecord(scip, file, "'INTORG'", "", maxnamelen);
         SCIPinfoMessage(scip, file, "\n");
         intSection = TRUE;
      }

      SCIPdebugMsg(scip, "create entries for variable <%s>\n", SCIPvarGetName(var));

      /* record count; there are at most two records per line */
      recordcnt = 0;

      /* get variable name */
      assert ( SCIPhashmapExists(varnameHashmap, var) );
      varname = (const char*) SCIPhashmapGetImage(varnameHashmap, var);

      /* output all entries of the same variable */
      do
      {
         value = matrix->values[v];

         /* print record to file */
         printEntry(scip, file, varname, matrix->rows[v], value, &recordcnt, maxnamelen);
         v++;
      }
      while( v < matrix->nentries && var == matrix->columns[v] );

      if( recordcnt == 1 )
         SCIPinfoMessage(scip, file, "\n");
   }
   /* end integer section, if the columns sections ends with integer variables */
   if( intSection )
   {
      /* end integer section in MPS format */
      printStart(scip, file, "", "INTEND", (int) maxnamelen);
      printRecord(scip, file, "'MARKER'", "", maxnamelen);
      printRecord(scip, file, "'INTEND'", "", maxnamelen);
      SCIPinfoMessage(scip, file, "\n");
   }
}


/** outputs the right hand side section */
static
void printRhsSection(
   SCIP*                 scip,               /**< SCIP data structure */
   FILE*                 file,               /**< output file, or NULL if standard output should be used */
   int                   nconss,             /**< number of constraints */
   const char**          consnames,          /**< constraint names */
   SCIP_Real*            rhss,               /**< right hand side array */
   unsigned int          maxnamelen,         /**< maximum name length */
   SCIP_Real             objoffset           /**< objective offset */
   )
{
   int recordcnt = 0;
   int c;

   assert( rhss != NULL );

   SCIPinfoMessage(scip, file, "RHS\n");
   SCIPdebugMsg(scip, "start printing RHS section\n");

   /* take care of the linear constraints */
   for( c = 0; c < nconss; ++c )
   {
      /* skip all constraints which have a right hand side of infinity */
      if( SCIPisInfinity(scip, rhss[c]) )
         continue;

      assert(consnames[c] != NULL);

      printEntry(scip, file, "RHS", consnames[c], rhss[c], &recordcnt, maxnamelen);
   }

   if( ! SCIPisZero(scip, objoffset) )
   {
      /* write objective offset (-1 because it is moved to the rhs) */
      printEntry(scip, file, "RHS", "Obj", -objoffset, &recordcnt, maxnamelen);
   }

   if( recordcnt == 1 )
      SCIPinfoMessage(scip, file, "\n");
}


/** outputs the range section */
static
void printRangeSection(
   SCIP*                 scip,               /**< SCIP data structure */
   FILE*                 file,               /**< output file, or NULL if standard output should be used */
   SCIP_CONS**           conss,              /**< constraint array */
   int                   nconss,             /**< number of constraints */
   const char**          consnames,          /**< constraint names */
   SCIP_Bool             transformed,        /**< TRUE iff problem is the transformed problem */
   unsigned int          maxnamelen          /**< maximum name length */
   )
{
   int c;
   int recordcnt = 0;

   SCIP_CONSHDLR* conshdlr;
   const char* conshdlrname;

   SCIP_CONS* cons;
   SCIP_Real lhs;
   SCIP_Real rhs;

   SCIPinfoMessage(scip, file, "RANGES\n");
   SCIPdebugMsg(scip, "start printing RANGES section\n");

   for( c = 0; c < nconss; ++c  )
   {
      cons = conss[c];
      assert( cons != NULL);

      /* in case the transformed problems is written only constraint are posted which are enabled in the current node;
       * the conss array should only contain relevant constraints
       */
      assert( !transformed || SCIPconsIsEnabled(cons) );

      assert( consnames[c] != NULL );

      conshdlr = SCIPconsGetHdlr(cons);
      assert( conshdlr != NULL );

      conshdlrname = SCIPconshdlrGetName(conshdlr);

      if( strcmp(conshdlrname, "linear") == 0 )
      {
         lhs = SCIPgetLhsLinear(scip, cons);
         rhs = SCIPgetRhsLinear(scip, cons);
      }
      else if( strcmp(conshdlrname, "varbound") == 0 )
      {
         lhs = SCIPgetLhsVarbound(scip, cons);
         rhs = SCIPgetRhsVarbound(scip, cons);
      }
      else
         continue;

      if( !SCIPisInfinity(scip, -lhs) && !SCIPisInfinity(scip, rhs) && !SCIPisEQ(scip, rhs, lhs) )
      {
         assert( SCIPisGT(scip, rhs, lhs) );
         printEntry(scip, file, "RANGE", consnames[c], rhs - lhs, &recordcnt, maxnamelen);
      }
   }
   if(recordcnt == 1 )
      SCIPinfoMessage(scip, file, "\n");
}

/** print bound section name */
static
void printBoundSectionName(
   SCIP*                 scip,               /**< SCIP data structure */
   FILE*                 file                /**< output file, or NULL if standard output should be used */
   )
{
   SCIPinfoMessage(scip, file, "BOUNDS\n");
   SCIPdebugMsg(scip, "start printing BOUNDS section\n");
}

/** output bound section */
static
void printBoundSection(
   SCIP*                 scip,               /**< SCIP data structure */
   FILE*                 file,               /**< output file, or NULL if standard output should be used */
   SCIP_VAR**            vars,               /**< active variables */
   int                   nvars,              /**< number of active variables */
   SCIP_VAR**            aggvars,            /**< needed aggregated variables */
   int                   naggvars,           /**< number of aggregated variables */
   SCIP_VAR**            fixvars,            /**< all fixed variables (or NULL if nfixvars is 0) */
   int                   nfixvars,           /**< number of fixed variables */
   SCIP_Bool             transformed,        /**< TRUE iff problem is the transformed problem */
   const char**          varnames,           /**< array with variable names */
   SCIP_HASHTABLE*       indicatorSlackHash, /**< hashtable containing slack variables from indicators (or NULL) */
   unsigned int          maxnamelen          /**< maximum name length */
   )
{
   int v;
   SCIP_VAR* var;
   SCIP_Real lb;
   SCIP_Real ub;
   SCIP_Bool sectionName;
   const char* varname;
   char valuestr[MPS_MAX_VALUELEN] = { '\0' };

   assert(scip != NULL);
   assert(vars != NULL);
   assert(nfixvars == 0 || fixvars != NULL);

   sectionName = FALSE;

   /* output the active variables */
   for( v = 0; v < nvars; ++v )
   {
      var = vars[v];
      assert( var != NULL );

      /* skip slack variables in output */
      if( indicatorSlackHash != NULL && SCIPhashtableExists(indicatorSlackHash, var) )
         continue;

      /* get variable name */
      varname = varnames[v];
      assert(strncmp(varname, SCIPvarGetName(var), maxnamelen) == 0);

      if( transformed )
      {
         /* in case the transformed is written only local bounds are posted
          * which are valid in the current node */
         lb = SCIPvarGetLbLocal(var);
         ub = SCIPvarGetUbLocal(var);
      }
      else
      {
         lb = SCIPvarGetLbOriginal(var);
         ub = SCIPvarGetUbOriginal(var);
      }

      /* take care of binary variables */
      if( SCIPvarGetType(var) == SCIP_VARTYPE_BINARY )
      {
         if( !sectionName )
         {
            printBoundSectionName(scip, file);
            sectionName = TRUE;
         }

         if( !SCIPisFeasZero(scip, lb) || !SCIPisFeasEQ(scip, ub, 1.0) )
         {
            (void) SCIPsnprintf(valuestr, MPS_MAX_VALUELEN, "%25.15g", lb);
            printStart(scip, file, "LO", "Bound", (int) maxnamelen);
            printRecord(scip, file, varname, valuestr, maxnamelen);
            SCIPinfoMessage(scip, file, "\n");

            (void) SCIPsnprintf(valuestr, MPS_MAX_VALUELEN, "%25.15g", ub);
            printStart(scip, file, "UP", "Bound", (int) maxnamelen);
            printRecord(scip, file, varname, valuestr, maxnamelen);
         }
         else
         {
            printStart(scip, file, "BV", "Bound", (int) maxnamelen);
            printRecord(scip, file, varname, "", maxnamelen);
         }
         SCIPinfoMessage(scip, file, "\n");

         continue;
      }

      /* take care of free variables */
      if( SCIPisInfinity(scip, -lb) && SCIPisInfinity(scip, ub) )
      {
         if( !sectionName )
         {
            printBoundSectionName(scip, file);
            sectionName = TRUE;
         }

         /* variable is free */
         printStart(scip, file, "FR", "Bound", (int) maxnamelen);
         printRecord(scip, file, varname, "", maxnamelen);
         SCIPinfoMessage(scip, file, "\n");
         continue;
      }

      /* take care of fixed variables */
      if( SCIPisEQ(scip, lb, ub) )
      {
         if( !sectionName )
         {
            printBoundSectionName(scip, file);
            sectionName = TRUE;
         }

         /* variable is fixed */
         (void) SCIPsnprintf(valuestr, MPS_MAX_VALUELEN, "%25.15g", lb);
         printStart(scip, file, "FX", "Bound", (int) maxnamelen);
         printRecord(scip, file, varname, valuestr, maxnamelen);
         SCIPinfoMessage(scip, file, "\n");
         continue;
      }

      /* print lower bound */
      if( SCIPisInfinity(scip, -lb) )
      {
         if( !sectionName )
         {
            printBoundSectionName(scip, file);
            sectionName = TRUE;
         }

         /* the free variables are processed above */
         assert( !SCIPisInfinity(scip, ub) );
         printStart(scip, file, "MI", "Bound", (int) maxnamelen);
         printRecord(scip, file, varname, "", maxnamelen);
         SCIPinfoMessage(scip, file, "\n");
      }
      else
      {
         if( SCIPisZero(scip, lb) )
         {
            lb = 0.0;
         }
         else
         {
            if( !sectionName )
            {
               printBoundSectionName(scip, file);
               sectionName = TRUE;
            }

            (void) SCIPsnprintf(valuestr, MPS_MAX_VALUELEN, "%25.15g", lb);
            printStart(scip, file, "LO", "Bound", (int) maxnamelen);
            printRecord(scip, file, varname, valuestr, maxnamelen);
            SCIPinfoMessage(scip, file, "\n");
         }
      }

      /* print upper bound, infinity has to be printed for integer (!) variables, because during
       * reading an mps file no upper bound of an integer variable means that the upper bound will
       * be set to 1 instead of +infinity (like it is for continuous variables) */
      if( SCIPisInfinity(scip, ub) )
      {
         if( !sectionName )
         {
            printBoundSectionName(scip, file);
            sectionName = TRUE;
         }

         /* the free variables are processed above */
         assert( !SCIPisInfinity(scip, -lb) );
         printStart(scip, file, "PL", "Bound", (int) maxnamelen);
         printRecord(scip, file, varname, "", maxnamelen);
         SCIPinfoMessage(scip, file, "\n");
      }
      else
      {
         if( !sectionName )
         {
            printBoundSectionName(scip, file);
            sectionName = TRUE;
         }

         (void) SCIPsnprintf(valuestr, MPS_MAX_VALUELEN, "%25.15g", ub);
         printStart(scip, file, "UP", "Bound", (int) maxnamelen);
         printRecord(scip, file, varname, valuestr, maxnamelen);
         SCIPinfoMessage(scip, file, "\n");
      }
   }

   /* output aggregated variables as 'free', except if they are binary */
   for( v = 0; v < naggvars; ++v )
   {
      if( !sectionName )
      {
         printBoundSectionName(scip, file);
         sectionName = TRUE;
      }

      var = aggvars[v];
      assert( var != NULL );

      /* get variable name */
      varname = varnames[nvars + v];
      assert(strncmp(varname, SCIPvarGetName(var), maxnamelen) == 0);

      /* take care of binary variables */
      if( SCIPvarGetType(var) == SCIP_VARTYPE_BINARY )
      {
         printStart(scip, file, "BV", "Bound", (int) maxnamelen);
         printRecord(scip, file, varname, "", maxnamelen);
         SCIPinfoMessage(scip, file, "\n");
      }
      else
      {
         /* variable is free */
         printStart(scip, file, "FR", "Bound", (int) maxnamelen);
         printRecord(scip, file, varname, "", maxnamelen);
         SCIPinfoMessage(scip, file, "\n");
      }
   }

   /* output all fixed variables */
   for( v = 0; v < nfixvars; ++v )
   {
      /* we should print the transformed problem, otherwise no fixed variable should exists */
      assert(transformed);
      assert(fixvars != NULL && fixvars[v] != NULL);

      /* cppcheck-suppress nullPointer */
      var = fixvars[v];

      assert(var != NULL);
      assert(SCIPvarGetStatus(var) == SCIP_VARSTATUS_FIXED);

      /* get variable name */
      varname = varnames[nvars + naggvars + v];
      assert(strncmp(varname, SCIPvarGetName(var), maxnamelen) == 0);

      /* only local bounds are posted which are valid in the current node */
      lb = SCIPvarGetLbLocal(var);
      ub = SCIPvarGetUbLocal(var);
      assert(SCIPisEQ(scip, lb, ub));

      if( !sectionName )
      {
         printBoundSectionName(scip, file);
         sectionName = TRUE;
      }

      /* print fixed variable */
      (void) SCIPsnprintf(valuestr, MPS_MAX_VALUELEN, "%25.15g", lb);
      printStart(scip, file, "FX", "Bound", (int) maxnamelen);
      printRecord(scip, file, varname, valuestr, maxnamelen);
      SCIPinfoMessage(scip, file, "\n");
   }
}


/*
 * Callback methods of reader
 */

/** copy method for reader plugins (called when SCIP copies plugins) */
/**! [SnippetReaderCopyMps] */
static
SCIP_DECL_READERCOPY(readerCopyMps)
{  /*lint --e{715}*/
   assert(scip != NULL);
   assert(reader != NULL);
   assert(strcmp(SCIPreaderGetName(reader), READER_NAME) == 0);

   /* call inclusion method of reader */
   SCIP_CALL( SCIPincludeReaderMps(scip) );

   return SCIP_OKAY;
}
/**! [SnippetReaderCopyMps] */

/** destructor of reader to free user data (called when SCIP is exiting) */
/**! [SnippetReaderFreeMps] */
static
SCIP_DECL_READERFREE(readerFreeMps)
{
   SCIP_READERDATA* readerdata;

   assert(strcmp(SCIPreaderGetName(reader), READER_NAME) == 0);
   readerdata = SCIPreaderGetData(reader);
   assert(readerdata != NULL);
   SCIPfreeBlockMemory(scip, &readerdata);

   return SCIP_OKAY;
}
/**! [SnippetReaderFreeMps] */

/** problem reading method of reader */
static
SCIP_DECL_READERREAD(readerReadMps)
{  /*lint --e{715}*/
   assert(reader != NULL);
   assert(strcmp(SCIPreaderGetName(reader), READER_NAME) == 0);

   SCIP_CALL( SCIPreadMps(scip, reader, filename, result, NULL, NULL, NULL, NULL, NULL, NULL) );

   return SCIP_OKAY;
}


/** problem writing method of reader */
static
SCIP_DECL_READERWRITE(readerWriteMps)
{  /*lint --e{715}*/
   assert(reader != NULL);
   assert(strcmp(SCIPreaderGetName(reader), READER_NAME) == 0);

   SCIP_CALL( SCIPwriteMps(scip, reader, file, name, transformed, objsense, objscale, objoffset, vars,
         nvars, nbinvars, nintvars, nimplvars, ncontvars, fixedvars, nfixedvars, conss, nconss, result) );

   return SCIP_OKAY;
}


/*
 * mps file reader specific interface methods
 */

/** includes the mps file reader in SCIP */
SCIP_RETCODE SCIPincludeReaderMps(
   SCIP*                 scip                /**< SCIP data structure */
   )
{
   SCIP_READERDATA* readerdata;
   SCIP_READER* reader;

   /* create reader data */
   SCIP_CALL( SCIPallocBlockMemory(scip, &readerdata) );

   /* include reader */
   SCIP_CALL( SCIPincludeReaderBasic(scip, &reader, READER_NAME, READER_DESC, READER_EXTENSION, readerdata) );

   /* set non fundamental callbacks via setter functions */
   SCIP_CALL( SCIPsetReaderCopy(scip, reader, readerCopyMps) );
   SCIP_CALL( SCIPsetReaderFree(scip, reader, readerFreeMps) );
   SCIP_CALL( SCIPsetReaderRead(scip, reader, readerReadMps) );
   SCIP_CALL( SCIPsetReaderWrite(scip, reader, readerWriteMps) );

   /* add lp-reader parameters */
   SCIP_CALL( SCIPaddBoolParam(scip,
         "reading/" READER_NAME "/linearize-and-constraints",
         "should possible \"and\" constraint be linearized when writing the mps file?",
         &readerdata->linearizeands, TRUE, DEFAULT_LINEARIZE_ANDS, NULL, NULL) );
   SCIP_CALL( SCIPaddBoolParam(scip,
         "reading/" READER_NAME "/aggrlinearization-ands",
         "should an aggregated linearization for and constraints be used?",
         &readerdata->aggrlinearizationands, TRUE, DEFAULT_AGGRLINEARIZATION_ANDS, NULL, NULL) );

   return SCIP_OKAY;
}


/** reads problem from file */
SCIP_RETCODE SCIPreadMps(
   SCIP*                 scip,               /**< SCIP data structure */
   SCIP_READER*          reader,             /**< the file reader itself */
   const char*           filename,           /**< full path and name of file to read, or NULL if stdin should be used */
   SCIP_RESULT*          result,             /**< pointer to store the result of the file reading call */
   const char***         varnames,           /**< storage for the variable names, or NULL */
   const char***         consnames,          /**< storage for the constraint names, or NULL */
   int*                  varnamessize,       /**< the size of the variable names storage, or NULL */
   int*                  consnamessize,      /**< the size of the constraint names storage, or NULL */
   int*                  nvarnames,          /**< the number of stored variable names, or NULL */
   int*                  nconsnames          /**< the number of stored constraint names, or NULL */
   )
{
   SCIP_RETCODE retcode;

   assert(reader != NULL);
   assert(scip != NULL);
   assert(result != NULL);

   retcode = readMps(scip, filename, varnames, consnames, varnamessize, consnamessize, nvarnames, nconsnames);

   if( retcode == SCIP_PLUGINNOTFOUND )
      retcode = SCIP_READERROR;

   if( retcode == SCIP_NOFILE || retcode == SCIP_READERROR )
      return retcode;

   SCIP_CALL( retcode );

   *result = SCIP_SUCCESS;

   return SCIP_OKAY;
}


/** writes problem to file */
SCIP_RETCODE SCIPwriteMps(
   SCIP*                 scip,               /**< SCIP data structure */
   SCIP_READER*          reader,             /**< the file reader itself */
   FILE*                 file,               /**< output file, or NULL if standard output should be used */
   const char*           name,               /**< problem name */
   SCIP_Bool             transformed,        /**< TRUE iff problem is the transformed problem */
   SCIP_OBJSENSE         objsense,           /**< objective sense */
   SCIP_Real             objscale,           /**< scalar applied to objective function; external objective value is
                                              *   extobj = objsense * objscale * (intobj + objoffset) */
   SCIP_Real             objoffset,          /**< objective offset from bound shifting and fixing */
   SCIP_VAR**            vars,               /**< array with active variables ordered binary, integer, implicit, continuous */
   int                   nvars,              /**< number of active variables in the problem */
   int                   nbinvars,           /**< number of binary variables */
   int                   nintvars,           /**< number of general integer variables */
   int                   nimplvars,          /**< number of implicit integer variables */
   int                   ncontvars,          /**< number of continuous variables */
   SCIP_VAR**            fixedvars,          /**< array with fixed and aggregated variables */
   int                   nfixedvars,         /**< number of fixed and aggregated variables in the problem */
   SCIP_CONS**           conss,              /**< array with constraints of the problem */
   int                   nconss,             /**< number of constraints in the problem */
   SCIP_RESULT*          result              /**< pointer to store the result of the file writing call */
   )
{
   SCIP_READERDATA* readerdata;
   int naddrows;
   int faulty = 0;
   int c;
   int v;
   int k;
   char* namestr;

   SCIP_CONS* cons = NULL;
   const char* consname;
   const char** consnames;

   SCIP_CONSHDLR* conshdlr;
   const char* conshdlrname;

   SCIP_Real lhs;
   SCIP_Real rhs;
   SCIP_Real* rhss;
   SCIP_Real value;

   SCIP_VAR* var = NULL;
   const char* varname;
   const char** varnames;

   char valuestr[MPS_MAX_VALUELEN] = { '\0' };

   SCIP_CONS** consIndicator;
   SCIP_CONS** consSOS1;
   SCIP_CONS** consSOS2;
   SCIP_CONS** consQuadratic;
   int nConsIndicator;
   int nConsSOS1;
   int nConsSOS2;
   int nConsQuadratic;

   SCIP_HASHMAP* varnameHashmap;           /* hash map from SCIP_VAR* to variable name */
   SPARSEMATRIX* matrix;

   SCIP_VAR** aggvars;
   int naggvars = 0;
   int saggvars;
   SCIP_HASHTABLE* varFixedHash;
   SCIP_HASHTABLE* indicatorSlackHash;

   SCIP_VAR** fixvars = NULL;
   int nfixvars = 0;

   SCIP_VAR** consvars;
   int nconsvars;
   SCIP_Real* vals;
   SCIP_Longint* weights;

   SCIP_Bool needRANGES;
   unsigned int maxnamelen;

   SCIP_Bool error;

   assert(reader != NULL);
   assert(strcmp(SCIPreaderGetName(reader), READER_NAME) == 0);
   assert(scip != NULL);
   assert(result != NULL);

   needRANGES = FALSE;
   maxnamelen = 0;
   nConsSOS1 = 0;
   nConsSOS2 = 0;
   nConsQuadratic = 0;
   nConsIndicator = 0;

   /* check if the constraint names are too long and build the constraint names */
   SCIP_CALL( checkConsnames(scip, conss, nconss, transformed, &maxnamelen, &consnames, &error) );
   if( error )
   {
      /* call writing with generic names */
      if( transformed )
      {
         SCIPwarningMessage(scip, "write transformed problem with generic variable and constraint names\n");
         SCIP_CALL( SCIPprintTransProblem(scip, file, "mps", TRUE) );
      }
      else
      {
         SCIPwarningMessage(scip, "write original problem with generic variable and constraint names\n");
         SCIP_CALL( SCIPprintOrigProblem(scip, file, "mps", TRUE) );
      }
      *result = SCIP_SUCCESS;

      return SCIP_OKAY;
   }

   /* check if the variable names are not too long and build the "variable" -> "variable name" hash map */
   SCIP_CALL( checkVarnames(scip, vars, nvars, &maxnamelen, &varnames, &varnameHashmap) );

   /* collect SOS, quadratic, and indicator constraints in array for later output */
   SCIP_CALL( SCIPallocBufferArray(scip, &consSOS1, nconss) );
   SCIP_CALL( SCIPallocBufferArray(scip, &consSOS2, nconss) );
   SCIP_CALL( SCIPallocBufferArray(scip, &consQuadratic, nconss) );
   SCIP_CALL( SCIPallocBufferArray(scip, &consIndicator, nconss) );

   /* nfixedvars counts all variables with status SCIP_VARSTATUS_FIXED, SCIP_VARSTATUS_AGGREGATED, SCIP_VARSTATUS_MULTAGGR, but not SCIP_VARSTATUS_NEGATED */
   saggvars = nfixedvars;
   SCIP_CALL( SCIPallocBlockMemoryArray(scip, &aggvars, saggvars) );

   /* create hashtable for storing aggregated variables */
   if( nfixedvars > 0 )
   {
      SCIP_CALL( SCIPhashtableCreate(&varFixedHash, SCIPblkmem(scip), nfixedvars, hashGetKeyVar, hashKeyEqVar, hashKeyValVar, NULL) );
   }
   else
      varFixedHash = NULL;

   if( nvars > 0 )
   {
      SCIP_CALL( SCIPhashtableCreate(&indicatorSlackHash, SCIPblkmem(scip), nvars, hashGetKeyVar, hashKeyEqVar, hashKeyValVar, NULL) );
   }
   else
      indicatorSlackHash = NULL;

   /* initialize sparse matrix */
   SCIP_CALL( initializeMatrix(scip, &matrix, (nvars * 2 + nfixedvars)) );
   assert( matrix->sentries >= nvars );

   readerdata = SCIPreaderGetData(reader);
   assert(readerdata != NULL);

   naddrows = 0;

   /* determine and-constraints and printing format to resize necessary arrays */
   if( readerdata->linearizeands )
   {
      SCIP_CONSHDLR* andconshdlr = SCIPfindConshdlr(scip, "and");

      if( andconshdlr != NULL )
      {
         /* need to check for and-constraints, note that in the original problem you cannot get the number of
          * and-constraints by one call */
         for( c = nconss - 1; c >= 0; --c )
         {
            conshdlr = SCIPconsGetHdlr(conss[c]);
            assert(conshdlr != NULL);

            conshdlrname = SCIPconshdlrGetName(conshdlr);

            if( strcmp(conshdlrname, "and") == 0 )
            {
               if( readerdata->aggrlinearizationands )
                  ++naddrows;
               else
                  naddrows += SCIPgetNVarsAnd(scip, conss[c]);
            }
         }
         assert(naddrows >= 0);

         if( naddrows > 0 )
         {
            /* resize consnames vector */
            SCIP_CALL( SCIPreallocBufferArray(scip, &consnames, nconss + naddrows) );
         }
      }
   }

   /* initialize rhs vector */
   SCIP_CALL( SCIPallocBufferArray(scip, &rhss, nconss + naddrows) );

   /* print statistics as comment to file stream */
   SCIPinfoMessage(scip, file, "* SCIP STATISTICS\n");
   SCIPinfoMessage(scip, file, "*   Problem name     : %s\n", name);
   SCIPinfoMessage(scip, file, "*   Variables        : %d (%d binary, %d integer, %d implicit integer, %d continuous)\n",
      nvars, nbinvars, nintvars, nimplvars, ncontvars);
   SCIPinfoMessage(scip, file, "*   Constraints      : %d\n", nconss);

   /* print NAME of the problem */
   SCIPinfoMessage(scip, file, "%-14s%s\n", "NAME", name);

   /* print OBJSENSE of the problem */
   SCIPinfoMessage(scip, file, "OBJSENSE\n");
   SCIPinfoMessage(scip, file, "%s\n", objsense == SCIP_OBJSENSE_MAXIMIZE ? "  MAX" : "  MIN");

   /* start ROWS section */
   SCIPinfoMessage(scip, file, "ROWS\n");

   /* print row type for the objective function */
   printStart(scip, file, "N", "Obj", -1);
   SCIPinfoMessage(scip, file, "\n");

   /* first fill the matrix with the objective coefficients */
   for( v = 0; v < nvars; ++v )
   {
      /* take care of the objective entry */
      var = vars[v];
      value = SCIPvarGetObj(var);

      /* we also want to add integer variables to the columns section, even if the objective value is 0, because it
       * might happen that they only exist in non-linear constraints, which leads to no other line in the column section
       * and therefore do not mark the variable as an integer
       */
      if( !SCIPisZero(scip, value) || SCIPvarGetType(var) < SCIP_VARTYPE_IMPLINT
         || ((SCIPvarGetNLocksDownType(var, SCIP_LOCKTYPE_MODEL) == 0)
            && (SCIPvarGetNLocksUpType(var, SCIP_LOCKTYPE_MODEL) == 0)) )
      {
         assert( matrix->nentries < matrix->sentries );

         matrix->values[matrix->nentries] = objscale * value;
         matrix->columns[matrix->nentries] = var;
         matrix->rows[matrix->nentries] = "Obj";
         matrix->nentries++;
      }
   }

   /* loop over all constraints */
   k = nconss;
   for( c = 0; c < nconss; ++c )
   {
      cons = conss[c];
      assert( cons != NULL);

      /* in case the transformed problems is written only constraint are posted which are enabled in the current node;
       * the conss array should only contain relevant constraints
       */
      assert( !transformed || SCIPconsIsEnabled(cons) );

      conshdlr = SCIPconsGetHdlr(cons);
      assert( conshdlr != NULL );

      conshdlrname = SCIPconshdlrGetName(conshdlr);

      /* construct constraint name */
      consname = consnames[c];

      /* init rhs value to infinity (would then ignored) */
      rhss[c] = SCIPinfinity(scip);

      if( strcmp(conshdlrname, "linear") == 0 )
      {
         lhs = SCIPgetLhsLinear(scip, cons);
         rhs = SCIPgetRhsLinear(scip, cons);

         /* there is nothing to do if the left hand side is minus infinity and the right side is infinity */
         if( !SCIPisInfinity(scip, -lhs) || !SCIPisInfinity(scip, rhs) )
         {
            if( !SCIPisInfinity(scip, -lhs) && !SCIPisInfinity(scip, rhs) && !SCIPisEQ(scip, lhs, rhs) )
               needRANGES = TRUE;

            /* print row entry */
            printRowType(scip, file, lhs, rhs, consname);

            if( SCIPisInfinity(scip, rhs) )
               rhss[c] = lhs;
            else
               rhss[c] = rhs;

            assert( !SCIPisInfinity(scip, rhss[c]) );

            /* compute column entries */
            SCIP_CALL( getLinearCoeffs(scip, consname, SCIPgetVarsLinear(scip, cons), SCIPgetValsLinear(scip, cons),
                  SCIPgetNVarsLinear(scip, cons), transformed, matrix, &rhss[c]) );
         }
      }
      else if( strcmp(conshdlrname, "setppc") == 0 )
      {
         /* print row entry */
         switch( SCIPgetTypeSetppc(scip, cons) )
         {
         case SCIP_SETPPCTYPE_PARTITIONING :
            printRowType(scip, file, 1.0, 1.0, consname);
            break;
         case SCIP_SETPPCTYPE_PACKING :
            printRowType(scip, file, -SCIPinfinity(scip), 1.0, consname);
            break;
         case SCIP_SETPPCTYPE_COVERING :
            printRowType(scip, file, 1.0, SCIPinfinity(scip), consname);
            break;
         }

         rhss[c] = 1.0;

         /* compute column entries */
         SCIP_CALL( getLinearCoeffs(scip, consname, SCIPgetVarsSetppc(scip, cons), NULL, SCIPgetNVarsSetppc(scip, cons), transformed, matrix, &rhss[c]) );
      }
      else if( strcmp(conshdlrname, "logicor") == 0 )
      {
         /* print row entry */
         printRowType(scip, file, 1.0, SCIPinfinity(scip), consname);

         rhss[c] = 1.0;

         /* compute column entries */
         SCIP_CALL( getLinearCoeffs(scip, consname, SCIPgetVarsLogicor(scip, cons), NULL, SCIPgetNVarsLogicor(scip, cons), transformed, matrix, &rhss[c]) );
      }
      else if( strcmp(conshdlrname, "knapsack") == 0 )
      {
         int i;

         /* print row entry */
         printRowType(scip, file, -SCIPinfinity(scip), (SCIP_Real) SCIPgetCapacityKnapsack(scip, cons), consname);

         nconsvars = SCIPgetNVarsKnapsack(scip, cons);
         weights = SCIPgetWeightsKnapsack(scip, cons);

         /* copy Longint array to SCIP_Real array */
         SCIP_CALL( SCIPallocBufferArray(scip, &vals, nconsvars ) );
         for( i = 0; i < nconsvars; ++i )
            vals[i] = (SCIP_Real)weights[i];

         rhss[c] = (SCIP_Real) SCIPgetCapacityKnapsack(scip, cons);

         /* compute column entries */
         SCIP_CALL( getLinearCoeffs(scip, consname, SCIPgetVarsKnapsack(scip, cons), vals, nconsvars, transformed, matrix, &rhss[c]) );

         SCIPfreeBufferArray(scip, &vals);
      }
      else if( strcmp(conshdlrname, "varbound") == 0 )
      {
         lhs = SCIPgetLhsVarbound(scip, cons);
         rhs = SCIPgetRhsVarbound(scip, cons);

         /* there is nothing to do if the left hand side is minus infinity and the right side is infinity */
         if( !SCIPisInfinity(scip, -lhs) || !SCIPisInfinity(scip, rhs) )
         {
            if( !SCIPisInfinity(scip, -lhs) && !SCIPisInfinity(scip, rhs) && !SCIPisEQ(scip, lhs, rhs) )
               needRANGES = TRUE;

            /* print row entry */
            printRowType(scip, file, lhs, rhs, consname);

            /* allocate memory */
            SCIP_CALL( SCIPallocBufferArray(scip, &consvars, 2) );
            SCIP_CALL( SCIPallocBufferArray(scip, &vals, 2) );

            consvars[0] = SCIPgetVarVarbound(scip, cons);
            consvars[1] = SCIPgetVbdvarVarbound(scip, cons);

            vals[0] = 1.0;
            vals[1] = SCIPgetVbdcoefVarbound(scip, cons);

            if( SCIPisInfinity(scip, rhs) )
               rhss[c] = lhs;
            else
               rhss[c] = rhs;

            assert( !SCIPisInfinity(scip, rhss[c]) );

            /* compute column entries */
            SCIP_CALL( getLinearCoeffs(scip, consname, consvars, vals, 2, transformed, matrix, &rhss[c]) );

            SCIPfreeBufferArray(scip, &vals);
            SCIPfreeBufferArray(scip, &consvars);
         }
      }
      else if( strcmp(conshdlrname, "indicator") == 0 )
      {
         SCIP_VAR* slackvar;
         SCIP_VAR* binvar;

         /* store slack variable in hash */
         slackvar = SCIPgetSlackVarIndicator(cons);
         assert( slackvar != NULL );
         assert( indicatorSlackHash != NULL );
         assert( !SCIPhashtableExists(indicatorSlackHash, (void*) slackvar) );
         SCIP_CALL( SCIPhashtableInsert(indicatorSlackHash, (void*) slackvar) );

         /* if slackvariable is aggregated, we store it in the list of aggregated variables */
         if ( SCIPvarGetStatus(slackvar) == SCIP_VARSTATUS_AGGREGATED )
         {
            SCIP_CALL( collectAggregatedVars(scip, &slackvar, 1, &aggvars, &naggvars, &saggvars, varFixedHash) );
         }

         /* store aggregated variables */
         binvar = SCIPgetBinaryVarIndicator(cons);
         if( SCIPvarIsNegated(binvar) )
            binvar = SCIPvarGetNegatedVar(binvar);
         assert( binvar != NULL );
         SCIP_CALL( collectAggregatedVars(scip, &binvar, 1, &aggvars, &naggvars, &saggvars, varFixedHash) );

         /* indicator constraint do not have a right hand side; mark this with SCIPinfinity(scip) */
         rhss[c] = SCIPinfinity(scip);

         /* store constraint */
         consIndicator[nConsIndicator++] = cons;
         continue;
      }
      else if( strcmp(conshdlrname, "SOS1") == 0 )
      {
         /* store constraint */
         consSOS1[nConsSOS1++] = cons;

         /* check for aggregated variables in SOS1 constraints for later output
          * of aggregations as linear constraints */
         consvars = SCIPgetVarsSOS1(scip, cons);
         nconsvars = SCIPgetNVarsSOS1(scip, cons);

         /* SOS constraint do not have a right hand side; mark this with SCIPinfinity(scip) */
         rhss[c] = SCIPinfinity(scip);

         SCIP_CALL( collectAggregatedVars(scip, consvars, nconsvars, &aggvars, &naggvars, &saggvars, varFixedHash) );
      }
      else if( strcmp(conshdlrname, "SOS2") == 0 )
      {
         /* store constraint */
         consSOS2[nConsSOS2++] = cons;

         /* check for aggregated variables in SOS2 constraints for later output aggregations as linear constraints */
         consvars = SCIPgetVarsSOS2(scip, cons);
         nconsvars = SCIPgetNVarsSOS2(scip, cons);

         /* SOS constraint do not have a right hand side; mark this with SCIPinfinity(scip) */
         rhss[c] = SCIPinfinity(scip);

         SCIP_CALL( collectAggregatedVars(scip, consvars, nconsvars, &aggvars, &naggvars, &saggvars, varFixedHash) );
      }
      else if( strcmp(conshdlrname, "expr") == 0 )
      {
         SCIP_EXPR* expr;
         SCIP_VAR** quadvars;
         SCIP_Real* quadvarlincoefs;
         SCIP_Real* lincoefs;
         SCIP_Real constant;
         SCIP_EXPR** linexprs;
         SCIP_Bool isquadratic;
         int nquadexprs;
         int nlinexprs;
         int j;

         /* check if it is a quadratic constraint */
         SCIP_CALL( SCIPcheckQuadraticConsNonlinear(scip, cons, &isquadratic) );
         if( !isquadratic )
         {
            /* unknown constraint type; mark this with SCIPinfinity(scip) */
            rhss[c] = SCIPinfinity(scip);

            SCIPwarningMessage(scip, "constraint handler <%s> cannot print requested format\n", conshdlrname );
            continue;
         }

         /* store constraint */
         consQuadratic[nConsQuadratic++] = cons;

         expr = SCIPgetExprConsNonlinear(cons);

         /* collect linear coefficients of quadratic part */
         SCIPexprGetQuadraticData(expr, &constant, &nlinexprs, &linexprs, &lincoefs, &nquadexprs, NULL, NULL,
               NULL);

         SCIP_CALL( SCIPallocBufferArray(scip, &quadvars, nquadexprs) );
         SCIP_CALL( SCIPallocBufferArray(scip, &quadvarlincoefs, nquadexprs) );
         for( j = 0; j < nquadexprs; ++j )
         {
            SCIP_EXPR* qexpr;

            SCIPexprGetQuadraticQuadTerm(expr, j, &qexpr, &quadvarlincoefs[j], NULL, NULL, NULL, NULL);

            assert(SCIPisExprVar(scip, qexpr));
            quadvars[j] = SCIPgetVarExprVar(qexpr);
         }

         lhs = SCIPgetLhsConsNonlinear(cons);
         rhs = SCIPgetRhsConsNonlinear(cons);

         /* correct side by constant */
         lhs -= SCIPisInfinity(scip, -lhs) ? 0.0 : constant;
         rhs -= SCIPisInfinity(scip,  rhs) ? 0.0 : constant;


         /* there is nothing to do if the left hand side is minus infinity and the right side is infinity */
         if( !SCIPisInfinity(scip, -lhs) || !SCIPisInfinity(scip, rhs) )
         {
            SCIP_VAR** linvars;

            if( !SCIPisInfinity(scip, -lhs) && !SCIPisInfinity(scip, rhs) && !SCIPisEQ(scip, lhs, rhs) )
               needRANGES = TRUE;

            /* print row entry */
            printRowType(scip, file, lhs, rhs, consname);

            if( SCIPisInfinity(scip, rhs) )
               rhss[c] = lhs;
            else
               rhss[c] = rhs;

            assert( !SCIPisInfinity(scip, rhss[c]) );

            /* get linear vars */
            SCIP_CALL( SCIPallocBufferArray(scip, &linvars, nlinexprs) );
            for( j = 0; j < nlinexprs; ++j )
               linvars[j] = SCIPgetVarExprVar(linexprs[j]);

            /* compute column entries for linear part */
            SCIP_CALL( getLinearCoeffs(scip, consname, linvars, lincoefs, nlinexprs, transformed, matrix, &rhss[c]) );

            /* compute column entries for linear part in quadratic part */
            SCIP_CALL( getLinearCoeffs(scip, consname, quadvars, quadvarlincoefs, nquadexprs, transformed, matrix,
                     &rhss[c]) );

            SCIPfreeBufferArray(scip, &linvars);
         }

         /* check for aggregated variables in quadratic part of quadratic constraints for later output of
          * aggregations as linear constraints */
         consvars = quadvars;
         nconsvars = nquadexprs;

         SCIP_CALL( collectAggregatedVars(scip, consvars, nconsvars, &aggvars, &naggvars, &saggvars, varFixedHash) );

         SCIPfreeBufferArray(scip, &quadvars);
         SCIPfreeBufferArray(scip, &quadvarlincoefs);
      }
      else if( strcmp(conshdlrname, "and") == 0 )
      {
         if( readerdata->linearizeands )
         {
            SCIP_VAR** rowvars;
            SCIP_VAR** operands;
            SCIP_VAR* resultant;
            SCIP_Real* rowvals;
            char* rowname;
            int nrowvars;
            int l;
            int n;

            nrowvars = SCIPgetNVarsAnd(scip, cons);
            operands = SCIPgetVarsAnd(scip, cons);
            resultant = SCIPgetResultantAnd(scip, cons);

            /* allocate buffer array */
            SCIP_CALL( SCIPallocBufferArray(scip, &rowvars, nrowvars + 1) );
            SCIP_CALL( SCIPallocBufferArray(scip, &rowvals, nrowvars + 1) );

            /* get length of constraint name */
            l = (int) strlen(consname);

            /* the tight relaxtion, number of and-constraint operands rows */
            if( !readerdata->aggrlinearizationands )
            {
               rowvars[0] = resultant;
               rowvals[0] = 1.0;
               rowvals[1] = -1.0;

               /* compute maximal length for rowname */
               /* coverity[negative_returns] */
               n = (int) log10((double)nrowvars) + 1 + l;

               /* assure maximal allowed value */
               if( n >= MPS_MAX_NAMELEN )
                  n = MPS_MAX_NAMELEN - 1;

               /* update maxnamelen */
               maxnamelen = MAX(maxnamelen, (unsigned int) n);

               /* print operator rows */
               for( v = 0; v < nrowvars; ++v )
               {
                  /* compute maximal length for rowname */
                  if( v == 0 )
                     n = 2;
                  else
                     n = (int) log10((double)v) + 2;
                  n += l;

                  /* assure maximal allowed value */
                  if( n >= MPS_MAX_NAMELEN )
                  {
                     n = MPS_MAX_NAMELEN - 1;
                     ++faulty;
                  }

                  /* need memory for additional row */
                  SCIP_CALL( SCIPallocBufferArray(scip, &rowname, n + 1) );

                  assert(k < nconss + naddrows);
                  consnames[k] = rowname;

                  (void) SCIPsnprintf(rowname, n + 1, "%s_%d", consname, v);
                  rowvars[1] = operands[v];

                  /* print row entry */
                  printRowType(scip, file, -SCIPinfinity(scip), 0.0, rowname);

                  rhss[k] = 0.0;

                  /* compute column entries */
                  SCIP_CALL( getLinearCoeffs(scip, rowname, rowvars, rowvals, 2, transformed, matrix, &rhss[k]) );
                  ++k;
               }
            }

            /* prepare for next row */
            for( v = nrowvars - 1; v >= 0; --v )
            {
               rowvars[v] = operands[v];
               rowvals[v] = -1.0;
            }

            rowvars[nrowvars] = resultant;

            /* the weak relaxtion, only one constraint */
            if( readerdata->aggrlinearizationands )
            {
               /* compute maximal length for rowname */
               n = l + 3;

               /* assure maximal allowed value */
               if( n >= MPS_MAX_NAMELEN )
               {
                  n = MPS_MAX_NAMELEN - 1;
                  ++faulty;
               }

               /* update maxnamelen */
               maxnamelen = MAX(maxnamelen, (unsigned int) n);

               /* need memory for additional row */
               SCIP_CALL( SCIPallocBufferArray(scip, &rowname, n + 1) );

               assert(k < nconss + naddrows);
               consnames[k] = rowname;

               /* adjust rowname of constraint */
               (void) SCIPsnprintf(rowname, n + 1, "%s_op", consname);

               rowvals[nrowvars] = (SCIP_Real) nrowvars;

               /* print row entry */
               printRowType(scip, file, -SCIPinfinity(scip), 0.0, rowname);

               rhss[k] = 0.0;

               /* compute column entries */
               SCIP_CALL( getLinearCoeffs(scip, rowname, rowvars, rowvals, nrowvars + 1, transformed, matrix, &rhss[k]) );

               SCIPdebugMsg(scip, "%g, %g\n", rowvals[1], rhss[k]);
               ++k;
            }

            rowvals[nrowvars] = 1.0;

            /* print row entry */
            printRowType(scip, file, -nrowvars + 1.0, SCIPinfinity(scip), consname);

            rhss[c] = -nrowvars + 1.0;

            /* compute column entries */
            SCIP_CALL( getLinearCoeffs(scip, consname, rowvars, rowvals, nrowvars + 1, transformed, matrix, &rhss[c]) );

            /* free buffer array */
            SCIPfreeBufferArray(scip, &rowvals);
            SCIPfreeBufferArray(scip, &rowvars);
         }
         else
         {
            /* and constraint printing not enabled; mark this with SCIPinfinity(scip) */
            rhss[c] = SCIPinfinity(scip);

            SCIPwarningMessage(scip, "change parameter \"reading/" READER_NAME "/linearize-and-constraints\" to TRUE to print and-constraints\n");
         }
      }
      else
      {
         /* unknown constraint type; mark this with SCIPinfinity(scip) */
         rhss[c] = SCIPinfinity(scip);

         SCIPwarningMessage(scip, "constraint handler <%s> cannot print requested format\n", conshdlrname );
      }
   }

   if( faulty > 0 )
   {
      SCIPwarningMessage(scip, "there are %d and-constraint-rownames which have to be cut down to %d characters; MPS file might be corrupted\n",
         faulty, MPS_MAX_NAMELEN - 1);
   }

   /* free hash table */
   if( varFixedHash != NULL )
      SCIPhashtableFree(&varFixedHash);

   if( indicatorSlackHash != NULL && nConsIndicator == 0 )
   {
      SCIPhashtableFree(&indicatorSlackHash);
      assert( indicatorSlackHash == NULL );
   }

   if( naggvars > 0 )
   {
      /* construct variables name of the needed aggregated variables and the constraint names for the aggregation constraints */

      /* realloc memory */
      SCIP_CALL( SCIPreallocBufferArray(scip, &consnames, nconss + naddrows + naggvars) );
      SCIP_CALL( SCIPreallocBufferArray(scip, &rhss, nconss + naddrows + naggvars) );
      SCIP_CALL( SCIPreallocBufferArray(scip, &varnames, nvars + naggvars) );

      for( c = 0; c < naggvars; ++c )
      {
         size_t l;

         /* create variable name */
         var = aggvars[c];

         l = strlen(SCIPvarGetName(var));
         if( l >= MPS_MAX_NAMELEN )
            maxnamelen = MPS_MAX_NAMELEN - 1;
         else
            maxnamelen = MAX(maxnamelen, (unsigned int) l);

         SCIP_CALL( SCIPallocBufferArray(scip, &namestr, MPS_MAX_NAMELEN) );
         (void) SCIPsnprintf(namestr, MPS_MAX_NAMELEN, "%s", SCIPvarGetName(var) );

         /* insert variable with variable name into hash map */
         varnames[nvars + c] = namestr;
         assert( !SCIPhashmapExists(varnameHashmap, var) );
         SCIP_CALL( SCIPhashmapInsert(varnameHashmap, var, (void*) namestr) );

         /* output row type (it is an equation) */
         SCIP_CALL( SCIPallocBufferArray(scip, &namestr, MPS_MAX_NAMELEN) ); /* note that namestr above is freed via varnames */
         (void) SCIPsnprintf(namestr, MPS_MAX_NAMELEN, "aggr_%s", SCIPvarGetName(var));
         printRowType(scip, file, 1.0, 1.0, namestr);

         l = strlen(namestr);
         maxnamelen = MAX(maxnamelen, (unsigned int) l);
         consnames[nconss + naddrows + c] = namestr;
         rhss[nconss + naddrows + c] = 0.0;

         /* compute column entries */
         SCIP_CALL( getLinearCoeffs(scip, namestr, &(aggvars[c]), NULL, 1, transformed, matrix, &rhss[nconss + naddrows + c]) );

         /* add the aggregated variables to the sparse matrix */
         SCIP_CALL( checkSparseMatrixCapacity(scip, matrix, 1) );
         matrix->values[matrix->nentries] = -1.0;
         matrix->columns[matrix->nentries] = aggvars[c];
         matrix->rows[matrix->nentries] = namestr;
         matrix->nentries++;
      }
   }

   /* collect also fixed variables, because they might not be removed from all constraints */
   /* @todo only collect fixed variables in the non-linear constraint types, where they (could not be)/(were not) removed */
   if( nfixedvars > 0 )
   {
      int startpos = nvars + naggvars;
      /* construct variables name of fixed variables */

      /* realloc memory */
      SCIP_CALL( SCIPreallocBufferArray(scip, &varnames, startpos + nfixedvars) );

      /* allocate memory for fixed variables */
      SCIP_CALL( SCIPallocBufferArray(scip, &fixvars, nfixedvars) );

      for( v = nfixedvars - 1; v >= 0; --v )
      {
         /* create variable name */
         var = fixedvars[v];

	 if( SCIPvarGetStatus(var) == SCIP_VARSTATUS_FIXED )
	 {
            size_t l;
	    l = strlen(SCIPvarGetName(var));
	    if( l >= MPS_MAX_NAMELEN )
	       maxnamelen = MPS_MAX_NAMELEN - 1;
	    else
	       maxnamelen = MAX(maxnamelen, (unsigned int) l);

	    SCIP_CALL( SCIPallocBufferArray(scip, &namestr, MPS_MAX_NAMELEN) );
	    (void) SCIPsnprintf(namestr, MPS_MAX_NAMELEN, "%s", SCIPvarGetName(var) );

	    varnames[startpos + nfixvars] = namestr;
	    fixvars[nfixvars] = var;
	    ++nfixvars;

	    /* insert variable with variable name into hash map */
	    assert(!SCIPhashmapExists(varnameHashmap, var));
	    SCIP_CALL( SCIPhashmapInsert(varnameHashmap, var, (void*) namestr) );

	    /* add the fixed variables to the sparse matrix, needed for columns section */
	    SCIP_CALL( checkSparseMatrixCapacity(scip, matrix, 1) );
	    matrix->values[matrix->nentries] = 0.0;
	    matrix->columns[matrix->nentries] = var;
	    matrix->rows[matrix->nentries] = "Obj";
	    matrix->nentries++;
	 }
      }
   }

   /* output COLUMNS section */
   printColumnSection(scip, file, matrix, varnameHashmap, indicatorSlackHash, maxnamelen);

   /* output RHS section */
   printRhsSection(scip, file, nconss + naddrows +naggvars, consnames, rhss, maxnamelen, objscale * objoffset);

   /* output RANGES section */
   if( needRANGES )
      printRangeSection(scip, file, conss, nconss, consnames, transformed, maxnamelen);

   /* output BOUNDS section */
   printBoundSection(scip, file, vars, nvars, aggvars, naggvars, fixvars, nfixvars, transformed, varnames, indicatorSlackHash, maxnamelen);

   if( nfixedvars > 0 )
   {
      SCIPfreeBufferArray(scip, &fixvars);
   }

   /* print SOS section */
   if( nConsSOS1 > 0 || nConsSOS2 > 0 )
   {
      SCIP_Real* sosweights;

      SCIPinfoMessage(scip, file, "SOS\n");
      SCIPdebugMsg(scip, "start printing SOS section\n");

      SCIP_CALL( SCIPallocBufferArray(scip, &namestr, MPS_MAX_NAMELEN) );

      /* first output SOS1 constraints */
      for( c = 0; c < nConsSOS1; ++c )
      {
         cons = consSOS1[c];
         consvars = SCIPgetVarsSOS1(scip, cons);
         nconsvars = SCIPgetNVarsSOS1(scip, cons);
         sosweights = SCIPgetWeightsSOS1(scip, cons);
         (void) SCIPsnprintf(namestr, MPS_MAX_NAMELEN, "%s", SCIPconsGetName(cons) );

         printStart(scip, file, "S1", namestr, -1);
         SCIPinfoMessage(scip, file, "\n");

         for( v = 0; v < nconsvars; ++v )
         {
            /* get variable name */
            assert ( SCIPhashmapExists(varnameHashmap, consvars[v]) );
            varname = (const char*) SCIPhashmapGetImage(varnameHashmap, consvars[v]);

            printStart(scip, file, "", varname, (int) maxnamelen);

            if( sosweights != NULL )
               (void) SCIPsnprintf(valuestr, MPS_MAX_VALUELEN, "%25.15g", sosweights[v]);
            else
               (void) SCIPsnprintf(valuestr, MPS_MAX_VALUELEN, "%25d ", v);

            SCIPinfoMessage(scip, file, "%25s\n", valuestr);
         }
      }

      /* next output SOS2 constraints */
      for( c = 0; c < nConsSOS2; ++c )
      {
         cons = consSOS2[c];
         consvars = SCIPgetVarsSOS2(scip, cons);
         nconsvars = SCIPgetNVarsSOS2(scip, cons);
         sosweights = SCIPgetWeightsSOS2(scip, cons);
         (void) SCIPsnprintf(namestr, MPS_MAX_NAMELEN, "%s", SCIPconsGetName(cons) );

         printStart(scip, file, "S2", namestr, -1);
         SCIPinfoMessage(scip, file, "\n");

         for( v = 0; v < nconsvars; ++v )
         {
            /* get variable name */
            assert ( SCIPhashmapExists(varnameHashmap, consvars[v]) );
            varname = (const char*) SCIPhashmapGetImage(varnameHashmap, consvars[v]);

            printStart(scip, file, "", varname, (int) maxnamelen);

            if( sosweights != NULL )
               (void) SCIPsnprintf(valuestr, MPS_MAX_VALUELEN, "%25.15g", sosweights[v]);
            else
               (void) SCIPsnprintf(valuestr, MPS_MAX_VALUELEN, "%25d ", v);

            SCIPinfoMessage(scip, file, "%25s\n", valuestr);
         }
      }
      SCIPfreeBufferArray(scip, &namestr);
   }

   /* print QCMATRIX sections for quadratic constraints
    * in difference to a quadratic term in the objective function, the quadratic part is not divided by 2 here
    */
   if( nConsQuadratic > 0 )
   {
      const char* varname2;
      int nbilin;

      SCIPdebugMsg(scip, "start printing QCMATRIX sections for quadratic constraints\n");
      SCIP_CALL( SCIPallocBufferArray(scip, &namestr, MPS_MAX_NAMELEN) );

      for( c = 0; c < nConsQuadratic; ++c )
      {
         SCIP_EXPR* expr;

         cons = consQuadratic[c];
         expr = SCIPgetExprConsNonlinear(cons);

         SCIPexprGetQuadraticData(expr, NULL, NULL, NULL, NULL, &nconsvars, &nbilin, NULL, NULL);

         (void) SCIPsnprintf(namestr, MPS_MAX_NAMELEN, "%s", SCIPconsGetName(cons) );

         SCIPinfoMessage(scip, file, "QCMATRIX %s\n", namestr);

         /* print x^2 terms */
         for( v = 0; v < nconsvars; ++v )
         {
            SCIP_EXPR* qexpr;
            SCIP_VAR* qvar;
            SCIP_Real sqrcoef;

            SCIPexprGetQuadraticQuadTerm(expr, v, &qexpr, NULL, &sqrcoef, NULL, NULL, NULL);
            if( sqrcoef == 0.0 )
               continue;

            assert(SCIPisExprVar(scip, qexpr));
            qvar = SCIPgetVarExprVar(qexpr);

            /* get variable name */
            assert(SCIPhashmapExists(varnameHashmap, qvar));
            varname = (const char*) SCIPhashmapGetImage(varnameHashmap, qvar);

            /* get coefficient as string */
            (void) SCIPsnprintf(valuestr, MPS_MAX_VALUELEN, "%25.15g", sqrcoef);

            /* print "x x coeff" line */
            printStart(scip, file, "", varname, (int) maxnamelen);
            printRecord(scip, file, varname, valuestr, maxnamelen);
            SCIPinfoMessage(scip, file, "\n");
         }

         /* print bilinear terms; CPLEX format expects a symmetric matrix with all coefficients specified,
          * i.e., we have to split bilinear coefficients into two off diagonal elements */
         for( v = 0; v < nbilin; ++v )
         {
            SCIP_EXPR* expr1;
            SCIP_EXPR* expr2;
            SCIP_VAR* var1;
            SCIP_VAR* var2;
            SCIP_Real coef;

            SCIPexprGetQuadraticBilinTerm(expr, v, &expr1, &expr2, &coef, NULL, NULL);
            assert(SCIPisExprVar(scip, expr1));
            assert(SCIPisExprVar(scip, expr2));

            if( coef == 0.0 )
               continue;

            var1 = SCIPgetVarExprVar(expr1);
            var2 = SCIPgetVarExprVar(expr2);

            /* get name of first variable */
            assert ( SCIPhashmapExists(varnameHashmap, var1) );
            varname = (const char*) SCIPhashmapGetImage(varnameHashmap, var1);

            /* get name of second variable */
            assert ( SCIPhashmapExists(varnameHashmap, var2) );
            varname2 = (const char*) SCIPhashmapGetImage(varnameHashmap, var2);

            /* get coefficient as string */
            (void) SCIPsnprintf(valuestr, MPS_MAX_VALUELEN, "%25.15g", 0.5*coef);

            /* print "x y coeff/2" line */
            printStart(scip, file, "", varname, (int) maxnamelen);
            printRecord(scip, file, varname2, valuestr, maxnamelen);
            SCIPinfoMessage(scip, file, "\n");

            /* print "y x coeff/2" line */
            printStart(scip, file, "", varname2, (int) maxnamelen);
            printRecord(scip, file, varname, valuestr, maxnamelen);
            SCIPinfoMessage(scip, file, "\n");
         }
      }

      SCIPfreeBufferArray(scip, &namestr);
   }

<<<<<<< HEAD
=======
   /* print QCMATRIX sections for second order cone constraints */
   if( nConsSOC > 0 )
   {
      SCIP_Real* coefs;

      SCIPdebugMsg(scip, "start printing QCMATRIX sections for soc constraints\n");
      SCIP_CALL( SCIPallocBufferArray(scip, &namestr, MPS_MAX_NAMELEN) );

      for( c = 0; c < nConsSOC; ++c )
      {
         cons = consSOC[c];
         consvars = SCIPgetLhsVarsSOC(scip, cons);
         nconsvars = SCIPgetNLhsVarsSOC(scip, cons);
         coefs = SCIPgetLhsCoefsSOC(scip, cons);

         (void) SCIPsnprintf(namestr, MPS_MAX_NAMELEN, "%s", SCIPconsGetName(cons) );
         SCIPinfoMessage(scip, file, "QCMATRIX %s\n", namestr);

         /* print alpha_i^2 x_i^2 terms */
         for( v = 0; v < nconsvars; ++v )
         {
            if( coefs[v] == 0.0 )
               continue;

            /* get variable name */
            assert ( SCIPhashmapExists(varnameHashmap, consvars[v]) );
            varname = (const char*) SCIPhashmapGetImage(varnameHashmap, consvars[v]);

            /* get coefficient^2 as string */
            (void) SCIPsnprintf(valuestr, MPS_MAX_VALUELEN, "%25.15g", coefs[v]*coefs[v]);

            /* print "x x coeff" line */
            printStart(scip, file, "", varname, (int) maxnamelen);
            printRecord(scip, file, varname, valuestr, maxnamelen);
            SCIPinfoMessage(scip, file, "\n");
         }

         /* print -(alpha_{n+1} x_{n+1})^2 term */

         /* get variable name */
         var = SCIPgetRhsVarSOC(scip, cons);
         assert ( SCIPhashmapExists(varnameHashmap, var) );
         varname = (const char*) SCIPhashmapGetImage(varnameHashmap, var);

         /* get -coefficient^2 as string */
         (void) SCIPsnprintf(valuestr, MPS_MAX_VALUELEN, "%25.15g", -SCIPgetRhsCoefSOC(scip, cons)*SCIPgetRhsCoefSOC(scip, cons));

         /* print "x x coeff" line */
         printStart(scip, file, "", varname, (int) maxnamelen);
         printRecord(scip, file, varname, valuestr, maxnamelen);
         SCIPinfoMessage(scip, file, "\n");
      }

      SCIPfreeBufferArray(scip, &namestr);
   }

>>>>>>> 27e9cccd
   /* print indicator section */
   if( nConsIndicator > 0 )
   {
      SCIP_CALL( SCIPallocBufferArray(scip, &namestr, MPS_MAX_NAMELEN) );

      SCIPinfoMessage(scip, file, "INDICATORS\n");
      SCIPdebugMsg(scip, "start printing INDICATOR section\n");

      /* output each indicator constraint */
      for( c = 0; c < nConsIndicator; ++c )
      {
         SCIP_CONS* lincons;
         SCIP_VAR* slackvar;
         SCIP_VAR* binvar;

         cons = consIndicator[c];
         binvar = SCIPgetBinaryVarIndicator(cons);
         lincons = SCIPgetLinearConsIndicator(cons);
         slackvar = SCIPgetSlackVarIndicator(cons);

         /* linvars always contains slack variable, thus nlinvars >= 1 */
         if( SCIPgetNVarsLinear(scip, lincons) <= 1 || SCIPconsIsDeleted(lincons) )
            continue;

         /* create variable and value strings */
         if( SCIPvarIsNegated(binvar) )
         {
            (void) SCIPsnprintf(valuestr, MPS_MAX_VALUELEN, "%25d", 0);
            assert( SCIPvarGetNegatedVar(binvar) != NULL );
            assert( SCIPhashmapExists(varnameHashmap, SCIPvarGetNegatedVar(binvar)) );
            varname = (const char*) SCIPhashmapGetImage(varnameHashmap, SCIPvarGetNegatedVar(binvar));
         }
         else
         {
            (void) SCIPsnprintf(valuestr, MPS_MAX_VALUELEN, "%25d", 1);
            assert ( SCIPhashmapExists(varnameHashmap, binvar) );
            varname = (const char*) SCIPhashmapGetImage(varnameHashmap, binvar);
         }

         /* write records */
         if ( SCIPvarGetStatus(slackvar) == SCIP_VARSTATUS_AGGREGATED )
         {
            /* for aggregated variables output name of aggregating constraint */
            (void) SCIPsnprintf(namestr, MPS_MAX_NAMELEN, "aggr_%s", SCIPvarGetName(slackvar));
            printStart(scip, file, "IF", namestr, (int) maxnamelen);
            printRecord(scip, file, varname, valuestr, maxnamelen);
            SCIPinfoMessage(scip, file, "\n");
         }
         else
         {
            printStart(scip, file, "IF", SCIPconsGetName(lincons), (int) maxnamelen);
            printRecord(scip, file, varname, valuestr, maxnamelen);
            SCIPinfoMessage(scip, file, "\n");
         }
      }
      SCIPfreeBufferArray(scip, &namestr);
   }

   /* free matrix data structure */
   freeMatrix(scip, matrix);

   /* free slackvar hashtable */
   if( indicatorSlackHash != NULL )
      SCIPhashtableFree(&indicatorSlackHash);

   /* free variable hashmap */
   SCIPhashmapFree(&varnameHashmap);

   SCIPfreeBlockMemoryArray(scip, &aggvars, saggvars);
   SCIPfreeBufferArray(scip, &rhss);

   /* free buffer arrays for SOS1, SOS2, and quadratic */
   SCIPfreeBufferArray(scip, &consIndicator);
   SCIPfreeBufferArray(scip, &consQuadratic);
   SCIPfreeBufferArray(scip, &consSOS2);
   SCIPfreeBufferArray(scip, &consSOS1);

   /* free variable and constraint name array */
   for( v = nvars + naggvars + nfixvars - 1; v >= 0; --v )
      SCIPfreeBufferArray(scip, &varnames[v]);
   SCIPfreeBufferArray(scip, &varnames);

   for( c = nconss + naddrows + naggvars - 1; c >= 0; --c )
      SCIPfreeBufferArray(scip, &consnames[c]);
   SCIPfreeBufferArray(scip, &consnames);

   /* print end of data line */
   SCIPinfoMessage(scip, file, "ENDATA");

   *result = SCIP_SUCCESS;

   return SCIP_OKAY;
}<|MERGE_RESOLUTION|>--- conflicted
+++ resolved
@@ -4847,65 +4847,6 @@
       SCIPfreeBufferArray(scip, &namestr);
    }
 
-<<<<<<< HEAD
-=======
-   /* print QCMATRIX sections for second order cone constraints */
-   if( nConsSOC > 0 )
-   {
-      SCIP_Real* coefs;
-
-      SCIPdebugMsg(scip, "start printing QCMATRIX sections for soc constraints\n");
-      SCIP_CALL( SCIPallocBufferArray(scip, &namestr, MPS_MAX_NAMELEN) );
-
-      for( c = 0; c < nConsSOC; ++c )
-      {
-         cons = consSOC[c];
-         consvars = SCIPgetLhsVarsSOC(scip, cons);
-         nconsvars = SCIPgetNLhsVarsSOC(scip, cons);
-         coefs = SCIPgetLhsCoefsSOC(scip, cons);
-
-         (void) SCIPsnprintf(namestr, MPS_MAX_NAMELEN, "%s", SCIPconsGetName(cons) );
-         SCIPinfoMessage(scip, file, "QCMATRIX %s\n", namestr);
-
-         /* print alpha_i^2 x_i^2 terms */
-         for( v = 0; v < nconsvars; ++v )
-         {
-            if( coefs[v] == 0.0 )
-               continue;
-
-            /* get variable name */
-            assert ( SCIPhashmapExists(varnameHashmap, consvars[v]) );
-            varname = (const char*) SCIPhashmapGetImage(varnameHashmap, consvars[v]);
-
-            /* get coefficient^2 as string */
-            (void) SCIPsnprintf(valuestr, MPS_MAX_VALUELEN, "%25.15g", coefs[v]*coefs[v]);
-
-            /* print "x x coeff" line */
-            printStart(scip, file, "", varname, (int) maxnamelen);
-            printRecord(scip, file, varname, valuestr, maxnamelen);
-            SCIPinfoMessage(scip, file, "\n");
-         }
-
-         /* print -(alpha_{n+1} x_{n+1})^2 term */
-
-         /* get variable name */
-         var = SCIPgetRhsVarSOC(scip, cons);
-         assert ( SCIPhashmapExists(varnameHashmap, var) );
-         varname = (const char*) SCIPhashmapGetImage(varnameHashmap, var);
-
-         /* get -coefficient^2 as string */
-         (void) SCIPsnprintf(valuestr, MPS_MAX_VALUELEN, "%25.15g", -SCIPgetRhsCoefSOC(scip, cons)*SCIPgetRhsCoefSOC(scip, cons));
-
-         /* print "x x coeff" line */
-         printStart(scip, file, "", varname, (int) maxnamelen);
-         printRecord(scip, file, varname, valuestr, maxnamelen);
-         SCIPinfoMessage(scip, file, "\n");
-      }
-
-      SCIPfreeBufferArray(scip, &namestr);
-   }
-
->>>>>>> 27e9cccd
    /* print indicator section */
    if( nConsIndicator > 0 )
    {
