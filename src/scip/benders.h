/* * * * * * * * * * * * * * * * * * * * * * * * * * * * * * * * * * * * * * */
/*                                                                           */
/*                  This file is part of the program and library             */
/*         SCIP --- Solving Constraint Integer Programs                      */
/*                                                                           */
/*    Copyright (C) 2002-2017 Konrad-Zuse-Zentrum                            */
/*                            fuer Informationstechnik Berlin                */
/*                                                                           */
/*  SCIP is distributed under the terms of the ZIB Academic License.         */
/*                                                                           */
/*  You should have received a copy of the ZIB Academic License              */
/*  along with SCIP; see the file COPYING. If not email to scip@zib.de.      */
/*                                                                           */
/* * * * * * * * * * * * * * * * * * * * * * * * * * * * * * * * * * * * * * */

/**@file   benders.h
 * @ingroup INTERNALAPI
 * @brief  internal methods for Benders' decomposition
 * @author Stephen J. Maher
 */

/*---+----1----+----2----+----3----+----4----+----5----+----6----+----7----+----8----+----9----+----0----+----1----+----2*/

#ifndef __SCIP_BENDERS_H__
#define __SCIP_BENDERS_H__


#include "scip/def.h"
#include "blockmemshell/memory.h"
#include "scip/type_retcode.h"
#include "scip/type_result.h"
#include "scip/type_set.h"
#include "scip/type_lp.h"
#include "scip/type_prob.h"
#include "scip/type_pricestore.h"
#include "scip/type_benders.h"
#include "scip/type_benderscut.h"
#include "scip/pub_benders.h"

#ifdef __cplusplus
extern "C" {
#endif


/** copies the given benders to a new scip */
extern
SCIP_RETCODE SCIPbendersCopyInclude(
   SCIP_BENDERS*         benders,            /**< benders */
   SCIP_SET*             sourceset,          /**< SCIP_SET of SCIP to copy from */
   SCIP_SET*             targetset,          /**< SCIP_SET of SCIP to copy to */
   SCIP_Bool*            valid               /**< was the copying process valid? */
   );

/** creates a Benders' decomposition */
extern
SCIP_RETCODE SCIPbendersCreate(
   SCIP_BENDERS**        benders,            /**< pointer to Benders' decomposition data structure */
   SCIP_SET*             set,                /**< global SCIP settings */
   SCIP_MESSAGEHDLR*     messagehdlr,        /**< message handler */
   BMS_BLKMEM*           blkmem,             /**< block memory for parameter settings */
   const char*           name,               /**< name of Benders' decomposition */
   const char*           desc,               /**< description of Benders' decomposition */
   int                   priority,           /**< priority of the Benders' decomposition */
   SCIP_Bool             cutlp,              /**< should Benders' cuts be generated for LP solutions */
   SCIP_Bool             cutpseudo,          /**< should Benders' cuts be generated for pseudo solutions */
   SCIP_Bool             cutrelax,           /**< should Benders' cuts be generated for relaxation solutions */
   SCIP_DECL_BENDERSCOPY ((*benderscopy)),   /**< copy method of benders or NULL if you don't want to copy your plugin into sub-SCIPs */
   SCIP_DECL_BENDERSFREE ((*bendersfree)),   /**< destructor of Benders' decomposition */
   SCIP_DECL_BENDERSINIT ((*bendersinit)),   /**< initialize Benders' decomposition */
   SCIP_DECL_BENDERSEXIT ((*bendersexit)),   /**< deinitialize Benders' decomposition */
   SCIP_DECL_BENDERSINITPRE((*bendersinitpre)),/**< presolving initialization method for Benders' decomposition */
   SCIP_DECL_BENDERSEXITPRE((*bendersexitpre)),/**< presolving deinitialization method for Benders' decomposition */
   SCIP_DECL_BENDERSINITSOL((*bendersinitsol)),/**< solving process initialization method of Benders' decomposition */
   SCIP_DECL_BENDERSEXITSOL((*bendersexitsol)),/**< solving process deinitialization method of Benders' decomposition */
   SCIP_DECL_BENDERSGETVAR((*bendersgetvar)),/**< returns the master variable for a given subproblem variable */
   SCIP_DECL_BENDERSCREATESUB((*benderscreatesub)),/**< creates a Benders' decomposition subproblem */
   SCIP_DECL_BENDERSPRESUBSOLVE((*benderspresubsolve)),/**< called prior to the subproblem solving loop */
   SCIP_DECL_BENDERSSOLVESUB((*benderssolvesub)),/**< the solving method for the Benders' decomposition subproblems */
   SCIP_DECL_BENDERSPOSTSOLVE((*benderspostsolve)),/**< called after the subproblems are solved. */
   SCIP_DECL_BENDERSFREESUB((*bendersfreesub)),/**< the freeing method for the Benders' decomposition subproblems */
   SCIP_BENDERSDATA*     bendersdata         /**< Benders' decomposition data */
   );

/** calls destructor and frees memory of Benders' decomposition */
extern
SCIP_RETCODE SCIPbendersFree(
   SCIP_BENDERS**        benders,            /**< pointer to Benders' decomposition data structure */
   SCIP_SET*             set                 /**< global SCIP settings */
   );

/** initializes Benders' decomposition */
extern
SCIP_RETCODE SCIPbendersInit(
   SCIP_BENDERS*         benders,            /**< Benders' decomposition */
   SCIP_SET*             set                 /**< global SCIP settings */
   );

/** calls exit method of Benders' decomposition */
extern
SCIP_RETCODE SCIPbendersExit(
   SCIP_BENDERS*         benders,            /**< Benders' decomposition */
   SCIP_SET*             set                 /**< global SCIP settings */
   );

/** informs the Benders' decomposition that the presolving process is being started */
extern
SCIP_RETCODE SCIPbendersInitpre(
   SCIP_BENDERS*         benders,            /**< Benders' decomposition */
   SCIP_SET*             set,                /**< global SCIP settings */
   SCIP_STAT*            stat                /**< dynamic problem statistics */
   );

/** informs the Benders' decomposition that the presolving process has completed */
extern
SCIP_RETCODE SCIPbendersExitpre(
   SCIP_BENDERS*         benders,            /**< Benders' decomposition */
   SCIP_SET*             set,                /**< global SCIP settings */
   SCIP_STAT*            stat                /**< dynamic problem statistics */
   );

/** informs Benders' decomposition that the branch and bound process is being started */
extern
SCIP_RETCODE SCIPbendersInitsol(
   SCIP_BENDERS*         benders,            /**< Benders' decomposition */
   SCIP_SET*             set                 /**< global SCIP settings */
   );

/** informs Benders' decomposition that the branch and bound process data is being freed */
extern
SCIP_RETCODE SCIPbendersExitsol(
   SCIP_BENDERS*         benders,            /**< Benders' decomposition */
   SCIP_SET*             set                 /**< global SCIP settings */
   );

/** activates benders such that it is called in LP solving loop */
SCIP_RETCODE SCIPbendersActivate(
   SCIP_BENDERS*         benders,            /**< the Benders' decomposition structure */
   SCIP_SET*             set,                /**< global SCIP settings */
   int                   nsubproblems        /**< the number subproblems used in this decomposition */
   );

/** deactivates benders such that it is no longer called in LP solving loop */
void SCIPbendersDeactivate(
   SCIP_BENDERS*         benders,            /**< the Benders' decomposition structure */
   SCIP_SET*             set                 /**< global SCIP settings */
   );

/** enables or disables all clocks of Benders' decomposition depending on the value of the flag */
extern
void SCIPbendersEnableOrDisableClocks(
   SCIP_BENDERS*         benders,            /**< the benders for which all clocks should be enabled or disabled */
   SCIP_Bool             enable              /**< should the clocks of the benders be enabled? */
   );

/** solves the subproblem using the current master problem solution. */
extern
SCIP_RETCODE SCIPbendersExec(
   SCIP_BENDERS*         benders,            /**< Benders' decomposition */
   SCIP_SET*             set,                /**< global SCIP settings */
   SCIP_SOL*             sol,                /**< primal CIP solution */
   SCIP_RESULT*          result,             /**< result of the pricing process */
   SCIP_Bool*            infeasible,         /**< is the master problem infeasible with respect to the Benders' cuts? */
   SCIP_BENDERSENFOTYPE  type,               /**< the type of solution being enforced */
   SCIP_Bool             checkint            /**< should the integer solution be checked by the subproblems */
   );

/** Executes the subproblem solving process. */
extern
SCIP_RETCODE SCIPbendersExecSubproblemSolve(
   SCIP_BENDERS*         benders,            /**< Benders' decomposition */
   SCIP_SET*             set,                /**< global SCIP settings */
   SCIP_SOL*             sol,                /**< primal CIP solution */
   int                   probnum,            /**< the subproblem number */
   int                   solveloop,          /**< the solve loop iteration. The first iter is for LP, the second for IP */
   SCIP_Bool             enhancement,        /**< is the solve performed as part of and enhancement? */
   SCIP_Bool*            infeasible,         /**< returns whether the current subproblem is infeasible */
   SCIP_BENDERSENFOTYPE  type                /**< the enforcement type calling this function */
   );

/** sets up the subproblem using the solution to the master problem  */
extern
SCIP_RETCODE SCIPbendersSetupSubproblem(
   SCIP_BENDERS*         benders,            /**< Benders' decomposition */
   SCIP_SET*             set,                /**< global SCIP settings */
   SCIP_SOL*             sol,                /**< primal CIP solution */
   int                   probnum             /**< the subproblem number */
   );

/** Solve a Benders' decomposition subproblems. This will either call the user defined method or the generic solving
 * methods. If the generic method is called, then the subproblem must be set up before calling this method. */
extern
SCIP_RETCODE SCIPbendersSolveSubproblem(
   SCIP_BENDERS*         benders,            /**< Benders' decomposition */
   SCIP_SET*             set,                /**< global SCIP settings */
   SCIP_SOL*             sol,                /**< primal CIP solution, can be NULL */
   int                   probnumber,         /**< the subproblem number */
   SCIP_Bool*            infeasible,         /**< returns whether the current subproblem is infeasible */
   SCIP_BENDERSENFOTYPE  type,               /**< the enforcement type calling this function */
   SCIP_Bool             solvemip            /**< directly solve the MIP subproblem */
   );

/** frees the subproblems. */
extern
SCIP_RETCODE SCIPbendersFreeSubproblem(
   SCIP_BENDERS*         benders,            /**< Benders' decomposition */
   SCIP_SET*             set,                /**< global SCIP settings */
   int                   probnum             /**< the subproblem number */
   );

<<<<<<< HEAD
/** checks the auxiliary variable value for optimality */
extern
SCIP_RETCODE SCIPbendersCheckAuxiliaryVar(
   SCIP_BENDERS*         benders,            /**< the benders' decomposition structure */
   SCIP_SET*             set,                /**< global SCIP settings */
   SCIP_SOL*             sol,                /**< primal CIP solution */
   int                   probnumber,         /**< the number of the pricing problem */
   SCIP_Bool*            optimal             /**< flag to indicate whether the current subproblem is optimal for the master */
   );

/** returns the value of the auxiliary variable value in a master problem solution */
extern
SCIP_Real SCIPbendersGetAuxiliaryVarVal(
   SCIP_BENDERS*         benders,            /**< the benders' decomposition structure */
   SCIP_SET*             set,                /**< global SCIP settings */
   SCIP_SOL*             sol,                /**< primal CIP solution */
   int                   probnumber          /**< the number of the pricing problem */
   );

=======
>>>>>>> 1fbbc63e
/** sets priority of Benders' decomposition */
extern
void SCIPbendersSetPriority(
   SCIP_BENDERS*         benders,            /**< Benders' decomposition */
   SCIP_SET*             set,                /**< global SCIP settings */
   int                   priority            /**< new priority of the Benders' decomposition */
   );

/** sets copy callback of benders */
extern
void SCIPbendersSetCopy(
   SCIP_BENDERS*         benders,            /**< Benders' decomposition */
   SCIP_DECL_BENDERSCOPY ((*benderscopy))    /**< copy callback of benders */
   );

/** sets destructor callback of Benders' decomposition */
extern
void SCIPbendersSetFree(
   SCIP_BENDERS*         benders,            /**< Benders' decomposition */
   SCIP_DECL_BENDERSFREE ((*bendersfree))    /**< destructor of Benders' decomposition */
   );

/** sets initialization callback of Benders' decomposition */
extern
void SCIPbendersSetInit(
   SCIP_BENDERS*         benders,            /**< Benders' decomposition */
   SCIP_DECL_BENDERSINIT((*bendersinit))     /**< initialize Benders' decomposition */
   );

/** sets deinitialization callback of Benders' decomposition */
extern
void SCIPbendersSetExit(
   SCIP_BENDERS*         benders,            /**< Benders' decomposition */
   SCIP_DECL_BENDERSEXIT((*bendersexit))     /**< deinitialize Benders' decomposition */
   );

/** sets presolving initialization callback of Benders' decomposition */
void SCIPbendersSetInitpre(
   SCIP_BENDERS*         benders,            /**< Benders' decomposition */
   SCIP_DECL_BENDERSINITPRE((*bendersinitpre))/**< initialize presolving for Benders' decomposition */
   );

/** sets presolving deinitialization callback of Benders' decomposition */
void SCIPbendersSetExitpre(
   SCIP_BENDERS*         benders,            /**< Benders' decomposition */
   SCIP_DECL_BENDERSEXITPRE((*bendersexitpre))/**< deinitialize presolving for Benders' decomposition */
   );

/** sets solving process initialization callback of Benders' decomposition */
extern
void SCIPbendersSetInitsol(
   SCIP_BENDERS*         benders,            /**< Benders' decomposition */
   SCIP_DECL_BENDERSINITSOL((*bendersinitsol))/**< solving process initialization callback of Benders' decomposition */
   );

/** sets solving process deinitialization callback of Benders' decomposition */
extern
void SCIPbendersSetExitsol(
   SCIP_BENDERS*         benders,            /**< Benders' decomposition */
   SCIP_DECL_BENDERSEXITSOL((*bendersexitsol))/**< solving process deinitialization callback of Benders' decomposition */
   );

/** sets the pre subproblem solve callback of Benders' decomposition */
extern
void SCIPbendersSetPresubsolve(
   SCIP_BENDERS*         benders,            /**< Benders' decomposition */
   SCIP_DECL_BENDERSPRESUBSOLVE((*benderspresubsolve))/**< called prior to the subproblem solving loop */
   );

/** sets solve callback of Benders' decomposition */
extern
void SCIPbendersSetSolvesub(
   SCIP_BENDERS*         benders,            /**< Benders' decomposition */
   SCIP_DECL_BENDERSSOLVESUB((*benderssolvesub))/**< solving method for a Benders' decomposition subproblem */
   );

/** sets post-solve callback of Benders' decomposition */
extern
void SCIPbendersSetPostsolve(
   SCIP_BENDERS*         benders,            /**< Benders' decomposition */
   SCIP_DECL_BENDERSPOSTSOLVE((*benderspostsolve))/**< solving process deinitialization callback of Benders' decomposition */
   );

/** sets free subproblem callback of Benders' decomposition */
extern
void SCIPbendersSetFreesub(
   SCIP_BENDERS*         benders,            /**< Benders' decomposition */
   SCIP_DECL_BENDERSFREESUB((*bendersfreesub))/**< the freeing callback for the subproblem */
   );

/** returns the corresponding master or subproblem variable for the given variable.
 * This provides a call back for the variable mapping between the master and subproblems */
extern
SCIP_RETCODE SCIPbendersGetVar(
   SCIP_BENDERS*         benders,            /**< Benders' decomposition */
   SCIP_SET*             set,                /**< global SCIP settings */
   SCIP_VAR*             var,                /**< the variable for which the corresponding variable is desired */
   SCIP_VAR**            mappedvar,          /**< the variable that is mapped to var */
   int                   probnumber          /**< the problem number for the desired variable, -1 for the master problem */
   );

/** inserts a Benders' cut into the Benders' cuts list */
extern
SCIP_RETCODE SCIPbendersIncludeBenderscut(
   SCIP_BENDERS*         benders,            /**< Benders' decomposition structure */
   SCIP_SET*             set,                /**< global SCIP settings */
   SCIP_BENDERSCUT*      benderscut          /**< Benders' cut */
   );

/** sets the Benders' cuts sorted flags in the Benders' decomposition */
extern
void SCIPbendersSetBenderscutsSorted(
   SCIP_BENDERS*         benders,            /**< Benders' decomposition structure */
   SCIP_Bool             sorted              /**< the value to set the sorted flag to */
   );

/** sorts benders cuts by priorities */
extern
void SCIPbendersSortBenderscuts(
   SCIP_BENDERS*         benders             /**< benders */
   );

/** sorts benders cuts by name */
extern
void SCIPbendersSortBenderscutsName(
   SCIP_BENDERS*         benders             /**< benders */
   );

/** Adds a subproblem to the Benders' decomposition data */
extern
SCIP_RETCODE SCIPbendersAddSubproblem(
   SCIP_BENDERS*         benders,            /**< Benders' decomposition */
   SCIP*                 subproblem          /**< subproblem to be added to the data storage */
   );

/** Removes the subproblems from the Benders' decomposition data */
SCIP_RETCODE SCIPbendersRemoveSubproblems(
   SCIP_BENDERS*         benders             /**< Benders' decomposition */
   );

/** sets the flag indicating whether a subproblem is an LP. It is possible that this can change during the solving
 *  process. One example is when the three-phase method is employed, where the first phase solves the of both the master
 *  and subproblems and by the third phase the integer subproblem is solved. */
extern
void SCIPbendersSetSubprobIsLP(
   SCIP_BENDERS*         benders,            /**< Benders' decomposition */
   int                   probnumber,         /**< the subproblem number */
   SCIP_Bool             islp                /**< flag to indicate whether the subproblem is an LP */
   );

/** sets the subproblem setup flag */
extern
void SCIPbendersSetSubprobIsSetup(
   SCIP_BENDERS*         benders,            /**< Benders' decomposition */
   int                   probnumber,         /**< the subproblem number */
   SCIP_Bool             issetup             /**< flag to indicate whether the subproblem has been setup */
   );

/** returns the subproblem setup flag */
extern
SCIP_Bool SCIPbendersSubprobIsSetup(
   SCIP_BENDERS*         benders,            /**< Benders' decomposition */
   int                   probnumber          /**< the subproblem number */
   );

/** changes all of the master problem variables in the given subproblem to continuous */
extern
SCIP_RETCODE SCIPbendersChgMastervarsToCont(
   SCIP_BENDERS*         benders,            /**< Benders' decomposition */
   SCIP_SET*             set,                /**< global SCIP settings */
   int                   probnumber          /**< the subproblem number */
   );

/** sets a flag to indicate whether the master variables are all set to continuous */
extern
SCIP_RETCODE SCIPbendersSetMastervarsCont(
   SCIP_BENDERS*         benders,            /**< Benders' decomposition */
   int                   probnumber,         /**< the subproblem number */
   SCIP_Bool             arecont             /**< flag to indicate whether the master problem variables are continuous */
   );

/** returns whether the master variables are all set to continuous */
extern
SCIP_Bool SCIPbendersGetMastervarsCont(
   SCIP_BENDERS*         benders,            /**< Benders' decomposition */
   int                   probnumber          /**< the subproblem number */
   );

#ifdef __cplusplus
}
#endif

#endif<|MERGE_RESOLUTION|>--- conflicted
+++ resolved
@@ -207,7 +207,6 @@
    int                   probnum             /**< the subproblem number */
    );
 
-<<<<<<< HEAD
 /** checks the auxiliary variable value for optimality */
 extern
 SCIP_RETCODE SCIPbendersCheckAuxiliaryVar(
@@ -227,8 +226,6 @@
    int                   probnumber          /**< the number of the pricing problem */
    );
 
-=======
->>>>>>> 1fbbc63e
 /** sets priority of Benders' decomposition */
 extern
 void SCIPbendersSetPriority(
