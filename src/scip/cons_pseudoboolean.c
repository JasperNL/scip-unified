/* * * * * * * * * * * * * * * * * * * * * * * * * * * * * * * * * * * * * * */
/*                                                                           */
/*                  This file is part of the program and library             */
/*         SCIP --- Solving Constraint Integer Programs                      */
/*                                                                           */
/*    Copyright (C) 2002-2011 Konrad-Zuse-Zentrum                            */
/*                            fuer Informationstechnik Berlin                */
/*                                                                           */
/*  SCIP is distributed under the terms of the ZIB Academic License.         */
/*                                                                           */
/*  You should have received a copy of the ZIB Academic License              */
/*  along with SCIP; see the file COPYING. If not email to scip@zib.de.      */
/*                                                                           */
/* * * * * * * * * * * * * * * * * * * * * * * * * * * * * * * * * * * * * * */

/**@file   cons_pseudoboolean.c
 * @brief  constraint handler for pseudo Boolean constraints
 * @author Stefan Heinz
 * @author Michael Winkler
 *
 *
 * The constraint handler deals with pseudo Boolean constraints. These are constraints of the form 
 * \f[
 * \mbox{lhs} \leq \sum_{k=0}^m c_k \cdot x_k  +  \sum_{i=0}^n c_i \cdot \prod_{j \in I_i} x_j \leq \mbox{rhs}
 * \f]
 * where all x are binary and all c are integer
 *
 * @todo Add eventhandling.
 */

/*---+----1----+----2----+----3----+----4----+----5----+----6----+----7----+----8----+----9----+----0----+----1----+----2*/

#include <assert.h>
#include <string.h>

#include "scip/cons_pseudoboolean.h"
#include "scip/cons_and.h"
#include "scip/cons_indicator.h"
#if 0
#include "scip/cons_eqknapsack.h"
#endif
#include "scip/cons_knapsack.h"
#include "scip/cons_linear.h"
#include "scip/cons_logicor.h"
#include "scip/cons_setppc.h"
#include "scip/cons_xor.h"
#include "scip/pub_var.h"


/* constraint handler properties */
#define CONSHDLR_NAME          "pseudoboolean"
#define CONSHDLR_DESC          "constraint handler template"
#define CONSHDLR_SEPAPRIORITY  +1000000 /**< priority of the constraint handler for separation */
#define CONSHDLR_ENFOPRIORITY  -1000000 /**< priority of the constraint handler for constraint enforcing */
#define CONSHDLR_CHECKPRIORITY -5000000 /**< priority of the constraint handler for checking feasibility */
#define CONSHDLR_SEPAFREQ            -1 /**< frequency for separating cuts; zero means to separate only in the root node */
#define CONSHDLR_PROPFREQ            -1 /**< frequency for propagating domains; zero means only preprocessing propagation */
#define CONSHDLR_EAGERFREQ          100 /**< frequency for using all instead of only the useful constraints in separation,
                                              *   propagation and enforcement, -1 for no eager evaluations, 0 for first only */
#define CONSHDLR_MAXPREROUNDS        -1 /**< maximal number of presolving rounds the constraint handler participates in (-1: no limit) */
#define CONSHDLR_DELAYSEPA        FALSE /**< should separation method be delayed, if other separators found cuts? */
#define CONSHDLR_DELAYPROP        FALSE /**< should propagation method be delayed, if other propagators found reductions? */
#define CONSHDLR_DELAYPRESOL      FALSE /**< should presolving method be delayed, if other presolvers found reductions? */
#define CONSHDLR_NEEDSCONS         TRUE /**< should the constraint handler be skipped, if no constraints are available? */

#define DEFAULT_DECOMPOSENORMALPBCONS FALSE /**< decompose all normal pseudo boolean constraint into a "linear" constraint "and" constrainst */
#define DEFAULT_DECOMPOSEINDICATORPBCONS TRUE /**< decompose all indicator pseudo boolean constraint into a "linear" constraint "and" constrainst */

#define CONSHDLR_PROP_TIMING             SCIP_PROPTIMING_BEFORELP

#define DEFAULT_SEPARATENONLINEAR  TRUE /**< if decomposed, should the nonlinear constraints be separated during LP processing */
#define DEFAULT_PROPAGATENONLINEAR TRUE /**< if decomposed, should the nonlinear constraints be propagated during node processing */
#define DEFAULT_REMOVABLENONLINEAR TRUE /**< if decomposed, should the nonlinear constraints be removable */
#define USEINDICATOR               TRUE

/*
 * Data structures
 */
#define HASHSIZE_PSEUDOBOOLEANNONLINEARTERMS 131101 /**< minimal size of hash table in and constraint tables */


/*       - create special linear(knapsack, setppc, logicor, (eqknapsack)) and and-constraints with check flags FALSE, to
 *         get smaller amount of locks on the term variables, do all presolving ...?! in these constraint handlers
 *
 *       - do the checking here, lock and-resultants in both directions and all and-variables according to their
 *         coefficients and sides of the constraint, @Note: this only works if the and-resultant has no objective
 *         cofficient, otherwise we need to lock variables also in both directions
 *
 *       - need to keep and constraint pointer for special propagations like if two ands are due to their variables in
 *         one clique, add this cliques of and-resultants
 *
 *       - do special presolving like on instance : 
 * check/IP/PseudoBoolean/normalized-PB07/OPT-SMALLINT-NLC/submittedPB07/manquinho/bsg/normalized-bsg_1000_25_1.opb.gz
 *
 *         there exist constraint like:        1 x1 x2 + 1 x1 x3 + 1 x1 x4 + 1 x1 x5 <= 1 ;
 *         which "equals" a linear constraint: 3 x1 + x2 + x3 + x4 + x5 <= 4 ;
 *
 *         in more general terms:                     1 x1 x2 x3 x4 + 1 x1 x2 x5 x6 x7 + 1 x1 x2 x8 x9 <= 1 ;
 *         which "equals" a pseudoboolean constraint: 2 x1 + 2 x2 + 1 x3 x4 + 1 x5 x6 x7 + 1 x8 x9 <= 5 ;
 *
 *         in an even more general terms:             5 x1 x2 x3 x4 + 1 x1 x2 x5 x6 x7 + 1 x1 x2 x8 x9 <= 6 ;
 *                   equals(should the knapsack do)   1 x1 x2 x3 x4 + 1 x1 x2 x5 x6 x7 + 1 x1 x2 x8 x9 <= 2 ;
 *         which "equals" a pseudoboolean constraint: 2 x1 + 2 x2 + 1 x3 x4 + 1 x5 x6 x7 + 1 x8 x9 <= 6 ;
 *         (         without knapsack                 7 x1 + 7 x2 + 5 x3 x4 + 1 x5 x6 x7 + 1 x8 x9 <= 20 ; )
 *
 *         another special case :                     1 x1 x2 x3 + 1 x1 x2 x4 + 1 x5 x6 <= 1 ;
 *         which "equals" a pseudoboolean constraint: 2 x1 + 2 x2 + 1 x3 + 1 x4 + 1 x5 x6 <= 5 ;
 *         which "equals" a pseudoboolean constraint: 4 x1 + 4 x2 + 2 x3 + 2 x4 + 1 x5 + 1 x6 <= 10 ;
 *
 *         another special case :                     1 x1 x2 + 1 x1 x3 + 2 x4 x5 <= 3 ;
 *         which "equals" a pseudoboolean constraint: 2 x1 + 1 x2 + 1 x3 + 2 x4 x5 <= 5 ;
 *         which "equals" a pseudoboolean constraint: 2 x1 + 1 x2 + 1 x3 + 1 x4 + 1 x5 <= 5 ;
 */
/* TODO  - in and-constraint better count nfixed zeros in both directions and maybe nfixedones for better propagation
 *
 *       - do better conflict analysis by choosing the earliest fixed variable which led to a conflict instead of maybe
 *         best coefficient or create more conflicts by using all to zero fixed variables one by one
 *
 *       - how to make sure that we aggregate in a right way, when aggregating a resultant and a "normal" variable, 
 *         maybe add in SCIPaggregateVars a check for original variables, to prefer them if the variable type is the
 *         same; probably it would be better too if we would aggregate two resultants that the one with less variables
 *         inside the and-constraint will stay active
 */

/** and-constraint data object */
struct ConsAndData
{
   SCIP_CONS*            cons;                /**< pointer to the and-constraint of this 'term' of variables */
   SCIP_CONS*            origcons;            /**< pointer to the original and-constraint of this 'term' of variables
                                               *   only after problem was transformed, NULL otherwise */
   SCIP_VAR**            vars;                /**< all variables */
   int                   nvars;               /**< number of all variables */
   int                   svars;               /**< size of all variables */
   SCIP_VAR**            newvars;             /**< new variables in this presolving round */
   int                   nnewvars;            /**< number of new variables in this presolving round */
   int                   snewvars;            /**< size of new variables in this presolving round */
   int                   nuses;               /**< how often is this data in usage */
   SCIP_Bool             deleted;             /**< was memory of both variable arrays already freed */
};
typedef struct ConsAndData CONSANDDATA;

/** constraint data for pseudoboolean constraints */
struct SCIP_ConsData
{
   SCIP_Real             lhs;                /**< left hand side of constraint */
   SCIP_Real             rhs;                /**< right hand side of constraint */
   
   SCIP_CONS*            lincons;            /**< linear constraint which represents this pseudoboolean constraint */
   SCIP_LINEARCONSTYPE   linconstype;        /**< type of linear constraint which represents this pseudoboolean constraint */
   int                   nlinvars;           /**< number of linear variables (without and-resultants) */

   CONSANDDATA**         consanddatas;       /**< array of and-constraints-data-objects sorted after and-resultant of
                                              *   corresponding and-constraint */
   SCIP_Real*            andcoefs;           /**< array of coefficients for and-constraints of
                                              *   and-constraints-data-objects before sorted the same way like above
                                              *   (changes in this presolving round, need to update in every presolving
                                              *   round) */
   int                   nconsanddatas;      /**< number of and-constraints-data-objects */
   int                   sconsanddatas;      /**< size of and-constraints-data-objects array */

   SCIP_VAR*             intvar;             /**< a artificial variable which was added only for the objective function,
                                              *   if this variable is not NULL this constraint (without this integer
                                              *   variable) describes the objective function */

   SCIP_VAR*             indvar;             /**< indicator variable if it's a soft constraint, or NULL */
   SCIP_Real             weight;             /**< weight of the soft constraint, if it is one */

   unsigned int          issoftcons:1;       /**< is this a soft constraint */
   unsigned int          changed:1;          /**< was constraint changed? */
   unsigned int          propagated:1;       /**< is constraint already propagated? */
   unsigned int          presolved:1;        /**< is constraint already presolved? */
   unsigned int          cliquesadded:1;     /**< were the cliques of the constraint already extracted? */
   unsigned int          upgradetried:1;     /**< was constraint upgrading already tried */
};

/** constraint handler data */
struct SCIP_ConshdlrData
{
   CONSANDDATA**         allconsanddatas;    /**< array of all and-constraint data objects inside the whole problem,
                                              *   created via this constraint handler */ 
   int                   nallconsanddatas;   /**< number of all and-constraint data objects inside the whole problem,
                                              *   created via this constraint handler */
   int                   sallconsanddatas;   /**< size of all and-constraint data objects inside the whole problem,
                                              *   created via this constraint handler */
   SCIP_HASHTABLE*       hashtable;          /**< hash table for all and-constraint data objects */
   int                   hashtablesize;      /**< size for hash table for all and-constraint data objects */

   SCIP_HASHMAP*         hashmap;            /**< hash map for mapping all resultant to and-constraint */
   int                   hashmapsize;        /**< size for hash map for mapping all resultant to and-constraint */

   SCIP_Bool             decomposenormalpbcons;/**< decompose the pseudo boolean constraint into a "linear" constraint "and" constrainst */
   SCIP_Bool             decomposeindicatorpbcons;/**< decompose the indicator pseudo boolean constraint into a "linear" constraint "and" constrainst */
   int                   nlinconss;          /**< for counting number of created linear constraints */
   int                   noriguses;          /**< how many consanddata objects are used by original constraints */
};

/*
 * Local methods
 */


/** comparison method for sorting consanddatas according to the index of their corresponding resultant variables, if a
 *  consanddata object is delete it is handled like it has an inactive resultant, so this will be put in front while
 *  sorting
 */
static
SCIP_DECL_SORTPTRCOMP(resvarCompWithInactive)
{
   CONSANDDATA* consanddata1;
   CONSANDDATA* consanddata2;

   consanddata1 = (CONSANDDATA*)elem1;
   consanddata2 = (CONSANDDATA*)elem2;

   /* check if and constraint data object is still valid */
   if( consanddata1->deleted )
   {
      if( consanddata2->deleted )
      {
         return 0;
      }
      else
         return -1;
   }
   else if( consanddata2->deleted )
      return +1;

   assert(consanddata1->cons != NULL);
   assert(consanddata2->cons != NULL);

   /* check if and constraint is still active */
   if( SCIPconsIsDeleted(consanddata1->cons) )
   {
      if( SCIPconsIsDeleted(consanddata2->cons) )
      {
         return 0;
      }
      else
         return -1;
   }
   else if( SCIPconsIsDeleted(consanddata2->cons) )
      return +1;
   else
   {
      SCIP_VAR* var1;
      SCIP_VAR* var2;

      /* hack with setting the first pointer to NULL */
      var1 = SCIPgetResultantAnd(NULL, consanddata1->cons);
      var2 = SCIPgetResultantAnd(NULL, consanddata2->cons);

      assert(var1 != NULL);
      assert(var2 != NULL);

      if( SCIPvarGetIndex(var1) < SCIPvarGetIndex(var2) )
         return -1;
      else if( SCIPvarGetIndex(var1) > SCIPvarGetIndex(var2) )
         return +1;
      else
      {
         assert(var1 == var2);
         return 0;
      }
   }
}

/** gets the key of the given element */
static
SCIP_DECL_HASHGETKEY(hashGetKeyAndConsDatas)
{  /*lint --e{715}*/
   /* the key is the element itself */ 
   return elem;
}

/** returns TRUE iff both keys are equal; two non-linear terms are equal if they have the same variables */
static
SCIP_DECL_HASHKEYEQ(hashKeyEqAndConsDatas)
{
#ifndef NDEBUG
   SCIP* scip;
#endif
   CONSANDDATA* cdata1;
   CONSANDDATA* cdata2;
   int v;

   cdata1 = (CONSANDDATA*)key1;
   cdata2 = (CONSANDDATA*)key2;

#ifndef NDEBUG
   scip = (SCIP*)userptr; 
#endif
   assert(scip != NULL);
   assert(cdata1 != NULL);
   assert(cdata2 != NULL);
   assert(cdata1->vars != NULL);
   assert(cdata1->nvars > 1);
   assert(cdata2->vars != NULL);
   assert(cdata2->nvars > 1);

#ifndef NDEBUG
   /* check that cdata1 variables are sorted */
   for( v = cdata1->nvars - 1; v > 0; --v )
      assert(SCIPvarGetIndex(cdata1->vars[v]) >= SCIPvarGetIndex(cdata1->vars[v - 1]));
   /* check that cdata2 variables are sorted */
   for( v = cdata2->nvars - 1; v > 0; --v )
      assert(SCIPvarGetIndex(cdata2->vars[v]) >= SCIPvarGetIndex(cdata2->vars[v - 1]));
#endif

   /* checks trivial case */
   if( cdata1->nvars != cdata2->nvars )
      return FALSE;

   /* checks trivial case */
   if( cdata1->cons != NULL && cdata2->cons != NULL && cdata1->cons != cdata2->cons )
      return FALSE;

   /* check each variable in both cdatas for equality */
   for( v = cdata1->nvars - 1; v >= 0; --v )
   {
      assert(cdata1->vars[v] != NULL);
      assert(cdata2->vars[v] != NULL);

      /* tests if variables are equal */
      if( cdata1->vars[v] != cdata2->vars[v] )
      {
         assert(SCIPvarCompare(cdata1->vars[v], cdata2->vars[v]) == 1 || 
            SCIPvarCompare(cdata1->vars[v], cdata2->vars[v]) == -1);
         return FALSE;
      }
      assert(SCIPvarCompare(cdata1->vars[v], cdata2->vars[v]) == 0); 
   } 
   
   return TRUE;
}

/** returns the hash value of the key */
static
SCIP_DECL_HASHKEYVAL(hashKeyValAndConsDatas)
{  /*lint --e{715}*/
   CONSANDDATA* cdata;
   int minidx;
   int mididx;
   int maxidx;
   
   cdata = (CONSANDDATA*)key;
   
   assert(cdata != NULL);
   assert(cdata->vars != NULL);
   assert(cdata->nvars > 1);
#ifndef NDEBUG
   {
      /* check that these variables are sorted */
      int v;
      for( v = cdata->nvars - 1; v > 0; --v )
         assert(SCIPvarGetIndex(cdata->vars[v]) >= SCIPvarGetIndex(cdata->vars[v - 1]));
   }
#endif

   minidx = SCIPvarGetIndex(cdata->vars[0]);
   mididx = SCIPvarGetIndex(cdata->vars[cdata->nvars / 2]);
   maxidx = SCIPvarGetIndex(cdata->vars[cdata->nvars - 1]);
   assert(minidx >= 0 && minidx <= maxidx);

   return (cdata->nvars << 29) + (minidx << 22) + (mididx << 11) + maxidx; /*lint !e701*/
}

/** creates constraint handler data for pseudo boolean constraint handler */
static
SCIP_RETCODE conshdlrdataCreate(
   SCIP*const            scip,               /**< SCIP data structure */
   SCIP_CONSHDLRDATA**   conshdlrdata        /**< pointer to store the constraint handler data */
   )
{
   assert(scip != NULL);
   assert(conshdlrdata != NULL);

   SCIP_CALL( SCIPallocMemory(scip, conshdlrdata) );

   (*conshdlrdata)->allconsanddatas = NULL;
   (*conshdlrdata)->nallconsanddatas = 0;
   (*conshdlrdata)->sallconsanddatas = 10;

   SCIP_CALL( SCIPallocBlockMemoryArray(scip, &((*conshdlrdata)->allconsanddatas), (*conshdlrdata)->sallconsanddatas ) );

   /* create a hash table for and-constraint data objects */
   (*conshdlrdata)->hashtablesize = SCIPcalcHashtableSize(HASHSIZE_PSEUDOBOOLEANNONLINEARTERMS);
   SCIP_CALL( SCIPhashtableCreate(&((*conshdlrdata)->hashtable), SCIPblkmem(scip), (*conshdlrdata)->hashtablesize,
         hashGetKeyAndConsDatas, hashKeyEqAndConsDatas, hashKeyValAndConsDatas, (void*) scip) );

   /* create a hash table for and-resultant to and-constraint data objects */
   (*conshdlrdata)->hashmapsize = SCIPcalcHashtableSize(HASHSIZE_PSEUDOBOOLEANNONLINEARTERMS);
   SCIP_CALL( SCIPhashmapCreate(&((*conshdlrdata)->hashmap), SCIPblkmem(scip), (*conshdlrdata)->hashmapsize) );

   /* for constraint names count number of created constraints */
   (*conshdlrdata)->nlinconss = 0;

   /* initializes how many consanddata objects are used by original constraints */
   (*conshdlrdata)->noriguses = 0;

   return SCIP_OKAY;
}


/** frees constraint handler data for pseudo boolean constraint handler */
static
SCIP_RETCODE conshdlrdataFree(
   SCIP*const            scip,               /**< SCIP data structure */
   SCIP_CONSHDLRDATA**   conshdlrdata        /**< pointer to the constraint handler data */
   )
{
   CONSANDDATA** allconsanddatas;
   int c;
   int nallconsanddatas;
   int sallconsanddatas;

   assert(scip != NULL);
   assert(conshdlrdata != NULL);
   assert(*conshdlrdata != NULL);

   allconsanddatas = (*conshdlrdata)->allconsanddatas;
   nallconsanddatas = (*conshdlrdata)->nallconsanddatas;
   sallconsanddatas = (*conshdlrdata)->sallconsanddatas;

   for( c = nallconsanddatas - 1; c >= 0; --c )
   {
      /* free variables arrays */
      SCIPfreeBlockMemoryArrayNull(scip, &(allconsanddatas[c]->vars), allconsanddatas[c]->svars);
      allconsanddatas[c]->nvars = 0;
      allconsanddatas[c]->svars = 0;

      if( allconsanddatas[c]->snewvars > 0 )
      {
         SCIPfreeBlockMemoryArrayNull(scip, &(allconsanddatas[c]->newvars), allconsanddatas[c]->snewvars);
         allconsanddatas[c]->nnewvars = 0;
         allconsanddatas[c]->snewvars = 0;
      }
   }

   /* free hash table */
   SCIPhashmapFree(&((*conshdlrdata)->hashmap));
   (*conshdlrdata)->hashmapsize = 0;
   SCIPhashtableFree(&((*conshdlrdata)->hashtable));
   (*conshdlrdata)->hashtablesize = 0;

   SCIPfreeBlockMemoryArray(scip, &allconsanddatas, sallconsanddatas );

   (*conshdlrdata)->allconsanddatas = NULL;
   (*conshdlrdata)->nallconsanddatas = 0;
   (*conshdlrdata)->sallconsanddatas = 0;

   SCIPfreeMemory(scip, conshdlrdata);

   return SCIP_OKAY;
}

/* clears constraint handler data */
static
SCIP_RETCODE conshdlrdataClear(
   SCIP*const            scip,               /**< SCIP data structure */
   SCIP_CONSHDLRDATA**   conshdlrdata        /**< pointer to the constraint handler data */
   )
{
   CONSANDDATA** allconsanddatas;
   int c;
   int nallconsanddatas;

   assert(scip != NULL);
   assert(conshdlrdata != NULL);
   assert(*conshdlrdata != NULL);

   allconsanddatas = (*conshdlrdata)->allconsanddatas;
   nallconsanddatas = (*conshdlrdata)->nallconsanddatas;

   for( c = nallconsanddatas - 1; c >= 0; --c )
   {
      /* free variables arrays */
      SCIPfreeBlockMemoryArrayNull(scip, &(allconsanddatas[c]->vars), allconsanddatas[c]->svars);
      allconsanddatas[c]->nvars = 0;
      allconsanddatas[c]->svars = 0;

      if( allconsanddatas[c]->snewvars > 0 )
      {
         SCIPfreeBlockMemoryArrayNull(scip, &(allconsanddatas[c]->newvars), allconsanddatas[c]->snewvars);
         allconsanddatas[c]->nnewvars = 0;
         allconsanddatas[c]->snewvars = 0;
      }
   }

   /* clear hash map */
   SCIPhashmapRemoveAll((*conshdlrdata)->hashmap);

   /* clear hash table */
   SCIPhashtableRemoveAll((*conshdlrdata)->hashtable);

   /* reset number of consanddata elements */
   (*conshdlrdata)->nallconsanddatas = 0;

   return SCIP_OKAY;
}

/** gets number of variables in linear constraint */
static
SCIP_RETCODE getLinearConsNVars(
   SCIP*const            scip,               /**< SCIP data structure */
   SCIP_CONS*const       cons,               /**< linear constraint */
   SCIP_LINEARCONSTYPE const constype,       /**< linear constraint type */
   int*const             nvars               /**< pointer to store number variables of linear constraint */
   )
{
   assert(scip != NULL);
   assert(cons != NULL);
   assert(nvars != NULL);

   /* determine for each special linear constrait all variables and coefficients */
   switch( constype )
   {
   case SCIP_LINEAR:
      *nvars = SCIPgetNVarsLinear(scip, cons);
      break;
   case SCIP_LOGICOR:
      *nvars = SCIPgetNVarsLogicor(scip, cons);
      break;
   case SCIP_KNAPSACK:
      *nvars = SCIPgetNVarsKnapsack(scip, cons);
      break;
   case SCIP_SETPPC:
      *nvars = SCIPgetNVarsSetppc(scip, cons);
      break;
#if 0
   case SCIP_EQKNAPSACK:
      *nvars = SCIPgetNVarsEQKnapsack(scip, cons);
      break;
#endif
   default:
      SCIPerrorMessage("unknown linear constraint type\n");
      return SCIP_INVALIDDATA;
   }

   return SCIP_OKAY;
}


/** gets sides of linear constraint */
static
SCIP_RETCODE getLinearConsSides(
   SCIP*const            scip,               /**< SCIP data structure */
   SCIP_CONS*const       cons,               /**< linear constraint */
   SCIP_LINEARCONSTYPE const constype,       /**< linear constraint type */
   SCIP_Real*const       lhs,                /**< pointer to store left hand side of linear constraint */
   SCIP_Real*const       rhs                 /**< pointer to store right hand side of linear constraint */
   )
{
   SCIP_SETPPCTYPE type;

   switch( constype )
   {
   case SCIP_LINEAR:
      *lhs = SCIPgetLhsLinear(scip, cons);
      *rhs = SCIPgetRhsLinear(scip, cons);
      break;
   case SCIP_LOGICOR:
      *lhs = 1.0;
      *rhs = SCIPinfinity(scip);
      break;
   case SCIP_KNAPSACK:
      *lhs = -SCIPinfinity(scip);
      *rhs = SCIPgetCapacityKnapsack(scip, cons);
      break;
   case SCIP_SETPPC:
      type = SCIPgetTypeSetppc(scip, cons);
      
      switch( type )
      {
      case SCIP_SETPPCTYPE_PARTITIONING:
         *lhs = 1.0;
         *rhs = 1.0;
         break;
      case SCIP_SETPPCTYPE_PACKING:
         *lhs = -SCIPinfinity(scip);
         *rhs = 1.0;
         break;
      case SCIP_SETPPCTYPE_COVERING:
         *lhs = 1.0;
         *rhs = SCIPinfinity(scip);
         break;
      default:
         SCIPerrorMessage("unknown setppc type\n");
         return SCIP_INVALIDDATA;
      }
      break;
#if 0
   case SCIP_EQKNAPSACK:
      *lhs = SCIPgetCapacityEQKnapsack(scip, cons);
      *rhs = *lhs;
      break;
#endif
   default:
      SCIPerrorMessage("unknown linear constraint type\n");
      return SCIP_INVALIDDATA;
   }

   return SCIP_OKAY;
}

/** gets variables and coefficient of linear constraint */
static
SCIP_RETCODE getLinearConsVarsData(
   SCIP*const            scip,               /**< SCIP data structure */
   SCIP_CONS*const       cons,               /**< linear constraint */
   SCIP_LINEARCONSTYPE const constype,       /**< linear constraint type */
   SCIP_VAR**const       vars,               /**< array to store sorted (after indices) variables of linear constraint */
   SCIP_Real*const       coefs,              /**< array to store coefficient of linear constraint */
   int*const             nvars               /**< pointer to store number variables of linear constraint */
   )
{
   SCIP_VAR** linvars;
   int v;

   assert(scip != NULL);
   assert(cons != NULL);
   assert(vars != NULL);
   assert(coefs != NULL);
   assert(nvars != NULL);

   /* determine for each special linear constrait all variables and coefficients */
   switch( constype )
   {
   case SCIP_LINEAR:
   {
      SCIP_Real* lincoefs;

      *nvars = SCIPgetNVarsLinear(scip, cons);
      linvars = SCIPgetVarsLinear(scip, cons);
      lincoefs = SCIPgetValsLinear(scip, cons);

      for( v = 0; v < *nvars; ++v )
      {
         vars[v] = linvars[v];
         coefs[v] = lincoefs[v];
      }
      break;
   }
   case SCIP_LOGICOR:
      *nvars = SCIPgetNVarsLogicor(scip, cons);
      linvars = SCIPgetVarsLogicor(scip, cons);

      for( v = 0; v < *nvars; ++v )
      {
         vars[v] = linvars[v];
         coefs[v] = 1.0;
      }
      break;
   case SCIP_KNAPSACK:
   {
      SCIP_Longint* weights;

      *nvars = SCIPgetNVarsKnapsack(scip, cons);
      linvars = SCIPgetVarsKnapsack(scip, cons);
      weights = SCIPgetWeightsKnapsack(scip, cons);

      for( v = 0; v < *nvars; ++v )
      {
         vars[v] = linvars[v];
         coefs[v] = (SCIP_Real) weights[v];
      }
      break;
   }
   case SCIP_SETPPC:
      *nvars = SCIPgetNVarsSetppc(scip, cons);
      linvars = SCIPgetVarsSetppc(scip, cons);

      for( v = 0; v < *nvars; ++v )
      {
         vars[v] = linvars[v];
         coefs[v] = 1.0;
      }
      break;
#if 0
   case SCIP_EQKNAPSACK:
   {
      SCIP_Longint* weights;

      *nvars = SCIPgetNVarsEQKnapsack(scip, cons);
      linvars = SCIPgetVarsEQKnapsack(scip, cons);
      weights = SCIPgetWeightsEQKnapsack(scip, cons);

      for( v = 0; v < *nvars; ++v )
      {
         vars[v] = linvars[v];
         coefs[v] = (SCIP_Real) weights[v];
      }
      break;
   }
#endif
   default:
      SCIPerrorMessage("unknown linear constraint type\n");
      return SCIP_INVALIDDATA;
   }

   /* sort variables after indices */
   SCIPsortPtrReal((void**)vars, coefs, SCIPvarComp, *nvars);

   return SCIP_OKAY;
}

/* calculate all not artificial linear variables and all artificial and-resultants which will be ordered like the
 * 'consanddatas' such that the and-resultant of the and-constraint is the and-resultant in the 'andress' array
 * afterwards 
 */
static
SCIP_RETCODE getLinVarsAndAndRess(
   SCIP*const            scip,               /**< SCIP data structure */
   SCIP_CONS*const       cons,               /**< pseudoboolean constraint */
   SCIP_VAR**const       vars,               /**< all variables of linear constraint */
   SCIP_Real*const       coefs,              /**< all coefficients of linear constraint */
   int const             nvars,              /**< number of all variables of linear constraint */
   SCIP_VAR**const       linvars,            /**< array to store not and-resultant variables of linear constraint, or NULL */
   SCIP_Real*const       lincoefs,           /**< array to store coefficients of not and-resultant variables of linear
                                              *   constraint, or NULL */
   int*const             nlinvars,           /**< pointer to store number of not and-resultant variables, or NULL */
   SCIP_VAR**const       andress,            /**< array to store and-resultant variables of linear constraint, or NULL */
   SCIP_Real*const       andcoefs,           /**< array to store coefficients of and-resultant variables of linear
                                              *   constraint, or NULL */
   int*const             nandress            /**< pointer to store number of and-resultant variables, or NULL */
   )
{
   SCIP_CONSHDLR* conshdlr;
   SCIP_CONSHDLRDATA* conshdlrdata;
   int v;

   assert(scip != NULL);
   assert(cons != NULL);
   assert(vars != NULL);
   assert(coefs != NULL);
   assert((linvars != NULL) == ((lincoefs != NULL) && (nlinvars != NULL)));
   assert((andress != NULL) == ((andcoefs != NULL) && (nandress != NULL)));
   assert(linvars != NULL || andress != NULL);
   
   if( nlinvars != NULL ) 
      *nlinvars = 0;
   if( nandress != NULL ) 
      *nandress = 0;

   conshdlr = SCIPconsGetHdlr(cons);
   assert(conshdlr != NULL);
   conshdlrdata = SCIPconshdlrGetData(conshdlr);
   assert(conshdlrdata != NULL);
   assert(conshdlrdata->hashmap != NULL);

   /* @Note: it is necessary that the linear constraint is merged (not needed for negated variables) and sorted after
    *        indices
    */

#ifndef NDEBUG
      /* check that old variables are sorted */
      for( v = nvars - 1; v > 0; --v )
         assert(SCIPvarGetIndex(vars[v]) > SCIPvarGetIndex(vars[v - 1]));
#endif
  
   /* split variables into original and artificial variables */
   for( v = 0; v < nvars; ++v )
   { 
      SCIP_Bool hashmapentryexists;

      assert(vars[v] != NULL);

      hashmapentryexists = SCIPhashmapExists(conshdlrdata->hashmap, (void*)(vars[v]));

      if( !hashmapentryexists && linvars != NULL )
      {
         linvars[*nlinvars] = vars[v];
         lincoefs[*nlinvars] = coefs[v];
         ++(*nlinvars);
      }
      else if( hashmapentryexists && andress != NULL )
      {
         andress[*nandress] = vars[v];
         andcoefs[*nandress] = coefs[v];
         ++(*nandress);
      }
   }

   return SCIP_OKAY;
}

/** creates a pseudo boolean constraint data */
static
SCIP_RETCODE consdataCreate(
   SCIP*const            scip,               /**< SCIP data structure */
   SCIP_CONSHDLR*const   conshdlr,           /**< pseudoboolean constraint handler */
   SCIP_CONSDATA**       consdata,           /**< pointer to linear constraint data */
   SCIP_CONS*const       lincons,            /**< linear constraint with artificial and-resultants representing this pseudoboolean constraint */
   SCIP_LINEARCONSTYPE const linconstype,    /**< type of linear constraint */
   SCIP_CONS**const      andconss,           /**< array of and-constraints which occur in this pseudoboolean constraint */
   SCIP_Real*const       andcoefs,           /**< coefficients of and-constraints */
   int const             nandconss,          /**< number of and-constraints */
   SCIP_VAR*const        indvar,             /**< indicator variable if it's a soft constraint, or NULL */
   SCIP_Real const       weight,             /**< weight of the soft constraint, if it is one */
   SCIP_Bool const       issoftcons,         /**< is this a soft constraint */
   SCIP_VAR* const       intvar,             /**< a artificial variable which was added only for the objective function,
                                              *   if this variable is not NULL this constraint (without this integer
                                              *   variable) describes the objective function */
   SCIP_Real             lhs,                /**< left hand side of row */
   SCIP_Real             rhs                 /**< right hand side of row */
   )
{
   int nvars;

   assert(scip != NULL);
   assert(conshdlr != NULL);
   assert(consdata != NULL);
   assert(lincons != NULL && linconstype > SCIP_INVALIDCONS);
   assert(nandconss == 0 || (andconss != NULL && andcoefs != NULL));
   assert(!issoftcons || (!SCIPisZero(scip, weight) && indvar != NULL));

   /* adjust right hand side */
   if( SCIPisInfinity(scip, rhs) )
      rhs = SCIPinfinity(scip);
   else if( SCIPisInfinity(scip, -rhs) )
      rhs = -SCIPinfinity(scip);
   
   /* adjust left hand side */
   if( SCIPisInfinity(scip, -lhs) )
      lhs = -SCIPinfinity(scip);
   else if( SCIPisInfinity(scip, lhs) )
      lhs = SCIPinfinity(scip);

   /* check left and right side */
   if( SCIPisGT(scip, lhs, rhs) )
   {
      SCIPerrorMessage("left hand side of pseudo boolean constraint greater than right hand side\n");
      SCIPerrorMessage(" -> lhs=%g, rhs=%g\n", lhs, rhs);
      return SCIP_INVALIDDATA;
   }

   /* allocate memory for the constraint data */
   SCIP_CALL( SCIPallocBlockMemory(scip, consdata) );

   /* initialize the weights for soft constraints */
   (*consdata)->issoftcons = issoftcons;
   if( issoftcons )
   {
      (*consdata)->weight = weight;
      if( SCIPisTransformed(scip) )
      {
         SCIP_CALL( SCIPgetTransformedVar(scip, indvar, &((*consdata)->indvar)) );
      }
      else
         (*consdata)->indvar = indvar;
   }
   else
      (*consdata)->indvar = NULL;
  
   /* copy artificial integer variable if it exist */
   if( intvar != NULL )
   { 
      if( SCIPisTransformed(scip) )
      {
         SCIP_CALL( SCIPgetTransformedVar(scip, intvar, &((*consdata)->intvar)) );
      }
      else
         (*consdata)->intvar = intvar;
   }
   else
      (*consdata)->intvar = NULL;
   
   /* copy linear constraint */
   (*consdata)->lincons = lincons;
   (*consdata)->linconstype = linconstype;

   /* get number of non-linear terms in pseudoboolean constraint */
   SCIP_CALL( getLinearConsNVars(scip, (*consdata)->lincons, (*consdata)->linconstype, &nvars) );
   (*consdata)->nlinvars = nvars - nandconss;

   /* copy and-constraints */
   if( nandconss > 0 )
   { 
      SCIP_CONSHDLRDATA* conshdlrdata;
      SCIP_VAR** andress;
      int c;

      SCIP_CALL( SCIPallocBlockMemoryArray(scip, &((*consdata)->consanddatas), nandconss) );
      SCIP_CALL( SCIPduplicateBlockMemoryArray(scip, &((*consdata)->andcoefs), andcoefs, nandconss) );
      (*consdata)->nconsanddatas = nandconss;
      (*consdata)->sconsanddatas = nandconss;

      /* allocate temporary memory */
      SCIP_CALL( SCIPallocBufferArray(scip, &andress, nandconss) );

      conshdlrdata = SCIPconshdlrGetData(conshdlr);
      assert(conshdlrdata != NULL);
      assert(conshdlrdata->hashmap != NULL);

      /* get all and-resultants for sorting */
      for( c = nandconss - 1; c >= 0; --c )
      {
         andress[c] = SCIPgetResultantAnd(scip, andconss[c]);
         assert(andress[c] != NULL);

         (*consdata)->consanddatas[c] = (CONSANDDATA*) SCIPhashmapGetImage(conshdlrdata->hashmap, (void*)andress[c]);
         assert((*consdata)->consanddatas[c] != NULL);
      }

      /* sort and-constraints after indices of corresponding and-resultants */
      SCIPsortPtrPtrReal((void**)andress, (void**)((*consdata)->consanddatas), (*consdata)->andcoefs, SCIPvarComp, nandconss);

      /* free temporary memory */
      SCIPfreeBufferArray(scip, &andress);
   }
   else
   {
      (*consdata)->consanddatas = NULL;
      (*consdata)->andcoefs = NULL;
      (*consdata)->nconsanddatas = 0;
      (*consdata)->sconsanddatas = 0;
   }

   /* copy left and right hand side */
   (*consdata)->lhs = lhs;
   (*consdata)->rhs = rhs;

   (*consdata)->changed = TRUE;
   (*consdata)->propagated = FALSE;
   (*consdata)->presolved = FALSE;
   (*consdata)->cliquesadded = FALSE;
   (*consdata)->upgradetried = TRUE;

   /* count number of used consanddata objects in original problem */
   if( SCIPgetStage(scip) == SCIP_STAGE_PROBLEM )
   {
      SCIP_CONSHDLRDATA* conshdlrdata;
      conshdlrdata = SCIPconshdlrGetData(conshdlr);
      assert(conshdlrdata != NULL);
      
      conshdlrdata->noriguses += (*consdata)->nconsanddatas;
   }

   return SCIP_OKAY;
}

/** free a pseudo boolean constraint data */
static
SCIP_RETCODE consdataFree(
   SCIP*const            scip,               /**< SCIP data structure */
   SCIP_CONSDATA**       consdata            /**< pointer to linear constraint data */
   )
{
   assert(scip != NULL);
   assert(consdata != NULL);
   assert(*consdata != NULL);
   assert((*consdata)->nconsanddatas == 0 || (*consdata)->consanddatas != NULL);

   /* release linear constraint */
   if( (*consdata)->lincons != NULL )
   {
      SCIP_CALL( SCIPreleaseCons(scip, &((*consdata)->lincons)) );
   }

   /* free array of and-constraints */
   SCIPfreeBlockMemoryArrayNull(scip, &((*consdata)->andcoefs), (*consdata)->sconsanddatas);
   SCIPfreeBlockMemoryArrayNull(scip, &((*consdata)->consanddatas), (*consdata)->sconsanddatas);

   SCIPfreeBlockMemory(scip, consdata);

   return SCIP_OKAY;
}

/** installs rounding locks for the given and-constraint associated with given coefficient */
static
SCIP_RETCODE lockRoundingAndCons(
   SCIP*const            scip,               /**< SCIP data structure */
   SCIP_CONS*const       cons,               /**< pseudoboolean constraint */
   CONSANDDATA*const     consanddata,        /**< CONSANDDATA object for which we want to delete the locks and the
                                              *   capture of the corresponding and-constraint */
   SCIP_Real const       coef,               /**< coefficient which led to old locks */
   SCIP_Real const       lhs,                /**< left hand side which led to old locks */
   SCIP_Real const       rhs                 /**< right hand side which led to old locks */
   )
{
   SCIP_VAR** vars;
   int nvars;
   SCIP_VAR* res;
   SCIP_Bool haslhs;
   SCIP_Bool hasrhs;
   int v;

   assert(scip != NULL);
   assert(cons != NULL);
   assert(consanddata != NULL);
   assert(!SCIPisInfinity(scip, coef) && !SCIPisInfinity(scip, -coef));
   assert(!SCIPisInfinity(scip, lhs));
   assert(!SCIPisInfinity(scip, -rhs));
   assert(SCIPisLE(scip, lhs, rhs));

   /* choose correct variable array to add locks for, we only add locks for now valid variables */
   if( consanddata->nnewvars > 0 )
   {
      vars = consanddata->newvars;
      nvars = consanddata->nnewvars;
   }
   else
   {
      vars = consanddata->vars;
      nvars = consanddata->nvars;
   }

   res = SCIPgetResultantAnd(scip, consanddata->cons);
   assert(nvars == 0 || (vars != NULL && res != NULL));

   /* check which sites are infinity */
   haslhs = !SCIPisInfinity(scip, -lhs);
   hasrhs = !SCIPisInfinity(scip, rhs);

   if( SCIPconsIsLocked(cons) )
   {
      /* locking variables */
      if( SCIPisPositive(scip, coef) )
      {
         for( v = nvars - 1; v >= 0; --v )
         {
            SCIP_CALL( SCIPlockVarCons(scip, vars[v], cons, haslhs, hasrhs) );
         }
      }
      else
      {
         for( v = nvars - 1; v >= 0; --v )
         {
            SCIP_CALL( SCIPlockVarCons(scip, vars[v], cons, hasrhs, haslhs) );
         }
      }
      SCIP_CALL( SCIPlockVarCons(scip, res, cons, TRUE, TRUE) );
   }

   return SCIP_OKAY;
}

/** removes rounding locks for the given and-constraint associated with given coefficient */
static
SCIP_RETCODE unlockRoundingAndCons(
   SCIP*const            scip,               /**< SCIP data structure */
   SCIP_CONS*const       cons,               /**< pseudoboolean constraint */
   CONSANDDATA*const     consanddata,        /**< CONSANDDATA object for which we want to delete the locks and the
                                              *   capture of the corresponding and-constraint */
   SCIP_Real const       coef,               /**< coefficient which led to old locks */
   SCIP_Real const       lhs,                /**< left hand side which led to old locks */
   SCIP_Real const       rhs                 /**< right hand side which led to old locks */
   )
{
   SCIP_VAR** vars;
   int nvars;
   SCIP_VAR* res;
   SCIP_Bool haslhs;
   SCIP_Bool hasrhs;
   int v;

   assert(scip != NULL);
   assert(cons != NULL);
   assert(consanddata != NULL);
   assert(!SCIPisInfinity(scip, coef) && !SCIPisInfinity(scip, -coef));
   assert(!SCIPisInfinity(scip, lhs));
   assert(!SCIPisInfinity(scip, -rhs));
   assert(SCIPisLE(scip, lhs, rhs));

   vars = consanddata->vars;
   nvars = consanddata->nvars;

   if( consanddata->cons != NULL )
      res = SCIPgetResultantAnd(scip, consanddata->cons);
   else
      res = NULL;
   assert(nvars == 0 || vars != NULL);

   /* check which sites are infinity */
   haslhs = !SCIPisInfinity(scip, -lhs);
   hasrhs = !SCIPisInfinity(scip, rhs);

   if( SCIPconsIsLocked(cons) )
   {
      /* unlock variables */
      if( SCIPisPositive(scip, coef) )
      {
         for( v = nvars - 1; v >= 0; --v )
         {
            SCIP_CALL( SCIPunlockVarCons(scip, vars[v], cons, haslhs, hasrhs) );
         }
      }
      else
      {
         for( v = nvars - 1; v >= 0; --v )
         {
            SCIP_CALL( SCIPunlockVarCons(scip, vars[v], cons, hasrhs, haslhs) );
         }
      }
      if( res != NULL )
      {
         SCIP_CALL( SCIPunlockVarCons(scip, res, cons, TRUE, TRUE) );
      }
   }

   return SCIP_OKAY;
}

/** prints pseudoboolean constraint in CIP format to file stream */
static
SCIP_RETCODE consdataPrint(
   SCIP*const            scip,               /**< SCIP data structure */
   SCIP_CONS*const       cons,               /**< pseudoboolean constraint */
   FILE*const            file                /**< output file (or NULL for standard output) */
   )
{
   SCIP_CONSHDLR* conshdlr;
   SCIP_CONSHDLRDATA* conshdlrdata;
   SCIP_CONSDATA* consdata;

   SCIP_VAR** vars;
   SCIP_Real* coefs;
   int nvars;
   SCIP_Real lhs;
   SCIP_Real rhs;

   SCIP_VAR** linvars;
   SCIP_Real* lincoefs;
   int nlinvars;
   int v;

   SCIP_VAR** andress;
   SCIP_Real* andcoefs;
   int nandress;
   
   SCIP_Bool printed;
   
   assert(scip != NULL);
   assert(cons != NULL);

#if 0
   if( SCIPconsIsDeleted(cons) )
      return SCIP_OKAY;
#endif

   consdata = SCIPconsGetData(cons);
   assert(consdata != NULL);
   assert(consdata->lincons != NULL);
   /* more than one and-constraint is needed, otherwise this pseudoboolean constraint should be upgraded to a linear constraint */
   assert(consdata->nconsanddatas >= 0);

   /* gets number of variables in linear constraint */
   SCIP_CALL( getLinearConsNVars(scip, consdata->lincons, consdata->linconstype, &nvars) );

   /* allocate temporary memory */
   SCIP_CALL( SCIPallocBufferArray(scip, &vars, nvars) );
   SCIP_CALL( SCIPallocBufferArray(scip, &coefs, nvars) );
   SCIP_CALL( SCIPallocBufferArray(scip, &linvars, nvars) );
   SCIP_CALL( SCIPallocBufferArray(scip, &lincoefs, nvars) );
   SCIP_CALL( SCIPallocBufferArray(scip, &andress, nvars) );
   SCIP_CALL( SCIPallocBufferArray(scip, &andcoefs, nvars) );

   /* get sides of linear constraint */
   SCIP_CALL( getLinearConsSides(scip, consdata->lincons, consdata->linconstype, &lhs, &rhs) );
   assert(!SCIPisInfinity(scip, lhs));
   assert(!SCIPisInfinity(scip, -rhs));
   assert(SCIPisLE(scip, lhs, rhs));

   /* get variables and coefficient of linear constraint */
   SCIP_CALL( getLinearConsVarsData(scip, consdata->lincons, consdata->linconstype, vars, coefs, &nvars) );
   assert(nvars == 0 || (vars != NULL && coefs != NULL));

   /* number of variables should be consistent, number of 'real' linear variables plus number of and-constraints should
    * have to be equal to the number of variables in the linear constraint
    */
   assert(consdata->nlinvars + consdata->nconsanddatas == nvars);

   /* print left hand side for ranged rows */
   if( !SCIPisInfinity(scip, -lhs)
      && !SCIPisInfinity(scip, rhs)
      && !SCIPisEQ(scip, lhs, rhs) )
      SCIPinfoMessage(scip, file, "%.15g <= ", lhs);

   nlinvars = 0;

   conshdlr = SCIPconsGetHdlr(cons);
   assert(conshdlr != NULL);
   conshdlrdata = SCIPconshdlrGetData(conshdlr);
   assert(conshdlrdata != NULL);
   assert(conshdlrdata->hashmap != NULL);
   
   nandress = 0;

   /* split variables into original and artificial variables */
   for( v = 0; v < nvars; ++v )
   { 
      assert(vars[v] != NULL);

      if( !SCIPhashmapExists(conshdlrdata->hashmap, (void*)(vars[v])) )
      {
         linvars[nlinvars] = vars[v];
         lincoefs[nlinvars] = coefs[v];
         ++nlinvars;
      }
      else
      {
         andress[nandress] = vars[v];
         andcoefs[nandress] = coefs[v];
         ++nandress;
      }
   }
   assert(nandress == consdata->nconsanddatas);

   printed = FALSE;

   /* print coefficients and variables */
   if( nlinvars > 0)
   {
      printed= TRUE;

      /* print linear part of constraint */
      SCIP_CALL( SCIPwriteVarsLinearsum(scip, file, linvars, lincoefs, nlinvars, TRUE) );
   }

   /* print all non-linear terms */
   for( v = nandress - 1; v >= 0; --v )
   {
      CONSANDDATA* consanddata;
      SCIP_CONS* andcons;
      SCIP_VAR** andvars;
      int nandvars;

      if( !SCIPconsIsOriginal(cons) )
      {
         /* if the and resultant was fixed we print a constant */
         if( SCIPvarGetLbLocal(andress[v]) > 0.5 || SCIPvarGetUbLocal(andress[v]) < 0.5 )
         {
            if( SCIPvarGetLbGlobal(andress[v]) > 0.5 )
            {
               printed = TRUE;
               SCIPinfoMessage(scip, file, " %+.15g ", andcoefs[v] * SCIPvarGetLbGlobal(andress[v]));
            }
            continue;
         }
         else if( SCIPvarGetStatus(andress[v]) == SCIP_VARSTATUS_AGGREGATED )
         {
            SCIP_VAR* aggrvar;
            SCIP_Bool negated;

            SCIP_CALL( SCIPgetBinvarRepresentative(scip, andress[v], &aggrvar, &negated) );
            assert(aggrvar != NULL);
            assert(SCIPvarGetType(aggrvar) == SCIP_VARTYPE_BINARY);

            printed = TRUE;
            SCIPinfoMessage(scip, file, " %+.15g <%s>[B]", andcoefs[v], SCIPvarGetName(aggrvar));

            continue;
         }
      }

      consanddata = (CONSANDDATA*) SCIPhashmapGetImage(conshdlrdata->hashmap, (void*)andress[v]);
      assert(consanddata != NULL);

      if( SCIPconsIsOriginal(cons) )
      {
         andcons = consanddata->origcons;
         /* if problem was not yet transformed, origcons is not yet initialized */
         if( andcons == NULL )
            andcons = consanddata->cons;
      }
      else
         andcons = consanddata->cons;
      assert(andcons != NULL);

      andvars = SCIPgetVarsAnd(scip, andcons);
      nandvars = SCIPgetNVarsAnd(scip, andcons);
      assert(nandvars == 0 || andvars != NULL);

      if( nandvars > 0 )
      {
         printed = TRUE;
         SCIPinfoMessage(scip, file, " %+.15g ", andcoefs[v]);

         /* @todo: better write new method SCIPwriteProduct */
         /* print variable list */
         SCIP_CALL( SCIPwriteVarsList(scip, file, andvars, nandvars, TRUE, '*') );
      }
   }
   
   if( !printed )
   {
      SCIPinfoMessage(scip, file, " 0 ");
   }

   /* free temporary memory */
   SCIPfreeBufferArray(scip, &andcoefs);
   SCIPfreeBufferArray(scip, &andress);
   SCIPfreeBufferArray(scip, &lincoefs);
   SCIPfreeBufferArray(scip, &linvars);
   SCIPfreeBufferArray(scip, &coefs);
   SCIPfreeBufferArray(scip, &vars);

   /* print right hand side */
   if( SCIPisEQ(scip, lhs, rhs) )
      SCIPinfoMessage(scip, file, "== %.15g", rhs);
   else if( !SCIPisInfinity(scip, rhs) )
      SCIPinfoMessage(scip, file, "<= %.15g", rhs);
   else if( !SCIPisInfinity(scip, -lhs) )
      SCIPinfoMessage(scip, file, ">= %.15g", lhs);
   else
      SCIPinfoMessage(scip, file, " [free]");

   return SCIP_OKAY;
}

/* creates and/or adds the resultant for a given term */
static
SCIP_RETCODE createAndAddAndCons(
   SCIP*const            scip,               /**< SCIP data structure */
   SCIP_CONSHDLR*const   conshdlr,           /**< pseudoboolean constraint handler */
   SCIP_VAR**const       vars,               /**< array of variables to get and-constraints for */
   int const             nvars,              /**< number of variables to get and-constraints for */
   SCIP_Bool const       initial,            /**< should the LP relaxation of constraint be in the initial LP?
                                              *   Usually set to TRUE. Set to FALSE for 'lazy constraints'. */
   SCIP_Bool const       enforce,            /**< should the constraint be enforced during node processing?
                                              *   TRUE for model constraints, FALSE for additional, redundant constraints. */
   SCIP_Bool const       check,              /**< should the constraint be checked for feasibility?
                                              *   TRUE for model constraints, FALSE for additional, redundant constraints. */
   SCIP_Bool const       local,              /**< is constraint only valid locally?
                                              *   Usually set to FALSE. Has to be set to TRUE, e.g., for branching constraints. */
   SCIP_Bool const       modifiable,         /**< is constraint modifiable (subject to column generation)?
                                              *   Usually set to FALSE. In column generation applications, set to TRUE if pricing
                                              *   adds coefficients to this constraint. */
   SCIP_Bool const       dynamic,            /**< is constraint subject to aging?
                                              *   Usually set to FALSE. Set to TRUE for own cuts which 
                                              *   are seperated as constraints. */
   SCIP_Bool const       stickingatnode,     /**< should the constraint always be kept at the node where it was added, even
                                              *   if it may be moved to a more global node?
                                              *   Usually set to FALSE. Set to TRUE to for constraints that represent node data. */
   SCIP_CONS**const      andcons             /**< pointer to store and-constraint */
   )
{
   CONSANDDATA* newdata;
   CONSANDDATA* tmpdata;
   SCIP_CONSHDLRDATA* conshdlrdata;
   char name[SCIP_MAXSTRLEN];
   SCIP_Bool separate;
   SCIP_Bool propagate;
   SCIP_Bool removable;

   assert(scip != NULL);
   assert(conshdlr != NULL);
   assert(vars != NULL);
   assert(nvars > 0);
   assert(andcons != NULL);

   conshdlrdata = SCIPconshdlrGetData(conshdlr);
   assert(conshdlrdata != NULL);
   assert(conshdlrdata->hashtable != NULL);

   /* allocate memory for a possible new consanddata object */
   SCIP_CALL( SCIPallocBlockMemory(scip, &newdata) );
   SCIP_CALL( SCIPduplicateBlockMemoryArray(scip, &(newdata->vars), vars, nvars) );
   newdata->nvars = nvars;
   newdata->svars = nvars;
   newdata->newvars = NULL;
   newdata->nnewvars = 0;
   newdata->snewvars = 0;
   newdata->nuses = 0;
   newdata->deleted = FALSE;
   newdata->cons = NULL;
   newdata->origcons = NULL;

   /* sort variables */
   SCIPsortPtr((void**)(newdata->vars), SCIPvarComp, nvars);

   /* get constraint from current hash table with same variables as cons0 */
   tmpdata = (CONSANDDATA*)(SCIPhashtableRetrieve(conshdlrdata->hashtable, (void*)newdata));

   /* if there is already the same and constraint created use this resultant */
   if( tmpdata != NULL )
   {
#ifndef NDEBUG
      SCIP_VAR* res;

      assert(tmpdata->cons != NULL);
      res = SCIPgetResultantAnd(scip, tmpdata->cons);
      assert(res != NULL);

      /* check that we already have added this resultant to and-constraint entry */
      assert(SCIPhashmapExists(conshdlrdata->hashmap, (void*)res));
#endif
      *andcons = tmpdata->cons;
      assert(*andcons != NULL);

      /* increase usage of data object */
      ++(tmpdata->nuses);
   }
   else
   { 
      /* create new and-constraint */
      SCIP_CONS* newcons;
      SCIP_VAR* resultant;

      /* create auxiliary variable */
      (void)SCIPsnprintf(name, SCIP_MAXSTRLEN, ARTIFICIALVARNAMEPREFIX"%d", conshdlrdata->nallconsanddatas);
      SCIP_CALL( SCIPcreateVar(scip, &resultant, name, 0.0, 1.0, 0.0, SCIP_VARTYPE_BINARY, 
            TRUE, TRUE, NULL, NULL, NULL, NULL, NULL) );

      /* @todo: check whether we want to branch on artificial variables */
#if 1
      /* change branching priority of artificial variable to -1 */
      SCIP_CALL( SCIPchgVarBranchPriority(scip, resultant, -1) );
#endif
 
      /* add auxiliary variable to the problem */
      SCIP_CALL( SCIPaddVar(scip, resultant) );

      SCIP_CALL( SCIPgetBoolParam(scip, "constraints/"CONSHDLR_NAME"/nlcseparate", &separate) );
      SCIP_CALL( SCIPgetBoolParam(scip, "constraints/"CONSHDLR_NAME"/nlcpropagate", &propagate) );
      SCIP_CALL( SCIPgetBoolParam(scip, "constraints/"CONSHDLR_NAME"/nlcremovable", &removable) );

      /* we do not want to check the and constraints, so the check flag will be FALSE */
            
      /* create and add "and" constraint for the multiplication of the binary variables */ 
      (void)SCIPsnprintf(name, SCIP_MAXSTRLEN, "andcons_%d", conshdlrdata->nallconsanddatas);
      SCIP_CALL( SCIPcreateConsAnd(scip, &newcons, name, resultant, newdata->nvars, newdata->vars,
            initial, separate, enforce, FALSE, propagate, 
            local, modifiable, dynamic, removable, stickingatnode) );
      SCIP_CALL( SCIPaddCons(scip, newcons) );
      SCIPdebug( SCIP_CALL( SCIPprintCons(scip, newcons, NULL) ) );
      /* allow all deriving constraint from this and constraint to be checked */
      SCIP_CALL( SCIPchgAndConsCheckFlagWhenUpgr(scip, newcons, TRUE) );

      *andcons = newcons;
      assert(*andcons != NULL);

      /* resize data for all and-constraints if necessary */
      if( conshdlrdata->nallconsanddatas == conshdlrdata->sallconsanddatas )
      {
         SCIP_CALL( SCIPensureBlockMemoryArray(scip, &(conshdlrdata->allconsanddatas), &(conshdlrdata->sallconsanddatas), SCIPcalcMemGrowSize(scip, conshdlrdata->sallconsanddatas + 1)) );
      }

      /* add new data object to global hash table */
      conshdlrdata->allconsanddatas[conshdlrdata->nallconsanddatas] = newdata;
      ++(conshdlrdata->nallconsanddatas);

      /* increase usage of data object */
      ++(newdata->nuses);
      
      newdata->cons = newcons;
      SCIP_CALL( SCIPcaptureCons(scip, newdata->cons) );

      /* no such and-constraint in current hash table: insert the new object into hash table */  
      SCIP_CALL( SCIPhashtableInsert(conshdlrdata->hashtable, (void*)newdata) );

      /* insert new mapping */
      assert(!SCIPhashmapExists(conshdlrdata->hashmap, (void*)resultant));
      SCIP_CALL( SCIPhashmapInsert(conshdlrdata->hashmap, (void*)resultant, (void*)newdata) );

      /* release and-resultant and -constraint */
      SCIP_CALL( SCIPreleaseVar(scip, &resultant) );
      SCIP_CALL( SCIPreleaseCons(scip, &newcons) );

      return SCIP_OKAY;
   }

   /* free memory */
   SCIPfreeBlockMemoryArray(scip, &(newdata->vars), newdata->svars);
   SCIPfreeBlockMemory(scip, &newdata);

   return SCIP_OKAY;
}

/** create an and constraint and adds it to the problem and to the linear constraint */
static
SCIP_RETCODE addCoefTerm(
   SCIP*const            scip,               /**< SCIP data structure */
   SCIP_CONS*const       cons,               /**< pseudoboolean constraint */
   SCIP_VAR**const       vars,               /**< variables of the nonlinear term */
   int const             nvars,              /**< number of variables of the nonlinear term */
   SCIP_Real const       val                 /**< coefficient of constraint entry */
   )
{
   SCIP_CONSHDLR* conshdlr;
   SCIP_CONSHDLRDATA* conshdlrdata;
   SCIP_CONS* andcons;
   SCIP_CONSDATA* consdata;
   SCIP_VAR* res;
   
   assert(scip != NULL);
   assert(cons != NULL);
   assert(nvars == 0 || vars != NULL);

   if( nvars == 0 || SCIPisZero(scip, val) )
      return SCIP_OKAY;

   consdata = SCIPconsGetData(cons);
   assert(consdata != NULL);

   conshdlr = SCIPconsGetHdlr(cons);
   assert(conshdlr != NULL);

   conshdlrdata =  SCIPconshdlrGetData(conshdlr);
   assert(conshdlrdata != NULL);

   /* create (and add) and-constraint */
   SCIP_CALL( createAndAddAndCons(scip, conshdlr, vars, nvars,
         SCIPconsIsInitial(cons), SCIPconsIsEnforced(cons), SCIPconsIsChecked(cons), SCIPconsIsLocal(cons),
         SCIPconsIsModifiable(cons), SCIPconsIsDynamic(cons), SCIPconsIsStickingAtNode(cons), 
         &andcons) );
   assert(andcons != NULL);

   /* ensure memory size */
   if( consdata->nconsanddatas == consdata->sconsanddatas )
   {
      SCIP_CALL( SCIPensureBlockMemoryArray(scip, &(consdata->consanddatas), &(consdata->sconsanddatas), consdata->sconsanddatas + 1) );
   }

   res = SCIPgetResultantAnd(scip, andcons);
   assert(res != NULL);
   assert(SCIPhashmapGetImage(conshdlrdata->hashmap, (void*)res) != NULL);

   consdata->consanddatas[consdata->nconsanddatas] = (CONSANDDATA*) SCIPhashmapGetImage(conshdlrdata->hashmap, (void*)res);
   ++(consdata->nconsanddatas);

   /* add auxiliary variables to linear constraint */
   switch( consdata->linconstype )
   {
   case SCIP_LINEAR:
      SCIP_CALL( SCIPaddCoefLinear(scip, consdata->lincons, res, val) );
      break;
   case SCIP_LOGICOR:
      if( !SCIPisEQ(scip, val, 1.0) )
         return SCIP_INVALIDDATA;

      SCIP_CALL( SCIPaddCoefLogicor(scip, consdata->lincons, res) );
      break;
   case SCIP_KNAPSACK:
      if( !SCIPisIntegral(scip, val) || !SCIPisPositive(scip, val) )
         return SCIP_INVALIDDATA;

      SCIP_CALL( SCIPaddCoefKnapsack(scip, consdata->lincons, res, (SCIP_Longint) val) );
      break;
   case SCIP_SETPPC:
      if( !SCIPisEQ(scip, val, 1.0) )
         return SCIP_INVALIDDATA;
      
      SCIP_CALL( SCIPaddCoefSetppc(scip, consdata->lincons, res) );
      break;
#if 0
   case SCIP_EQKNAPSACK:
      if( !SCIPisIntegral(scip, val) || !SCIPisPositive(scip, val) )
         return SCIP_INVALIDDATA;

      SCIP_CALL( SCIPaddCoefEQKnapsack(scip, consdata->lincons, res, (SCIP_Longint) val) );
      break;
#endif
   default:
      SCIPerrorMessage("unknown linear constraint type\n");
      return SCIP_INVALIDDATA;
   }

   /* install rounding locks for all new variable */
   SCIP_CALL( lockRoundingAndCons(scip, cons, consdata->consanddatas[consdata->nconsanddatas - 1], val, consdata->lhs, consdata->rhs) );

   /* change flags */
   consdata->changed = TRUE;
   consdata->propagated = FALSE;
   consdata->presolved = FALSE;
   consdata->cliquesadded = FALSE;
   consdata->upgradetried = FALSE;

   return SCIP_OKAY;
}

/** changes left hand side of linear constraint */
static
SCIP_RETCODE chgLhsLinearCons(
   SCIP*const            scip,               /**< SCIP data structure */
   SCIP_CONS*const       cons,               /**< linear constraint */
   SCIP_LINEARCONSTYPE const constype,       /**< linear constraint type */
   SCIP_Real const       lhs                 /**< new left hand side of linear constraint */
   )
{
   switch( constype )
   {
   case SCIP_LINEAR:
      SCIP_CALL( SCIPchgLhsLinear(scip, cons, lhs) );
   case SCIP_LOGICOR:
   case SCIP_KNAPSACK:
   case SCIP_SETPPC:
      SCIPerrorMessage("changing left hand side only allowed on standard lienar constraint \n");
      return SCIP_INVALIDDATA;
#if 0
   case SCIP_EQKNAPSACK:
#endif
   default:
      SCIPerrorMessage("unknown linear constraint type\n");
      return SCIP_INVALIDDATA;
   }

   return SCIP_OKAY;
}

/** changes right hand side of linear constraint */
static
SCIP_RETCODE chgRhsLinearCons(
   SCIP*const            scip,               /**< SCIP data structure */
   SCIP_CONS*const       cons,               /**< linear constraint */
   SCIP_LINEARCONSTYPE const constype,       /**< linear constraint type */
   SCIP_Real const       rhs                 /**< new right hand side of linear constraint */
   )
{
   switch( constype )
   {
   case SCIP_LINEAR:
      SCIP_CALL( SCIPchgRhsLinear(scip, cons, rhs) );
   case SCIP_LOGICOR:
   case SCIP_KNAPSACK:
   case SCIP_SETPPC:
      SCIPerrorMessage("changing left hand side only allowed on standard lienar constraint \n");
      return SCIP_INVALIDDATA;
#if 0
   case SCIP_EQKNAPSACK:
#endif
   default:
      SCIPerrorMessage("unknown linear constraint type\n");
      return SCIP_INVALIDDATA;
   }

   return SCIP_OKAY;
}

/** sets left hand side of linear constraint */
static
SCIP_RETCODE chgLhs(
   SCIP*const            scip,               /**< SCIP data structure */
   SCIP_CONS*const       cons,               /**< linear constraint */
   SCIP_Real             lhs                 /**< new left hand side */
   )
{
   SCIP_CONSDATA* consdata;
   SCIP_VAR** vars;
   SCIP_Real* coefs;
   int nvars;
   SCIP_VAR** linvars;
   SCIP_Real* lincoefs;
   int nlinvars;
   SCIP_VAR** andress;
   SCIP_Real* andcoefs;
   int nandress;
   SCIP_Real oldlhs;
   SCIP_Real oldrhs;

   assert(scip != NULL);
   assert(cons != NULL);
   assert(!SCIPisInfinity(scip, lhs));

   /* adjust value to not be smaller than -inf */
   if ( SCIPisInfinity(scip, -lhs) )
      lhs = -SCIPinfinity(scip);

   consdata = SCIPconsGetData(cons);
   assert(consdata != NULL);

   /* get sides of linear constraint */
   SCIP_CALL( getLinearConsSides(scip, consdata->lincons, consdata->linconstype, &oldlhs, &oldrhs) );
   assert(!SCIPisInfinity(scip, oldlhs));
   assert(!SCIPisInfinity(scip, -oldrhs));
   assert(SCIPisLE(scip, oldlhs, oldrhs));

   /* check whether the side is not changed */
   if( SCIPisEQ(scip, oldlhs, lhs) )
      return SCIP_OKAY;

   /* gets number of variables in linear constraint */
   SCIP_CALL( getLinearConsNVars(scip, consdata->lincons, consdata->linconstype, &nvars) );

   /* allocate temporary memory */
   SCIP_CALL( SCIPallocBufferArray(scip, &vars, nvars) );
   SCIP_CALL( SCIPallocBufferArray(scip, &coefs, nvars) );
   SCIP_CALL( SCIPallocBufferArray(scip, &linvars, nvars) );
   SCIP_CALL( SCIPallocBufferArray(scip, &lincoefs, nvars) );
   SCIP_CALL( SCIPallocBufferArray(scip, &andress, nvars) );
   SCIP_CALL( SCIPallocBufferArray(scip, &andcoefs, nvars) );

   /* get variables and coefficient of linear constraint */
   SCIP_CALL( getLinearConsVarsData(scip, consdata->lincons, consdata->linconstype, vars, coefs, &nvars) );
   assert(nvars == 0 || (vars != NULL && coefs != NULL));

   /* calculate all not artificial linear variables and all artificial and-resultants which will be ordered like the
    * 'consanddatas' such that the and-resultant of the and-constraint is the and-resultant in the 'andress' array
    * afterwards 
    */
   SCIP_CALL( getLinVarsAndAndRess(scip, cons, vars, coefs, nvars, linvars, lincoefs, &nlinvars, andress, andcoefs, &nandress) );
   assert(consdata->nconsanddatas == nandress);

   /* if necessary, update the rounding locks of variables */
   if( SCIPconsIsLocked(cons) )
   {
      SCIP_VAR** andvars;
      int nandvars;
      SCIP_Real val;
      int v;
      int c;

      assert(SCIPconsIsTransformed(cons));

      if( SCIPisInfinity(scip, -oldlhs) && !SCIPisInfinity(scip, -lhs) )
      {
         /* non-linear part */
         for( c = consdata->nconsanddatas - 1; c >= 0; --c )
         {
            CONSANDDATA* consanddata;
            SCIP_CONS* andcons;
            
            consanddata = consdata->consanddatas[c];
            assert(consanddata != NULL);

            andcons = consanddata->cons;
            assert(andcons != NULL);

            andvars = SCIPgetVarsAnd(scip, andcons);
            nandvars = SCIPgetNVarsAnd(scip, andcons);
            val = andcoefs[c];

            /* lock variables */
            if( SCIPisPositive(scip, val) )
            {
               for( v = nandvars - 1; v >= 0; --v )
               {
                  SCIP_CALL( SCIPlockVarCons(scip, andvars[v], cons, TRUE, FALSE) );
               }
            }
            else
            {
               for( v = nandvars - 1; v >= 0; --v )
               {
                  SCIP_CALL( SCIPlockVarCons(scip, andvars[v], cons, FALSE, TRUE) );
               }
            }
         }
      }
      else if( !SCIPisInfinity(scip, -oldlhs) && SCIPisInfinity(scip, -lhs) )
      {
         /* non-linear part */
         for( c = consdata->nconsanddatas - 1; c >= 0; --c )
         {
            CONSANDDATA* consanddata;
            SCIP_CONS* andcons;
            
            consanddata = consdata->consanddatas[c];
            assert(consanddata != NULL);

            andcons = consanddata->cons;
            assert(andcons != NULL);

            andvars = SCIPgetVarsAnd(scip, andcons);
            nandvars = SCIPgetNVarsAnd(scip, andcons);
            val = andcoefs[c];

            /* lock variables */
            if( SCIPisPositive(scip, val) )
            {
               for( v = nandvars - 1; v >= 0; --v )
               {
                  SCIP_CALL( SCIPunlockVarCons(scip, andvars[v], cons, TRUE, FALSE) );
               }
            }
            else
            {
               for( v = nandvars - 1; v >= 0; --v )
               {
                  SCIP_CALL( SCIPunlockVarCons(scip, andvars[v], cons, FALSE, TRUE) );
               }
            }
         }
      }
   }

   /* check whether the left hand side is increased, if and only if that's the case we maybe can propagate, tighten and add more cliques */
   if( SCIPisLT(scip, oldlhs, lhs) )
   {
      consdata->propagated = FALSE;
   }

   /* set new left hand side and update constraint data */
   SCIP_CALL( chgLhsLinearCons(scip, consdata->lincons, consdata->linconstype, lhs) );
   consdata->lhs = lhs;
   consdata->presolved = FALSE;
   consdata->changed = TRUE;

   /* free temporary memory */
   SCIPfreeBufferArray(scip, &andcoefs);
   SCIPfreeBufferArray(scip, &andress);
   SCIPfreeBufferArray(scip, &lincoefs);
   SCIPfreeBufferArray(scip, &linvars);
   SCIPfreeBufferArray(scip, &coefs);
   SCIPfreeBufferArray(scip, &vars);

   return SCIP_OKAY;
}

/** sets right hand side of pseudoboolean constraint */
static
SCIP_RETCODE chgRhs(
   SCIP*const            scip,               /**< SCIP data structure */
   SCIP_CONS*const       cons,               /**< linear constraint */
   SCIP_Real             rhs                 /**< new right hand side */
   )
{
   SCIP_CONSDATA* consdata;
   SCIP_VAR** vars;
   SCIP_Real* coefs;
   int nvars;
   SCIP_VAR** linvars;
   SCIP_Real* lincoefs;
   int nlinvars;
   SCIP_VAR** andress;
   SCIP_Real* andcoefs;
   int nandress;
   SCIP_Real oldlhs;
   SCIP_Real oldrhs;

   assert(scip != NULL);
   assert(cons != NULL);
   assert(!SCIPisInfinity(scip, -rhs));

   /* adjust value to not be larger than inf */
   if( SCIPisInfinity(scip, rhs) )
      rhs = SCIPinfinity(scip);

   consdata = SCIPconsGetData(cons);
   assert(consdata != NULL);

   /* get sides of linear constraint */
   SCIP_CALL( getLinearConsSides(scip, consdata->lincons, consdata->linconstype, &oldlhs, &oldrhs) );
   assert(!SCIPisInfinity(scip, oldlhs));
   assert(!SCIPisInfinity(scip, -oldrhs));
   assert(SCIPisLE(scip, oldlhs, oldrhs));

   /* check whether the side is not changed */
   if( SCIPisEQ(scip, oldrhs, rhs) )
      return SCIP_OKAY;

   /* gets number of variables in linear constraint */
   SCIP_CALL( getLinearConsNVars(scip, consdata->lincons, consdata->linconstype, &nvars) );

   /* allocate temporary memory */
   SCIP_CALL( SCIPallocBufferArray(scip, &vars, nvars) );
   SCIP_CALL( SCIPallocBufferArray(scip, &coefs, nvars) );
   SCIP_CALL( SCIPallocBufferArray(scip, &linvars, nvars) );
   SCIP_CALL( SCIPallocBufferArray(scip, &lincoefs, nvars) );
   SCIP_CALL( SCIPallocBufferArray(scip, &andress, nvars) );
   SCIP_CALL( SCIPallocBufferArray(scip, &andcoefs, nvars) );

   /* get variables and coefficient of linear constraint */
   SCIP_CALL( getLinearConsVarsData(scip, consdata->lincons, consdata->linconstype, vars, coefs, &nvars) );
   assert(nvars == 0 || (vars != NULL && coefs != NULL));

   /* calculate all not artificial linear variables and all artificial and-resultants which will be ordered like the
    * 'consanddatas' such that the and-resultant of the and-constraint is the and-resultant in the 'andress' array
    * afterwards 
    */
   SCIP_CALL( getLinVarsAndAndRess(scip, cons, vars, coefs, nvars, linvars, lincoefs, &nlinvars, andress, andcoefs, &nandress) );
   assert(consdata->nconsanddatas == nandress);

   /* if necessary, update the rounding locks of variables */
   if( SCIPconsIsLocked(cons) )
   {
      SCIP_VAR** andvars;
      int nandvars;
      SCIP_Real val;
      int v;
      int c;

      assert(SCIPconsIsTransformed(cons));

      if( SCIPisInfinity(scip, oldrhs) && !SCIPisInfinity(scip, rhs) )
      {
         /* non-linear part */
         for( c = consdata->nconsanddatas - 1; c >= 0; --c )
         {
            CONSANDDATA* consanddata;
            SCIP_CONS* andcons;
            
            consanddata = consdata->consanddatas[c];
            assert(consanddata != NULL);

            andcons = consanddata->cons;
            assert(andcons != NULL);

            andvars = SCIPgetVarsAnd(scip, andcons);
            nandvars = SCIPgetNVarsAnd(scip, andcons);
            val = andcoefs[c];

            /* lock variables */
            if( SCIPisPositive(scip, val) )
            {
               for( v = nandvars - 1; v >= 0; --v )
               {
                  SCIP_CALL( SCIPlockVarCons(scip, andvars[v], cons, FALSE, TRUE) );
               }
            }
            else
            {
               for( v = nandvars - 1; v >= 0; --v )
               {
                  SCIP_CALL( SCIPlockVarCons(scip, andvars[v], cons, TRUE, FALSE) );
               }
            }
         }
      }
      else if( !SCIPisInfinity(scip, oldrhs) && SCIPisInfinity(scip, rhs) )
      {
         /* non-linear part */
         for( c = consdata->nconsanddatas - 1; c >= 0; --c )
         {
            CONSANDDATA* consanddata;
            SCIP_CONS* andcons;
            
            consanddata = consdata->consanddatas[c];
            assert(consanddata != NULL);

            andcons = consanddata->cons;
            assert(andcons != NULL);

            andvars = SCIPgetVarsAnd(scip, andcons);
            nandvars = SCIPgetNVarsAnd(scip, andcons);
            val = andcoefs[c];

            /* lock variables */
            if( SCIPisPositive(scip, val) )
            {
               for( v = nandvars - 1; v >= 0; --v )
               {
                  SCIP_CALL( SCIPunlockVarCons(scip, andvars[v], cons, FALSE, TRUE) );
               }
            }
            else
            {
               for( v = nandvars - 1; v >= 0; --v )
               {
                  SCIP_CALL( SCIPunlockVarCons(scip, andvars[v], cons, TRUE, FALSE) );
               }
            }
         }
      }
   }

   /* check whether the right hand side is decreased, if and only if that's the case we maybe can propagate, tighten and add more cliques */
   if( SCIPisGT(scip, oldrhs, rhs) )
   {
      consdata->propagated = FALSE;
   }

   /* set new right hand side and update constraint data */
   SCIP_CALL( chgRhsLinearCons(scip, consdata->lincons, consdata->linconstype, rhs) );
   consdata->rhs = rhs;
   consdata->presolved = FALSE;
   consdata->changed = TRUE;

   /* free temporary memory */
   SCIPfreeBufferArray(scip, &andcoefs);
   SCIPfreeBufferArray(scip, &andress);
   SCIPfreeBufferArray(scip, &lincoefs);
   SCIPfreeBufferArray(scip, &linvars);
   SCIPfreeBufferArray(scip, &coefs);
   SCIPfreeBufferArray(scip, &vars);

   return SCIP_OKAY;
}

/* create and-constraints and get all and-resultants */
static
SCIP_RETCODE createAndAddAnds(
   SCIP*const            scip,               /**< SCIP data structure */
   SCIP_CONSHDLR*const   conshdlr,           /**< pseudoboolean constraint handler */
   SCIP_VAR**const*const terms,              /**< array of term variables to get and-constraints for */
   SCIP_Real*const       termcoefs,          /**< array of coefficients for and-constraints */
   int const             nterms,             /**< number of terms to get and-constraints for */
   int const*const       ntermvars,          /**< array of number of variable in each term */
   SCIP_Bool const       initial,            /**< should the LP relaxation of constraint be in the initial LP?
                                              *   Usually set to TRUE. Set to FALSE for 'lazy constraints'. */
   SCIP_Bool const       enforce,            /**< should the constraint be enforced during node processing?
                                              *   TRUE for model constraints, FALSE for additional, redundant constraints. */
   SCIP_Bool const       check,              /**< should the constraint be checked for feasibility?
                                              *   TRUE for model constraints, FALSE for additional, redundant constraints. */
   SCIP_Bool const       local,              /**< is constraint only valid locally?
                                              *   Usually set to FALSE. Has to be set to TRUE, e.g., for branching constraints. */
   SCIP_Bool const       modifiable,         /**< is constraint modifiable (subject to column generation)?
                                              *   Usually set to FALSE. In column generation applications, set to TRUE if pricing
                                              *   adds coefficients to this constraint. */
   SCIP_Bool const       dynamic,            /**< is constraint subject to aging?
                                              *   Usually set to FALSE. Set to TRUE for own cuts which 
                                              *   are seperated as constraints. */
   SCIP_Bool const       stickingatnode,     /**< should the constraint always be kept at the node where it was added, even
                                              *   if it may be moved to a more global node?
                                              *   Usually set to FALSE. Set to TRUE to for constraints that represent node data. */
   SCIP_CONS**const      andconss,           /**< array to store all created and-constraints for given terms */
   SCIP_Real*const       andvals,            /**< array to store all coefficients of and-constraints */
   int*const             nandconss           /**< number of created and constraints */
   )
{
   int t;

   assert(scip != NULL);
   assert(conshdlr != NULL);
   assert(nterms == 0 || (terms != NULL && ntermvars != NULL));
   assert(andconss != NULL);
   assert(andvals != NULL);
   assert(nandconss != NULL);

   (*nandconss) = 0;

   if( nterms == 0 )
      return SCIP_OKAY;

   /* loop over all terms and created/get all and constraints */
   for( t = 0; t < nterms; ++t )
   {
      if( !SCIPisZero(scip, termcoefs[t]) && ntermvars[t] > 0 )
      {
         SCIP_CALL( createAndAddAndCons(scip, conshdlr, terms[t], ntermvars[t],
               initial, enforce, check, local, modifiable, dynamic, stickingatnode, 
               &(andconss[*nandconss])) );
         assert(andconss[*nandconss] != NULL);
         andvals[*nandconss] = termcoefs[t];
         ++(*nandconss);
      }
   }

   return SCIP_OKAY;
}

/** created linear constraint of pseudo boolean constraint */
static
SCIP_RETCODE createAndAddLinearCons(
   SCIP*const            scip,               /**< SCIP data structure */
   SCIP_CONSHDLR*const   conshdlr,           /**< pseudoboolean constraint handler */
   SCIP_VAR**const       linvars,            /**< linear variables */
   int const             nlinvars,           /**< number of linear variables */
   SCIP_Real*const       linvals,            /**< linear coefficients */
   SCIP_VAR**const       andress,            /**< and-resultant variables */
   int const             nandress,           /**< number of and-resultant variables */
   SCIP_Real const*const andvals,            /**< and-resultant coefficients */
   SCIP_Real const       lhs,                /**< left hand side of linear constraint */
   SCIP_Real const       rhs,                /**< right hand side of linear constraint */
   SCIP_Bool const       initial,            /**< should the LP relaxation of constraint be in the initial LP?
                                              *   Usually set to TRUE. Set to FALSE for 'lazy constraints'. */
   SCIP_Bool const       separate,           /**< should the constraint be separated during LP processing?
                                              *   Usually set to TRUE. */
   SCIP_Bool const       enforce,            /**< should the constraint be enforced during node processing?
                                              *   TRUE for model constraints, FALSE for additional, redundant constraints. */
   SCIP_Bool const       check,              /**< should the constraint be checked for feasibility?
                                              *   TRUE for model constraints, FALSE for additional, redundant constraints. */
   SCIP_Bool const       propagate,          /**< should the constraint be propagated during node processing?
                                              *   Usually set to TRUE. */
   SCIP_Bool const       local,              /**< is constraint only valid locally?
                                              *   Usually set to FALSE. Has to be set to TRUE, e.g., for branching constraints. */
   SCIP_Bool const       modifiable,         /**< is constraint modifiable (subject to column generation)?
                                              *   Usually set to FALSE. In column generation applications, set to TRUE if pricing
                                              *   adds coefficients to this constraint. */
   SCIP_Bool const       dynamic,            /**< is constraint subject to aging?
                                              *   Usually set to FALSE. Set to TRUE for own cuts which 
                                              *   are seperated as constraints. */
   SCIP_Bool const       removable,          /**< should the relaxation be removed from the LP due to aging or cleanup?
                                              *   Usually set to FALSE. Set to TRUE for 'lazy constraints' and 'user cuts'. */
   SCIP_Bool const       stickingatnode,     /**< should the constraint always be kept at the node where it was added, even
                                              *   if it may be moved to a more global node?
                                              *   Usually set to FALSE. Set to TRUE to for constraints that represent node data. */
   SCIP_CONS**const      lincons,            /**< pointer to store created linear constraint */
   SCIP_LINEARCONSTYPE*const linconstype     /**< pointer to store the type of the linear constraint */
   )
{
   SCIP_CONSHDLRDATA* conshdlrdata;
   SCIP_CONSHDLR* upgrconshdlr;
   SCIP_CONS* cons;
   char name[SCIP_MAXSTRLEN];
   int v;
   SCIP_Bool created;
   SCIP_Bool integral;
   int nzero;
   int ncoeffspone;
   int ncoeffsnone;
   int ncoeffspint;
   int ncoeffsnint;

   assert(scip != NULL);
   assert(conshdlr != NULL);
   assert(nlinvars == 0 || (linvars != NULL && linvals != NULL));
   assert(nandress == 0 || (andress != NULL && andvals != NULL));
   assert(lincons != NULL);
   assert(linconstype != NULL);
   assert(nlinvars > 0 || nandress > 0);

   conshdlrdata = SCIPconshdlrGetData(conshdlr);
   assert(conshdlrdata != NULL);

   (*linconstype) = -1;
   (*lincons) = NULL;

   (void)SCIPsnprintf(name, SCIP_MAXSTRLEN, "pseudoboolean_linear%d", conshdlrdata->nlinconss);
   ++(conshdlrdata->nlinconss);

   created = FALSE;

   if( !modifiable )
   {
      SCIP_Real val;
      int nvars;

      /* calculate some statistics for upgrading on linear constraint */
      nzero = 0;
      ncoeffspone = 0;
      ncoeffsnone = 0;
      ncoeffspint = 0;
      ncoeffsnint = 0;
      integral = TRUE;
      nvars = nlinvars + nandress;

      /* calculate information over linear part */
      for( v = nlinvars - 1; v >= 0; --v )
      {
         val = linvals[v];
      
         if( SCIPisZero(scip, val) )
         {
            ++nzero;
            continue;
         }
         if( SCIPisEQ(scip, val, 1.0) )
            ++ncoeffspone;
         else if( SCIPisEQ(scip, val, -1.0) )
            ++ncoeffsnone;
         else if( SCIPisIntegral(scip, val) )
         {
            if( SCIPisPositive(scip, val) )
               ++ncoeffspint;
            else
               ++ncoeffsnint;
         }
         else
         {
            integral = FALSE;
            break;
         }         
      }

      if( integral )
      {
         /* calculate information over and-resultants */
         for( v = nandress - 1; v >= 0; --v )
         {
            val = andvals[v];
            
            if( SCIPisZero(scip, val) )
            {
               ++nzero;
               continue;
            }
            if( SCIPisEQ(scip, val, 1.0) )
               ++ncoeffspone;
            else if( SCIPisEQ(scip, val, -1.0) )
               ++ncoeffsnone;
            else if( SCIPisIntegral(scip, val) )
            {
               if( SCIPisPositive(scip, val) )
                  ++ncoeffspint;
               else
                  ++ncoeffsnint;
            }
            else
            {
               integral = FALSE;
               break;
            }
         }
      }

      /* try to upgrade to a special linear constraint */
      if( integral )
      {
         upgrconshdlr = SCIPfindConshdlr(scip, "logicor");

         /* check, if linear constraint can be upgraded to logic or constraint
          * - logic or constraints consist only of binary variables with a
          *   coefficient of +1.0 or -1.0 (variables with -1.0 coefficients can be negated):
          *        lhs     <= x1 + ... + xp - y1 - ... - yn <= rhs
          * - negating all variables y = (1-Y) with negative coefficients gives:
          *        lhs + n <= x1 + ... + xp + Y1 + ... + Yn <= rhs + n
          * - negating all variables x = (1-X) with positive coefficients and multiplying with -1 gives:
          *        p - rhs <= X1 + ... + Xp + y1 + ... + yn <= p - lhs
          * - logic or constraints have left hand side of +1.0, and right hand side of +infinity: x(S) >= 1.0
          *    -> without negations:  (lhs == 1 - n  and  rhs == +inf)  or  (lhs == -inf  and  rhs = p - 1)
          */
         if( upgrconshdlr != NULL && nvars > 2 && ncoeffspone + ncoeffsnone == nvars
            && ((SCIPisEQ(scip, lhs, 1.0 - ncoeffsnone) && SCIPisInfinity(scip, rhs))
               || (SCIPisInfinity(scip, -lhs) && SCIPisEQ(scip, rhs, ncoeffspone - 1.0))) )
         {
            SCIP_VAR** transvars;
            int mult;

            SCIPdebugMessage("linear constraint will be logic-or constraint\n");
      
            /* check, if we have to multiply with -1 (negate the positive vars) or with +1 (negate the negative vars) */
            mult = SCIPisInfinity(scip, rhs) ? +1 : -1;
      
            /* get temporary memory */
            SCIP_CALL( SCIPallocBufferArray(scip, &transvars, nvars) );
      
            /* negate positive or negative variables */
            for( v = 0; v < nlinvars; ++v )
            {
               if( mult * linvals[v] > 0.0 )
                  transvars[v] = linvars[v];
               else
               {
                  SCIP_CALL( SCIPgetNegatedVar(scip, linvars[v], &transvars[v]) );
               }
               assert(transvars[v] != NULL);
            }

            /* negate positive or negative variables */
            for( v = 0; v < nandress; ++v )
            {
               if( mult * andvals[v] > 0.0 )
                  transvars[nlinvars + v] = andress[v];
               else
               {
                  SCIP_CALL( SCIPgetNegatedVar(scip, andress[v], &transvars[nlinvars + v]) );
               }
               assert(transvars[nlinvars + v] != NULL);
            }

            assert(!modifiable);
            /* create the constraint */
            SCIP_CALL( SCIPcreateConsLogicor(scip, &cons, name, nvars, transvars,
                  initial, separate, enforce, check, propagate, local, modifiable, dynamic, removable, stickingatnode) );

            created = TRUE;
            (*linconstype) = SCIP_LOGICOR;

            /* free temporary memory */
            SCIPfreeBufferArray(scip, &transvars);
         }
   
         upgrconshdlr = SCIPfindConshdlr(scip, "setppc");

         /* check, if linear constraint can be upgraded to set partitioning, packing, or covering constraint
          * - all set partitioning / packing / covering constraints consist only of binary variables with a
          *   coefficient of +1.0 or -1.0 (variables with -1.0 coefficients can be negated):
          *        lhs     <= x1 + ... + xp - y1 - ... - yn <= rhs
          * - negating all variables y = (1-Y) with negative coefficients gives:
          *        lhs + n <= x1 + ... + xp + Y1 + ... + Yn <= rhs + n
          * - negating all variables x = (1-X) with positive coefficients and multiplying with -1 gives:
          *        p - rhs <= X1 + ... + Xp + y1 + ... + yn <= p - lhs
          * - a set partitioning constraint has left hand side of +1.0, and right hand side of +1.0 : x(S) == 1.0
          *    -> without negations:  lhs == rhs == 1 - n  or  lhs == rhs == p - 1
          * - a set packing constraint has left hand side of -infinity, and right hand side of +1.0 : x(S) <= 1.0
          *    -> without negations:  (lhs == -inf  and  rhs == 1 - n)  or  (lhs == p - 1  and  rhs = +inf)
          * - a set covering constraint has left hand side of +1.0, and right hand side of +infinity: x(S) >= 1.0
          *    -> without negations:  (lhs == 1 - n  and  rhs == +inf)  or  (lhs == -inf  and  rhs = p - 1)
          */
         if( upgrconshdlr != NULL && !created && ncoeffspone + ncoeffsnone == nvars )
         {
            SCIP_VAR** transvars;
            int mult;

            if( SCIPisEQ(scip, lhs, rhs) && (SCIPisEQ(scip, lhs, 1.0 - ncoeffsnone) || SCIPisEQ(scip, lhs, ncoeffspone - 1.0)) )
            {
               SCIPdebugMessage("linear pseudoboolean constraint will be a set partitioning constraint\n");

               /* check, if we have to multiply with -1 (negate the positive vars) or with +1 (negate the negative vars) */
               mult = SCIPisEQ(scip, lhs, 1.0 - ncoeffsnone) ? +1 : -1;

               /* get temporary memory */
               SCIP_CALL( SCIPallocBufferArray(scip, &transvars, nvars) );

               /* negate positive or negative variables for linear variables */
               for( v = 0; v < nlinvars; ++v )
               {
                  if( mult * linvals[v] > 0.0 )
                     transvars[v] = linvars[v];
                  else
                  {
                     SCIP_CALL( SCIPgetNegatedVar(scip, linvars[v], &transvars[v]) );
                  }
                  assert(transvars[v] != NULL);
               }

               /* negate positive or negative variables for and-resultants*/
               for( v = 0; v < nandress; ++v )
               {
                  if( mult * andvals[v] > 0.0 )
                     transvars[nlinvars + v] = andress[v];
                  else
                  {
                     SCIP_CALL( SCIPgetNegatedVar(scip, andress[v], &transvars[nlinvars + v]) );
                  }
                  assert(transvars[nlinvars + v] != NULL);
               }

               /* create the constraint */
               assert(!modifiable);
               SCIP_CALL( SCIPcreateConsSetpart(scip, &cons, name, nvars, transvars,
                     initial, separate, enforce, check, propagate, local, modifiable, dynamic, removable, stickingatnode) );

               created = TRUE;
               (*linconstype) = SCIP_SETPPC;

               /* release temporary memory */
               SCIPfreeBufferArray(scip, &transvars);
            }
            else if( (SCIPisInfinity(scip, -lhs) && SCIPisEQ(scip, rhs, 1.0 - ncoeffsnone))
               || (SCIPisEQ(scip, lhs, ncoeffspone - 1.0) && SCIPisInfinity(scip, rhs)) )
            {
               SCIPdebugMessage("linear pseudoboolean constraint will be a set packing constraint\n");

               /* check, if we have to multiply with -1 (negate the positive vars) or with +1 (negate the negative vars) */
               mult = SCIPisInfinity(scip, -lhs) ? +1 : -1;

               /* get temporary memory */
               SCIP_CALL( SCIPallocBufferArray(scip, &transvars, nvars) );

               /* negate positive or negative variables for linear variables */
               for( v = 0; v < nlinvars; ++v )
               {
                  if( mult * linvals[v] > 0.0 )
                     transvars[v] = linvars[v];
                  else
                  {
                     SCIP_CALL( SCIPgetNegatedVar(scip, linvars[v], &transvars[v]) );
                  }
                  assert(transvars[v] != NULL);
               }

               /* negate positive or negative variables for and-resultants*/
               for( v = 0; v < nandress; ++v )
               {
                  if( mult * andvals[v] > 0.0 )
                     transvars[nlinvars + v] = andress[v];
                  else
                  {
                     SCIP_CALL( SCIPgetNegatedVar(scip, andress[v], &transvars[nlinvars + v]) );
                  }
                  assert(transvars[nlinvars + v] != NULL);
               }

               /* create the constraint */
               assert(!modifiable);
               SCIP_CALL( SCIPcreateConsSetpack(scip, &cons, name, nvars, transvars,
                     initial, separate, enforce, check, propagate, local, modifiable, dynamic, removable, stickingatnode) );

               created = TRUE;
               (*linconstype) = SCIP_SETPPC;

               /* release temporary memory */
               SCIPfreeBufferArray(scip, &transvars);
            }
            else if( (SCIPisEQ(scip, lhs, 1.0 - ncoeffsnone) && SCIPisInfinity(scip, rhs))
               || (SCIPisInfinity(scip, -lhs) && SCIPisEQ(scip, rhs, ncoeffspone - 1.0)) )
            {
               if( nvars != 1 )
               {
                  if( nvars == 2 )
                  {
                     SCIPwarningMessage("Does not expect this, because this constraint should be a set packing constraint.\n");
                  }
                  else
                  {
                     SCIPwarningMessage("Does not expect this, because this constraint should be a logicor constraint.\n");
                  }
               }
               SCIPdebugMessage("linear pseudoboolean constraint will be a set covering constraint\n");

               /* check, if we have to multiply with -1 (negate the positive vars) or with +1 (negate the negative vars) */
               mult = SCIPisInfinity(scip, rhs) ? +1 : -1;

               /* get temporary memory */
               SCIP_CALL( SCIPallocBufferArray(scip, &transvars, nvars) );

               /* negate positive or negative variables for linear variables */
               for( v = 0; v < nlinvars; ++v )
               {
                  if( mult * linvals[v] > 0.0 )
                     transvars[v] = linvars[v];
                  else
                  {
                     SCIP_CALL( SCIPgetNegatedVar(scip, linvars[v], &transvars[v]) );
                  }
                  assert(transvars[v] != NULL);
               }

               /* negate positive or negative variables for and-resultants*/
               for( v = 0; v < nandress; ++v )
               {
                  if( mult * andvals[v] > 0.0 )
                     transvars[nlinvars + v] = andress[v];
                  else
                  {
                     SCIP_CALL( SCIPgetNegatedVar(scip, andress[v], &transvars[nlinvars + v]) );
                  }
                  assert(transvars[nlinvars + v] != NULL);
               }

               /* create the constraint */
               assert(!modifiable);
               SCIP_CALL( SCIPcreateConsSetcover(scip, &cons, name, nvars, transvars,
                     initial, separate, enforce, check, propagate, local, modifiable, dynamic, removable, stickingatnode) );

               created = TRUE;
               (*linconstype) = SCIP_SETPPC;

               /* release temporary memory */
               SCIPfreeBufferArray(scip, &transvars);
            }
         }

         upgrconshdlr = SCIPfindConshdlr(scip, "knapsack");

         /* check, if linear constraint can be upgraded to a knapsack constraint
          * - all variables must be binary
          * - all coefficients must be integral
          * - exactly one of the sides must be infinite
          */
         if( upgrconshdlr != NULL && !created && (ncoeffspone + ncoeffsnone + ncoeffspint + ncoeffsnint == nvars) && (SCIPisInfinity(scip, -lhs) != SCIPisInfinity(scip, rhs)) )
         {
            SCIP_VAR** transvars;
            SCIP_Longint* weights;
            SCIP_Longint capacity;
            SCIP_Longint weight;
            int mult;

            SCIPdebugMessage("linear pseudoboolean constraint will be a knapsack constraint\n");
      
            /* get temporary memory */
            SCIP_CALL( SCIPallocBufferArray(scip, &transvars, nvars) );
            SCIP_CALL( SCIPallocBufferArray(scip, &weights, nvars) );

            /* if the right hand side is non-infinite, we have to negate all variables with negative coefficient;
             * otherwise, we have to negate all variables with positive coefficient and multiply the row with -1
             */
            if( SCIPisInfinity(scip, rhs) )
            {
               mult = -1;
               capacity = (SCIP_Longint)SCIPfeasFloor(scip, -lhs);
            }
            else
            {
               mult = +1;
               capacity = (SCIP_Longint)SCIPfeasFloor(scip, rhs);
            }

            /* negate positive or negative variables for linear variables */
            for( v = 0; v < nlinvars; ++v )
            {
               assert(SCIPisFeasIntegral(scip, linvals[v]));
               weight = mult * (SCIP_Longint)SCIPfeasFloor(scip, linvals[v]);
               if( weight > 0 )
               {
                  transvars[v] = linvars[v];
                  weights[v] = weight;
               }
               else
               {
                  SCIP_CALL( SCIPgetNegatedVar(scip, linvars[v], &transvars[v]) );
                  weights[v] = -weight;
                  capacity -= weight;
               }
               assert(transvars[v] != NULL);
            }
            /* negate positive or negative variables for and-resultants */
            for( v = 0; v < nandress; ++v )
            {
               assert(SCIPisFeasIntegral(scip, andvals[v]));
               weight = mult * (SCIP_Longint)SCIPfeasFloor(scip, andvals[v]);
               if( weight > 0 )
               {
                  transvars[nlinvars + v] = andress[v];
                  weights[nlinvars + v] = weight;
               }
               else
               {
                  SCIP_CALL( SCIPgetNegatedVar(scip, andress[v], &transvars[nlinvars + v]) );
                  weights[nlinvars + v] = -weight;
                  capacity -= weight;
               }
               assert(transvars[nlinvars + v] != NULL);
            }

            /* create the constraint */
            SCIP_CALL( SCIPcreateConsKnapsack(scip, &cons, name, nvars, transvars, weights, capacity,
                  initial, separate, enforce, check, propagate, local, modifiable, dynamic, removable, stickingatnode) );

            created = TRUE;
            (*linconstype) = SCIP_KNAPSACK;

            /* free temporary memory */
            SCIPfreeBufferArray(scip, &weights);
            SCIPfreeBufferArray(scip, &transvars);
         }
#if 0

         upgrconshdlr = SCIPfindConshdlr(scip, "eqknapsack");

         /* check, if linear constraint can be upgraded to a knapsack constraint
          * - all variables must be binary
          * - all coefficients must be integral
          * - both sides must be infinite
          */
         if( upgrconshdlr != NULL && !created && (ncoeffspone + ncoeffsnone + ncoeffspint + ncoeffsnint == nvars) && SCIPisEQ(scip, lhs, rhs) )
         {
            SCIP_VAR** transvars;
            SCIP_Longint* weights;
            SCIP_Longint capacity;
            SCIP_Longint weight;
            int mult;

            assert(!SCIPisInfinity(scip, rhs));

            SCIPdebugMessage("linear pseudoboolean constraint will be a equality-knapsack constraint\n");
      
            /* get temporary memory */
            SCIP_CALL( SCIPallocBufferArray(scip, &transvars, nvars) );
            SCIP_CALL( SCIPallocBufferArray(scip, &weights, nvars) );

            if( SCIPisPositive(scip, rhs) )
            {
               mult = +1;
               capacity = (SCIP_Longint)SCIPfeasFloor(scip, rhs);
            }
            else
            {
               mult = -1;
               capacity = (SCIP_Longint)SCIPfeasFloor(scip, -rhs);
            }

            /* negate positive or negative variables for linear variables */
            for( v = 0; v < nlinvars; ++v )
            {
               assert(SCIPisFeasIntegral(scip, linvals[v]));
               weight = mult * (SCIP_Longint)SCIPfeasFloor(scip, linvals[v]);
               if( weight > 0 )
               {
                  transvars[v] = linvars[v];
                  weights[v] = weight;
               }
               else
               {
                  SCIP_CALL( SCIPgetNegatedVar(scip, linvars[v], &transvars[v]) );
                  weights[v] = -weight;
                  capacity -= weight;
               }
               assert(transvars[v] != NULL);
            }
            /* negate positive or negative variables for and-resultants */
            for( v = 0; v < nandress; ++v )
            {
               assert(SCIPisFeasIntegral(scip, andvals[v]));
               weight = mult * (SCIP_Longint)SCIPfeasFloor(scip, andvals[v]);
               if( weight > 0 )
               {
                  transvars[nlinvars + v] = andress[v];
                  weights[nlinvars + v] = weight;
               }
               else
               {
                  SCIP_CALL( SCIPgetNegatedVar(scip, andress[v], &transvars[nlinvars + v]) );
                  weights[nlinvars + v] = -weight;
                  capacity -= weight;
               }
               assert(transvars[nlinvars + v] != NULL);
            }

            /* create the constraint */
            SCIP_CALL( SCIPcreateConsEqKnapsack(scip, &cons, name, nvars, transvars, weights, capacity,
                  initial, separate, enforce, check, propagate, local, modifiable, dynamic, removable, stickingatnode) );

            created = TRUE;
            (*linconstype) = SCIP_EQKNAPSACK;

            /* free temporary memory */
            SCIPfreeBufferArray(scip, &weights);
            SCIPfreeBufferArray(scip, &transvars);
         }
#endif
      }
   }

   upgrconshdlr = SCIPfindConshdlr(scip, "linear");
   assert(created || upgrconshdlr != NULL);

   if( !created )
   {
      SCIP_CALL( SCIPcreateConsLinear(scip, &cons, name, nlinvars, linvars, linvals, lhs, rhs,
            initial, separate, enforce, check, propagate, local, modifiable, dynamic, removable, stickingatnode) );
      
      (*linconstype) = SCIP_LINEAR;
   
      /* add all and-resultants */
      for( v = 0; v < nandress; ++v )
      {
         assert(andress[v] != NULL);

         /* add auxiliary variables to linear constraint */
         SCIP_CALL( SCIPaddCoefLinear(scip, cons, andress[v], andvals[v]) );
      }
   }
   
   assert(cons != NULL && *linconstype > SCIP_INVALIDCONS);

   SCIP_CALL( SCIPaddCons(scip, cons) );
   SCIPdebug( SCIP_CALL( SCIPprintCons(scip, cons, NULL) ) );

   *lincons = cons;
   SCIP_CALL( SCIPcaptureCons(scip, *lincons) );

   if( *linconstype == SCIP_LINEAR )
   {
      /* todo: make the constraint upgrade flag global, now it works only for the common linear constraint */
      /* mark linear constraint not to be upgraded - otherwise we loose control over it */
      SCIP_CALL( SCIPmarkDoNotUpgradeConsLinear(scip, cons) );
   }

   SCIP_CALL( SCIPreleaseCons(scip, &cons) );
   
   return SCIP_OKAY;
}

/** checks one original pseudoboolean constraint for feasibility of given solution */
static
SCIP_RETCODE checkOrigPbCons(
   SCIP*const            scip,               /**< SCIP data structure */
   SCIP_CONS*const       cons,               /**< pseudo boolean constraint */
   SCIP_SOL*const        sol,                /**< solution to be checked, or NULL for current solution */
   SCIP_Bool*const       violated,           /**< pointer to store whether the constraint is violated */
   SCIP_Bool const       printreason         /**< should violation of constraint be printed */
   )
{
   SCIP_CONSDATA* consdata;
   SCIP_CONSHDLR* conshdlr;
   SCIP_CONSHDLRDATA* conshdlrdata;

   SCIP_VAR** vars;
   SCIP_Real* coefs;
   int nvars;
   SCIP_Real lhs;
   SCIP_Real rhs;

   SCIP_VAR** linvars;
   SCIP_Real* lincoefs;
   int nlinvars;
   int v;

   SCIP_VAR** andress;
   SCIP_Real* andcoefs;
   int nandress;

   SCIP_CONS* andcons;
   SCIP_Real andvalue;
   SCIP_Real activity;
   int c;

   assert(scip != NULL);
   assert(cons != NULL);
   assert(SCIPconsIsOriginal(cons));
   assert(violated != NULL);

   *violated = FALSE;

   SCIPdebugMessage("checking original pseudo boolean constraint <%s>\n", SCIPconsGetName(cons));
   SCIPdebug( SCIP_CALL( SCIPprintCons(scip, cons, NULL) ) );
   
   consdata = SCIPconsGetData(cons);
   assert(consdata != NULL);
   assert(consdata->lincons != NULL);
   assert(consdata->linconstype > SCIP_INVALIDCONS);
   assert(SCIPconsIsOriginal(consdata->lincons));
   
   /* gets number of variables in linear constraint */
   SCIP_CALL( getLinearConsNVars(scip, consdata->lincons, consdata->linconstype, &nvars) );

   /* allocate temporary memory */
   SCIP_CALL( SCIPallocBufferArray(scip, &vars, nvars) );
   SCIP_CALL( SCIPallocBufferArray(scip, &coefs, nvars) );
   SCIP_CALL( SCIPallocBufferArray(scip, &linvars, nvars) );
   SCIP_CALL( SCIPallocBufferArray(scip, &lincoefs, nvars) );
   SCIP_CALL( SCIPallocBufferArray(scip, &andress, nvars) );
   SCIP_CALL( SCIPallocBufferArray(scip, &andcoefs, nvars) );

   /* get sides of linear constraint */
   SCIP_CALL( getLinearConsSides(scip, consdata->lincons, consdata->linconstype, &lhs, &rhs) );
   assert(!SCIPisInfinity(scip, lhs));
   assert(!SCIPisInfinity(scip, -rhs));
   assert(SCIPisLE(scip, lhs, rhs));

   /* get variables and coefficient of linear constraint */
   SCIP_CALL( getLinearConsVarsData(scip, consdata->lincons, consdata->linconstype, vars, coefs, &nvars) );
   assert(nvars == 0 || (vars != NULL && coefs != NULL));

   /* number of variables should be consistent, number of 'real' linear variables plus number of and-constraints should
    * have to be equal to the number of variables in the linear constraint
    */
   assert(consdata->nlinvars + consdata->nconsanddatas == nvars);

   nlinvars = 0;

   conshdlr = SCIPconsGetHdlr(cons);
   assert(conshdlr != NULL);
   conshdlrdata = SCIPconshdlrGetData(conshdlr);
   assert(conshdlrdata != NULL);
   assert(conshdlrdata->hashmap != NULL);
   
   nandress = 0;

   activity = 0.0;

   /* split variables into original and artificial variables and compute activity on normal linear variables(without
    * terms)
    */
   for( v = 0; v < nvars; ++v )
   { 
      assert(vars[v] != NULL);

      if( !SCIPhashmapExists(conshdlrdata->hashmap, (void*)(vars[v])) )
      {
         activity += coefs[v] * SCIPgetSolVal(scip, sol, vars[v]);

         linvars[nlinvars] = vars[v];
         lincoefs[nlinvars] = coefs[v];
         ++nlinvars;
      }
      else
      {
         andress[nandress] = vars[v];
         andcoefs[nandress] = coefs[v];
         ++nandress;
      }
   }
   assert(nandress == consdata->nconsanddatas);

   SCIPdebugMessage("nlinvars = %d, nandress = %d\n", nlinvars, nandress);
   SCIPdebugMessage("linear activity = %g\n", activity);

   /* compute and add solution values on terms */
   for( c = consdata->nconsanddatas - 1; c >= 0; --c )
   {
      SCIP_VAR** andvars;
      int nandvars;
#ifndef NDEBUG
      SCIP_VAR* res;
#endif
      andcons = consdata->consanddatas[c]->origcons;
      /*      assert(andcons != NULL); */

      /* if after during or before presolving a solution will be transformed into original space and will be checked
       * there, but origcons was already removed and only the pointer to the transformed and-constraint is existing
       */
      if( andcons == NULL )
      {
	 andcons = consdata->consanddatas[c]->cons;
      }
      assert(andcons != NULL);

      andvars = SCIPgetVarsAnd(scip, andcons);
      nandvars = SCIPgetNVarsAnd(scip, andcons);

#ifndef NDEBUG
      res = SCIPgetResultantAnd(scip, andcons);
      assert(nandvars == 0 || (andvars != NULL && res != NULL));
      assert(res == andress[c]);
#endif

      andvalue = 1;
      /* check if the and-constraint is violated */
      for( v = nandvars - 1; v >= 0; --v )
      {
         andvalue *= SCIPgetSolVal(scip, sol, andvars[v]);
         if( SCIPisFeasZero(scip, andvalue) )
            break;
      }
      activity += andvalue * andcoefs[c];
   }
   SCIPdebugMessage("lhs = %g, overall activity = %g, rhs = %g\n", lhs, activity, rhs);

   /* check left hand side for violation */
   if( SCIPisFeasLT(scip, activity, lhs) )
   {
      if( printreason )
      {
         SCIP_CALL( SCIPprintCons(scip, cons, NULL ) );
         SCIPinfoMessage(scip, NULL, "violation: left hand side is violated by %.15g\n", lhs - activity);

         /* print linear constraint in SCIP_DEBUG mode too */
         SCIPdebug( SCIP_CALL( SCIPprintCons(scip, SCIPconsGetData(cons)->lincons, NULL ) ) );
      }

      *violated = TRUE;
   }

   /* check right hand side for violation */
   if( SCIPisFeasGT(scip, activity, rhs) )
   {
      if( printreason )
      {
         SCIP_CALL( SCIPprintCons(scip, cons, NULL ) );
         SCIPinfoMessage(scip, NULL, "violation: right hand side is violated by %.15g\n", activity - rhs);
      }

      *violated = TRUE;
   }

   /* free temporary memory */
   SCIPfreeBufferArray(scip, &andcoefs);
   SCIPfreeBufferArray(scip, &andress);
   SCIPfreeBufferArray(scip, &lincoefs);
   SCIPfreeBufferArray(scip, &linvars);
   SCIPfreeBufferArray(scip, &coefs);
   SCIPfreeBufferArray(scip, &vars);

   return SCIP_OKAY;
}

/** checks all and-constraints inside the pseudoboolean constraint handler for feasibility of given solution or current solution */
static
SCIP_RETCODE checkAndConss(
   SCIP*const            scip,               /**< SCIP data structure */
   SCIP_CONSHDLR*const   conshdlr,           /**< pseudo boolean constraint handler */
   SCIP_SOL*const        sol,                /**< solution to be checked, or NULL for current solution */
   SCIP_Bool*const       violated            /**< pointer to store whether the constraint is violated */
   )
{
   SCIP_CONSHDLRDATA* conshdlrdata;
   SCIP_CONS* andcons;
   SCIP_VAR** vars;
   SCIP_VAR* res;
   int nvars;
   SCIP_Real andvalue;
   int c;
   int v;
   
   assert(scip != NULL);
   assert(conshdlr != NULL);
   assert(violated != NULL);
   
   conshdlrdata = SCIPconshdlrGetData(conshdlr);
   assert(conshdlrdata != NULL);
   
   *violated = FALSE;

   for( c = conshdlrdata->nallconsanddatas - 1; c >= 0; --c )
   {
      if( conshdlrdata->allconsanddatas[c]->deleted )
         continue;

      andcons = conshdlrdata->allconsanddatas[c]->cons;
      
      /* need to check even locally deleted constraints */
      if( andcons == NULL ) //|| !SCIPconsIsActive(andcons) )
         continue;
      
      vars = SCIPgetVarsAnd(scip, andcons);
      nvars = SCIPgetNVarsAnd(scip, andcons);
      res = SCIPgetResultantAnd(scip, andcons);
      assert(nvars == 0 || (vars != NULL && res != NULL));

      andvalue = 1;
      /* check if the and-constraint is violated */
      for( v = nvars - 1; v >= 0; --v )
      {
         andvalue *= SCIPgetSolVal(scip, sol, vars[v]);
         if( SCIPisFeasZero(scip, andvalue) )
            break;
      }

      /* check for violation and update aging */
      if( !SCIPisFeasEQ(scip, andvalue, SCIPgetSolVal(scip, sol, res)) )
      {
         SCIP_CALL( SCIPresetConsAge(scip, andcons) );

         *violated = TRUE;
         break;
      }
      else
      {
         SCIP_CALL( SCIPincConsAge(scip, andcons) );
      }
   }

   return SCIP_OKAY;
}

/** creates by copying and captures a linear constraint */
static
SCIP_RETCODE copyConsPseudoboolean(
   SCIP*const            targetscip,         /**< target SCIP data structure */
   SCIP_CONS**           targetcons,         /**< pointer to store the created target constraint */
   SCIP*const            sourcescip,         /**< source SCIP data structure */
   SCIP_CONS*const       sourcecons,         /**< source constraint which will be copied */
   const char*           name,               /**< name of constraint */
   SCIP_HASHMAP*const    varmap,             /**< a SCIP_HASHMAP mapping variables of the source SCIP to corresponding
                                              *   variables of the target SCIP */
   SCIP_HASHMAP*const    consmap,            /**< a hashmap to store the mapping of source constraints to the corresponding
                                              *   target constraints */
   SCIP_Bool const       initial,            /**< should the LP relaxation of constraint be in the initial LP? */
   SCIP_Bool const       separate,           /**< should the constraint be separated during LP processing? */
   SCIP_Bool const       enforce,            /**< should the constraint be enforced during node processing? */
   SCIP_Bool const       check,              /**< should the constraint be checked for feasibility? */
   SCIP_Bool const       propagate,          /**< should the constraint be propagated during node processing? */
   SCIP_Bool const       local,              /**< is constraint only valid locally? */
   SCIP_Bool const       modifiable,         /**< is constraint modifiable (subject to column generation)? */
   SCIP_Bool const       dynamic,            /**< is constraint subject to aging? */
   SCIP_Bool const       removable,          /**< should the relaxation be removed from the LP due to aging or cleanup? */
   SCIP_Bool const       stickingatnode,     /**< should the constraint always be kept at the node where it was added, even
                                              *   if it may be moved to a more global node? */
   SCIP_Bool const       global,             /**< create a global or a local copy? */
   SCIP_Bool*const       valid               /**< pointer to store if the copying was valid */
   )
{
   SCIP_CONSDATA* sourceconsdata;
   SCIP_CONS* sourcelincons;
   
   assert(targetscip != NULL);
   assert(targetcons != NULL);
   assert(sourcescip != NULL);
   assert(sourcecons != NULL);
   assert(strcmp(SCIPconshdlrGetName(SCIPconsGetHdlr(sourcecons)), CONSHDLR_NAME) == 0);
   assert(valid != NULL);

   *valid = TRUE;

   sourceconsdata = SCIPconsGetData(sourcecons);
   assert(sourceconsdata != NULL);

   /* get linear constraint */
   sourcelincons = sourceconsdata->lincons;
   assert(sourcelincons != NULL);

   /* get copied version of linear constraint */
   if( !SCIPconsIsDeleted(sourcelincons) )
   {
      SCIP_CONSHDLR* conshdlrlinear;
      SCIP_CONS* targetlincons;
      SCIP_CONS** targetandconss;
      SCIP_Real* targetandcoefs;
      int ntargetandconss;
      SCIP_LINEARCONSTYPE targetlinconstype;

      targetlinconstype = sourceconsdata->linconstype;
     
      switch( targetlinconstype )
      {
      case SCIP_LINEAR:
         conshdlrlinear = SCIPfindConshdlr(sourcescip, "linear");
         assert(conshdlrlinear != NULL);
         break;
      case SCIP_LOGICOR:
         conshdlrlinear = SCIPfindConshdlr(sourcescip, "logicor");
         assert(conshdlrlinear != NULL);
         break;
      case SCIP_KNAPSACK:
         conshdlrlinear = SCIPfindConshdlr(sourcescip, "knapsack");
         assert(conshdlrlinear != NULL);
         break;
      case SCIP_SETPPC:
         conshdlrlinear = SCIPfindConshdlr(sourcescip, "setppc");
         assert(conshdlrlinear != NULL);
         break;
#if 0
      case SCIP_EQKNAPSACK:
         conshdlrlinear = SCIPfindConshdlr(sourcescip, "eqknapsack");
         assert(conshdlrlinear != NULL);
         break;
#endif
      default:
         SCIPerrorMessage("unknown linear constraint type\n");
         return SCIP_INVALIDDATA;
      }

      if( conshdlrlinear == NULL )
      {
         SCIPerrorMessage("linear constraint handler not found\n");
         return SCIP_INVALIDDATA;
      }

      /* copy linear constraint */
      SCIP_CALL( SCIPgetConsCopy(sourcescip, targetscip, sourcelincons, &targetlincons, conshdlrlinear, varmap, consmap, SCIPconsGetName(sourcelincons),
            SCIPconsIsInitial(sourcelincons), SCIPconsIsSeparated(sourcelincons), SCIPconsIsEnforced(sourcelincons), SCIPconsIsChecked(sourcelincons),
            SCIPconsIsPropagated(sourcelincons), SCIPconsIsLocal(sourcelincons), SCIPconsIsModifiable(sourcelincons), SCIPconsIsDynamic(sourcelincons),
            SCIPconsIsRemovable(sourcelincons), SCIPconsIsStickingAtNode(sourcelincons), global, valid) );
      
      if( *valid )
      {
         assert(targetlincons != NULL);
         assert(SCIPconsGetHdlr(targetlincons) != NULL);
         /* @NOTE: due to copying special linear constraints, now leads only to simple linear constraints, we check that
          *        our target constraint handler is the same as our source constraint handler of the linear constraint,
          *        if not copying was not valid
          */
         if( strcmp(SCIPconshdlrGetName(SCIPconsGetHdlr(targetlincons)), "linear") == 0 )
            targetlinconstype = SCIP_LINEAR;
      }

      targetandconss = NULL;
      targetandcoefs = NULL;
      ntargetandconss = 0;
      
      if( *valid )
      {        
         SCIP_CONSHDLR* conshdlrand;
         SCIP_CONS* oldcons;
         SCIP_Bool validand;
         int c;
         int nsourceandconss;

         conshdlrand = SCIPfindConshdlr(sourcescip, "and");
         assert(conshdlrand != NULL);

         nsourceandconss = sourceconsdata->nconsanddatas;
         
         /* allocate temporary memory */
         SCIP_CALL( SCIPallocBufferArray(sourcescip, &targetandconss, nsourceandconss) );
         SCIP_CALL( SCIPallocBufferArray(sourcescip, &targetandcoefs, nsourceandconss) );

         for( c = 0 ; c < nsourceandconss; ++c )
         {
            CONSANDDATA* consanddata;
            
            consanddata = sourceconsdata->consanddatas[c];
            assert(consanddata != NULL);

            oldcons = consanddata->cons;
            assert(oldcons != NULL);

            validand = TRUE;

            /* copy and-constraints */
            SCIP_CALL( SCIPgetConsCopy(sourcescip, targetscip, oldcons, &targetandconss[ntargetandconss], conshdlrand, varmap, consmap, SCIPconsGetName(oldcons),
                  SCIPconsIsInitial(oldcons), SCIPconsIsSeparated(oldcons), SCIPconsIsEnforced(oldcons), SCIPconsIsChecked(oldcons),
                  SCIPconsIsPropagated(oldcons), SCIPconsIsLocal(oldcons), SCIPconsIsModifiable(oldcons), SCIPconsIsDynamic(oldcons),
                  SCIPconsIsRemovable(oldcons), SCIPconsIsStickingAtNode(oldcons), global, &validand) );

            *valid &= validand;

            if( validand )
            {
               targetandcoefs[ntargetandconss] = sourceconsdata->andcoefs[c];
               ++ntargetandconss;
            }
         }
      }

      /* no correct pseudoboolean constraint */
      if( ntargetandconss == 0 )
      {
         SCIPdebugMessage("no and-constraints copied for pseudoboolean constraint <%s>\n", SCIPconsGetName(sourcecons));
         *valid = FALSE;
      }

      if( *valid )
      {
         SCIP_VAR* intvar;
         SCIP_VAR* indvar;
         const char* consname;

         /* third the indicator and artificial integer variable part */
         assert(sourceconsdata->issoftcons == (sourceconsdata->indvar != NULL));
         indvar = sourceconsdata->indvar;
         intvar = sourceconsdata->intvar;
         
         /* copy indicator variable */
         if( indvar != NULL )
         {
            assert(*valid);
            SCIP_CALL( SCIPgetVarCopy(sourcescip, targetscip, indvar, &indvar, varmap, consmap, global, valid) );
            assert(!(*valid) || indvar != NULL);
         }
         /* copy artificial integer variable */
         if( intvar != NULL && *valid )
         {
            SCIP_CALL( SCIPgetVarCopy(sourcescip, targetscip, intvar, &intvar, varmap, consmap, global, valid) );
            assert(!(*valid) || intvar != NULL);
         }
         
         if( name != NULL )
            consname = name;
         else
            consname = SCIPconsGetName(sourcecons);
         
         /* create new pseudoboolean constraint */
         SCIP_CALL( SCIPcreateConsPseudobooleanWithConss(targetscip, targetcons, consname, 
               targetlincons, targetlinconstype, targetandconss, targetandcoefs, ntargetandconss,
               indvar, sourceconsdata->weight, sourceconsdata->issoftcons, intvar, 
               sourceconsdata->lhs, sourceconsdata->rhs, 
               initial, separate, enforce, check, propagate, local, modifiable, dynamic, removable, stickingatnode) );
      }
      else
      {
         SCIPverbMessage(sourcescip, SCIP_VERBLEVEL_MINIMAL, NULL, "could not copy constraint <%s>\n", SCIPconsGetName(sourcecons));
      }

      /* free temporary memory */
      SCIPfreeBufferArrayNull(sourcescip, &targetandcoefs);
      SCIPfreeBufferArrayNull(sourcescip, &targetandconss);
   }
   else
      *valid = FALSE;

   return SCIP_OKAY;
}

/* compute all changes in consanddatas array */
static
SCIP_RETCODE computeConsAndDataChanges(
   SCIP*const            scip,               /**< SCIP data structure */
   SCIP_CONSHDLRDATA*const conshdlrdata      /**< pseudoboolean constraint handler data */
   )
{
   CONSANDDATA** allconsanddatas;
   CONSANDDATA* consanddata;
   int c;

   assert(scip != NULL);
   assert(conshdlrdata != NULL);

   allconsanddatas = conshdlrdata->allconsanddatas;
   assert(allconsanddatas != NULL);
   assert(conshdlrdata->nallconsanddatas > 0);
   assert(conshdlrdata->nallconsanddatas <= conshdlrdata->sallconsanddatas);

   for( c = conshdlrdata->nallconsanddatas - 1; c >= 0; --c )
   {
      SCIP_CONS* cons;
      SCIP_VAR** vars;
      int nvars;
      SCIP_VAR** newvars;
      int nnewvars;
      int v;
      
      consanddata = allconsanddatas[c];

      if( consanddata->deleted )
         continue;

      vars = consanddata->vars;
      nvars = consanddata->nvars;
      assert(nvars == 0 || vars != NULL);
      assert(consanddata->nnewvars == 0 && ((consanddata->snewvars > 0) == (consanddata->newvars != NULL)));

      if( nvars == 0 )
      {
#ifndef NDEBUG
         /* if an old consanddata-object has no variables left there should be no new variables */
         if( consanddata->cons != NULL )
         {
            nnewvars = SCIPgetNVarsAnd(scip, consanddata->cons);
            assert(nnewvars == 0);
         }
#endif
         continue;
      }

      cons = consanddata->cons;
      assert(cons != NULL);

      if( SCIPconsIsDeleted(cons) )
      {
         continue;
      }
      
      /* sort and-variables */
      if( !SCIPisAndConsSorted(scip, consanddata->cons) )
      {
         SCIP_CALL( SCIPsortAndCons(scip, consanddata->cons) );
         assert(SCIPisAndConsSorted(scip, consanddata->cons));
      }
      
      /* get new and-variables */
      nnewvars = SCIPgetNVarsAnd(scip, consanddata->cons);
      newvars = SCIPgetVarsAnd(scip, consanddata->cons);
   
#ifndef NDEBUG
      /* check that old variables are sorted */
      for( v = nvars - 1; v > 0; --v )
         assert(SCIPvarGetIndex(vars[v]) > SCIPvarGetIndex(vars[v - 1]));
      /* check that new variables are sorted */
      for( v = nnewvars - 1; v > 0; --v )
         assert(SCIPvarGetIndex(newvars[v]) > SCIPvarGetIndex(newvars[v - 1]));
#endif

      /* check for changings, if and-constraint did not change we do not need to copy all variables */
      if( nvars == nnewvars )
      {
         SCIP_Bool changed;
         
         changed = FALSE;
         
         /* check each variable */
         for( v = nvars - 1; v >= 0; --v )
         {
            if( vars[v] != newvars[v] )
            {
               changed = TRUE;
               break;
            }
         }
         
         if( !changed )
            continue;
      }
      
      /* resize newvars array if necessary */
      if( nnewvars > consanddata->snewvars )
      {
         SCIP_CALL( SCIPensureBlockMemoryArray(scip, &(consanddata->newvars), &(consanddata->snewvars), nnewvars) );
      }
      
      /* copy all variables */
      BMScopyMemoryArray(consanddata->newvars, newvars, nnewvars);
      consanddata->nnewvars = nnewvars;

      /* capture all variables */
      for( v = consanddata->nnewvars - 1; v >= 0; --v )
      {
         /* in original problem the variables was already deleted */
         assert(consanddata->newvars[v] != NULL);
         SCIP_CALL( SCIPcaptureVar(scip, consanddata->newvars[v]) );
      }
   }

   return SCIP_OKAY;
}

/* remove old locks */
static
SCIP_RETCODE removeOldLocks(
   SCIP*const            scip,               /**< SCIP data structure */
   SCIP_CONS*const       cons,               /**< pseudoboolean constraint */
   CONSANDDATA*const     consanddata,        /**< CONSANDDATA object for which we want to delete the locks and the
                                              *   capture of the corresponding and-constraint */
   SCIP_Real const       coef,               /**< coefficient which led to old locks */
   SCIP_Real const       lhs,                /**< left hand side which led to old locks */
   SCIP_Real const       rhs                /**< right hand side which led to old locks */
   )
{
   assert(scip != NULL);
   assert(cons != NULL);
   assert(consanddata != NULL);
   assert(!SCIPisInfinity(scip, coef) && !SCIPisInfinity(scip, -coef));
   assert(!SCIPisInfinity(scip, lhs));
   assert(!SCIPisInfinity(scip, -rhs));
   assert(SCIPisLE(scip, lhs, rhs));

   /* remove rounding locks */
   SCIP_CALL( unlockRoundingAndCons(scip, cons, consanddata, coef, lhs, rhs) );

   assert(consanddata->cons != NULL);

   return SCIP_OKAY;
}

/* add new locks */
static
SCIP_RETCODE addNewLocks(
   SCIP*const            scip,               /**< SCIP data structure */
   SCIP_CONS*const       cons,               /**< pseudoboolean constraint */
   CONSANDDATA*const     consanddata,        /**< CONSANDDATA object for which we want to delete the locks and the
                                              *   capture of the corresponding and-constraint */
   SCIP_Real const       coef,               /**< coefficient which lead to new locks */
   SCIP_Real const       lhs,                /**< left hand side which lead to new locks */
   SCIP_Real const       rhs                 /**< right hand side which lead to new locks */
   )
{
   assert(scip != NULL);
   assert(cons != NULL);
   assert(consanddata != NULL);
   assert(!SCIPisInfinity(scip, coef) && !SCIPisInfinity(scip, -coef));
   assert(!SCIPisInfinity(scip, lhs));
   assert(!SCIPisInfinity(scip, -rhs));
   assert(SCIPisLE(scip, lhs, rhs));

   /* add rounding locks due to old variables in consanddata object */
   SCIP_CALL( lockRoundingAndCons(scip, cons, consanddata, coef, lhs, rhs) );

   assert(consanddata->cons != NULL);

   return SCIP_OKAY;
}

/* update all locks inside this constraint and all captures on all and-constraints */
static
SCIP_RETCODE correctLocksAndCaptures(
   SCIP*const            scip,               /**< SCIP data structure */
   SCIP_CONS*const       cons,               /**< pseudoboolean constraint */
   SCIP_CONSHDLRDATA*const conshdlrdata,     /**< pseudoboolean constraint handler data */
   SCIP_Real const       newlhs,             /**< new left hand side of pseudoboolean constraint */
   SCIP_Real const       newrhs,             /**< new right hand side of pseudoboolean constraint */
   SCIP_VAR**const       andress,            /**< current and-resultants in pseudoboolean constraint */
   SCIP_Real*const       andcoefs,           /**< current and-resultants-coeffcients in pseudoboolean constraint */
   int const             nandress            /**< number of current and-resultants in pseudoboolean constraint */
   )
{
   CONSANDDATA** newconsanddatas;
   int nnewconsanddatas;
   int snewconsanddatas;
   SCIP_Real* newandcoefs;
   SCIP_Real* oldandcoefs;
   CONSANDDATA** consanddatas;
   int nconsanddatas;
   SCIP_CONSDATA* consdata;
   int c;
   int c1;

   assert(scip != NULL);
   assert(cons != NULL);
   assert(conshdlrdata != NULL);
   assert(conshdlrdata->hashmap != NULL);
   assert(nandress == 0 || (andress != NULL && andcoefs != NULL));
   assert(!SCIPisInfinity(scip, newlhs));
   assert(!SCIPisInfinity(scip, -newrhs));
   assert(SCIPisLE(scip, newlhs, newrhs));

   consdata = SCIPconsGetData(cons);
   assert(consdata != NULL);

   /* sort and-constraints after indices of corresponding and-resultants */
   SCIPsortPtrReal((void**)(consdata->consanddatas), consdata->andcoefs, resvarCompWithInactive, consdata->nconsanddatas);

   consanddatas = consdata->consanddatas;
   oldandcoefs = consdata->andcoefs;
   nconsanddatas = consdata->nconsanddatas;
   assert(nconsanddatas == 0 || (consanddatas != NULL && oldandcoefs != NULL));

#ifndef NDEBUG
   /* check that and-resultants are sorted, and coefficents are not zero */
   for( c = nandress - 1; c > 0; --c )
   {
      assert(!SCIPisZero(scip, andcoefs[c]));
      assert(SCIPvarGetIndex(andress[c]) > SCIPvarGetIndex(andress[c - 1]));
   }
   /* check that consanddata objects are sorted due to the index of the corresponding resultants, and coefficents are
    * not zero 
    */
   for( c = nconsanddatas - 1; c > 0; --c )
   {
      SCIP_VAR* res1;
      SCIP_VAR* res2;

      assert(consanddatas[c] != NULL);

      if( consanddatas[c]->deleted )
         continue;

      assert(!SCIPisZero(scip, oldandcoefs[c]));
      assert(consanddatas[c - 1] != NULL);

      if( consanddatas[c - 1]->deleted )
         continue;

      assert(!SCIPisZero(scip, oldandcoefs[c - 1]));

      if( SCIPconsIsDeleted(consanddatas[c]->cons) || SCIPconsIsDeleted(consanddatas[c - 1]->cons) )
         continue;

      assert(consanddatas[c]->cons != NULL);
      res1 = SCIPgetResultantAnd(scip, consanddatas[c]->cons);
      assert(res1 != NULL);
      assert(consanddatas[c - 1]->cons != NULL);
      res2 = SCIPgetResultantAnd(scip, consanddatas[c - 1]->cons);
      assert(res2 != NULL);

      assert(SCIPvarGetIndex(res1) > SCIPvarGetIndex(res2));
   }
#endif

   snewconsanddatas = nconsanddatas + nandress;

   /* allocate new block memory arrays */
   SCIP_CALL( SCIPallocBlockMemoryArray(scip, &newconsanddatas, snewconsanddatas) );
   SCIP_CALL( SCIPallocBlockMemoryArray(scip, &newandcoefs, snewconsanddatas) );

   nnewconsanddatas = 0;

   /* collect new consanddata objects and update locks and captures */
   for( c = 0, c1 = 0; c < nconsanddatas && c1 < nandress; )
   {
      SCIP_CONS* andcons;
      SCIP_VAR* res1;
      SCIP_VAR* res2;

      assert(consanddatas[c] != NULL);

      /* consanddata object could have been deleted in the last presolving round */ 
      if( consanddatas[c]->deleted )
      {
         ++c;
         consdata->changed = TRUE;
         consdata->upgradetried = FALSE;
         continue;
      }

      andcons = consanddatas[c]->cons;
      assert(andcons != NULL);
#if 1
      if( andcons == NULL )
      {
         ++c;
         consdata->changed = TRUE;
         consdata->upgradetried = FALSE;
         continue;
      }
#else
      if( andcons == NULL )
      {
         /* remove old locks */
         SCIP_CALL( removeOldLocks(scip, cons, consanddatas[c], oldandcoefs[c], consdata->lhs, consdata->rhs) );
         ++c;
         consdata->changed = TRUE;
         consdata->upgradetried = FALSE;
         continue;
      }
      else if( SCIPconsIsDeleted(andcons) )
      {
         /* remove rounding locks, because this data will only be  */
         SCIP_CALL( unlockRoundingAndCons(scip, cons, consanddatas[c], oldandcoefs[c], consdata->lhs, consdata->rhs) );
         ++c;
         consdata->changed = TRUE;
         consdata->upgradetried = FALSE;
         continue;
      }
#endif
      assert(andcons != NULL);

      /* get and-resultants of consanddata object in constraint data */
      res1 = SCIPgetResultantAnd(scip, andcons);
      assert(res1 != NULL);
      assert(SCIPhashmapGetImage(conshdlrdata->hashmap, (void*)res1) == consanddatas[c]);

      /* get and-resultants in new corresponding linear constraint */
      res2 = andress[c1];
      assert(res2 != NULL);
      assert(SCIPhashmapGetImage(conshdlrdata->hashmap, (void*)res2) != NULL);

      /* collect new consanddata objects in sorted order due to the variable index of corresponding and-resultants */
      if( SCIPvarGetIndex(res1) < SCIPvarGetIndex(res2) )
      {
	 assert(consanddatas[c]->nuses > 0);
	 --(consanddatas[c]->nuses);

         /* remove old locks */
         SCIP_CALL( removeOldLocks(scip, cons, consanddatas[c], oldandcoefs[c], consdata->lhs, consdata->rhs) );
         ++c;
         consdata->changed = TRUE;
         consdata->upgradetried = FALSE;
      }
      else if( SCIPvarGetIndex(res1) > SCIPvarGetIndex(res2) )
      {
         newconsanddatas[nnewconsanddatas] = (CONSANDDATA*) SCIPhashmapGetImage(conshdlrdata->hashmap, (void*)res2);
         newandcoefs[nnewconsanddatas] = andcoefs[c1];
	 ++(newconsanddatas[nnewconsanddatas]->nuses);

         /* add new locks */
         SCIP_CALL( addNewLocks(scip, cons, newconsanddatas[nnewconsanddatas], newandcoefs[nnewconsanddatas], newlhs, newrhs) );
         ++c1;
         consdata->changed = TRUE;
         consdata->upgradetried = FALSE;
         ++nnewconsanddatas;
      }
      else
      {
         SCIP_Bool coefsignchanged;
         SCIP_Bool lhschanged;
         SCIP_Bool rhschanged;

         assert(SCIPhashmapGetImage(conshdlrdata->hashmap, (void*)res2) == consanddatas[c]);
         
         /* copy old consanddata object and new coefficent */
         newconsanddatas[nnewconsanddatas] = consanddatas[c];

         if( !SCIPisEQ(scip, oldandcoefs[c], andcoefs[c1]) )
            consdata->upgradetried = FALSE;

         newandcoefs[nnewconsanddatas] = andcoefs[c1];

         coefsignchanged = (oldandcoefs[c] < 0 && andcoefs[c1] > 0) || (oldandcoefs[c] > 0 && andcoefs[c1] < 0);
         lhschanged = (SCIPisInfinity(scip, -consdata->lhs) && !SCIPisInfinity(scip, -newlhs)) || (!SCIPisInfinity(scip, -consdata->lhs) && SCIPisInfinity(scip, -newlhs))
            || (consdata->lhs < 0 && newlhs > 0) || (consdata->lhs > 0 && newlhs < 0);
         rhschanged = (SCIPisInfinity(scip, consdata->rhs) && !SCIPisInfinity(scip, newrhs)) || (!SCIPisInfinity(scip, consdata->rhs) && SCIPisInfinity(scip, newrhs))
            || (consdata->rhs < 0 && newrhs > 0) || (consdata->rhs > 0 && newrhs < 0);

         /* update or renew locks */
         if( !coefsignchanged && !lhschanged && !rhschanged )
         {
            if( newconsanddatas[nnewconsanddatas]->nnewvars > 0 )
            {
               /* update locks */
               SCIP_CALL( removeOldLocks(scip, cons, newconsanddatas[nnewconsanddatas], oldandcoefs[c], consdata->lhs, consdata->rhs) );
               SCIP_CALL( addNewLocks(scip, cons, newconsanddatas[nnewconsanddatas], newandcoefs[nnewconsanddatas], newlhs, newrhs) );
               consdata->changed = TRUE;
               consdata->upgradetried = FALSE;
            }
         }
         else
         {
            /* renew locks */
            SCIP_CALL( removeOldLocks(scip, cons, newconsanddatas[nnewconsanddatas], oldandcoefs[c], consdata->lhs, consdata->rhs) );
            SCIP_CALL( addNewLocks(scip, cons, newconsanddatas[nnewconsanddatas], newandcoefs[nnewconsanddatas], newlhs, newrhs) );
            consdata->changed = TRUE;
            consdata->upgradetried = FALSE;
         }

         ++c;
         ++c1;
         ++nnewconsanddatas;
      }
   }      
   
   /* add all remaining consanddatas and update locks and captures */
   if( c < nconsanddatas )
   {
      assert(c1 == nandress);
      
      for( ; c < nconsanddatas; ++c )
      {
         SCIP_CONS* andcons;
#ifndef NDEBUG
         SCIP_VAR* res1;

         assert(consanddatas[c] != NULL);
#endif
         andcons = consanddatas[c]->cons;
#ifndef NDEBUG
         if( andcons != NULL )
         {
            res1 = SCIPgetResultantAnd(scip, andcons);
            assert(res1 != NULL);
            assert(SCIPhashmapGetImage(conshdlrdata->hashmap, (void*)res1) == consanddatas[c]);
         }
#endif
         if( andcons == NULL )
         {
            consdata->changed = TRUE;
            consdata->upgradetried = FALSE;
            continue;
         }

	 assert(consanddatas[c]->nuses > 0);
	 --(consanddatas[c]->nuses);

         /* remove old locks */
         SCIP_CALL( removeOldLocks(scip, cons, consanddatas[c], oldandcoefs[c], consdata->lhs, consdata->rhs) );
         consdata->changed = TRUE;
         consdata->upgradetried = FALSE;
      }
   }
   else if( c1 < nandress )
   {
      for( ; c1 < nandress; ++c1 )
      {
         SCIP_VAR* res2;

         res2 = andress[c1];
         assert(res2 != NULL);
         assert(SCIPhashmapGetImage(conshdlrdata->hashmap, (void*)res2) != NULL);

         newconsanddatas[nnewconsanddatas] = (CONSANDDATA*) SCIPhashmapGetImage(conshdlrdata->hashmap, (void*)res2);
         newandcoefs[nnewconsanddatas] = andcoefs[c1];
	 ++(newconsanddatas[nnewconsanddatas]->nuses);

         /* add new locks */
         SCIP_CALL( addNewLocks(scip, cons, newconsanddatas[nnewconsanddatas], newandcoefs[nnewconsanddatas], newlhs, newrhs) );

         ++nnewconsanddatas;
         consdata->changed = TRUE;
         consdata->upgradetried = FALSE;
      }
   }
   assert(c == nconsanddatas && c1 == nandress);

   /* delete old and-coefficients and consanddata objects */
   SCIPfreeBlockMemoryArray(scip, &(consdata->andcoefs), consdata->sconsanddatas);
   SCIPfreeBlockMemoryArray(scip, &(consdata->consanddatas), consdata->sconsanddatas);

   if( !SCIPisEQ(scip, consdata->lhs, newlhs) || !SCIPisEQ(scip, consdata->rhs, newrhs) )
   {
      consdata->upgradetried = FALSE;
      consdata->lhs = newlhs;
      consdata->rhs = newrhs;
   }

   consdata->consanddatas = newconsanddatas;
   consdata->andcoefs = newandcoefs;
   consdata->nconsanddatas = nnewconsanddatas;
   consdata->sconsanddatas = snewconsanddatas;

   /* update number of linear variables without and-resultants */
   SCIP_CALL( getLinearConsNVars(scip, consdata->lincons, consdata->linconstype, &(consdata->nlinvars)) );
   consdata->nlinvars -= nnewconsanddatas;
   
#ifndef NDEBUG
   consanddatas = consdata->consanddatas;
   nconsanddatas = consdata->nconsanddatas;
   assert(nconsanddatas == 0 || consanddatas != NULL);

   /* check that consanddata objects are sorted due to the index of the corresponding resultants */
   for( c = nconsanddatas - 1; c > 0; --c )
   {
      SCIP_VAR* res1;
      SCIP_VAR* res2;

      assert(consanddatas[c] != NULL);
      assert(consanddatas[c]->cons != NULL);
      res1 = SCIPgetResultantAnd(scip, consanddatas[c]->cons);
      assert(res1 != NULL);
      assert(consanddatas[c - 1] != NULL);
      assert(consanddatas[c - 1]->cons != NULL);
      res2 = SCIPgetResultantAnd(scip, consanddatas[c - 1]->cons);
      assert(res2 != NULL);

      assert(SCIPvarGetIndex(res1) > SCIPvarGetIndex(res2));
   }
#endif

   return SCIP_OKAY;
}

/** adds cliques of the pseudoboolean constraint to the global clique table */
static
SCIP_RETCODE addCliques(
   SCIP*const            scip,               /**< SCIP data structure */
   SCIP_CONS*const       cons,               /**< pseudoboolean constraint */
   SCIP_Bool*const       cutoff,             /**< pointer to store whether the node can be cut off */
   int*const             naggrvars,          /**< pointer to count the number of aggregated variables */
   int*const             nchgbds             /**< pointer to count the number of performed bound changes */
   )
{
   SCIP_CONSDATA* consdata;
   SCIP_VAR** vars;
   SCIP_Real* coefs;
   int nvars;
   SCIP_VAR** linvars;
   SCIP_Real* lincoefs;
   int nlinvars;
   SCIP_VAR** andress;
   SCIP_Real* andcoefs;
   int nandress;
   int c;
   int v2;
   int v1;
   int nchgbdslocal;

   assert(scip != NULL);
   assert(cons != NULL);
   assert(cutoff != NULL);
   assert(naggrvars != NULL);
   assert(nchgbds != NULL);
   assert(SCIPconsIsActive(cons));

   *cutoff = FALSE;

   consdata = SCIPconsGetData(cons);
   assert(consdata != NULL);
   /* if we have no and-constraints left, we should not be here and this constraint should be deleted (only the linaer should survive) */
   assert(consdata->nconsanddatas > 0);
   
   /* check whether the cliques have already been added */
   if( consdata->cliquesadded )
      return SCIP_OKAY;

   consdata->cliquesadded = TRUE;

   /* check standard pointers and sizes */
   assert(consdata->lincons != NULL);
   assert(SCIPconsIsActive(consdata->lincons));
   assert(consdata->linconstype > SCIP_INVALIDCONS);
   assert(consdata->consanddatas != NULL);
   assert(consdata->nconsanddatas > 0);
   assert(consdata->nconsanddatas <= consdata->sconsanddatas);

   /* check number of linear variables */
   SCIP_CALL( getLinearConsNVars(scip, consdata->lincons, consdata->linconstype, &nvars) );
   assert(nvars == consdata->nlinvars + consdata->nconsanddatas);

   /* get temporary memory */
   SCIP_CALL( SCIPallocBufferArray(scip, &vars, nvars) );
   SCIP_CALL( SCIPallocBufferArray(scip, &coefs, nvars) );
   SCIP_CALL( SCIPallocBufferArray(scip, &linvars, nvars) );
   SCIP_CALL( SCIPallocBufferArray(scip, &lincoefs, nvars) );
   SCIP_CALL( SCIPallocBufferArray(scip, &andress, nvars) );
   SCIP_CALL( SCIPallocBufferArray(scip, &andcoefs, nvars) );

   /* get variables and coefficients */ 
   SCIP_CALL( getLinearConsVarsData(scip, consdata->lincons, consdata->linconstype, vars, coefs, &nvars) );
   assert(nvars == 0 || (vars != NULL && coefs != NULL));

   /* calculate all not artificial linear variables and all artificial and-resultants which will be ordered like the
    * 'consanddatas' such that the and-resultant of the and-constraint is the and-resultant in the 'andress' array
    * afterwards 
    */
   SCIP_CALL( getLinVarsAndAndRess(scip, cons, vars, coefs, nvars, linvars, lincoefs, &nlinvars, andress, andcoefs, &nandress) );

   assert(nandress == consdata->nconsanddatas);
   assert(consdata->consanddatas != NULL);

   /* find cliques from linear variable to and-resultant */
   for( c = nandress - 1; c >= 0; --c )
   {
      CONSANDDATA* consanddata;
      SCIP_VAR** andvars;
      int nandvars;
      
      consanddata = consdata->consanddatas[c];
      assert(consanddata != NULL);
      
      assert(SCIPgetResultantAnd(scip, consanddata->cons) == andress[c]);

      /* choose correct variable array */
      if( consanddata->nnewvars > 0 )
      {
         andvars = consanddata->newvars;
         nandvars = consanddata->nnewvars;
      }
      else
      {
         andvars = consanddata->vars;
         nandvars = consanddata->nvars;
      }

      for( v1 = nandvars - 1; v1 >= 0; --v1 )
      {
         SCIP_VAR* var1;
         SCIP_Bool values[2];

         var1 = andvars[v1];
         if( !SCIPvarIsActive(var1) && (!SCIPvarIsNegated(var1) || !SCIPvarIsActive(SCIPvarGetNegationVar(var1))) )
            continue;

         /* get active counterpart to check for common cliques */
         if( SCIPvarGetStatus(var1) == SCIP_VARSTATUS_NEGATED )
         {
            var1 = SCIPvarGetNegationVar(var1);
            values[0] = FALSE;
         }
         else
            values[0] = TRUE;

         for( v2 = nlinvars - 1; v2 >= 0; --v2 )
         {
            SCIP_VAR* var2;

            var2 = linvars[v2];
            if( !SCIPvarIsActive(var2) && (!SCIPvarIsNegated(var2) || !SCIPvarIsActive(SCIPvarGetNegationVar(var2))) )
               continue;

            /* get active counterpart to check for common cliques */
            if( SCIPvarGetStatus(var2) == SCIP_VARSTATUS_NEGATED )
            {
               var2 = SCIPvarGetNegationVar(var2);
               values[1] = FALSE;
            }
            else
               values[1] = TRUE;

            /* if variable in and-constraint1 is the negated variable of a normal linear variable, than we can add a
             * clique between the and-resultant and the normal linear variable, negated variables are not save in
             * cliquetables
             *
             * set r_1 = var1 * z; (z is some product)
             * var1 == ~var2
             *
             * if:
             * var1 + ~var1 <= 1;          r_1  
             *    0 +     1 <= 1             0   \
             *    1 +     0 <= 1   ==>  1 or 0    >   ==>    r_1 + var2 <= 1
             *    0 +     0 <= 1             0   /
             */
            if( values[0] != values[1] && var1 == var2 )
            {
               SCIP_CONS* newcons;
               SCIP_VAR* clqvars[2];
               char consname[SCIP_MAXSTRLEN];
               
               clqvars[0] = andress[c];
               clqvars[1] = values[1] ? var2 : SCIPvarGetNegatedVar(var2);
               assert(clqvars[1] != NULL);

               /* @todo: check whether it is better to only add the clique or to add the setppc constraint or do both */

               /* add clique */
               SCIP_CALL( SCIPaddClique(scip, clqvars, NULL, 2, cutoff, &nchgbdslocal) );
               if( *cutoff )
                  goto TERMINATE;

	       *nchgbds += nchgbdslocal;

               (void) SCIPsnprintf(consname, SCIP_MAXSTRLEN, "%s_clq_%s_%s", SCIPconsGetName(cons), SCIPvarGetName(clqvars[0]), SCIPvarGetName(clqvars[1]) );
               SCIP_CALL( SCIPcreateConsSetpack(scip, &newcons, consname, 2, clqvars, 
                     SCIPconsIsInitial(cons), SCIPconsIsSeparated(cons), SCIPconsIsEnforced(cons), 
                     FALSE, SCIPconsIsPropagated(cons),
                     SCIPconsIsLocal(cons), SCIPconsIsModifiable(cons), 
                     SCIPconsIsDynamic(cons), SCIPconsIsRemovable(cons), SCIPconsIsStickingAtNode(cons)) );

               SCIP_CALL( SCIPaddCons(scip, newcons) );
               SCIPdebugMessage("added a clique/setppc constraint <%s> \n", SCIPconsGetName(newcons));
               SCIPdebug( SCIP_CALL( SCIPprintCons(scip, newcons, NULL) ) );
               
               SCIP_CALL( SCIPreleaseCons(scip, &newcons) );
            }
            /* if a variable in an and-constraint is in a clique with another normal linear variable, we can add the
             * clique between the linear variable and the and-resultant 
             *
             * set r_1 = var1 * z; (z is some product)
             *
             * if:
             * var1 + var2 <= 1;          r_1
             *    0 +    1 <= 1             0   \
             *    1 +    0 <= 1   ==>  1 or 0    >   ==>    r_1 + var2 <= 1
             *    0 +    0 <= 1             0   /
             */
            if( SCIPvarsHaveCommonClique(var1, values[0], var2, values[1], TRUE) && (var1 != var2) )
            {
               SCIP_CONS* newcons;
               SCIP_VAR* clqvars[2];
               char consname[SCIP_MAXSTRLEN];

               clqvars[0] = andress[c];
               clqvars[1] = values[1] ? var2 : SCIPvarGetNegatedVar(var2);
               assert(clqvars[1] != NULL);

               /* @todo: check whether it is better to only add the clique or to add the setppc constraint or do both */

               /* add clique */
               SCIP_CALL( SCIPaddClique(scip, clqvars, NULL, 2, cutoff, &nchgbdslocal) );
               if( *cutoff )
                  goto TERMINATE;

	       *nchgbds += nchgbdslocal;

               (void) SCIPsnprintf(consname, SCIP_MAXSTRLEN, "%s_clq_%s_%s", SCIPconsGetName(cons), SCIPvarGetName(clqvars[0]), SCIPvarGetName(clqvars[1]) );
               SCIP_CALL( SCIPcreateConsSetpack(scip, &newcons, consname, 2, clqvars, 
                     SCIPconsIsInitial(cons), SCIPconsIsSeparated(cons), SCIPconsIsEnforced(cons), 
                     FALSE, SCIPconsIsPropagated(cons),
                     SCIPconsIsLocal(cons), SCIPconsIsModifiable(cons), 
                     SCIPconsIsDynamic(cons), SCIPconsIsRemovable(cons), SCIPconsIsStickingAtNode(cons)) );

               SCIP_CALL( SCIPaddCons(scip, newcons) );
               SCIPdebugMessage("added a clique/setppc constraint <%s> \n", SCIPconsGetName(newcons));
               SCIPdebug( SCIP_CALL( SCIPprintCons(scip, newcons, NULL) ) );
               
               SCIP_CALL( SCIPreleaseCons(scip, &newcons) );
            }
         }
      }
   }

   /* find cliques over variables which are in different and-constraints */
   for( c = nandress - 1; c > 0; --c )
   {
      CONSANDDATA* consanddata1;
      CONSANDDATA* consanddata2;
      SCIP_VAR** andvars1;
      int nandvars1;
      SCIP_VAR** andvars2;
      int nandvars2;
      
      consanddata1 = consdata->consanddatas[c];
      assert(consanddata1 != NULL);
      consanddata2 = consdata->consanddatas[c - 1];
      assert(consanddata2 != NULL);
      
      assert(SCIPgetResultantAnd(scip, consanddata1->cons) == andress[c]);
      assert(SCIPgetResultantAnd(scip, consanddata2->cons) == andress[c - 1]);

      /* choose correct variable array of consanddata object 1 */
      if( consanddata1->nnewvars > 0 )
      {
         andvars1 = consanddata1->newvars;
         nandvars1 = consanddata1->nnewvars;
      }
      else
      {
         andvars1 = consanddata1->vars;
         nandvars1 = consanddata1->nvars;
      }

      /* choose correct variable array of consanddata object 2 */
      if( consanddata2->nnewvars > 0 )
      {
         andvars2 = consanddata2->newvars;
         nandvars2 = consanddata2->nnewvars;
      }
      else
      {
         andvars2 = consanddata2->vars;
         nandvars2 = consanddata2->nvars;
      }

      /* compare both terms for finding new aggregated variables and new cliques */
      for( v1 = nandvars1 - 1; v1 >= 0; --v1 )
      {
         SCIP_VAR* var1;
         SCIP_Bool values[2];

         var1 = andvars1[v1];
         if( !SCIPvarIsActive(var1) && (!SCIPvarIsNegated(var1) || !SCIPvarIsActive(SCIPvarGetNegationVar(var1))) )
            continue;

         /* get active counterpart to check for common cliques */
         if( SCIPvarGetStatus(var1) == SCIP_VARSTATUS_NEGATED )
         {
            var1 = SCIPvarGetNegationVar(var1);
            values[0] = FALSE;
         }
         else
            values[0] = TRUE;

         for( v2 = nandvars2 - 1; v2 >= 0; --v2 )
         {
            SCIP_VAR* var2;

            var2 = andvars2[v2];
            if( !SCIPvarIsActive(var2) && (!SCIPvarIsNegated(var2) || !SCIPvarIsActive(SCIPvarGetNegationVar(var2))) )
               continue;
            
            /* get active counterpart to check for common cliques */
            if( SCIPvarGetStatus(var2) == SCIP_VARSTATUS_NEGATED )
            {
               var2 = SCIPvarGetNegationVar(var2);
               values[1] = FALSE;
            }
            else
               values[1] = TRUE;

            /* if a variable in and-constraint1 is the negated variable of a variable in and-constraint2, than we can
             * add a clique between both and-resultant, negated variables are not save in cliquetables
             *
             * set r_1 = var1 * z_1; (z_1 is some product)
             * set r_2 = var2 * z_2; (z_2 is some product)
             * var1 == ~var2
             *
             * if:
             * var1 + ~var1 <= 1;          r_1     r_2
             *    0 +     1 <= 1             0  1 or 0   \
             *    1 +     0 <= 1   ==>  1 or 0       0    >   ==>    r_1 + r_2 <= 1
             *    0 +     0 <= 1             0       0   /
             */
            if( values[0] != values[1] && var1 == var2 )
            {
               SCIP_CONS* newcons;
               SCIP_VAR* clqvars[2];
               char consname[SCIP_MAXSTRLEN];
               
               clqvars[0] = andress[c];
               clqvars[1] = andress[c - 1];

               /* @todo: check whether it is better to only add the clique or to add the setppc constraint or do both */

               /* add clique */
               SCIP_CALL( SCIPaddClique(scip, clqvars, NULL, 2, cutoff, &nchgbdslocal) );
               if( *cutoff )
                  goto TERMINATE;

	       *nchgbds += nchgbdslocal;

               (void) SCIPsnprintf(consname, SCIP_MAXSTRLEN, "%s_clq_%s_%s", SCIPconsGetName(cons), SCIPvarGetName(clqvars[0]), SCIPvarGetName(clqvars[1]) );
               SCIP_CALL( SCIPcreateConsSetpack(scip, &newcons, consname, 2, clqvars, 
                     SCIPconsIsInitial(cons), SCIPconsIsSeparated(cons), SCIPconsIsEnforced(cons), 
                     FALSE, SCIPconsIsPropagated(cons),
                     SCIPconsIsLocal(cons), SCIPconsIsModifiable(cons), 
                     SCIPconsIsDynamic(cons), SCIPconsIsRemovable(cons), SCIPconsIsStickingAtNode(cons)) );

               SCIP_CALL( SCIPaddCons(scip, newcons) );
               SCIPdebugMessage("added a clique/setppc constraint <%s> \n", SCIPconsGetName(newcons));
               SCIPdebug( SCIP_CALL( SCIPprintCons(scip, newcons, NULL) ) );
               
               SCIP_CALL( SCIPreleaseCons(scip, &newcons) );
            }
            /* if a variable in an and-constraint is in a clique with a variable in another and-constraint, we can add
             * the clique between both and-resultant
             *
             * let r_1 = var1 * z_1; (z_1 is some product)
             * let r_2 = var2 * z_2; (z_2 is some product)
             *
             * if:
             * var1 + var2 <= 1;          r_1     r_2
             *    0 +    1 <= 1             0  1 or 0   \
             *    1 +    0 <= 1   ==>  1 or 0       0    >   ==>    r_1 + r_2 <= 1
             *    0 +    0 <= 1             0       0   /
             */
            else if( SCIPvarsHaveCommonClique(var1, values[0], var2, values[1], TRUE) && (var1 != var2) )
            {
               SCIP_CONS* newcons;
               SCIP_VAR* clqvars[2];
               char consname[SCIP_MAXSTRLEN];

               clqvars[0] = andress[c];
               clqvars[1] = values[1] ? var2 : SCIPvarGetNegatedVar(var2);
               assert(clqvars[1] != NULL);

               /* @todo: check whether it is better to only add the clique or to add the setppc constraint or do both */

               /* add clique */
               SCIP_CALL( SCIPaddClique(scip, clqvars, NULL, 2, cutoff, &nchgbdslocal) );
               if( *cutoff )
                  goto TERMINATE;

	       *nchgbds += nchgbdslocal;

               (void) SCIPsnprintf(consname, SCIP_MAXSTRLEN, "%s_clq_%s_%s", SCIPconsGetName(cons), SCIPvarGetName(clqvars[0]), SCIPvarGetName(clqvars[1]) );
               SCIP_CALL( SCIPcreateConsSetpack(scip, &newcons, consname, 2, clqvars, 
                     SCIPconsIsInitial(cons), SCIPconsIsSeparated(cons), SCIPconsIsEnforced(cons), 
                     FALSE, SCIPconsIsPropagated(cons),
                     SCIPconsIsLocal(cons), SCIPconsIsModifiable(cons), 
                     SCIPconsIsDynamic(cons), SCIPconsIsRemovable(cons), SCIPconsIsStickingAtNode(cons)) );

               SCIP_CALL( SCIPaddCons(scip, newcons) );
               SCIPdebugMessage("added a clique/setppc constraint <%s> \n", SCIPconsGetName(newcons));
               SCIPdebug( SCIP_CALL( SCIPprintCons(scip, newcons, NULL) ) );
               
               SCIP_CALL( SCIPreleaseCons(scip, &newcons) );
            }
         }
      }
   }

 TERMINATE:
   /* free temporary memory */
   SCIPfreeBufferArray(scip, &andcoefs);
   SCIPfreeBufferArray(scip, &andress);
   SCIPfreeBufferArray(scip, &lincoefs);
   SCIPfreeBufferArray(scip, &linvars);
   SCIPfreeBufferArray(scip, &coefs);
   SCIPfreeBufferArray(scip, &vars);

   return SCIP_OKAY;
}

/** propagation method for pseudoboolean constraints */
static
SCIP_RETCODE propagateCons(
   SCIP*const            scip,               /**< SCIP data structure */
   SCIP_CONS*const       cons,               /**< knapsack constraint */
   SCIP_Bool*const       cutoff,             /**< pointer to store whether the node can be cut off */
   int*const             ndelconss           /**< pointer to count number of deleted constraints */
   )
{
   SCIP_CONSDATA* consdata;

   assert(scip != NULL);
   assert(cons != NULL);
   assert(cutoff != NULL);
   assert(ndelconss != NULL);

   *cutoff = FALSE;

   consdata = SCIPconsGetData(cons);
   assert(consdata != NULL);
   assert(consdata->lincons != NULL);

   /* if linear constraint is redundant, than pseudoboolean constraint is redundant too */
   if( SCIPconsIsDeleted(consdata->lincons) )
   {
      SCIP_CALL( SCIPdelConsLocal(scip, cons) );
      ++(*ndelconss);
   }

   /* check if the constraint was already propagated */
   if( consdata->propagated )
      return SCIP_OKAY;

   /* mark the constraint propagated */
   consdata->propagated = TRUE;

   return SCIP_OKAY;
}

/* update and-constraint flags due to pseudoboolean constraint flags */
static
SCIP_RETCODE updateAndConss(
   SCIP*const            scip,               /**< SCIP data structure */
   SCIP_CONS*const       cons                /**< pseudoboolean constraint */
   )
{
   CONSANDDATA** consanddatas;
   int nconsanddatas;
   SCIP_CONSDATA* consdata;
   int c;

   assert(scip != NULL);
   assert(cons != NULL);

   consdata = SCIPconsGetData(cons);
   assert(consdata != NULL);

   consanddatas = consdata->consanddatas;
   nconsanddatas = consdata->nconsanddatas;
   assert(nconsanddatas == 0 || consanddatas != NULL);

   if( !SCIPconsIsActive(cons) )
      return SCIP_OKAY;

   /* release and-constraints and change check flag of and-constraint */
   for( c = nconsanddatas - 1; c >= 0; --c )
   {
      SCIP_CONS* andcons;

      assert(consanddatas[c] != NULL);
      
      if( consanddatas[c]->deleted )
         continue;

      andcons = consanddatas[c]->cons;
      assert(andcons != NULL);

      SCIP_CALL( SCIPsetConsChecked(scip, andcons, SCIPconsIsChecked(cons)) );
   }
   
   return SCIP_OKAY;
}

/* delete unused information in constraint handler data */
static
SCIP_RETCODE correctConshdlrdata(
   SCIP*const            scip,               /**< SCIP data structure */
   SCIP_CONSHDLRDATA*const conshdlrdata,     /**< pseudoboolean constraint handler data */
   int*const             ndelconss           /**< pointer to count number of deleted constraints */
   )
{
   CONSANDDATA** allconsanddatas;
   CONSANDDATA* consanddata;
   int c;

   assert(scip != NULL);
   assert(conshdlrdata != NULL);
   assert(ndelconss != NULL);

   allconsanddatas = conshdlrdata->allconsanddatas;
   assert(allconsanddatas != NULL);
   assert(conshdlrdata->nallconsanddatas > 0);
   assert(conshdlrdata->nallconsanddatas <= conshdlrdata->sallconsanddatas);

   for( c = conshdlrdata->nallconsanddatas - 1; c >= 0; --c )
   {
      SCIP_VAR** tmpvars;
      int stmpvars;
      SCIP_CONS* cons;
      int v;

      consanddata = allconsanddatas[c];

      assert(consanddata->nvars == 0 || (consanddata->vars != NULL && consanddata->svars > 0));
      assert(consanddata->nnewvars == 0 || (consanddata->newvars != NULL && consanddata->snewvars > 0));

      if( consanddata->deleted )
      {
         assert(consanddata->vars == NULL);
         assert(consanddata->nvars == 0);
         assert(consanddata->svars == 0);
         assert(consanddata->newvars == NULL);
         assert(consanddata->nnewvars == 0);
         assert(consanddata->snewvars == 0);
         assert(consanddata->cons == NULL);

         continue;
      }

      /* if no variables are left, delete variables arrays */
      if( consanddata->nvars == 0 )
      {
         /* if we have no old variables, than also no new variables */
         assert(consanddata->nnewvars == 0);

         SCIPfreeBlockMemoryArrayNull(scip, &(consanddata->vars), consanddata->svars);
         SCIPfreeBlockMemoryArrayNull(scip, &(consanddata->newvars), consanddata->snewvars);

         /* delete and release and-constraint */
         SCIP_CALL( SCIPdelCons(scip, consanddata->cons) );
         SCIP_CALL( SCIPreleaseCons(scip, &(consanddata->cons)) );
         ++(*ndelconss);

         consanddata->nvars = 0;
         consanddata->svars = 0;
         consanddata->nnewvars = 0;
         consanddata->snewvars = 0;
         consanddata->deleted = TRUE;

         continue;
      }

      /* the consanddata object is not used anymore, so extract the and constraint and delete other data */
      if( consanddata->nuses == 0 )
      {
	 SCIP_Bool looseorcolumn;
	 int varstatus;

         tmpvars = consanddata->vars;

         /* release all old variables */
         for( v = consanddata->nvars - 1; v >= 0; --v )
         {
            assert(tmpvars[v] != NULL);
            SCIP_CALL( SCIPreleaseVar(scip, &tmpvars[v]) );
         }

         tmpvars = consanddata->newvars;

         /* release all new variables */
         for( v = consanddata->nnewvars - 1; v >= 0; --v )
         {
            assert(tmpvars[v] != NULL);
            SCIP_CALL( SCIPreleaseVar(scip, &tmpvars[v]) );
         }

         SCIPfreeBlockMemoryArrayNull(scip, &(consanddata->vars), consanddata->svars);
         SCIPfreeBlockMemoryArrayNull(scip, &(consanddata->newvars), consanddata->snewvars);

	 varstatus = SCIPvarGetStatus(SCIPgetResultantAnd(scip, consanddata->cons));
	 looseorcolumn = (varstatus == SCIP_VARSTATUS_LOOSE || varstatus == SCIP_VARSTATUS_COLUMN);

#if 1
	 /* @note: due to aggregations or fixings the resultant may need to be propagated later on, so we can only
	  *        delete the and-constraint if the resultant is of column or loose status
	  *
	  *        @todo: and is not an active variable of another (multi-)aggregated/negated variable
	  */
	 if( looseorcolumn )
	 {
	    SCIP_Bool delete = TRUE;
	    const int nfixedvars = SCIPgetNFixedVars(scip);

	    if( nfixedvars > 0 )
	    {
	       SCIP_VAR** fixedvars;
	       int pos;
#ifndef NDEBUG
	       int w;
#endif

	       SCIP_CALL( SCIPduplicateBufferArray(scip, &fixedvars, SCIPgetFixedVars(scip), nfixedvars) );

	       SCIPvarsGetProbvar(fixedvars, nfixedvars);

#ifndef NDEBUG
	       /* all inactive variables have a loose, column, fixed or multi-aggregated variable as counterpart, but
		* because we have only binary variables (in pseudobbolean contest) there should also be no
		* multi-aggregated variable
		*
		* @todo for multi-aggregated variables check also all active representatives for this resultant
	        */
	       for( w = nfixedvars - 1; w >= 0; --w )
	       {
		  assert(SCIPvarGetStatus(fixedvars[w]) == SCIP_VARSTATUS_LOOSE || SCIPvarGetStatus(fixedvars[w]) == SCIP_VARSTATUS_COLUMN || SCIPvarGetStatus(fixedvars[w]) == SCIP_VARSTATUS_FIXED);
	       }
#endif
	       SCIPsortPtr((void**)fixedvars, SCIPvarComp, nfixedvars);

	       if( SCIPsortedvecFindPtr((void**)fixedvars, SCIPvarComp, SCIPgetResultantAnd(scip, consanddata->cons), nfixedvars, &pos) )
		  delete = FALSE;

	       SCIPfreeBufferArray(scip, &fixedvars);
	    }

	    if( delete )
	    {
	       SCIP_CALL( SCIPdelCons(scip, consanddata->cons) );
	    }
	 }
#endif

	 if( !SCIPconsIsDeleted(consanddata->cons) )
	 {
	    /* change flags */
	    if( !looseorcolumn )
	    {
	       SCIP_CALL( SCIPsetConsInitial(scip, consanddata->cons, FALSE) );
#if 0
	       SCIP_CALL( SCIPsetConsSeparated(scip, consanddata->cons, FALSE) );
#endif
	    }
	    SCIP_CALL( SCIPsetConsChecked(scip, consanddata->cons, TRUE) );
	 }

         SCIP_CALL( SCIPreleaseCons(scip, &(consanddata->cons)) );
         ++(*ndelconss);

         consanddata->nvars = 0;
         consanddata->svars = 0;
         consanddata->nnewvars = 0;
         consanddata->snewvars = 0;
         consanddata->deleted = TRUE;

         continue;
      }

      cons = consanddata->cons;
      assert(cons != NULL);

      /* if and-constraint is deleted, delete variables arrays */
      if( SCIPconsIsDeleted(cons) )
      {
         tmpvars = consanddata->vars;

         /* release all old variables */
         for( v = consanddata->nvars - 1; v >= 0; --v )
         {
            assert(tmpvars[v] != NULL);
            SCIP_CALL( SCIPreleaseVar(scip, &tmpvars[v]) );
         }

         tmpvars = consanddata->newvars;

         /* release all new variables */
         for( v = consanddata->nnewvars - 1; v >= 0; --v )
         {
            assert(tmpvars[v] != NULL);
            SCIP_CALL( SCIPreleaseVar(scip, &tmpvars[v]) );
         }

         SCIPfreeBlockMemoryArrayNull(scip, &(consanddata->vars), consanddata->svars);
         SCIPfreeBlockMemoryArrayNull(scip, &(consanddata->newvars), consanddata->snewvars)

         /* delete and release and-constraint */
         SCIP_CALL( SCIPdelCons(scip, consanddata->cons) );
         SCIP_CALL( SCIPreleaseCons(scip, &(consanddata->cons)) );
         ++(*ndelconss);

         consanddata->nvars = 0;
         consanddata->svars = 0;
         consanddata->nnewvars = 0;
         consanddata->snewvars = 0;
         consanddata->deleted = TRUE;

         continue;
      }

      /* if no new variables exist, we do not need to do anything here */
      if( consanddata->nnewvars == 0 )
         continue;

      tmpvars = consanddata->vars;
      /* release all variables */
      for( v = consanddata->nvars - 1; v >= 0; --v )
      {
         /* in original problem the variables was already deleted */
         assert(tmpvars[v] != NULL);
         SCIP_CALL( SCIPreleaseVar(scip, &tmpvars[v]) );
      }

      /* exchange newvars with old vars array */
      tmpvars = consanddata->vars;
      stmpvars = consanddata->svars;
      consanddata->vars = consanddata->newvars;
      consanddata->svars = consanddata->snewvars;
      consanddata->nvars = consanddata->nnewvars;
      consanddata->newvars = tmpvars;
      consanddata->snewvars = stmpvars;
      /* reset number of variables in newvars array */
      consanddata->nnewvars = 0;
   }

   return SCIP_OKAY;
}

/* update the uses counter of consandata objects which are used in pseudoboolean constraint, which was deleted and
 * probably delete and-constraints 
 */
static
SCIP_RETCODE updateConsanddataUses(
   SCIP*const            scip,               /**< SCIP data structure */
   SCIP_CONS*const       cons,               /**< pseudoboolean constraint */
   int*const             ndelconss           /**< pointer to store number of deleted constraints */
   )
{
   CONSANDDATA** consanddatas;
   int nconsanddatas;
   SCIP_CONSDATA* consdata;
   int c;

   assert(scip != NULL);
   assert(cons != NULL);
   assert(ndelconss != NULL);

   /* can only be called when constraint was deleted */
   assert(SCIPconsIsDeleted(cons));

   consdata = SCIPconsGetData(cons);
   assert(consdata != NULL);

   consanddatas = consdata->consanddatas;
   nconsanddatas = consdata->nconsanddatas;
   assert(nconsanddatas > 0 && consanddatas != NULL);

#if 1
   if( nconsanddatas > 0 )
   {
      assert(consdata->andcoefs != NULL);

      for( c = nconsanddatas - 1; c >= 0; --c )
      {
         CONSANDDATA* consanddata;

         consanddata = consanddatas[c];
         assert(consanddata != NULL);

         if( consanddata->deleted )
            continue;

         SCIP_CALL( removeOldLocks(scip, cons, consanddata, consdata->andcoefs[c], consdata->lhs, consdata->rhs) );
      }
   }
#endif

#if 1
   for( c = nconsanddatas - 1; c >= 0; --c )
   {
      CONSANDDATA* consanddata;

      consanddata = consanddatas[c];
      assert(consanddata != NULL);
      assert(!(consanddatas[c]->deleted));

      assert(consanddata->nuses > 0);

      if( consanddata->nuses > 0 )
         --(consanddata->nuses);

      /* if data object is not used anymore, delete it */
      if( consanddata->nuses == 0 )
      {
         SCIP_VAR** tmpvars;
         int v;
	 SCIP_Bool looseorcolumn;
	 int varstatus;

         tmpvars = consanddata->vars;

         /* release all old variables */
         for( v = consanddata->nvars - 1; v >= 0; --v )
         {
            assert(tmpvars[v] != NULL);
            SCIP_CALL( SCIPreleaseVar(scip, &tmpvars[v]) );
         }

         tmpvars = consanddata->newvars;

         /* release all new variables */
         for( v = consanddata->nnewvars - 1; v >= 0; --v )
         {
            assert(tmpvars[v] != NULL);
            SCIP_CALL( SCIPreleaseVar(scip, &tmpvars[v]) );
         }

         SCIPfreeBlockMemoryArrayNull(scip, &(consanddata->vars), consanddata->svars);
         SCIPfreeBlockMemoryArrayNull(scip, &(consanddata->newvars), consanddata->snewvars);

	 varstatus = SCIPvarGetStatus(SCIPgetResultantAnd(scip, consanddata->cons));
	 looseorcolumn = (varstatus == SCIP_VARSTATUS_LOOSE || varstatus == SCIP_VARSTATUS_COLUMN);

#if 1
	 /* @note: due to aggregations or fixings the resultant may need to be propagated later on, so we can only
	  *        delete the and-constraint if the resultant is of column or loose status
	  *
	  *        @todo: and is not an active variable of another (multi-)aggregated/negated variable
	  */
	 if( looseorcolumn )
	 {
	    SCIP_Bool delete = TRUE;
	    const int nfixedvars = SCIPgetNFixedVars(scip);

	    if( nfixedvars > 0 )
	    {
	       SCIP_VAR** fixedvars;
	       int pos;
#ifndef NDEBUG
	       int w;
#endif

	       SCIP_CALL( SCIPduplicateBufferArray(scip, &fixedvars, SCIPgetFixedVars(scip), nfixedvars) );

	       SCIPvarsGetProbvar(fixedvars, nfixedvars);

#ifndef NDEBUG
	       /* all inactive variables have a loose, column, fixed or multi-aggregated variable as counterpart, but
		* because we have only binary variables (in pseudobbolean contest) there should also be no
		* multi-aggregated variable
		*
		* @todo for multi-aggregated variables check also all active representatives for this resultant
	        */
	       for( w = nfixedvars - 1; w >= 0; --w )
	       {
		  assert(SCIPvarGetStatus(fixedvars[w]) == SCIP_VARSTATUS_LOOSE || SCIPvarGetStatus(fixedvars[w]) == SCIP_VARSTATUS_COLUMN || SCIPvarGetStatus(fixedvars[w]) == SCIP_VARSTATUS_FIXED);
	       }
#endif
	       SCIPsortPtr((void**)fixedvars, SCIPvarComp, nfixedvars);

	       if( SCIPsortedvecFindPtr((void**)fixedvars, SCIPvarComp, SCIPgetResultantAnd(scip, consanddata->cons), nfixedvars, &pos) )
		  delete = FALSE;

	       SCIPfreeBufferArray(scip, &fixedvars);
	    }

	    if( delete )
	    {
	       SCIP_CALL( SCIPdelCons(scip, consanddata->cons) );
	    }
	 }
#endif

#if 0
	 /* @note: due to aggregations or fixings the resultant may need to be propagated later on, so we can only
	  *        delete the and-constraint if the resultant is of column or loose status
	  *
	  *        @todo: and is not an active variable of another (multi-)aggregated/negated variable
	  */
	 if( looseorcolumn )
	 {
	    SCIP_CALL( SCIPdelCons(scip, consanddata->cons) );
	 }
#endif

	 if( !SCIPconsIsDeleted(consanddata->cons) )
	 {
	    /* change flags */
	    if( !looseorcolumn )
	    {
	       SCIP_CALL( SCIPsetConsInitial(scip, consanddata->cons, FALSE) );
#if 0
	       SCIP_CALL( SCIPsetConsSeparated(scip, consanddata->cons, FALSE) );
#endif
	    }
	    SCIP_CALL( SCIPsetConsChecked(scip, consanddata->cons, TRUE) );
	 }

         SCIP_CALL( SCIPreleaseCons(scip, &(consanddata->cons)) );
         ++(*ndelconss);

         consanddata->nvars = 0;
         consanddata->svars = 0;
         consanddata->nnewvars = 0;
         consanddata->snewvars = 0;
         consanddata->deleted = TRUE;
      }
   }
#endif

   return SCIP_OKAY;
}


/* maximal number to enumerate solutions for one pseudoboolean constraint to check for an upgrade to an XOR constraint */
#define MAXNVARS 10


static
SCIP_RETCODE checkSolution(
   SCIP*const            scip,               /**< SCIP data structure */
   SCIP_VAR**const       vars,               /**< all variables which occur */
   int const             nvars,              /**< number of all variables which appear in the pseudoboolean
					      *   constraint
					      */
   SCIP_Bool*const       values,             /**< values of all variables which appear in the pseudoboolean
					      *   constraint
					      */
   SCIP_VAR**const       linvars,            /**< linear variables */
   SCIP_Real*const       lincoefs,           /**< linear coefficients */
   int const             nlinvars,           /**< number of linear variables */
   SCIP_Real const       constant,           /**< offset to the linear part */
   SCIP_Real const       side,               /**< side of pseudoboolean constraint */
   CONSANDDATA**const    consanddatas,       /**< all consanddata objects in a constraint */
   SCIP_Real*const       consanddatacoefs,   /**< nonlinear coefficients */
   int const             nconsanddatas,      /**< number of all consanddata objects */
   int const             cnt,                /**< number of variables set to 1 */
   int*const             xortype             /**< pointer to save the possible xor type if a solution was valid and does
					      *   not violate the old xortype
					      */
   )
{
   CONSANDDATA* consanddata;
   SCIP_VAR** termvars;
   SCIP_VAR** repvars;
   int ntermvars;
   SCIP_Bool* negated;
   SCIP_Real value;
   int pos;
   int v;
   int c;

   assert(scip != NULL);
   assert(vars != NULL);
   assert(nvars > 0);
   assert(values != NULL);
   assert(linvars != NULL || nlinvars == 0);
   assert(lincoefs != NULL || nlinvars == 0);
   assert(nvars >= nlinvars);
   assert(SCIPisEQ(scip, side, 1.0) || SCIPisZero(scip, side));
   assert(consanddatas != NULL);
   assert(consanddatacoefs != NULL);
   assert(nconsanddatas > 0);
   assert(*xortype >= -1 && *xortype <= 1);

   /* order the variables after index, to compare them easier */
   SCIPsortPtr((void**)linvars, SCIPvarCompActiveAndNegated, nlinvars);
   SCIPsortPtr((void**)vars, SCIPvarCompActiveAndNegated, nvars);

   value = constant;
   for( v = nlinvars - 1; v >= 0; --v )
   {
      if( SCIPsortedvecFindPtr((void**)vars, SCIPvarCompActiveAndNegated, linvars[v], nvars, &pos) )
      {
	 if( values[pos] )
	    value += lincoefs[v];
      }
      else
      {
	 /* this cannot happen, all linear variables should be a part aff 'vars' */
	 assert(0);

	 *xortype = -1;
	 return SCIP_OKAY;
      }
   }

   SCIP_CALL( SCIPallocBufferArray(scip, &repvars, MAXNVARS) );
   SCIP_CALL( SCIPallocBufferArray(scip, &negated, MAXNVARS) );

   for( c = nconsanddatas - 1; c >= 0; --c )
   {
      SCIP_Bool val = TRUE;

      consanddata = consanddatas[c];
      assert(consanddata != NULL);
      assert(!(consanddata->deleted));

      /* choose correct variable array to add locks for, we only add locks for now valid variables */
      if( consanddata->nnewvars > 0 )
      {
	 termvars = consanddata->newvars;
	 ntermvars = consanddata->nnewvars;
      }
      else
      {
	 termvars = consanddata->vars;
	 ntermvars = consanddata->nvars;
      }
      assert(ntermvars > 0 && termvars != NULL);

      BMSclearMemoryArray(negated, MAXNVARS);

      /* get linear active representation */
      SCIP_CALL( SCIPgetBinvarRepresentatives(scip, ntermvars, termvars, repvars, negated) );
      SCIPsortPtrBool((void**)repvars, negated, SCIPvarCompActiveAndNegated, ntermvars);

      for( v = ntermvars - 1; v >= 0; --v )
      {
	 SCIP_VAR* var;

	 assert(!negated[v] || (SCIPvarIsNegated(repvars[v]) && SCIPvarGetNegatedVar(repvars[v]) != NULL));

	 var = ( negated[v] ? SCIPvarGetNegationVar(repvars[v]) : repvars[v]);
	 if( SCIPsortedvecFindPtr((void**)vars, SCIPvarCompActiveAndNegated, var, nvars, &pos) )
	 {
	    if( (negated[v] && values[pos]) || (!negated[v] && !values[pos]) )
	    {
	       val = FALSE;
	       break;
	    }
	 }
	 else
	 {
	    /* this cannot happen, all non-linear variables should be a part aff 'vars' */
	    assert(0);

	    *xortype = -1;
	    goto TERMINATE;
	 }
      }

      if( val )
	 value += consanddatacoefs[c];
   }

   if( SCIPisEQ(scip, value, side) )
   {
      /* first solution is checked, so determine the possible xor upgrade */
      if( *xortype == -1 )
      {
	 if( cnt % 2 == 0 )
	    *xortype = 0;
	 else
	    *xortype = 1;
      }
      /* check if this solution does not fit in all possible xor solutions */
      else if( *xortype == 1 && cnt % 2 == 0 )
	 *xortype = -1;
      else if( *xortype == 0 && cnt % 2 == 1 )
	 *xortype = -1;
   }
   else
   {
      /* first not-solution is checked, so determine the possible xor upgrade */
      if( *xortype == -1 )
      {
	 if( cnt % 2 == 0 )
	    *xortype = 1;
	 else
	    *xortype = 0;
      }
      /* check if this had to be a solution for an upgrade to an xor */
      else if( *xortype == 1 && cnt % 2 == 1 )
	 *xortype = -1;
      else if( *xortype == 0 && cnt % 2 == 0 )
	 *xortype = -1;
   }

 TERMINATE:
   SCIPfreeBufferArray(scip, &negated);
   SCIPfreeBufferArray(scip, &repvars);

   return SCIP_OKAY;
}

/* try upgrading pseudoboolean linear constraint to an XOR constraint and/or remove possible and-constraints */
/* @note that an XOR(x_1,..,x_n) = 1 <=> XOR(x1,..,~x_j,..,x_n) = 0, for j \in {1,..,n}, which is not yet checked while trying to upgrade */
static
SCIP_RETCODE tryUpgradingXor(
   SCIP*const            scip,               /**< SCIP data structure */
   SCIP_CONS*const       cons,               /**< pseudoboolean constraint */
   SCIP_CONSHDLRDATA*const conshdlrdata,     /**< pseudoboolean constraint handler data */
   int*const             ndelconss,          /**< pointer to store number of deleted constraints */
   int*const             naddconss,          /**< pointer to count number of added constraints */
   int*const             nfixedvars,         /**< pointer to store number of fixed variables */
   int*const             nchgcoefs,          /**< pointer to store number of changed coefficients constraints */
   int*const             nchgsides,          /**< pointer to store number of changed sides constraints */
   SCIP_Bool*const       cutoff              /**< pointer to store if a cutoff happened */
   )
{
   CONSANDDATA** consanddatas;
   int nconsanddatas;
   SCIP_CONSDATA* consdata;
   int v;

   assert(scip != NULL);
   assert(cons != NULL);
   assert(conshdlrdata != NULL);
   assert(ndelconss != NULL);
   assert(nfixedvars != NULL);
   assert(nchgcoefs != NULL);
   assert(nchgsides != NULL);
   assert(cutoff != NULL);
   assert(SCIPconsIsActive(cons));

   consdata = SCIPconsGetData(cons);
   assert(consdata != NULL);

   consanddatas = consdata->consanddatas;
   nconsanddatas = consdata->nconsanddatas;
   assert(nconsanddatas > 0 && consanddatas != NULL);

   assert(consdata->lincons != NULL);
   assert(consdata->linconstype == SCIP_LINEAR || consdata->linconstype == SCIP_SETPPC);
   /*assert(consdata->linconstype == SCIP_LINEAR || consdata->linconstype == SCIP_EQKNAPSACK);*/

   /* only equations can be updated */
   if( !SCIPisEQ(scip, consdata->lhs, consdata->rhs) || (!SCIPisEQ(scip, consdata->lhs, 1.0) && !SCIPisZero(scip, consdata->lhs)) )
      return SCIP_OKAY;

   assert(consanddatas[0] != NULL);
   assert(consanddatas[0]->cons != NULL);

#if 0
   /* for testing try the easy xor constraints with only 3 variables
    * @todo maybe need to check for pseudoboolean constraints like x+y-x*y = 0 or 1 which lead to x=y or x=~y
    */
   if( nconsanddatas == 1 )
   {
      CONSANDDATA* consanddata;
      SCIP_VAR** allvars;
      SCIP_Real* allcoefs;
      int nallvars;
      SCIP_VAR** linvars;
      SCIP_Real* lincoefs;
      int nlinvars;
      SCIP_VAR* andres;
      SCIP_Real andcoef;
      int nandress;
      SCIP_VAR** vars;
      int nvars;
      SCIP_CONS* lincons;
      SCIP_CONS* newcons;
      char newname[SCIP_MAXSTRLEN];
      SCIP_Bool side;
      int negones;
      int posones;
      int flippedcoefpos;
      int v1;

      /* if we have only one term left in the linear (eqknapsack) constraint, the presolving should be done by the linear (eqknapsack)
       * constraint handler
       */
      if( consdata->nlinvars == 0 )
         return SCIP_OKAY;

      /* for an upgrade from a pseudoboolean constraint with exactly one and-constraint to an xor constraint we need exactly three linear variables */
      if( consdata->nlinvars != 3 )
         return SCIP_OKAY;

      lincons = consdata->lincons;

      consanddata = consanddatas[0];
      assert(consanddata != NULL);
      assert(!(consanddata->deleted));

      /* choose correct variable array to add locks for, we only add locks for now valid variables */
      if( consanddata->nnewvars > 0 )
      {
         vars = consanddata->newvars;
         nvars = consanddata->nnewvars;
      }
      else
      {
         vars = consanddata->vars;
         nvars = consanddata->nvars;
      }
      assert(nvars > 0 && vars != NULL);

      side = (consdata->lhs > 0.5) ? TRUE : FALSE;

      /* for an upgrade from a pseudoboolean constraint with exactly one and-constraint to an xor constraint
       *(XOR(..) = 1) we need two or three variables in the and-constraint
       */
      if( side )
      {
	 if( nvars < 2 || nvars > 3 )
	    return SCIP_OKAY;
      }
      /* for an upgrade from a pseudoboolean constraint with exactly one and-constraint to an xor constraint
       * (XOR(..) = 0) we need two or three variables in the and-constraint
       */
      else if( nvars != 2 )
	 return SCIP_OKAY;

      /* check number of linear variables */
      SCIP_CALL( getLinearConsNVars(scip, lincons, consdata->linconstype, &nallvars) );
      assert(nallvars == consdata->nlinvars + 1);

      nlinvars = consdata->nlinvars;

      /* allocate temporary memory */
      SCIP_CALL( SCIPallocBufferArray(scip, &allvars, nallvars) );
      SCIP_CALL( SCIPallocBufferArray(scip, &allcoefs, nallvars) );
      SCIP_CALL( SCIPallocBufferArray(scip, &linvars, nlinvars) );
      SCIP_CALL( SCIPallocBufferArray(scip, &lincoefs, nlinvars) );

      /* get variables and coefficients */
      SCIP_CALL( getLinearConsVarsData(scip, lincons, consdata->linconstype, allvars, allcoefs, &nallvars) );
      assert(allvars != NULL && allcoefs != NULL);
      /* exactly one and resultant should exist in the linear constraint */
      assert(consdata->nlinvars + 1 == nallvars);

      /* calculate all not artificial linear variables */
      SCIP_CALL( getLinVarsAndAndRess(scip, cons, allvars, allcoefs, nallvars, linvars, lincoefs, &nlinvars, &andres, &andcoef, &nandress) );
      assert(nlinvars == consdata->nlinvars);
      assert(nandress == 1);

      posones = 0;
      negones = 0;

      /* check coefficients for upgrade possibility */
      for( v = 0; v < nlinvars; ++v )
      {
	 if( side )
	 {
	    /* x + y + z - 2 (x*y*z) = 1 <=> x + y + z - 2 (x*y) = 1 <=> x + y + z - 2 (x*z) = 1 <=> x + y + z - 2 (y*z) = 1 <=> XOR(x,y,z) = 1 */
	    /* @todo -x + y + z + 2 (~x*~y) = 1 <=> XOR(x,y,z) = 1 */
	    /* @todo check for x + y + z - 2 (x*y) - 2 (x*z) - 2 (y*z) + 4 (x*y*z) = 1 <=> XOR(x,y,z) = 1 */
	    if( !SCIPisEQ(scip, REALABS(lincoefs[v]), 1.0) )
	       goto TERMINATE;
	    else if( lincoefs[v] > 0 )
	       ++posones;
	    else
	       ++negones;
	 }
	 else
	 {
	    /* x + y - z - 2 (x*y) = 0 <=> x + y - z - 2 (x*~z) = 0 <=> x + y - z - 2 (y*~z) = 0 <=> XOR(x,y,z) = 0 */
	    /* @todo check for x + y + z - 2 (x*y) - 2 (x*z) - 2 (y*z) = 0 <=> XOR(x,y,z) = 0 */
	    if( !SCIPisEQ(scip, REALABS(lincoefs[v]), 1.0) )
	       goto TERMINATE;
	    else if( lincoefs[v] > 0 )
	       ++posones;
	    else
	       ++negones;
	 }
      }
      assert(posones + negones == 3);

      /* check for correct and-constraint coefficient */
      if( side )
      {
	 if( posones == 3 )
	 {
	    if( !SCIPisEQ(scip, andcoef, -2.0) )
	       goto TERMINATE;
	 }
	 else if( posones == 2 )
	 {
	    if( !SCIPisEQ(scip, andcoef, +2.0) )
	       goto TERMINATE;
	 }
      }
      else
      {
	 if( posones == 2 )
	 {
	    if( !SCIPisEQ(scip, andcoef, -2.0) )
	       goto TERMINATE;
	 }
	 else if( posones == 1 )
	 {
	    if( !SCIPisEQ(scip, andcoef, -2.0) )
	       goto TERMINATE;
	 }
	 else
	    goto TERMINATE;
      }

      /* order the variables after index, to compare them easier */
      SCIPsortPtr((void**)linvars, SCIPvarCompActiveAndNegated, nlinvars);
      SCIPsortPtr((void**)vars, SCIPvarCompActiveAndNegated, nvars);

      flippedcoefpos = -1;

      /* remember position of coeffcient different from the two other */
      for( v = 0; v < nlinvars; ++v )
      {
	 if( posones == 1 && lincoefs[v] > 0 )
	 {
	    flippedcoefpos = v;
	    break;
	 }
	 else if( posones == 2 && lincoefs[v] < 0 )
	 {
	    flippedcoefpos = v;
	    break;
	 }
      }
      assert(posones == 3 || flippedcoefpos >= 0);

      v1 = 0;
      /* add non-linear part to new constraint */
      for( v = 0, v1 = 0; v < nvars && v1 < nlinvars ; ++v1 )
      {
	 if( side )
	 {
	    if( posones == 3 && vars[v] == linvars[v1] )
	       ++v;
	    else if( posones == 2 )
	    {
	       if( v1 == flippedcoefpos )
		  continue;
	       else if( SCIPvarIsNegated(vars[v]) && (SCIPvarGetNegationVar(vars[v]) == linvars[v1]) )
		  ++v;
	    }
	 }
	 else
	 {
	    if( v1 == flippedcoefpos )
	    {
	       if( SCIPvarIsNegated(vars[v]) && (SCIPvarGetNegationVar(vars[v]) == linvars[v1]) )
		  ++v;
	       else
		  continue;
	    }
	    else if( vars[v] == linvars[v1] )
	       ++v;
	 }
      }
      assert(v1 <= 3);

      /* all non-linear variables need to appear as linear variables too */
      if( v < nvars )
	 goto TERMINATE;

      /* all non-linear variables need to appear as linear variables too */
      if( v1 < 2 )
	 goto TERMINATE;

      (void) SCIPsnprintf(newname, SCIP_MAXSTRLEN, "%s_upgraded", SCIPconsGetName(lincons));

      SCIP_CALL( SCIPcreateConsXor(scip, &newcons, newname, side, nlinvars, linvars,
            SCIPconsIsInitial(lincons), SCIPconsIsSeparated(lincons), SCIPconsIsEnforced(lincons), SCIPconsIsChecked(lincons),
            SCIPconsIsPropagated(lincons), SCIPconsIsLocal(lincons), SCIPconsIsModifiable(lincons),
            SCIPconsIsDynamic(lincons), SCIPconsIsRemovable(lincons), SCIPconsIsStickingAtNode(lincons)) );

      /* add and release new constraint */
      SCIP_CALL( SCIPaddCons(scip, newcons) );

      SCIPdebugMessage("created upgraded XOR constraint:\n");
      SCIPdebugMessage("old -> ");
      SCIPdebug( SCIP_CALL( SCIPprintCons(scip, lincons, NULL) ) );
      SCIPdebugMessage("new -> ");
      SCIPdebug( SCIP_CALL( SCIPprintCons(scip, newcons, NULL) ) );

      SCIP_CALL( SCIPreleaseCons(scip, &newcons) );
      ++(*naddconss);

      /* delete old constraints */
      SCIP_CALL( SCIPdelCons(scip, lincons) );
      SCIP_CALL( SCIPdelCons(scip, cons) );
      (*ndelconss) += 2;

   TERMINATE:
      /* delete temporary memory */
      SCIPfreeBufferArray(scip, &lincoefs);
      SCIPfreeBufferArray(scip, &linvars);
      SCIPfreeBufferArray(scip, &allcoefs);
      SCIPfreeBufferArray(scip, &allvars);

      return SCIP_OKAY;
   }
   else
#endif
   {
      CONSANDDATA* consanddata;
      SCIP_VAR** allvars;
      SCIP_Real* allcoefs;
      int nallvars;
      SCIP_VAR** linvars;
      SCIP_Real* lincoefs;
      int nlinvars;
      SCIP_VAR** andress;
      SCIP_Real* andcoefs;
      int nandress;
      SCIP_VAR** vars;
      int nvars;
      SCIP_VAR** repvars;
      SCIP_Bool* negated;
      SCIP_VAR** activelinvars;
      SCIP_Bool* values;
      SCIP_CONS* lincons;
      SCIP_CONS* newcons;
      char newname[SCIP_MAXSTRLEN];
      SCIP_Real constant;
      int requiredsize;
      int firstnlinvars;
      int oldnlinvars;
      int xortype;
      int v1;
      int c;

      lincons = consdata->lincons;

      /* check number of linear variables */
      SCIP_CALL( getLinearConsNVars(scip, lincons, consdata->linconstype, &nallvars) );
      assert(nallvars - nconsanddatas == consdata->nlinvars);
      nlinvars = consdata->nlinvars;

      if( nlinvars > MAXNVARS )
	 return SCIP_OKAY;

      /* allocate temporary memory */
      SCIP_CALL( SCIPallocBufferArray(scip, &allvars, nallvars) );
      SCIP_CALL( SCIPallocBufferArray(scip, &allcoefs, nallvars) );
      SCIP_CALL( SCIPallocBufferArray(scip, &linvars, MAXNVARS) );
      SCIP_CALL( SCIPallocBufferArray(scip, &lincoefs, MAXNVARS) );
      SCIP_CALL( SCIPallocBufferArray(scip, &andress, nallvars-nlinvars) );
      SCIP_CALL( SCIPallocBufferArray(scip, &andcoefs, nallvars-nlinvars) );
      SCIP_CALL( SCIPallocBufferArray(scip, &repvars, MAXNVARS) );
      SCIP_CALL( SCIPallocBufferArray(scip, &negated, MAXNVARS) );

      /* get variables and coefficients */
      SCIP_CALL( getLinearConsVarsData(scip, lincons, consdata->linconstype, allvars, allcoefs, &nallvars) );
      assert(nallvars > 0);

      /* calculate all not artificial linear variables */
      SCIP_CALL( getLinVarsAndAndRess(scip, cons, allvars, allcoefs, nallvars, linvars, lincoefs, &nlinvars, andress, andcoefs, &nandress) );
      assert(nlinvars == consdata->nlinvars);
      assert(nandress == nallvars-nlinvars);

      constant = 0;

      /* get linear active representation */
      SCIP_CALL( SCIPgetProbvarLinearSum(scip, linvars, lincoefs, &nlinvars, MAXNVARS, &constant, &requiredsize, TRUE) );
      SCIP_CALL( SCIPduplicateBufferArray(scip, &activelinvars, linvars, nlinvars) );

      if( requiredsize > MAXNVARS )
	 goto TERMINATE2;

      firstnlinvars = nlinvars;

      /* order the variables after index, to compare them easier */
      SCIPsortPtr((void**)linvars, SCIPvarCompActiveAndNegated, nlinvars);

      for( c = nconsanddatas - 1; c >= 0; --c )
      {
	 consanddata = consanddatas[c];
	 assert(consanddata != NULL);
	 assert(!(consanddata->deleted));

	 /* choose correct variable array to add locks for, we only add locks for now valid variables */
	 if( consanddata->nnewvars > 0 )
	 {
	    vars = consanddata->newvars;
	    nvars = consanddata->nnewvars;
	 }
	 else
	 {
	    vars = consanddata->vars;
	    nvars = consanddata->nvars;
	 }
	 assert(nvars > 0 && vars != NULL);

	 if( nvars > MAXNVARS )
	    goto TERMINATE2;

	 BMSclearMemoryArray(negated, MAXNVARS);

	 /* get linear active representation */
	 SCIP_CALL( SCIPgetBinvarRepresentatives(scip, nvars, vars, repvars, negated) );
	 SCIPsortPtr((void**)repvars, SCIPvarCompActiveAndNegated, nvars);

	 oldnlinvars = nlinvars;

	 /* determine all dieffernet variables over the linear variables and all variables in all and constraints */
	 for( v = nvars - 1, v1 = nlinvars - 1; v >= 0 && v1 >= 0; )
	 {
	    SCIP_VAR* var;

	    /* it appears that some fixed variables were not yet deleted */
	    if( SCIPvarGetLbGlobal(repvars[v]) > 0.5 || SCIPvarGetUbGlobal(repvars[v]) < 0.5 )
	       goto TERMINATE2;

	    assert(SCIPvarIsActive(linvars[v1]));
	    assert(SCIPvarIsActive(repvars[v]) || (SCIPvarIsNegated(repvars[v]) && SCIPvarIsActive(SCIPvarGetNegationVar(repvars[v]))));

	    if( SCIPvarIsActive(repvars[v]) )
	       var = repvars[v];
	    else
	       var = SCIPvarGetNegationVar(repvars[v]);

	    if( SCIPvarGetIndex(var) > SCIPvarGetIndex(linvars[v1]) )
	    {
	       if( nlinvars + 1 < MAXNVARS )
	       {
		  linvars[nlinvars] = var;
		  ++nlinvars;
	       }
	       else
		  goto TERMINATE2;

	       --v;
	    }
	    else if( SCIPvarGetIndex(var) < SCIPvarGetIndex(linvars[v1]) )
	       --v1;
	    else
	    {
	       --v;
	       --v1;
	    }
	 }

	 /* add the rest of variables */
	 if( v >= 0 )
	 {
	    SCIP_VAR* var;

	    for( ; v >= 0; --v )
	    {
	       /* it appears that some fixed variables were not yet deleted */
	       if( SCIPvarGetLbGlobal(repvars[v]) > 0.5 || SCIPvarGetUbGlobal(repvars[v]) < 0.5 )
		  goto TERMINATE2;

	       assert(SCIPvarIsActive(repvars[v]) || (SCIPvarIsNegated(repvars[v]) && SCIPvarIsActive(SCIPvarGetNegationVar(repvars[v]))));

	       if( SCIPvarIsActive(repvars[v]) )
		  var = repvars[v];
	       else
		  var = SCIPvarGetNegationVar(repvars[v]);

	       if( nlinvars + 1 < MAXNVARS )
	       {
		  linvars[nlinvars] = var;
		  ++nlinvars;
	       }
	       else
		  goto TERMINATE2;
	    }
	 }

	 /* if some new variables were inserted we need to reorder the array */
	 if( nlinvars > oldnlinvars )
	 {
	    /* order the variables after index, to compare them easier */
	    SCIPsortPtr((void**)linvars, SCIPvarCompActiveAndNegated, nlinvars);
	 }
      }

      SCIP_CALL( SCIPallocBufferArray(scip, &values, nlinvars) );
      xortype = -1;

      /* check values for variables which result in solutions which in the end lead to an XOR upgrade */
      for( v = (1 << nlinvars) - 1; v >= 0; --v )
      {
	 int cnt = 0;
	 for( v1 = nlinvars - 1; v1 >= 0; --v1 )
	    if( v & (1 << v1) )
	    {
	       values[v1] = TRUE;
	       ++cnt;
	    }
	    else
	       values[v1] = FALSE;

	 /* at maximum nlinvars values could be set to TRUE */
	 assert(cnt <= nlinvars);

	 SCIP_CALL( checkSolution(scip, linvars, nlinvars, values, activelinvars, lincoefs, firstnlinvars, constant, consdata->lhs, consanddatas, andcoefs, nconsanddatas, cnt, &xortype) );
	 if( xortype == -1 )
	    break;
      }

      SCIPfreeBufferArray(scip, &values);

      assert(xortype >= -1 && xortype <= 1);

      if( xortype >= 0 )
      {
	 (void) SCIPsnprintf(newname, SCIP_MAXSTRLEN, "%s_upgraded", SCIPconsGetName(lincons));

	 SCIP_CALL( SCIPcreateConsXor(scip, &newcons, newname, xortype, nlinvars, linvars,
	       SCIPconsIsInitial(lincons), SCIPconsIsSeparated(lincons), SCIPconsIsEnforced(lincons), SCIPconsIsChecked(lincons),
	       SCIPconsIsPropagated(lincons), SCIPconsIsLocal(lincons), SCIPconsIsModifiable(lincons),
	       SCIPconsIsDynamic(lincons), SCIPconsIsRemovable(lincons), SCIPconsIsStickingAtNode(lincons)) );

	 /* add and release new constraint */
	 SCIP_CALL( SCIPaddCons(scip, newcons) );

	 SCIPdebugMessage("created upgraded XOR constraint:\n");
	 SCIPdebugMessage("old -> ");
	 SCIPdebug( SCIP_CALL( SCIPprintCons(scip, lincons, NULL) ) );
	 SCIPdebugMessage("new -> ");
	 SCIPdebug( SCIP_CALL( SCIPprintCons(scip, newcons, NULL) ) );

	 SCIP_CALL( SCIPreleaseCons(scip, &newcons) );
	 ++(*naddconss);

	 /* delete old constraints */
	 SCIP_CALL( SCIPdelCons(scip, lincons) );
	 SCIP_CALL( SCIPdelCons(scip, cons) );
	 (*ndelconss) += 2;
      }

   TERMINATE2:
      /* delete temporary memory */
      SCIPfreeBufferArray(scip, &activelinvars);
      SCIPfreeBufferArray(scip, &negated);
      SCIPfreeBufferArray(scip, &repvars);
      SCIPfreeBufferArray(scip, &andcoefs);
      SCIPfreeBufferArray(scip, &andress);
      SCIPfreeBufferArray(scip, &lincoefs);
      SCIPfreeBufferArray(scip, &linvars);
      SCIPfreeBufferArray(scip, &allcoefs);
      SCIPfreeBufferArray(scip, &allvars);
   }

   return SCIP_OKAY;
}

/* try upgrading pseudoboolean logicor constraint to a linear constraint and/or remove possible and-constraints */
static
SCIP_RETCODE tryUpgradingLogicor(
   SCIP*const            scip,               /**< SCIP data structure */
   SCIP_CONS*const       cons,               /**< pseudoboolean constraint */
   SCIP_CONSHDLRDATA*const conshdlrdata,     /**< pseudoboolean constraint handler data */
   int*const             ndelconss,          /**< pointer to store number of deleted constraints */
   int*const             naddconss,          /**< pointer to count number of added constraints */
   int*const             nfixedvars,         /**< pointer to store number of fixed variables */
   int*const             nchgcoefs,          /**< pointer to store number of changed coefficients constraints */
   int*const             nchgsides,          /**< pointer to store number of changed sides constraints */
   SCIP_Bool*const       cutoff              /**< pointer to store if a cutoff happened */
   )
{
   CONSANDDATA** consanddatas;
   int nconsanddatas;
   SCIP_CONSDATA* consdata;
   int c;
   int v;
   int v2;
   SCIP_VAR** eqvars;
   int neqvars;
   int nminvars;
   int nmaxvars;

   assert(scip != NULL);
   assert(cons != NULL);
   assert(conshdlrdata != NULL);
   assert(ndelconss != NULL);
   assert(nfixedvars != NULL);
   assert(nchgcoefs != NULL);
   assert(nchgsides != NULL);
   assert(cutoff != NULL);
   assert(SCIPconsIsActive(cons));

   consdata = SCIPconsGetData(cons);
   assert(consdata != NULL);

   consanddatas = consdata->consanddatas;
   nconsanddatas = consdata->nconsanddatas;
   assert(nconsanddatas > 0 && consanddatas != NULL);

   assert(consdata->lincons != NULL);
   assert(consdata->linconstype == SCIP_LOGICOR);

   assert(consanddatas[0] != NULL);
   assert(consanddatas[0]->cons != NULL);

   if( nconsanddatas == 1 )
   {
      CONSANDDATA* consanddata;
      SCIP_VAR** allvars;
      SCIP_Real* allcoefs;
      int nallvars;
      SCIP_VAR** linvars;
      SCIP_Real* lincoefs;
      int nlinvars;
      SCIP_VAR** vars;
      int nvars;
      SCIP_CONS* lincons;
      SCIP_CONS* newcons;
      char newname[SCIP_MAXSTRLEN];
      SCIP_Real lhs;
      SCIP_Real rhs;

      /* if we have only one term left in the logicor constraint, the presolving should be done by the logicor
       * constraint handler
       */
      if( consdata->nlinvars == 0 )
      {
         return SCIP_OKAY;
      }

      /* for every old logicor constraint: sum_i (x_i) + res >= 1 , with an and-constraint of res as the resultant,
       *     which looks like 'res = y_1 * ... * y_n' => sum_i (n * x_i) + sum_j=1^n y_j >= n
       *
       * i.e. x_1 +  x_2 +  x_3 + x_4 * x_5 * x_6 >= 1
       *  => 3x_1 + 3x_2 + 3x_3 + x_4 + x_5 + x_6 >= 3
       */

      lincons = consdata->lincons;

      consanddata = consanddatas[0];
      assert(consanddata != NULL);
      assert(!(consanddata->deleted));

      /* choose correct variable array to add locks for, we only add locks for now valid variables */
      if( consanddata->nnewvars > 0 )
      {
         vars = consanddata->newvars;
         nvars = consanddata->nnewvars;
      }
      else
      {
         vars = consanddata->vars;
         nvars = consanddata->nvars;
      }
      assert(nvars > 0 && vars != NULL);

      lhs = nvars;
      rhs = SCIPinfinity(scip);

      (void) SCIPsnprintf(newname, SCIP_MAXSTRLEN, "%s_upgraded", SCIPconsGetName(lincons));

      SCIP_CALL( SCIPcreateConsLinear(scip, &newcons, newname, 0, NULL, NULL, lhs, rhs,
            SCIPconsIsInitial(lincons), SCIPconsIsSeparated(lincons), SCIPconsIsEnforced(lincons), SCIPconsIsChecked(lincons),
            SCIPconsIsPropagated(lincons), SCIPconsIsLocal(lincons), SCIPconsIsModifiable(lincons),
            SCIPconsIsDynamic(lincons), SCIPconsIsRemovable(lincons), SCIPconsIsStickingAtNode(lincons)) );

      /* check number of linear variables */
      SCIP_CALL( getLinearConsNVars(scip, consdata->lincons, consdata->linconstype, &nallvars) );
      assert(nallvars == consdata->nlinvars + 1);

      nlinvars = consdata->nlinvars;

      /* allocate temporary memory */
      SCIP_CALL( SCIPallocBufferArray(scip, &allvars, nallvars) );
      SCIP_CALL( SCIPallocBufferArray(scip, &allcoefs, nallvars) );
      SCIP_CALL( SCIPallocBufferArray(scip, &linvars, nlinvars) );
      SCIP_CALL( SCIPallocBufferArray(scip, &lincoefs, nlinvars) );

      /* get variables and coefficients */
      SCIP_CALL( getLinearConsVarsData(scip, consdata->lincons, consdata->linconstype, allvars, allcoefs, &nallvars) );
      assert(allvars != NULL && allcoefs != NULL);

      /* calculate all not artificial linear variables */
      SCIP_CALL( getLinVarsAndAndRess(scip, cons, allvars, allcoefs, nallvars, linvars, lincoefs, &nlinvars, NULL, NULL, NULL) );
      assert(nlinvars == consdata->nlinvars);

      /* add linear part to new constraint */
      for( v = 0; v < nlinvars; ++v )
      {
         SCIP_CALL( SCIPaddCoefLinear(scip, newcons, linvars[v], (SCIP_Real) nvars) );
      }

      /* add non-linear part to new constraint */
      for( v = 0; v < nvars; ++v )
      {
         SCIP_CALL( SCIPaddCoefLinear(scip, newcons, vars[v], 1.0) );
      }

      /* add and release new constraint */
      SCIP_CALL( SCIPaddCons(scip, newcons) );

      SCIPdebugMessage("created upgraded linear constraint:\n");
      SCIPdebugMessage("old -> ");
      SCIPdebug( SCIP_CALL( SCIPprintCons(scip, lincons, NULL) ) );
      SCIPdebugMessage("new -> ");
      SCIPdebug( SCIP_CALL( SCIPprintCons(scip, newcons, NULL) ) );

      SCIP_CALL( SCIPreleaseCons(scip, &newcons) );
      ++(*naddconss);

      /* delete old constraints */
      SCIP_CALL( SCIPdelCons(scip, lincons) );
      SCIP_CALL( SCIPdelCons(scip, cons) );
      (*ndelconss) += 2;

      /* delete temporary memory */
      SCIPfreeBufferArray(scip, &lincoefs);
      SCIPfreeBufferArray(scip, &linvars);
      SCIPfreeBufferArray(scip, &allcoefs);
      SCIPfreeBufferArray(scip, &allvars);

      return SCIP_OKAY;
   }

   /* initializing array for variables which can appear in all consanddata objects */
   c = nconsanddatas - 1;
   assert(!(consanddatas[c]->deleted));

   /* choose correct variable array */
   if( consanddatas[c]->nnewvars > 0 )
   {
      neqvars = consanddatas[c]->nnewvars;
      /* allocate temporary memory */
      SCIP_CALL( SCIPduplicateBufferArray(scip, &eqvars, consanddatas[c]->newvars, neqvars) );
   }
   else
   {
      neqvars = consanddatas[c]->nvars;
      /* allocate temporary memory */
      SCIP_CALL( SCIPduplicateBufferArray(scip, &eqvars, consanddatas[c]->vars, neqvars) );
   }
   nminvars = neqvars;
   nmaxvars = neqvars;
   assert(neqvars > 0 && eqvars != NULL);

#ifndef NDEBUG
   /* check that variables are sorted */
   for( v = neqvars - 1; v > 0; --v )
      assert(SCIPvarGetIndex(eqvars[v]) > SCIPvarGetIndex(eqvars[v - 1]));
#endif
   /* computing all variables which appear in all consanddata objects */
   for( --c ; c >= 0; --c )
   {
      CONSANDDATA* consanddata;
      SCIP_VAR** vars;
      int nvars;
      int nneweqvars;

      consanddata = consanddatas[c];
      assert(consanddata != NULL);
      assert(!(consanddatas[c]->deleted));

      /* choose correct variable array to add locks for, we only add locks for now valid variables */
      if( consanddata->nnewvars > 0 )
      {
         vars = consanddata->newvars;
         nvars = consanddata->nnewvars;
      }
      else
      {
         vars = consanddata->vars;
         nvars = consanddata->nvars;
      }
      assert(nvars > 0 && vars != NULL);

#ifndef NDEBUG
      /* check that variables are sorted */
      for( v = nvars - 1; v > 0; --v )
         assert(SCIPvarGetIndex(vars[v]) > SCIPvarGetIndex(vars[v - 1]));
#endif

      /* update minimal number of variables in and-constraint */
      if( nvars < nminvars )
         nminvars = nvars;
      /* update maximal number of variables in and-constraint */
      else if( nvars > nmaxvars )
         nmaxvars = nvars;
      assert(nminvars > 0);
      assert(nminvars <= nmaxvars);

      /* now we only want to handle the easy case where nminvars == nmaxvars 
       * @todo: implement for the othercase too
       */
      if( nminvars < nmaxvars )
         break;

      nneweqvars = 0;
      for( v = 0, v2 = 0; v < neqvars && v2 < nvars; )
      {
         int index1;
         int index2;
         
         assert(eqvars[v] != NULL);
         assert(vars[v2] != NULL);
         index1 = SCIPvarGetIndex(eqvars[v]);
         index2 = SCIPvarGetIndex(vars[v2]);

         /* check which variables are still in all and-constraints */
         if( index1 < index2 )
            ++v;
         else if( index1 > index2 )
            ++v2;
         else
         {
            assert(index1 == index2);
            assert(nneweqvars <= v);

            if( nneweqvars < v )
               eqvars[nneweqvars] = eqvars[v];
            ++nneweqvars;
            ++v; 
            ++v2; 
         }
      }
      neqvars = nneweqvars;

      /* now we only want to handle the easy case where nminvars == neqvars + 1 
       * @todo: implement for the othercase too
       */
      if( nminvars > neqvars + 1 )
         break;

      /* if no variables overlap we have to stop */
      if( neqvars == 0 )
         break;
   }

   /* if all and-constraints in pseudoboolean constraint have some equal variables we can extract them and create a new
    * linear constraint; iff the number of equal variables is equal to the number of variables - 1 in all consanddata
    * objects then the new constraint will not contain any products; if no normal linear variables exist we can fix all
    * equal variables to 1
    *
    * e.g. x1 * x2 + x1 * x3 + x1 * x4 >= 1
    * =>   x1 = 1 /\ x2 + x3 + x4 >= 1
    *
    * e.g. x1 * x2 * x3 + x1 * x2 * x4 + x5 >= 1
    * =>  2x1 + 2x2 + x3 + x4 + 5x5 >= 5
    *
    * e.g. x1 * x2 * x3 + x1 * x4 >= 1
    * =>   x1 = 1 /\ x2 * x3 + x4 >= 1 (constraint is created indirectly, caused by the fixing of x1)
    *
    * @todo: implement the next cases
    *
    * e.g. x1 * x2 * x3 + x1 * x4 + x5 >= 1
    * =>  2x1 + x2 * x3 + x4 + 3x5 >= 3 (x2 * x3 will be a new and-constraint)
    *
    * e.g. x1 * x2 + x1 * x2 * x3 + x4 >= 1
    * =>  x1 + x2 + 2x4 >= 2
    *
    * e.g. x1 * x2 + x1 * x3 + x2 * x3 + sum_i x_i >= 1
    * =>  x1 + x2 + x3 + 2 * sum_i x_i >= 2
    *
    */

   /* Extract additional information ???
    *
    * e.g. x1 * x2 * x4 + x1 * x3 * x5 + x2 * x3 * x6 >= 1
    * =>  extract x1 + x2 + x3 >= 2 
    */

   /* if we have no normal linear variable in the logicor constraint, we can fix all equal variables */
   if( neqvars > 0 && consdata->nlinvars == 0 )
   {
      SCIP_Bool infeasible;
      SCIP_Bool fixed;

      /* fix all equal variable in logicor constraints which have to be one to fulfill the constraint */
      for( v = 0; v < neqvars; ++v )
      {
         /* fix the variable which cannot be one */
         SCIP_CALL( SCIPfixVar(scip, eqvars[v], 1.0, &infeasible, &fixed) );
         if( infeasible )
         {
            SCIPdebugMessage(" -> infeasible fixing\n");
            *cutoff = TRUE;
            goto TERMINATE;
         }
         if( fixed )
            ++(*nfixedvars);
      }

      /* if a complete consanddata object have all variables in common with all other consanddata objects, than we can
       * delete this constraint after fixing all equal variables 
       */
      if( nminvars == neqvars )
      {
         /* delete old constraints */
         SCIP_CALL( SCIPdelCons(scip, consdata->lincons) );
         SCIP_CALL( SCIPdelCons(scip, cons) );
         (*ndelconss) += 2;

         goto TERMINATE;
      }
   }

   /* now the following condition grant us that we can linearize the whole constraint */
   if( neqvars > 0 && nminvars == nmaxvars && nminvars == neqvars + 1 )
   {
      SCIP_CONS* lincons;
      SCIP_CONS* newcons;
      char newname[SCIP_MAXSTRLEN];
      SCIP_Real lhs;
      SCIP_Real rhs;

      lhs = 1.0; 
      rhs = SCIPinfinity(scip); 
      
      lincons = consdata->lincons;

      (void) SCIPsnprintf(newname, SCIP_MAXSTRLEN, "%s_upgraded", SCIPconsGetName(lincons));

      SCIP_CALL( SCIPcreateConsLinear(scip, &newcons, newname, 0, NULL, NULL, lhs, rhs,
            SCIPconsIsInitial(lincons), SCIPconsIsSeparated(lincons), SCIPconsIsEnforced(lincons), SCIPconsIsChecked(lincons),
            SCIPconsIsPropagated(lincons), SCIPconsIsLocal(lincons), SCIPconsIsModifiable(lincons),
            SCIPconsIsDynamic(lincons), SCIPconsIsRemovable(lincons), SCIPconsIsStickingAtNode(lincons)) );

      /* if createcons == TRUE add all variables which are not in the eqvars array to the new constraint with
       * coefficient 1.0 
       */
      for( c = nconsanddatas - 1; c >= 0; --c )
      {
         CONSANDDATA* consanddata;
         SCIP_VAR** vars;
         int nvars;
            
         consanddata = consanddatas[c];
         assert(consanddata != NULL);
         assert(!(consanddatas[c]->deleted));
            
         /* choose correct variable array to add locks for, we only add locks for now valid variables */
         if( consanddata->nnewvars > 0 )
         {
            vars = consanddata->newvars;
            nvars = consanddata->nnewvars;
         }
         else
         {
            vars = consanddata->vars;
            nvars = consanddata->nvars;
         }
         assert(nvars > 0 && vars != NULL);
            
         for( v = 0, v2 = 0; v < neqvars && v2 < nvars; )
         {
            int index1;
            int index2;
               
            assert(eqvars[v] != NULL);
            assert(vars[v2] != NULL);
            index1 = SCIPvarGetIndex(eqvars[v]);
            index2 = SCIPvarGetIndex(vars[v2]);
               
            /* all variables in eqvars array must exist in all and-constraints */
            assert(index1 >= index2);
               
            if( index1 > index2 )
            {
               SCIP_CALL( SCIPaddCoefLinear(scip, newcons, vars[v2], 1.0) );
               ++v2;
            }
            else
            {
               assert(index1 == index2);
               ++v;
               ++v2;
            }
         }

         /* if we did not loop over all variables in the and-constraint, go on and fix variables */
         if( v2 < nvars )
         {
            assert(v == neqvars);
            for( ; v2 < nvars; ++v2)
            {
               SCIP_CALL( SCIPaddCoefLinear(scip, newcons, vars[v2], 1.0) );
            }
         }
         assert(v == neqvars && v2 == nvars);
      }

      /* if we have normal linear variable in the logicor constraint, we did not fix all equal variables and we have to
       * add them with a coefficient of 'nconsanddatas'
       * we have to add also all normal linear variables with a coefficient of 'nconsanddatas * neqvars + 1'
       */
      if( consdata->nlinvars > 0 )
      {
         SCIP_VAR** vars;
         SCIP_Real* coefs;
         int nvars;
         SCIP_VAR** linvars;
         SCIP_Real* lincoefs;
         int nlinvars;

         /* add all equal variables */
         for( v = 0; v < neqvars; ++v )
         {
            SCIP_CALL( SCIPaddCoefLinear(scip, newcons, eqvars[v], (SCIP_Real)nconsanddatas) );
         }

         /* check number of linear variables */
         SCIP_CALL( getLinearConsNVars(scip, consdata->lincons, consdata->linconstype, &nvars) );
         assert(nvars == consdata->nlinvars + consdata->nconsanddatas);

         /* allocate temporary memory */
         SCIP_CALL( SCIPallocBufferArray(scip, &vars, nvars) );
         SCIP_CALL( SCIPallocBufferArray(scip, &coefs, nvars) );
         SCIP_CALL( SCIPallocBufferArray(scip, &linvars, nvars) );
         SCIP_CALL( SCIPallocBufferArray(scip, &lincoefs, nvars) );

         /* get variables and coefficients */ 
         SCIP_CALL( getLinearConsVarsData(scip, consdata->lincons, consdata->linconstype, vars, coefs, &nvars) );
         assert(nvars == 0 || (vars != NULL && coefs != NULL));

#ifndef NDEBUG         
         /* all coefficients have to be 1 */
         for( v = 0; v < nvars; ++v )
            assert(SCIPisEQ(scip, coefs[v], 1.0));
#endif
         /* calculate all not artificial linear variables */
         SCIP_CALL( getLinVarsAndAndRess(scip, cons, vars, coefs, nvars, linvars, lincoefs, &nlinvars, NULL, NULL, NULL) );
         assert(nlinvars == consdata->nlinvars);
         
         /* add all old normal linear variables */
         for( v = 0; v < nlinvars; ++v )
         {
            SCIP_CALL( SCIPaddCoefLinear(scip, newcons, linvars[v], (SCIP_Real)(nconsanddatas * neqvars + 1)) );
         }

         /* reset left hand side to correct value */
         SCIP_CALL( SCIPchgLhsLinear(scip, newcons, (SCIP_Real)(nconsanddatas * neqvars + 1)) );

         /* free temporary memory */
         SCIPfreeBufferArray(scip, &lincoefs);
         SCIPfreeBufferArray(scip, &linvars);
         SCIPfreeBufferArray(scip, &coefs);
         SCIPfreeBufferArray(scip, &vars);
      }

      /* add and release new constraint */
      SCIP_CALL( SCIPaddCons(scip, newcons) );
      
      SCIPdebugMessage("created upgraded linear constraint:\n");
      SCIPdebugMessage("old -> ");
      SCIPdebug( SCIP_CALL( SCIPprintCons(scip, lincons, NULL) ) );
      SCIPdebugMessage("new -> ");
      SCIPdebug( SCIP_CALL( SCIPprintCons(scip, newcons, NULL) ) );
      
      SCIP_CALL( SCIPreleaseCons(scip, &newcons) );
      ++(*naddconss);

      /* delete old constraints */
      SCIP_CALL( SCIPdelCons(scip, lincons) );
      SCIP_CALL( SCIPdelCons(scip, cons) );
      (*ndelconss) += 2;
   }

 TERMINATE:
   /* free temporary memory */
   SCIPfreeBufferArray(scip, &eqvars);

   return SCIP_OKAY;
}

/* try upgrading pseudoboolean setppc constraint to a linear constraint and/or remove possible and-constraints */
static
SCIP_RETCODE tryUpgradingSetppc(
   SCIP*const            scip,               /**< SCIP data structure */
   SCIP_CONS*const       cons,               /**< pseudoboolean constraint */
   SCIP_CONSHDLRDATA*const conshdlrdata,     /**< pseudoboolean constraint handler data */
   int*const             ndelconss,          /**< pointer to store number of deleted constraints */
   int*const             naddconss,          /**< pointer to count number of added constraints */
   int*const             nfixedvars,         /**< pointer to store number of fixed variables */
   int*const             nchgcoefs,          /**< pointer to store number of changed coefficients constraints */
   int*const             nchgsides,          /**< pointer to store number of changed sides constraints */
   SCIP_Bool*const       cutoff              /**< pointer to store if a cutoff happened */
   )
{
   CONSANDDATA** consanddatas;
   int nconsanddatas;
   SCIP_CONSDATA* consdata;
   SCIP_SETPPCTYPE type;
   int c;
   int v;
   int v2;
   SCIP_VAR** eqvars;
   int neqvars;
   int nminvars;
   int nmaxvars;

   assert(scip != NULL);
   assert(cons != NULL);
   assert(conshdlrdata != NULL);
   assert(ndelconss != NULL);
   assert(nfixedvars != NULL);
   assert(nchgcoefs != NULL);
   assert(nchgsides != NULL);
   assert(cutoff != NULL);
   assert(SCIPconsIsActive(cons));

   consdata = SCIPconsGetData(cons);
   assert(consdata != NULL);

   consanddatas = consdata->consanddatas;
   nconsanddatas = consdata->nconsanddatas;
   assert(nconsanddatas > 0 && consanddatas != NULL);

   assert(consdata->lincons != NULL);
   assert(consdata->linconstype == SCIP_SETPPC);

   type = SCIPgetTypeSetppc(scip, consdata->lincons);
   
   switch( type )
   {
   case SCIP_SETPPCTYPE_PARTITIONING:
   case SCIP_SETPPCTYPE_PACKING:
      break;
   case SCIP_SETPPCTYPE_COVERING:
      return SCIP_OKAY;
   default:
      SCIPerrorMessage("unknown setppc type\n");
      return SCIP_INVALIDDATA;
   }

   assert(consanddatas[0] != NULL);
   assert(consanddatas[0]->cons != NULL);

   if( nconsanddatas == 1 )
   {
      /* if we have only one term left in the setppc constraint, the presolving should be done by the setppc constraint handler */
      if( consdata->nlinvars == 0 )
      {
         return SCIP_OKAY;
      }
      
      /* @todo: implement the following */

      /* for each set packing constraint: 
       *     sum_i (x_i) + res <= 1 , with and-constraint of res as the resultant like res = y_1 * ... * y_n
       *  => sum_i (n * x_i) + sum_j=1^n y_j <= n + n-1
       *
       * i.e. x_1 + x_2 + x_3 + x_4*x_5*x_6 <= 1
       *  => 3x_1 + 3x_2 + 3x_3 + x_4 + x_5 + x_6 <= 5
       */

      /* for each set partitioning constraint: 
       *     sum_i (x_i) + res = 1 , with the corresponding and-constraint of res like 
       *                             res = y_1 * ... * y_n 
       *
       *  => n <= sum_i (n * x_i) + sum_j=1^n y_j <= 2 * n - 1 
       *
       * i.e. x_1 + x_2 + x_3 + x_4*x_5*x_6 = 1
       *  => 3 <= 3x_1 + 3x_2 + 3x_3 + x_4 + x_5 + x_6 <= 5
       *
       */

      return SCIP_OKAY;
   }

   if( consdata->nlinvars > 0 )
   {
      /* @todo: */
      return SCIP_OKAY;
   }
   assert(consdata->nlinvars == 0 && nconsanddatas > 1);

   c = nconsanddatas - 1;
   assert(!(consanddatas[c]->deleted));

   /* initializing array for variables which can appear in all consanddata objects */
   if( consanddatas[c]->nnewvars > 0 )
   {
      neqvars = consanddatas[c]->nnewvars;
      /* allocate temporary memory */
      SCIP_CALL( SCIPduplicateBufferArray(scip, &eqvars, consanddatas[c]->newvars, neqvars) );
   }
   else
   {
      neqvars = consanddatas[c]->nvars;
      /* allocate temporary memory */
      SCIP_CALL( SCIPduplicateBufferArray(scip, &eqvars, consanddatas[c]->vars, neqvars) );
   }
   nminvars = neqvars;
   nmaxvars = neqvars;
   assert(neqvars > 0 && eqvars != NULL);

#ifndef NDEBUG
   /* check that variables are sorted */
   for( v = neqvars - 1; v > 0; --v )
      assert(SCIPvarGetIndex(eqvars[v]) > SCIPvarGetIndex(eqvars[v - 1]));
#endif
   
   for( --c ; c >= 0; --c )
   {
      CONSANDDATA* consanddata;
      SCIP_VAR** vars;
      int nvars;
      int nneweqvars;

      consanddata = consanddatas[c];
      assert(consanddata != NULL);
      assert(!(consanddatas[c]->deleted));

      /* choose correct variable array to add locks for, we only add locks for now valid variables */
      if( consanddata->nnewvars > 0 )
      {
         vars = consanddata->newvars;
         nvars = consanddata->nnewvars;
      }
      else
      {
         vars = consanddata->vars;
         nvars = consanddata->nvars;
      }
      assert(nvars > 0 && vars != NULL);

#ifndef NDEBUG
      /* check that variables are sorted */
      for( v = nvars - 1; v > 0; --v )
         assert(SCIPvarGetIndex(vars[v]) > SCIPvarGetIndex(vars[v - 1]));
#endif

      /* update minimal number of variables in and-constraint */
      if( nvars < nminvars )
         nminvars = nvars;
      /* update maximal number of variables in and-constraint */
      else if( nvars > nmaxvars )
         nmaxvars = nvars;
      assert(nminvars > 0);
      assert(nminvars <= nmaxvars);

#if 0
      /* now we only want to handle the easy case where nminvars == nmaxvars 
       * @todo: implement for the othercase too
       */
      if( nminvars < nmaxvars )
         break;
#endif

      nneweqvars = 0;
      for( v = 0, v2 = 0; v < neqvars && v2 < nvars; )
      {
         int index1;
         int index2;
         
         assert(eqvars[v] != NULL);
         assert(vars[v2] != NULL);
         index1 = SCIPvarGetIndex(eqvars[v]);
         index2 = SCIPvarGetIndex(vars[v2]);

         /* check which variables are still in all and-constraints */
         if( index1 < index2 )
            ++v;
         else if( index1 > index2 )
            ++v2;
         else
         {
            assert(index1 == index2);
            assert(nneweqvars <= v);

            if( nneweqvars < v )
               eqvars[nneweqvars] = eqvars[v];
            ++nneweqvars;
            ++v; 
            ++v2; 
         }
      }
      neqvars = nneweqvars;

      /* now we only want to handle the easy case where nminvars == neqvars + 1 
       * @todo: implement for the othercase too
       */
      if( nminvars > neqvars + 1 && type != SCIP_SETPPCTYPE_PARTITIONING)
         break;

      if( neqvars == 0 )
         break;
   }

   /* if all and-constraints in pseudoboolean constraint have the same length and some equal variables we can upgrade
    * the linear constraint and fix some variables in setpartitioning case
    *
    * e.g. x1 * x2 + x1 * x3 + x1 * x4 <= 1
    * =>  3x1 + x2 + x3 + x4 <= 4
    *
    * e.g. x1 * x2 * x3 + x1 * x2 * x4 <= 1
    * =>  2x1 + 2x2 + x3 + x4 <= 5
    *
    * e.g. x1 * x2 + x1 * x2 * x3 + x1 * x2 * x4 <= 1
    * =>  3x1 + 3x2 + x3 + x4 <= 6
    *
    * e.g. x1 * x2 + x1 * x3 == 1
    * =>   x1 = 1 /\ x2 + x3 == 1
    *
    * e.g. x1 * x2 * x3 + x1 * x4 == 1
    * =>   x1 = 1 /\ x2 * x3 + x4 == 1 (constraint is created indirectly, caused by the fixing of x1)
    *
    * e.g. x1 * x2 + x1 * x2 * x3 + x1 * x2 * x4 == 1
    * =>   x1 = 1, x2 = 1, x3 = 0, x4 = 0
    *
    * e.g. x1 * x2 + x1 * x2 * x3 + x1 * x2 * x4 * x5 == 1
    * =>   x1 = 1, x2 = 1, x3 = 0 /\ x4 * x5 == 0
    *
    * @todo: implement the next cases
    *
    * e.g. x1 * x2 * x3 + x1 * x2 * x4 + x5 <= 1
    * =>  2x1 + 2x2 + x3 + x4 + x5 <= 5
    *
    */
   if( neqvars > 0 && ((nminvars == nmaxvars && nminvars == neqvars + 1) || (nminvars == neqvars) || (type == SCIP_SETPPCTYPE_PARTITIONING)) )
   {
      SCIP_CONS* lincons;
      SCIP_CONS* newcons;
      char newname[SCIP_MAXSTRLEN];
      SCIP_Real lhs;
      SCIP_Real rhs;
      SCIP_Bool infeasible;
      SCIP_Bool fixed;
      SCIP_Bool createcons;
      SCIP_Bool deletecons;

      /* determine new sides of linear constraint */
      if( type == SCIP_SETPPCTYPE_PARTITIONING )
      {
         lhs = 1.0; 
         rhs = 1.0; 
      }
      else
      {
         assert(type == SCIP_SETPPCTYPE_PACKING);
         lhs = -SCIPinfinity(scip); 
         rhs = 1.0; 
      }

      /* if one and-constraint was completely contained in all other and-constraints, we have to reduced the right hand
       * side by 1
       */
      if( neqvars == nminvars )
         rhs -= 1.0; 

      createcons = (SCIPisLE(scip, lhs, rhs) && ((nminvars == nmaxvars && nminvars == neqvars + 1) || (nminvars == neqvars)));
      assert(createcons || type == SCIP_SETPPCTYPE_PARTITIONING);

      deletecons = (type == SCIP_SETPPCTYPE_PARTITIONING && nminvars == neqvars);

      lincons = consdata->lincons;

      if( createcons )
      {
         (void) SCIPsnprintf(newname, SCIP_MAXSTRLEN, "%s_upgraded", SCIPconsGetName(lincons));
         
         SCIP_CALL( SCIPcreateConsLinear(scip, &newcons, newname, 0, NULL, NULL, lhs, rhs,
               SCIPconsIsInitial(lincons), SCIPconsIsSeparated(lincons), SCIPconsIsEnforced(lincons), SCIPconsIsChecked(lincons),
               SCIPconsIsPropagated(lincons), SCIPconsIsLocal(lincons), SCIPconsIsModifiable(lincons),
               SCIPconsIsDynamic(lincons), SCIPconsIsRemovable(lincons), SCIPconsIsStickingAtNode(lincons)) );
      }
      
      /* if createcons == TRUE add all variables which are not in the eqvars array to the new constraint with
       * coefficient 1.0 
       *
       * otherwise (if createcons == FALSE) fix all variables to zero which are not in the eqvars array and if we have a
       * set partitioning constraint 
       */
      for( c = nconsanddatas - 1; c >= 0; --c )
      {
         CONSANDDATA* consanddata;
         SCIP_VAR** vars;
         int nvars;
            
         consanddata = consanddatas[c];
         assert(consanddata != NULL);
         assert(!(consanddatas[c]->deleted));
            
         /* choose correct variable array to add locks for, we only add locks for now valid variables */
         if( consanddata->nnewvars > 0 )
         {
            vars = consanddata->newvars;
            nvars = consanddata->nnewvars;
         }
         else
         {
            vars = consanddata->vars;
            nvars = consanddata->nvars;
         }
         assert(nvars > 0 && vars != NULL);

         /* if the consanddata object has at least two more different variables then the equal variables we have to fix the resultant to zero */
         if( deletecons && neqvars + 1 < nvars )
         {
            assert(SCIPgetResultantAnd(scip, consanddata->cons) != NULL);

            /* fix the resultant variable which have to be zero */
            SCIP_CALL( SCIPfixVar(scip, SCIPgetResultantAnd(scip, consanddata->cons), 0.0, &infeasible, &fixed) );
            if( infeasible )
            {
               SCIPdebugMessage(" -> infeasible fixing\n");
               *cutoff = TRUE;
               goto TERMINATE;
            }
            if( fixed )
               ++(*nfixedvars);

            continue;
         }

         /* if the consanddata object has at exactly one more different variable then the equal variables we have to fix it to zero */
         for( v = 0, v2 = 0; v < neqvars && v2 < nvars; )
         {
            int index1;
            int index2;
               
            assert(eqvars[v] != NULL);
            assert(vars[v2] != NULL);
            index1 = SCIPvarGetIndex(eqvars[v]);
            index2 = SCIPvarGetIndex(vars[v2]);

            /* all variables in eqvars array must exist in all and-constraints */
            assert(index1 >= index2);
               
            if( index1 > index2 )
            {
               if( createcons )
               {
                  SCIP_CALL( SCIPaddCoefLinear(scip, newcons, vars[v2], 1.0) );
               }
               else if( deletecons )
               {
                  /* fix the variable which cannot be one */
                  SCIP_CALL( SCIPfixVar(scip, vars[v2], 0.0, &infeasible, &fixed) );
                  if( infeasible )
                  {
                     SCIPdebugMessage(" -> infeasible fixing\n");
                     *cutoff = TRUE;
                     goto TERMINATE;
                  }
                  if( fixed )
                     ++(*nfixedvars);
               }
               ++v2;
            }
            else
            {
               assert(index1 == index2);

               ++v;
               ++v2;
            }
         }

         /* if we did not loop over all variables in the and-constraint, go on and fix variables */
         if( v2 < nvars )
         {
            assert(v == neqvars);
            for( ; v2 < nvars; ++v2)
            {
               if( createcons )
               {
                  SCIP_CALL( SCIPaddCoefLinear(scip, newcons, vars[v2], 1.0) );
               }
               else if( deletecons )
               {
                  /* fix the variable which cannot be one */
                  SCIP_CALL( SCIPfixVar(scip, vars[v2], 0.0, &infeasible, &fixed) );
                  if( infeasible )
                  {
                     SCIPdebugMessage(" -> infeasible fixing\n");
                     *cutoff = TRUE;
                     goto TERMINATE;
                  }
                  if( fixed )
                     ++(*nfixedvars);
               }
            }
         }
         assert(v == neqvars && v2 == nvars);
      }

      /* fix all equal variable in set-partitioning constraints which have to be one, in set-packing constraint we have
       * to add these variable with a coeffcient as big as (nconsanddatas - 1) 
       */
      for( v = 0; v < neqvars; ++v )
      {
         if( type == SCIP_SETPPCTYPE_PARTITIONING )
         {
            /* fix the variable which have to be one */
            SCIP_CALL( SCIPfixVar(scip, eqvars[v], 1.0, &infeasible, &fixed) );
            if( infeasible )
            {
               SCIPdebugMessage(" -> infeasible fixing\n");
               *cutoff = TRUE;
               goto TERMINATE;
            }
            if( fixed )
               ++(*nfixedvars);
         }
         else 
         {
            assert(type == SCIP_SETPPCTYPE_PACKING);
            SCIP_CALL( SCIPaddCoefLinear(scip, newcons, eqvars[v], (SCIP_Real)(nconsanddatas - 1)) );
         }
      }

      /* correct right hand side for set packing constraint */
      if( type == SCIP_SETPPCTYPE_PACKING )
      {
         assert(createcons);
         
         SCIP_CALL( SCIPchgRhsLinear(scip, newcons, rhs + (SCIP_Real)((nconsanddatas - 1) * neqvars)) );
      }

      /* add and release new constraint */
      if( createcons )
      {
         SCIP_CALL( SCIPaddCons(scip, newcons) );

         SCIPdebugMessage("created upgraded linear constraint:\n");
         SCIPdebugMessage("old -> ");
         SCIPdebug( SCIP_CALL( SCIPprintCons(scip, lincons, NULL) ) );
         SCIPdebugMessage("new -> ");
         SCIPdebug( SCIP_CALL( SCIPprintCons(scip, newcons, NULL) ) );

         SCIP_CALL( SCIPreleaseCons(scip, &newcons) );
         ++(*naddconss);

         assert(!deletecons);
         deletecons = TRUE;
      }

      if( deletecons )
      {
         /* delete old constraints */
         SCIP_CALL( SCIPdelCons(scip, lincons) );
         SCIP_CALL( SCIPdelCons(scip, cons) );
         (*ndelconss) += 2;
      }
   }

 TERMINATE:
   /* free temporary memory */
   SCIPfreeBufferArray(scip, &eqvars);

   return SCIP_OKAY;
}

/* try upgrading pseudoboolean constraint to a linear constraint and/or remove possible and-constraints */
static
SCIP_RETCODE tryUpgrading(
   SCIP*const            scip,               /**< SCIP data structure */
   SCIP_CONS*const       cons,               /**< pseudoboolean constraint */
   SCIP_CONSHDLRDATA*const conshdlrdata,     /**< pseudoboolean constraint handler data */
   int*const             ndelconss,          /**< pointer to store number of upgraded constraints */
   int*const             naddconss,          /**< pointer to count number of added constraints */
   int*const             nfixedvars,         /**< pointer to store number of fixed variables */
   int*const             nchgcoefs,          /**< pointer to store number of changed coefficients constraints */
   int*const             nchgsides,          /**< pointer to store number of changed sides constraints */
   SCIP_Bool*const       cutoff              /**< pointer to store if a cutoff happened */
   )
{
#ifndef NDEBUG
   CONSANDDATA** consanddatas;
#endif
   SCIP_CONSDATA* consdata;
   int nvars;

   assert(scip != NULL);
   assert(cons != NULL);
   assert(conshdlrdata != NULL);
   assert(ndelconss != NULL);
   assert(nfixedvars != NULL);
   assert(nchgcoefs != NULL);
   assert(nchgsides != NULL);
   assert(cutoff != NULL);
   assert(SCIPconsIsActive(cons));

   consdata = SCIPconsGetData(cons);
   assert(consdata != NULL);
   assert(consdata->lincons != NULL);

#ifndef NDEBUG
   consanddatas = consdata->consanddatas;
   assert(consdata->nconsanddatas == 0 || consanddatas != NULL);
#endif

   /* if no consanddata-objects in pseudoboolean constraint are left, create the corresponding linear constraint */
   if( consdata->nconsanddatas == 0 )
   {
      if( consdata->linconstype == SCIP_LINEAR )
      {
         SCIP_CALL( SCIPsetUpgradeConsLinear(scip, consdata->lincons, TRUE) );
      }
      /* @TODO: maybe it is better to create everytime a standard linear constraint instead of letting the special
       *        linear constraint stay 
       */
      SCIP_CALL( SCIPdelCons(scip, cons) );
      ++(*ndelconss);

      return SCIP_OKAY;
   }

   /* check number of linear variables */
   SCIP_CALL( getLinearConsNVars(scip, consdata->lincons, consdata->linconstype, &nvars) );
   assert(consdata->nlinvars + consdata->nconsanddatas == nvars);

   switch( consdata->linconstype )
   {
   case SCIP_LINEAR:
      SCIP_CALL( tryUpgradingXor(scip, cons, conshdlrdata, ndelconss, naddconss, nfixedvars, nchgcoefs, nchgsides, cutoff) );
      break;
   case SCIP_LOGICOR:
      SCIP_CALL( tryUpgradingLogicor(scip, cons, conshdlrdata, ndelconss, naddconss, nfixedvars, nchgcoefs, nchgsides, cutoff) );
      break;
   case SCIP_KNAPSACK:
      break;
   case SCIP_SETPPC:
      SCIP_CALL( tryUpgradingSetppc(scip, cons, conshdlrdata, ndelconss, naddconss, nfixedvars, nchgcoefs, nchgsides, cutoff) );
      if( !SCIPconsIsDeleted(cons) )
      {
	 SCIP_CALL( tryUpgradingXor(scip, cons, conshdlrdata, ndelconss, naddconss, nfixedvars, nchgcoefs, nchgsides, cutoff) );
      }
      break;
#if 0
   case SCIP_EQKNAPSACK:
      SCIP_CALL( tryUpgradingXor(scip, cons, conshdlrdata, ndelconss, naddconss, nfixedvars, nchgcoefs, nchgsides, cutoff) );
#endif
   default:
      SCIPerrorMessage("unknown linear constraint type\n");
      return SCIP_INVALIDDATA;
   }

   if( SCIPconsIsDeleted(cons) )
   {
      /* update the uses counter of consandata objects which are used in pseudoboolean constraint, which was deleted and
       * probably delete and-constraints 
       */
      SCIP_CALL( updateConsanddataUses(scip, cons, ndelconss) );
   }

   consdata->upgradetried = TRUE;
  
   return SCIP_OKAY;
}

/* check if we can aggregated some variables */
static
SCIP_RETCODE findAggregation(
   SCIP*const            scip,               /**< SCIP data structure */
   SCIP_CONS*const       cons,               /**< pseudoboolean constraint */
   SCIP_CONSHDLRDATA*const conshdlrdata,     /**< pseudoboolean constraint handler data */
   int*const             ndelconss,          /**< pointer to store number of upgraded constraints */
   int*const             naggrvars,          /**< pointer to store number of aggregated variables */
   SCIP_Bool*const       cutoff              /**< pointer to store if a cutoff happened */
   )
{
   CONSANDDATA** consanddatas;
   SCIP_CONSDATA* consdata;
   SCIP_VAR** allvars;
   int* varcount[2];
   SCIP_VAR** repvars;
   SCIP_Bool* negated;
   SCIP_VAR** vars;
   int nconsanddatas;
   int nvars;
   int zerocount;
   int onecount;
   int twocount;
   int othercount;
   int c;
   int v;
   int i;

   assert(scip != NULL);
   assert(cons != NULL);
   assert(conshdlrdata != NULL);
   assert(ndelconss != NULL);
   assert(naggrvars != NULL);
   assert(cutoff != NULL);
   assert(SCIPconsIsActive(cons));

   if( SCIPconsIsModifiable(cons) )
      return SCIP_OKAY;

   consdata = SCIPconsGetData(cons);
   assert(consdata != NULL);
   assert(consdata->lincons != NULL);

   consanddatas = consdata->consanddatas;
   nconsanddatas = consdata->nconsanddatas;
   assert(nconsanddatas == 0 || consanddatas != NULL);

   /* we have only one special case for aggregations, a set-partinioning constraint */
   if( consdata->linconstype != SCIP_SETPPC || SCIPgetTypeSetppc(scip, consdata->lincons) != SCIP_SETPPCTYPE_PARTITIONING )
      return SCIP_OKAY;

   assert(SCIPisEQ(scip, consdata->rhs, consdata->lhs));
   assert(SCIPisEQ(scip, consdata->rhs, 1.0));

   if( nconsanddatas < 2 || nconsanddatas > 3 )
      return SCIP_OKAY;

#ifndef NDEBUG
   /* check number of linear variables */
   SCIP_CALL( getLinearConsNVars(scip, consdata->lincons, consdata->linconstype, &nvars) );
   assert(consdata->nlinvars + nconsanddatas == nvars);
#endif

   if( consdata->nlinvars != 1 )
      return SCIP_OKAY;

   /* check valid number of variables */
   if( consanddatas[0]->nnewvars > 0 )
      nvars = consanddatas[0]->nnewvars;
   else
      nvars = consanddatas[0]->nvars;

   if( consanddatas[1]->nnewvars > 0 )
   {
      if( nvars != consanddatas[1]->nnewvars )
	 return SCIP_OKAY;
   }
   else if( nvars != consanddatas[1]->nvars )
      return SCIP_OKAY;

   /* allocate temporary memory */
   SCIP_CALL( SCIPallocBufferArray(scip, &allvars, nvars) );
   SCIP_CALL( SCIPallocBufferArray(scip, &(varcount[0]), nvars) );
   BMSclearMemoryArray(varcount[0], nvars);
   SCIP_CALL( SCIPallocBufferArray(scip, &(varcount[1]), nvars) );
   BMSclearMemoryArray(varcount[1], nvars);

   SCIP_CALL( SCIPallocBufferArray(scip, &repvars, nvars) );
   SCIP_CALL( SCIPallocBufferArray(scip, &negated, nvars) );
   BMSclearMemoryArray(negated, nvars);

   /* get valid variables */
   if( consanddatas[nconsanddatas - 1]->nnewvars > 0 )
      vars = consanddatas[nconsanddatas - 1]->newvars;
   else
      vars = consanddatas[nconsanddatas - 1]->vars;

   /* get linear active representation */
   SCIP_CALL( SCIPgetBinvarRepresentatives(scip, nvars, vars, repvars, negated) );
   SCIPsortPtrBool((void**)repvars, negated, SCIPvarCompActiveAndNegated, nvars);

#ifndef NDEBUG
   /* and-constraints have to be merged in order to check for aggregation */
   for( v = 1; v < nvars; ++v )
   {
      SCIP_VAR* var1;
      SCIP_VAR* var2;

      /* it appears that some fixed variables were not yet deleted */
      if( SCIPvarGetLbGlobal(repvars[v-1]) > 0.5 || SCIPvarGetUbGlobal(repvars[v-1]) < 0.5 )
	 goto TERMINATE;

      /* it appears that some fixed variables were not yet deleted */
      if( SCIPvarGetLbGlobal(repvars[v]) > 0.5 || SCIPvarGetUbGlobal(repvars[v]) < 0.5 )
	 goto TERMINATE;

      assert(SCIPvarIsActive(repvars[v]) || (SCIPvarIsNegated(repvars[v]) && SCIPvarIsActive(SCIPvarGetNegationVar(repvars[v]))));
      assert(SCIPvarIsActive(repvars[v-1]) || (SCIPvarIsNegated(repvars[v-1]) && SCIPvarIsActive(SCIPvarGetNegationVar(repvars[v-1]))));
      assert(SCIPvarIsActive(repvars[v]) != negated[v]);
      assert(SCIPvarIsActive(repvars[v-1]) != negated[v-1]);

      var1 = (negated[v-1] ? SCIPvarGetNegationVar(repvars[v-1]) : repvars[v-1]);
      var2 = (negated[v] ? SCIPvarGetNegationVar(repvars[v]) : repvars[v]);
      assert(var1 != var2);
   }
#endif

   /* initializing the statuses of all appearing variables */
   for( v = nvars - 1; v >= 0; --v )
   {
      /* it appears that some fixed variables were not yet deleted */
      if( SCIPvarGetLbGlobal(repvars[v]) > 0.5 || SCIPvarGetUbGlobal(repvars[v]) < 0.5 )
	 goto TERMINATE;

      assert(SCIPvarIsActive(repvars[v]) || (SCIPvarIsNegated(repvars[v]) && SCIPvarIsActive(SCIPvarGetNegationVar(repvars[v]))));
      assert(SCIPvarIsActive(repvars[v]) != negated[v]);

      allvars[v] = negated[v] ? SCIPvarGetNegationVar(repvars[v]) : repvars[v];

      ++(varcount[negated[v]][v]);
   }

   for( c = nconsanddatas - 2; c >= 0; --c )
   {
      int pos = -1;

      /* get valid variables */
      if( consanddatas[nconsanddatas - 1]->nnewvars > 0 )
	 vars = consanddatas[c]->newvars;
      else
	 vars = consanddatas[c]->vars;

      /* need to reset the negated flags */
      BMSclearMemoryArray(negated, nvars);

      /* get linear active representation */
      SCIP_CALL( SCIPgetBinvarRepresentatives(scip, nvars, vars, repvars, negated) );
      SCIPsortPtrBool((void**)repvars, negated, SCIPvarCompActiveAndNegated, nvars);

#ifndef NDEBUG
      /* and-constraints have to be merged in order to check for aggregation */
      for( v = 1; v < nvars; ++v )
      {
	 SCIP_VAR* var1;
	 SCIP_VAR* var2;

	 /* it appears that some fixed variables were not yet deleted */
	 if( SCIPvarGetLbGlobal(repvars[v-1]) > 0.5 || SCIPvarGetUbGlobal(repvars[v-1]) < 0.5 )
	    goto TERMINATE;

	 /* it appears that some fixed variables were not yet deleted */
	 if( SCIPvarGetLbGlobal(repvars[v]) > 0.5 || SCIPvarGetUbGlobal(repvars[v]) < 0.5 )
	    goto TERMINATE;

	 assert(SCIPvarIsActive(repvars[v]) || (SCIPvarIsNegated(repvars[v]) && SCIPvarIsActive(SCIPvarGetNegationVar(repvars[v]))));
	 assert(SCIPvarIsActive(repvars[v-1]) || (SCIPvarIsNegated(repvars[v-1]) && SCIPvarIsActive(SCIPvarGetNegationVar(repvars[v-1]))));
	 assert(SCIPvarIsActive(repvars[v]) != negated[v]);
	 assert(SCIPvarIsActive(repvars[v-1]) != negated[v-1]);

	 var1 = (negated[v-1] ? SCIPvarGetNegationVar(repvars[v-1]) : repvars[v-1]);
	 var2 = (negated[v] ? SCIPvarGetNegationVar(repvars[v]) : repvars[v]);
	 assert(var1 != var2);
      }
#endif

      /* update the statuses of all appearing variables */
      for( v = nvars - 1; v >= 0; --v )
      {
	 /* it appears that some fixed variables were not yet deleted */
	 if( SCIPvarGetLbGlobal(repvars[v]) > 0.5 || SCIPvarGetUbGlobal(repvars[v]) < 0.5 )
	    goto TERMINATE;

	 assert(SCIPvarIsActive(repvars[v]) || (SCIPvarIsNegated(repvars[v]) && SCIPvarIsActive(SCIPvarGetNegationVar(repvars[v]))));
	 assert(SCIPvarIsActive(repvars[v]) != negated[v]);

	 /* we can only find an aggregation if all and constraints have the same variables */
	 if( SCIPsortedvecFindPtr((void**)allvars, SCIPvarCompActiveAndNegated, repvars[v], nvars, &pos) )
	 {
	    assert(pos >= 0 && pos < nvars);

	    ++(varcount[negated[v]][pos]);
	 }
	 else
	    goto TERMINATE;
      }
   }

   zerocount = 0;
   onecount = 0;
   twocount = 0;
   othercount = 0;

   /* count number of multiple appearances of a variable */
   for( i = 1; i >= 0; --i )
   {
      for( v = nvars - 1; v >= 0; --v )
      {
	 assert(SCIPvarIsActive(allvars[v]));

	 if( varcount[i][v] == 0 )
	    ++zerocount;
	 else if( varcount[i][v] == 1 )
	    ++onecount;
	 else if( varcount[i][v] == 2 )
	    ++twocount;
	 else
	    ++othercount;
      }
   }

   /* exactly one variable in all and-constraints appears as active and as negated variable */
   if( othercount == 0 )
   {
      /* we have a constraint in the form of: x1 + x2 * x3 * ... * x_n + ~x2 * x3 * ... * x_n == 1
       * this leads to the aggregation x1 = 1 - x3 * ... * x_n
       */
      if( nconsanddatas == 2 && twocount == nvars - 1 && onecount == 2 && zerocount == 1 )
      {
	 SCIP_VAR** consvars;
	 SCIP_Real* conscoefs;
	 int nconsvars;
	 SCIP_VAR* linvar;
	 SCIP_Real lincoef;
	 int nlinvars;

	 /* allocate temporary memory */
	 SCIP_CALL( SCIPallocBufferArray(scip, &consvars, nvars) );
	 SCIP_CALL( SCIPallocBufferArray(scip, &conscoefs, nvars) );

	 /* get variables and coefficients */
	 SCIP_CALL( getLinearConsVarsData(scip, consdata->lincons, consdata->linconstype, consvars, conscoefs, &nconsvars) );
	 assert(nconsvars == consdata->nlinvars + nconsanddatas);
	 assert(consvars != NULL);
	 assert(conscoefs != NULL);

#ifndef NDEBUG
	 /* all coefficients have to be 1 */
	 for( v = 0; v < nvars; ++v )
	    assert(SCIPisEQ(scip, conscoefs[v], 1.0));
#endif
	 linvar = NULL;

	 /* calculate all not artificial linear variables */
	 SCIP_CALL( getLinVarsAndAndRess(scip, cons, consvars, conscoefs, nconsvars, &linvar, &lincoef, &nlinvars, NULL, NULL, NULL) );
	 assert(nlinvars == 1);
	 assert(linvar != NULL);

	 SCIPfreeBufferArray(scip, &conscoefs);
	 SCIPfreeBufferArray(scip, &consvars);

	 /* if all and-constraints have exactly two variables */
	 if( nvars == 2 )
	 {
	    SCIP_VAR* var;
	    SCIP_Bool breaked;
	    SCIP_Bool redundant;
	    SCIP_Bool infeasible;
	    SCIP_Bool aggregated;

	    var = NULL;
	    breaked = FALSE;

	    /* find necessary variables, which only occur once */
	    for( i = 1; i >= 0; --i )
	    {
	       for( v = nvars - 1; v >= 0; --v )
	       {
		  assert(i == 1 || SCIPvarGetNegatedVar(allvars[v]) != NULL);
		  if( varcount[i][v] == 2 )
		  {
		     var = i ? SCIPvarGetNegatedVar(allvars[v]) : allvars[v];

		     breaked = TRUE;
		     break;
		  }
	       }

	       if( breaked )
		  break;
	    }
	    assert(var != NULL);

	    SCIPdebugMessage("aggregating variables <%s> == 1 - <%s> in pseudoboolean <%s>\n", SCIPvarGetName(linvar), SCIPvarGetName(var), SCIPconsGetName(cons));

	    SCIP_CALL( SCIPaggregateVars(scip, linvar, var, 1.0, 1.0, 1.0, &infeasible, &redundant, &aggregated) );

	    SCIPdebug( SCIP_CALL( SCIPprintCons(scip, cons, NULL) ) );
	    SCIPdebugMessage("aggregation of variables: <%s> == 1 - <%s>, infeasible = %u, aggregated = %u\n", SCIPvarGetName(linvar), SCIPvarGetName(var), infeasible, aggregated);

	    if( infeasible )
	       *cutoff = TRUE;
	    else
	    {
	       if( aggregated )
		  ++(*naggrvars);

	       /* delete old constraints */
	       SCIP_CALL( SCIPdelCons(scip, consdata->lincons) );
	       SCIP_CALL( SCIPdelCons(scip, cons) );
	       (*ndelconss) += 2;
	    }
	 }
#if 0
	 else
	 {
	    /* @todo */
	    /* delete allvars[samepos] from all and-constraints which appear in this pseudoboolean constraint, and delete
	     * all but one of the remaining and-constraint
	     *
	     * it is the same like aggregating linvar with the resultant of the product, which is the same in all and-
	     * constraints without allvars[samepos]
	     *
	     * e.g. x1 + x2*x_3*...x_n + ~x2*x_3*...x_n = 1 => x1 = 1 - x_3*...x_n
	     */
	 }
#endif
      }
      /* we have a constraint in the form of: x1 + x2 * x3 + ~x2 * x3 + ~x2 * ~x3 == 1
       * this leads to the aggregation x1 = x2 * ~x3
       *
       * @todo: implement more general step, that one combination of the variables in the and constraints is missing in
       *        the pseudoboolean constraint, which leads to the same result, that the only linear variable is the
       *        resultant of the missing and-constraint
       */
      else if( nvars == 2 && nconsanddatas == 3 && twocount == 2 && onecount == 2 && zerocount == 0)
      {
	 SCIP_VAR** consvars;
	 SCIP_Real* conscoefs;
	 int nconsvars;
	 SCIP_VAR* linvar;
	 SCIP_Real lincoef;
	 int nlinvars;
	 SCIP_VAR* newandvars[2];
	 SCIP_Bool breaked;
	 SCIP_CONS* newcons;
	 char name[SCIP_MAXSTRLEN];

	 /* allocate temporary memory */
	 SCIP_CALL( SCIPallocBufferArray(scip, &consvars, nvars) );
	 SCIP_CALL( SCIPallocBufferArray(scip, &conscoefs, nvars) );

	 /* get variables and coefficients */
	 SCIP_CALL( getLinearConsVarsData(scip, consdata->lincons, consdata->linconstype, consvars, conscoefs, &nconsvars) );
	 assert(nconsvars == consdata->nlinvars + nconsanddatas);
	 assert(consvars != NULL);
	 assert(conscoefs != NULL);

#ifndef NDEBUG
	 /* all coefficients have to be 1 */
	 for( v = 0; v < nvars; ++v )
	    assert(SCIPisEQ(scip, conscoefs[v], 1.0));
#endif
	 linvar = NULL;

	 /* calculate all not artificial linear variables */
	 SCIP_CALL( getLinVarsAndAndRess(scip, cons, consvars, conscoefs, nconsvars, &linvar, &lincoef, &nlinvars, NULL, NULL, NULL) );
	 assert(nlinvars == 1);
	 assert(linvar != NULL);

	 SCIPfreeBufferArray(scip, &conscoefs);
	 SCIPfreeBufferArray(scip, &consvars);

	 newandvars[0] = NULL;
	 newandvars[1] = NULL;
	 breaked = FALSE;

	 /* find necessary variables, which only occur once */
	 for( i = 1; i >= 0; --i )
	 {
	    for( v = nvars - 1; v >= 0; --v )
	    {
	       assert(i == 1 || SCIPvarGetNegatedVar(allvars[v]) != NULL);
	       if( varcount[i][v] == 1 )
	       {
		  if( newandvars[0] == NULL )
		     newandvars[0] = i ? SCIPvarGetNegatedVar(allvars[v]) : allvars[v];
		  else
		  {
		     assert(newandvars[1] == NULL);
		     newandvars[1] = i ? SCIPvarGetNegatedVar(allvars[v]) : allvars[v];

		     breaked = TRUE;
		     break;
		  }
	       }
	    }

	    if( breaked )
	       break;
	 }
	 assert(newandvars[0] != NULL && newandvars[1] != NULL);

	 (void)SCIPsnprintf(name, SCIP_MAXSTRLEN, "andcons_%s_%s", SCIPconsGetName(cons), SCIPvarGetName(linvar));
	 SCIP_CALL( SCIPcreateConsAnd(scip, &newcons, name, linvar, nvars, newandvars,
	       TRUE, TRUE, TRUE, TRUE, TRUE, FALSE, FALSE, FALSE, FALSE, FALSE) );
	 SCIP_CALL( SCIPaddCons(scip, newcons) );
	 SCIPdebug( SCIP_CALL( SCIPprintCons(scip, newcons, NULL) ) );
	 SCIP_CALL( SCIPreleaseCons(scip, &newcons) );

	 /* delete old constraints */
	 SCIP_CALL( SCIPdelCons(scip, consdata->lincons) );
	 SCIP_CALL( SCIPdelCons(scip, cons) );
	 (*ndelconss) += 2;
      }
   }

   if( SCIPconsIsDeleted(cons) )
   {
      /* update the uses counter of consandata objects which are used in pseudoboolean constraint, which was deleted and
       * probably delete and-constraints
       */
      SCIP_CALL( updateConsanddataUses(scip, cons, ndelconss) );
   }

 TERMINATE:
   /* free temporary memory */
   SCIPfreeBufferArray(scip, &negated);
   SCIPfreeBufferArray(scip, &repvars);
   SCIPfreeBufferArray(scip, &(varcount[1]));
   SCIPfreeBufferArray(scip, &(varcount[0]));
   SCIPfreeBufferArray(scip, &allvars);


   return SCIP_OKAY;
}

#ifdef SCIP_DEBUG
/** check constraint consistency */
static
SCIP_RETCODE checkConsConsistency(
   SCIP*const            scip,               /**< SCIP data structure */
   SCIP_CONS*const       cons                /**< pseudoboolean constraint */
   )
{
   SCIP_CONSDATA* consdata;
   SCIP_VAR** vars;
   SCIP_Real* coefs;
   int nvars;
   SCIP_VAR** linvars;
   SCIP_Real* lincoefs;
   int nlinvars;
   SCIP_VAR** andress;
   SCIP_Real* andcoefs;
   int nandress;
   SCIP_Bool* alreadyfound;
   SCIP_VAR* res;
   int c;
   int v;
   SCIP_Real newlhs;
   SCIP_Real newrhs;
   
   assert(scip != NULL);
   assert(cons != NULL);

   if( SCIPgetStage(scip) == SCIP_STAGE_FREETRANS )
      return SCIP_OKAY;

   assert(SCIPconsIsActive(cons));

   consdata = SCIPconsGetData(cons);
   assert(consdata != NULL);

   /* check standard pointers and sizes */
   assert(consdata->lincons != NULL);
   assert(!SCIPconsIsDeleted(consdata->lincons));
   assert(consdata->linconstype > SCIP_INVALIDCONS);
   assert(consdata->consanddatas != NULL);
   assert(consdata->nconsanddatas > 0);
   assert(consdata->nconsanddatas <= consdata->sconsanddatas);

   /* get sides of linear constraint */
   SCIP_CALL( getLinearConsSides(scip, consdata->lincons, consdata->linconstype, &newlhs, &newrhs) );
   assert(!SCIPisInfinity(scip, newlhs));
   assert(!SCIPisInfinity(scip, -newrhs));
   assert(SCIPisLE(scip, newlhs, newrhs));
   assert(SCIPisEQ(scip, newrhs, consdata->rhs) || SCIPisEQ(scip, newrhs, -consdata->lhs));
   assert(SCIPisEQ(scip, newlhs, consdata->lhs) || SCIPisEQ(scip, newlhs, -consdata->rhs));

   /* check number of linear variables */
   SCIP_CALL( getLinearConsNVars(scip, consdata->lincons, consdata->linconstype, &nvars) );
   assert(nvars == consdata->nlinvars + consdata->nconsanddatas);

   /* get temporary memory */
   SCIP_CALL( SCIPallocBufferArray(scip, &vars, nvars) );
   SCIP_CALL( SCIPallocBufferArray(scip, &coefs, nvars) );
   SCIP_CALL( SCIPallocBufferArray(scip, &linvars, nvars) );
   SCIP_CALL( SCIPallocBufferArray(scip, &lincoefs, nvars) );
   SCIP_CALL( SCIPallocBufferArray(scip, &andress, nvars) );
   SCIP_CALL( SCIPallocBufferArray(scip, &andcoefs, nvars) );
   SCIP_CALL( SCIPallocBufferArray(scip, &alreadyfound, nvars) );
   BMSclearMemoryArray(alreadyfound, nvars);

   /* get variables and coefficients */
   SCIP_CALL( getLinearConsVarsData(scip, consdata->lincons, consdata->linconstype, vars, coefs, &nvars) );
   assert(nvars == 0 || (vars != NULL && coefs != NULL));

   /* calculate all not artificial linear variables and all artificial and-resultants which will be ordered like the
    * 'consanddatas' such that the and-resultant of the and-constraint is the and-resultant in the 'andress' array
    * afterwards
    */
   SCIP_CALL( getLinVarsAndAndRess(scip, cons, vars, coefs, nvars, linvars, lincoefs, &nlinvars, andress, andcoefs, &nandress) );
   assert(nlinvars == consdata->nlinvars);

   for( v = nandress - 1; v >= 0; --v )
   {
      for(c = consdata->nconsanddatas - 1; c >= 0; --c )
      {
         assert(consdata->consanddatas[c] != NULL);
         assert(consdata->consanddatas[c]->cons != NULL);
         res = SCIPgetResultantAnd(scip, consdata->consanddatas[c]->cons);
         assert(res != NULL);
         if( res == andress[v] )
         {
            /* resultant should be either active or a negated variable of an active one */
            assert(SCIPvarIsActive(res) || (SCIPvarIsNegated(res) && SCIPvarIsActive(SCIPvarGetNegationVar(res))));
            assert(!alreadyfound[c]);

            /* all and-resultants should be merged, so it is only allowed that each variable exists one time */
            alreadyfound[c] = TRUE;
            break;
         }
      }
   }

   /* free temporary memory */
   SCIPfreeBufferArray(scip, &alreadyfound);
   SCIPfreeBufferArray(scip, &andcoefs);
   SCIPfreeBufferArray(scip, &andress);
   SCIPfreeBufferArray(scip, &lincoefs);
   SCIPfreeBufferArray(scip, &linvars);
   SCIPfreeBufferArray(scip, &coefs);
   SCIPfreeBufferArray(scip, &vars);

   return SCIP_OKAY;
}
#endif


/*
 * Callback methods of constraint handler
 */

/** copy method for constraint handler plugins (called when SCIP copies plugins) */
static
SCIP_DECL_CONSHDLRCOPY(conshdlrCopyPseudoboolean)
{  /*lint --e{715}*/
   assert(scip != NULL);
   assert(conshdlr != NULL);
   assert(strcmp(SCIPconshdlrGetName(conshdlr), CONSHDLR_NAME) == 0);
   
   /* call inclusion method of constraint handler */
   SCIP_CALL( SCIPincludeConshdlrPseudoboolean(scip) );

   *valid = TRUE;

   return SCIP_OKAY;
}

/** destructor of constraint handler to free constraint handler data (called when SCIP is exiting) */
static
SCIP_DECL_CONSFREE(consFreePseudoboolean)
{  /*lint --e{715}*/
   SCIP_CONSHDLRDATA* conshdlrdata;

   assert(scip != NULL);
   assert(conshdlr != NULL);
   assert(strcmp(SCIPconshdlrGetName(conshdlr), CONSHDLR_NAME) == 0);

   /* free constraint handler data */
   conshdlrdata = SCIPconshdlrGetData(conshdlr);
   assert(conshdlrdata != NULL);

   SCIP_CALL( conshdlrdataFree(scip, &conshdlrdata) );
   
   SCIPconshdlrSetData(conshdlr, NULL);

   return SCIP_OKAY;
}


/** initialization method of constraint handler (called after problem was transformed) */
static
SCIP_DECL_CONSINIT(consInitPseudoboolean)
{  /*lint --e{715}*/
   SCIP_CONSHDLRDATA* conshdlrdata;
   int c;

   assert(scip != NULL);
   assert(conshdlr != NULL);
   assert(strcmp(SCIPconshdlrGetName(conshdlr), CONSHDLR_NAME) == 0);

   conshdlrdata = SCIPconshdlrGetData(conshdlr);
   assert(conshdlrdata != NULL);

   /* check each constraint and get transformed constraints */
   for( c = conshdlrdata->nallconsanddatas - 1; c >= 0; --c )
   {
      SCIP_CONS* andcons;
      SCIP_VAR** vars;
      int nvars;
      int v;
      SCIP_VAR* resultant;
      
      assert(conshdlrdata->allconsanddatas[c] != NULL);
      assert(conshdlrdata->allconsanddatas[c]->newvars == NULL);

      vars = conshdlrdata->allconsanddatas[c]->vars;
      nvars = conshdlrdata->allconsanddatas[c]->nvars;
      assert(vars != NULL || nvars == 0);
         
      /* get transformed variables */
      SCIP_CALL( SCIPgetTransformedVars(scip, nvars, vars, vars) );

      /* resort variables in transformed problem, because the order might change while tranforming */
      SCIPsortPtr((void**)vars, SCIPvarComp, nvars);
      
      /* do not capture after restart */
      if( SCIPgetNRuns(scip) < 1 )
      {
         /* capture all variables */
         for( v = nvars - 1; v >= 0; --v )
         {
            SCIP_CALL( SCIPcaptureVar(scip, vars[v]) );
         }
      }

      andcons = conshdlrdata->allconsanddatas[c]->cons;
      assert(andcons != NULL);

      conshdlrdata->allconsanddatas[c]->origcons = andcons;

      /* in a restart the constraints might already be transformed */
      if( !SCIPconsIsTransformed(andcons) )
      {
         SCIP_CONS* transcons;
         
         SCIP_CALL( SCIPgetTransformedCons(scip, andcons, &transcons) );

         if( transcons == NULL )
         {
            conshdlrdata->allconsanddatas[c]->origcons = NULL;
            continue;
         }

         assert( transcons != NULL );
         conshdlrdata->allconsanddatas[c]->cons = transcons;
         
         resultant = SCIPgetResultantAnd(scip, transcons);
         /* insert new mapping */
         assert(!SCIPhashmapExists(conshdlrdata->hashmap, (void*)resultant));
         SCIP_CALL( SCIPhashmapInsert(conshdlrdata->hashmap, (void*)resultant, (void*)(conshdlrdata->allconsanddatas[c])) );

         /* capture constraint */
         SCIP_CALL( SCIPcaptureCons(scip, conshdlrdata->allconsanddatas[c]->cons) );
      }
      resultant = SCIPgetResultantAnd(scip, conshdlrdata->allconsanddatas[c]->cons);
      assert(SCIPhashmapExists(conshdlrdata->hashmap, (void*)resultant));
   }

   /* check each constraint and get transformed constraints */
   for( c = nconss - 1; c >= 0; --c )
   {
      SCIP_CONSDATA* consdata;
      SCIP_CONS* cons;

      assert(conss != NULL);

      cons = conss[c];
      assert(cons != NULL);
      assert(SCIPconsIsTransformed(cons));

      consdata = SCIPconsGetData(cons);
      assert(consdata != NULL);

      /* if not happend already, get transformed linear constraint */
      assert(consdata->lincons != NULL);
      assert(consdata->linconstype > SCIP_INVALIDCONS);

      /* in a restart the linear constraint might already be transformed */
      if( !SCIPconsIsTransformed(consdata->lincons) )
      {
         SCIP_CONS* transcons;

         SCIP_CALL( SCIPgetTransformedCons(scip, consdata->lincons, &transcons) );
         assert( transcons != NULL );

         /* we want to check all tranformed constraints */
         SCIP_CALL( SCIPsetConsChecked(scip, transcons, SCIPconsIsChecked(cons)) );

         SCIP_CALL( SCIPcaptureCons(scip, transcons) );
         consdata->lincons = transcons;
      }
   }

   return SCIP_OKAY;
}

/** deinitialization method of constraint handler (called before transformed problem is freed) */
static
SCIP_DECL_CONSEXIT(consExitPseudoboolean)
{  /*lint --e{715}*/
   SCIP_CONSHDLRDATA* conshdlrdata;
   CONSANDDATA** allconsanddatas;
   int c;
   int nallconsanddatas;

   assert(scip != NULL);
   assert(conshdlr != NULL);
   assert(strcmp(SCIPconshdlrGetName(conshdlr), CONSHDLR_NAME) == 0);
   assert(nconss == 0 || conss != NULL);

   /* free constraint handler data */
   conshdlrdata = SCIPconshdlrGetData(conshdlr);
   assert(conshdlrdata != NULL);

   allconsanddatas = conshdlrdata->allconsanddatas;
   nallconsanddatas = conshdlrdata->nallconsanddatas;
 
   /* release and-constraints */
   for( c = nallconsanddatas - 1; c >= 0; --c )
   {
      if( allconsanddatas[c] != NULL && !(allconsanddatas[c]->deleted) )
      {
         SCIP_VAR** vars;
         int nvars;
         int v;

         vars = allconsanddatas[c]->vars;
         nvars = allconsanddatas[c]->nvars;
         assert(vars != NULL || nvars == 0);
         
         /* release all variables */
         for( v = nvars - 1; v >= 0; --v )
         {
            /* in original problem the variables was already deleted */
            assert(vars[v] != NULL);
            SCIP_CALL( SCIPreleaseVar(scip, &vars[v]) );
         }
         
         assert(allconsanddatas[c]->nnewvars == 0);

         /* in original problem the constraint was already deleted */
         assert(allconsanddatas[c]->cons != NULL);
         SCIP_CALL( SCIPreleaseCons(scip, &(allconsanddatas[c]->cons)) );
      }
      if( allconsanddatas[c]->origcons != NULL )
      { 
         SCIP_CALL( SCIPreleaseCons(scip, &(allconsanddatas[c]->origcons)) );
      }
   }

   /* clear constraint handler data */
   SCIP_CALL( conshdlrdataClear(scip, &conshdlrdata) );

   return SCIP_OKAY;
}

/** presolving initialization method of constraint handler (called when presolving is about to begin) */
static
SCIP_DECL_CONSINITPRE(consInitprePseudoboolean)
{  /*lint --e{715}*/
   SCIP_CONSHDLRDATA* conshdlrdata;
   int c;

   assert(scip != NULL);
   assert(conshdlr != NULL);
   assert(strcmp(SCIPconshdlrGetName(conshdlr), CONSHDLR_NAME) == 0);

   conshdlrdata = SCIPconshdlrGetData(conshdlr);
   assert(conshdlrdata != NULL);

   *result = SCIP_FEASIBLE;

   /* decompose all pseudo boolean constraints into a "linear" constraint and "and" constraints */
   if( conshdlrdata->decomposeindicatorpbcons || conshdlrdata->decomposenormalpbcons )
   {
      for( c = 0; c < nconss; ++c )
      {
         SCIP_CONS* cons;
         SCIP_CONSDATA* consdata;
         SCIP_VAR** vars;
         SCIP_Real* coefs;
         int nvars;
 
         cons = conss[c];
         assert(cons != NULL);

         consdata = SCIPconsGetData(cons);
         assert(consdata != NULL);

         /* gets number of variables in linear constraint */
         SCIP_CALL( getLinearConsNVars(scip, consdata->lincons, consdata->linconstype, &nvars) );
         
         /* allocate temporary memory */
         SCIP_CALL( SCIPallocBufferArray(scip, &vars, nvars) );
         SCIP_CALL( SCIPallocBufferArray(scip, &coefs, nvars) );
         
         /* get variables and coefficient of linear constraint */
         SCIP_CALL( getLinearConsVarsData(scip, consdata->lincons, consdata->linconstype, vars, coefs, &nvars) );
         assert(nvars == 0 || (vars != NULL && coefs != NULL));

         if( consdata->issoftcons && conshdlrdata->decomposeindicatorpbcons )
         {
            SCIP_VAR* negindvar;
            char name[SCIP_MAXSTRLEN];
            SCIP_Real lhs;
            SCIP_Real rhs;
            SCIP_Bool initial;
            SCIP_Bool updateandconss;
            int v;
#if USEINDICATOR == FALSE
            SCIP_CONS* lincons;
            SCIP_Real maxact;
            SCIP_Real minact;
            SCIP_Real lb;
            SCIP_Real ub;
#else
            SCIP_CONS* indcons;
#endif         

            assert(consdata->weight != 0);
            assert(consdata->indvar != NULL);

            /* if it is a soft constraint, there should be no integer variable */
            assert(consdata->intvar == NULL);

            /* get negation of indicator variable */
            SCIP_CALL( SCIPgetNegatedVar(scip, consdata->indvar, &negindvar) );
            assert(negindvar != NULL);

            /* get sides of linear constraint */
            SCIP_CALL( getLinearConsSides(scip, consdata->lincons, consdata->linconstype, &lhs, &rhs) );
            assert(!SCIPisInfinity(scip, lhs));
            assert(!SCIPisInfinity(scip, -rhs));
            assert(SCIPisLE(scip, lhs, rhs));

            updateandconss = FALSE;

#if USEINDICATOR == FALSE
            maxact = 0.0;
            minact = 0.0;
            
            /* adding all linear coefficients up */
            for( v = nvars - 1; v >= 0; --v )
               if( coefs[v] > 0 )
                  maxact += coefs[v];
               else
                  minact += coefs[v];

            if( SCIPisInfinity(scip, maxact) )
            {
               SCIPwarningMessage("maxactivity = %g exceed infinity value.\n", maxact);
            }
            if( SCIPisInfinity(scip, -minact) )
            {
               SCIPwarningMessage("minactivity = %g exceed -infinity value.\n", minact);
            }

            /* @todo check whether it's better to set the initial flag to false */         
            initial = SCIPconsIsInitial(cons); /* FALSE; */

            /* first soft constraints for lhs */
            if( !SCIPisInfinity(scip, -lhs) )
            {
               /* first we are modelling the feasibility of the soft constraint by adding a slack variable */
               /* we ensure that if indvar == 1 => (a^T*x + ub*indvar >= lhs) */
               ub = lhs - minact;

               (void) SCIPsnprintf(name, SCIP_MAXSTRLEN, "%s_lhs_part1", SCIPconsGetName(cons));
               
               SCIP_CALL( SCIPcreateConsLinear(scip, &lincons, name, nvars, vars, coefs, lhs, SCIPinfinity(scip),
                     initial, SCIPconsIsSeparated(cons), SCIPconsIsEnforced(cons), SCIPconsIsChecked(cons),
                     SCIPconsIsPropagated(cons), SCIPconsIsLocal(cons), SCIPconsIsModifiable(cons),
                     SCIPconsIsDynamic(cons), SCIPconsIsRemovable(cons), SCIPconsIsStickingAtNode(cons)) );

               /* update and constraint flags */
               SCIP_CALL( updateAndConss(scip, cons) );
               updateandconss = TRUE;
            
               /* add artificial indicator variable */
               SCIP_CALL( SCIPaddCoefLinear(scip, lincons, consdata->indvar, ub) );
      
               SCIP_CALL( SCIPaddCons(scip, lincons) );
               SCIPdebug( SCIP_CALL( SCIPprintCons(scip, lincons, NULL) ) );
               SCIP_CALL( SCIPreleaseCons(scip, &lincons) );
      
               /* second we are modelling the implication that if the slack variable is on( negation is off), the constraint
                * is disabled, so only the cost arise if the slack variable is necessary */
               /* indvar == 1 => (a^T*x (+ ub * negindvar) <= lhs - 1) */
               ub = lhs - maxact - 1;
      
               (void) SCIPsnprintf(name, SCIP_MAXSTRLEN, "%s_lhs_part2", SCIPconsGetName(cons));

               SCIP_CALL( SCIPcreateConsLinear(scip, &lincons, name, nvars, vars, coefs, -SCIPinfinity(scip), lhs - 1,
                     initial, SCIPconsIsSeparated(cons), SCIPconsIsEnforced(cons), SCIPconsIsChecked(cons),
                     SCIPconsIsPropagated(cons), SCIPconsIsLocal(cons), SCIPconsIsModifiable(cons),
                     SCIPconsIsDynamic(cons), SCIPconsIsRemovable(cons), SCIPconsIsStickingAtNode(cons)) );
               
               /* add artificial indicator variable */
               SCIP_CALL( SCIPaddCoefLinear(scip, lincons, negindvar, ub) );
            
               SCIP_CALL( SCIPaddCons(scip, lincons) );
               SCIPdebug( SCIP_CALL( SCIPprintCons(scip, lincons, NULL) ) );
               SCIP_CALL( SCIPreleaseCons(scip, &lincons) );
            }
   
            /* second soft constraints for rhs */
            if( !SCIPisInfinity(scip, rhs) )
            {
               /* first we are modelling the feasibility of the soft-constraint by adding a slack variable */
               /* indvar == 1 => (a^T*x + lb * indvar <= rhs) */
               lb = rhs - maxact;
               
               (void) SCIPsnprintf(name, SCIP_MAXSTRLEN, "%s_rhs_part1", SCIPconsGetName(cons));

               SCIP_CALL( SCIPcreateConsLinear(scip, &lincons, name, nvars, vars, coefs, -SCIPinfinity(scip), rhs,
                     initial, SCIPconsIsSeparated(cons), SCIPconsIsEnforced(cons), SCIPconsIsChecked(cons),
                     SCIPconsIsPropagated(cons), SCIPconsIsLocal(cons), SCIPconsIsModifiable(cons),
                     SCIPconsIsDynamic(cons), SCIPconsIsRemovable(cons), SCIPconsIsStickingAtNode(cons)) );

               if( !updateandconss )
               {
                  /* update and constraint flags */
                  SCIP_CALL( updateAndConss(scip, cons) );
               }
               
               /* add artificial indicator variable */
               SCIP_CALL( SCIPaddCoefLinear(scip, lincons, consdata->indvar, lb) );
      
               SCIP_CALL( SCIPaddCons(scip, lincons) );
               SCIPdebug( SCIP_CALL( SCIPprintCons(scip, lincons, NULL) ) );
               SCIP_CALL( SCIPreleaseCons(scip, &lincons) );
            
               /* second we are modelling the implication that if the slack variable is on( negation is off), the constraint
                * is disabled, so only the cost arise if the slack variable is necessary */
               /* indvar == 1 => (a^T*x (+ lb * negindvar) >= rhs + 1) */
               lb = rhs - minact + 1;
      
               (void) SCIPsnprintf(name, SCIP_MAXSTRLEN, "%s_rhs_part2", SCIPconsGetName(cons));

               SCIP_CALL( SCIPcreateConsLinear(scip, &lincons, name, nvars, vars, coefs, rhs + 1, SCIPinfinity(scip),
                     initial, SCIPconsIsSeparated(cons), SCIPconsIsEnforced(cons), SCIPconsIsChecked(cons),
                     SCIPconsIsPropagated(cons), SCIPconsIsLocal(cons), SCIPconsIsModifiable(cons),
                     SCIPconsIsDynamic(cons), SCIPconsIsRemovable(cons), SCIPconsIsStickingAtNode(cons)) );

               /* add artificial indicator variable */
               SCIP_CALL( SCIPaddCoefLinear(scip, lincons, negindvar, lb) );
      
               SCIP_CALL( SCIPaddCons(scip, lincons) );
               SCIPdebug( SCIP_CALL( SCIPprintCons(scip, lincons, NULL) ) );
               SCIP_CALL( SCIPreleaseCons(scip, &lincons) );
            }
#else /* with indicator */
            /* @todo check whether it's better to set the initial flag to false */         
            initial = SCIPconsIsInitial(cons); /* FALSE; */

            if( !SCIPisInfinity(scip, rhs) )
            {
               /* first we are modelling the implication that if the negation of the indicator variable is on, the constraint
                * is enabled */
               /* indvar == 0 => a^T*x <= rhs */

               (void) SCIPsnprintf(name, SCIP_MAXSTRLEN, "%s_rhs_ind", SCIPconsGetName(cons));

               SCIP_CALL( SCIPcreateConsIndicator(scip, &indcons, name, negindvar, nvars, vars, coefs, rhs,
                     initial, SCIPconsIsSeparated(cons), SCIPconsIsEnforced(cons), SCIPconsIsChecked(cons),
                     SCIPconsIsPropagated(cons), SCIPconsIsLocal(cons), 
                     SCIPconsIsDynamic(cons), SCIPconsIsRemovable(cons), SCIPconsIsStickingAtNode(cons)) );

               /* update and constraint flags */
               SCIP_CALL( updateAndConss(scip, cons) );
               updateandconss = TRUE;

               SCIP_CALL( SCIPaddCons(scip, indcons) );
               SCIPdebug( SCIP_CALL( SCIPprintCons(scip, indcons, NULL) ) );
               SCIP_CALL( SCIPreleaseCons(scip, &indcons) );
            }
   
            if( !SCIPisInfinity(scip, -lhs) )
            {
               /* second we are modelling the implication that if the negation of the indicator variable is on, the constraint
                * is enabled */
               /* change the a^T*x >= lhs to -a^Tx<= -lhs, for indicator constraint */

               for( v = nvars - 1; v >= 0; --v )
                  coefs[v] *= -1;

               (void) SCIPsnprintf(name, SCIP_MAXSTRLEN, "%s_lhs_ind", SCIPconsGetName(cons));

               SCIP_CALL( SCIPcreateConsIndicator(scip, &indcons, name, negindvar, nvars, vars, coefs, -lhs,
                     initial, SCIPconsIsSeparated(cons), SCIPconsIsEnforced(cons), SCIPconsIsChecked(cons),
                     SCIPconsIsPropagated(cons), SCIPconsIsLocal(cons),
                     SCIPconsIsDynamic(cons), SCIPconsIsRemovable(cons), SCIPconsIsStickingAtNode(cons)) );

               if( !updateandconss )
               {
                  /* update and constraint flags */
                  SCIP_CALL( updateAndConss(scip, cons) );
               }

               SCIP_CALL( SCIPaddCons(scip, indcons) );
               SCIPdebug( SCIP_CALL( SCIPprintCons(scip, indcons, NULL) ) );
               SCIP_CALL( SCIPreleaseCons(scip, &indcons) );
            }
#endif
            /* remove pseudo boolean and corresponding linear constraint, new linear constraints were created,
             * and-constraints still active
             */
            SCIP_CALL( SCIPdelCons(scip, consdata->lincons) );
            SCIP_CALL( SCIPdelCons(scip, cons) );
         }
         /* no soft constraint */
         else if( !consdata->issoftcons && conshdlrdata->decomposenormalpbcons )
         {
            if( consdata->linconstype == SCIP_LINEAR )
            {
               /* todo: maybe better create a new linear constraint and let scip do the upgrade */
               
               /* mark linear constraint not to be upgraded - otherwise we loose control over it */
               SCIP_CALL( SCIPsetUpgradeConsLinear(scip, consdata->lincons, TRUE) );
            }
         
            /* update and constraint flags */
            SCIP_CALL( updateAndConss(scip, cons) );

#if 0 // not implemented correctly 
            if( consdata->intvar != NULL )
            {
               /* add auxiliary integer variables to linear constraint */
               SCIP_CALL( SCIPaddCoefLinear(scip, lincons, consdata->intvar, -1.0) );
            }
#endif
            /* remove pseudo boolean constraint, old linear constraint is still active, and-constraints too */
            SCIP_CALL( SCIPdelCons(scip, cons) );
         }

         /* free temporary memory */
         SCIPfreeBufferArray(scip, &coefs);
         SCIPfreeBufferArray(scip, &vars);
      }
   }
   
   return SCIP_OKAY;
}


/** presolving deinitialization method of constraint handler (called after presolving has been finished) */
#if 0
static
SCIP_DECL_CONSEXITPRE(consExitprePseudoboolean)
{  /*lint --e{715}*/
   SCIPerrorMessage("method of pseudoboolean constraint handler not implemented yet\n");
   SCIPABORT(); /*lint --e{527}*/

   return SCIP_OKAY;
}
#else
#define consExitprePseudoboolean NULL
#endif


/** solving process initialization method of constraint handler (called when branch and bound process is about to begin) */
#if 0
static
SCIP_DECL_CONSINITSOL(consInitsolPseudoboolean)
{  /*lint --e{715}*/
   SCIPerrorMessage("method of pseudoboolean constraint handler not implemented yet\n");
   SCIPABORT(); /*lint --e{527}*/

   return SCIP_OKAY;
}
#else
#define consInitsolPseudoboolean NULL
#endif


/** solving process deinitialization method of constraint handler (called before branch and bound process data is freed) */
#if 0
static
SCIP_DECL_CONSEXITSOL(consExitsolPseudoboolean)
{  /*lint --e{715}*/
   SCIPerrorMessage("method of pseudoboolean constraint handler not implemented yet\n");
   SCIPABORT(); /*lint --e{527}*/

   return SCIP_OKAY;
}
#else
#define consExitsolPseudoboolean NULL
#endif


/** frees specific constraint data */
static
SCIP_DECL_CONSDELETE(consDeletePseudoboolean)
{  /*lint --e{715}*/
   SCIP_CONSHDLRDATA* conshdlrdata;

   assert(scip != NULL);
   assert(conshdlr != NULL);
   assert(cons != NULL);
   assert(consdata != NULL);
   assert(*consdata != NULL);
   assert(strcmp(SCIPconshdlrGetName(conshdlr), CONSHDLR_NAME) == 0);

   conshdlrdata = SCIPconshdlrGetData(conshdlr);
   assert(conshdlrdata != NULL);

   /* count number of used consanddata objects in original problem */
   if( SCIPconsIsOriginal(cons) )
      conshdlrdata->noriguses -= (*consdata)->nconsanddatas;

   /* free pseudo boolean constraint */
   SCIP_CALL( consdataFree(scip, consdata) );

   /* if original constraint got deleted, than we have to clear the constraint handler data */
   if( conshdlrdata->noriguses == 0 )
   {
      /* clear constraint handler data */
      SCIP_CALL( conshdlrdataClear(scip, &conshdlrdata) );
   }

   return SCIP_OKAY;
}

/** transforms constraint data into data belonging to the transformed problem */ 
static
SCIP_DECL_CONSTRANS(consTransPseudoboolean)
{  /*lint --e{715}*/
#ifndef NDEBUG
   SCIP_CONSHDLRDATA* conshdlrdata;
#endif
   SCIP_CONSDATA* sourcedata;
   SCIP_CONSDATA* targetdata;
   SCIP_CONS** andconss;
   int c;

   assert(scip != NULL);
   assert(conshdlr != NULL);
   assert(strcmp(SCIPconshdlrGetName(conshdlr), CONSHDLR_NAME) == 0);
   assert(SCIPgetStage(scip) == SCIP_STAGE_TRANSFORMING);
   assert(sourcecons != NULL);
   assert(targetcons != NULL);

   sourcedata = SCIPconsGetData(sourcecons);
   assert(sourcedata != NULL);

#ifndef NDEBUG
   /* get constraint handler data */
   conshdlrdata = SCIPconshdlrGetData(conshdlr);
   assert(conshdlrdata != NULL);
#endif

   assert(sourcedata->nconsanddatas == 0 || sourcedata->consanddatas != NULL);

   /* allocate temporary memory */
   SCIP_CALL( SCIPallocBufferArray(scip, &andconss, sourcedata->nconsanddatas) );

   /* copy and-constraints */
   for( c = sourcedata->nconsanddatas - 1; c >= 0; --c )
   {
      assert(sourcedata->consanddatas[c] != NULL);
      andconss[c] = sourcedata->consanddatas[c]->cons;
      assert(andconss[c] != NULL);
   }

   /* create pseudoboolean constraint data for target constraint */
   SCIP_CALL( consdataCreate(scip, conshdlr, &targetdata, sourcedata->lincons, sourcedata->linconstype, 
         andconss, sourcedata->andcoefs, sourcedata->nconsanddatas,     
         sourcedata->indvar, sourcedata->weight, sourcedata->issoftcons, sourcedata->intvar, sourcedata->lhs, sourcedata->rhs) );

   /* free temporary memory */
   SCIPfreeBufferArray(scip, &andconss);

   /* create target constraint */
   SCIP_CALL( SCIPcreateCons(scip, targetcons, SCIPconsGetName(sourcecons), conshdlr, targetdata,
         SCIPconsIsInitial(sourcecons), SCIPconsIsSeparated(sourcecons), SCIPconsIsEnforced(sourcecons),
         SCIPconsIsChecked(sourcecons), SCIPconsIsPropagated(sourcecons),
         SCIPconsIsLocal(sourcecons), SCIPconsIsModifiable(sourcecons),
         SCIPconsIsDynamic(sourcecons), SCIPconsIsRemovable(sourcecons), SCIPconsIsStickingAtNode(sourcecons)) );

   return SCIP_OKAY;
}


/** LP initialization method of constraint handler */
#if 0
static
SCIP_DECL_CONSINITLP(consInitlpPseudoboolean)
{  /*lint --e{715}*/
   SCIPerrorMessage("method of pseudoboolean constraint handler not implemented yet\n");
   SCIPABORT(); /*lint --e{527}*/

   return SCIP_OKAY;
}
#else
#define consInitlpPseudoboolean NULL
#endif


/** separation method of constraint handler for LP solutions */
#if 0
static
SCIP_DECL_CONSSEPALP(consSepalpPseudoboolean)
{  /*lint --e{715}*/
   SCIPerrorMessage("method of pseudoboolean constraint handler not implemented yet\n");
   SCIPABORT(); /*lint --e{527}*/

   return SCIP_OKAY;
}
#else
#define consSepalpPseudoboolean NULL
#endif


/** separation method of constraint handler for arbitrary primal solutions */
#if 0
static
SCIP_DECL_CONSSEPASOL(consSepasolPseudoboolean)
{  /*lint --e{715}*/
   SCIPerrorMessage("method of pseudoboolean constraint handler not implemented yet\n");
   SCIPABORT(); /*lint --e{527}*/

   return SCIP_OKAY;
}
#else
#define consSepasolPseudoboolean NULL
#endif


/** constraint enforcing method of constraint handler for LP solutions */
#if 1
static
SCIP_DECL_CONSENFOLP(consEnfolpPseudoboolean)
{  /*lint --e{715}*/
   SCIP_Bool violated;

   assert(scip != NULL);
   assert(conshdlr != NULL);
   assert(strcmp(SCIPconshdlrGetName(conshdlr), CONSHDLR_NAME) == 0);
   assert(result != NULL);

   violated = FALSE;
   
   /* check all and-constraints */
   if( !violated )
   {
      SCIP_CALL( checkAndConss(scip, conshdlr, NULL, &violated) );
   }
   
   if( violated )
      *result = SCIP_INFEASIBLE;
   else
      *result = SCIP_FEASIBLE;
   
   return SCIP_OKAY;
}
#else
#define consEnfolpPseudoboolean NULL
#endif


/** constraint enforcing method of constraint handler for pseudo solutions */
#if 1
static
SCIP_DECL_CONSENFOPS(consEnfopsPseudoboolean)
{  /*lint --e{715}*/
   SCIP_Bool violated;

   assert(scip != NULL);
   assert(conshdlr != NULL);
   assert(strcmp(SCIPconshdlrGetName(conshdlr), CONSHDLR_NAME) == 0);
   assert(result != NULL);

   violated = FALSE;
   
   /* check all and-constraints */
   if( !violated )
   {
      SCIP_CALL( checkAndConss(scip, conshdlr, NULL, &violated) );
   }

   if( violated )
      *result = SCIP_INFEASIBLE;
   else
      *result = SCIP_FEASIBLE;
   
   return SCIP_OKAY;
}
#else
#define consEnfopsPseudoboolean NULL
#endif


/** feasibility check method of constraint handler for integral solutions */
static
SCIP_DECL_CONSCHECK(consCheckPseudoboolean)
{  /*lint --e{715}*/
   SCIP_Bool violated;
   int c;

   assert(scip != NULL);
   assert(conshdlr != NULL);
   assert(sol != NULL);
   assert(strcmp(SCIPconshdlrGetName(conshdlr), CONSHDLR_NAME) == 0);
   assert(result != NULL);

   violated = FALSE;
   
   if( nconss > 0 )
   {
      if( SCIPconsIsOriginal(conss[0]) )
      {
         SCIP_CONSDATA* consdata;

         for( c = nconss - 1; c >= 0 && !violated; --c )
         {
            consdata = SCIPconsGetData(conss[c]);
            assert(consdata != NULL);

            if( consdata->issoftcons )
            {
               assert(consdata->indvar != NULL);
               if( SCIPisEQ(scip, SCIPgetSolVal(scip, sol, consdata->indvar), 1.0) )
                  continue;
            }

            SCIP_CALL( checkOrigPbCons(scip, conss[c], sol, &violated, printreason) );
         }
      }
      else
      {
         /* check all and-constraints */
         if( !violated )
         {
            SCIP_CALL( checkAndConss(scip, conshdlr, sol, &violated) );
         }
      }
   }

   if( violated )
      *result = SCIP_INFEASIBLE;
   else
      *result = SCIP_FEASIBLE;

   return SCIP_OKAY;
}


/** domain propagation method of constraint handler */
#if 0
static
SCIP_DECL_CONSPROP(consPropPseudoboolean)
{  /*lint --e{715}*/
   SCIPerrorMessage("method of pseudoboolean constraint handler not implemented yet\n");
   SCIPABORT(); /*lint --e{527}*/

   return SCIP_OKAY;
}
#else
#define consPropPseudoboolean NULL
#endif


/** presolving method of constraint handler */
static
SCIP_DECL_CONSPRESOL(consPresolPseudoboolean)
{  /*lint --e{715}*/
   SCIP_CONSHDLRDATA* conshdlrdata;
   SCIP_Bool cutoff;
   int firstchange;
   int firstupgradetry;
   int oldnfixedvars;
   int oldnaggrvars;
   int oldnchgbds;
   int oldndelconss;
   int oldnupgdconss;
   int oldnchgcoefs;
   int oldnchgsides;
   int c;

   assert(scip != NULL);
   assert(conshdlr != NULL);
   assert(strcmp(SCIPconshdlrGetName(conshdlr), CONSHDLR_NAME) == 0);
   assert(result != NULL);

   /* remember old preprocessing counters */
   oldnfixedvars = *nfixedvars;
   oldnaggrvars = *naggrvars;
   oldnchgbds = *nchgbds;
   oldndelconss = *ndelconss;
   oldnupgdconss = *nupgdconss;
   oldnchgcoefs = *nchgcoefs;
   oldnchgsides = *nchgsides;

   /* get constraint handler data */
   conshdlrdata = SCIPconshdlrGetData(conshdlr);

   /* compute all changes in consanddata objects */
   SCIP_CALL( computeConsAndDataChanges(scip, conshdlrdata) );

   firstchange = INT_MAX;
   firstupgradetry = INT_MAX;
   cutoff = FALSE;

   for( c = 0; c < nconss && !cutoff && !SCIPisStopped(scip); ++c )
   {
      SCIP_CONS* cons;
      SCIP_CONSDATA* consdata;
      SCIP_VAR** vars;
      SCIP_Real* coefs;
      int nvars;
      SCIP_VAR** linvars;
      SCIP_Real* lincoefs;
      int nlinvars;
      SCIP_VAR** andress;
      SCIP_Real* andcoefs;
      int nandress;
      SCIP_Real newlhs;
      SCIP_Real newrhs;

      cons = conss[c];
      assert(cons != NULL);
      assert(SCIPconsIsActive(cons));

      consdata = SCIPconsGetData(cons);
      assert(consdata != NULL);
      assert(consdata->lincons != NULL);

      /* if linear constraint is redundant, than pseudoboolean constraint is redundant too */
      if( SCIPconsIsDeleted(consdata->lincons) )
      {
         /* update and constraint flags */
         SCIP_CALL( updateAndConss(scip, cons) );

         SCIP_CALL( SCIPdelCons(scip, cons) );
         ++(*ndelconss);
         continue;
      }

      /* get sides of linear constraint */
      SCIP_CALL( getLinearConsSides(scip, consdata->lincons, consdata->linconstype, &newlhs, &newrhs) );
      assert(!SCIPisInfinity(scip, newlhs));
      assert(!SCIPisInfinity(scip, -newrhs));
      assert(SCIPisLE(scip, newlhs, newrhs));

      /* gets number of variables in linear constraint */
      SCIP_CALL( getLinearConsNVars(scip, consdata->lincons, consdata->linconstype, &nvars) );
      
      /* allocate temporary memory */
      SCIP_CALL( SCIPallocBufferArray(scip, &vars, nvars) );
      SCIP_CALL( SCIPallocBufferArray(scip, &coefs, nvars) );
      SCIP_CALL( SCIPallocBufferArray(scip, &linvars, nvars) );
      SCIP_CALL( SCIPallocBufferArray(scip, &lincoefs, nvars) );
      SCIP_CALL( SCIPallocBufferArray(scip, &andress, nvars) );
      SCIP_CALL( SCIPallocBufferArray(scip, &andcoefs, nvars) );
      
      /* get variables and coefficient of linear constraint */
      SCIP_CALL( getLinearConsVarsData(scip, consdata->lincons, consdata->linconstype, vars, coefs, &nvars) );
      assert(nvars == 0 || (vars != NULL && coefs != NULL));
      
      /* calculate all not artificial linear variables and all artificial and-resultants which will be ordered like the
       * 'consanddatas' such that the and-resultant of the and-constraint is the and-resultant in the 'andress' array
       * afterwards 
       */
      SCIP_CALL( getLinVarsAndAndRess(scip, cons, vars, coefs, nvars, linvars, lincoefs, &nlinvars, andress, andcoefs, &nandress) );

      /* update all locks inside this constraint and all captures on all and-constraints */
      SCIP_CALL( correctLocksAndCaptures(scip, cons, conshdlrdata, newlhs, newrhs, andress, andcoefs, nandress) );

      /* we can only presolve pseudoboolean constraints, that are not modifiable */
      if( SCIPconsIsModifiable(cons) )
         goto CONTTERMINATE;

      SCIPdebugMessage("presolving pseudoboolean constraint <%s>\n", SCIPconsGetName(cons));
      SCIPdebug(SCIP_CALL( SCIPprintCons(scip, cons, NULL) ));

      /* remember the first changed constraint to begin the next aggregation round with */
      if( firstchange == INT_MAX && consdata->changed )
         firstchange = c;

      if( consdata->changed && !SCIPisStopped(scip) )
      {
	 /* check if we can aggregated some variables */
	 SCIP_CALL( findAggregation(scip, cons, conshdlrdata, ndelconss, naggrvars, &cutoff) );
      }

      /* if aggregation also deleted the constraint we can go to the next */
      if( !SCIPconsIsActive(cons) )
         goto CONTTERMINATE;

      if( consdata->changed )
      {
         /* try upgrading pseudoboolean constraint to a linear constraint and/or remove possible and-constraints */
         SCIP_CALL( tryUpgrading(scip, cons, conshdlrdata, ndelconss, naddconss, nfixedvars, nchgcoefs, nchgsides, &cutoff) );
         if( cutoff )
            goto CONTTERMINATE;
      }  

      /* if upgrading deleted the pseudoboolean constraint we go on */
      if( !SCIPconsIsActive(cons) )
         goto CONTTERMINATE;

      /* remember the first constraint that was not yet tried to be upgraded, to begin the next upgrading round with */
      if( firstupgradetry == INT_MAX && !consdata->upgradetried )
         firstupgradetry = c;

      while( !consdata->presolved && !SCIPisStopped(scip) )
      {
         /* mark constraint being presolved and propagated */
         consdata->presolved = TRUE;
         consdata->propagated = TRUE;

         /* add cliques to the clique table */
         SCIP_CALL( addCliques(scip, cons, &cutoff, naggrvars, nchgbds) );
         if( cutoff )
            break;
         
         /* propagate constraint */
         SCIP_CALL( propagateCons(scip, cons, &cutoff, ndelconss) );
         if( cutoff )
            break;
      }

   CONTTERMINATE:

      /* reset changed flag */
      if( SCIPconsIsActive(cons) )
      {
	 consdata->changed = FALSE;
      }

      /* free temporary memory */
      SCIPfreeBufferArray(scip, &andcoefs);
      SCIPfreeBufferArray(scip, &andress);
      SCIPfreeBufferArray(scip, &lincoefs);
      SCIPfreeBufferArray(scip, &linvars);
      SCIPfreeBufferArray(scip, &coefs);
      SCIPfreeBufferArray(scip, &vars);
   }

   /* delete unused information in constraint handler data */
   SCIP_CALL( correctConshdlrdata(scip, conshdlrdata, ndelconss) );

   /* return the correct result code */
   if( cutoff )
      *result = SCIP_CUTOFF;
   else if( *nfixedvars > oldnfixedvars || *naggrvars > oldnaggrvars || *nchgbds > oldnchgbds || *ndelconss > oldndelconss
      || *nupgdconss > oldnupgdconss || *nchgcoefs > oldnchgcoefs || *nchgsides > oldnchgsides )
      *result = SCIP_SUCCESS;
   else
      *result = SCIP_DIDNOTFIND;

   return SCIP_OKAY;
}


/** propagation conflict resolving method of constraint handler */
#if 0
static
SCIP_DECL_CONSRESPROP(consRespropPseudoboolean)
{  /*lint --e{715}*/
   SCIPerrorMessage("method of pseudoboolean constraint handler not implemented yet\n");
   SCIPABORT(); /*lint --e{527}*/

   return SCIP_OKAY;
}
#else
#define consRespropPseudoboolean NULL
#endif


/** variable rounding lock method of constraint handler */
static
SCIP_DECL_CONSLOCK(consLockPseudoboolean)
{  /*lint --e{715}*/
   SCIP_CONSDATA* consdata;
   SCIP_Real lhs;
   SCIP_Real rhs;
   SCIP_Bool haslhs;
   SCIP_Bool hasrhs;
   int v;
   int c;

   assert(scip != NULL);
   assert(cons != NULL);
   assert(conshdlr != NULL);
   assert(strcmp(SCIPconshdlrGetName(conshdlr), CONSHDLR_NAME) == 0);

   consdata = SCIPconsGetData(cons);
   assert(consdata != NULL);

#ifdef SCIP_DEBUG
   if( !SCIPconsIsDeleted(cons) )
   {
      SCIP_CALL( checkConsConsistency(scip, cons) );
   }
#endif

   lhs = consdata->lhs;
   rhs = consdata->rhs;
   assert(!SCIPisInfinity(scip, lhs));
   assert(!SCIPisInfinity(scip, -rhs));
   assert(SCIPisLE(scip, lhs, rhs));

   haslhs = !SCIPisInfinity(scip, -lhs);
   hasrhs = !SCIPisInfinity(scip, rhs);

   SCIPdebugMessage("%socking constraint <%s> by [%d;%d].\n", (nlocksneg < 0) || (nlockspos < 0) ? "Unl" : "L", SCIPconsGetName(cons), nlocksneg, nlockspos);

   /* update rounding locks of every single variable corresponding to the and-constraints */
   for( c = consdata->nconsanddatas - 1; c >= 0; --c )
   {
      SCIP_VAR* andres;
      SCIP_VAR** andvars;
      SCIP_Real val;
      int nandvars;
      SCIP_CONS* andcons;
      CONSANDDATA* consanddata;

      consanddata = consdata->consanddatas[c];

      if( consanddata->deleted )
         continue;

      assert(consanddata != NULL);
      andcons = consanddata->cons;

      /* in stage SCIP_STAGE_FREETRANS the captures of all and-constraints are already removed (in CONSEXIT), so all
       * and-constraint pointers should be NULL
       *
       * NOTE: because of don not having any constraints anymore we cannot delete the locks in stage
       * SCIP_STAGE_FREETRANS, and we cannnot do it in CONSEXIT either because there we are in stage
       * SCIP_STAGE_TRANSFORMED where we cannot call SCIPaddVarLocks
       */
      assert((SCIPgetStage(scip) == SCIP_STAGE_FREETRANS) == (andcons == NULL));

      if( andcons == NULL )
      {
         /* we should have no new variables */
         assert(consanddata->nnewvars == 0);
         
         SCIPfreeBlockMemoryArrayNull(scip, &(consanddata->vars), consanddata->svars);
         SCIPfreeBlockMemoryArrayNull(scip, &(consanddata->newvars), consanddata->snewvars);

         consanddata->nvars = 0;
         consanddata->svars = 0;
         consanddata->nnewvars = 0;
         consanddata->snewvars = 0;
         consanddata->deleted = TRUE;

         continue;
      }
      assert(andcons != NULL);
      if( consanddata->nnewvars > 0 )
      {
         andvars = consanddata->newvars;
         nandvars = consanddata->nnewvars;
      }
      else
      {
         andvars = consanddata->vars;
         nandvars = consanddata->nvars;
      }

      /* probably we need to store the resultant too, now it's not possible to remove the resultant from the and-constraint */
      andres = SCIPgetResultantAnd(scip, andcons);
      assert(nandvars == 0 || andvars != NULL);
      assert(andres != NULL);
      val = consdata->andcoefs[c];

      /* lock variables */
      if( SCIPisPositive(scip, val) )
      {
         if( haslhs )
         {
            for( v = nandvars - 1; v >= 0; --v )
            {
               SCIP_CALL( SCIPaddVarLocks(scip, andvars[v], nlockspos, nlocksneg) );
            }
            SCIP_CALL( SCIPaddVarLocks(scip, andres, nlocksneg + nlockspos, nlocksneg + nlockspos) );
         }
         if( hasrhs )
         {
            for( v = nandvars - 1; v >= 0; --v )
            {
               SCIP_CALL( SCIPaddVarLocks(scip, andvars[v], nlocksneg, nlockspos) );
            }
            /* don't double the locks on the and-resultant */
            if( !haslhs )
            {
               SCIP_CALL( SCIPaddVarLocks(scip, andres, nlocksneg + nlockspos, nlocksneg + nlockspos) );
            }
         }
      }
      else
      {
         if( haslhs )
         {
            for( v = nandvars - 1; v >= 0; --v )
            {
               SCIP_CALL( SCIPaddVarLocks(scip, andvars[v], nlocksneg, nlockspos) );
            }
            SCIP_CALL( SCIPaddVarLocks(scip, andres, nlocksneg + nlockspos, nlocksneg + nlockspos) );
         }
         if( hasrhs )
         {
            for( v = nandvars - 1; v >= 0; --v )
            {
               SCIP_CALL( SCIPaddVarLocks(scip, andvars[v], nlockspos, nlocksneg) );
            }
            /* don't double the locks on the and-resultant */
            if( !haslhs )
            {
               SCIP_CALL( SCIPaddVarLocks(scip, andres, nlocksneg + nlockspos, nlocksneg + nlockspos) );
            }
         }
      }
   }

   return SCIP_OKAY;
}


/** constraint activation notification method of constraint handler */
#if 0
static
SCIP_DECL_CONSACTIVE(consActivePseudoboolean)
{  /*lint --e{715}*/
   SCIPerrorMessage("method of pseudoboolean constraint handler not implemented yet\n");
   SCIPABORT(); /*lint --e{527}*/

   return SCIP_OKAY;
}
#else
#define consActivePseudoboolean NULL
#endif


/** constraint deactivation notification method of constraint handler */
#if 0
static
SCIP_DECL_CONSDEACTIVE(consDeactivePseudoboolean)
{  /*lint --e{715}*/
   SCIPerrorMessage("method of pseudoboolean constraint handler not implemented yet\n");
   SCIPABORT(); /*lint --e{527}*/

   return SCIP_OKAY;
}
#else
#define consDeactivePseudoboolean NULL
#endif


/** constraint enabling notification method of constraint handler */
#if 0
static
SCIP_DECL_CONSENABLE(consEnablePseudoboolean)
{  /*lint --e{715}*/
   SCIPerrorMessage("method of pseudoboolean constraint handler not implemented yet\n");
   SCIPABORT(); /*lint --e{527}*/

   return SCIP_OKAY;
}
#else
#define consEnablePseudoboolean NULL
#endif


/** constraint disabling notification method of constraint handler */
#if 0
static
SCIP_DECL_CONSDISABLE(consDisablePseudoboolean)
{  /*lint --e{715}*/
   SCIPerrorMessage("method of pseudoboolean constraint handler not implemented yet\n");
   SCIPABORT(); /*lint --e{527}*/

   return SCIP_OKAY;
}
#else
#define consDisablePseudoboolean NULL
#endif


/** constraint display method of constraint handler */
static
SCIP_DECL_CONSPRINT(consPrintPseudoboolean)
{  /*lint --e{715}*/
   assert(scip != NULL);
   assert(conshdlr != NULL);
   assert(strcmp(SCIPconshdlrGetName(conshdlr), CONSHDLR_NAME) == 0);
   assert(cons != NULL);

   SCIP_CALL( consdataPrint(scip, cons, file) );

   return SCIP_OKAY;
}


/** constraint copying method of constraint handler */
static
SCIP_DECL_CONSCOPY(consCopyPseudoboolean)
{  /*lint --e{715}*/
   const char* consname;

   assert(scip != NULL);
   assert(sourcescip != NULL);
   assert(sourcecons != NULL);

   if( name != NULL )
      consname = name;
   else
      consname = SCIPconsGetName(sourcecons);

   SCIP_CALL( copyConsPseudoboolean(scip, cons, sourcescip, sourcecons, consname, varmap, consmap, 
         initial, separate, enforce, check, propagate, local, modifiable, dynamic, removable, stickingatnode, global, valid) );
   assert(cons != NULL || *valid == FALSE);

   return SCIP_OKAY;
}

/** constraint parsing method of constraint handler */
#if 0
static
SCIP_DECL_CONSPARSE(consParsePseudoboolean)
{  /*lint --e{715}*/
   SCIPerrorMessage("method of pseudoboolean constraint handler not implemented yet\n");
   SCIPABORT(); /*lint --e{527}*/

   return SCIP_OKAY;
}
#else
#define consParsePseudoboolean NULL
#endif

/** variable deletion method of constraint handler */
#define consDelvarsPseudoboolean NULL

/*
 * constraint specific interface methods
 */

/** creates the handler for pseudoboolean constraints and includes it in SCIP */
SCIP_RETCODE SCIPincludeConshdlrPseudoboolean(
   SCIP*                 scip                /**< SCIP data structure */
   )
{
   SCIP_CONSHDLRDATA* conshdlrdata;

   /* create pseudoboolean constraint handler data */
   SCIP_CALL( conshdlrdataCreate(scip, &conshdlrdata) );

   /* include constraint handler */
   SCIP_CALL( SCIPincludeConshdlr(scip, CONSHDLR_NAME, CONSHDLR_DESC,
         CONSHDLR_SEPAPRIORITY, CONSHDLR_ENFOPRIORITY, CONSHDLR_CHECKPRIORITY,
         CONSHDLR_SEPAFREQ, CONSHDLR_PROPFREQ, CONSHDLR_EAGERFREQ, CONSHDLR_MAXPREROUNDS, 
         CONSHDLR_DELAYSEPA, CONSHDLR_DELAYPROP, CONSHDLR_DELAYPRESOL, CONSHDLR_NEEDSCONS,
         CONSHDLR_PROP_TIMING,
         conshdlrCopyPseudoboolean,
         consFreePseudoboolean, consInitPseudoboolean, consExitPseudoboolean, 
         consInitprePseudoboolean, consExitprePseudoboolean, consInitsolPseudoboolean, consExitsolPseudoboolean,
         consDeletePseudoboolean, consTransPseudoboolean, consInitlpPseudoboolean,
         consSepalpPseudoboolean, consSepasolPseudoboolean, consEnfolpPseudoboolean, consEnfopsPseudoboolean, consCheckPseudoboolean, 
         consPropPseudoboolean, consPresolPseudoboolean, consRespropPseudoboolean, consLockPseudoboolean,
         consActivePseudoboolean, consDeactivePseudoboolean, 
         consEnablePseudoboolean, consDisablePseudoboolean, consDelvarsPseudoboolean,
         consPrintPseudoboolean, consCopyPseudoboolean, consParsePseudoboolean,
         conshdlrdata) );

   /* add pseudoboolean constraint handler parameters */
   SCIP_CALL( SCIPaddBoolParam(scip,
         "constraints/"CONSHDLR_NAME"/decomposenormal",
         "decompose all normal pseudo boolean constraint into a \"linear\" constraint \"and\" constraints",
         &conshdlrdata->decomposenormalpbcons, TRUE, DEFAULT_DECOMPOSENORMALPBCONS, NULL, NULL) );
   SCIP_CALL( SCIPaddBoolParam(scip,
         "constraints/"CONSHDLR_NAME"/decomposeindicator",
         "decompose all indicator pseudo boolean constraint into a \"linear\" constraint \"and\" constraints",
         &conshdlrdata->decomposeindicatorpbcons, TRUE, DEFAULT_DECOMPOSEINDICATORPBCONS, NULL, NULL) );

   SCIP_CALL( SCIPaddBoolParam(scip,
         "constraints/"CONSHDLR_NAME"/nlcseparate", "should the nonlinear constraints be separated during LP processing?",
         NULL, TRUE, DEFAULT_SEPARATENONLINEAR, NULL, NULL) );
   SCIP_CALL( SCIPaddBoolParam(scip,
         "constraints/"CONSHDLR_NAME"/nlcpropagate", "should the nonlinear constraints be propagated during node processing?",
         NULL, TRUE, DEFAULT_PROPAGATENONLINEAR, NULL, NULL) );
   SCIP_CALL( SCIPaddBoolParam(scip,
         "constraints/"CONSHDLR_NAME"/nlcremovable", "should the nonlinear constraints be removable?",
         NULL, TRUE, DEFAULT_REMOVABLENONLINEAR, NULL, NULL) );

   return SCIP_OKAY;
}

/** creates and captures a pseudoboolean constraint, with given linear and and-constraints */
SCIP_RETCODE SCIPcreateConsPseudobooleanWithConss(
   SCIP*                 scip,               /**< SCIP data structure */
   SCIP_CONS**           cons,               /**< pointer to hold the created constraint */
   const char*           name,               /**< name of constraint */
   SCIP_CONS*            lincons,            /**< associated linear constraint */
   SCIP_LINEARCONSTYPE   linconstype,        /**< linear constraint type of associated linear constraint */
   SCIP_CONS**           andconss,           /**< associated and-constraints */
   SCIP_Real*            andcoefs,           /**< associated coefficients of and-constraints */
   int                   nandconss,          /**< number of associated and-constraints */
   SCIP_VAR*             indvar,             /**< indicator variable if it's a soft constraint, or NULL */
   SCIP_Real             weight,             /**< weight of the soft constraint, if it is one */
   SCIP_Bool             issoftcons,         /**< is this a soft constraint */
   SCIP_VAR*             intvar,             /**< a artificial variable which was added only for the objective function,
                                              *   if this variable is not NULL this constraint (without this integer
                                              *   variable) describes the objective funktion */
   SCIP_Real             lhs,                /**< left hand side of constraint */
   SCIP_Real             rhs,                /**< right hand side of constraint */
   SCIP_Bool             initial,            /**< should the LP relaxation of constraint be in the initial LP?
                                              *   Usually set to TRUE. Set to FALSE for 'lazy constraints'. */
   SCIP_Bool             separate,           /**< should the constraint be separated during LP processing?
                                              *   Usually set to TRUE. */
   SCIP_Bool             enforce,            /**< should the constraint be enforced during node processing?
                                              *   TRUE for model constraints, FALSE for additional, redundant constraints. */
   SCIP_Bool             check,              /**< should the constraint be checked for feasibility?
                                              *   TRUE for model constraints, FALSE for additional, redundant constraints. */
   SCIP_Bool             propagate,          /**< should the constraint be propagated during node processing?
                                              *   Usually set to TRUE. */
   SCIP_Bool             local,              /**< is constraint only valid locally?
                                              *   Usually set to FALSE. Has to be set to TRUE, e.g., for branching constraints. */
   SCIP_Bool             modifiable,         /**< is constraint modifiable (subject to column generation)?
                                              *   Usually set to FALSE. In column generation applications, set to TRUE if pricing
                                              *   adds coefficients to this constraint. */
   SCIP_Bool             dynamic,            /**< is constraint subject to aging?
                                              *   Usually set to FALSE. Set to TRUE for own cuts which 
                                              *   are seperated as constraints. */
   SCIP_Bool             removable,          /**< should the relaxation be removed from the LP due to aging or cleanup?
                                              *   Usually set to FALSE. Set to TRUE for 'lazy constraints' and 'user cuts'. */
   SCIP_Bool             stickingatnode      /**< should the constraint always be kept at the node where it was added, even
                                              *   if it may be moved to a more global node?
                                              *   Usually set to FALSE. Set to TRUE to for constraints that represent node data. */
   )
{
   CONSANDDATA* newdata;
   CONSANDDATA* tmpdata;
   SCIP_CONSHDLR* conshdlr;
   SCIP_CONSHDLRDATA* conshdlrdata;
   SCIP_CONSDATA* consdata;
   SCIP_VAR** vars;
   SCIP_VAR* res;
   int nvars;
   SCIP_Bool memisinvalid;
   int c;

   assert(scip != NULL);
   assert(cons != NULL);
   assert(lincons != NULL);
   assert(linconstype > SCIP_INVALIDCONS);
   assert(andconss != NULL);
   assert(andcoefs != NULL);
   assert(nandconss >= 1);
   assert(issoftcons == (indvar != NULL));

   /* find the pseudoboolean constraint handler */
   conshdlr = SCIPfindConshdlr(scip, CONSHDLR_NAME);
   if( conshdlr == NULL )
   {
      SCIPerrorMessage("pseudo boolean constraint handler not found\n");
      return SCIP_PLUGINNOTFOUND;
   }

   /* get constraint handler data */
   conshdlrdata = SCIPconshdlrGetData(conshdlr);
   assert(conshdlrdata != NULL);
   assert(conshdlrdata->hashmap != NULL);
   assert(conshdlrdata->hashtable != NULL);
   assert(conshdlrdata->allconsanddatas != NULL);
   assert(conshdlrdata->nallconsanddatas <= conshdlrdata->sallconsanddatas);

   memisinvalid = TRUE;
   newdata = NULL;

   /* create hash map and hash table entries */
   for( c = nandconss - 1; c >= 0; --c )
   {
      assert(andconss[c] != NULL);
      res = SCIPgetResultantAnd(scip, andconss[c]);
      vars = SCIPgetVarsAnd(scip, andconss[c]);
      nvars = SCIPgetNVarsAnd(scip, andconss[c]);
      assert(vars != NULL && nvars > 0);
      assert(res != NULL);

      /* if allocated memory in this for loop was already used, allocate a new block, otherwise we only need to copy the variables */
      if( memisinvalid )
      {
         /* allocate memory for a possible new consanddata object */
         SCIP_CALL( SCIPallocBlockMemory(scip, &newdata) );
         SCIP_CALL( SCIPduplicateBlockMemoryArray(scip, &(newdata->vars), vars, nvars) );
         newdata->svars = nvars;
         newdata->newvars = NULL;
         newdata->nnewvars = 0;
         newdata->snewvars = 0;
         newdata->deleted = FALSE;
         newdata->nuses = 0;
         newdata->origcons = NULL;
      }
      else
      {
         assert(newdata != NULL);
         /* resize variable array if necessary */
         if( newdata->svars < nvars )
         {
            SCIP_CALL( SCIPensureBlockMemoryArray(scip, &(newdata->vars), &(newdata->svars), nvars) );
         }

<<<<<<< HEAD
         /* copy variables in already allocated array */
         BMScopyMemoryArray(newdata->vars, vars, nvars);
      }
      
      /* sort variables */
      SCIPsortPtr((void**)(newdata->vars), SCIPvarComp, nvars);

      newdata->nvars = nvars;
      assert(newdata->vars != NULL && newdata->nvars > 0);
=======
/** constraint method of constraint handler which returns the variables (if possible) */
#define consGetVarsPseudoboolean NULL

/** constraint method of constraint handler which returns the number of variables (if possible) */
#define consGetNVarsPseudoboolean NULL
>>>>>>> b89cdbcf

      newdata->cons = andconss[c];
      
      /* get constraint from current hash table with same variables as andconss[c] */
      tmpdata = (CONSANDDATA*)(SCIPhashtableRetrieve(conshdlrdata->hashtable, (void*)newdata));
      assert(tmpdata == NULL || tmpdata->cons != NULL);

      if( tmpdata == NULL || tmpdata->cons != andconss[c] )
      {
         if( tmpdata != NULL && tmpdata->cons != NULL )
         {
            SCIPwarningMessage("Another and-constraint with the same vaiables but different and-resultant is added to the global and-constraint hashtable of pseudoboolean constraint handler.\n");
         }

         /* resize data for all and-constraints if necessary */
         if( conshdlrdata->nallconsanddatas == conshdlrdata->sallconsanddatas )
         {
            SCIP_CALL( SCIPensureBlockMemoryArray(scip, &(conshdlrdata->allconsanddatas), &(conshdlrdata->sallconsanddatas), SCIPcalcMemGrowSize(scip, conshdlrdata->sallconsanddatas + 1)) );
         }
         
         conshdlrdata->allconsanddatas[conshdlrdata->nallconsanddatas] = newdata;
         ++(conshdlrdata->nallconsanddatas);

         /* increase usage of data object */
         ++(newdata->nuses);

<<<<<<< HEAD
         /* no such and-constraint in current hash table: insert the new object into hash table */  
         SCIP_CALL( SCIPhashtableInsert(conshdlrdata->hashtable, (void*)newdata) );
         
         /* if newdata object was new we want to allocate new memory in next loop iteration */
         memisinvalid = TRUE;
         assert(!SCIPhashmapExists(conshdlrdata->hashmap, (void*)res));
         
         /* capture and-constraint */
         SCIP_CALL( SCIPcaptureCons(scip, newdata->cons) );
=======
   /* include constraint handler */
   SCIP_CALL( SCIPincludeConshdlr(scip, CONSHDLR_NAME, CONSHDLR_DESC,
         CONSHDLR_SEPAPRIORITY, CONSHDLR_ENFOPRIORITY, CONSHDLR_CHECKPRIORITY,
         CONSHDLR_SEPAFREQ, CONSHDLR_PROPFREQ, CONSHDLR_EAGERFREQ, CONSHDLR_MAXPREROUNDS,
         CONSHDLR_DELAYSEPA, CONSHDLR_DELAYPROP, CONSHDLR_DELAYPRESOL, CONSHDLR_NEEDSCONS,
         CONSHDLR_PROP_TIMING,
         conshdlrCopyPseudoboolean,
         consFreePseudoboolean, consInitPseudoboolean, consExitPseudoboolean,
         consInitprePseudoboolean, consExitprePseudoboolean, consInitsolPseudoboolean, consExitsolPseudoboolean,
         consDeletePseudoboolean, consTransPseudoboolean, consInitlpPseudoboolean,
         consSepalpPseudoboolean, consSepasolPseudoboolean, consEnfolpPseudoboolean, consEnfopsPseudoboolean, consCheckPseudoboolean,
         consPropPseudoboolean, consPresolPseudoboolean, consRespropPseudoboolean, consLockPseudoboolean,
         consActivePseudoboolean, consDeactivePseudoboolean,
         consEnablePseudoboolean, consDisablePseudoboolean, consDelvarsPseudoboolean,
         consPrintPseudoboolean, consCopyPseudoboolean, consParsePseudoboolean,
         consGetVarsPseudoboolean, consGetNVarsPseudoboolean, conshdlrdata) );
>>>>>>> b89cdbcf

         /* insert new mapping */
         SCIP_CALL( SCIPhashmapInsert(conshdlrdata->hashmap, (void*)res, (void*)newdata) );
      }
      else
      {
         assert(SCIPhashmapExists(conshdlrdata->hashmap, (void*)res));
         memisinvalid = FALSE;
         
         /* increase usage of data object */
         ++(tmpdata->nuses);
      }
   }

   if( !memisinvalid )
   {
      /* free temporary memory */
      SCIPfreeBlockMemoryArray(scip, &(newdata->vars), newdata->svars);
      SCIPfreeBlockMemory(scip, &newdata);
   }
  
   /* adjust right hand side */
   if( SCIPisInfinity(scip, rhs) )
      rhs = SCIPinfinity(scip);
   else if( SCIPisInfinity(scip, -rhs) )
      rhs = -SCIPinfinity(scip);

   /* capture linear constraint */
   SCIP_CALL( SCIPcaptureCons(scip, lincons) );

   if( linconstype == SCIP_LINEAR )
   {
      /* todo: make the constraint upgrade flag global, now it works only for the common linear constraint */
      /* mark linear constraint not to be upgraded - otherwise we loose control over it */
      SCIP_CALL( SCIPmarkDoNotUpgradeConsLinear(scip, lincons) );
   }

   /* create constraint data */
   /* checking for and-constraints will be FALSE, we check all information in this constraint handler */
   SCIP_CALL( consdataCreate(scip, conshdlr, &consdata, lincons, linconstype, andconss, andcoefs, nandconss, 
         indvar, weight, issoftcons, intvar, lhs, rhs) );
   assert(consdata != NULL);
   
   /* create constraint */
   SCIP_CALL( SCIPcreateCons(scip, cons, name, conshdlr, consdata, initial, separate, enforce, check, propagate,
         local, modifiable, dynamic, removable, stickingatnode) );
   
   return SCIP_OKAY;
}

/** creates and captures a pseudoboolean constraint 
 *
 *  @note linear and nonlinear terms can be added using SCIPaddCoefPseudoboolean() and SCIPaddTermPseudoboolean(),
 *        respectively
 *
 *  @note the constraint gets captured, hence at one point you have to release it using the method SCIPreleaseCons()
 */
SCIP_RETCODE SCIPcreateConsPseudoboolean(
   SCIP*                 scip,               /**< SCIP data structure */
   SCIP_CONS**           cons,               /**< pointer to hold the created constraint */
   const char*           name,               /**< name of constraint */
   SCIP_VAR**            linvars,            /**< variables of the linear part, or NULL */
   int                   nlinvars,           /**< number of variables of the linear part */
   SCIP_Real*            linvals,            /**< coefficients of linear part, or NULL */
   SCIP_VAR***           terms,              /**< nonlinear terms of variables, or NULL */
   int                   nterms,             /**< number of terms of variables of nonlinear term */
   int*                  ntermvars,          /**< number of variables in nonlinear terms, or NULL */
   SCIP_Real*            termvals,           /**< coefficients of nonlinear parts, or NULL */
   SCIP_VAR*             indvar,             /**< indicator variable if it's a soft constraint, or NULL */
   SCIP_Real             weight,             /**< weight of the soft constraint, if it is one */
   SCIP_Bool             issoftcons,         /**< is this a soft constraint */
   SCIP_VAR*             intvar,             /**< a artificial variable which was added only for the objective function,
                                              *   if this variable is not NULL this constraint (without this integer
                                              *   variable) describes the objective function */
   SCIP_Real             lhs,                /**< left hand side of constraint */
   SCIP_Real             rhs,                /**< right hand side of constraint */
   SCIP_Bool             initial,            /**< should the LP relaxation of constraint be in the initial LP?
                                              *   Usually set to TRUE. Set to FALSE for 'lazy constraints'. */
   SCIP_Bool             separate,           /**< should the constraint be separated during LP processing?
                                              *   Usually set to TRUE. */
   SCIP_Bool             enforce,            /**< should the constraint be enforced during node processing?
                                              *   TRUE for model constraints, FALSE for additional, redundant constraints. */
   SCIP_Bool             check,              /**< should the constraint be checked for feasibility?
                                              *   TRUE for model constraints, FALSE for additional, redundant constraints. */
   SCIP_Bool             propagate,          /**< should the constraint be propagated during node processing?
                                              *   Usually set to TRUE. */
   SCIP_Bool             local,              /**< is constraint only valid locally?
                                              *   Usually set to FALSE. Has to be set to TRUE, e.g., for branching constraints. */
   SCIP_Bool             modifiable,         /**< is constraint modifiable (subject to column generation)?
                                              *   Usually set to FALSE. In column generation applications, set to TRUE if pricing
                                              *   adds coefficients to this constraint. */
   SCIP_Bool             dynamic,            /**< is constraint subject to aging?
                                              *   Usually set to FALSE. Set to TRUE for own cuts which 
                                              *   are separated as constraints. */
   SCIP_Bool             removable,          /**< should the relaxation be removed from the LP due to aging or cleanup?
                                              *   Usually set to FALSE. Set to TRUE for 'lazy constraints' and 'user cuts'. */
   SCIP_Bool             stickingatnode      /**< should the constraint always be kept at the node where it was added, even
                                              *   if it may be moved to a more global node?
                                              *   Usually set to FALSE. Set to TRUE to for constraints that represent node data. */
   )
{
   SCIP_CONSHDLR* conshdlr;
   SCIP_CONSDATA* consdata;
   SCIP_VAR** andress;
   SCIP_CONS** andconss;
   SCIP_Real* andcoefs;
   int nandconss;
   SCIP_CONS* lincons;
   SCIP_LINEARCONSTYPE linconstype;
   int c;

   assert(scip != NULL);
   assert(cons != NULL);
   assert(nlinvars == 0 || (linvars != NULL && linvals != NULL));
   assert(nterms == 0 || (terms != NULL && termvals != NULL && ntermvars != NULL));
   assert(issoftcons == (indvar != NULL));

   /* find the pseudoboolean constraint handler */
   conshdlr = SCIPfindConshdlr(scip, CONSHDLR_NAME);
   if( conshdlr == NULL )
   {
      SCIPerrorMessage("pseudo boolean constraint handler not found\n");
      return SCIP_PLUGINNOTFOUND;
   }

#if USEINDICATOR == TRUE
   if( issoftcons && modifiable )
   {
      SCIPerrorMessage("Indicator constraint handler can't work with modifiable constraints\n");
      return SCIP_INVALIDDATA;
   }
#endif

   /* get temporary memory */
   SCIP_CALL( SCIPallocBufferArray(scip, &andconss, nterms) );
   SCIP_CALL( SCIPallocBufferArray(scip, &andress, nterms) );
   SCIP_CALL( SCIPallocBufferArray(scip, &andcoefs, nterms) );

   nandconss = 0;
   /* create and-constraints */
   SCIP_CALL( createAndAddAnds(scip, conshdlr, terms, termvals, nterms, ntermvars,  
         initial, enforce, check, local, modifiable, dynamic, stickingatnode, 
         andconss, andcoefs, &nandconss) );
   assert(nterms >= nandconss);

   /* get all and-resultants for linear constraint */
   for( c = nandconss - 1; c >= 0; --c )
   {
      assert(andconss[c] != NULL);
      andress[c] = SCIPgetResultantAnd(scip, andconss[c]);
   }

   linconstype = -1;

   /* adjust right hand side */
   if( SCIPisInfinity(scip, rhs) )
      rhs = SCIPinfinity(scip);
   else if( SCIPisInfinity(scip, -rhs) )
      rhs = -SCIPinfinity(scip);

   /* create and add linear constraint */
   /* checking for original linear constraint will be FALSE, tranformed linear constraints get the check flag like this
    * pseudoboolean constraint, in this constraint hanlder we only will check all and-constraints
    */
   SCIP_CALL( createAndAddLinearCons(scip, conshdlr, linvars, nlinvars, linvals, andress, nandconss, andcoefs, lhs, rhs, 
         initial, separate, enforce, FALSE/*check*/, propagate, local, modifiable, dynamic, removable, stickingatnode, 
         &lincons, &linconstype) );
   assert(lincons != NULL);
   assert(linconstype > SCIP_INVALIDCONS);

   /* create constraint data */
   /* checking for and-constraints will be FALSE, we check all information in this constraint handler */
   SCIP_CALL( consdataCreate(scip, conshdlr, &consdata, lincons, linconstype, andconss, andcoefs, nandconss,
         indvar, weight, issoftcons, intvar, lhs, rhs) );
   assert(consdata != NULL);
   
   /* free temporary memory */
   SCIPfreeBufferArray(scip, &andcoefs);
   SCIPfreeBufferArray(scip, &andress);
   SCIPfreeBufferArray(scip, &andconss);
   
   /* create constraint */
   SCIP_CALL( SCIPcreateCons(scip, cons, name, conshdlr, consdata, initial, separate, enforce, check, propagate,
         local, modifiable, dynamic, removable, stickingatnode) );

   return SCIP_OKAY;
}

/** @Note: you can only add a coefficient if the special type of linear constraint won't changed */
/** @todo: if adding a coefficient would change the type of the special linear constraint, we need to erase it and
 *         create a new linear constraint */
/** adds a variable to the pseudo boolean constraint (if it is not zero) */
SCIP_RETCODE SCIPaddCoefPseudoboolean(
   SCIP*const            scip,               /**< SCIP data structure */
   SCIP_CONS*const       cons,               /**< constraint data */
   SCIP_VAR*const        var,                /**< variable of constraint entry */
   SCIP_Real const       val                 /**< coefficient of constraint entry */
   )
{
   SCIP_CONSDATA* consdata;

   assert(scip != NULL);
   assert(cons != NULL);
   assert(var != NULL);

   if( strcmp(SCIPconshdlrGetName(SCIPconsGetHdlr(cons)), CONSHDLR_NAME) != 0 )
   {
      SCIPerrorMessage("constraint is not pseudo boolean\n");
      return SCIP_INVALIDDATA;
   }

   if( SCIPisZero(scip, val) )
      return SCIP_OKAY;
   
   consdata = SCIPconsGetData(cons);
   assert(consdata != NULL);

   switch( consdata->linconstype )
   {
   case SCIP_LINEAR:
      SCIP_CALL( SCIPaddCoefLinear(scip, consdata->lincons, var, val) );
      break;
   case SCIP_LOGICOR:
      if( !SCIPisEQ(scip, val, 1.0) )
         return SCIP_INVALIDDATA;
      
      SCIP_CALL( SCIPaddCoefLogicor(scip, consdata->lincons, var) );
      break;
   case SCIP_KNAPSACK:
      if( !SCIPisIntegral(scip, val) || !SCIPisPositive(scip, val) )
         return SCIP_INVALIDDATA;
      
      SCIP_CALL( SCIPaddCoefKnapsack(scip, consdata->lincons, var, (SCIP_Longint) val) );
      break;
   case SCIP_SETPPC:
      if( !SCIPisEQ(scip, val, 1.0) )
         return SCIP_INVALIDDATA;
      
      SCIP_CALL( SCIPaddCoefSetppc(scip, consdata->lincons, var) );
      break;
#if 0
   case SCIP_EQKNAPSACK:
      if( !SCIPisIntegral(scip, val) || !SCIPisPositive(scip, val) )
         return SCIP_INVALIDDATA;
      
      SCIP_CALL( SCIPaddCoefEQKnapsack(scip, consdata->lincons, var, (SCIP_Longint) val) );
      break;
#endif
   default:
      SCIPerrorMessage("unknown linear constraint type\n");
      return SCIP_INVALIDDATA;
   }

   consdata->propagated = FALSE;
   consdata->presolved = FALSE;
   consdata->cliquesadded = FALSE;

   return SCIP_OKAY;
}


/** @Note: you can only add a coefficient if the special type of linear constraint won't changed */
/** @todo: if adding a coefficient would change the type of the special linear constraint, we need to erase it and
 *         create a new linear constraint */
/** adds nonlinear term to pseudo boolean constraint (if it is not zero) */
SCIP_RETCODE SCIPaddTermPseudoboolean(
   SCIP*const            scip,               /**< SCIP data structure */
   SCIP_CONS*const       cons,               /**< pseudoboolean constraint */
   SCIP_VAR**const       vars,               /**< variables of the nonlinear term */
   int const             nvars,              /**< number of variables of the nonlinear term */
   SCIP_Real const       val                 /**< coefficient of constraint entry */
   )
{
   assert(scip != NULL);
   assert(cons != NULL);
   assert(nvars == 0 || vars != NULL);

   if( strcmp(SCIPconshdlrGetName(SCIPconsGetHdlr(cons)), CONSHDLR_NAME) != 0 )
   {
      SCIPerrorMessage("constraint is not pseudo boolean\n");
      return SCIP_INVALIDDATA;
   }

   SCIP_CALL( addCoefTerm(scip, cons, vars, nvars, val) );

   return SCIP_OKAY;
}

/** gets indicator variable of pseudoboolean constraint, or NULL if there is no */
SCIP_VAR* SCIPgetIndVarPseudoboolean(
   SCIP*const            scip,               /**< SCIP data structure */
   SCIP_CONS*const       cons                /**< constraint data */
   )
{
   SCIP_CONSDATA* consdata;

   assert(scip != NULL);
   assert(cons != NULL);

   if( strcmp(SCIPconshdlrGetName(SCIPconsGetHdlr(cons)), CONSHDLR_NAME) != 0 )
   {
      SCIPerrorMessage("constraint is not pseudo boolean\n");
      SCIPABORT();
   }

   consdata = SCIPconsGetData(cons);
   assert(consdata != NULL);

   return consdata->indvar;
}

/** gets linear constraint of pseudoboolean constraint */
SCIP_CONS* SCIPgetLinearConsPseudoboolean(
   SCIP*const            scip,               /**< SCIP data structure */
   SCIP_CONS*const       cons                /**< constraint data */
   )
{
   SCIP_CONSDATA* consdata;

   assert(scip != NULL);
   assert(cons != NULL);

   if( strcmp(SCIPconshdlrGetName(SCIPconsGetHdlr(cons)), CONSHDLR_NAME) != 0 )
   {
      SCIPerrorMessage("constraint is not pseudo boolean\n");
      SCIPABORT();
   }

   consdata = SCIPconsGetData(cons);
   assert(consdata != NULL);

   return consdata->lincons;
}

/** gets type of linear constraint of pseudoboolean constraint */
SCIP_LINEARCONSTYPE SCIPgetLinearConsTypePseudoboolean(
   SCIP*const            scip,               /**< SCIP data structure */
   SCIP_CONS*const       cons                /**< constraint data */
   )
{
   SCIP_CONSDATA* consdata;

   assert(scip != NULL);
   assert(cons != NULL);

   if( strcmp(SCIPconshdlrGetName(SCIPconsGetHdlr(cons)), CONSHDLR_NAME) != 0 )
   {
      SCIPerrorMessage("constraint is not pseudo boolean\n");
      SCIPABORT();
   }

   consdata = SCIPconsGetData(cons);
   assert(consdata != NULL);

   return consdata->linconstype;
}

/** gets number of linear variables without artificial terms variables of pseudoboolean constraint */
int SCIPgetNLinVarsWithoutAndPseudoboolean(
   SCIP*const            scip,               /**< SCIP data structure */
   SCIP_CONS*const       cons                /**< pseudoboolean constraint */
   )
{
   SCIP_CONSDATA* consdata;

   assert(scip != NULL);
   assert(cons != NULL);

   if( strcmp(SCIPconshdlrGetName(SCIPconsGetHdlr(cons)), CONSHDLR_NAME) != 0 )
   {
      SCIPerrorMessage("constraint is not pseudo boolean\n");
      SCIPABORT();
   }

#ifdef SCIP_DEBUG
   SCIP_CALL( checkConsConsistency(scip, cons) );
#endif

   consdata = SCIPconsGetData(cons);
   assert(consdata != NULL);

   return consdata->nlinvars;
}

/** gets linear constraint of pseudoboolean constraint */
SCIP_RETCODE SCIPgetLinDatasWithoutAndPseudoboolean(
   SCIP*const            scip,               /**< SCIP data structure */
   SCIP_CONS*const       cons,               /**< pseudoboolean constraint */
   SCIP_VAR**const       linvars,            /**< array to store and-constraints */
   SCIP_Real*const       lincoefs,           /**< array to store and-coefficients */
   int*const             nlinvars            /**< pointer to store the required array size for and-constraints, have to
                                              *   be initialized with size of given array */ 
   )
{
   SCIP_CONSDATA* consdata;
   SCIP_VAR** vars;
   SCIP_Real* coefs;
   int nvars;

   assert(scip != NULL);
   assert(cons != NULL);
   assert(nlinvars != NULL);
   assert(*nlinvars == 0 || linvars != NULL);
   assert(*nlinvars == 0 || lincoefs != NULL);

   if( strcmp(SCIPconshdlrGetName(SCIPconsGetHdlr(cons)), CONSHDLR_NAME) != 0 )
   {
      SCIPerrorMessage("constraint is not pseudo boolean\n");
      SCIPABORT();
   }

   consdata = SCIPconsGetData(cons);
   assert(consdata != NULL);

#ifdef SCIP_DEBUG
   SCIP_CALL( checkConsConsistency(scip, cons) );
#endif

   if( *nlinvars < consdata->nlinvars )
   {
      *nlinvars = consdata->nlinvars;
      return SCIP_OKAY;
   }

   /* gets number of variables in linear constraint */
   SCIP_CALL( getLinearConsNVars(scip, consdata->lincons, consdata->linconstype, &nvars) );

   /* allocate temporary memory */
   SCIP_CALL( SCIPallocBufferArray(scip, &vars, nvars) );
   SCIP_CALL( SCIPallocBufferArray(scip, &coefs, nvars) );
      
   /* get variables and coefficient of linear constraint */
   SCIP_CALL( getLinearConsVarsData(scip, consdata->lincons, consdata->linconstype, vars, coefs, &nvars) );
      
   /* calculate all not artificial linear variables */
   SCIP_CALL( getLinVarsAndAndRess(scip, cons, vars, coefs, nvars, linvars, lincoefs, nlinvars, NULL, NULL, NULL) );

   /* free temporary memory */
   SCIPfreeBufferArray(scip, &coefs);
   SCIPfreeBufferArray(scip, &vars);

   return SCIP_OKAY;
}


/** gets and-constraints of pseudoboolean constraint */
SCIP_RETCODE SCIPgetAndDatasPseudoboolean(
   SCIP*const            scip,               /**< SCIP data structure */
   SCIP_CONS*const       cons,               /**< pseudoboolean constraint */
   SCIP_CONS**const      andconss,           /**< array to store and-constraints */
   SCIP_Real*const       andcoefs,           /**< array to store and-coefficients */
   int*const             nandconss           /**< pointer to store the required array size for and-constraints, have to
                                              *   be initialized with size of given array */ 
   )
{
   SCIP_CONSDATA* consdata;
   int c;
   
   assert(scip != NULL);
   assert(cons != NULL);
   assert(nandconss != NULL);
   assert(*nandconss == 0 || andconss != NULL);
   assert(*nandconss == 0 || andcoefs != NULL);

   if( strcmp(SCIPconshdlrGetName(SCIPconsGetHdlr(cons)), CONSHDLR_NAME) != 0 )
   {
      SCIPerrorMessage("constraint is not pseudo boolean\n");
      SCIPABORT();
   }

   consdata = SCIPconsGetData(cons);
   assert(consdata != NULL);

#ifdef SCIP_DEBUG
   SCIP_CALL( checkConsConsistency(scip, cons) );
#endif

   if( *nandconss < consdata->nconsanddatas )
   {
      *nandconss = consdata->nconsanddatas;
      return SCIP_OKAY;
   }

   *nandconss = consdata->nconsanddatas;
   assert(*nandconss == 0 || consdata->consanddatas != NULL);

   for( c = *nandconss - 1; c >= 0; --c )
   {
      assert(consdata->consanddatas[c] != NULL);
      andconss[c] = consdata->consanddatas[c]->cons;
      andcoefs[c] = consdata->andcoefs[c];
      assert(andconss[c] != NULL);
   }

   return SCIP_OKAY;
}

/** gets number of and constraints of pseudoboolean constraint */
int SCIPgetNAndsPseudoboolean(
   SCIP*const            scip,               /**< SCIP data structure */
   SCIP_CONS*const       cons                /**< constraint data */
   )
{
   SCIP_CONSDATA* consdata;

   assert(scip != NULL);
   assert(cons != NULL);

   if( strcmp(SCIPconshdlrGetName(SCIPconsGetHdlr(cons)), CONSHDLR_NAME) != 0 )
   {
      SCIPerrorMessage("constraint is not pseudo boolean\n");
      SCIPABORT();
   }

#ifdef SCIP_DEBUG
   SCIP_CALL( checkConsConsistency(scip, cons) );
#endif

   consdata = SCIPconsGetData(cons);
   assert(consdata != NULL);

   return consdata->nconsanddatas;
}

/** @Note: you can only changed the left hand side if the special type of linear constraint won't changed */
/** @todo: if changing the left hand side would change the type of the special linear constraint, we need to erase it
 *         and create a new linear constraint */
/** changes left hand side of pseudoboolean constraint */
SCIP_RETCODE SCIPchgLhsPseudoboolean(
   SCIP*const            scip,               /**< SCIP data structure */
   SCIP_CONS*const       cons,               /**< constraint data */
   SCIP_Real const       lhs                 /**< new left hand side */
   )
{
   SCIP_CONSDATA* consdata;

   assert(scip != NULL);
   assert(cons != NULL);

   if( strcmp(SCIPconshdlrGetName(SCIPconsGetHdlr(cons)), CONSHDLR_NAME) != 0 )
   {
      SCIPerrorMessage("constraint is not pseudo boolean\n");
      return SCIP_INVALIDDATA;
   }

#ifdef SCIP_DEBUG
   SCIP_CALL( checkConsConsistency(scip, cons) );
#endif

   consdata = SCIPconsGetData(cons);
   assert(consdata != NULL);

   switch( consdata->linconstype )
   {
   case SCIP_LINEAR:
      SCIP_CALL( chgLhs(scip, cons, lhs) );
   case SCIP_LOGICOR:
   case SCIP_KNAPSACK:
   case SCIP_SETPPC:
      SCIPerrorMessage("changing left hand side only allowed on standard linear constraint \n");
      return SCIP_INVALIDDATA;
#if 0
   case SCIP_EQKNAPSACK:
#endif
   default:
      SCIPerrorMessage("unknown linear constraint type\n");
      return SCIP_INVALIDDATA;
   }

   return SCIP_OKAY;
}

/** @Note: you can only changed the right hand side if the special type of linear constraint won't changed */
/** @todo: if changing the right hand side would change the type of the special linear constraint, we need to erase it
 *         and create a new linear constraint */
/** changes right hand side of pseudoboolean constraint */
SCIP_RETCODE SCIPchgRhsPseudoboolean(
   SCIP*const            scip,               /**< SCIP data structure */
   SCIP_CONS*const       cons,               /**< constraint data */
   SCIP_Real const       rhs                 /**< new right hand side */
   )
{
   SCIP_CONSDATA* consdata;

   if( strcmp(SCIPconshdlrGetName(SCIPconsGetHdlr(cons)), CONSHDLR_NAME) != 0 )
   {
      SCIPerrorMessage("constraint is not pseudo boolean\n");
      return SCIP_INVALIDDATA;
   }

#ifdef SCIP_DEBUG
   SCIP_CALL( checkConsConsistency(scip, cons) );
#endif

   consdata = SCIPconsGetData(cons);
   assert(consdata != NULL);

   switch( consdata->linconstype )
   {
   case SCIP_LINEAR:
      SCIP_CALL( chgRhs(scip, cons, rhs) );
   case SCIP_LOGICOR:
   case SCIP_KNAPSACK:
   case SCIP_SETPPC:
      SCIPerrorMessage("changing right hand side only allowed on standard linear constraint \n");
      return SCIP_INVALIDDATA;
#if 0
   case SCIP_EQKNAPSACK:
#endif
   default:
      SCIPerrorMessage("unknown linear constraint type\n");
      return SCIP_INVALIDDATA;
   }

   return SCIP_OKAY;
}

/** get left hand side of pseudoboolean constraint */
SCIP_Real SCIPgetLhsPseudoboolean(
   SCIP*const            scip,               /**< SCIP data structure */
   SCIP_CONS*const       cons                /**< pseudoboolean constraint */
   )
{
   SCIP_CONSDATA* consdata;

   if( strcmp(SCIPconshdlrGetName(SCIPconsGetHdlr(cons)), CONSHDLR_NAME) != 0 )
   {
      SCIPerrorMessage("constraint is not pseudo boolean\n");
      return SCIP_INVALIDDATA;
   }

#ifdef SCIP_DEBUG
   SCIP_CALL( checkConsConsistency(scip, cons) );
#endif

   consdata = SCIPconsGetData(cons);
   assert(consdata != NULL);
   
   return consdata->lhs;
}

/** get right hand side of pseudoboolean constraint */
SCIP_Real SCIPgetRhsPseudoboolean(
   SCIP*const            scip,               /**< SCIP data structure */
   SCIP_CONS*const       cons                /**< pseudoboolean constraint */
   )
{
   SCIP_CONSDATA* consdata;

   if( strcmp(SCIPconshdlrGetName(SCIPconsGetHdlr(cons)), CONSHDLR_NAME) != 0 )
   {
      SCIPerrorMessage("constraint is not pseudo boolean\n");
      return SCIP_INVALIDDATA;
   }

#ifdef SCIP_DEBUG
   SCIP_CALL( checkConsConsistency(scip, cons) );
#endif

   consdata = SCIPconsGetData(cons);
   assert(consdata != NULL);
   
   return consdata->rhs;
}<|MERGE_RESOLUTION|>--- conflicted
+++ resolved
@@ -8213,6 +8213,12 @@
 /** variable deletion method of constraint handler */
 #define consDelvarsPseudoboolean NULL
 
+/** constraint method of constraint handler which returns the variables (if possible) */
+#define consGetVarsPseudoboolean NULL
+
+/** constraint method of constraint handler which returns the number of variables (if possible) */
+#define consGetNVarsPseudoboolean NULL
+
 /*
  * constraint specific interface methods
  */
@@ -8242,7 +8248,7 @@
          consActivePseudoboolean, consDeactivePseudoboolean, 
          consEnablePseudoboolean, consDisablePseudoboolean, consDelvarsPseudoboolean,
          consPrintPseudoboolean, consCopyPseudoboolean, consParsePseudoboolean,
-         conshdlrdata) );
+         consGetVarsPseudoboolean, consGetNVarsPseudoboolean, conshdlrdata) );
 
    /* add pseudoboolean constraint handler parameters */
    SCIP_CALL( SCIPaddBoolParam(scip,
@@ -8382,7 +8388,6 @@
             SCIP_CALL( SCIPensureBlockMemoryArray(scip, &(newdata->vars), &(newdata->svars), nvars) );
          }
 
-<<<<<<< HEAD
          /* copy variables in already allocated array */
          BMScopyMemoryArray(newdata->vars, vars, nvars);
       }
@@ -8392,13 +8397,6 @@
 
       newdata->nvars = nvars;
       assert(newdata->vars != NULL && newdata->nvars > 0);
-=======
-/** constraint method of constraint handler which returns the variables (if possible) */
-#define consGetVarsPseudoboolean NULL
-
-/** constraint method of constraint handler which returns the number of variables (if possible) */
-#define consGetNVarsPseudoboolean NULL
->>>>>>> b89cdbcf
 
       newdata->cons = andconss[c];
       
@@ -8425,7 +8423,6 @@
          /* increase usage of data object */
          ++(newdata->nuses);
 
-<<<<<<< HEAD
          /* no such and-constraint in current hash table: insert the new object into hash table */  
          SCIP_CALL( SCIPhashtableInsert(conshdlrdata->hashtable, (void*)newdata) );
          
@@ -8435,24 +8432,6 @@
          
          /* capture and-constraint */
          SCIP_CALL( SCIPcaptureCons(scip, newdata->cons) );
-=======
-   /* include constraint handler */
-   SCIP_CALL( SCIPincludeConshdlr(scip, CONSHDLR_NAME, CONSHDLR_DESC,
-         CONSHDLR_SEPAPRIORITY, CONSHDLR_ENFOPRIORITY, CONSHDLR_CHECKPRIORITY,
-         CONSHDLR_SEPAFREQ, CONSHDLR_PROPFREQ, CONSHDLR_EAGERFREQ, CONSHDLR_MAXPREROUNDS,
-         CONSHDLR_DELAYSEPA, CONSHDLR_DELAYPROP, CONSHDLR_DELAYPRESOL, CONSHDLR_NEEDSCONS,
-         CONSHDLR_PROP_TIMING,
-         conshdlrCopyPseudoboolean,
-         consFreePseudoboolean, consInitPseudoboolean, consExitPseudoboolean,
-         consInitprePseudoboolean, consExitprePseudoboolean, consInitsolPseudoboolean, consExitsolPseudoboolean,
-         consDeletePseudoboolean, consTransPseudoboolean, consInitlpPseudoboolean,
-         consSepalpPseudoboolean, consSepasolPseudoboolean, consEnfolpPseudoboolean, consEnfopsPseudoboolean, consCheckPseudoboolean,
-         consPropPseudoboolean, consPresolPseudoboolean, consRespropPseudoboolean, consLockPseudoboolean,
-         consActivePseudoboolean, consDeactivePseudoboolean,
-         consEnablePseudoboolean, consDisablePseudoboolean, consDelvarsPseudoboolean,
-         consPrintPseudoboolean, consCopyPseudoboolean, consParsePseudoboolean,
-         consGetVarsPseudoboolean, consGetNVarsPseudoboolean, conshdlrdata) );
->>>>>>> b89cdbcf
 
          /* insert new mapping */
          SCIP_CALL( SCIPhashmapInsert(conshdlrdata->hashmap, (void*)res, (void*)newdata) );
