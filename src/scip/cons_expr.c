--- conflicted
+++ resolved
@@ -915,7 +915,6 @@
    return SCIP_OKAY;
 }
 
-<<<<<<< HEAD
 /** prints structure a la Maple's dismantle */
 static
 SCIP_DECL_CONSEXPREXPRWALK_VISIT(dismantleExpr)
@@ -990,7 +989,9 @@
    }
    *result = SCIP_CONSEXPREXPRWALK_CONTINUE;
 
-=======
+   return SCIP_OKAY;
+}
+
 /** expression walk callback to skip expression which have already been hashed */
 static
 SCIP_DECL_CONSEXPREXPRWALK_VISIT(hashExprVisitingExpr)
@@ -1120,13 +1121,11 @@
       SCIP_CALL( SCIPhashmapInsert(getvarsdata->varexprsmap, (void*) expr, NULL) );
    }
 
->>>>>>> b8a345a5
    return SCIP_OKAY;
 }
 
 /**@} */  /* end of walking methods */
 
-<<<<<<< HEAD
 /** @name Simplifying methods
  *
  * This is largely inspired in Joel Cohen's
@@ -1134,9 +1133,8 @@
  * In particular Chapter 3
  * The other fountain of inspiration is the current simplifying methods in expr.c.
  *
- * ============================================
  * Definition of simplified expressions
- * ============================================
+ * ^^^^^^^^^^^^^^^^^^^^^^^^^^^^^^^^^^^
  * An expression is simplified if it
  * - is a value expression
  * - is a var expression
@@ -1167,9 +1165,8 @@
  * ? a logarithm doesn't have a product as a child
  * ? the exponent of an exponential is always 1
  *
- * ============================================
  * ORDERING RULES
- * ============================================
+ * ^^^^^^^^^^^^^^
  * These rules define a total order on *simplified* expressions.
  * There are two groups of rules, when comparing equal type expressions and different type expressions
  * Equal type expressions:
@@ -1194,9 +1191,8 @@
  * OR10: x < x^2 ?:  x is var and x^2 product, so none applies.
  *       Hence, we try to answer x^2 < x ?: x^2 < x <=> x < x or if x = x and 2 < 1 <=> 2 < 1 <=> False, so x < x^2 is True
  *
- * ============================================
  * Algorithm
- * ============================================
+ * ^^^^^^^^^
  * The recursive version of the algorithm is
  *
  * EXPR simplify(expr)
@@ -1435,7 +1431,7 @@
 }
 
 /**@} */  /* end of simplifying methods */
-=======
+
 /* export this function here, so it can be used by unittests but is not really part of the API */
 /** propagates bounds for each sub-expression in the constraint by using variable bounds; the resulting bounds for the
  *  root expression will be intersected with the [lhs,rhs] which might lead to an empty interval
@@ -1820,7 +1816,6 @@
 
    return SCIP_OKAY;
 }
->>>>>>> b8a345a5
 
 /** computes violation of a constraint */
 static
@@ -3991,10 +3986,6 @@
    if( child1 != NULL && child2 != NULL )
    {
       SCIP_CONSEXPR_EXPR* pair[2];
-<<<<<<< HEAD
-
-=======
->>>>>>> b8a345a5
       pair[0] = child1;
       pair[1] = child2;
 
@@ -4199,15 +4190,9 @@
             else
             {
                SCIP_CONSEXPR_EXPR* prodchildren[2];
-<<<<<<< HEAD
-
                prodchildren[0] = children[quadelem.idx1];
                prodchildren[1] = children[quadelem.idx2];
-=======
-               prodchildren[0] = children[quadelem.idx1];
-               prodchildren[1] = children[quadelem.idx2];
-
->>>>>>> b8a345a5
+
                SCIP_CALL( SCIPcreateConsExprExprProduct(scip, consexprhdlr, &prod, 2, prodchildren, NULL, 1.0) );
             }
 
@@ -4269,8 +4254,6 @@
 
          break;
       }
-<<<<<<< HEAD
-=======
       case SCIP_EXPR_LOG:
       {
          assert(nchildren == 1);
@@ -4289,7 +4272,6 @@
 
          break;
       }
->>>>>>> b8a345a5
       case SCIP_EXPR_SIGNPOWER:
       case SCIP_EXPR_SIN:
       case SCIP_EXPR_COS:
@@ -4957,10 +4939,7 @@
    root->walkparent = NULL;
 
    /* traverse the tree */
-<<<<<<< HEAD
-=======
    result = SCIP_CONSEXPREXPRWALK_CONTINUE;
->>>>>>> b8a345a5
    stage = SCIP_CONSEXPREXPRWALK_ENTEREXPR;
    while( TRUE )
    {
@@ -5445,9 +5424,8 @@
 }
 
 /*
- * ============================================
  * ORDER
- * ============================================
+ * ^^^^^
  * This is a partial order for *simplified* expressions. Just a copy of the order from
  * the book so feel very free to modify.
  * Comparing equal type expressions:
