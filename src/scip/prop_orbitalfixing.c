--- conflicted
+++ resolved
@@ -229,7 +229,7 @@
       SCIPABORT();
       return SCIP_INVALIDDATA; /*lint !e527*/
    }
-   varidx = (int) (size_t) SCIPhashmapGetImage(propdata->permvarmap, (void*) var);
+   varidx = SCIPhashmapGetImageInt(propdata->permvarmap, (void*) var);
    assert( 0 <= varidx && varidx < propdata->npermvars );
 
    if ( SCIPeventGetType(event) == SCIP_EVENTTYPE_GUBCHANGED )
@@ -499,8 +499,7 @@
       SCIP_CALL( SCIPallocBufferArray(scip, &moved, propdata->npermvars) );
       for (v = 0; v < propdata->npermvars; ++v)
       {
-<<<<<<< HEAD
-         SCIP_CALL( SCIPhashmapInsert(propdata->permvarmap, propdata->permvars[v], (void*) (size_t) v) );
+         SCIP_CALL( SCIPhashmapInsertInt(propdata->permvarmap, propdata->permvars[v], v) );
          SCIP_CALL( SCIPcaptureVar(scip, propdata->permvars[v]) );
 
          propdata->bg0[v] = FALSE;
@@ -531,9 +530,6 @@
                break;
             }
          }
-=======
-         SCIP_CALL( SCIPhashmapInsertInt(propdata->permvarmap, propdata->permvars[v], v) );
->>>>>>> b61f8080
       }
       assert( propdata->nbg1 == 0 );
 
