--- conflicted
+++ resolved
@@ -2582,17 +2582,8 @@
       reopt->glbconss[nglbconss]->varssize = conssize;
       reopt->glbconss[nglbconss]->constype = REOPT_CONSTYPE_INFSUBTREE;
 
-<<<<<<< HEAD
-      SCIPnodeGetAncestorBranchings(node,
-            reopt->glbconss[nglbconss]->vars,
-            reopt->glbconss[nglbconss]->vals,
-            boundtypes,
-            &nbranchvars,
-            conssize);
-=======
       SCIPnodeGetAncestorBranchings(node, reopt->glbconss[nglbconss]->vars, reopt->glbconss[nglbconss]->vals,
-            boundtypes, &nbranchvars, nvars);
->>>>>>> 56890652
+            boundtypes, &nbranchvars, conssize);
 
       if( conssize < nbranchvars )
       {
