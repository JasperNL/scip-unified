--- conflicted
+++ resolved
@@ -288,13 +288,8 @@
    SCIP_PROB*            transprob,          /**< transformed problem, or NULL if delete = FALSE */
    BMS_BLKMEM*           blkmem,             /**< block memory */
    int                   pos,                /**< position to remove */
-<<<<<<< HEAD
    SCIP_Bool             deleteconflict      /**< should the conflict be deleted? */
-)
-=======
-   SCIP_Bool             delete              /**< should the conflict be deleted? */
-   )
->>>>>>> 5d7e4669
+   )
 {
    SCIP_CONS* conflict;
    int lastpos;
@@ -348,13 +343,8 @@
    SCIP_PROB*            transprob,          /**< transformed problem, or NULL if delete = FALSE */
    BMS_BLKMEM*           blkmem,             /**< block memory */
    int                   pos,                /**< position to remove */
-<<<<<<< HEAD
    SCIP_Bool             deleteconflict      /**< should the dual ray be deleted? */
-)
-=======
-   SCIP_Bool             delete              /**< should the dual ray be deleted? */
-   )
->>>>>>> 5d7e4669
+   )
 {
    SCIP_CONS* dualray;
    int lastpos;
