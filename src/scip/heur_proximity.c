/* * * * * * * * * * * * * * * * * * * * * * * * * * * * * * * * * * * * * * */
/*                                                                           */
/*                  This file is part of the program and library             */
/*         SCIP --- Solving Constraint Integer Programs                      */
/*                                                                           */
/*    Copyright (C) 2002-2016 Konrad-Zuse-Zentrum                            */
/*                            fuer Informationstechnik Berlin                */
/*                                                                           */
/*  SCIP is distributed under the terms of the ZIB Academic License.         */
/*                                                                           */
/*  You should have received a copy of the ZIB Academic License              */
/*  along with SCIP; see the file COPYING. If not email to scip@zib.de.      */
/*                                                                           */
/* * * * * * * * * * * * * * * * * * * * * * * * * * * * * * * * * * * * * * */

/**@file   heur_proximity.c
 * @brief  improvement heuristic which uses an auxiliary objective instead of the original objective function which
 *         is itself added as a constraint to a sub-SCIP instance. The heuristic was presented by Matteo Fischetti
 *         and Michele Monaci
 *
 *
 * @author Gregor Hendel
 */

/*---+----1----+----2----+----3----+----4----+----5----+----6----+----7----+----8----+----9----+----0----+----1----+----2*/

#include <assert.h>
#include <string.h>

#include "scip/heur_proximity.h"
#include "scip/cons_linear.h"

#define HEUR_NAME             "proximity"
#define HEUR_DESC             "heuristic trying to improve the incumbent by an auxiliary proximity objective function"
#define HEUR_DISPCHAR         'P'
#define HEUR_PRIORITY         -2000000
#define HEUR_FREQ             -1
#define HEUR_FREQOFS          0
#define HEUR_MAXDEPTH         -1
#define HEUR_TIMING           SCIP_HEURTIMING_AFTERNODE
#define HEUR_USESSUBSCIP      TRUE  /**< does the heuristic use a secondary SCIP instance? */

/* event handler properties */
#define EVENTHDLR_NAME         "Proximity"
#define EVENTHDLR_DESC         "LP event handler for " HEUR_NAME " heuristic"

/* default values for proximity-specific parameters */
/* todo refine these values */
#define DEFAULT_MAXNODES      10000LL    /* maximum number of nodes to regard in the subproblem                        */
#define DEFAULT_MINIMPROVE    0.02       /* factor by which proximity should at least improve the incumbent            */
#define DEFAULT_MINGAP        0.01       /* minimum primal-dual gap for which the heuristic is executed                */
#define DEFAULT_MINNODES      1LL        /* minimum number of nodes to regard in the subproblem                        */
#define DEFAULT_MINLPITERS    200LL      /* minimum number of LP iterations to perform in one sub-mip                  */
#define DEFAULT_MAXLPITERS    100000LL   /* maximum number of LP iterations to be performed in the subproblem          */
#define DEFAULT_NODESOFS      50LL       /* number of nodes added to the contingent of the total nodes                 */
#define DEFAULT_WAITINGNODES  100LL      /* default waiting nodes since last incumbent before heuristic is executed    */
#define DEFAULT_NODESQUOT     0.1        /* default quotient of sub-MIP nodes with respect to number of processed nodes*/
#define DEFAULT_USELPROWS     FALSE      /* should subproblem be constructed based on LP row information? */
#define DEFAULT_BINVARQUOT    0.1        /* default threshold for percentage of binary variables required to start     */
#define DEFAULT_RESTART       TRUE       /* should the heuristic immediately run again on its newly found solution? */
#define DEFAULT_USEFINALLP    FALSE      /* should the heuristic solve a final LP in case of continuous objective variables? */
#define DEFAULT_LPITERSQUOT   0.2        /* default quotient of sub-MIP LP iterations with respect to LP iterations so far */
<<<<<<< HEAD
#define DEFAULT_COPYLPBASIS   FALSE      /**< should a LP starting basis copyied from the source SCIP? */
=======
#define DEFAULT_USEUCT        FALSE      /* should uct node selection be used at the beginning of the search?     */
>>>>>>> 3d7ccc39

/*
 * Data structures
 */

/** primal heuristic data */
struct SCIP_HeurData
{
   SCIP_Longint          maxnodes;           /**< maximum number of nodes to regard in the subproblem                 */
   SCIP_Longint          minnodes;           /**< minimum number of nodes to regard in the subproblem                 */
   SCIP_Longint          maxlpiters;         /**< maximum number of LP iterations to be performed in the subproblem   */
   SCIP_Longint          nusedlpiters;       /**< number of actually performed LP iterations                          */
   SCIP_Longint          minlpiters;         /**< minimum number of LP iterations to perform in one sub-mip           */
   SCIP_Longint          nodesofs;           /**< number of nodes added to the contingent of the total nodes          */
   SCIP_Longint          usednodes;          /**< nodes already used by proximity in earlier calls                    */
   SCIP_Longint          waitingnodes;       /**< waiting nodes since last incumbent before heuristic is executed     */
   SCIP_Real             lpitersquot;        /**< quotient of sub-MIP LP iterations with respect to LP iterations so far */
   SCIP_Real             minimprove;         /**< factor by which proximity should at least improve the incumbent     */
   SCIP_Real             mingap;             /**< minimum primal-dual gap for which the heuristic is executed         */
   SCIP_Real             nodesquot;          /**< quotient of sub-MIP nodes with respect to number of processed nodes */
   SCIP_Real             binvarquot;         /**<  threshold for percantage of binary variables required to start     */

   SCIP*                 subscip;            /**< the subscip used by the heuristic                                   */
   SCIP_HASHMAP*         varmapfw;           /**< map between scip variables and subscip variables                    */
   SCIP_HASHMAP*         consmapfw;          /**< map between scip constraints and subscip constraints                */
   SCIP_ROW**            sourcerows;         /**< rows of original SCIP */
   SCIP_CONS**           targetconss;        /**< constraints of target SCIP */
   SCIP_VAR**            subvars;            /**< variables in subscip                                                */
   SCIP_CONS*            objcons;            /**< the objective cutoff constraint of the subproblem                   */

   int                   sourcerowssize;     /**< size of sourcerows and targetconss arrays */
   int                   nsourcerows;        /**< number of rows / created constraints */

   int                   nsubvars;           /**< the number of subvars                                               */
   int                   lastsolidx;         /**< index of last solution on which the heuristic was processed         */
   int                   subprobidx;         /**< counter for the subproblem index to be solved by proximity */

   SCIP_Bool             uselprows;          /**< should subproblem be constructed based on LP row information? */
   SCIP_Bool             restart;            /* should the heuristic immediately run again on its newly found solution? */
   SCIP_Bool             usefinallp;         /* should the heuristic solve a final LP in case of continuous objective variables? */
<<<<<<< HEAD
   SCIP_Bool             copylpbasis;        /**< should a LP starting basis copyied from the source SCIP? */
=======
   SCIP_Bool             useuct;             /**< should uct node selection be used at the beginning of the search?  */
>>>>>>> 3d7ccc39
};


/*
 * Local methods
 */

/** optimizes the continuous variables in an LP diving by fixing all integer variables to the given solution values */
static
SCIP_RETCODE solveLp(
   SCIP*                 scip,               /**< SCIP data structure */
   SCIP_SOL*             sol,                /**< candidate solution for which continuous variables should be optimized */
   SCIP_Bool*            success             /**< was the dive successful? */
   )
{
   SCIP_VAR** vars;
   SCIP_RETCODE retstat;

   int v;
   int nvars;
   int ncontvars;
   int nintvars;

   SCIP_Bool lperror;
   SCIP_Bool requiresnlp;

   assert(success != NULL);

   SCIP_CALL( SCIPgetVarsData(scip, &vars, &nvars, NULL, NULL, NULL, &ncontvars) );

   nintvars = nvars - ncontvars;

   /**@todo in case of an MINLP, if SCIPisNLPConstructed() is TRUE rather solve the NLP instead of the LP */
   requiresnlp = SCIPisNLPConstructed(scip);
   if( requiresnlp || ncontvars == 0 )
      return SCIP_OKAY;

   /* start diving to calculate the LP relaxation */
   SCIP_CALL( SCIPstartDive(scip) );

   /* set the bounds of the variables: fixed for integers, global bounds for continuous */
   for( v = 0; v < nvars; ++v )
   {
      if( SCIPvarGetStatus(vars[v]) == SCIP_VARSTATUS_COLUMN )
      {
         SCIP_CALL( SCIPchgVarLbDive(scip, vars[v], SCIPvarGetLbGlobal(vars[v])) );
         SCIP_CALL( SCIPchgVarUbDive(scip, vars[v], SCIPvarGetUbGlobal(vars[v])) );
      }
   }
   /* apply this after global bounds to not cause an error with intermediate empty domains */
   for( v = 0; v < nintvars; ++v )
   {
      if( SCIPvarGetStatus(vars[v]) == SCIP_VARSTATUS_COLUMN )
      {
         SCIP_Real solval;

         solval = SCIPgetSolVal(scip, sol, vars[v]);
         SCIP_CALL( SCIPchgVarLbDive(scip, vars[v], solval) );
         SCIP_CALL( SCIPchgVarUbDive(scip, vars[v], solval) );
      }
   }

   /* solve LP */
   SCIPdebugMessage(" -> old LP iterations: %" SCIP_LONGINT_FORMAT "\n", SCIPgetNLPIterations(scip));

   /* Errors in the LP solver should not kill the overall solving process, if the LP is just needed for a heuristic.
    * Hence in optimized mode, the return code is caught and a warning is printed, only in debug mode, SCIP will stop.
    */
   retstat = SCIPsolveDiveLP(scip, -1, &lperror, NULL);
   if( retstat != SCIP_OKAY )
   {
#ifdef NDEBUG
      SCIPwarningMessage(scip, "Error while solving LP in Proximity heuristic; LP solve terminated with code <%d>\n",retstat);
#else
      SCIP_CALL( retstat );
#endif
   }

   SCIPdebugMessage(" -> new LP iterations: %" SCIP_LONGINT_FORMAT "\n", SCIPgetNLPIterations(scip));
   SCIPdebugMessage(" -> error=%u, status=%d\n", lperror, SCIPgetLPSolstat(scip));
   if( !lperror && SCIPgetLPSolstat(scip) == SCIP_LPSOLSTAT_OPTIMAL )
   {
      SCIP_CALL( SCIPlinkLPSol(scip, sol) );
      SCIP_CALL( SCIPtrySol(scip, sol, FALSE, TRUE, TRUE, TRUE, success) );
   }

   /* terminate diving mode */
   SCIP_CALL( SCIPendDive(scip) );

   return SCIP_OKAY;
}

/** creates a new solution for the original problem by copying the solution of the subproblem */
static
SCIP_RETCODE createNewSol(
   SCIP*                 scip,               /**< original SCIP data structure                        */
   SCIP*                 subscip,            /**< SCIP structure of the subproblem                    */
   SCIP_VAR**            subvars,            /**< the variables of the subproblem                     */
   SCIP_HEUR*            heur,               /**< proximity heuristic structure                       */
   SCIP_SOL*             subsol,             /**< solution of the subproblem                          */
   SCIP_Bool             usefinallp,         /**< should continuous variables be optimized by a final LP */
   SCIP_Bool*            success             /**< used to store whether new solution was found or not */
   )
{
   SCIP_VAR** vars;                          /* the original problem's variables                */
   int        nvars;                         /* the original problem's number of variables      */
   int        ncontvars;                     /* the original problem's number of continuous variables */
   SCIP_Real* subsolvals;                    /* solution values of the subproblem               */
   SCIP_SOL*  newsol;                        /* solution to be created for the original problem */

   assert(scip != NULL);
   assert(subscip != NULL);
   assert(subvars != NULL);
   assert(subsol != NULL);
   assert(success != NULL);

   /* get variables' data */
   SCIP_CALL( SCIPgetVarsData(scip, &vars, &nvars, NULL, NULL, NULL, &ncontvars) );

   /* sub-SCIP may have more variables than the number of active (transformed) variables in the main SCIP
    * since constraint copying may have required the copy of variables that are fixed in the main SCIP
    */
   assert(nvars <= SCIPgetNOrigVars(subscip));

   SCIP_CALL( SCIPallocBufferArray(scip, &subsolvals, nvars) );

   /* copy the solution */
   SCIP_CALL( SCIPgetSolVals(subscip, subsol, nvars, subvars, subsolvals) );

   /* create new solution for the original problem */
   SCIP_CALL( SCIPcreateSol(scip, &newsol, heur) );
   SCIP_CALL( SCIPsetSolVals(scip, newsol, nvars, vars, subsolvals) );

   *success = FALSE;
   /* solve an LP with all integer variables fixed to improve solution quality */
   if( ncontvars > 0 && usefinallp && SCIPisLPConstructed(scip) )
   {
      int v;
      int ncontobjvars; /* does the problem instance have continuous variables with nonzero objective coefficients? */
      SCIP_Real sumofobjsquares;

      /* check if continuous variables with nonzero objective coefficient are present */
      ncontobjvars = 0;
      sumofobjsquares = 0.0;
      for( v = nvars - 1; v >= nvars - ncontvars; --v )
      {
         SCIP_VAR* var;

         var = vars[v];
         assert(vars[v] != NULL);
         assert(!SCIPvarIsIntegral(var));

         if( SCIPvarGetStatus(var) == SCIP_VARSTATUS_COLUMN && !SCIPisZero(scip, SCIPvarGetObj(var)) )
         {
            ++ncontobjvars;
            sumofobjsquares += SCIPvarGetObj(var) * SCIPvarGetObj(var);
         }
      }

      SCIPstatisticMessage(" Continuous Objective variables: %d, Euclidean OBJ: %g total, %g continuous\n", ncontobjvars, SCIPgetObjNorm(scip), sumofobjsquares);
      /* solve a final LP to optimize solution values of continuous problem variables */
      SCIPstatisticMessage("Solution Value before LP resolve: %g\n", SCIPgetSolOrigObj(scip, newsol));
      SCIP_CALL( solveLp(scip, newsol, success) );

      /* if the LP solve was not successful, reset the solution */
      if( !*success )
      {
         for( v = nvars - 1; v >= nvars - ncontvars; --v )
         {
            SCIP_CALL( SCIPsetSolVal(scip, newsol, vars[v], subsolvals[v]) );
         }

      }
   }

   /* try to add new solution to SCIP and free it immediately */
   if( !*success )
   {
      SCIP_CALL( SCIPtrySol(scip, newsol, FALSE, TRUE, TRUE, TRUE, success) );
   }
   SCIP_CALL( SCIPfreeSol(scip, &newsol) );

   SCIPfreeBufferArray(scip, &subsolvals);

   return SCIP_OKAY;
}

/** sets solving parameters for the subproblem created by the heuristic */
static
SCIP_RETCODE setupSubproblem(
   SCIP_HEURDATA*        heurdata,           /**< heuristic data structure */
   SCIP*                 subscip             /**< copied SCIP data structure */
   )
{
   assert(subscip != NULL);

   /* do not abort subproblem on CTRL-C */
   SCIP_CALL( SCIPsetBoolParam(subscip, "misc/catchctrlc", FALSE) );

   /* disable output to console */
   SCIP_CALL( SCIPsetIntParam(subscip, "display/verblevel", 0) );

   /* forbid recursive call of heuristics and separators solving sub-SCIPs */
   SCIP_CALL( SCIPsetSubscipsOff(subscip, TRUE) );

   /* use restart dfs node selection */
   if( SCIPfindNodesel(subscip, "restartdfs") != NULL && !SCIPisParamFixed(subscip, "nodeselection/restartdfs/stdpriority") )
   {
      SCIP_CALL( SCIPsetIntParam(subscip, "nodeselection/restartdfs/stdpriority", INT_MAX/4) );
   }

   /* activate uct node selection at the top of the tree */
   if( heurdata->useuct && SCIPfindNodesel(subscip, "uct") != NULL && !SCIPisParamFixed(subscip, "nodeselection/uct/stdpriority") )
   {
      SCIP_CALL( SCIPsetIntParam(subscip, "nodeselection/uct/stdpriority", INT_MAX/2) );
   }

   /* disable expensive presolving
    * todo maybe presolving can be entirely turned off here - parameter???
    */
   SCIP_CALL( SCIPsetPresolving(subscip, SCIP_PARAMSETTING_FAST, TRUE) );

   /* SCIP_CALL( SCIPsetPresolving(scip, SCIP_PARAMSETTING_OFF, TRUE) ); */
   if( !SCIPisParamFixed(subscip, "presolving/maxrounds") )
   {
      SCIP_CALL( SCIPsetIntParam(subscip, "presolving/maxrounds", 50) );
   }

   /* disable cutting plane separation */
   SCIP_CALL( SCIPsetSeparating(subscip, SCIP_PARAMSETTING_OFF, TRUE) );


   /* todo: check branching rule in sub-SCIP */
   if( SCIPfindBranchrule(subscip, "inference") != NULL && !SCIPisParamFixed(subscip, "branching/inference/priority") )
   {
	   SCIP_CALL( SCIPsetIntParam(subscip, "branching/inference/priority", INT_MAX/4) );
   }

   /* disable feasibility pump and fractional diving */
   if( !SCIPisParamFixed(subscip, "heuristics/feaspump/freq") )
   {
      SCIP_CALL( SCIPsetIntParam(subscip, "heuristics/feaspump/freq", -1) );
   }
   if( !SCIPisParamFixed(subscip, "heuristics/fracdiving/freq") )
   {
      SCIP_CALL( SCIPsetIntParam(subscip, "heuristics/fracdiving/freq", -1) );
   }

   /* employ a limit on the number of enforcement rounds in the quadratic constraint handler; this fixes the issue that
    * sometimes the quadratic constraint handler needs hundreds or thousands of enforcement rounds to determine the
    * feasibility status of a single node without fractional branching candidates by separation (namely for uflquad
    * instances); however, the solution status of the sub-SCIP might get corrupted by this; hence no deductions shall be
    * made for the original SCIP
    */
   if( SCIPfindConshdlr(subscip, "quadratic") != NULL && !SCIPisParamFixed(subscip, "constraints/quadratic/enfolplimit") )
   {
      SCIP_CALL( SCIPsetIntParam(subscip, "constraints/quadratic/enfolplimit", 500) );
   }

   /* todo check if
    * SCIP_CALL( SCIPsetEmphasis(subscip, SCIP_PARAMEMPHASIS_FEASIBILITY, TRUE) );
    * improves performance */

#ifdef SCIP_DEBUG
   /* for debugging proximity, enable MIP output */
   SCIP_CALL( SCIPsetIntParam(subscip, "display/verblevel", 5) );
   SCIP_CALL( SCIPsetIntParam(subscip, "display/freq", 100000000) );
#endif

   return SCIP_OKAY;
}

/** creates the rows of the subproblem */
static
SCIP_RETCODE createRows(
   SCIP*                 scip,               /**< original SCIP data structure */
   SCIP*                 subscip,            /**< SCIP data structure for the subproblem */
   SCIP_VAR**            subvars,            /**< the variables of the subproblem */
   SCIP_ROW**            sourcerows,         /**< rows of original SCIP */
   SCIP_CONS**           targetconss,        /**< constraints of target SCIP */
   SCIP_Bool             copylpbasis,        /**< should a starting basis should be copied into the subscip? */
   int                   sourcerowssize,     /**< size of sourcerows and targetconss arrays */
   int*                  nsourcerows         /**< number of rows / created constraints */
   )
{
   SCIP_ROW** rows;                          /* original scip rows                       */
   SCIP_CONS* cons;                          /* new constraint                           */
   SCIP_VAR** consvars;                      /* new constraint's variables               */
   SCIP_COL** cols;                          /* original row's columns                   */

   SCIP_Real constant;                       /* constant added to the row                */
   SCIP_Real lhs;                            /* left hand side of the row                */
   SCIP_Real rhs;                            /* left right side of the row               */
   SCIP_Real* vals;                          /* variables' coefficient values of the row */

   int nrows;
   int nnonz;
   int i;
   int j;

   assert(!copylpbasis || nsourcerows != NULL);
   assert(!copylpbasis || sourcerows != NULL);
   assert(!copylpbasis || targetconss != NULL);

   /* get the rows and their number */
   SCIP_CALL( SCIPgetLPRowsData(scip, &rows, &nrows) );
   assert(!copylpbasis || nrows <= sourcerowssize);

   *nsourcerows = 0;

   /* copy all rows to linear constraints */
   for( i = 0; i < nrows; i++ )
   {
      /* ignore rows that are only locally valid */
      if( SCIProwIsLocal(rows[i]) )
         continue;

      /* get the row's data */
      constant = SCIProwGetConstant(rows[i]);
      lhs = SCIProwGetLhs(rows[i]) - constant;
      rhs = SCIProwGetRhs(rows[i]) - constant;
      vals = SCIProwGetVals(rows[i]);
      nnonz = SCIProwGetNNonz(rows[i]);
      cols = SCIProwGetCols(rows[i]);

      assert(lhs <= rhs);

      /* allocate memory array to be filled with the corresponding subproblem variables */
      SCIP_CALL( SCIPallocBufferArray(scip, &consvars, nnonz) );
      for( j = 0; j < nnonz; j++ )
         consvars[j] = subvars[SCIPvarGetProbindex(SCIPcolGetVar(cols[j]))];

      /* create a new linear constraint and add it to the subproblem */
      SCIP_CALL( SCIPcreateConsLinear(subscip, &cons, SCIProwGetName(rows[i]), nnonz, consvars, vals, lhs, rhs,
            TRUE, TRUE, TRUE, TRUE, TRUE, FALSE, FALSE, TRUE, TRUE, FALSE) );
      SCIP_CALL( SCIPaddCons(subscip, cons) );

      if( copylpbasis )
      {
         assert(targetconss != NULL);
         assert(*nsourcerows <= sourcerowssize);

         /* store the added cons and the corresponding row */
         sourcerows[(*nsourcerows)] = rows[i];
         targetconss[(*nsourcerows)] = cons;

         /* capture the row (the constraint was already captured twice: create, add)
          * both will be released at the end of copyBasis in scip.c
          */
         SCIP_CALL( SCIPcaptureRow(scip, sourcerows[(*nsourcerows)]) );

         ++(*nsourcerows);
      }

      /* free temporary memory */
      SCIPfreeBufferArray(scip, &consvars);
   }

   return SCIP_OKAY;
}

/** frees the subproblem */
static
SCIP_RETCODE deleteSubproblem(
   SCIP*                 scip,               /**< SCIP data structure */
   SCIP_HEURDATA*        heurdata            /**< heuristic data */
   )
{
   /* free remaining memory from heuristic execution */
   if( heurdata->subscip != NULL )
   {

      assert(heurdata->varmapfw != NULL);
      assert(heurdata->consmapfw != NULL);
      assert(heurdata->sourcerows != NULL);
      assert(heurdata->targetconss != NULL);
      assert(heurdata->subvars != NULL);
      assert(heurdata->objcons != NULL);

      SCIPdebugMessage("Freeing subproblem of proximity heuristic\n");
      SCIPfreeBlockMemoryArray(scip, &heurdata->subvars, heurdata->nsubvars);
      SCIPhashmapFree(&heurdata->varmapfw);
      SCIPhashmapFree(&heurdata->consmapfw);
      SCIPfreeBlockMemoryArray(scip, &heurdata->sourcerows, heurdata->sourcerowssize);
      SCIPfreeBlockMemoryArray(scip, &heurdata->targetconss, heurdata->sourcerowssize);
      SCIP_CALL( SCIPreleaseCons(heurdata->subscip, &heurdata->objcons) );
      SCIP_CALL( SCIPfree(&heurdata->subscip) );

      heurdata->subscip = NULL;
      heurdata->varmapfw = NULL;
      heurdata->consmapfw = NULL;
      heurdata->sourcerows = NULL;
      heurdata->targetconss = NULL;
      heurdata->subvars = NULL;
      heurdata->objcons = NULL;

      heurdata->sourcerowssize = 0;
      heurdata->nsourcerows = 0;
   }
   return SCIP_OKAY;
}

/* ---------------- Callback methods of event handler ---------------- */

/* exec the event handler
 *
 * we interrupt the solution process
 */
static
SCIP_DECL_EVENTEXEC(eventExecProximity)
{
   SCIP_HEURDATA* heurdata;

   assert(eventhdlr != NULL);
   assert(eventdata != NULL);
   assert(strcmp(SCIPeventhdlrGetName(eventhdlr), EVENTHDLR_NAME) == 0);
   assert(event != NULL);
   assert(SCIPeventGetType(event) & SCIP_EVENTTYPE_NODESOLVED);

   heurdata = (SCIP_HEURDATA*)eventdata;
   assert(heurdata != NULL);

   /* interrupt solution process of sub-SCIP
    * todo adjust interruption limit */
   if( SCIPgetLPSolstat(scip) == SCIP_LPSOLSTAT_ITERLIMIT || SCIPgetNLPIterations(scip) >= heurdata->maxlpiters )
   {
      SCIP_CALL( SCIPinterruptSolve(scip) );
   }

   return SCIP_OKAY;
}
/* ---------------- Callback methods of primal heuristic ---------------- */

/** copy method for primal heuristic plugins (called when SCIP copies plugins) */
static
SCIP_DECL_HEURCOPY(heurCopyProximity)
{  /*lint --e{715}*/
   assert(scip != NULL);
   assert(heur != NULL);
   assert(strcmp(SCIPheurGetName(heur), HEUR_NAME) == 0);

   /* call inclusion method of primal heuristic */
   SCIP_CALL( SCIPincludeHeurProximity(scip) );

   return SCIP_OKAY;
}

/** destructor of primal heuristic to free user data (called when SCIP is exiting) */
static
SCIP_DECL_HEURFREE(heurFreeProximity)
{  /*lint --e{715}*/
   SCIP_HEURDATA* heurdata;

   assert( heur != NULL );
   assert( scip != NULL );

   /* get heuristic data */
   heurdata = SCIPheurGetData(heur);
   assert( heurdata != NULL );

   /* free heuristic data */
   SCIPfreeMemory(scip, &heurdata);
   SCIPheurSetData(heur, NULL);

   return SCIP_OKAY;
}


/** initialization method of primal heuristic (called after problem was transformed) */
static
SCIP_DECL_HEURINIT(heurInitProximity)
{  /*lint --e{715}*/
   SCIP_HEURDATA* heurdata;

   assert( heur != NULL );
   assert( scip != NULL );

   /* get heuristic data */
   heurdata = SCIPheurGetData(heur);
   assert( heurdata != NULL );

   /* initialize data */
   heurdata->usednodes = 0LL;
   heurdata->lastsolidx = -1;
   heurdata->nusedlpiters = 0LL;
   heurdata->subprobidx = 0;
   heurdata->sourcerowssize = 0;
   heurdata->nsourcerows = 0;

   heurdata->subscip = NULL;
   heurdata->varmapfw = NULL;
   heurdata->consmapfw = NULL;
   heurdata->sourcerows = NULL;
   heurdata->targetconss = NULL;
   heurdata->subvars = NULL;
   heurdata->objcons = NULL;

   heurdata->nsubvars = 0;

   return SCIP_OKAY;
}

/* solution process exiting method of proximity heuristic */
static
SCIP_DECL_HEUREXITSOL(heurExitsolProximity)
{
   SCIP_HEURDATA* heurdata;

   assert( heur != NULL );
   assert( scip != NULL );

   /* get heuristic data */
   heurdata = SCIPheurGetData(heur);
   assert( heurdata != NULL );

   SCIP_CALL( deleteSubproblem(scip, heurdata) );

   assert(heurdata->subscip == NULL && heurdata->varmapfw == NULL && heurdata->consmapfw == NULL
         && heurdata->sourcerows == NULL && heurdata->targetconss == NULL && heurdata->subvars == NULL
         && heurdata->objcons == NULL);

   return SCIP_OKAY;
}

/** execution method of primal heuristic */
static
SCIP_DECL_HEUREXEC(heurExecProximity)
{  /*lint --e{715}*/

   SCIP_HEURDATA* heurdata; /* heuristic's data                            */
   SCIP_Longint nnodes;     /* number of stalling nodes for the subproblem */
   SCIP_Longint nlpiters;   /* lp iteration limit for the subproblem       */
   SCIP_Bool foundsol;

   assert(heur != NULL);
   assert(scip != NULL);
   assert(result != NULL);

   *result = SCIP_DIDNOTRUN;

   /* get heuristic data */
   heurdata = SCIPheurGetData(heur);
   assert(heurdata != NULL);

   /* do not run heuristic when there are only few binary varables */
   if( SCIPgetNBinVars(scip) < heurdata->binvarquot * SCIPgetNVars(scip) )
      return SCIP_OKAY;

   *result = SCIP_DELAYED;

   /* return if the node is infeasible and the current LP is not constructed */
   if( nodeinfeasible && !SCIPisLPConstructed(scip) && heurdata->uselprows )
      return SCIP_OKAY;

   /* calculate branching node limit for sub problem */
   /* todo maybe treat root node differently */
   nnodes = (SCIP_Longint) (heurdata->nodesquot * SCIPgetNNodes(scip));
   nnodes += heurdata->nodesofs;

   /* determine the node and LP iteration limit for the solve of the sub-SCIP */
   nnodes -= heurdata->usednodes;
   nnodes = MIN(nnodes, heurdata->maxnodes);

   nlpiters = (SCIP_Longint) heurdata->lpitersquot * SCIPgetNRootFirstLPIterations(scip);
   nlpiters = MIN(nlpiters, heurdata->maxlpiters);

   /* check whether we have enough nodes left to call subproblem solving */
   if( nnodes < heurdata->minnodes )
   {
      SCIPdebugMessage("skipping proximity: nnodes=%" SCIP_LONGINT_FORMAT ", minnodes=%" SCIP_LONGINT_FORMAT "\n", nnodes, heurdata->minnodes);
      return SCIP_OKAY;
   }

   /* do not run proximity, if the problem does not have an objective function anyway */
   if( SCIPgetNObjVars(scip) == 0 )
   {
      SCIPdebugMessage("skipping proximity: pure feasibility problem anyway\n");
      return SCIP_OKAY;
   }

   foundsol = FALSE;

   do
   {
      /* main loop of proximity: in every iteration, a new subproblem is set up and solved until no improved solution
       * is found or one of the heuristic limits on nodes or LP iterations is hit
       * heuristic performs only one iteration if restart parameter is set to FALSE
       */
      SCIP_Longint nusednodes;
      SCIP_Longint nusedlpiters;

      nusednodes = 0LL;
      nusedlpiters = 0LL;

      nlpiters = MAX(nlpiters, heurdata->minlpiters);

      /* define and solve the proximity subproblem */
      SCIP_CALL( SCIPapplyProximity(scip, heur, result, heurdata->minimprove, nnodes, nlpiters, &nusednodes, &nusedlpiters, FALSE) );

      /* adjust node limit and LP iteration limit for future iterations */
      assert(nusednodes <= nnodes);
      heurdata->usednodes += nusednodes;
      nnodes -= nusednodes;

      nlpiters -= nusedlpiters;
      heurdata->nusedlpiters += nusedlpiters;

      /* memorize if a new solution has been found in at least one iteration */
      if( *result == SCIP_FOUNDSOL )
         foundsol = TRUE;
   }
   while( *result == SCIP_FOUNDSOL && heurdata->restart && !SCIPisStopped(scip) && nnodes > 0 );

   /* reset result pointer if solution has been found in previous iteration */
   if( foundsol )
      *result = SCIP_FOUNDSOL;

   /* free the occupied memory */
   if( heurdata->subscip != NULL )
   {
/* just for testing the library method, in debug mode, we call the wrapper method for the actual delete method */
#ifndef NDEBUG
      SCIP_CALL( SCIPdeleteSubproblemProximity(scip) );
#else
      SCIP_CALL( deleteSubproblem(scip, heurdata) );
#endif
   }
   return SCIP_OKAY;
}


/*
 * primal heuristic specific interface methods
 */

/** frees the sub-MIP created by proximity */
SCIP_RETCODE SCIPdeleteSubproblemProximity(
   SCIP*                 scip                /** SCIP data structure */
   )
{
   SCIP_HEUR* heur;
   SCIP_HEURDATA* heurdata;

   assert(scip != NULL);

   heur = SCIPfindHeur(scip, HEUR_NAME);
   assert(heur != NULL);

   heurdata = SCIPheurGetData(heur);
   if( heurdata != NULL )
   {
      SCIP_CALL( deleteSubproblem(scip, heurdata) );
   }

   return SCIP_OKAY;
}

/** main procedure of the proximity heuristic, creates and solves a sub-SCIP
 *
 *  @note the method can be applied in an iterative way, keeping the same subscip in between. If the @p freesubscip
 *        parameter is set to FALSE, the heuristic will keep the subscip data structures. Always set this parameter
 *        to TRUE, or call SCIPdeleteSubproblemProximity() afterwards
 */
SCIP_RETCODE SCIPapplyProximity(
   SCIP*                 scip,               /**< original SCIP data structure                                        */
   SCIP_HEUR*            heur,               /**< heuristic data structure                                            */
   SCIP_RESULT*          result,             /**< result data structure                                               */
   SCIP_Real             minimprove,         /**< factor by which proximity should at least improve the incumbent     */
   SCIP_Longint          nnodes,             /**< node limit for the subproblem                                       */
   SCIP_Longint          nlpiters,           /**< LP iteration limit for the subproblem                               */
   SCIP_Longint*         nusednodes,         /**< pointer to store number of used nodes in subscip                    */
   SCIP_Longint*         nusedlpiters,       /**< pointer to store number of used LP iterations in subscip            */
   SCIP_Bool             freesubscip         /**< should the created sub-MIP be freed at the end of the method?       */
   )
{
   SCIP*                 subscip;            /* the subproblem created by proximity              */
   SCIP_HASHMAP*         varmapfw;           /* mapping of SCIP variables to sub-SCIP variables */
   SCIP_HASHMAP*         consmapfw;          /* mapping of SCIP constraints to sub-SCIP constraints */
   SCIP_VAR**            vars;               /* original problem's variables                    */
   SCIP_VAR**            subvars;            /* subproblem's variables                          */
   SCIP_HEURDATA*        heurdata;           /* heuristic's private data structure              */
   SCIP_EVENTHDLR*       eventhdlr;          /* event handler for LP events                     */
   SCIP_ROW** sourcerows = NULL;
   SCIP_CONS** targetconss = NULL;

   SCIP_SOL* incumbent;
   SCIP_CONS* objcons;
   SCIP_RETCODE retcode;
   SCIP_Longint iterlim;

   SCIP_Real timelimit;                      /* time limit for proximity subproblem              */
   SCIP_Real memorylimit;                    /* memory limit for proximity subproblem            */

   SCIP_Real large;
   SCIP_Real inf;

   SCIP_Real bestobj;
   SCIP_Real objcutoff;
   SCIP_Real lowerbound;

   int nsourcerows = 0;
   int sourcerowssize = 0;
   int nvars;                                /* number of original problem's variables          */
   int nfixedvars;
   int nsubsols;
   int solidx;
   int i;

   SCIP_Bool valid;

   assert(scip != NULL);
   assert(heur != NULL);
   assert(result != NULL);

   assert(nnodes >= 0);
   assert(0.0 <= minimprove && minimprove <= 1.0);

   *result = SCIP_DIDNOTRUN;

   /* get heuristic data */
   heurdata = SCIPheurGetData(heur);
   assert(heurdata != NULL);

   /* only call the heuristic if we have an incumbent  */
   if( SCIPgetNSolsFound(scip) == 0 )
      return SCIP_OKAY;

   /* do not use heuristic on problems without binary variables */
   if( SCIPgetNBinVars(scip) == 0 )
      return SCIP_OKAY;

   incumbent = SCIPgetBestSol(scip);
   assert(incumbent != NULL);

   /* make sure that the incumbent is valid for the transformed space, otherwise terminate */
   if( SCIPsolIsOriginal(incumbent) )
      return SCIP_OKAY;

   solidx = SCIPsolGetIndex(incumbent);

   if( heurdata->lastsolidx == solidx )
      return SCIP_OKAY;

   /* only call heuristic, if the best solution does not come from trivial heuristic */
   if( SCIPsolGetHeur(incumbent) != NULL && strcmp(SCIPheurGetName(SCIPsolGetHeur(incumbent)), "trivial") == 0 )
      return SCIP_OKAY;

   /* waitingnodes parameter defines the minimum number of nodes to wait before a new incumbent is processed */
   if( SCIPgetNNodes(scip) > 1 && SCIPgetNNodes(scip) - SCIPsolGetNodenum(incumbent) < heurdata->waitingnodes )
      return SCIP_OKAY;

   bestobj = SCIPgetSolTransObj(scip, incumbent);
   lowerbound = SCIPgetLowerbound(scip);

   /* use knowledge about integrality of objective to round up lower bound */
   if( SCIPisObjIntegral(scip) )
   {
      SCIPdebugMessage(" Rounding up lower bound: %f --> %f \n", lowerbound, SCIPfeasCeil(scip, lowerbound));
      lowerbound = SCIPfeasCeil(scip, lowerbound);
   }

   /* do not trigger heuristic if primal and dual bound are already close together */
   if( SCIPisFeasLE(scip, bestobj, lowerbound) || SCIPgetGap(scip) <= heurdata->mingap )
      return SCIP_OKAY;

   /* calculate the minimum improvement for a heuristic solution in terms of the distance between incumbent objective
    * and the lower bound
    */
   objcutoff = lowerbound + (1 - minimprove) * (bestobj - lowerbound);

   /* use integrality of the objective function to round down (and thus strengthen) the objective cutoff */
   if( SCIPisObjIntegral(scip) )
      objcutoff = SCIPfeasFloor(scip, objcutoff);

   if( SCIPisFeasLT(scip, objcutoff, lowerbound) )
      objcutoff = lowerbound;

   /* exit execution if the right hand side of the objective constraint does not change (suggests that the heuristic
    * was not successful in a previous iteration) */
   if( heurdata->objcons != NULL && SCIPisFeasEQ(scip, SCIPgetRhsLinear(heurdata->subscip, heurdata->objcons), objcutoff) )
      return SCIP_OKAY;

   /* check whether there is enough time and memory left */
   timelimit = 0.0;
   memorylimit = 0.0;
   SCIP_CALL( SCIPgetRealParam(scip, "limits/time", &timelimit) );
   if( !SCIPisInfinity(scip, timelimit) )
      timelimit -= SCIPgetSolvingTime(scip);
   SCIP_CALL( SCIPgetRealParam(scip, "limits/memory", &memorylimit) );

   /* substract the memory already used by the main SCIP and the estimated memory usage of external software */
   if( !SCIPisInfinity(scip, memorylimit) )
   {
      memorylimit -= SCIPgetMemUsed(scip)/1048576.0;
      memorylimit -= SCIPgetMemExternEstim(scip)/1048576.0;
   }

   /* abort if no time is left or not enough memory to create a copy of SCIP, including external memory usage */
   if( timelimit <= 0.0 || memorylimit <= 2.0 * SCIPgetMemExternEstim(scip) / 1048576.0 )
      return SCIP_OKAY;

   *result = SCIP_DIDNOTFIND;

   heurdata->lastsolidx = solidx;

   /* get variable data */
   SCIP_CALL( SCIPgetVarsData(scip, &vars, &nvars, NULL, NULL, NULL, NULL) );

   /* create a subscip and copy the original scip instance into it */
   if( heurdata->subscip == NULL )
   {
      assert(heurdata->varmapfw == NULL);
      assert(heurdata->consmapfw == NULL);
      assert(heurdata->objcons == NULL);

      /* initialize the subproblem */
      SCIP_CALL( SCIPcreate(&subscip) );

      /* create the variable mapping hash map */
      SCIP_CALL( SCIPhashmapCreate(&varmapfw, SCIPblkmem(subscip), SCIPcalcHashtableSize(5 * nvars)) );

      if( heurdata->copylpbasis )
      {
         sourcerowssize = SCIPgetNLPRows(scip);

         SCIP_CALL( SCIPallocClearBufferArray(scip, &sourcerows, sourcerowssize) );
         SCIP_CALL( SCIPallocClearBufferArray(scip, &targetconss, sourcerowssize) );

         /* create the constraint mapping hash map */
         SCIP_CALL( SCIPhashmapCreate(&consmapfw, SCIPblkmem(subscip), SCIPcalcHashtableSize(5 * SCIPgetNConss(scip))) );
      }
      else
      {
         consmapfw = NULL;
         sourcerows = NULL;
         targetconss = NULL;
      }

      SCIP_CALL( SCIPallocBlockMemoryArray(scip, &subvars, nvars) );

      /* copy complete SCIP instance */
      valid = FALSE;
      if( !heurdata->uselprows )
      {
         SCIP_CALL( SCIPcopy(scip, subscip, varmapfw, consmapfw, "proximity", TRUE, FALSE, TRUE, &valid) );
      }
      else
      {
         /* create the subproblem step by step, adding plugins and variables first, and finally creating
          * linear constraints based on current LP rows */
         SCIP_CALL( SCIPcopyPlugins(scip, subscip, FALSE, TRUE, TRUE, TRUE, TRUE, TRUE, TRUE, TRUE, TRUE,
               TRUE, TRUE, TRUE, TRUE, TRUE, TRUE, TRUE, &valid) );
         SCIP_CALL( SCIPcreateProbBasic(subscip, "proximitysub") );

         SCIP_CALL( SCIPcopyVars(scip, subscip, varmapfw, NULL, TRUE) );
         for( i = 0; i < nvars; i++ )
            subvars[i] = (SCIP_VAR*) SCIPhashmapGetImage(varmapfw, vars[i]);

         SCIP_CALL( createRows(scip, subscip, subvars, sourcerows, targetconss, heurdata->copylpbasis, sourcerowssize,
               &nsourcerows) );
      }
      SCIPdebugMessage("Copying the SCIP instance was %s complete.\n", valid ? "" : "not ");

      /* create event handler for LP events */
      eventhdlr = NULL;
      SCIP_CALL( SCIPincludeEventhdlrBasic(subscip, &eventhdlr, EVENTHDLR_NAME, EVENTHDLR_DESC, eventExecProximity, NULL) );
      if( eventhdlr == NULL )
      {
         SCIPerrorMessage("event handler for " HEUR_NAME " heuristic not found.\n");
         return SCIP_PLUGINNOTFOUND;
      }

      /* set up parameters for the copied instance */
      SCIP_CALL( setupSubproblem(heurdata, subscip) );

      /* create the objective constraint in the sub scip, first without variables and values which will be added later */
      SCIP_CALL( SCIPcreateConsBasicLinear(subscip, &objcons, "objbound_of_origscip", 0, NULL, NULL, -SCIPinfinity(subscip), SCIPinfinity(subscip)) );

      /* determine large value to set variable bounds to, safe-guard to avoid fixings to infinite values */
      large = SCIPinfinity(scip);
      if( !SCIPisInfinity(scip, 0.1 / SCIPfeastol(scip)) )
         large = 0.1 / SCIPfeastol(scip);
      inf = SCIPinfinity(subscip);

      /* get variable image and change objective to proximity function (Manhattan distance) in sub-SCIP */
      for( i = 0; i < nvars; i++ )
      {
         SCIP_Real adjustedbound;
         SCIP_Real lb;
         SCIP_Real ub;

         subvars[i] = (SCIP_VAR*) SCIPhashmapGetImage(varmapfw, vars[i]);

         SCIP_CALL( SCIPchgVarObj(subscip, subvars[i], 0.0) );

         lb = SCIPvarGetLbGlobal(subvars[i]);
         ub = SCIPvarGetUbGlobal(subvars[i]);

         /* adjust infinite bounds in order to avoid that variables with non-zero objective
          * get fixed to infinite value in proximity subproblem
          */
         if( SCIPisInfinity(subscip, ub ) )
         {
            adjustedbound = MAX(large, lb+large);
            adjustedbound = MIN(adjustedbound, inf);
            SCIP_CALL( SCIPchgVarUbGlobal(subscip, subvars[i], adjustedbound) );
         }
         if( SCIPisInfinity(subscip, -lb ) )
         {
            adjustedbound = MIN(-large, ub-large);
            adjustedbound = MAX(adjustedbound, -inf);
            SCIP_CALL( SCIPchgVarLbGlobal(subscip, subvars[i], adjustedbound) );
         }

         /* add all nonzero objective coefficients to the objective constraint */
         if( !SCIPisFeasZero(subscip, SCIPvarGetObj(vars[i])) )
         {
            SCIP_CALL( SCIPaddCoefLinear(subscip, objcons, subvars[i], SCIPvarGetObj(vars[i])) );
         }
      }

      /* add objective constraint to the subscip */
      SCIP_CALL( SCIPaddCons(subscip, objcons) );
   }
   else
   {
      /* the instance, event handler, hash map and variable array were already copied in a previous iteration
       * and stored in heuristic data
       */
      assert(heurdata->varmapfw != NULL);
      assert(heurdata->consmapfw != NULL);
      assert(heurdata->subvars != NULL);
      assert(heurdata->objcons != NULL);

      subscip = heurdata->subscip;
      varmapfw = heurdata->varmapfw;
      consmapfw = heurdata->consmapfw;
      sourcerows = heurdata->sourcerows;
      targetconss = heurdata->targetconss;
      nsourcerows = heurdata->nsourcerows;
      sourcerowssize = heurdata->sourcerowssize;
      subvars = heurdata->subvars;
      objcons = heurdata->objcons;

      eventhdlr = SCIPfindEventhdlr(subscip, EVENTHDLR_NAME);
      assert(eventhdlr != NULL);
   }

   SCIP_CALL( SCIPchgRhsLinear(subscip, objcons, objcutoff) );

   for( i = 0; i < SCIPgetNBinVars(scip); ++i )
   {
      SCIP_Real solval;

      /* objective coefficients are only set for binary variables of the problem */
      assert(SCIPvarIsBinary(subvars[i]));

      solval = SCIPgetSolVal(scip, incumbent, vars[i]);
      assert(SCIPisFeasEQ(scip, solval, 1.0) || SCIPisFeasEQ(scip, solval, 0.0));

      if( solval < 0.5 )
      {
         SCIP_CALL( SCIPchgVarObj(subscip, subvars[i], 1.0) );
      }
      else
      {
         SCIP_CALL( SCIPchgVarObj(subscip, subvars[i], -1.0) );
      }
   }

   if( heurdata->copylpbasis )
   {
      assert(varmapfw != NULL);
      assert(consmapfw != NULL);

      /* use the last LP basis as starting basis */
      SCIP_CALL( SCIPcopyBasis(scip, subscip, varmapfw, consmapfw, sourcerows, targetconss, nsourcerows, heurdata->uselprows) );
   }

   /* disable statistic timing inside sub SCIP */
   SCIP_CALL( SCIPsetBoolParam(subscip, "timing/statistictiming", FALSE) );

   /* set limits for the subproblem */
   SCIP_CALL( SCIPsetLongintParam(subscip, "limits/nodes", nnodes) );
   SCIP_CALL( SCIPsetIntParam(subscip, "limits/solutions", 1) );
   SCIP_CALL( SCIPsetRealParam(subscip, "limits/time", timelimit) );
   SCIP_CALL( SCIPsetRealParam(subscip, "limits/memory", memorylimit) );

   /* restrict LP iterations */
   /*todo set iterations limit depending on the number of iterations of the original problem root */
   iterlim = nlpiters;
   SCIP_CALL( SCIPsetLongintParam(subscip, "lp/iterlim", MAX(1, iterlim / MIN(10, nnodes))) );
   SCIP_CALL( SCIPsetLongintParam(subscip, "lp/rootiterlim", iterlim) );

   /* catch LP events of sub-SCIP */
   SCIP_CALL( SCIPtransformProb(subscip) );
   SCIP_CALL( SCIPcatchEvent(subscip, SCIP_EVENTTYPE_NODESOLVED, eventhdlr, (SCIP_EVENTDATA*) heurdata, NULL) );

   SCIPstatisticMessage("solving subproblem at Node: %" SCIP_LONGINT_FORMAT " "
         "nnodes: %" SCIP_LONGINT_FORMAT " "
         "iterlim: %" SCIP_LONGINT_FORMAT "\n", SCIPgetNNodes(scip), nnodes, iterlim);

   /* solve the subproblem with all previously adjusted parameters */
   nfixedvars = SCIPgetNFixedVars(subscip);

   SCIP_CALL( SCIPpresolve(subscip) );

   nfixedvars = SCIPgetNFixedVars(subscip) - nfixedvars;
   assert(nfixedvars >= 0);
   SCIPstatisticMessage("presolve fixings %d: %d\n", ++(heurdata->subprobidx), nfixedvars);
   retcode = SCIPsolve(subscip);

   SCIPstatisticMessage("solve of subscip %d:"
         "usednodes: %" SCIP_LONGINT_FORMAT " "
         "lp iters: %" SCIP_LONGINT_FORMAT " "
         "root iters: %" SCIP_LONGINT_FORMAT " "
         "Presolving Time: %.2f\n", heurdata->subprobidx,
         SCIPgetNNodes(subscip), SCIPgetNLPIterations(subscip), SCIPgetNRootLPIterations(subscip), SCIPgetPresolvingTime(subscip));

   SCIPstatisticMessage("Solving Time %d: %.2f\n", heurdata->subprobidx, SCIPgetSolvingTime(subscip) );
   /* drop LP events of sub-SCIP */
   SCIP_CALL( SCIPdropEvent(subscip, SCIP_EVENTTYPE_NODESOLVED, eventhdlr, (SCIP_EVENTDATA*) heurdata, -1) );

   /* errors in solving the subproblem should not kill the overall solving process;
    * hence, the return code is caught and a warning is printed, only in debug mode, SCIP will stop.
    */
   if( retcode != SCIP_OKAY )
   {
#ifndef NDEBUG
      SCIP_CALL( retcode );
#endif
      SCIPwarningMessage(scip, "Error while solving subproblem in proximity heuristic; sub-SCIP terminated with code <%d>\n",retcode);
   }

   /* print solving statistics of subproblem if we are in SCIP's debug mode */
   SCIPdebug( SCIP_CALL( SCIPprintStatistics(subscip, NULL) ) );

   /* keep track of relevant information for future runs of heuristic */
   if( nusednodes != NULL )
      *nusednodes = SCIPgetNNodes(subscip);
   if( nusedlpiters != NULL )
      *nusedlpiters = SCIPgetNLPIterations(subscip);

   /* check whether a solution was found */
   nsubsols = SCIPgetNSols(subscip);
   incumbent = SCIPgetBestSol(subscip);
   assert(nsubsols == 0 || incumbent != NULL);

   SCIPstatisticMessage("primal bound before subproblem %d: %g\n", heurdata->subprobidx, SCIPgetPrimalbound(scip));
   if( nsubsols > 0 )
   {
      /* try to translate the sub problem solution to the original scip instance */
      SCIP_Bool success;

      success = FALSE;
      SCIP_CALL( createNewSol(scip, subscip, subvars, heur, incumbent, heurdata->usefinallp, &success) );

      if( success )
         *result = SCIP_FOUNDSOL;
   }
   SCIPstatisticMessage("primal bound after subproblem %d: %g\n", heurdata->subprobidx, SCIPgetPrimalbound(scip));

   /* free the transformed subproblem data */
   SCIP_CALL( SCIPfreeTransform(subscip) );

   /* save subproblem in heuristic data for subsequent runs if it has been successful, otherwise free subproblem */
   heurdata->subscip = subscip;
   heurdata->varmapfw = varmapfw;
   heurdata->consmapfw = consmapfw;
   heurdata->sourcerows = sourcerows;
   heurdata->targetconss = targetconss;
   heurdata->nsourcerows = nsourcerows;
   heurdata->sourcerowssize = sourcerowssize;
   heurdata->subvars = subvars;
   heurdata->objcons = objcons;
   heurdata->nsubvars = nvars;

   /* delete the sub problem */
   if( freesubscip )
   {
      SCIP_CALL( deleteSubproblem(scip, heurdata) );
   }

   return SCIP_OKAY;
}


/** creates the proximity primal heuristic and includes it in SCIP */
SCIP_RETCODE SCIPincludeHeurProximity(
   SCIP*                 scip                /**< SCIP data structure */
   )
{
   SCIP_HEURDATA* heurdata;
   SCIP_HEUR* heur;

   /* create heuristic data */
   SCIP_CALL( SCIPallocMemory(scip, &heurdata) );

   /* include primal heuristic */
   heur = NULL;
   SCIP_CALL( SCIPincludeHeurBasic(scip, &heur,
         HEUR_NAME, HEUR_DESC, HEUR_DISPCHAR, HEUR_PRIORITY, HEUR_FREQ, HEUR_FREQOFS,
         HEUR_MAXDEPTH, HEUR_TIMING, HEUR_USESSUBSCIP, heurExecProximity, heurdata) );
   assert(heur != NULL);

   /* set non-NULL pointers to callback methods */
   SCIP_CALL( SCIPsetHeurCopy(scip, heur, heurCopyProximity) );
   SCIP_CALL( SCIPsetHeurFree(scip, heur, heurFreeProximity) );
   SCIP_CALL( SCIPsetHeurInit(scip, heur, heurInitProximity) );
   SCIP_CALL( SCIPsetHeurExitsol(scip, heur, heurExitsolProximity) );

   /* add proximity primal heuristic parameters */
   SCIP_CALL( SCIPaddBoolParam(scip, "heuristics/" HEUR_NAME "/uselprows", "should subproblem be constructed based on LP row information?",
         &heurdata->uselprows, TRUE, DEFAULT_USELPROWS, NULL, NULL) );

   SCIP_CALL( SCIPaddBoolParam(scip, "heuristics/" HEUR_NAME "/restart", "should the heuristic immediately run again on its newly found solution?",
         &heurdata->restart, TRUE, DEFAULT_RESTART, NULL, NULL) );

   SCIP_CALL( SCIPaddBoolParam(scip, "heuristics/" HEUR_NAME "/usefinallp", "should the heuristic solve a final LP in case of continuous objective variables?",
         &heurdata->usefinallp, TRUE, DEFAULT_USEFINALLP, NULL, NULL) );

   SCIP_CALL( SCIPaddBoolParam(scip, "heuristics/" HEUR_NAME "/copylpbasis", "should a LP starting basis copyied from the source SCIP?",
         &heurdata->copylpbasis, TRUE, DEFAULT_COPYLPBASIS, NULL, NULL) );

   SCIP_CALL( SCIPaddLongintParam(scip, "heuristics/" HEUR_NAME "/maxnodes",
         "maximum number of nodes to regard in the subproblem",
         &heurdata->maxnodes, TRUE,DEFAULT_MAXNODES, 0LL, SCIP_LONGINT_MAX, NULL, NULL) );

   SCIP_CALL( SCIPaddLongintParam(scip, "heuristics/" HEUR_NAME "/nodesofs",
         "number of nodes added to the contingent of the total nodes",
         &heurdata->nodesofs, TRUE, DEFAULT_NODESOFS, 0LL, SCIP_LONGINT_MAX, NULL, NULL) );

   SCIP_CALL( SCIPaddLongintParam(scip, "heuristics/" HEUR_NAME "/minnodes",
         "minimum number of nodes required to start the subproblem",
         &heurdata->minnodes, TRUE, DEFAULT_MINNODES, 0LL, SCIP_LONGINT_MAX, NULL, NULL) );

   SCIP_CALL( SCIPaddLongintParam(scip, "heuristics/" HEUR_NAME "/maxlpiters",
         "maximum number of LP iterations to be performed in the subproblem",
         &heurdata->maxlpiters, TRUE, DEFAULT_MAXLPITERS, -1LL, SCIP_LONGINT_MAX, NULL, NULL) );

   SCIP_CALL( SCIPaddLongintParam(scip, "heuristics/" HEUR_NAME "/minlpiters", "minimum number of LP iterations performed in "
         "subproblem", &heurdata->minlpiters, TRUE, DEFAULT_MINLPITERS, 0LL, SCIP_LONGINT_MAX, NULL, NULL) );

   SCIP_CALL( SCIPaddLongintParam(scip, "heuristics/" HEUR_NAME "/waitingnodes",
          "waiting nodes since last incumbent before heuristic is executed", &heurdata->waitingnodes, TRUE, DEFAULT_WAITINGNODES,
          0LL, SCIP_LONGINT_MAX, NULL, NULL) );

   SCIP_CALL( SCIPaddRealParam(scip, "heuristics/" HEUR_NAME "/minimprove",
         "factor by which proximity should at least improve the incumbent",
         &heurdata->minimprove, TRUE, DEFAULT_MINIMPROVE, 0.0, 1.0, NULL, NULL) );

   SCIP_CALL( SCIPaddRealParam(scip, "heuristics/" HEUR_NAME "/nodesquot", "sub-MIP node limit w.r.t number of original nodes",
         &heurdata->nodesquot, TRUE, DEFAULT_NODESQUOT, 0.0, SCIPinfinity(scip), NULL, NULL) );

   SCIP_CALL( SCIPaddRealParam(scip, "heuristics/" HEUR_NAME "/binvarquot",
         "threshold for percentage of binary variables required to start",
         &heurdata->binvarquot, TRUE, DEFAULT_BINVARQUOT, 0.0, 1.0, NULL, NULL) );

   SCIP_CALL( SCIPaddRealParam(scip, "heuristics/" HEUR_NAME "/lpitersquot",
            "quotient of sub-MIP LP iterations with respect to LP iterations so far",
            &heurdata->lpitersquot, TRUE, DEFAULT_LPITERSQUOT, 0.0, 1.0, NULL, NULL) );

   SCIP_CALL( SCIPaddRealParam(scip, "heuristics/" HEUR_NAME "/mingap",
         "minimum primal-dual gap for which the heuristic is executed",
         &heurdata->mingap, TRUE, DEFAULT_MINGAP, 0.0, SCIPinfinity(scip), NULL, NULL) );

   SCIP_CALL( SCIPaddBoolParam(scip, "heuristics/" HEUR_NAME "/useuct",
         "should uct node selection be used at the beginning of the search?",
         &heurdata->useuct, TRUE, DEFAULT_USEUCT, NULL, NULL) );


   return SCIP_OKAY;
}<|MERGE_RESOLUTION|>--- conflicted
+++ resolved
@@ -60,11 +60,8 @@
 #define DEFAULT_RESTART       TRUE       /* should the heuristic immediately run again on its newly found solution? */
 #define DEFAULT_USEFINALLP    FALSE      /* should the heuristic solve a final LP in case of continuous objective variables? */
 #define DEFAULT_LPITERSQUOT   0.2        /* default quotient of sub-MIP LP iterations with respect to LP iterations so far */
-<<<<<<< HEAD
 #define DEFAULT_COPYLPBASIS   FALSE      /**< should a LP starting basis copyied from the source SCIP? */
-=======
 #define DEFAULT_USEUCT        FALSE      /* should uct node selection be used at the beginning of the search?     */
->>>>>>> 3d7ccc39
 
 /*
  * Data structures
@@ -105,11 +102,8 @@
    SCIP_Bool             uselprows;          /**< should subproblem be constructed based on LP row information? */
    SCIP_Bool             restart;            /* should the heuristic immediately run again on its newly found solution? */
    SCIP_Bool             usefinallp;         /* should the heuristic solve a final LP in case of continuous objective variables? */
-<<<<<<< HEAD
    SCIP_Bool             copylpbasis;        /**< should a LP starting basis copyied from the source SCIP? */
-=======
    SCIP_Bool             useuct;             /**< should uct node selection be used at the beginning of the search?  */
->>>>>>> 3d7ccc39
 };
 
 
