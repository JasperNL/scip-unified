--- conflicted
+++ resolved
@@ -133,29 +133,20 @@
 struct SCIP_HeurData
 {
    SCIP_SOL*             sol;                /**< working solution */
-<<<<<<< HEAD
    SCIP_CONSHDLR**       conshdlr;           /**< constraint handlers */
-   SCIP_HASHMAP*         scvars;             /**< stores hashmap with semicontinuous variables */
-=======
-   SCIP_CONSHDLR*        conshdlr;           /**< constraint handler */
    SCIP_HASHMAP*         scvars;             /**< hashmap to store semicontinuous variables */
    SCIP_HASHMAP*         indicatormap;       /**< hashmap to store indicator constraints of binary variables */
->>>>>>> ddb4fb95
    SCIP_Real             roundingfrac;       /**< in fractional case all fractional below this value are rounded up*/
    int                   mode;               /**< decides which mode is selected (0: down, 1: up, 2: aggressive, 3: conservative (default)) */
    int                   semicontscoremode;  /**< which values of semi-continuous variables should get a high score? (0: low (default), 1: middle, 2: high) */
    int                   notfound;           /**< calls without found solution in succession */
    SCIP_Bool             dynamicfreq;        /**< should the frequency be adjusted dynamically? */
    SCIP_Bool             solvemip;           /**< should a MIP be solved after all indicator variables are fixed? */
-<<<<<<< HEAD
    SCIP_Bool             varbounds;          /**< should varbound constraints be considered? */
-   SCIP_Bool             gotoindconss;       /**< can we skip the candidate var until indicator conss handler determines the candidate var? */
-=======
    SCIP_Bool             gotoindconss;       /**< can we skip the candidate var until indicator conss handler determines the candidate var? */
    SCIP_Bool             containsviolindconss;/**< contains current solution violated indicator constraints? (only unbounded) */
    SCIP_Bool             newnode;            /**< are we at a new probing node? */
    int                   probingdepth;       /**< current probing depth */
->>>>>>> ddb4fb95
 };
 
 /*
@@ -167,10 +158,10 @@
 SCIP_Bool isViolatedAndNotFixed(
    SCIP*                 scip,               /**< SCIP data structure */
    SCIP_SOL*             sol,                /**< pointer to solution */
-   SCIP_CONS*            cons,               /**< pointer to indicator/varbound constraint */
-   SCIP_VAR*             binvar              /**< pointer to corresponding binary variable */
+   SCIP_CONS*            cons                /**< pointer to indicator constraint */
    )
 {
+   SCIP_VAR* binvar;
    SCIP_Real solval;
 
    assert(strcmp(SCIPconshdlrGetName(SCIPconsGetHdlr(cons)), "indicator") == 0);
@@ -178,17 +169,10 @@
    if( !SCIPisViolatedIndicator(scip, cons, sol) )
       return FALSE;
 
+   binvar = SCIPgetBinaryVarIndicator(cons);
    solval = SCIPgetSolVal(scip, sol, binvar);
 
    return (SCIPisFeasIntegral(scip, solval) && SCIPvarGetLbLocal(binvar) < SCIPvarGetUbLocal(binvar) - 0.5);
-
-//   else
-//   {
-//      /* cons is varbound constraint */
-//      solval = SCIPgetSolVal(scip, sol, binvar);
-//
-//      return (!SCIPisFeasIntegral(scip, solval) && SCIPisGE(scip, solval, SCIPvarGetLbLocal(binvar)) && SCIPisLE(scip, solval, SCIPvarGetUbLocal(binvar)));
-//   }
 }
 
 /** releases all data from given hashmap filled with SCVarData and the hashmap itself */
@@ -224,11 +208,7 @@
 }
 
 /** checks if variable is indicator variable and stores corresponding indicator constraint
-<<<<<<< HEAD
- *  Additionally, it checks whether there are violated but not fixed indicator constraints.
-=======
  *  Additionally, it checks whether there are violated but not fixed indicator constraints if we are at a new probing node.
->>>>>>> ddb4fb95
  */
 static
 SCIP_RETCODE checkAndGetIndicator(
@@ -243,13 +223,6 @@
    SCIP_CONSHDLR*        conshdlr            /**< constraint handler */
    )
 {
-<<<<<<< HEAD
-   SCIP_CONS** indicatorconss;
-   int nconss;
-   int c;
-
-=======
->>>>>>> ddb4fb95
    assert(scip != NULL);
    assert(cand != NULL);
    assert(map != NULL);
@@ -257,17 +230,8 @@
    assert(isindicator != NULL);
    assert(sol != NULL);
 
-<<<<<<< HEAD
-   indicatorconss = SCIPconshdlrGetConss(conshdlr);
-   nconss = SCIPconshdlrGetNActiveConss(conshdlr);
    *cons = NULL;
    *isindicator = FALSE;
-   *containsviolatedind = FALSE;
-
-   for( c = 0; c < nconss; c++ )
-=======
-   *cons = NULL;
-   *isindicator = FALSE;
 
    *cons = (SCIP_CONS*) SCIPhashmapGetImage(map, cand);
    if( *cons != NULL )
@@ -277,19 +241,14 @@
 
    /* since we are at a new probing node, check if there are violated and not fixed indicator constraints */
    if( *newnode )
->>>>>>> ddb4fb95
    {
       SCIP_CONS** indicatorconss;
       int nconss;
       int c;
 
-<<<<<<< HEAD
-      *containsviolatedind = *containsviolatedind || isViolatedAndNotFixed(scip, sol, indicatorconss[c], indicatorvar);
-=======
       indicatorconss = SCIPconshdlrGetConss(conshdlr);
       nconss = SCIPconshdlrGetNActiveConss(conshdlr);
       *containsviolindconss = FALSE;
->>>>>>> ddb4fb95
 
       for( c = 0; c < nconss; c++ )
       {
@@ -302,7 +261,6 @@
    return SCIP_OKAY;
 }
 
-<<<<<<< HEAD
 /** checks if variable is binary variable of varbound constraint and stores corresponding varbound constraint */
 static
 SCIP_RETCODE checkAndGetVarbound(
@@ -344,8 +302,6 @@
    return SCIP_OKAY;
 }
 
-=======
->>>>>>> ddb4fb95
 /** adds an indicator to the data of a semicontinuous variable */
 static
 SCIP_RETCODE addSCVarIndicator(
@@ -749,15 +705,9 @@
    // skip if problem doesn't contain indicator constraints
 
    isatleastoneindcons = FALSE;
-<<<<<<< HEAD
    indicatorconss = SCIPconshdlrGetConss(heurdata->conshdlr[0]);
-
-   for( i = 0; i < SCIPconshdlrGetNConss(heurdata->conshdlr[0]); i++ )
-=======
-   indicatorconss = SCIPconshdlrGetConss(heurdata->conshdlr);
-   nconss = SCIPconshdlrGetNConss(heurdata->conshdlr);
+   nconss = SCIPconshdlrGetNConss(heurdata->conshdlr[0]);
    for( i = 0; i < nconss; i++ )
->>>>>>> ddb4fb95
    {
       SCIP_VAR *binvar;
       binvar = SCIPgetBinaryVarIndicator(indicatorconss[i]);
@@ -799,12 +749,9 @@
 
    /* (re-)set parameter */
    heurdata->gotoindconss = FALSE;
-<<<<<<< HEAD
-=======
    heurdata->containsviolindconss = FALSE;
    heurdata->newnode = TRUE;
    heurdata->probingdepth = -1;
->>>>>>> ddb4fb95
 
    SCIP_CALL( SCIPperformGenericDivingAlgorithm(scip, diveset, heurdata->sol, heur, result, nodeinfeasible, -1L, SCIP_DIVECONTEXT_SINGLE) );
 
@@ -856,14 +803,9 @@
    int nconsvars;
    int idxbvars; /* index of bounding variable in hashmap scdata */
    SCIP_Bool isindicatorvar;
-<<<<<<< HEAD
    SCIP_Bool isvbdvar; /* variable bounding variable in varbound */
    SCIP_Bool issemicont; /* indicates whether variable has (maybe) required semicont. properties */
    SCIP_Bool fixconstant; /* should we fix the semicontinuous variable to its constant? */
-   SCIP_Bool containsviolindconss;
-=======
-   SCIP_Bool issemicont; /* indicates whether variable has (maybe) required semicont. properties */
->>>>>>> ddb4fb95
    SCIP_Bool success;
    int v;
    int b;
@@ -873,19 +815,13 @@
    scdata = NULL;
    lpsolsemicontinuous = 0.0;
    idxbvars = -1;
-<<<<<<< HEAD
    isvbdvar = FALSE;
-   issemicont = TRUE;
-=======
->>>>>>> ddb4fb95
 
    heur = SCIPdivesetGetHeur(diveset);
    assert(heur != NULL);
    heurdata = SCIPheurGetData(heur);
    assert(heurdata != NULL);
 
-<<<<<<< HEAD
-=======
    /* check if we are at a new probing node
     *
     * Since diving heuristics backtrack maximal one probing node, we are at a new node iff the probing depth increased.
@@ -899,7 +835,6 @@
    }
    heurdata->probingdepth = SCIPgetProbingDepth(scip);
 
->>>>>>> ddb4fb95
    /* skip candidate
     * since we have violated indicator constraints but current candidate can not be determined by the indicator constraint handler
     */
@@ -913,22 +848,13 @@
       heurdata->gotoindconss = FALSE;
 
    /* check if cand variable is indicator variable */
-<<<<<<< HEAD
-   SCIP_CALL( checkAndGetIndicator(scip, cand, &indicatorcons, &isindicatorvar,
-                                  &containsviolindconss, heurdata->sol, heurdata->conshdlr[0]) );
-=======
    SCIP_CALL( checkAndGetIndicator(scip, cand, heurdata->indicatormap, &indicatorcons, &isindicatorvar,
-                                  &heurdata->containsviolindconss, &heurdata->newnode, heurdata->sol, heurdata->conshdlr) );
->>>>>>> ddb4fb95
+                                  &heurdata->containsviolindconss, &heurdata->newnode, heurdata->sol, heurdata->conshdlr[0]) );
 
    /* skip candidate in next calls
     * since we have violated indicator constraints but current candidate is not determined by the indicator constraint handler
     */
-<<<<<<< HEAD
-   if( containsviolindconss &&
-=======
    if( heurdata->containsviolindconss &&
->>>>>>> ddb4fb95
          !((SCIPisFeasIntegral(scip, candsol) && SCIPvarGetLbLocal(cand) < SCIPvarGetUbLocal(cand) - 0.5) && isindicatorvar) )
    {
       heurdata->gotoindconss = TRUE;
@@ -947,27 +873,21 @@
     * or if candidate variable is not an indicator variable but there will be indicator variables as candidate
     * or if candidate variable is not an indicator variable and varbound constraints are not considered.
     */
-   if( !isindicatorvar && (!isvbdvar || containsviolindconss || !heurdata->varbounds) )
+   if( !isindicatorvar && (!isvbdvar || heurdata->containsviolindconss || !heurdata->varbounds) )
    {
       *score = SCIP_REAL_MIN;
       *roundup = FALSE;
-<<<<<<< HEAD
-      if( !containsviolindconss && !isvbdvar )
+
+      if( !heurdata->containsviolindconss && !isvbdvar )
       {
          getScoreOfFarkasDiving(scip, diveset, cand, candsfrac, roundup, score);
          *score = (*score / (100 + fabs(*score))) * 100 - 200; /* scale to [-300,-100] */
-=======
-      if( !heurdata->containsviolindconss )
-      {
-         getScoreOfFarkasDiving(scip, diveset, cand, candsfrac, roundup, score);
->>>>>>> ddb4fb95
       }
       return SCIP_OKAY;
    }
 
    SCIPdebugMessage("cand: %s, candsol: %.2f, candobjcoeff: %f\n", SCIPvarGetName(cand), candsol, SCIPvarGetObj(cand));
 
-<<<<<<< HEAD
    if( isindicatorvar ) /* prefer indicator constraint */
    {
       SCIP_Real rhs;
@@ -991,12 +911,6 @@
       side = SCIPisInfinity(scip, rhs) ? lhs : rhs;
       assert(!SCIPisInfinity(scip, side));
    }
-=======
-   lincons = SCIPgetLinearConsIndicator(indicatorcons);
-   slackvar = SCIPgetSlackVarIndicator(indicatorcons);
-   side = SCIPconsGetRhs(scip, lincons, &success);
-   issemicont = (SCIPisInfinity(scip, -SCIPconsGetLhs(scip, lincons, &success)) ? TRUE : FALSE); /* TODO allow also indicators for lower bounds */
->>>>>>> ddb4fb95
 
    /* get heuristic data */
 
@@ -1174,7 +1088,7 @@
    nindconss = SCIPconshdlrGetNConss(diveset->heur->heurdata->conshdlr[0]);
    for( i = 0; i < nindconss; i++ )
    {
-      if( isViolatedAndNotFixed(scip, diveset->heur->heurdata->sol, indicatorconss[i], SCIPgetBinaryVarIndicator(indicatorconss[i])) )
+      if( isViolatedAndNotFixed(scip, diveset->heur->heurdata->sol, indicatorconss[i]) )
       {
          if( existsoneindcons )
          {
