/* * * * * * * * * * * * * * * * * * * * * * * * * * * * * * * * * * * * * * */
/*                                                                           */
/*                  This file is part of the program and library             */
/*         SCIP --- Solving Constraint Integer Programs                      */
/*                                                                           */
/*    Copyright (C) 2002-2019 Konrad-Zuse-Zentrum                            */
/*                            fuer Informationstechnik Berlin                */
/*                                                                           */
/*  SCIP is distributed under the terms of the ZIB Academic License.         */
/*                                                                           */
/*  You should have received a copy of the ZIB Academic License              */
/*  along with SCIP; see the file COPYING. If not visit scip.zib.de.         */
/*                                                                           */
/* * * * * * * * * * * * * * * * * * * * * * * * * * * * * * * * * * * * * * */

/**@file   heur_lpface.c
 * @ingroup DEFPLUGINS_HEUR
 * @brief  lpface primal heuristic that searches the optimal LP face inside a sub-MIP
 * @author Gregor Hendel
 */

/*---+----1----+----2----+----3----+----4----+----5----+----6----+----7----+----8----+----9----+----0----+----1----+----2*/

#include "blockmemshell/memory.h"
#include "scip/cons_linear.h"
#include "scip/scipdefplugins.h"
#include "scip/heur_lpface.h"
#include "scip/pub_event.h"
#include "scip/pub_heur.h"
#include "scip/pub_lp.h"
#include "scip/pub_message.h"
#include "scip/pub_misc.h"
#include "scip/pub_sol.h"
#include "scip/pub_tree.h"
#include "scip/pub_var.h"
#include "scip/scip_branch.h"
#include "scip/scip_cons.h"
#include "scip/scip_copy.h"
#include "scip/scip_event.h"
#include "scip/scip_general.h"
#include "scip/scip_heur.h"
#include "scip/scip_lp.h"
#include "scip/scip_mem.h"
#include "scip/scip_message.h"
#include "scip/scip_nodesel.h"
#include "scip/scip_numerics.h"
#include "scip/scip_param.h"
#include "scip/scip_prob.h"
#include "scip/scip_sol.h"
#include "scip/scip_solve.h"
#include "scip/scip_solvingstats.h"
#include "scip/scip_timing.h"
#include "scip/scip_tree.h"
#include "scip/scip_var.h"
#include <string.h>

#define HEUR_NAME             "lpface"
#define HEUR_DESC             "LNS heuristic that searches the optimal LP face inside a sub-MIP"
#define HEUR_DISPCHAR         SCIP_HEURDISPCHAR_LNS
#define HEUR_PRIORITY         -1104000
#define HEUR_FREQ             15
#define HEUR_FREQOFS          0
#define HEUR_MAXDEPTH         -1
#define HEUR_TIMING           SCIP_HEURTIMING_AFTERLPNODE
#define HEUR_USESSUBSCIP      TRUE  /**< does the heuristic use a secondary SCIP instance? */

#define DEFAULT_MAXNODES      5000LL         /**< maximum number of nodes to regard in the subproblem                   */
#define DEFAULT_MINNODES      50LL           /**< minimum number of nodes to regard in the subproblem                   */
#define DEFAULT_MINFIXINGRATE 0.1            /**< required percentage of fixed integer variables in sub-MIP to run */
#define DEFAULT_NODESOFS      200LL          /**< number of nodes added to the contingent of the total nodes            */
#define DEFAULT_NODESQUOT     0.1            /**< subproblem nodes in relation to nodes of the original problem         */
#define DEFAULT_LPLIMFAC      2.0            /**< factor by which the limit on the number of LP depends on the node limit */
#define DEFAULT_USELPROWS     TRUE           /**< should subproblem be created out of the rows in the LP rows,
                                              *   otherwise, the copy constructors of the constraints handlers are used */
#define DEFAULT_COPYCUTS      TRUE           /**< if uselprows == FALSE, should all active cuts from cutpool be copied
                                              *   to constraints in subproblem?                                     */
#define DEFAULT_DUALBASISEQUATIONS FALSE     /**< should the dually nonbasic rows be turned into equations?        */
#define DEFAULT_KEEPSUBSCIP   FALSE          /**< should the heuristic continue solving the same sub-SCIP? */
#define DEFAULT_MINPATHLEN        5          /**< the minimum active search tree path length along which the lower bound
                                              *   hasn't changed before heuristic becomes active */
/* event handler properties */
#define EVENTHDLR_NAME         "Lpface"
#define EVENTHDLR_DESC         "LP event handler for " HEUR_NAME " heuristic"

/*
 * Data structures
 */

/** data structure to keep sub-SCIP across runs */
struct SubscipData
{
   SCIP*                 subscip;            /**< pointer to store sub-SCIP data structure */
   SCIP_VAR**            subvars;            /**< array of variables of the sub-problem */
   int                   nsubvars;           /**< number of sub-problem variables */
   SCIP_Real             objbound;           /**< lower bound on objective for when sub SCIP was created */
};
typedef struct SubscipData SUBSCIPDATA;

/** primal heuristic data */
struct SCIP_HeurData
{
   SCIP_Longint          maxnodes;           /**< maximum number of nodes to regard in the subproblem               */
   SCIP_Longint          minnodes;           /**< minimum number of nodes to regard in the subproblem               */
   SCIP_Longint          nodesofs;           /**< number of nodes added to the contingent of the total nodes        */
   SCIP_Longint          usednodes;          /**< nodes already used by lpface in earlier calls                  */
   SCIP_Real             nodesquot;          /**< subproblem nodes in relation to nodes of the original problem     */

   unsigned int          nfailures;          /**< number of failures since last successful call                     */
   SCIP_Longint          nextnodenumber;     /**< number of nodes at which lpface should be called the next time */
   SCIP_Real             lastlpobjinfeas;    /**< last LP objective where the sub-MIP was run to proven infeasibility */
   SCIP_Real             minfixingrate;      /**< required percentage of fixed integer variables in sub-MIP to run     */
   SCIP_Real             nodelimit;          /**< the nodelimit employed in the current sub-SCIP, for the event handler*/
   SCIP_Real             lplimfac;           /**< factor by which the limit on the number of LP depends on the node limit */
   SCIP_Bool             uselprows;          /**< should subproblem be created out of the rows in the LP rows?      */
   SCIP_Bool             copycuts;           /**< if uselprows == FALSE, should all active cuts from cutpool be copied
                                              *   to constraints in subproblem?                                     */
   SCIP_Bool             dualbasisequations; /**< should the dually nonbasic rows be turned into equations?        */
   SCIP_Bool             keepsubscip;        /**< should the heuristic continue solving the same sub-SCIP? */
   char                  subscipobjective;   /**< objective function in the sub-SCIP: (z)ero, (r)oot-LP-difference,
                                              *   (i)nference, LP (f)ractionality, (o)riginal */

   SCIP_STATUS           submipstatus;       /**< return status of the sub-MIP */
   SCIP_Longint          submipnlpiters;     /**< number of LP iterations of the sub-MIP */
   SCIP_Real             submippresoltime;   /**< time required to presolve the sub-MIP */
   int                   nvarsfixed;         /**< the number of fixed variables by the heuristic */
   int                   minpathlen;         /**< the minimum active search tree path length along which the lower bound
                                              *   hasn't changed before heuristic becomes active */
   SUBSCIPDATA*          subscipdata;        /**< sub-SCIP data structure */
};

/*
 * Local methods
 */

/** fixes variables of the subproblem considering their reduced costs */
static
SCIP_RETCODE fixVariables(
   SCIP*                 scip,               /**< original SCIP data structure */
   SCIP*                 subscip,            /**< SCIP data structure for the subproblem */
   SCIP_VAR**            subvars,            /**< the variables of the subproblem */
   SCIP_HEURDATA*        heurdata,           /**< primal heuristic data */
   SCIP_Bool*            success             /**< pointer to store whether enough integer variables were fixed */
   )
{
   SCIP_VAR** vars;                          /* original scip variables                */
   SCIP_Real fixingrate;                     /* percentage of variables that are fixed */
   int nvars;
   int nbinvars;
   int nintvars;
   int i;
   int fixingcounter;

   /* get required data of the main scip problem */
   SCIP_CALL( SCIPgetVarsData(scip, &vars, &nvars, &nbinvars, &nintvars, NULL, NULL) );

   fixingcounter = 0;

   assert(nvars >= nbinvars + nintvars);

   /* loop over problem variables and fix all with nonzero reduced costs to their solution value */
   for( i = 0; i < nvars; i++ )
   {
      SCIP_Real solval;
      SCIP_COL* col;
      SCIP_Real redcost;
      SCIP_Real lbglobal;
      SCIP_Real ubglobal;
      SCIP_VAR* var;

      var = vars[i];

      /* skip non-column variables */
      if( SCIPvarGetStatus(var) != SCIP_VARSTATUS_COLUMN )
         continue;

      /* skip variables not in sub-SCIP (relaxation-only variables)*/
      if( subvars[i] == NULL )
         continue;

      solval = SCIPgetSolVal(scip, NULL, var);
      col = SCIPvarGetCol(vars[i]);
      assert(col != NULL);
      redcost = SCIPgetColRedcost(scip, col);
      lbglobal = SCIPvarGetLbGlobal(var);
      ubglobal = SCIPvarGetUbGlobal(var);

      /* fix the variable to its solution value if variable is nonbasic (i.e., at one of its bounds)
       *  with nonzero reduced costs
       */
      if( ! SCIPisDualfeasZero(scip, redcost) )
      {
         /* fix variable based on reduced cost information, respecting global bounds */
         if( (redcost > 0 && SCIPisFeasEQ(scip, solval, lbglobal)) ||
             (redcost < 0 && SCIPisFeasEQ(scip, solval, ubglobal)) )
         {
            SCIPdebugMsg(scip, "Fixing variable <%s> (obj: %g), local bounds [%.1g, %.1g], redcost %9.5g, LP sol val %9.5g\n",
                  SCIPvarGetName(var), SCIPvarGetObj(var), SCIPvarGetLbLocal(var), SCIPvarGetUbLocal(var), redcost, solval);
            assert(! SCIPisInfinity(scip, solval));
            assert(! SCIPisInfinity(scip, -solval));
            SCIP_CALL( SCIPchgVarLbGlobal(subscip, subvars[i], solval) );
            SCIP_CALL( SCIPchgVarUbGlobal(subscip, subvars[i], solval) );
            if( SCIPvarIsIntegral(var) )
               ++fixingcounter;
         }
      }
   }

   fixingrate = (SCIP_Real)fixingcounter / (SCIP_Real)(MAX(nbinvars + nintvars, 1));
   heurdata->nvarsfixed = fixingcounter;

   /* if all variables were fixed or amount of fixed variables is insufficient, skip residual part of
    * subproblem creation and abort immediately
    */
   *success = (fixingcounter < nvars && fixingrate >= heurdata->minfixingrate);

   SCIPdebugMsg(scip, " LP face heuristic fixed %senough variables (%d out of %d)\n",
      *success ? "": "not ", fixingcounter, nvars);

   return SCIP_OKAY;
}

/** creates the rows of the subproblem */
static
SCIP_RETCODE createRows(
   SCIP*                 scip,               /**< original SCIP data structure */
   SCIP*                 subscip,            /**< SCIP data structure for the subproblem */
   SCIP_VAR**            subvars,            /**< the variables of the subproblem */
   SCIP_Bool             dualbasisequations  /**< should the dually nonbasic rows be turned into equations? */
   )
{
   SCIP_ROW** rows;                          /* original scip rows                       */

   int nrows;
   int i;

   /* get the rows and their number */
   SCIP_CALL( SCIPgetLPRowsData(scip, &rows, &nrows) );

   /* copy all global rows to linear constraints, unless they contain relaxation-only variables */
   for( i = 0; i < nrows; i++ )
   {
      SCIP_VAR** consvars;                   /* new constraint's variables               */
      SCIP_COL** cols;                       /* original row's columns                   */
      SCIP_CONS* cons;                       /* new constraint                           */

      SCIP_Real* vals;                       /* variables' coefficient values of the row */
      SCIP_Real constant;                    /* constant added to the row                */
      SCIP_Real lhs;                         /* left hand side of the row                */
      SCIP_Real rhs;                         /* left right side of the row               */
      SCIP_Real dualsol;
      SCIP_Real rowsolactivity;
      int j;
      int nnonz;

      /* ignore rows that are only locally valid */
      if( SCIProwIsLocal(rows[i]) )
         continue;

      /* get the row's data */
      constant = SCIProwGetConstant(rows[i]);
      vals = SCIProwGetVals(rows[i]);
      nnonz = SCIProwGetNNonz(rows[i]);
      cols = SCIProwGetCols(rows[i]);

      /* only subtract constant if left hand side is not infinite */
      lhs = SCIProwGetLhs(rows[i]);
      if( ! SCIPisInfinity(scip, -lhs) )
         lhs -= constant;

      /* only subtract constant if right hand side is not infinite */
      rhs = SCIProwGetRhs(rows[i]);
      if( ! SCIPisInfinity(scip, rhs) )
         rhs -= constant;

      assert(lhs <= rhs);

      /* allocate memory array to be filled with the corresponding subproblem variables */
      SCIP_CALL( SCIPallocBufferArray(scip, &consvars, nnonz) );
      for( j = 0; j < nnonz; j++ )
      {
         consvars[j] = subvars[SCIPvarGetProbindex(SCIPcolGetVar(cols[j]))];
         if( consvars[j] == NULL )
            break;
      }
      /* skip row if not all variables are in sub-SCIP, i.e., relaxation-only variables */
      if( j < nnonz )
      {
         SCIPfreeBufferArray(scip, &consvars);
         continue;
      }

      dualsol = SCIProwGetDualsol(rows[i]);
      rowsolactivity = SCIPgetRowActivity(scip, rows[i]);

      /* transform into equation if the row is sharp and has a nonzero dual solution */
      if( dualbasisequations && ! SCIPisDualfeasZero(scip, dualsol) )
      {
         if( dualsol > 0.0 && SCIPisFeasEQ(scip, rowsolactivity, lhs) )
            rhs = lhs;
         else if( dualsol < 0.0 && SCIPisFeasEQ(scip, rowsolactivity, rhs) )
            lhs = rhs;
      }

      /* create a new linear constraint and add it to the subproblem */
      SCIP_CALL( SCIPcreateConsLinear(subscip, &cons, SCIProwGetName(rows[i]), nnonz, consvars, vals, lhs, rhs,
            TRUE, TRUE, TRUE, TRUE, TRUE, FALSE, FALSE, TRUE, TRUE, FALSE) );
      SCIP_CALL( SCIPaddCons(subscip, cons) );
      SCIP_CALL( SCIPreleaseCons(subscip, &cons) );

      /* free temporary memory */
      SCIPfreeBufferArray(scip, &consvars);
   }

   return SCIP_OKAY;
}

/** creates the LP face subproblem by fixing nonbasic variables with nonzero reduced costs */
static
SCIP_RETCODE setupSubproblem(
   SCIP*                 scip,               /**< original SCIP data structure */
   SCIP*                 subscip,            /**< SCIP data structure for the subproblem */
   SCIP_VAR**            subvars,            /**< the variables of the subproblem */
   SCIP_HEURDATA*        heurdata,           /**< primal heuristic data */
   SCIP_Bool*            success             /**< pointer to store whether the problem was created successfully */
   )
{
   SCIP_VAR** vars = SCIPgetVars(scip);
   int nvars = SCIPgetNVars(scip);
   SCIP_Real lowerbound;
   SCIP_CONS* origobjcons;
   int i;
#ifndef NDEBUG
   int nobjvars = 0;
#endif

   /* fix variables in subproblem with nonzero reduced costs */
   SCIP_CALL( fixVariables(scip, subscip, subvars, heurdata, success) );

   if( ! (*success) )
      return SCIP_OKAY;

   /* we copy the rows of the LP, if enough variables could be fixed and we work on the MIP relaxation of the problem */
   if( *success && heurdata->uselprows )
   {
      SCIP_CALL( createRows(scip, subscip, subvars, heurdata->dualbasisequations) );
   }

   /* add an equation that the objective function must be equal to the lower bound */
   lowerbound = SCIPgetLowerbound(scip);

   SCIP_CALL( SCIPcreateConsLinear(subscip, &origobjcons, "objbound_of_origscip", 0, NULL, NULL, lowerbound, lowerbound,
         TRUE, TRUE, TRUE, TRUE, TRUE, FALSE, FALSE, FALSE, FALSE, FALSE) );

   for( i = 0; i < nvars; ++i)
   {
      if( ! SCIPisZero(subscip, SCIPvarGetObj(vars[i])) )
      {
         assert(subvars[i] != NULL);  /* a relaxation-only variable cannot have an objective coefficient */
         SCIP_CALL( SCIPaddCoefLinear(subscip, origobjcons, subvars[i], SCIPvarGetObj(vars[i])) );
#ifndef NDEBUG
         nobjvars++;
#endif
      }
   }
   assert(nobjvars == SCIPgetNObjVars(scip));

   SCIP_CALL( SCIPaddCons(subscip, origobjcons) );
   SCIP_CALL( SCIPreleaseCons(subscip, &origobjcons) );

   return SCIP_OKAY;
}

<<<<<<< HEAD
/** creates a new solution for the original problem by copying the solution of the subproblem */
static
SCIP_RETCODE createNewSol(
   SCIP*                 scip,               /**< original SCIP data structure */
   SCIP*                 subscip,            /**< SCIP structure of the subproblem */
   SCIP_VAR**            subvars,            /**< the variables of the subproblem */
   SCIP_HEUR*            heur,               /**< lpface heuristic structure */
   SCIP_SOL*             subsol,             /**< solution of the subproblem */
   int*                  solindex,           /**< pointer to store index of the solution */
   SCIP_Bool*            success             /**< pointer to store whether new solution was found or not */
   )
{
   SCIP_VAR** vars;                          /* the original problem's variables                */
   int        nvars;
   SCIP_SOL*  newsol;                        /* solution to be created for the original problem */
   SCIP_Real* subsolvals;                    /* solution values of the subproblem               */
   SCIP_Bool printreason;
   SCIP_Bool completely;
   int i;

   assert(scip != NULL);
   assert(subscip != NULL);
   assert(subvars != NULL);
   assert(subsol != NULL);

   /* get variables' data */
   SCIP_CALL( SCIPgetVarsData(scip, &vars, &nvars, NULL, NULL, NULL, NULL) );

   SCIP_CALL( SCIPallocBufferArray(scip, &subsolvals, nvars) );

   /* copy the solution */
   for( i = 0; i < nvars; ++i )
   {
      if( subvars[i] == NULL )
         subsolvals[i] = MIN(MAX(0.0, SCIPvarGetLbLocal(vars[i])), SCIPvarGetUbLocal(vars[i]));  /*lint !e666*/
      else
         subsolvals[i] = SCIPgetSolVal(subscip, subsol, subvars[i]);
   }

   /* create new solution for the original problem */
   SCIP_CALL( SCIPcreateSol(scip, &newsol, heur) );
   SCIP_CALL( SCIPsetSolVals(scip, newsol, nvars, vars, subsolvals) );
   *solindex = SCIPsolGetIndex(newsol);

#ifdef SCIP_DEBUG
   printreason = TRUE;
   completely = TRUE;
   SCIPdebugMsg(scip, "trying to transfer LP face solution with solution value %16.9g to main problem\n",
      SCIPretransformObj(scip, SCIPgetSolTransObj(scip, newsol)));
#else
   printreason = FALSE;
   completely = FALSE;
#endif

   /* try to add new solution to scip and free it immediately */
   *success = FALSE;
   SCIP_CALL( SCIPtrySolFree(scip, &newsol, printreason, completely, TRUE, TRUE, TRUE, success) );

   SCIPdebugMsg(scip, "Transfer was %s successful\n", *success ? "" : "not");

   SCIPfreeBufferArray(scip, &subsolvals);

   return SCIP_OKAY;
}

=======
>>>>>>> 25bdf961
/** updates heurdata after an unsuccessful run of lpface */
static
void updateFailureStatistic(
   SCIP*                 scip,               /**< original SCIP data structure */
   SCIP_HEURDATA*        heurdata            /**< primal heuristic data */
   )
{
   /* increase number of failures, calculate next node at which lpface should be called and update actual solutions */
   heurdata->nfailures++;
   heurdata->nextnodenumber = (heurdata->nfailures <= 25
      ? SCIPgetNNodes(scip) + 100*(2LL << heurdata->nfailures) /*lint !e703*/
      : SCIP_LONGINT_MAX);
}

/** calculate a node limit based on node limiting parameters of the heuristic */
static
SCIP_Longint calcNodeLimit(
   SCIP*                 scip,               /**< (original) SCIP data structure */
   SCIP_HEUR*            heur,               /**< LP face heuristic */
   SCIP_HEURDATA*        heurdata            /**< primal heuristic data */
   )
{
   SCIP_Longint nodelimit;

   /* calculate the maximal number of branching nodes until heuristic is aborted */
   nodelimit = (SCIP_Longint)(heurdata->nodesquot * SCIPgetNNodes(scip));

   /* count the setup costs for the sub-MIP as 100 nodes */
   nodelimit -= 100 * SCIPheurGetNCalls(heur);

   /* add the offset */
   nodelimit += heurdata->nodesofs;

   /* subtract previously used nodes */
   nodelimit -= heurdata->usednodes;

   /* do not use more than the maximum number of allowed nodes in one run */
   nodelimit = MIN(nodelimit, heurdata->maxnodes);

   /* if the subscip has been kept from a previous run, add the number of already processed nodes */
   if( heurdata->subscipdata->subscip != NULL )
      nodelimit += SCIPgetNNodes(heurdata->subscipdata->subscip);

   return nodelimit;
}

/** sets node, time, and memory limit according to the parameter settings of the heuristic */
static
SCIP_RETCODE setSubscipLimits(
   SCIP*                 scip,               /**< original SCIP data structure */
   SCIP*                 subscip,            /**< data structure of the sub-problem */
   SCIP_HEUR*            heur,               /**< LP face heuristic */
   SCIP_HEURDATA*        heurdata,           /**< heuristic data structure */
   SCIP_Bool*            success             /**< did we successfully set all parameters up? */
   )
{
   SCIP_Real timelimit;
   SCIP_Real memorylimit;
   SCIP_Longint nodelimit;

   *success = TRUE;

   /* check whether there is enough time and memory left */
   SCIP_CALL( SCIPgetRealParam(scip, "limits/time", &timelimit) );
   SCIP_CALL( SCIPgetRealParam(scip, "limits/memory", &memorylimit) );

   if( ! SCIPisInfinity(scip, timelimit) )
      timelimit -= SCIPgetSolvingTime(scip);

   /* substract the memory already used by the main SCIP and the estimated memory usage of external software */
   if( ! SCIPisInfinity(scip, memorylimit) )
   {
      memorylimit -= SCIPgetMemUsed(scip)/1048576.0;
      memorylimit -= SCIPgetMemExternEstim(scip)/1048576.0;
   }

   /* abort if no time is left or not enough memory to create a copy of SCIP, including external memory usage */
   if( timelimit <= 0.0 || memorylimit <= 2.0 * SCIPgetMemExternEstim(scip) / 1048576.0 )
   {
      *success = FALSE;
      return SCIP_OKAY;
   }

   /* calculate node limit for the subproblem */
   nodelimit = calcNodeLimit(scip, heur, heurdata);

   /* we should have aborted the sub-SCIP procedure earlier if no additional nodes are allowed
    * with the current parameter settings
    */
   assert(nodelimit > SCIPgetNNodes(subscip));

   SCIP_CALL( SCIPsetLongintParam(subscip, "limits/nodes", nodelimit) );
   heurdata->nodelimit = nodelimit;

   /* set also the other two limits */
   SCIP_CALL( SCIPsetRealParam(subscip, "limits/time", timelimit) );
   SCIP_CALL( SCIPsetRealParam(subscip, "limits/memory", memorylimit) );

   return SCIP_OKAY;
}

/** sets all one-time parameter settings like search strategy, but no limits */
static
SCIP_RETCODE setSubscipParameters(
   SCIP*                 scip,               /**< original SCIP data structure */
   SCIP*                 subscip             /**< data structure of the sub-problem */
   )
{
   /* do not abort subproblem on CTRL-C */
   SCIP_CALL( SCIPsetBoolParam(subscip, "misc/catchctrlc", FALSE) );

   /* for debugging lpface, enable MIP output */
#ifdef SCIP_DEBUG
   SCIP_CALL( SCIPsetIntParam(subscip, "display/verblevel", 5) );
   SCIP_CALL( SCIPsetIntParam(subscip, "display/freq", 1) );
#endif

   /* disable statistic timing inside sub SCIP */
   SCIP_CALL( SCIPsetBoolParam(subscip, "timing/statistictiming", FALSE) );

   /* forbid recursive call of heuristics and separators solving subMIPs */
   SCIP_CALL( SCIPsetSubscipsOff(subscip, TRUE) );

   /* disable expensive cutting plane separation */
   SCIP_CALL( SCIPsetSeparating(subscip, SCIP_PARAMSETTING_FAST, TRUE) );

   /* disable expensive presolving */
   SCIP_CALL( SCIPsetPresolving(subscip, SCIP_PARAMSETTING_FAST, TRUE) );

   /* use restart depth first node selection */
   if( SCIPfindNodesel(subscip, "restartdfs") != NULL && ! SCIPisParamFixed(subscip, "nodeselection/restartdfs/stdpriority") )
   {
      SCIP_CALL( SCIPsetIntParam(subscip, "nodeselection/restartdfs/stdpriority", INT_MAX/4) );
   }

   /* use inference branching */
   if( SCIPfindBranchrule(subscip, "inference") != NULL && ! SCIPisParamFixed(subscip, "branching/inference/priority") )
   {
      SCIP_CALL( SCIPsetIntParam(subscip, "branching/inference/priority", INT_MAX/4) );
   }

   /* employ a limit on the number of enforcement rounds in the quadratic constraint handler; this fixes the issue that
    * sometimes the quadratic constraint handler needs hundreds or thousands of enforcement rounds to determine the
    * feasibility status of a single node without fractional branching candidates by separation (namely for uflquad
    * instances); however, the solution status of the sub-SCIP might get corrupted by this; hence no deductions shall be
    * made for the original SCIP
    */
   if( SCIPfindConshdlr(subscip, "quadratic") != NULL && ! SCIPisParamFixed(subscip, "constraints/quadratic/enfolplimit") )
   {
      SCIP_CALL( SCIPsetIntParam(subscip, "constraints/quadratic/enfolplimit", 500) );
   }

   /* enable conflict analysis, disable analysis of boundexceeding LPs, and restrict conflict pool */
   if( !SCIPisParamFixed(subscip, "conflict/enable") )
   {
      SCIP_CALL( SCIPsetBoolParam(subscip, "conflict/enable", TRUE) );
   }
   if( !SCIPisParamFixed(subscip, "conflict/useboundlp") )
   {
      SCIP_CALL( SCIPsetCharParam(subscip, "conflict/useboundlp", 'o') );
   }
   if( !SCIPisParamFixed(subscip, "conflict/maxstoresize") )
   {
      SCIP_CALL( SCIPsetIntParam(subscip, "conflict/maxstoresize", 100) );
   }

   return SCIP_OKAY;
}

/** reset the sub-SCIP data to its default values */
static
void subscipdataReset(
   SUBSCIPDATA*          subscipdata         /**< data structure of the sub-problem */
   )
{
   subscipdata->subscip = NULL;
   subscipdata->subvars = NULL;
   subscipdata->nsubvars = 0;
   subscipdata->objbound = SCIP_INVALID;
}

/** free the stored sub-SCIP information */
static
SCIP_RETCODE subscipdataFreeSubscip(
   SCIP*                 scip,               /**< original SCIP data structure */
   SUBSCIPDATA*          subscipdata         /**< data structure of the sub-problem */
   )
{
   assert(subscipdata != NULL);

   /* free the subscipdata's scip */
   if( subscipdata->subscip != NULL )
   {
      SCIP_CALL( SCIPfree(&subscipdata->subscip) );
   }

   subscipdata->subscip = NULL;

   /* free the subscip variables */
   if( subscipdata->subvars != NULL )
   {
      assert(subscipdata->nsubvars > 0);
      SCIPfreeBlockMemoryArray(scip, &subscipdata->subvars, subscipdata->nsubvars);
   }

   subscipdataReset(subscipdata);

   return SCIP_OKAY;
}

/** store the sub-SCIP to the data structure */
static
SCIP_RETCODE subscipdataCopySubscip(
   SCIP*                 scip,               /**< original SCIP data structure */
   SUBSCIPDATA*          subscipdata,        /**< data structure of the sub-problem */
   SCIP*                 subscip,            /**< sub scip data structure to keep */
   SCIP_VAR**            subvars,            /**< sub scip variable array in the order of the main SCIP variables */
   int                   nvars               /**< number of sub SCIP variables */
   )
{
   assert(scip != NULL);
   assert(subscipdata != NULL);
   assert(subscip != NULL);
   assert(subvars != NULL);
   assert(nvars == SCIPgetNVars(scip));

   assert(subscipdata->subscip == NULL);
   assert(subscipdata->subvars == NULL);

   subscipdata->subscip = subscip;
   SCIP_CALL( SCIPduplicateBlockMemoryArray(scip, &subscipdata->subvars, subvars, nvars) );
   subscipdata->nsubvars = nvars;

   subscipdata->objbound = SCIPgetNodeLowerbound(scip, SCIPgetCurrentNode(scip));

   return SCIP_OKAY;
}

#ifdef SCIP_DEBUG
/** print debug message listing solving time, nodes, and status of sub-SCIP */
static
SCIP_RETCODE subscipGetInfo(
   SCIP*                 scip,               /**< SCIP data structure */
   SCIP*                 subscip             /**< sub SCIP data */
   )
{
   SCIP_Real timelimit;
   SCIP_Real memorylimit;
   SCIP_Longint nodelimit;
   SCIP_Real time;
   SCIP_Longint nodes;
   SCIP_STATUS status;

   SCIP_CALL( SCIPgetRealParam(subscip, "limits/time", &timelimit) );
   SCIP_CALL( SCIPgetRealParam(subscip, "limits/memory", &memorylimit) );
   SCIP_CALL( SCIPgetLongintParam(subscip, "limits/nodes", &nodelimit) );

   time = SCIPgetSolvingTime(subscip);
   nodes = SCIPgetNNodes(subscip);
   status = SCIPgetStatus(subscip);

   SCIPdebugMsg(scip, "SCIP info: Time: %.1f (Limit: %.1f) Nodes: %"SCIP_LONGINT_FORMAT" (Limit: %"SCIP_LONGINT_FORMAT") Status: %d\n",
         time, timelimit, nodes, nodelimit, status);

   return SCIP_OKAY;
}
#endif

/** create the objective function based on the user selection */
static
SCIP_RETCODE changeSubvariableObjective(
   SCIP*                 scip,               /**< SCIP data structure */
   SCIP*                 subscip,            /**< sub-SCIP data structure */
   SCIP_VAR*             var,                /**< SCIP variable */
   SCIP_VAR*             subvar,             /**< sub-SCIP variable whose objective coefficient is changed */
   SCIP_HEURDATA*        heurdata            /**< heuristic data structure to control how the objective is changed */
   )
{
   SCIP_Real objcoeff;
   SCIP_Real upfrac;
   SCIP_Real downfrac;
   SCIP_Real lpsolval;
   SCIP_Real rootlpsolval;

   /* create the objective value based on the choice of the sub-SCIP objective */
   switch( heurdata->subscipobjective )
   {
      /* use zero as objective function */
      case 'z':
         objcoeff = 0.0;
         break;

      /* use current LP fractionality as objective */
      case 'f':
         lpsolval = SCIPvarGetLPSol(var);
         downfrac = SCIPfrac(scip, lpsolval);
         upfrac = 1.0 - downfrac;

         objcoeff = downfrac - upfrac;
         break;

      /* use root LP solution difference */
      case 'r':
         lpsolval = SCIPvarGetLPSol(var);
         rootlpsolval = SCIPvarGetRootSol(var);
         objcoeff = rootlpsolval - lpsolval;
         break;

      /* use average inferences */
      case 'i':
         objcoeff = SCIPgetVarAvgInferences(scip, var, SCIP_BRANCHDIR_DOWNWARDS)
            - SCIPgetVarAvgInferences(scip, var, SCIP_BRANCHDIR_UPWARDS);
         break;

      /* use original objective function */
      case 'o':
         objcoeff = SCIPvarGetObj(var);
         break;
      default:
         objcoeff = 0.0;
         break;
   }

   SCIP_CALL( SCIPchgVarObj(subscip, subvar, objcoeff) );

   return SCIP_OKAY;
}

/* ---------------- Callback methods of event handler ---------------- */

/** execution callback of the event handler for Lpface sub-SCIP
 *
 * we interrupt the solution process if we hit the LP iteration limit per node
 */
static
SCIP_DECL_EVENTEXEC(eventExecLpface)
{
   SCIP_HEURDATA* heurdata;

   assert(eventhdlr != NULL);
   assert(eventdata != NULL);
   assert(strcmp(SCIPeventhdlrGetName(eventhdlr), EVENTHDLR_NAME) == 0);
   assert(event != NULL);
   assert(SCIPeventGetType(event) & SCIP_EVENTTYPE_LPSOLVED);

   heurdata = (SCIP_HEURDATA*)eventdata;
   assert(heurdata != NULL);

   /* interrupt solution process of sub-SCIP */
   if( SCIPgetNLPs(scip) > heurdata->lplimfac * heurdata->nodelimit )
   {
      SCIPdebugMsg(scip, "interrupt after  %" SCIP_LONGINT_FORMAT " LPs\n",SCIPgetNLPs(scip));
      SCIP_CALL( SCIPinterruptSolve(scip) );
   }

   return SCIP_OKAY;
}

/** setup and solve the subproblem and catch the return code */
static
SCIP_RETCODE setupSubscipLpface(
   SCIP*                 scip,               /**< SCIP data structure */
   SCIP*                 subscip,            /**< sub-SCIP data structure */
   SCIP_HEURDATA*        heurdata,           /**< heuristics data */
   SCIP_VAR**            subvars,            /**< subproblem's variables */
   SCIP_VAR**            vars,               /**< original problem's variables */
   SCIP_RESULT*          result,             /**< pointer to store the result */
   SCIP_Bool*            keepthisscip,       /**< should the subscip be kept or deleted? */
   int                   nvars               /**< number of original problem's variables */
   )
{
   SCIP_HASHMAP* varmapfw = NULL;            /* mapping of SCIP variables to sub-SCIP variables */
   SCIP_Bool success;
   int i;

   assert( subscip != NULL );
   assert( heurdata!= NULL );
   assert( vars != NULL );

   /* create the variable hash map */
   SCIP_CALL( SCIPhashmapCreate(&varmapfw, SCIPblkmem(subscip), nvars) );
   success = FALSE;

   if( heurdata->uselprows )
   {
      SCIP_Bool valid;
      char probname[SCIP_MAXSTRLEN];

      /* copy all plugins */
      SCIP_CALL( SCIPcopyPlugins(scip, subscip, TRUE, FALSE, TRUE, TRUE, TRUE, TRUE, TRUE, TRUE, TRUE,
            TRUE, TRUE, TRUE, TRUE, TRUE, TRUE, TRUE, TRUE, &valid) );
      /* get name of the original problem and add the string "_lpfacesub" */
      (void) SCIPsnprintf(probname, SCIP_MAXSTRLEN, "%s_lpfacesub", SCIPgetProbName(scip));

      /* create the subproblem */
      SCIP_CALL( SCIPcreateProbBasic(subscip, probname) );
      SCIPsetSubscipDepth(subscip, SCIPgetSubscipDepth(scip) + 1);

      /* copy all variables */
      SCIP_CALL( SCIPcopyVars(scip, subscip, varmapfw, NULL, NULL, NULL, 0, TRUE) );

      /* copy parameter settings */
      SCIP_CALL( SCIPcopyParamSettings(scip, subscip) );
   }
   else
   {
      SCIP_CALL( SCIPcopy(scip, subscip, varmapfw, NULL, "lpface", TRUE, FALSE, FALSE, TRUE, &success) );

      if( heurdata->copycuts )
      {
         /* copies all active cuts from cutpool of sourcescip to linear constraints in targetscip */
         SCIP_CALL( SCIPcopyCuts(scip, subscip, varmapfw, NULL, TRUE, NULL) );
      }
   }

   /* fill subvars array with mapping from original variables and set the objective coefficient to the desired value */
   for( i = 0; i < nvars; i++ )
   {
      subvars[i] = (SCIP_VAR*) SCIPhashmapGetImage(varmapfw, vars[i]);

      if( subvars[i] != NULL )
      {
         SCIP_CALL( changeSubvariableObjective(scip, subscip, vars[i], subvars[i], heurdata) );
      }
   }

   /* free hash map */
   SCIPhashmapFree(&varmapfw);

   success = FALSE;

   /* disable output to console */
   SCIP_CALL( SCIPsetIntParam(subscip, "display/verblevel", 0) );

   /* fix variables that are at their bounds and have nonzero reduced costs  */
   SCIP_CALL( setupSubproblem(scip, subscip, subvars, heurdata, &success) );

   /* if creation of sub-SCIP was aborted (e.g. due to number of fixings), free sub-SCIP and abort */
   if( ! success )
   {
      *result = SCIP_DIDNOTRUN;

      /* this run will be counted as a failure since no new solution tuple could be generated or the neighborhood of the
       * solution was not fruitful in the sense that it was too big
       */
      updateFailureStatistic(scip, heurdata);

      /* we do not want to keep this SCIP */
      *keepthisscip = FALSE;

      return SCIP_OKAY;
   }
   /* set up sub-SCIP parameters */
   SCIP_CALL( setSubscipParameters(scip, subscip) );

   return SCIP_OKAY;
}

/** setup and solve the subproblem and catch the return code */
static
SCIP_RETCODE solveSubscipLpface(
   SCIP*                 scip,               /**< SCIP data structure */
   SCIP*                 subscip,            /**< sub-SCIP data structure */
   SCIP_HEUR*            heur,               /**< mutation heuristic */
   SCIP_HEURDATA*        heurdata,           /**< heuristics data */
   SCIP_VAR**            subvars,            /**< subproblem's variables */
   SCIP_RESULT*          result,             /**< pointer to store the result */
   SCIP_Real             focusnodelb,        /**< lower bound of the focus node */
   SCIP_Bool*            keepthisscip        /**< should the subscip be kept or deleted? */
   )
{
   SCIP_EVENTHDLR* eventhdlr;
   SCIP_Bool success;

   assert( scip != NULL );
   assert( subscip != NULL );
   assert( heur != NULL );
   assert( heurdata != NULL );
   assert( subvars != NULL );

   /* create event handler for LP events */
   SCIP_CALL( SCIPincludeEventhdlrBasic(subscip, &eventhdlr, EVENTHDLR_NAME, EVENTHDLR_DESC, eventExecLpface, NULL) );
   if( eventhdlr == NULL )
   {
      SCIPerrorMessage("event handler for " HEUR_NAME " heuristic not found.\n");
      return SCIP_PLUGINNOTFOUND;
   }

   /* determine node, memory, and time limits for the sub-SCIP. Both node and time limit change with every call to
    * the heuristic
    */
   SCIP_CALL( setSubscipLimits(scip, subscip, heur, heurdata, &success) );

   /* if we did not succeed to set the limits of the subscip to let it run, we won't keep it any longer */
   if( !success )
   {
      *keepthisscip = FALSE;

      return SCIP_OKAY;
   }

   /* catch LP events of sub-SCIP */
   SCIP_CALL( SCIPtransformProb(subscip) );
   SCIP_CALL( SCIPcatchEvent(subscip, SCIP_EVENTTYPE_LPSOLVED, eventhdlr, (SCIP_EVENTDATA*) heurdata, NULL) );

#ifdef WRITELPFACEPROB
   {
      char probfilename[] = "./lpface_prob.mps";
      char paramfilename[] = "./lpface_prob.set";
      SCIPinfoMessage(scip, NULL, "Writing problem and parameters to file: <%s> <%s>\n", probfilename, paramfilename);
      SCIP_CALL( SCIPwriteOrigProblem(subscip, probfilename, NULL, FALSE) );
      SCIP_CALL( SCIPwriteParams(subscip, paramfilename, TRUE, TRUE) );
   }
#endif

   /* we must not be infeasible at this stage */
   assert(SCIPgetStatus(subscip) != SCIP_STATUS_INFEASIBLE);

   /* solve the subproblem */
   SCIPdebugMsg(scip, "Solve Lpface subMIP\n");
   SCIPdebug(
      SCIP_CALL( subscipGetInfo(scip, subscip) );
   )

   /* Errors in solving the subproblem should not kill the overall solving process.
    * Hence, the return code is caught and a warning is printed, only in debug mode, SCIP will stop.
    */
   SCIP_CALL_ABORT( SCIPsolve(subscip) );

   /* print solving statistics of subproblem if we are in SCIP's debug mode */
   SCIPdebug( SCIP_CALL( SCIPprintStatistics(subscip, NULL) ) );

   /* save useful information regarding the subscip runs */
   heurdata->usednodes += SCIPgetNNodes(subscip);
   heurdata->submipnlpiters += SCIPgetNLPIterations(subscip);
   heurdata->submippresoltime += SCIPgetPresolvingTime(subscip);
   heurdata->submipstatus = SCIPgetStatus(subscip);

   /* store the focus node lower bound as infeasible to avoid running on this face again */
   if( heurdata->submipstatus == SCIP_STATUS_INFEASIBLE )
   {
      heurdata->lastlpobjinfeas = focusnodelb;
      *keepthisscip = FALSE;
   }
   else if( SCIPgetNSols(subscip) > 0 )
   {
      int solindex;

      /* check, whether a solution was found;
       * due to numerics, it might happen that not all solutions are feasible -> try all solutions until one is accepted
       */
      SCIP_CALL( SCIPtranslateSubSols(scip, subscip, heur, subvars, &success, &solindex) );
      SCIPdebugMsg(scip, "Transfer was %s successful\n", success ? "" : "not");

      /* we found an optimal solution and are done. Thus, we free the subscip immediately */
      if( success )
      {
         *keepthisscip = FALSE;
         *result = SCIP_FOUNDSOL;
      }

      /* if solution could not be added to problem => run is counted as a failure */
      if( ! success || solindex != SCIPsolGetIndex(SCIPgetBestSol(scip)) )
         updateFailureStatistic(scip, heurdata);
   }
   else
   {
      /* if no new solution was found, run was a failure */
      updateFailureStatistic(scip, heurdata);
   }

   return SCIP_OKAY;
}

/*
 * Callback methods of primal heuristic
 */

/** copy method for primal heuristic plugins (called when SCIP copies plugins) */
static
SCIP_DECL_HEURCOPY(heurCopyLpface)
{  /*lint --e{715}*/
   assert(scip != NULL);
   assert(heur != NULL);
   assert(strcmp(SCIPheurGetName(heur), HEUR_NAME) == 0);

   /* call inclusion method of primal heuristic */
   SCIP_CALL( SCIPincludeHeurLpface(scip) );

   return SCIP_OKAY;
}

/** destructor of primal heuristic to free user data (called when SCIP is exiting) */
static
SCIP_DECL_HEURFREE(heurFreeLpface)
{  /*lint --e{715}*/
   SCIP_HEURDATA* heurdata;

   assert(heur != NULL);
   assert(scip != NULL);

   /* get heuristic data */
   heurdata = SCIPheurGetData(heur);
   assert(heurdata != NULL);

   /* free heuristic data */
   SCIPfreeBlockMemory(scip, &heurdata);
   SCIPheurSetData(heur, NULL);

   return SCIP_OKAY;
}

/** initialization method of primal heuristic (called after problem was transformed) */
static
SCIP_DECL_HEURINIT(heurInitLpface)
{  /*lint --e{715}*/
   SCIP_HEURDATA* heurdata;

   assert(heur != NULL);
   assert(scip != NULL);

   /* get heuristic's data */
   heurdata = SCIPheurGetData(heur);
   assert(heurdata != NULL);

   /* initialize data */
   heurdata->usednodes = 0;
   heurdata->nfailures = 0;
   heurdata->nextnodenumber = 0;

   heurdata->submipstatus = SCIP_STATUS_UNKNOWN;
   heurdata->submipnlpiters = -1;
   heurdata->submippresoltime = 0.0;
   heurdata->nvarsfixed = -1;

   return SCIP_OKAY;
}

/** solving process initialization method of primal heuristic (called when branch and bound process is about to begin) */
static
SCIP_DECL_HEURINITSOL(heurInitsolLpface)
{  /*lint --e{715}*/
   SCIP_HEURDATA* heurdata;

   assert(heur != NULL);
   assert(scip != NULL);

   /* get heuristic's data */
   heurdata = SCIPheurGetData(heur);
   assert(heurdata != NULL);

   /* reset the last infeasible objective because it lives in transformed space and must be invalidated at every restart */
   heurdata->lastlpobjinfeas = -SCIPinfinity(scip);

   assert(heurdata->subscipdata == NULL);

   /* variable order might have changed since the last run, reinitialize sub-SCIP data */
   SCIP_CALL( SCIPallocBlockMemory(scip, &heurdata->subscipdata) );
   subscipdataReset(heurdata->subscipdata);

   return SCIP_OKAY;
}

/** solving process deinitialization method of primal heuristic (called before branch and bound process is exiting) */
static
SCIP_DECL_HEUREXITSOL(heurExitsolLpface)
{  /*lint --e{715}*/
   SCIP_HEURDATA* heurdata;

   assert(heur != NULL);
   assert(scip != NULL);

   /* get heuristic's data */
   heurdata = SCIPheurGetData(heur);
   assert(heurdata != NULL);

   /* variable order might change after restart, free the heuristic subscipdata */
   assert(heurdata->keepsubscip || heurdata->subscipdata->subscip == NULL);
   if( heurdata->subscipdata->subscip != NULL )
   {
      /* free kept data structures first */
      SCIP_CALL( subscipdataFreeSubscip(scip, heurdata->subscipdata) );
   }

   /* free the sub-SCIP data structure */
   SCIPfreeBlockMemory(scip, &heurdata->subscipdata);

   return SCIP_OKAY;
}

#ifdef SCIP_STATISTIC
/** deinitialization method of primal heuristic (called before transformed problem is freed) */
static
SCIP_DECL_HEUREXIT(heurExitLpface)
{  /*lint --e{715}*/
   SCIP_HEURDATA* heurdata;

   assert(heur != NULL);
   assert(scip != NULL);

   /* get heuristic's data */
   heurdata = SCIPheurGetData(heur);
   assert(heurdata != NULL);

   SCIPverbMessage(scip, SCIP_VERBLEVEL_HIGH, NULL,
      "LP Face heuristic stats: Status: %d Nodes: %d LP iters: %d Fixed: %d Presolving time: %.2f\n",
      heurdata->submipstatus, heurdata->usednodes, heurdata->submipnlpiters, heurdata->nvarsfixed, heurdata->submippresoltime);

   return SCIP_OKAY;
}
#else
#define heurExitLpface NULL
#endif

/** execution method of primal heuristic */
static
SCIP_DECL_HEUREXEC(heurExecLpface)
{  /*lint --e{715}*/
   SCIP* subscip;                            /* the subproblem created by lpface       */
   SCIP_HEURDATA* heurdata;                  /* primal heuristic data                  */
   SCIP_VAR** vars;                          /* original problem's variables           */
   SCIP_VAR** subvars;                       /* subproblem's variables                 */
   SCIP_RETCODE retcode;
   SCIP_Bool keepthisscip;
   SCIP_Real focusnodelb;
   SCIP_Real rootlb;
   SCIP_Longint nodelimit;                   /* node limit for the subproblem          */
   int nvars;                                /* number of original problem's variables */
   int nbinvars;
   int nintvars;

   assert(heur != NULL);
   assert(scip != NULL);
   assert(result != NULL);

   /* get heuristic's data */
   heurdata = SCIPheurGetData(heur);
   assert(heurdata != NULL);

   *result = SCIP_DELAYED;

   /* we skip infeasible nodes */
   if( nodeinfeasible )
      return SCIP_OKAY;

   /* the node number to run the heuristic again was not yet reached */
   if( SCIPgetNNodes(scip) < heurdata->nextnodenumber )
      return SCIP_OKAY;

   /* do not run heuristic on nodes that were not solved to optimality */
   if( SCIPgetLPSolstat(scip) != SCIP_LPSOLSTAT_OPTIMAL )
      return SCIP_OKAY;

   /* LP face requires that the LP defines a valid lower bound for the current node */
   if( ! SCIPisLPRelax(scip) || ! SCIPallColsInLP(scip) )
      return SCIP_OKAY;

   assert(SCIPgetCurrentNode(scip) != NULL);
   focusnodelb = SCIPgetNodeLowerbound(scip, SCIPgetCurrentNode(scip));

   /* from the checked conditions, the LP objective should be a valid lower bound for the current node */
   assert(SCIPisGE(scip, focusnodelb, SCIPgetLPObjval(scip)));

   /* do not run if the current focus node already has a lower bound higher than the LP value at the node,
    * for example, due to strong branching
    */
   if( SCIPisGT(scip, focusnodelb, SCIPgetLPObjval(scip)) )
      return SCIP_OKAY;

   /* delay heuristic if the active search tree path is not deep enough */
   if( SCIPgetDepth(scip) < heurdata->minpathlen - 1 )
      return SCIP_OKAY;

   /* only run at lower bound defining nodes */
   if( SCIPisGT(scip, focusnodelb, SCIPgetLowerbound(scip)) )
      return SCIP_OKAY;

   /* only run if lower bound has increased since last LP objective where the sub-MIP was solved to infeasibility */
   if( SCIPisEQ(scip, heurdata->lastlpobjinfeas, focusnodelb) )
      return SCIP_OKAY;

   /* make the reasoning stronger if the objective value must be integral */
   if( SCIPisObjIntegral(scip)
         && (! SCIPisIntegral(scip, focusnodelb) || SCIPisLT(scip, focusnodelb, heurdata->lastlpobjinfeas + 1.0)) )
      return SCIP_OKAY;

   rootlb = SCIPgetLowerboundRoot(scip);
   assert(SCIPisLE(scip, rootlb, focusnodelb));

   /* if the lower bound hasn't changed since the root node, we want to run anyway, otherwise we base our decision on the
    * total path length of the active search tree along which the lower bound did not change anymore.
    */
   if( SCIPisLT(scip, rootlb, focusnodelb) )
   {
      SCIP_NODE* parent;
      int nonimprovingpathlen = 0; /* the length of the current path (in edges) along which the lower bound stayed the same */

      parent = SCIPnodeGetParent(SCIPgetCurrentNode(scip));

      /* count the path length along which the dual bound has not changed */
      while( SCIPisEQ(scip, SCIPnodeGetLowerbound(parent), focusnodelb) && nonimprovingpathlen < heurdata->minpathlen )
      {
         ++nonimprovingpathlen;

         /* we cannot hit the root node because the root lower bound is strictly smaller */
         assert(SCIPnodeGetParent(parent) != NULL);
         parent = SCIPnodeGetParent(parent);
      }

      /* we return if the nonimproving path is too short measured by the heuristic frequency */
      if( nonimprovingpathlen < heurdata->minpathlen )
      {
         /* we do not delay the heuristic if the path has length zero, otherwise it may be called at children so that
          * the path length is sufficient
          */
         if( nonimprovingpathlen == 0 )
            *result = SCIP_DIDNOTRUN;

         return SCIP_OKAY;
      }
   }

   *result = SCIP_DIDNOTRUN;

   /* calculate the maximal number of branching nodes until heuristic is aborted */
   nodelimit = calcNodeLimit(scip, heur, heurdata);

   /* check whether we have enough nodes left to call subproblem solving */
   if( nodelimit < heurdata->minnodes )
      return SCIP_OKAY;

   if( SCIPisStopped(scip) )
     return SCIP_OKAY;

   SCIP_CALL( SCIPgetVarsData(scip, &vars, &nvars, &nbinvars, &nintvars, NULL, NULL) );
   assert(nvars > 0);

   /* check whether discrete variables are present */
   if( nbinvars == 0 && nintvars == 0 )
      return SCIP_OKAY;

   *result = SCIP_DIDNOTFIND;

   keepthisscip = heurdata->keepsubscip;

   /* check if variable number increased since last call to the sub-SCIP */
   if( heurdata->subscipdata->subscip != NULL && heurdata->subscipdata->nsubvars != nvars )
   {
      SCIPdebugMsg(scip, "Free subscip of LP face heuristic because variable number %d changed since last call (was %d)\n",
         nvars, heurdata->subscipdata->nsubvars);

      SCIP_CALL( subscipdataFreeSubscip(scip, heurdata->subscipdata) );
   }
   else if( heurdata->subscipdata->subscip != NULL && SCIPisGT(scip, focusnodelb, heurdata->subscipdata->objbound) )
   {
      SCIPdebugMsg(scip, "Free subscip of LP face heuristic because of different dual bound: %16.9g > %16.9g\n",
         SCIPretransformObj(scip, focusnodelb), SCIPretransformObj(scip, heurdata->subscipdata->objbound));

      SCIP_CALL( subscipdataFreeSubscip(scip, heurdata->subscipdata) );
   }

   /* retrieve the sub-SCIP from the heuristic data structure */
   if( heurdata->subscipdata->subscip != NULL )
   {
      subscip = heurdata->subscipdata->subscip;
      subvars = heurdata->subscipdata->subvars;
      nvars = heurdata->subscipdata->nsubvars;

      SCIPdebug(
         SCIPdebugMsg(scip, "Loaded sub-SCIP from previous run:\n");
         SCIP_CALL( subscipGetInfo(scip, subscip) );
         )
   }
   else
   {
      assert(heurdata->subscipdata->subscip == NULL);
      SCIPdebugMsg(scip, "Creating new sub-Problem for LP face heuristic\n");

      /* allocate memory to hold sub-SCIP variables */
      SCIP_CALL( SCIPallocBufferArray(scip, &subvars, nvars) );

      /* initialize the subproblem */
      SCIP_CALL( SCIPcreate(&subscip) );

      retcode = setupSubscipLpface(scip, subscip, heurdata, subvars, vars, result, &keepthisscip, nvars);

      SCIP_CALL( retcode );

      if( *result == SCIP_DIDNOTRUN )
         goto TERMINATE;
   }

   retcode = solveSubscipLpface(scip, subscip, heur, heurdata, subvars, result, focusnodelb, &keepthisscip);

   SCIP_CALL( retcode );

TERMINATE:
   /* free subproblem or store it for the next run of the heuristic */
   if( ! keepthisscip )
   {
      /* we only allocated buffer memory if no previous subscip was reinstalled */
      if( heurdata->subscipdata->subscip == NULL )
      {
         SCIPfreeBufferArray(scip, &subvars);
         SCIP_CALL( SCIPfree(&subscip) );
      }
      else
         SCIP_CALL( subscipdataFreeSubscip(scip, heurdata->subscipdata) );

      subscipdataReset(heurdata->subscipdata);
   }
   else
   {
      /* if the subscip has not yet been stored, we copy the subscip into the heuristic data to keep it for the next run */
      if( heurdata->subscipdata->subscip == NULL )
      {
         SCIP_CALL( subscipdataCopySubscip(scip, heurdata->subscipdata, subscip, subvars, nvars) );
         SCIPfreeBufferArray(scip, &subvars);
      }
      else
      {
         assert(heurdata->subscipdata->subscip == subscip);
         assert(heurdata->subscipdata->subvars == subvars);
         assert(heurdata->subscipdata->nsubvars == nvars);
      }
   }

   return SCIP_OKAY;
}

/*
 * primal heuristic specific interface methods
 */

/** creates the lpface primal heuristic and includes it in SCIP */
SCIP_RETCODE SCIPincludeHeurLpface(
   SCIP*                 scip                /**< SCIP data structure */
   )
{
   SCIP_HEURDATA* heurdata;
   SCIP_HEUR* heur;

   /* create Lpface primal heuristic data */
   SCIP_CALL( SCIPallocBlockMemory(scip, &heurdata) );

   heurdata->subscipdata = NULL;

   /* include primal heuristic */
   SCIP_CALL( SCIPincludeHeurBasic(scip, &heur,
         HEUR_NAME, HEUR_DESC, HEUR_DISPCHAR, HEUR_PRIORITY, HEUR_FREQ, HEUR_FREQOFS,
         HEUR_MAXDEPTH, HEUR_TIMING, HEUR_USESSUBSCIP, heurExecLpface, heurdata) );

   assert(heur != NULL);

   /* set non-NULL pointers to callback methods */
   SCIP_CALL( SCIPsetHeurCopy(scip, heur, heurCopyLpface) );
   SCIP_CALL( SCIPsetHeurFree(scip, heur, heurFreeLpface) );
   SCIP_CALL( SCIPsetHeurInit(scip, heur, heurInitLpface) );
   SCIP_CALL( SCIPsetHeurInitsol(scip, heur, heurInitsolLpface) );
   SCIP_CALL( SCIPsetHeurExitsol(scip, heur, heurExitsolLpface) );
   SCIP_CALL( SCIPsetHeurExit(scip, heur, heurExitLpface) );

   /* add lpface primal heuristic parameters */
   SCIP_CALL( SCIPaddLongintParam(scip, "heuristics/" HEUR_NAME "/nodesofs",
         "number of nodes added to the contingent of the total nodes",
         &heurdata->nodesofs, FALSE, DEFAULT_NODESOFS, 0LL, SCIP_LONGINT_MAX, NULL, NULL) );

   SCIP_CALL( SCIPaddLongintParam(scip, "heuristics/" HEUR_NAME "/maxnodes",
         "maximum number of nodes to regard in the subproblem",
         &heurdata->maxnodes, TRUE, DEFAULT_MAXNODES, 0LL, SCIP_LONGINT_MAX, NULL, NULL) );

   SCIP_CALL( SCIPaddLongintParam(scip, "heuristics/" HEUR_NAME "/minnodes",
         "minimum number of nodes required to start the subproblem",
         &heurdata->minnodes, TRUE, DEFAULT_MINNODES, 0LL, SCIP_LONGINT_MAX, NULL, NULL) );

   SCIP_CALL( SCIPaddRealParam(scip, "heuristics/" HEUR_NAME "/nodesquot",
         "contingent of sub problem nodes in relation to the number of nodes of the original problem",
         &heurdata->nodesquot, FALSE, DEFAULT_NODESQUOT, 0.0, 1.0, NULL, NULL) );

   SCIP_CALL( SCIPaddRealParam(scip, "heuristics/" HEUR_NAME "/minfixingrate",
         "required percentage of fixed integer variables in sub-MIP to run",
         &heurdata->minfixingrate, FALSE, DEFAULT_MINFIXINGRATE, 0.0, 1.0, NULL, NULL) );

   SCIP_CALL( SCIPaddRealParam(scip, "heuristics/" HEUR_NAME "/lplimfac",
         "factor by which the limit on the number of LP depends on the node limit",
         &heurdata->lplimfac, TRUE, DEFAULT_LPLIMFAC, 1.0, SCIP_REAL_MAX, NULL, NULL) );

   SCIP_CALL( SCIPaddBoolParam(scip, "heuristics/" HEUR_NAME "/uselprows",
         "should subproblem be created out of the rows in the LP rows?",
         &heurdata->uselprows, TRUE, DEFAULT_USELPROWS, NULL, NULL) );

   SCIP_CALL( SCIPaddBoolParam(scip, "heuristics/" HEUR_NAME "/dualbasisequations",
         "should dually nonbasic rows be turned into equations?",
         &heurdata->dualbasisequations, TRUE, DEFAULT_DUALBASISEQUATIONS, NULL, NULL) );

   SCIP_CALL( SCIPaddBoolParam(scip, "heuristics/" HEUR_NAME "/keepsubscip",
         "should the heuristic continue solving the same sub-SCIP?",
         &heurdata->keepsubscip, TRUE, DEFAULT_KEEPSUBSCIP, NULL, NULL) );

   SCIP_CALL( SCIPaddBoolParam(scip, "heuristics/" HEUR_NAME "/copycuts",
         "if uselprows == FALSE, should all active cuts from cutpool be copied to constraints in subproblem?",
         &heurdata->copycuts, TRUE, DEFAULT_COPYCUTS, NULL, NULL) );

   SCIP_CALL( SCIPaddCharParam(scip, "heuristics/" HEUR_NAME "/subscipobjective",
         "objective function in the sub-SCIP: (z)ero, (r)oot-LP-difference, (i)nference, LP (f)ractionality, (o)riginal",
         &heurdata->subscipobjective, TRUE, 'z', "forzi", NULL, NULL) );

   SCIP_CALL( SCIPaddIntParam(scip, "heuristics/" HEUR_NAME "/minpathlen",
         "the minimum active search tree path length along which lower bound hasn't changed before heuristic becomes active",
         &heurdata->minpathlen, TRUE, DEFAULT_MINPATHLEN, 0, 65531, NULL, NULL) );

   return SCIP_OKAY;
}<|MERGE_RESOLUTION|>--- conflicted
+++ resolved
@@ -370,74 +370,6 @@
    return SCIP_OKAY;
 }
 
-<<<<<<< HEAD
-/** creates a new solution for the original problem by copying the solution of the subproblem */
-static
-SCIP_RETCODE createNewSol(
-   SCIP*                 scip,               /**< original SCIP data structure */
-   SCIP*                 subscip,            /**< SCIP structure of the subproblem */
-   SCIP_VAR**            subvars,            /**< the variables of the subproblem */
-   SCIP_HEUR*            heur,               /**< lpface heuristic structure */
-   SCIP_SOL*             subsol,             /**< solution of the subproblem */
-   int*                  solindex,           /**< pointer to store index of the solution */
-   SCIP_Bool*            success             /**< pointer to store whether new solution was found or not */
-   )
-{
-   SCIP_VAR** vars;                          /* the original problem's variables                */
-   int        nvars;
-   SCIP_SOL*  newsol;                        /* solution to be created for the original problem */
-   SCIP_Real* subsolvals;                    /* solution values of the subproblem               */
-   SCIP_Bool printreason;
-   SCIP_Bool completely;
-   int i;
-
-   assert(scip != NULL);
-   assert(subscip != NULL);
-   assert(subvars != NULL);
-   assert(subsol != NULL);
-
-   /* get variables' data */
-   SCIP_CALL( SCIPgetVarsData(scip, &vars, &nvars, NULL, NULL, NULL, NULL) );
-
-   SCIP_CALL( SCIPallocBufferArray(scip, &subsolvals, nvars) );
-
-   /* copy the solution */
-   for( i = 0; i < nvars; ++i )
-   {
-      if( subvars[i] == NULL )
-         subsolvals[i] = MIN(MAX(0.0, SCIPvarGetLbLocal(vars[i])), SCIPvarGetUbLocal(vars[i]));  /*lint !e666*/
-      else
-         subsolvals[i] = SCIPgetSolVal(subscip, subsol, subvars[i]);
-   }
-
-   /* create new solution for the original problem */
-   SCIP_CALL( SCIPcreateSol(scip, &newsol, heur) );
-   SCIP_CALL( SCIPsetSolVals(scip, newsol, nvars, vars, subsolvals) );
-   *solindex = SCIPsolGetIndex(newsol);
-
-#ifdef SCIP_DEBUG
-   printreason = TRUE;
-   completely = TRUE;
-   SCIPdebugMsg(scip, "trying to transfer LP face solution with solution value %16.9g to main problem\n",
-      SCIPretransformObj(scip, SCIPgetSolTransObj(scip, newsol)));
-#else
-   printreason = FALSE;
-   completely = FALSE;
-#endif
-
-   /* try to add new solution to scip and free it immediately */
-   *success = FALSE;
-   SCIP_CALL( SCIPtrySolFree(scip, &newsol, printreason, completely, TRUE, TRUE, TRUE, success) );
-
-   SCIPdebugMsg(scip, "Transfer was %s successful\n", *success ? "" : "not");
-
-   SCIPfreeBufferArray(scip, &subsolvals);
-
-   return SCIP_OKAY;
-}
-
-=======
->>>>>>> 25bdf961
 /** updates heurdata after an unsuccessful run of lpface */
 static
 void updateFailureStatistic(
