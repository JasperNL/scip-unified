--- conflicted
+++ resolved
@@ -3318,14 +3318,9 @@
 
    basestatus = lpi->spx->basis().status();
 
-<<<<<<< HEAD
-   /* note that the solver status may be ABORT_VALUE and the basis status optimal */
-   assert(basestatus != SPxBasis::OPTIMAL || !lpi->spx->isPerturbed());
-=======
    /* note that the solver status may be ABORT_VALUE and the basis status optimal; if we are optimal, isPerturbed() may
     * still return true as long as perturbation plus violation is within tolerances
     */
->>>>>>> 5e5eea77
    assert(basestatus == SPxBasis::OPTIMAL || lpi->spx->getStatus() != SPxSolver::OPTIMAL);
 
    return basestatus == SPxBasis::OPTIMAL ||
@@ -3399,14 +3394,9 @@
    assert(lpi != NULL);
    assert(lpi->spx != NULL);
 
-<<<<<<< HEAD
-   /* note that the solver status may be ABORT_VALUE and the basis status optimal */
-   assert(lpi->spx->basis().status() != SPxBasis::OPTIMAL || !lpi->spx->isPerturbed());
-=======
    /* note that the solver status may be ABORT_VALUE and the basis status optimal; if we are optimal, isPerturbed() may
     * still return true as long as perturbation plus violation is within tolerances
     */
->>>>>>> 5e5eea77
    assert(lpi->spx->basis().status() == SPxBasis::OPTIMAL || lpi->spx->getStatus() != SPxSolver::OPTIMAL);
 
    return (lpi->spx->basis().status() == SPxBasis::OPTIMAL) ||
@@ -3421,20 +3411,12 @@
    SCIPdebugMessage("calling SCIPlpiIsOptimal()\n");
 
    assert(lpi != NULL);
-<<<<<<< HEAD
-   assert(lpi->spx->basis().status() != SPxBasis::OPTIMAL || !lpi->spx->isPerturbed());
-   assert((lpi->spx->basis().status() == SPxBasis::OPTIMAL)
-      == (SCIPlpiIsPrimalFeasible(lpi) && SCIPlpiIsDualFeasible(lpi)));
-
-   /* note that the solver status may be ABORT_VALUE and the basis status optimal */
-=======
    assert((lpi->spx->basis().status() == SPxBasis::OPTIMAL)
       == (SCIPlpiIsPrimalFeasible(lpi) && SCIPlpiIsDualFeasible(lpi)));
 
    /* note that the solver status may be ABORT_VALUE and the basis status optimal; if we are optimal, isPerturbed() may
     * still return true as long as perturbation plus violation is within tolerances
     */
->>>>>>> 5e5eea77
    return (lpi->spx->basis().status() == SPxBasis::OPTIMAL);
 }
 
