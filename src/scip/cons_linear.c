--- conflicted
+++ resolved
@@ -52,12 +52,9 @@
 #include "scip/cons_linear.h"
 #include "scip/cons_knapsack.h"
 #include "scip/cons_quadratic.h"
-<<<<<<< HEAD
+#include "scip/cons_nonlinear.h"
+#include "scip/pub_misc.h"
 #include "scip/var.h"
-=======
-#include "scip/cons_nonlinear.h"
->>>>>>> d31f230b
-#include "scip/pub_misc.h"
 
 #define CONSHDLR_NAME          "linear"
 #define CONSHDLR_DESC          "linear constraints of the form  lhs <= a^T x <= rhs"
