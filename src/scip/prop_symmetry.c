--- conflicted
+++ resolved
@@ -187,15 +187,9 @@
 #define COMPRESSNVARSLB             25000    /**< lower bound on the number of variables above which compression could be performed */
 
 /* macros for getting activeness of symmetry handling methods */
-<<<<<<< HEAD
 #define ISSYMRETOPESACTIVE(x)      ((x & SYM_HANDLETYPE_SYMBREAK) != 0)
 #define ISORBITALFIXINGACTIVE(x)   ((x & SYM_HANDLETYPE_ORBITALFIXING) != 0)
 #define ISSCHREIERSIMSACTIVE(x)    ((x & SYM_HANDLETYPE_SCHREIERSIMS) != 0)
-=======
-#define ISSYMRETOPESACTIVE(x)      (((unsigned) x & SYM_HANDLETYPE_SYMBREAK) != 0)
-#define ISORBITALFIXINGACTIVE(x)   (((unsigned) x & SYM_HANDLETYPE_ORBITALFIXING) != 0)
->>>>>>> 2edd41fa
-
 
 
 /** propagator data */
@@ -2395,29 +2389,12 @@
 
    if ( propdata->displaynorbitvars )
    {
-<<<<<<< HEAD
-      int nbinvarsaffected;
-      int nvarsaffected;
-
-      SCIP_CALL( SCIPdetermineNVarsAffectedSym(scip, propdata->perms, propdata->nperms, propdata->permvars,
-            propdata->npermvars, &nbinvarsaffected, &nvarsaffected) );
-
-      SCIPverbMessage(scip, SCIP_VERBLEVEL_HIGH, NULL, ", number of affected variables: %d)\n", nvarsaffected);
-      if ( nbinvarsaffected > 0 )
-         propdata->binvaraffected = TRUE;
-   }
-   else if ( propdata->symconsenabled || propdata->ofenabled || propdata->schreiersimsenabled )
-   {
-      SCIP_CALL( SCIPdetermineBinvarAffectedSym(scip, propdata->perms, propdata->nperms, propdata->permvars,
-            propdata->npermvars, &propdata->binvaraffected) );
-=======
       if ( propdata->nmovedvars == -1 )
       {
          SCIP_CALL( SCIPdetermineNVarsAffectedSym(scip, propdata->perms, propdata->nperms, propdata->permvars,
                propdata->npermvars, &(propdata->nmovedvars)) );
       }
       SCIPverbMessage(scip, SCIP_VERBLEVEL_HIGH, NULL, ", number of affected variables: %d)\n", propdata->nmovedvars);
->>>>>>> 2edd41fa
    }
    SCIPverbMessage(scip, SCIP_VERBLEVEL_HIGH, NULL, ")\n");
 
@@ -2523,12 +2500,10 @@
       assert( propdata->nbg1 == 0 );
    }
 
-<<<<<<< HEAD
    /* set up data for Schreier Sims cuts */
    if ( propdata->schreiersimsenabled && ! propdata->ofenabled )
    {
       int v;
-      int p;
 
       /* transpose symmetries matrix here if necessary */
       assert( propdata->permstrans == NULL );
@@ -2552,8 +2527,6 @@
    }
 
    /* handle several general aspects */
-=======
->>>>>>> 2edd41fa
 #ifndef NDEBUG
    /* store objective coefficients for debug purposes */
    SCIP_CALL( SCIPallocBlockMemoryArray(scip, &propdata->permvarsobj, propdata->npermvars) );
