--- conflicted
+++ resolved
@@ -952,11 +952,7 @@
    /* create sub-SCIP copy of CIP, copy interesting plugins */
    success = TRUE;
    SCIP_CALL( SCIPcopyPlugins(scip, heurdata->subscip, TRUE, FALSE, TRUE, FALSE, TRUE,
-<<<<<<< HEAD
-         FALSE, FALSE, FALSE, TRUE, FALSE, TRUE, TRUE, FALSE, TRUE, FALSE, FALSE, TRUE, FALSE, &success) );
-=======
-         FALSE, FALSE, TRUE, FALSE, TRUE, TRUE, FALSE, TRUE, FALSE, FALSE, TRUE, TRUE, FALSE, &success) );
->>>>>>> 48c070e3
+         FALSE, FALSE, FALSE, TRUE, FALSE, TRUE, TRUE, FALSE, TRUE, FALSE, FALSE, TRUE, TRUE, FALSE, &success) );
 
    if( success == FALSE )
    {
