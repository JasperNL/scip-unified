/* * * * * * * * * * * * * * * * * * * * * * * * * * * * * * * * * * * * * * */
/*                                                                           */
/*                  This file is part of the program and library             */
/*         SCIP --- Solving Constraint Integer Programs                      */
/*                                                                           */
/*    Copyright (C) 2002-2018 Konrad-Zuse-Zentrum                            */
/*                            fuer Informationstechnik Berlin                */
/*                                                                           */
/*  SCIP is distributed under the terms of the ZIB Academic License.         */
/*                                                                           */
/*  You should have received a copy of the ZIB Academic License              */
/*  along with SCIP; see the file COPYING. If not visit scip.zib.de.         */
/*                                                                           */
/* * * * * * * * * * * * * * * * * * * * * * * * * * * * * * * * * * * * * * */

/**@file   sepa_rlt.c
 * @brief  RLT separator
 * @author Fabian Wegscheider
 * @author Ksenia Bestuzheva
 *
 * @todo implement the possibility to add extra auxiliary variables for RLT (like in DOI 10.1080/10556788.2014.916287)
 * @todo add RLT cuts for the product of equality constraints
 * @todo implement dynamic addition of RLT cuts during branching (see DOI 10.1007/s10898-012-9874-7)
 */

/*---+----1----+----2----+----3----+----4----+----5----+----6----+----7----+----8----+----9----+----0----+----1----+----2*/

#include <assert.h>
#include <string.h>

#include "scip/set.h"
#include "scip/sepa_rlt.h"
#include "scip/cons_expr.h"
#include "scip/cons_linear.h"
#include "scip/cons_knapsack.h"
#include "scip/cons_varbound.h"
#include "scip/cons_setppc.h"
#include "scip/cons_expr_iterator.h"
#include "scip/cons_expr_pow.h"
#include "scip/cons_expr_product.h"
#include "scip/cons_expr_sum.h"
#include "scip/cons_expr_var.h"
#include "scip/struct_cons_expr.h"
#include "scip/struct_scip.h"


#define SEPA_NAME              "rlt"
#define SEPA_DESC              "rlt separator"
#define SEPA_PRIORITY                10 /**< priority for separation */
#define SEPA_FREQ                     0 /**< frequency for separating cuts; zero means to separate only in the root node */
#define SEPA_MAXBOUNDDIST           1.0 /**< maximal relative distance from the current node's dual bound to primal bound
+                                        *   compared to best node's dual bound for applying separation.*/
#define SEPA_USESSUBSCIP          FALSE /**< does the separator use a secondary SCIP instance? */
#define SEPA_DELAY                FALSE /**< should separation method be delayed, if other separators found cuts? */

<<<<<<< HEAD
#define DEFAULT_MAXLINEXPRS          10 /**< default value for parameter maxlinexprs */
#define DEFAULT_MAXUNKNOWNTERMS      -1 /**< default value for parameter maxunknownterms */
#define DEFAULT_MAXUSEDVARS          -1 /**< default value for parameter maxusedvars */
#define DEFAULT_MAXNONZEROPROP      0.0 /**< default value for parameter maxnonzeroprop */
=======
#define DEFAULT_MAXUNKNOWNTERMS       0 /**< default value for parameter maxunknownterms */
#define DEFAULT_MAXUSEDVARS         100 /**< default value for parameter maxusedvars */
>>>>>>> b50800c3
#define DEFAULT_MAXNCUTS             -1 /**< default value for parameter maxncuts */
#define DEFAULT_MAXROUNDS             1 /**< default value for parameter maxrounds */
#define DEFAULT_MAXROUNDSROOT        10 /**< default value for parameter maxroundsroot */
#define DEFAULT_ONLYEQROWS        FALSE /**< default value for parameter eqrowsfirst */
#define DEFAULT_ONLYCONTROWS      FALSE /**< default value for parameter eqrowsfirst */
#define DEFAULT_ONLYINITIAL        TRUE /**< default value for parameter onlyinitial */
#define DEFAULT_USEINSUBSCIP      FALSE /**< default value for parameter useinsubscip */
#define DEFAULT_USEPROJECTION      TRUE /**< default value for parameter useprojection */
#define DEFAULT_DETECTHIDDEN       TRUE /**< default value for parameter detecthidden */

#define MAXVARBOUND                1e+5 /**< maximum allowed variable bound for computing an RLT-cut */

/*
 * Data structures
 */

/** data object for pairs and triples of variables */
struct HashData
{
   SCIP_VAR**            vars;               /**< variables in the pair or triple, used for hash comparison */
   int                   nvars;              /**< number of variables */
   int                   nrows;              /**< number of rows */
   int                   firstrow;           /**< beginning of the corresponding row linked list */
};
typedef struct HashData HASHDATA;


/** separator data */
struct SCIP_SepaData
{
   SCIP_CONSHDLR*        conshdlr;           /**< expression constraint handler */
   SCIP_Bool             iscreated;          /**< indicates whether the sepadata has been initialized yet */
   SCIP_Bool             isinitialround;     /**< indicates that this is the first round and initial rows are used */

   /* variables */
   SCIP_VAR**            varssorted;         /**< variables that occur in bilinear terms sorted by priority */
   int*                  varpriorities;      /**< priorities of the variables in varssorted */
   SCIP_VAR***           varbilinvars;       /**< arrays of vars appearing in a bilinear term together with xj for each xj from varssorted */
   int*                  nvarbilinvars;      /**< number of vars for each element of varbilinvars */
   int                   maxvarindex;        /**< maximum variable index when creating bilinvarsmap */

   /* bilinear terms */
   SCIP_CONSEXPR_EXPR**  bilinterms;         /**< bilinear terms */
   SCIP_HASHMAP*         bilinvarsmap;       /**< map for accessing the linearization variables/exprs of each bilinear term */
   int                   nbilinterms;        /**< total number of bilinear terms */
   int                   sbilinterms;        /**< size of bilinear terms arrays */
   int                   nbilinvars;         /**< total number of variables occurring in bilinear terms */

   /* information on linearisations of bilinear products */
   SCIP_Bool*            isimplicit;         /**< whether bilinterms[i] is an implicit bilinear relation */
   int*                  bilinlockspos;      /**< positive locks of the bilinear terms */
   int*                  bilinlocksneg;      /**< negative locks of the bilinear terms */
   SCIP_CONSEXPR_EXPR*** linexprs;           /**< arrays of linearisation expressions for each bilinear term */
   int*                  nlinexprs;          /**< number of linearisation expressions for each bilinear term */
   int*                  slinexprs;          /**< sizes of linexprs arrays for each bilinear term */
   SCIP_Bool**           linunderestimate;   /**< does the linearisation underestimate the product? */
   SCIP_Bool**           linoverestimate;    /**< does the linearisation overestimate the product? */
   int*                  bestunderestimator; /**< position of the most violated linear underestimator (nlinexprs[i] if none) */
   int*                  bestoverestimator;  /**< position of the most violated linear overestimator (nlinexprs[i] if none) */
   int*                  eqlinexpr;          /**< position of the linexpr that is equal to the product (nlinexprs[i] if none) */

   /* parameters */
<<<<<<< HEAD
   int                   maxlinexprs;        /**< maximum number of linearisation expressions per bilinear term */
   SCIP_Real             maxnonzeroprop;     /**< maximum acceptable proportion of known bilinear terms to non-zeroes */
=======
>>>>>>> b50800c3
   int                   maxunknownterms;    /**< maximum number of unknown bilinear terms a row can have to be used */
   int                   maxusedvars;        /**< maximum number of variables that will be used to compute rlt cuts */
   int                   maxncuts;           /**< maximum number of cuts that will be added per round */
   int                   maxrounds;          /**< maximal number of separation rounds per node (-1: unlimited) */
   int                   maxroundsroot;      /**< maximal number of separation rounds in the root node (-1: unlimited) */
   SCIP_Bool             onlyeqrows;         /**< indicates whether only equality rows should be used for rlt cuts */
   SCIP_Bool             onlycontrows;       /**< indicates whether only continuous rows should be used for rlt cuts */
   SCIP_Bool             onlyinitial;        /**< indicates whether only initial rows should be uswed for rlt cuts */
   SCIP_Bool             useinsubscip;       /**< indicates whether the separator should also be used in sub-scips */
   SCIP_Bool             useprojection;      /**< indicates whether the separator should first check projected rows */
   SCIP_Bool             detecthidden;       /**< indicates whether the separator should use implicit products */

   /* TODO remove this when done with cliques */
   SCIP_CLOCK*           cliquetime;         /**< time spent on handling cliques in detection */
};

/** projected LP data structure */
struct ProjLP
{
   SCIP_Real**           coefs;              /* arrays of coefficients for each row */
   SCIP_VAR***           vars;               /* arrays of variables for each row */
   SCIP_Real*            lhss;               /* row left hand sides */
   SCIP_Real*            rhss;               /* row right hand sides */
   SCIP_Real*            consts;             /* row constants */
   int*                  nNonz;              /* number of nonzeros in each row */
};
typedef struct ProjLP PROJLP;

/*
 * Local methods
 */

/** returns TRUE iff both keys are equal; two constraint arrays are equal if they have the same pointer */
static
SCIP_DECL_HASHKEYEQ(hashdataKeyEqConss)
{
   HASHDATA* hashdata1;
   HASHDATA* hashdata2;
   int v;

   hashdata1 = (HASHDATA*)key1;
   hashdata2 = (HASHDATA*)key2;

   /* check data structure */
   assert(hashdata1->nvars == hashdata2->nvars);
   assert(hashdata1->firstrow != -1 || hashdata2->firstrow != -1);

   for( v = hashdata1->nvars-1; v >= 0; --v )
   {
      /* tests if variables are equal */
      if( hashdata1->vars[v] != hashdata2->vars[v] )
         return FALSE;

      assert(SCIPvarCompare(hashdata1->vars[v], hashdata2->vars[v]) == 0);
   }

   /* a hashdata object is only equal if it has the same constraint array pointer */
   if( hashdata1->firstrow == -1 || hashdata2->firstrow == -1 || hashdata1->firstrow == hashdata2->firstrow )
      return TRUE;
   else
      return FALSE;
}

/** returns the hash value of the key */
static
SCIP_DECL_HASHKEYVAL(hashdataKeyValConss)
{  /*lint --e{715}*/
   HASHDATA* hashdata;
   int minidx;
   int mididx;
   int maxidx;
   int idx[3];

   hashdata = (HASHDATA*)key;
   assert(hashdata != NULL);
   assert(hashdata->vars != NULL);
   assert(hashdata->nvars == 3 || hashdata->nvars == 2);

   idx[0] = SCIPvarGetIndex(hashdata->vars[0]);
   idx[1] = SCIPvarGetIndex(hashdata->vars[1]);
   idx[2] = SCIPvarGetIndex(hashdata->vars[hashdata->nvars - 1]);

   minidx = MIN(idx[0], MIN(idx[1], idx[2]));
   maxidx = MAX(idx[0], MAX(idx[1], idx[2]));
   if( idx[0] == maxidx )
      mididx = MAX(idx[1], idx[2]);
   else
      mididx = MAX(idx[0], MIN(idx[1], idx[2]));

   /* vars should already be sorted by index */
   assert(minidx <= mididx && mididx <= maxidx);

   return SCIPhashTwo(SCIPcombineTwoInt(hashdata->nvars, minidx),
                      SCIPcombineTwoInt(mididx, maxidx));
}


/** helper method to free the separation data */
static
SCIP_RETCODE freeSepaData(
   SCIP*                 scip,               /**< SCIP data structure */
   SCIP_SEPADATA*        sepadata            /**< separation data */
   )
{  /*lint --e{715}*/
   int i;
   int j;

   assert(sepadata->iscreated);
   assert(sepadata->bilinvarsmap != NULL);

   /* release auxiliary variables that were captured for rlt */
   for( i = 0; i < sepadata->nbilinterms; ++i )
   {
      assert(sepadata->bilinterms[i] != NULL);
      assert(sepadata->linexprs[i] != NULL);

      for( j = 0; j < sepadata->nlinexprs[i]; ++j )
      {
         SCIP_CALL( SCIPreleaseConsExprExpr(scip, &(sepadata->linexprs[i][j])) );
      }

      if( sepadata->isimplicit[i] )
      {  /* the separator sets the locks for implicit products, so they have to be removed here */
         sepadata->bilinterms[i]->nlockspos = 0;
         sepadata->bilinterms[i]->nlocksneg = 0;
      }
      SCIP_CALL( SCIPreleaseConsExprExpr(scip, &(sepadata->bilinterms[i])) );

      SCIPfreeBlockMemoryArray(scip, &(sepadata->linoverestimate[i]), sepadata->slinexprs[i]);
      SCIPfreeBlockMemoryArray(scip, &(sepadata->linunderestimate[i]), sepadata->slinexprs[i]);
      SCIPfreeBlockMemoryArray(scip, &(sepadata->linexprs[i]), sepadata->slinexprs[i]);
   }

   /* release bilinvars that were captured for rlt */
   for( i = 0; i < sepadata->nbilinvars; ++i )
   {
      assert(sepadata->varssorted[i] != NULL);
      SCIP_CALL( SCIPreleaseVar(scip, &(sepadata->varssorted[i])) );
   }

   /* free the remaining arrays */
   for( i = 0; i < sepadata->nbilinvars; ++i )
   {
      SCIPfreeBlockMemoryArrayNull(scip, &sepadata->varbilinvars[i], sepadata->nvarbilinvars[i]);
   }

   if( sepadata->sbilinterms > 0 )
   {
      SCIPfreeBlockMemoryArray(scip, &sepadata->eqlinexpr, sepadata->sbilinterms);
      SCIPfreeBlockMemoryArray(scip, &sepadata->bestoverestimator, sepadata->sbilinterms);
      SCIPfreeBlockMemoryArray(scip, &sepadata->bestunderestimator, sepadata->sbilinterms);
      SCIPfreeBlockMemoryArray(scip, &sepadata->linoverestimate, sepadata->sbilinterms);
      SCIPfreeBlockMemoryArray(scip, &sepadata->linunderestimate, sepadata->sbilinterms);
      SCIPfreeBlockMemoryArray(scip, &sepadata->slinexprs, sepadata->sbilinterms);
      SCIPfreeBlockMemoryArray(scip, &sepadata->nlinexprs, sepadata->sbilinterms);
      SCIPfreeBlockMemoryArray(scip, &sepadata->linexprs, sepadata->sbilinterms);
      SCIPfreeBlockMemoryArray(scip, &sepadata->bilinlocksneg, sepadata->sbilinterms);
      SCIPfreeBlockMemoryArray(scip, &sepadata->bilinlockspos, sepadata->sbilinterms);
      SCIPfreeBlockMemoryArray(scip, &sepadata->isimplicit, sepadata->sbilinterms);
      SCIPfreeBlockMemoryArray(scip, &sepadata->bilinterms, sepadata->sbilinterms);
   }

   SCIPfreeBlockMemoryArray(scip, &sepadata->varpriorities, sepadata->nbilinvars);
   SCIPfreeBlockMemoryArray(scip, &sepadata->nvarbilinvars, sepadata->nbilinvars);
   SCIPfreeBlockMemoryArray(scip, &sepadata->varbilinvars, sepadata->nbilinvars);
   SCIPfreeBlockMemoryArray(scip, &sepadata->varssorted, sepadata->nbilinvars);

   /* free the hashmap */
   SCIPhashmapFree(&sepadata->bilinvarsmap);

   sepadata->iscreated = FALSE;

   return SCIP_OKAY;
}

/** ensures that the arrays in sepadata can store at least n bilinear terms  */
static
SCIP_RETCODE ensureBilinSizes(
   SCIP*                 scip,               /**< SCIP data structure */
   SCIP_SEPADATA*        sepadata,           /**< separator data */
   int                   n                   /**< minimum number of entries to store */
   )
{
   assert(sepadata->nbilinterms <= sepadata->sbilinterms);

   if( n > sepadata->sbilinterms )
   {
      int newsize;

      newsize = SCIPcalcMemGrowSize(scip, n);

      SCIP_CALL( SCIPreallocBlockMemoryArray(scip, &sepadata->bilinterms, sepadata->sbilinterms, newsize) );
      SCIP_CALL( SCIPreallocBlockMemoryArray(scip, &sepadata->isimplicit, sepadata->sbilinterms, newsize) );
      SCIP_CALL( SCIPreallocBlockMemoryArray(scip, &sepadata->bilinlockspos, sepadata->sbilinterms, newsize) );
      SCIP_CALL( SCIPreallocBlockMemoryArray(scip, &sepadata->bilinlocksneg, sepadata->sbilinterms, newsize) );
      SCIP_CALL( SCIPreallocBlockMemoryArray(scip, &sepadata->linexprs, sepadata->sbilinterms, newsize) );
      SCIP_CALL( SCIPreallocBlockMemoryArray(scip, &sepadata->nlinexprs, sepadata->sbilinterms, newsize) );
      SCIP_CALL( SCIPreallocBlockMemoryArray(scip, &sepadata->slinexprs, sepadata->sbilinterms, newsize) );
      SCIP_CALL( SCIPreallocBlockMemoryArray(scip, &sepadata->linunderestimate, sepadata->sbilinterms, newsize) );
      SCIP_CALL( SCIPreallocBlockMemoryArray(scip, &sepadata->linoverestimate, sepadata->sbilinterms, newsize) );
      SCIP_CALL( SCIPreallocBlockMemoryArray(scip, &sepadata->bestunderestimator, sepadata->sbilinterms, newsize) );
      SCIP_CALL( SCIPreallocBlockMemoryArray(scip, &sepadata->bestoverestimator, sepadata->sbilinterms, newsize) );
      SCIP_CALL( SCIPreallocBlockMemoryArray(scip, &sepadata->eqlinexpr, sepadata->sbilinterms, newsize) );

      sepadata->sbilinterms = newsize;
   }
   assert(n <= sepadata->sbilinterms);

   return SCIP_OKAY;
}

/** creates and returns rows of initial linear constraints */
static
SCIP_RETCODE getInitialRows(
   SCIP*                 scip,               /**< SCIP data structure */
   SCIP_ROW***           rows,               /**< buffer to store the rows */
   int*                  nrows               /**< buffer to store the number of linear rows */
)
{
   SCIP_CONS** conss;
   SCIP_CONSHDLR* linhdlr;
   SCIP_CONSHDLR* knpsckhdlr;
   SCIP_CONSHDLR* varbndhdlr;
   SCIP_CONSHDLR* setppchdlr;
   int nconss;
   int i;

   assert(rows != NULL);
   assert(nrows != NULL);

   linhdlr = SCIPfindConshdlr(scip, "linear");
   knpsckhdlr = SCIPfindConshdlr(scip, "knapsack");
   varbndhdlr = SCIPfindConshdlr(scip, "varbound");
   setppchdlr = SCIPfindConshdlr(scip, "setppc");

   conss = SCIPgetConss(scip);
   nconss = SCIPgetNConss(scip);
   *nrows = 0;

   SCIP_CALL( SCIPallocBufferArray(scip, rows, nconss) );

   for( i = 0; i < nconss; ++i )
   {
      SCIP_ROW *row;

      if( SCIPconsGetHdlr(conss[i]) == linhdlr )
      {
         row = SCIPgetRowLinear(scip, conss[i]);
         SCIPdebugMsg(scip, "linear constraint found\n");
      }
      else if( SCIPconsGetHdlr(conss[i]) == knpsckhdlr )
      {
         row = SCIPgetRowKnapsack(scip, conss[i]);
         SCIPdebugMsg(scip, "knapsack constraint found\n");
      }
      else if( SCIPconsGetHdlr(conss[i]) == varbndhdlr )
      {
         row = SCIPgetRowVarbound(scip, conss[i]);
         SCIPdebugMsg(scip, "varbound constraint found\n");
      }
      else if( SCIPconsGetHdlr(conss[i]) == setppchdlr )
      {
         row = SCIPgetRowSetppc(scip, conss[i]);
         SCIPdebugMsg(scip, "setppc constraint found\n");
      }
      else
      {
         continue;
      }

      if( row != NULL )
      {
         (*rows)[*nrows] = row;
         ++*nrows;
      }
   }

   return SCIP_OKAY;
}


/** store the bilinear product and all related information in sepadata */
static
SCIP_RETCODE addBilinProduct(
   SCIP*                 scip,               /**< SCIP data structure */
   SCIP_SEPADATA*        sepadata,           /**< separator data */
   SCIP_CONSEXPR_EXPR*   expr,               /**< product expression */
   SCIP_VAR*             x,                  /**< a product variable with smaller index */
   SCIP_VAR*             y,                  /**< a product variable with larger index */
   SCIP_CONSEXPR_EXPR**  linexpr,            /**< linearisation expression */
   SCIP_Bool             isimplicit,         /**< whether the product is implicit */
   SCIP_Bool             underestimate,      /**< does linexpr underestimate the product? */
   SCIP_Bool             overestimate,       /**< does linexpr overestimate the product? */
   SCIP_HASHMAP*         varmap              /**< map containing vars that have already been encountered in products */
)
{
   int mapidx;
   int xidx;
   int yidx;
   SCIP_CONSEXPR_EXPR* prodexprs[2];
   SCIP_Bool new = FALSE;
   int termpos;
   int linpos;
   SCIP_Bool found;

   assert(SCIPgetConsExprExprHdlr(*linexpr) == SCIPgetConsExprExprHdlrVar(sepadata->conshdlr) ||
          SCIPgetConsExprExprHdlr(*linexpr) == SCIPgetConsExprExprHdlrSum(sepadata->conshdlr));

   assert(underestimate || overestimate);

   /* the variables should be given in the correct order */
   if( SCIPvarComp(x, y) > 0 )
      SCIPswapPointers((void**)&x, (void**)&y);

   xidx = SCIPvarGetIndex(x);
   yidx = SCIPvarGetIndex(y);

   mapidx = xidx * sepadata->maxvarindex + yidx;

   SCIPdebugMsg(scip,"adding %s %s  for product %s%s with mapidx = %d\n", underestimate ? "an underestimation;" : "", overestimate ? "an overestimation" : "",
      SCIPvarGetName(x), SCIPvarGetName(y), mapidx);

   termpos = SCIPhashmapGetImageInt(sepadata->bilinvarsmap, (void*)(size_t) mapidx);

   /* if the bilinear expression is not given, either create it or get it from the array */
   if( expr == NULL )
   {
      if( termpos == INT_MAX )
      {
         SCIP_CALL( SCIPcreateConsExprExprVar(scip, sepadata->conshdlr, &(prodexprs[0]), x) );
         SCIP_CALL( SCIPcreateConsExprExprVar(scip, sepadata->conshdlr, &(prodexprs[1]), y) );
         SCIP_CALL( SCIPcreateConsExprExprProduct(scip, sepadata->conshdlr, &expr, 2, prodexprs, 1.0) );

         SCIP_CALL( SCIPreleaseConsExprExpr(scip, &(prodexprs[1])) );
         SCIP_CALL( SCIPreleaseConsExprExpr(scip, &(prodexprs[0])) );

         new = TRUE;
      }
      else
         expr = sepadata->bilinterms[termpos];
   }

   if( termpos == INT_MAX )
   { /* this is the first time we come across this product */
      /* store variables if it's the first time they are found in a bilinear term */
      int xpos;
      int ypos;

      if( !SCIPhashmapExists(varmap, (void*)(size_t) xidx) )
      {
         SCIP_CALL( SCIPhashmapInsertInt(varmap, (void*)(size_t) xidx, sepadata->nbilinvars) ); /*lint !e571*/
         sepadata->varssorted[sepadata->nbilinvars] = x;
         SCIP_CALL( SCIPcaptureVar(scip, x) );
         xpos = sepadata->nbilinvars;
         ++sepadata->nbilinvars;
      }
      else
      {
         xpos = SCIPhashmapGetImageInt(varmap, (void*)(size_t) xidx);
      }
      if( sepadata->nvarbilinvars[xpos] == 0 )
         SCIP_CALL( SCIPallocBlockMemoryArray(scip, &sepadata->varbilinvars[xpos], SCIPgetNVars(scip)) );
      sepadata->varbilinvars[xpos][sepadata->nvarbilinvars[xpos]] = y;
      ++sepadata->nvarbilinvars[xpos];

      if( !SCIPhashmapExists(varmap, (void*)(size_t) yidx) )
      {
         SCIP_CALL( SCIPhashmapInsertInt(varmap, (void*)(size_t) yidx, sepadata->nbilinvars) ); /*lint !e571*/
         sepadata->varssorted[sepadata->nbilinvars] = y;
         SCIP_CALL( SCIPcaptureVar(scip, y) );
         ypos = sepadata->nbilinvars;
         ++sepadata->nbilinvars;
      }
      else
      {
         ypos = SCIPhashmapGetImageInt(varmap, (void*)(size_t) yidx);
      }
      if( sepadata->nvarbilinvars[ypos] == 0 )
         SCIP_CALL( SCIPallocBlockMemoryArray(scip, &sepadata->varbilinvars[ypos], SCIPgetNVars(scip)) );
      if( xidx != yidx )
      {
         sepadata->varbilinvars[ypos][sepadata->nvarbilinvars[ypos]] = x;
         ++sepadata->nvarbilinvars[ypos];
      }

      /* insert the position of the linearization expression into auxvar hashmap */
      SCIP_CALL( SCIPhashmapInsertInt(sepadata->bilinvarsmap, (void*)(size_t) mapidx,
                                      sepadata->nbilinterms) ); /*lint !e571*/

      /* add variables and exprs to bilin-arrays and capture them */
      SCIP_CALL( ensureBilinSizes(scip, sepadata, sepadata->nbilinterms + 1) );

      sepadata->bilinterms[sepadata->nbilinterms] = expr;
      SCIPcaptureConsExprExpr(expr);
      sepadata->isimplicit[sepadata->nbilinterms] = isimplicit;

      sepadata->nlinexprs[sepadata->nbilinterms] = 0;
      sepadata->slinexprs[sepadata->nbilinterms] = 0;
      sepadata->linexprs[sepadata->nbilinterms] = NULL;
      sepadata->linunderestimate[sepadata->nbilinterms] = NULL;
      sepadata->linoverestimate[sepadata->nbilinterms] = NULL;
      sepadata->bilinlockspos[sepadata->nbilinterms] = SCIPgetConsExprExprNLocksPos(expr);
      sepadata->bilinlocksneg[sepadata->nbilinterms] = SCIPgetConsExprExprNLocksNeg(expr);
      sepadata->bestunderestimator[sepadata->nbilinterms] = -1;
      sepadata->bestoverestimator[sepadata->nbilinterms] = -1;
      sepadata->eqlinexpr[sepadata->nbilinterms] = -1;

      termpos = sepadata->nbilinterms;
      ++sepadata->nbilinterms;
   }

   /* search for linexpr in the expressions already found for this product */
   if( sepadata->linexprs[termpos] == NULL )
   {
      found = FALSE;
      linpos = 0;
   }
   else
      found = SCIPsortedvecFindPtr((void**)sepadata->linexprs[termpos], SCIPexprsComp, *linexpr, sepadata->nlinexprs[termpos], &linpos);

   if( found )
   {
      assert(SCIPcompareConsExprExprs(sepadata->linexprs[termpos][linpos], *linexpr) == 0);
      SCIP_CALL( SCIPreleaseConsExprExpr(scip, linexpr) );
   }
   else
   {  /* linexpr has not been added yet, add it here */
#ifdef SCIP_DEBUG
      SCIPinfoMessage(scip, NULL, "\nnew linearisation for product %s%s: ", SCIPvarGetName(x), SCIPvarGetName(y));
      SCIPprintConsExprExpr(scip, sepadata->conshdlr, sepadata->bilinterms[termpos], NULL);
      SCIPinfoMessage(scip, NULL, "\n");
#endif

      if( sepadata->nlinexprs[termpos] + 1 > sepadata->slinexprs[termpos] )
      {
         int newsize;

         newsize = SCIPcalcMemGrowSize(scip, sepadata->nlinexprs[termpos] + 1);
         SCIP_CALL( SCIPreallocBlockMemoryArray(scip, &(sepadata->linexprs[termpos]), sepadata->slinexprs[termpos], newsize) );
         SCIP_CALL( SCIPreallocBlockMemoryArray(scip, &(sepadata->linunderestimate[termpos]), sepadata->slinexprs[termpos], newsize) );
         SCIP_CALL( SCIPreallocBlockMemoryArray(scip, &(sepadata->linoverestimate[termpos]), sepadata->slinexprs[termpos], newsize) );
         sepadata->slinexprs[termpos] = newsize;
      }

      /* insert expression at the correct position */
      for( int i = sepadata->nlinexprs[termpos]; i > linpos; --i )
      {
         sepadata->linexprs[termpos][i] = sepadata->linexprs[termpos][i-1];
         sepadata->linunderestimate[termpos][i] = sepadata->linunderestimate[termpos][i-1];
         sepadata->linoverestimate[termpos][i] = sepadata->linoverestimate[termpos][i-1];
      }
      assert(*linexpr != NULL);
      sepadata->linexprs[termpos][linpos] = *linexpr;
      sepadata->linunderestimate[termpos][linpos] = FALSE;
      sepadata->linoverestimate[termpos][linpos] = FALSE;
      ++sepadata->nlinexprs[termpos];
   }

   /* if it is an implicit relation, need to increase the numbers of locks */
   if( isimplicit )
   {
      if( underestimate )
         sepadata->bilinlocksneg[termpos]++;
      if( overestimate )
         sepadata->bilinlockspos[termpos]++;
   }

   /* set the under- and overestimate flags */
   if( underestimate )
      sepadata->linunderestimate[termpos][linpos] = TRUE;
   if( overestimate )
      sepadata->linoverestimate[termpos][linpos] = TRUE;

   /* add locks to priorities of both variables */
   sepadata->varpriorities[SCIPhashmapGetImageInt(varmap, (void*)(size_t) xidx)] += sepadata->bilinlockspos[termpos] + sepadata->bilinlocksneg[termpos]; /*lint !e571*/
   sepadata->varpriorities[SCIPhashmapGetImageInt(varmap, (void*)(size_t) yidx)] += sepadata->bilinlockspos[termpos] + sepadata->bilinlocksneg[termpos]; /*lint !e571*/

   /* if expr was created here, it was captured then */
   if( new )
      SCIPreleaseConsExprExpr(scip, &expr);

   SCIPdebugMsg(scip, "Updated linearisations for termpos %d are:\n", termpos);
#ifdef SCIP_DEBUG
   for( int i = 0; i < sepadata->nlinexprs[termpos]; ++i )
   {
      SCIPprintConsExprExpr(scip, sepadata->conshdlr, sepadata->linexprs[termpos][i], NULL);
      SCIPinfoMessage(scip, NULL, ", overest %d, underest %d\n", sepadata->linoverestimate[termpos][i], sepadata->linunderestimate[termpos][i]);
   }
#endif

   return SCIP_OKAY;
}

/** create and simplify a linearisation expression */
static
SCIP_RETCODE createLinearisation(
   SCIP*                 scip,               /**< SCIP data structure */
   SCIP_SEPADATA*        sepadata,           /**< separator data */
   SCIP_VAR*             w,                  /**< the first variable to be added to expression */
   SCIP_VAR*             x,                  /**< the second variable to be added to expression */
   SCIP_VAR*             y,                  /**< the third variable to be added to expression */
   SCIP_Real*            coefs,              /**< coefficients of the variables in the order w, x, y */
   SCIP_Real             cst,                /**< constant term */
   SCIP_CONSEXPR_EXPR**  linexpr             /**< buffer to store the created expression */
   )
{
   SCIP_CONSEXPR_EXPR* simplified;
   SCIP_CONSEXPR_EXPR* linchildren[3];
   SCIP_Bool changed;
   SCIP_Bool infeasible;
   int i;

   for( i = 0; i <= 2; ++i )
      assert(!SCIPisInfinity(scip, coefs[i]));

   SCIP_CALL( SCIPcreateConsExprExprVar(scip, sepadata->conshdlr, &linchildren[0], w) );
   SCIP_CALL( SCIPcreateConsExprExprVar(scip, sepadata->conshdlr, &linchildren[1], x) );
   SCIP_CALL( SCIPcreateConsExprExprVar(scip, sepadata->conshdlr, &linchildren[2], y) );

   SCIP_CALL( SCIPcreateConsExprExprSum(scip, sepadata->conshdlr, linexpr, 3, linchildren, coefs, cst) );

   SCIP_CALL( SCIPsimplifyConsExprExpr(scip, sepadata->conshdlr, *linexpr, &simplified, &changed, &infeasible) );

   SCIP_CALL( SCIPreleaseConsExprExpr(scip, linexpr) );
   *linexpr = simplified;

   SCIP_CALL( SCIPreleaseConsExprExpr(scip, &linchildren[2]) );
   SCIP_CALL( SCIPreleaseConsExprExpr(scip, &linchildren[1]) );
   SCIP_CALL( SCIPreleaseConsExprExpr(scip, &linchildren[0]) );

   return SCIP_OKAY;
}

/** extract a bilinear product from two linear relations, if possible */
static
SCIP_RETCODE extractProducts(
   SCIP*                 scip,               /**< SCIP data structure */
   SCIP_SEPADATA*        sepadata,           /**< separator data */
   SCIP_VAR**            vars,               /**< 3 variables involved in the inequalities in the order x,w,y */
   SCIP_Real*            coefs1,             /**< coefficients of the first inequality */
   SCIP_Real*            coefs2,             /**< coefficients of the second inequality */
   SCIP_Real             side1,              /**< side of the first (implied) inequality */
   SCIP_Real             side2,              /**< side of the second (implied) inequality */
   SCIP_Real             uselhs1,            /**< is the first inequality >=? */
   SCIP_Real             uselhs2,            /**< is the second inequality >=? */
   SCIP_HASHMAP*         varmap,             /**< variable map */
   SCIP_Bool             f                   /**< the first relation is an implication x == f */
)
{
   SCIP_Real sign1;
   SCIP_Real sign2;
   SCIP_Real mult;
   SCIP_CONSEXPR_EXPR* linexpr;
   SCIP_Real lincoefs[3];
   SCIP_VAR* w;
   SCIP_VAR* x;
   SCIP_VAR* y;
   SCIP_Bool overest; /* does linexpr overestimate the product? */

   /* x must be binary */
   assert(SCIPvarGetType(vars[0]) == SCIP_VARTYPE_BINARY);

   SCIPdebugMsg(scip, "Extracting product from two relations:\n");
   SCIPdebugMsg(scip, "Relation 1: %s == %d => %g%s + %g%s %s %g\n", SCIPvarGetName(vars[0]), f, coefs1[1],
      SCIPvarGetName(vars[1]), coefs1[2], SCIPvarGetName(vars[2]), uselhs1 ? ">=" : "<=", side1);
   SCIPdebugMsg(scip, "Relation 2: %s == %d => %g%s + %g%s %s %g\n", SCIPvarGetName(vars[0]), !f, coefs2[1],
      SCIPvarGetName(vars[1]), coefs2[2], SCIPvarGetName(vars[2]), uselhs2 ? ">=" : "<=", side2);

   assert( coefs1[0] != 0.0 ); /* the first relation is always conditional */

   x = vars[0];
   w = vars[1];
   y = vars[2];

   /* cannot use a global bound on x to detect a product */
   if( (coefs1[1] == 0 && coefs1[2] == 0) ||
      (coefs2[1] == 0 && coefs2[2] == 0) )
      return SCIP_OKAY;

   SCIPdebugMsg(scip, "binary var = %s, its coefs: %g\n", SCIPvarGetName(vars[0]), coefs1[0]*coefs2[0]);

   /* we flip the rows so that coefs of w are positive */
   sign1 = coefs1[1] >= 0 ? 1.0 : -1.0;
   sign2 = coefs2[1] >= 0 ? 1.0 : -1.0;

   /* flip the sides if needed */
   if( sign1 < 0 )
   {
      side1 *= -1.0;
      uselhs1 = !uselhs1;
   }

   if( sign2 < 0 )
   {
      side2 *= -1.0;
      uselhs2 = !uselhs2;
   }
   SCIPdebugMsg(scip, "\nsigns: %g, %g", sign1, sign2);

   if( uselhs1 != uselhs2 )
      return SCIP_OKAY;

   /* from here on, we consider only the flipped (by multiplying by signi) rows */

   /* at least one w coefficient must be nonzero */
   assert( coefs1[1] != 0 || coefs2[1] != 0 );

   /* cannot use a global bound on y to detect a non-redundant product relation */
   if( coefs2[0] == 0 && coefs2[1] == 0 ) /* only check the 2nd relation because the 1st at least has x */
   {
      SCIPdebugMsg(scip, "Ignoring a global bound on y\n");
      return SCIP_OKAY;
   }

   /* when a1c2 = a2c1, the linear relations do not imply a product relation */
   if( SCIPisZero(scip, coefs2[1]*sign2*coefs1[2]*sign1 - coefs2[2]*sign2*coefs1[1]*sign1) )
   {
      SCIPdebugMsg(scip, "Ignoring a pair of linear relations because a1c2 = a2c1\n");
      return SCIP_OKAY;
   }

   /* all conditions satisfied, we can extract the product */
   /* given two rows of the form:
    * a1w + b1x + c1y <= d1, a2w + b2x + c2y <= d2 (or same with >=),
    * where b1*b2 <= 0 and the first inequality is tighter when x = f and the second when x = !f,
    * and a1, a2 > 0, the product relation can be written as:
    * xy >=/<= (1/(a2c1 - c2a1))*(a1a2w + (a1(b2 - d2) + a2d1)x + a2c1y - a2d1) (if f == 0) or
    * xy >=/<= (1/(a1c2 - c1a2))*(a1a2w + (a2(b1 - d1) + a1d2)x + a1c2y - a1d2) (if f == 1)
    * (the inequality sign depends on the sign of (a1c2 - c1a2) and the sign in the linear inequalities) */
   /* TODO can swap coefs for one case and get rid of the else here */
   if( !f )
   {
      mult = 1/(coefs2[1]*sign2*coefs1[2]*sign1 - coefs2[2]*sign2*coefs1[1]*sign1);

      /* we make sure above that these have the same sign, but one of them might be zero, so we check both here */
      overest = mult < 0.0;
      if( uselhs1 ) /* only check uselhs1 because uselhs2 is equal to it */
         overest = !overest;

      SCIPdebugMsg(scip, "w coef is %s\n", overest ? "negative" : "positive");

      SCIPdebugMsg(scip, "!f, found suitable implied rels (w,x,y): %g%s + %g%s + %g%s >= %g\n", sign1*coefs1[1],
         SCIPvarGetName(w), sign1*coefs1[0], SCIPvarGetName(x), sign1*coefs1[2], SCIPvarGetName(y), side1);

      SCIPdebugMsg(scip, "\nand %g%s + %g%s + %g%s >= %g\n", sign2*coefs2[1], SCIPvarGetName(w), sign2*coefs2[0],
         SCIPvarGetName(x), sign2*coefs2[2], SCIPvarGetName(y), side2);

      lincoefs[0] = sign2*coefs2[1]*sign1*coefs1[1]*mult;
      lincoefs[1] = (-side2*sign1*coefs1[1] + side1*sign2*coefs2[1])*mult;
      lincoefs[2] = sign2*coefs2[1]*sign1*coefs1[2]*mult;

      SCIPdebugMsg(scip, "product: %s%s %s %g%s + %g%s + %g%s + %g\n", SCIPvarGetName(x), SCIPvarGetName(y), overest ? ">=" : "<=",
         lincoefs[0], SCIPvarGetName(w), lincoefs[1], SCIPvarGetName(x), lincoefs[2], SCIPvarGetName(y), -coefs2[1]*side1*mult);

      SCIP_CALL( createLinearisation(scip, sepadata, w, x, y, lincoefs, -sign2*coefs2[1]*side1*mult, &linexpr) );
      SCIP_CALL( addBilinProduct(scip, sepadata, NULL, x, y, &linexpr, TRUE, !overest, overest, varmap) );
   }
   else /* f == TRUE */
   {
      mult = 1/(coefs1[1]*sign1*coefs2[2]*sign2 - coefs1[2]*sign1*coefs2[1]*sign2);

      /* TODO we make sure above that these have the same sign, but one of them might be zero, so we check both here */
      overest = mult < 0.0;
      if( uselhs1 ) /* only check uselhs1 because uselhs2 is equal to it */
         overest = !overest;

      SCIPdebugMsg(scip, "w coef is %s\n", overest ? "negative" : "positive");

      SCIPdebugMsg(scip, "f, found suitable implied rels (w,x,y): %g%s + %g%s + %g%s <= %g\n", sign1*coefs1[1],
         SCIPvarGetName(w), sign1*coefs1[0], SCIPvarGetName(x), sign1*coefs1[2], SCIPvarGetName(y), side1);

      SCIPdebugMsg(scip, "\nand %g%s + %g%s + %g%s <= %g\n", sign2*coefs2[1], SCIPvarGetName(w),
         sign2*coefs2[0], SCIPvarGetName(x), sign2*coefs2[2], SCIPvarGetName(y), side2);

      lincoefs[0] = sign1*coefs1[1]*sign2*coefs2[1]*mult;
      lincoefs[1] = (-side1*sign2*coefs2[1] + side2*sign1*coefs1[1])*mult;
      lincoefs[2] = sign1*coefs1[1]*sign2*coefs2[2]*mult;

      SCIPdebugMsg(scip, "product: %s%s %s %g%s + %g%s + %g%s + %g\n", SCIPvarGetName(x), SCIPvarGetName(y), overest ? "<=" : ">=",
         lincoefs[0], SCIPvarGetName(w), lincoefs[1], SCIPvarGetName(x), lincoefs[2], SCIPvarGetName(y), -coefs1[1]*side2*mult);

      SCIP_CALL( createLinearisation(scip, sepadata, w, x, y, lincoefs, -sign1*coefs1[1]*side2*mult, &linexpr) );
      SCIP_CALL( addBilinProduct(scip, sepadata, NULL, x, y, &linexpr, TRUE, !overest, overest, varmap) );
   }

   return SCIP_OKAY;
}

/** extract products from a relation given by coefs1, vars, lhs1 and rhs1 and
 *  implied bounds of the form vars[varpos1] == !f => vars[varpos2] >=/<= bound
 */
static
SCIP_RETCODE detectProductsImplbnd(
   SCIP*                 scip,               /**< SCIP data structure */
   SCIP_SEPADATA*        sepadata,           /**< separator data */
   SCIP_Real*            coefs1,             /**< coefficients of the first linear relation */
   SCIP_VAR**            vars,               /**< variables of the first relation in the order x, w, y */
   SCIP_Real             side1,              /**< side of the first relation */
   SCIP_Bool             uselhs1,            /**< is the left (TRUE) or right (FALSE) hand side given for the first relation? */
   int                   varpos1,            /**< position of the indicator variable in the vars array */
   int                   varpos2,            /**< position of the variable that is bounded */
   SCIP_HASHMAP*         varmap,             /**< variable map */
   SCIP_Bool             f                   /**< the value of x that activates the first relation */
   )
{
   SCIP_Real coefs2[3];
   SCIP_Bool foundlb;
   SCIP_Bool foundub;
   SCIP_Real impllb;
   SCIP_Real implub;
   SCIP_VAR* var1;
   SCIP_VAR* var2;
   SCIP_Bool xval;
   SCIP_Bool globalside;

   assert( varpos1 != varpos2 );

   var1 = vars[varpos1];
   var2 = vars[varpos2];

   assert(SCIPvarGetType(var1) == SCIP_VARTYPE_BINARY && SCIPvarGetType(var2) != SCIP_VARTYPE_BINARY);

   xval = !f;

   /* if it is an unconditional relation (i.e. in w and y) and xval = 1, then global bound is used as side
    * (since the big-M inequality is then written as var2 - (implbnd - globbnd)var1 <=/>= globbnd) */
   globalside = varpos1 != 0 && xval;

   if( varpos1 != 2 && varpos2 != 2 )
      coefs2[2] = 0.0;
   else if( varpos1 != 1 && varpos2 != 1 )
      coefs2[1] = 0.0;
   else
      coefs2[0] = 0.0;

   coefs2[varpos2] = 1.0;

   /* get implications var1 == xval  =>  var2 <= implub (or var2 >= implub) */
   SCIPvarGetImplicVarBounds(var1, xval, var2, &impllb, &implub, &foundlb, &foundub);

   if( foundlb )
   {
      coefs2[varpos1] = SCIPvarGetLbGlobal(var2) - impllb;
      if( !xval )
         coefs2[varpos1] *= -1.0;
      SCIP_CALL( extractProducts(scip, sepadata, vars, coefs1, coefs2, side1,
         globalside ? SCIPvarGetLbGlobal(var2) : impllb, uselhs1, TRUE, varmap, f) );
   }

   if( foundub )
   {
      coefs2[varpos1] = SCIPvarGetUbGlobal(var2) - implub;
      if( !xval )
         coefs2[varpos1] *= -1.0;
      SCIP_CALL( extractProducts(scip, sepadata, vars, coefs1, coefs2, side1,
         globalside ? SCIPvarGetUbGlobal(var2) : implub, uselhs1, FALSE, varmap, f) );
   }

   return SCIP_OKAY;
}

/** extract products from a relation given by coefs1, vars, lhs1 and rhs1 and
 *  cliques containing vars[varpos1] and vars[varpos2]
 */
static
SCIP_RETCODE detectProductsClique(
   SCIP*                 scip,               /**< SCIP data structure */
   SCIP_SEPADATA*        sepadata,           /**< separator data */
   SCIP_Real*            coefs1,             /**< coefficients of the first linear relation */
   SCIP_VAR**            vars,               /**< variables of the first relation in the order x, w, y */
   SCIP_Real             side1,              /**< side of the first relation */
   SCIP_Bool             uselhs1,            /**< is the left (TRUE) or right (FALSE) hand side given for the first relation? */
   int                   varpos1,            /**< position of the first (binary) variable in the vars array */
   int                   varpos2,            /**< position of the second (binary) variable in the vars array */
   SCIP_HASHMAP*         varmap,             /**< variable map */
   SCIP_Bool             f                   /**< the value of x that activates the first relation */
)
{
   SCIP_Real coefs2[3];
   SCIP_VAR* var1;
   SCIP_VAR* var2;
   SCIP_Bool xval;
   SCIP_Real side;

   var1 = vars[varpos1];
   var2 = vars[varpos2];
   xval = !f;

   assert(SCIPvarGetType(var1) == SCIP_VARTYPE_BINARY && SCIPvarGetType(var2) == SCIP_VARTYPE_BINARY);

   if( varpos1 != 2 && varpos2 != 2 )
      coefs2[2] = 0.0;
   else if( varpos1 != 1 && varpos2 != 1 )
      coefs2[1] = 0.0;
   else
      coefs2[0] = 0.0;

   /* if both vals are TRUE, the relation is var1 + var2 <= 1
    * for a FALSE val: var is changed to (1-var) => reverse the coef, substract 1 from side */
   if( SCIPvarsHaveCommonClique(var1, xval, var2, TRUE, TRUE) )
   {
      SCIPdebugMsg(scip, "vars %s%s and %s are in a clique\n", xval ? "" : "!", SCIPvarGetName(var1), SCIPvarGetName(var2));
      coefs2[varpos1] = xval ? 1.0 : -1.0;
      coefs2[varpos2] = 1.0;

      if( varpos1 != 0 && xval ) /* relation is unconditional and clique has var1 */
         side = 1.0;
      else
         side = 0.0;

      SCIP_CALL( extractProducts(scip, sepadata, vars, coefs1, coefs2, side1, side, uselhs1, FALSE, varmap, f) );
   }
   if( SCIPvarsHaveCommonClique(var1, xval, var2, FALSE, TRUE) )
   {
      SCIPdebugMsg(scip, "vars %s%s and !%s are in a clique\n", xval ? "" : "!", SCIPvarGetName(var1), SCIPvarGetName(var2));
      coefs2[varpos1] = xval ? 1.0 : -1.0;
      coefs2[varpos2] = -1.0;

      if( varpos1 != 0 && xval ) /* relation is unconditional and clique has var1 */
         side = 0.0;
      else
         side = -1.0;

      SCIP_CALL( extractProducts(scip, sepadata, vars, coefs1, coefs2, side1, side, uselhs1, FALSE, varmap, f) );
   }

   return SCIP_OKAY;
}


/** extract products from a relation given by coefs1, vars, lhs1 and rhs1 and unconditional relations
 * (inequalities with 2 nonzeroes) containing vars[varpos1] and vars[varpos2]
 */
static
SCIP_RETCODE detectProductsUnconditional(
   SCIP*                 scip,               /**< SCIP data structure */
   SCIP_SEPADATA*        sepadata,           /**< separator data */
   SCIP_ROW**            rows,               /**< problem rows */
   int*                  row_list,           /**< linked list of rows corresponding to 2 or 3 var sets */
   SCIP_HASHTABLE*       hashtable,          /**< hashtable storing unconditional relations */
   SCIP_Real*            coefs1,             /**< coefficients of the first linear relation */
   SCIP_VAR**            vars,               /**< variables of the first relation in the order x, w, y */
   SCIP_Real             side1,              /**< side of the first relation */
   SCIP_Bool             uselhs1,            /**< is the left (TRUE) or right (FALSE) hand side given for the first relation? */
   int                   varpos1,            /**< position of the first unconditional variable in the vars array */
   int                   varpos2,            /**< position of the second unconditional variable in the vars array */
   SCIP_HASHMAP*         varmap,             /**< variable map */
   SCIP_Bool             f,                  /**< the value of x that activates the first relation */
   SCIP_Bool             fixedside           /**< indicates if there is no need to substract the big-M from side1 */
   )
{
   HASHDATA hashdata;
   HASHDATA* foundhashdata;
   SCIP_ROW* row2;
   int r2;
   int pos1;
   int pos2;
   SCIP_Real coefs2[3];
   SCIP_VAR* var1;
   SCIP_VAR* var2;

   assert(varpos1 != 0); /* always unconditional */

   if( varpos1 != 2 && varpos2 != 2 )
      coefs2[2] = 0.0;
   else if( varpos1 != 1 && varpos2 != 1 )
      coefs2[1] = 0.0;
   else
      coefs2[0] = 0.0;

   var1 = vars[varpos1];
   var2 = vars[varpos2];

   hashdata.nvars = 2;
   hashdata.firstrow = -1;
   SCIP_CALL( SCIPallocBufferArray(scip, &(hashdata.vars), 2) );
   if( SCIPvarGetIndex(var1) < SCIPvarGetIndex(var2) )
   {
      pos1 = 0;
      pos2 = 1;
   }
   else
   {
      pos1 = 1;
      pos2 = 0;
   }

   hashdata.vars[pos1] = var1;
   hashdata.vars[pos2] = var2;

   foundhashdata = (HASHDATA*)SCIPhashtableRetrieve(hashtable, &hashdata);

   if( foundhashdata != NULL )
   {
      /* if the var pair exists, use all corresponding rows */
      r2 = foundhashdata->firstrow;

      while( r2 != -1 )
      {
         row2 = rows[r2];
         assert(SCIProwGetNNonz(row2) == 2);
         assert(var1 == SCIPcolGetVar(SCIProwGetCols(row2)[pos1]));
         assert(var2 == SCIPcolGetVar(SCIProwGetCols(row2)[pos2]));

         coefs2[varpos1] = SCIProwGetVals(row2)[pos1];
         coefs2[varpos2] = SCIProwGetVals(row2)[pos2];

         SCIPdebugMsg(scip, "Unconditional:\n");
         if( !SCIPisInfinity(scip,-SCIProwGetLhs(row2)) )
            SCIP_CALL( extractProducts(scip, sepadata, vars, coefs1, coefs2, (f && !fixedside) ? side1-coefs1[0] : side1, SCIProwGetLhs(row2) - SCIProwGetConstant(row2), uselhs1, TRUE, varmap, f) );
         if( !SCIPisInfinity(scip, SCIProwGetRhs(row2)) )
            SCIP_CALL( extractProducts(scip, sepadata, vars, coefs1, coefs2, (f && !fixedside) ? side1-coefs1[0] : side1, SCIProwGetRhs(row2) - SCIProwGetConstant(row2), uselhs1, FALSE, varmap, f) );

         r2 = row_list[r2];
      }
   }
   SCIPfreeBufferArray(scip, &(hashdata.vars));

   return SCIP_OKAY;
}

/**
 * stores implied relations (x == f => ay + bw <= c, f can be 0 or 1) and 2-variable relations in hashtables
 */
static
SCIP_RETCODE createRelationTables(
   SCIP*                 scip,               /**< SCIP data structure */
   SCIP_ROW**            prob_rows,          /**< linear rows of the problem */
   int                   nrows,              /**< number of rows */
   SCIP_HASHTABLE*       hashtable2,         /**< hashtable to store 2-variable relations */
   SCIP_HASHTABLE*       hashtable3,         /**< hashtable to store implied relations */
   SCIP_VAR**            vars_in_2rels,      /**< array of variables that appear in 2-variable relations */
   SCIP_VAR***           related_vars,       /**< for each var in vars_in_2rels, array of related vars */
   int*                  nrelated_vars,      /**< for each var in vars_in_2rels, number of related vars */
   int*                  nvars_in_2rels,     /**< number of variables that appear in 2-variable relations */
   int*                  row_list            /**< linked lists of rows for each 2 or 3 variable set */
   )
{
   int r;
   int v1;
   int v2;
   int varpos1;
   int varpos2;
   SCIP_COL** cols;
   HASHDATA hashdata;
   HASHDATA* foundhashdata;
   SCIP_Bool found;

   *nvars_in_2rels = 0;

   /* initialise row_list */
   for( r = 0; r < nrows; ++r )
   {
      row_list[r] = -1;
   }

   /* look for implied relations and unconditional relations with 2 variables */
   for( r = 0; r < nrows; ++r ) /* go through rows */
   {
      assert(prob_rows[r] != NULL);

      cols = SCIProwGetCols(prob_rows[r]);
      assert(cols != NULL);
      SCIPdebugMsg(scip, "row %s:\n", SCIProwGetName(prob_rows[r]));
#ifdef SCIP_DEBUG
      for( v1 = 0; v1 < SCIProwGetNNonz(prob_rows[r]); ++v1 ) /* TODO same for some other similar loops */
         SCIPdebugMsg(scip,"%s(%d) \n", SCIPvarGetName(SCIPcolGetVar(cols[v1])), SCIPcolGetIndex(cols[v1]));
#endif

      /* look for unconditional relations with 2 variables */
      if( SCIProwGetNNonz(prob_rows[r]) == 2 ) /* this can be an unconditional relation */
      {
         /* if at least one of the variables is binary, this is either an implied bound
          * or a clique; these are covered separately */
         /* TODO is that so? */
         if( SCIPvarGetType(SCIPcolGetVar(cols[0])) == SCIP_VARTYPE_BINARY
             || SCIPvarGetType(SCIPcolGetVar(cols[1])) == SCIP_VARTYPE_BINARY)
         {
            SCIPdebugMsg(scip, "ignoring relation %s because a var is binary\n", SCIProwGetName(prob_rows[r]));
            continue;
         }

         /* fill in hashdata */
         hashdata.nvars = 2;
         hashdata.firstrow = -1;
         SCIP_CALL( SCIPallocBufferArray(scip, &(hashdata.vars), 2) );
         for( v1 = 0; v1 < 2; ++v1 )
            hashdata.vars[v1] = SCIPcolGetVar(cols[v1]);

         /* get the element corresponsing to the two variables */
         foundhashdata = (HASHDATA*)SCIPhashtableRetrieve(hashtable2, &hashdata);

         if( foundhashdata != NULL )
         {
            /* if element exists, update it by adding the row */
            row_list[r] = foundhashdata->firstrow;
            foundhashdata->firstrow = r;

            ++foundhashdata->nrows;
            SCIPfreeBufferArray(scip, &(hashdata.vars));
         }
         else
         {
            /* create an element for the combination of two variables */
            SCIP_CALL( SCIPallocBuffer(scip, &foundhashdata) );

            foundhashdata->nvars = 2;
            foundhashdata->nrows = 1;
            foundhashdata->vars = hashdata.vars;

            foundhashdata->firstrow = r;

            SCIP_CALL( SCIPhashtableInsert(hashtable2, (void*)foundhashdata) );

            /* update the variable arrays */
            for( v1 = 0; v1 < 2; ++v1 )
            {
               v2 = 1 - v1;

               found = SCIPsortedvecFindPtr((void**)vars_in_2rels, SCIPvarComp, hashdata.vars[v1], *nvars_in_2rels, &varpos1);

               if( found )
               {
                  assert(vars_in_2rels[varpos1] == hashdata.vars[v1]);

                  /* add second var to corresponding array */
                  found = SCIPsortedvecFindPtr((void**)related_vars[varpos1], SCIPvarComp, hashdata.vars[v2], nrelated_vars[varpos1], &varpos2);
                  if( !found )
                  {
                     /* insert var at the correct position */
                     for( int i = nrelated_vars[varpos1]; i > varpos2; --i )
                        related_vars[varpos1][i] = related_vars[varpos1][i-1];
                     related_vars[varpos1][varpos2] = hashdata.vars[v2];
                     nrelated_vars[varpos1]++;
                  }
               }
               else
               {  /* var has not been added yet, add it here */

                  /* insert expression at the correct position */
                  for( int i = *nvars_in_2rels; i > varpos1; --i )
                  {
                     vars_in_2rels[i] = vars_in_2rels[i-1];
                     related_vars[i] = related_vars[i-1];
                     nrelated_vars[i] = nrelated_vars[i-1];
                  }
                  vars_in_2rels[varpos1] = hashdata.vars[v1];

                  SCIP_CALL( SCIPallocBufferArray(scip, &related_vars[varpos1], SCIPgetNVars(scip)) );
                  related_vars[varpos1][0] = hashdata.vars[v2];
                  nrelated_vars[varpos1] = 1;
                  ++(*nvars_in_2rels);
               }
            }
         }
      }

      /* look for implied relations */
      if( SCIProwGetNNonz(prob_rows[r]) == 3 )
      {
         /* an implied relation contains at least one binary variable */
         if( SCIPvarGetType(SCIPcolGetVar(cols[0])) != SCIP_VARTYPE_BINARY
             && SCIPvarGetType(SCIPcolGetVar(cols[1])) != SCIP_VARTYPE_BINARY
             && SCIPvarGetType(SCIPcolGetVar(cols[2])) != SCIP_VARTYPE_BINARY )
            continue;

         /* fill in hashdata */
         hashdata.nvars = 3;
         hashdata.firstrow = -1;
         SCIP_CALL( SCIPallocBufferArray(scip, &(hashdata.vars), 3) );
         for( v1 = 0; v1 < 3; ++v1 )
            hashdata.vars[v1] = SCIPcolGetVar(cols[v1]);

         /* get the element corresponsing to the three variables */
         foundhashdata = (HASHDATA*)SCIPhashtableRetrieve(hashtable3, &hashdata);

         if( foundhashdata != NULL )
         {
            /* if element exists, update it by adding the row */
            row_list[r] = foundhashdata->firstrow;
            foundhashdata->firstrow = r;

            ++foundhashdata->nrows;
            SCIPfreeBufferArray(scip, &(hashdata.vars));
         }
         else
         {
            /* create an element for the combination of three variables */
            SCIP_CALL( SCIPallocBuffer(scip, &foundhashdata) );

            foundhashdata->nvars = 3;
            foundhashdata->nrows = 1;
            foundhashdata->vars = hashdata.vars;

            foundhashdata->firstrow = r;

            SCIP_CALL( SCIPhashtableInsert(hashtable3, (void*)foundhashdata) );
         }
      }
   }

   return SCIP_OKAY;
}

/* detect bilinear products encoded in linear constraints */
static
SCIP_RETCODE detectHiddenProducts(
   SCIP*                 scip,               /**< SCIP data structure */
   SCIP_SEPADATA*        sepadata,           /**< separation data */
   SCIP_HASHMAP*         varmap              /**< variable map */
   )
{
   int v1;
   int r;
   int r2;
   int i;
   int j;
   int nrows;
   SCIP_ROW** prob_rows;
   SCIP_HASHTABLE* hashtable3;
   SCIP_HASHTABLE* hashtable2;
   HASHDATA* foundhashdata;
   SCIP_VAR* vars_xwy[3];
   SCIP_Real coefs1[3];
   SCIP_Real coefs2[3];
   SCIP_ROW* row1;
   SCIP_ROW* row2;
   int xpos;
   int ypos;
   int wpos;
   int f;
   int nvars_in_2rels;
   int varpos;
   SCIP_VAR** vars_in_2rels;
   SCIP_VAR*** related_vars;
   int* nrelated_vars;
   SCIP_Bool found;
   SCIP_Bool xfixing;
   SCIP_Bool uselhs1;
   SCIP_Bool uselhs2;
   SCIP_Real side1;
   SCIP_Real side2;
   int* row_list;

   /* get the (initial) rows */
   SCIP_CALL( getInitialRows(scip, &prob_rows, &nrows) );

   /* create tables of implied and unconditional relations */
   SCIP_CALL( SCIPhashtableCreate(&hashtable3, SCIPblkmem(scip), nrows, SCIPhashGetKeyStandard,
      hashdataKeyEqConss, hashdataKeyValConss, (void*) scip) );
   SCIP_CALL( SCIPhashtableCreate(&hashtable2, SCIPblkmem(scip), nrows, SCIPhashGetKeyStandard,
      hashdataKeyEqConss, hashdataKeyValConss, (void*) scip) );
   SCIP_CALL( SCIPallocBufferArray(scip, &row_list, nrows) );

   /* allocate the array of variables that appear in 2-var relations */
   SCIP_CALL( SCIPallocBufferArray(scip, &vars_in_2rels, SCIPgetNVars(scip)) );
   /* allocate the array of arrays of variables that appear in 2-var relations with each variable */
   SCIP_CALL( SCIPallocBufferArray(scip, &related_vars, SCIPgetNVars(scip)) );
   SCIP_CALL( SCIPallocBufferArray(scip, &nrelated_vars, SCIPgetNVars(scip)) );

   /* add relations to hashtables */
   SCIP_CALL( createRelationTables(scip, prob_rows, nrows, hashtable2, hashtable3, vars_in_2rels, related_vars,
      nrelated_vars, &nvars_in_2rels, row_list) );

#ifdef SCIP_DEBUG
   SCIPinfoMessage(scip, NULL, "\nrelated vars:");
   for( i = 0; i < nvars_in_2rels; ++i )
   {
      SCIPinfoMessage(scip, NULL, "\nfor var %s: ", SCIPvarGetName(vars_in_2rels[i]));
      for( j = 0; j < nrelated_vars[i]; ++j )
         SCIPinfoMessage(scip, NULL, "%s; ", SCIPvarGetName(related_vars[i][j]));
   }
   SCIPinfoMessage(scip, NULL, "\n");
   SCIPinfoMessage(scip, NULL, "\nImplied relations table:\n");
#endif

   SCIP_CALL( SCIPcreateClock(scip, &sepadata->cliquetime) );
   SCIP_CALL( SCIPresetClock(scip, sepadata->cliquetime) );

   /* start actually looking for products */
   /* go through all sets of three variables */
   for( i = 0; i < SCIPhashtableGetNEntries(hashtable3); ++i )
   {
      foundhashdata = (HASHDATA*)SCIPhashtableGetEntry(hashtable3, i);
      if( foundhashdata == NULL )
         continue;

      SCIPdebugMsg(scip, "(%s, %s, %s): ", SCIPvarGetName(foundhashdata->vars[0]),
         SCIPvarGetName(foundhashdata->vars[1]), SCIPvarGetName(foundhashdata->vars[2]));

      /* an implied relation has the form: x = f => w <= ay + b (f is 0 or 1)
       * given an arbitrary linear relation, any binary var can be x
       * we try them all here because this can produce different products */
      for( xpos = 0; xpos < 3; ++xpos )
      {
         vars_xwy[0] = foundhashdata->vars[xpos];

         /* x must be binary */
         if( SCIPvarGetType(vars_xwy[0]) != SCIP_VARTYPE_BINARY )
            continue;

         /* the first row might be an implication from f == 0 or f == 1: try both */
         for( f = 0; f <= 1; ++f )
         {
            xfixing = f == 1;

            /* go through implied relations for the corresponding three variables */
            r = foundhashdata->firstrow;
            while( r != -1 )
            {
               row1 = prob_rows[r];

               assert(SCIProwGetNNonz(row1) == 3);
               assert(vars_xwy[0] == SCIPcolGetVar(SCIProwGetCols(row1)[xpos]));

               coefs1[0] = SCIProwGetVals(row1)[xpos];

               if( (!xfixing && coefs1[0] > 0) ||  (xfixing && coefs1[0] < 0) )
               {
                  uselhs1 = TRUE;
                  side1 = SCIProwGetLhs(row1);
               }
               else
               {
                  uselhs1 = FALSE;
                  side1 = SCIProwGetRhs(row1);
               }

               if( REALABS(side1) == SCIPinfinity(scip) )
               {
                  r = row_list[r];
                  continue;
               }

               side1 -= SCIProwGetConstant(row1);

               /* permute w and y */
               for( j = 1; j <= 2; ++j )
               {
                  wpos = (xpos+j) % 3;
                  ypos = (xpos-j+3) % 3;
                  vars_xwy[1] = foundhashdata->vars[wpos];
                  vars_xwy[2] = foundhashdata->vars[ypos];

                  assert(vars_xwy[1] == SCIPcolGetVar(SCIProwGetCols(row1)[wpos]));
                  assert(vars_xwy[2] == SCIPcolGetVar(SCIProwGetCols(row1)[ypos]));

                  coefs1[1] = SCIProwGetVals(row1)[wpos];
                  coefs1[2] = SCIProwGetVals(row1)[ypos];

                  /* look for the second relation */
                  /* the second relation should be active when x == !f */

                  /* go through the remaining rows for these three variables */
                  r2 = row_list[r];

                  while( r2 != -1 )
                  {
                     row2 = prob_rows[r2];

                     assert(SCIProwGetNNonz(row2) == 3);
                     assert(vars_xwy[0] == SCIPcolGetVar(SCIProwGetCols(row2)[xpos]));
                     assert(vars_xwy[1] == SCIPcolGetVar(SCIProwGetCols(row2)[wpos]));
                     assert(vars_xwy[2] == SCIPcolGetVar(SCIProwGetCols(row2)[ypos]));

                     coefs2[0] = SCIProwGetVals(row2)[xpos];
                     coefs2[1] = SCIProwGetVals(row2)[wpos];
                     coefs2[2] = SCIProwGetVals(row2)[ypos];

                     if( (!xfixing && coefs2[0] > 0) ||  (xfixing && coefs2[0] < 0) )
                     {
                        uselhs2 = FALSE;
                        side2 = SCIProwGetRhs(row2);
                     }
                     else
                     {
                        uselhs2 = TRUE;
                        side2 = SCIProwGetLhs(row2);
                     }

                     if( REALABS(side2) == SCIPinfinity(scip) )
                     {
                        r2 = row_list[r2];
                        continue;
                     }

                     side2 -= SCIProwGetConstant(row2);

                     SCIPdebugMsg(scip, "Two implied relations:\n");
                     SCIP_CALL( extractProducts(scip, sepadata, vars_xwy, coefs1, coefs2, xfixing ? side1-coefs1[0] : side1,
                        !xfixing ? side2-coefs2[0] : side2, uselhs1, uselhs2, varmap, xfixing) );

                     r2 = row_list[r2];
                  }

                  /* use global bounds on w */
                  coefs2[0] = 0.0;
                  coefs2[1] = 1.0;
                  coefs2[2] = 0.0;
                  SCIPdebugMsg(scip, "w global bounds:\n");
                  if( !SCIPisInfinity(scip, -SCIPvarGetLbGlobal(vars_xwy[1])) )
                     SCIP_CALL( extractProducts(scip, sepadata, vars_xwy, coefs1, coefs2, xfixing ? side1-coefs1[0] : side1,
                        SCIPvarGetLbGlobal(vars_xwy[1]), uselhs1, TRUE, varmap, xfixing) );

                  if( !SCIPisInfinity(scip, SCIPvarGetUbGlobal(vars_xwy[1])) )
                     SCIP_CALL( extractProducts(scip, sepadata, vars_xwy, coefs1, coefs2, xfixing ? side1-coefs1[0] : side1,
                        SCIPvarGetUbGlobal(vars_xwy[1]), uselhs1, FALSE, varmap, xfixing) );

                  /* do implied bounds and cliques with w */
                  if( SCIPvarGetType(vars_xwy[1]) != SCIP_VARTYPE_BINARY )
                  { /* w is non-binary - look for implied bounds x = !f => w >=/<= bound */
                     SCIPdebugMsg(scip, "Implied relation + implied bounds on w:\n");
                     SCIP_CALL( detectProductsImplbnd(scip, sepadata, coefs1, vars_xwy, xfixing ? side1-coefs1[0] : side1, uselhs1, 0, 1, varmap, xfixing) );
                  }
                  else
                  { /* w is binary - look for cliques containing x and w */
                     SCIPdebugMsg(scip, "Implied relation + cliques with x and w:\n");
                     SCIP_CALL( SCIPstartClock(scip, sepadata->cliquetime) );
                     SCIP_CALL( detectProductsClique(scip, sepadata, coefs1, vars_xwy, xfixing ? side1-coefs1[0] : side1, uselhs1, 0, 1, varmap, xfixing) );
                     SCIP_CALL( SCIPstopClock(scip, sepadata->cliquetime) );
                  }

                  /* use unconditional relations (i.e. relations of w and y) */

                  /* implied bound w == 0/1 => y >=/<= bound */
                  if( SCIPvarGetType(vars_xwy[1]) == SCIP_VARTYPE_BINARY && SCIPvarGetType(vars_xwy[2]) != SCIP_VARTYPE_BINARY )
                  {
                     SCIPdebugMsg(scip, "Implied relation + implied bounds with w and y:\n");
                     SCIP_CALL( detectProductsImplbnd(scip, sepadata, coefs1, vars_xwy, side1, uselhs1, 1, 2, varmap, FALSE) );
                     SCIP_CALL( detectProductsImplbnd(scip, sepadata, coefs1, vars_xwy, side1-coefs1[0], uselhs1, 1, 2, varmap, TRUE) );
                  }

                  /* implied bound y == 0/1 => w >=/<= bound */
                  if( SCIPvarGetType(vars_xwy[2]) == SCIP_VARTYPE_BINARY && SCIPvarGetType(vars_xwy[1]) != SCIP_VARTYPE_BINARY )
                  {
                     SCIPdebugMsg(scip, "Implied relation + implied bounds with y and w:\n");
                     SCIP_CALL( detectProductsImplbnd(scip, sepadata, coefs1, vars_xwy, side1, uselhs1, 2, 1, varmap, FALSE) );
                     SCIP_CALL( detectProductsImplbnd(scip, sepadata, coefs1, vars_xwy, side1-coefs1[0], uselhs1, 2, 1, varmap, TRUE) );
                  }

                  /* cliques containing w and y */
                  if( SCIPvarGetType(vars_xwy[1]) == SCIP_VARTYPE_BINARY && SCIPvarGetType(vars_xwy[2]) == SCIP_VARTYPE_BINARY )
                  {
                     SCIPdebugMsg(scip, "Implied relation + cliques with w and y:\n"); /* TODO this can be more efficient with x in outer loop */
                     SCIP_CALL( SCIPstartClock(scip, sepadata->cliquetime) );
                     SCIP_CALL( detectProductsClique(scip, sepadata, coefs1, vars_xwy, side1, uselhs1, 1, 2, varmap, FALSE) );
                     SCIP_CALL( detectProductsClique(scip, sepadata, coefs1, vars_xwy, side1-coefs1[0], uselhs1, 1, 2, varmap, TRUE) );
                     SCIP_CALL( SCIPstopClock(scip, sepadata->cliquetime) );
                  }

                  /* inequalities containing w and y */
                  if( SCIPvarGetType(vars_xwy[1]) != SCIP_VARTYPE_BINARY && SCIPvarGetType(vars_xwy[2]) != SCIP_VARTYPE_BINARY )
                  {
                     SCIPdebugMsg(scip, "Implied relation + unconditional with w and y:\n");
                     SCIP_CALL( detectProductsUnconditional(scip, sepadata, prob_rows, row_list, hashtable2, coefs1, vars_xwy, side1, uselhs1,
                        1, 2, varmap, xfixing, FALSE) );
                  }
               }
               r = row_list[r];
            }
         }
      }
      SCIPfreeBufferArray(scip, &(foundhashdata->vars));
      SCIPfreeBuffer(scip, &foundhashdata);
   }


   /* also loop through implied bounds to look for products */
   for( v1 = 0; v1 < SCIPgetNVars(scip); ++v1 )
   {
      vars_xwy[0] = SCIPgetVars(scip)[v1];

      if( SCIPvarGetType(vars_xwy[0]) != SCIP_VARTYPE_BINARY )
         continue;

      coefs1[1] = 1.0;
      coefs1[2] = 0.0;

      for( f = 0; f <= 1; ++f )
      {
         xfixing = f == 1;

         /* go through implications of x */
         for( i = 0; i < SCIPvarGetNImpls(vars_xwy[0], xfixing); ++i )
         {
            /* w is the implic var */
            /* y could be anything, but must be in relation with w */
            vars_xwy[1] = SCIPvarGetImplVars(vars_xwy[0], xfixing)[i];

            if( SCIPvarGetImplTypes(vars_xwy[0], xfixing)[i] == SCIP_BOUNDTYPE_LOWER )
            {
               coefs1[0] = SCIPvarGetLbGlobal(vars_xwy[1]) - SCIPvarGetImplBounds(vars_xwy[0], xfixing)[i];
               side1 = SCIPvarGetImplBounds(vars_xwy[0], xfixing)[i];
               uselhs1 = TRUE;
            }
            else
            {
               coefs1[0] = SCIPvarGetUbGlobal(vars_xwy[1]) - SCIPvarGetImplBounds(vars_xwy[0], xfixing)[i];
               side1 = SCIPvarGetImplBounds(vars_xwy[0], xfixing)[i];
               uselhs1 = FALSE;
            }
            if( !xfixing )
               coefs1[0] = -coefs1[0];

            /* if the global bound is equal to the implied bound, there is nothing to do */
            if( coefs1[0] == 0.0 )
               continue;

            /* the second relation is in w and y */
            coefs2[0] = 0.0;

            assert(SCIPvarGetType(vars_xwy[1]) != SCIP_VARTYPE_BINARY);

            SCIPdebugMsg(scip, "Implic of x = %s + implied lb on w = %s:\n", SCIPvarGetName(vars_xwy[0]), SCIPvarGetName(vars_xwy[1]));

            /* use implied lower bounds on w: w >= b*y + d */
            for( j = 0; j < SCIPvarGetNVlbs(vars_xwy[1]); ++j )
            {
               vars_xwy[2] = SCIPvarGetVlbVars(vars_xwy[1])[j];
               if( vars_xwy[2] == vars_xwy[0] )
                  continue;

               coefs2[1] = 1.0;
               coefs2[2] = -SCIPvarGetVlbCoefs(vars_xwy[1])[j];

               SCIP_CALL( extractProducts(scip, sepadata, vars_xwy, coefs1, coefs2, side1,
                  SCIPvarGetVlbConstants(vars_xwy[1])[j], uselhs1, TRUE, varmap, xfixing) );
            }

            SCIPdebugMsg(scip, "Implic of x = %s + implied ub on w = %s:\n", SCIPvarGetName(vars_xwy[0]), SCIPvarGetName(vars_xwy[1]));

            /* use implied upper bounds on w: w <= b*y + d */
            for( j = 0; j < SCIPvarGetNVubs(vars_xwy[1]); ++j )
            {
               vars_xwy[2] = SCIPvarGetVubVars(vars_xwy[1])[j];
               if( vars_xwy[2] == vars_xwy[0] )
                  continue;

               coefs2[1] = 1.0;
               coefs2[2] = -SCIPvarGetVubCoefs(vars_xwy[1])[j];

               SCIP_CALL( extractProducts(scip, sepadata, vars_xwy, coefs1, coefs2, side1,
                  SCIPvarGetVubConstants(vars_xwy[1])[j], uselhs1, FALSE, varmap, xfixing) );
            }

            /* use unconditional relations containing w */
            found = SCIPsortedvecFindPtr((void**)vars_in_2rels, SCIPvarComp, vars_xwy[1], nvars_in_2rels, &varpos);
            if( !found )
               continue;

            for( j = 0; j < nrelated_vars[varpos]; ++j )
            {
               vars_xwy[2] = related_vars[varpos][j];
               SCIPdebugMsg(scip, "Implied bound + unconditional with w and y:\n");
               SCIP_CALL( detectProductsUnconditional(scip, sepadata, prob_rows, row_list, hashtable2, coefs1, vars_xwy, side1,
                  uselhs1, 1, 2, varmap, xfixing, TRUE) );
            }
         }
      }
   }

   SCIPinfoMessage(scip, NULL, "\nTime spent on handling cliques: %10.2f", SCIPgetClockTime(scip, sepadata->cliquetime));
   SCIP_CALL( SCIPfreeClock(scip, &sepadata->cliquetime) );

   for( i = 0; i < nvars_in_2rels; ++i )
   {
      SCIPfreeBufferArray(scip, &related_vars[i]);
   }

   SCIPdebugMsg(scip, "Unconditional relations table:\n");
   for( i = 0; i < SCIPhashtableGetNEntries(hashtable2); ++i )
   {
      foundhashdata = (HASHDATA*)SCIPhashtableGetEntry(hashtable2, i);
      if( foundhashdata == NULL )
         continue;

      SCIPdebugMsg(scip, "(%s, %s): ", SCIPvarGetName(foundhashdata->vars[0]),
                   SCIPvarGetName(foundhashdata->vars[1]));

      SCIPfreeBufferArray(scip, &(foundhashdata->vars));
      SCIPfreeBuffer(scip, &foundhashdata);
   }

   SCIPfreeBufferArray(scip, &nrelated_vars);
   SCIPfreeBufferArray(scip, &related_vars);
   SCIPfreeBufferArray(scip, &vars_in_2rels);

   SCIPfreeBufferArray(scip, &row_list);

   SCIPhashtableFree(&hashtable2);
   SCIPhashtableFree(&hashtable3);

   SCIPfreeBufferArray(scip, &prob_rows);

   return SCIP_OKAY;
}


/** helper method to create separation data */
static
SCIP_RETCODE createSepaData(
   SCIP*                 scip,               /**< SCIP data structure */
   SCIP_SEPADATA*        sepadata            /**< separation data */
   )
{
   SCIP_CONS** conss;
   SCIP_VAR** vars;
   SCIP_CONSEXPR_ITERATOR* it;
   SCIP_CONSEXPR_EXPR* linexpr;
   SCIP_HASHMAP* varmap;
   SCIP_VAR* x;
   SCIP_VAR* y;
   int xidx;
   int yidx;
   int i;
   int nconss;
   int nvars;
   int maxidx = 0;

   assert(sepadata != NULL);

   sepadata->nbilinvars = 0;
   sepadata->nbilinterms = 0;
   sepadata->sbilinterms = 0;

   conss = SCIPconshdlrGetConss(sepadata->conshdlr);
   nconss = SCIPconshdlrGetNConss(sepadata->conshdlr);

   vars = SCIPgetVars(scip);
   nvars = SCIPgetNVars(scip);

   /* create variable map */
   SCIP_CALL( SCIPhashmapCreate(&varmap, SCIPblkmem(scip), SCIPgetNVars(scip)) );

   /* create iterator */
   SCIP_CALL( SCIPexpriteratorCreate(&it, sepadata->conshdlr, SCIPblkmem(scip)) );

   /* create the empty map for bilinear terms */
   SCIP_CALL( SCIPhashmapCreate(&sepadata->bilinvarsmap, SCIPblkmem(scip), nvars) );

   /* allocate memory for arrays */
   SCIP_CALL( SCIPallocBlockMemoryArray(scip, &sepadata->varssorted, nvars) );
   SCIP_CALL( SCIPallocClearBlockMemoryArray(scip, &sepadata->varbilinvars, nvars) );
   SCIP_CALL( SCIPallocClearBlockMemoryArray(scip, &sepadata->nvarbilinvars, nvars) );
   SCIP_CALL( SCIPallocClearBlockMemoryArray(scip, &sepadata->varpriorities, nvars) );

   sepadata->bilinterms = NULL;
   sepadata->bilinlockspos = NULL;
   sepadata->bilinlocksneg = NULL;
   sepadata->linunderestimate = NULL;
   sepadata->linoverestimate = NULL;
   sepadata->bestunderestimator = NULL;
   sepadata->bestoverestimator = NULL;
   sepadata->eqlinexpr = NULL;
   sepadata->isimplicit = NULL;
   sepadata->linexprs = NULL;
   sepadata->nlinexprs = NULL;
   sepadata->slinexprs = NULL;

   /* find maximum variable index */
   for( i = 0; i < SCIPgetNVars(scip); ++i )
      maxidx = MAX(maxidx, SCIPvarGetIndex(vars[i]));  /*lint !e666*/
   sepadata->maxvarindex = maxidx;

   for( i = 0; i < nconss; ++i )
   {
      SCIP_CONSEXPR_EXPR* expr;

      SCIP_CALL( SCIPexpriteratorInit(it, SCIPgetExprConsExpr(scip, conss[i]), SCIP_CONSEXPRITERATOR_DFS, TRUE) );
      SCIPexpriteratorSetStagesDFS(it, SCIP_CONSEXPRITERATOR_ENTEREXPR);
      expr = SCIPexpriteratorGetCurrent(it);

      /* collect bilinear terms */
      while( !SCIPexpriteratorIsEnd(it) ) /*lint !e441*/
      {
         switch( SCIPexpriteratorGetStageDFS(it) )
         {
            case SCIP_CONSEXPRITERATOR_ENTEREXPR:
            {
               SCIP_VAR* auxvar;
               int mapidx;

               assert(expr != NULL);

               auxvar = SCIPgetConsExprExprAuxVar(expr);

               /* no linearization variable available */
               if( auxvar == NULL )
               {
                  SCIPdebugMsg(scip, "auxvar = NULL, ignoring the expression ");
#ifdef SCIP_DEBUG
                  SCIPprintConsExprExpr(scip, sepadata->conshdlr, expr, NULL);
#endif
                  break;
               }

               x = NULL;
               y = NULL;

               /* test if expression is quadratic */
               if( SCIPgetConsExprExprHdlr(expr) == SCIPfindConsExprExprHdlr(sepadata->conshdlr, "pow")
                  && SCIPgetConsExprExprPowExponent(expr) == 2.0 )
               {
                  /* if only initial rows are requested, skip products of non-variable expressions */
                  if( sepadata->onlyinitial && !SCIPisConsExprExprVar(SCIPgetConsExprExprChildren(expr)[0]) )
                     break;

                  x = SCIPgetConsExprExprAuxVar(SCIPgetConsExprExprChildren(expr)[0]);
                  y = x;
               }
                  /* test if expression is bilinear */
               else if( SCIPgetConsExprExprHdlr(expr) == SCIPfindConsExprExprHdlr(sepadata->conshdlr, "prod")
                  && SCIPgetConsExprExprNChildren(expr) == 2 )
               {
                  /* if only initial rows are requested, skip products of non-variable expressions */
                  if( sepadata->onlyinitial && (!SCIPisConsExprExprVar(SCIPgetConsExprExprChildren(expr)[0])
                                                || !SCIPisConsExprExprVar(SCIPgetConsExprExprChildren(expr)[1])) )
                     break;

                  x = SCIPgetConsExprExprAuxVar(SCIPgetConsExprExprChildren(expr)[0]);
                  y = SCIPgetConsExprExprAuxVar(SCIPgetConsExprExprChildren(expr)[1]);
               }

               /* if children don't have linearization variables, there's nothing to do */
               if( x != NULL && y != NULL )
               {
                  /* switch variables if necessary */
                  if( SCIPvarComp(x, y) > 0 )
                     SCIPswapPointers((void**)&x, (void**)&y);

                  SCIPdebugMsg(scip, "found a product of vars %s and %s\n", SCIPvarGetName(x), SCIPvarGetName(y));

                  assert(auxvar != NULL);

                  xidx = SCIPvarGetIndex(x);
                  yidx = SCIPvarGetIndex(y);

                  /* compute unique index of the bilinear term */
                  mapidx = xidx * sepadata->maxvarindex + yidx;

                  if( !SCIPhashmapExists(sepadata->bilinvarsmap, (void*)(size_t) mapidx) )
                  {
                     SCIP_CALL( SCIPcreateConsExprExprVar(scip, sepadata->conshdlr, &linexpr, auxvar) );
                     SCIP_CALL( addBilinProduct(scip, sepadata, expr, x, y, &linexpr, FALSE, TRUE, TRUE, varmap) );
                  }
                  else
                  {
                     expr = SCIPexpriteratorSkipDFS(it);
                     continue;
                  }
               }

               break;
            }

            default:
               SCIPABORT();
               break;
         }

         expr = SCIPexpriteratorGetNext(it);
      }
   }


   if( sepadata->detecthidden )
   {
      int oldnterms = sepadata->nbilinterms;

      SCIP_CALL( detectHiddenProducts(scip, sepadata, varmap) );

      if( sepadata->nbilinterms - oldnterms > 0 )
         SCIPinfoMessage(scip, NULL, "\nFound hidden products");
      SCIPinfoMessage(scip, NULL, "\nNumber of hidden products: %d", sepadata->nbilinterms - oldnterms);
   }

   /* reallocate arrays to fit actual sizes */
   if( sepadata->nbilinvars < nvars )
   {
      SCIP_CALL( SCIPreallocBlockMemoryArray(scip, &sepadata->varssorted, nvars, sepadata->nbilinvars) );
      SCIP_CALL( SCIPreallocBlockMemoryArray(scip, &sepadata->varbilinvars, nvars, sepadata->nbilinvars) );
      SCIP_CALL( SCIPreallocBlockMemoryArray(scip, &sepadata->nvarbilinvars, nvars, sepadata->nbilinvars) );
      SCIP_CALL( SCIPreallocBlockMemoryArray(scip, &sepadata->varpriorities, nvars, sepadata->nbilinvars) );
   }

   for( i = 0; i < sepadata->nbilinvars; ++i )
   {
      if( sepadata->nvarbilinvars[i] > 0 && sepadata->nvarbilinvars[i] < nvars )
      {
         SCIP_CALL( SCIPreallocBlockMemoryArray(scip, &sepadata->varbilinvars[i], nvars, sepadata->nvarbilinvars[i]) );
      }
   }

   /* sort maxnumber of variables according to their occurrences */
   SCIPselectDownIntIntPtrPtr(sepadata->varpriorities, sepadata->nvarbilinvars, (void**) sepadata->varssorted,
      (void**) sepadata->varbilinvars, sepadata->maxusedvars, sepadata->nbilinvars);

   SCIPexpriteratorFree(&it);
   SCIPhashmapFree(&varmap);

   sepadata->iscreated = TRUE;
   sepadata->isinitialround = TRUE;

   if( sepadata->nbilinterms > 0 )
      SCIPinfoMessage(scip, NULL, "\nFound bilinear terms\n");
   else
      SCIPinfoMessage(scip, NULL, "\nNo bilinear terms");

   return SCIP_OKAY;
}


/** helper method to get the position of linearisation terms of a bilinear term xy
 *
 *  @return -1 if no linearisation variable exists
 */
static
int getBilinPos(
   SCIP*                 scip,               /**< SCIP data structure */
   SCIP_SEPADATA*        sepadata,           /**< separation data */
   SCIP_VAR*             x,                  /**< first variable */
   SCIP_VAR*             y                   /**< second variable */
   )
{
   int idx;
   int img;

   assert(scip != NULL);
   assert(sepadata != NULL);
   assert(x != NULL);
   assert(y != NULL);

   /* it seems that x or y have been added after initsol -> no linearization variable available */
   if( SCIPvarGetIndex(x) > sepadata->maxvarindex || SCIPvarGetIndex(y) > sepadata->maxvarindex )
   {
      return -1;
   }

   /* switch variables if necessary */
   if( x != y && SCIPvarComp(x, y) > 0 )
      SCIPswapPointers((void**) &x, (void**) &y);

   /* compute unique index of the bilinear term */
   idx = SCIPvarGetIndex(x) * sepadata->maxvarindex + SCIPvarGetIndex(y);

   if( SCIPhashmapExists(sepadata->bilinvarsmap, (void*)(size_t) idx) )
   {
      img = SCIPhashmapGetImageInt(sepadata->bilinvarsmap, (void*)(size_t) idx); /*lint !e571*/
      return img;
   }

   return -1;
}

/** update the positions of the most violated linear
 * under- and overestimators for a given product
 */
static
SCIP_RETCODE updateBestEstimators(
   SCIP*                 scip,               /**< SCIP data structure */
   SCIP_SEPADATA*        sepadata,           /**< separator data */
   int                   pos,                /**< position of the product */
   SCIP_SOL*             sol                 /**< solution at which to evaluate the expressions */
)
{
   SCIP_Real prodval;
   SCIP_Real linval;
   SCIP_Real prodviol;
   SCIP_Real viol_below;
   SCIP_Real viol_above;
   int i;

   viol_below = -SCIPinfinity(scip);
   viol_above = -SCIPinfinity(scip);

   if( sepadata->bestunderestimator[pos] != -1 )
   { /* the estimators have already been updated in this round */
      assert(sepadata->bestoverestimator[pos] != -1 && sepadata->eqlinexpr[pos] != -1);
      return SCIP_OKAY;
   }

   assert(sepadata->bestunderestimator[pos] == -1 && sepadata->bestoverestimator[pos] == -1 && sepadata->eqlinexpr[pos] == -1);

   /* evaluate the product expression */
   SCIP_CALL( SCIPevalConsExprExpr(scip, sepadata->conshdlr, sepadata->bilinterms[pos], sol, 0) );
   prodval = SCIPgetConsExprExprValue(sepadata->bilinterms[pos]);

   /* look for the best under- and overestimator, store their positions */
   for( i = 0; i < sepadata->nlinexprs[pos]; ++i )
   {
      SCIP_CALL( SCIPevalConsExprExpr(scip, sepadata->conshdlr, sepadata->linexprs[pos][i], sol, 0) );
      linval = SCIPgetConsExprExprValue(sepadata->linexprs[pos][i]);
      prodviol = linval - prodval;
      if( sepadata->linunderestimate[pos][i] && prodviol > viol_below )
      {
         viol_below = prodviol;
         sepadata->bestunderestimator[pos] = i;
      }
      if( sepadata->linoverestimate[pos][i] && -prodviol > viol_above )
      {
         viol_above = -prodviol;
         sepadata->bestoverestimator[pos] = i;
      }
      if( sepadata->eqlinexpr[pos] == -1 && sepadata->linunderestimate[pos][i] && sepadata->linoverestimate[pos][i] )
      {
         sepadata->eqlinexpr[pos] = i;
      }
   }

   if( sepadata->bestunderestimator[pos] == -1 ) /* haven't found an underestimator */
      sepadata->bestunderestimator[pos] = sepadata->nlinexprs[pos];
   if( sepadata->bestoverestimator[pos] == -1 ) /* haven't found an overestimator */
      sepadata->bestoverestimator[pos] = sepadata->nlinexprs[pos];
   if( sepadata->eqlinexpr[pos] == -1 ) /* haven't found an equality estimator */
      sepadata->eqlinexpr[pos] = sepadata->nlinexprs[pos];

   return SCIP_OKAY;
}

/** tests if a row contains too many unknown bilinear terms w.r.t. the parameters */
static
SCIP_RETCODE isAcceptableRow(
   SCIP*                 scip,               /**< SCIP data structure */
   SCIP_SEPADATA*        sepadata,           /**< separation data */
   SCIP_ROW*             row,                /**< the row to be tested */
   SCIP_VAR*             var,                /**< the variable that is to be multiplied with row */
<<<<<<< HEAD
   int                   nlocks,             /**< the number of locks of the variable */
   int*                  currentnunknown,    /**< number of unknown terms in current row */
   SCIP_Bool*            acceptable,         /**< buffer to store the result */
   SCIP_SOL*             sol                 /**< solution to be separated */
=======
   SCIP_Bool*            acceptable          /**< buffer to store the result */
>>>>>>> b50800c3
   )
{
   int i;
   int linpos;

   *currentnunknown = 0;

   assert(row != NULL);
   assert(var != NULL);

<<<<<<< HEAD
   /* test if the ratio of non-zeroes and known terms of this variable is ok */
   if( SCIProwGetNNonz(row) * sepadata->maxnonzeroprop > nlocks )
   {
      *acceptable = FALSE;
      return SCIP_OKAY;
   }

   for( i = 0; (i < SCIProwGetNNonz(row)) && (sepadata->maxunknownterms < 0 || *currentnunknown <= sepadata->maxunknownterms); ++i )
=======
   for( i = 0; (i < SCIProwGetNNonz(row)) && (sepadata->maxunknownterms < 0 || nterms <= sepadata->maxunknownterms); ++i )
>>>>>>> b50800c3
   {
      linpos = getBilinPos(scip, sepadata, var, SCIPcolGetVar(SCIProwGetCols(row)[i]));

      /* if the product hasn't been found, no linearisations for it are known */
      if( linpos == -1 )
      {
         ++(*currentnunknown);
         continue;
      }

      if( sepadata->eqlinexpr[linpos] == -1 )
         updateBestEstimators(scip, sepadata, linpos, sol);

      /* known terms are only those that have equality estimators */
      if( sepadata->eqlinexpr[linpos] == sepadata->nlinexprs[linpos] )
         ++(*currentnunknown);
   }

   *acceptable = sepadata->maxunknownterms < 0 || *currentnunknown <= sepadata->maxunknownterms;

   return SCIP_OKAY;
}

/** adds a linearisation (coef*linexpr) of a product term to the cut */
static
SCIP_RETCODE addLinearisationToRow(
   SCIP*                 scip,               /**< SCIP data structure */
   SCIP_CONSHDLR*        conshdlr,           /**< constraint handler */
   SCIP_ROW*             cut,                /**< cut to add the linearisation to */
   SCIP_CONSEXPR_EXPR*   linexpr,            /**< linearisation to be added */
   SCIP_Real             coef,               /**< coefficient of the linearisation */
   SCIP_Real*            finalside           /**< buffer that stores the side of the cut */
)
{
   int i;
   SCIP_CONSEXPR_EXPR** children;

   assert(SCIPgetConsExprExprHdlr(linexpr) == SCIPgetConsExprExprHdlrVar(conshdlr) ||
              SCIPgetConsExprExprHdlr(linexpr) == SCIPgetConsExprExprHdlrSum(conshdlr));

<<<<<<< HEAD
   if( SCIPgetConsExprExprHdlr(linexpr) == SCIPgetConsExprExprHdlrVar(conshdlr) )
   {
      SCIP_CALL( SCIPaddVarToRow(scip, cut, SCIPgetConsExprExprVarVar(linexpr), coef) );
   }
   else
   {
      children = SCIPgetConsExprExprChildren(linexpr);
      for( i = 0; i < SCIPgetConsExprExprNChildren(linexpr); ++i )
      {
         assert(SCIPgetConsExprExprHdlr(children[i]) == SCIPgetConsExprExprHdlrVar(conshdlr));
         SCIP_CALL( SCIPaddVarToRow(scip, cut, SCIPgetConsExprExprVarVar(children[i]), coef*SCIPgetConsExprExprSumCoefs(linexpr)[i]) );
      }
      *finalside += coef*SCIPgetConsExprExprSumConstant(linexpr);
   }
=======
   if( sepadata->maxunknownterms < 0 )
      *acceptable = TRUE;
   else
      *acceptable = nterms <= sepadata->maxunknownterms;
>>>>>>> b50800c3

   return SCIP_OKAY;
}

/* add a linearisation of term coef*colvar*var to cut
 *
 * adds the linear term involving colvar to cut and updates coefvar and finalside
 */
static
SCIP_RETCODE addRltTerm(
   SCIP*                 scip,               /**< SCIP data structure */
   SCIP_SEPADATA*        sepadata,           /**< separator data */
   SCIP_SOL*             sol,                /**< the point to be separated (can be NULL) */
   SCIP_ROW*             cut,                /**< cut to which the term is to be added */
   SCIP_VAR*             var,                /**< multiplier variable */
   SCIP_VAR*             colvar,             /**< row variable to be multiplied */
   SCIP_Real             coef,               /**< coefficient of the bilinear term */
   SCIP_Bool             uselb,              /**< whether we multiply with (var - lb) or (ub - var) */
   SCIP_Bool             uselhs,             /**< whether to create a cut for the lhs or rhs */
   SCIP_Bool             local,              /**< whether local or global cuts should be computed */
   SCIP_Bool             computeEqCut,       /**< whether conditions are fulfilled to compute equality cuts */
   SCIP_Real*            coefvar,            /**< coefficient of var */
   SCIP_Real*            finalside,          /**< buffer to store the left or right hand side of cut */
   SCIP_Bool*            success             /**< buffer to store whether cut was created successfully */
   )
{
   SCIP_CONSEXPR_EXPR* linexpr;
   SCIP_Real lbvar;
   SCIP_Real ubvar;
   SCIP_Real refpointvar;
   SCIP_Real signfactor;
   SCIP_Real boundfactor;
   SCIP_Real coefauxvar;
   SCIP_Real coefcolvar;
   int auxpos;
   int linpos;

   lbvar = local ? SCIPvarGetLbLocal(var) : SCIPvarGetLbGlobal(var);
   ubvar = local ? SCIPvarGetUbLocal(var) : SCIPvarGetUbGlobal(var);

   refpointvar = MAX(lbvar, MIN(ubvar, SCIPgetSolVal(scip, sol, var))); /*lint !e666*/

   signfactor = (uselb ? 1.0 : -1.0);
   boundfactor = (uselb ? -lbvar : ubvar);

   coefauxvar = coef * signfactor;
   coefcolvar = coef * boundfactor;

   auxpos = getBilinPos(scip, sepadata, var, colvar);
   linexpr = NULL;

   if( auxpos != -1 )
   {
      linpos = -1;
      SCIP_CALL( updateBestEstimators(scip, sepadata, auxpos, sol) ); /* TODO isn't this repeating? */

      assert(sepadata->bestunderestimator[auxpos] >= 0 && sepadata->bestunderestimator[auxpos] <= sepadata->nlinexprs[auxpos]);
      assert(sepadata->bestoverestimator[auxpos] >= 0 && sepadata->bestoverestimator[auxpos] <= sepadata->nlinexprs[auxpos]);
      assert(sepadata->eqlinexpr[auxpos] >= 0 && sepadata->eqlinexpr[auxpos] <= sepadata->nlinexprs[auxpos]);

      if( computeEqCut )
      { /* use an equality linearisation (which should exist for computeEqCut to be TRUE) */
         assert(sepadata->eqlinexpr[auxpos] != sepadata->nlinexprs[auxpos]);
         linpos = sepadata->eqlinexpr[auxpos];
      }
      else if( (uselhs && coefauxvar > 0) || (!uselhs && coefauxvar < 0) )
      { /* use an overestimator */
         if( sepadata->bestoverestimator[auxpos] != sepadata->nlinexprs[auxpos] )
         {
            linpos = sepadata->bestoverestimator[auxpos];
         }
      }
      else
      { /* use an underestimator */
         if( sepadata->bestunderestimator[auxpos] != sepadata->nlinexprs[auxpos] )
         {
            linpos = sepadata->bestunderestimator[auxpos];
         }
      }

      if( linpos != -1 )
         linexpr = sepadata->linexprs[auxpos][linpos];
   }

   /* if the auxiliary variable for this term exists, simply add it to the cut with the previous coefficient */
   if( linexpr != NULL )
   {
      SCIPdebugMsg(scip, "linearisation expression for %s and %s found, will be added to cut:\n", SCIPvarGetName(colvar), SCIPvarGetName(var));
#ifdef SCIP_DEBUG
      SCIPprintConsExprExpr(scip, sepadata->conshdlr, linexpr, NULL);
      SCIPinfoMessage(scip, NULL, "\n");
#endif
      assert(!SCIPisInfinity(scip, REALABS(coefauxvar)));
      SCIP_CALL( addLinearisationToRow(scip, sepadata->conshdlr, cut, linexpr, coefauxvar, finalside) );
   }

   /* otherwise, use the McCormick estimator in place of the bilinear term */
   else if( colvar != var )
   {
      SCIP_Bool found_clique = FALSE;
      SCIP_Real lbcolvar = local ? SCIPvarGetLbLocal(colvar) : SCIPvarGetLbGlobal(colvar);
      SCIP_Real ubcolvar = local ? SCIPvarGetUbLocal(colvar) : SCIPvarGetUbGlobal(colvar);
      SCIP_Real refpointcolvar = MAX(lbcolvar, MIN(ubcolvar, SCIPgetSolVal(scip, sol, colvar))); /*lint !e666*/

      assert(!computeEqCut);

      if( REALABS(lbcolvar) > MAXVARBOUND || REALABS(ubcolvar) > MAXVARBOUND )
      {
         *success = FALSE;
         return SCIP_OKAY;
      }

      SCIPdebugMsg(scip, "auxvar for %s and %s not found, will linearise the product\n", SCIPvarGetName(colvar), SCIPvarGetName(var));

      /* if both variables are binary. check if they are contained together in some clique */
      if( SCIPvarGetType(var) == SCIP_VARTYPE_BINARY &&  SCIPvarGetType(colvar) == SCIP_VARTYPE_BINARY )
      {
         int c;
         SCIP_CLIQUE** varcliques;

         varcliques = SCIPvarGetCliques(var, TRUE);

         /* look through cliques containing var */
         for( c = 0; c < SCIPvarGetNCliques(var, TRUE); ++c )
         {
            if( SCIPcliqueHasVar(varcliques[c], colvar, TRUE) ) /* var + colvar <= 1 => var*colvar = 0 */
            {
               /* product is zero, add nothing */
               found_clique = TRUE;
               break;
            }

            if( SCIPcliqueHasVar(varcliques[c], colvar, FALSE) ) /* var + (1-colvar) <= 1 => var*colvar = var */
            {
               *coefvar += coefauxvar;
               found_clique = TRUE;
               break;
            }
         }

         if( !found_clique )
         {
            varcliques = SCIPvarGetCliques(var, FALSE);

            /* look through cliques containing complement of var */
            for( c = 0; c < SCIPvarGetNCliques(var, FALSE); ++c )
            {
               if( SCIPcliqueHasVar(varcliques[c], colvar, TRUE) ) /* (1-var) + colvar <= 1 => var*colvar = colvar */
               {
                  coefcolvar += coefauxvar;
                  found_clique = TRUE;
                  break;
               }

               if( SCIPcliqueHasVar(varcliques[c], colvar, FALSE) ) /* (1-var) + (1-colvar) <= 1 => var*colvar = var + colvar - 1 */
               {
                  *coefvar += coefauxvar;
                  coefcolvar += coefauxvar;
                  *finalside -= coefauxvar;
                  found_clique = TRUE;
                  break;
               }
            }
         }
      }

      if( !found_clique )
      {
         SCIPdebugMsg(scip, "clique for %s and %s not found or at least one of them is not binary, will use McCormick\n", SCIPvarGetName(colvar), SCIPvarGetName(var));
         SCIPaddBilinMcCormick(scip, coefauxvar, lbvar, ubvar, refpointvar, lbcolvar,
            ubcolvar, refpointcolvar, uselhs, coefvar, &coefcolvar, finalside, success);
         if( !*success )
            return SCIP_OKAY;
      }
   }

   /* or, if it's a quadratic term, use a secant for overestimation and a gradient for underestimation */
   else
   {
      SCIPdebugMsg(scip, "auxvar for %s^2 not found, will use gradient and secant estimators\n", SCIPvarGetName(colvar));

      assert(!computeEqCut);

      /* for a binary var, var^2 = var */
      if( SCIPvarGetType(var) == SCIP_VARTYPE_BINARY )
      {
         *coefvar += coefauxvar;
      }
      else
      {
         /* depending on over-/underestimation and the sign of the column variable, compute secant or tangent */
         if( (uselhs && coefauxvar > 0.0) || (!uselhs && coefauxvar < 0.0) )
            SCIPaddSquareSecant(scip, coefauxvar, lbvar, ubvar, refpointvar, coefvar, finalside, success);
         else
            SCIPaddSquareLinearization(scip, coefauxvar, refpointvar, SCIPvarIsIntegral(var), coefvar, finalside, success);

         if( !*success )
            return SCIP_OKAY;
      }
   }

   /* add the linear term for this column */
   if( colvar != var )
   {
      assert(!SCIPisInfinity(scip, REALABS(coefcolvar)));
      SCIP_CALL( SCIPaddVarToRow(scip, cut, colvar, coefcolvar) );
   }
   else
      *coefvar += coefcolvar;

   return SCIP_OKAY;
}

/** creates the RLT-cuts formed by multiplying a given row with (x - lb) or (ub - x)
 *
 * in detail:
 * -The row is multiplied either with (x - lb(x)) or with (ub(x) - x), depending on parameter uselb.
 * -The cut is computed either for lhs or rhs, depending on parameter uselhs.
 * -Terms for which no auxiliary variable exists are replaced by either McCormick, secants, or linearization cuts
 */
static
SCIP_RETCODE computeRltCuts(
   SCIP*                 scip,               /**< SCIP data structure */
   SCIP_SEPA*            sepa,               /**< separator */
   SCIP_SEPADATA*        sepadata,           /**< separation data */
   SCIP_ROW**            cut,                /**< buffer to store the cut */
   SCIP_ROW*             row,                /**< the row that is used for the rlt cuts */
   SCIP_SOL*             sol,                /**< the point to be separated (can be NULL) */
   SCIP_VAR*             var,                /**< the variable that is used for the rlt cuts */
   SCIP_Bool*            success,            /**< buffer to store whether cut was created successfully */
   SCIP_Bool             uselb,              /**< whether we multiply with (var - lb) or (ub - var) */
   SCIP_Bool             uselhs,             /**< whether to create a cut for the lhs or rhs */
   SCIP_Bool             local,              /**< whether local or global cuts should be computed */
   SCIP_Bool             computeEqCut        /**< whether conditions are fulfilled to compute equality cuts */
   )
{
   SCIP_Real signfactor;
   SCIP_Real boundfactor;
   SCIP_Real lbvar;
   SCIP_Real ubvar;
   SCIP_Real coefvar;
   SCIP_Real constside;
   SCIP_Real finalside;
   int i;
   char cutname[SCIP_MAXSTRLEN];

   /* create cut name */
   (void) SCIPsnprintf(cutname, SCIP_MAXSTRLEN, "%s%d_%d%s%s", "rlt_cut", SCIProwGetIndex(row), SCIPvarGetIndex(var), uselb ? "l" : "u", uselhs ? "l" : "r");

   assert(sepadata != NULL);
   assert(cut != NULL);
   assert(row != NULL);
   assert(var != NULL);
   assert(success != NULL);
   assert(!computeEqCut || SCIPisEQ(scip, SCIProwGetLhs(row), SCIProwGetRhs(row)));

   *cut = NULL;

   /* get data for given variable */
   if( computeEqCut )
   {
      lbvar = 0.0;
      ubvar = 0.0;
   }
   else
   {
      lbvar = local ? SCIPvarGetLbLocal(var) : SCIPvarGetLbGlobal(var);
      ubvar = local ? SCIPvarGetUbLocal(var) : SCIPvarGetUbGlobal(var);
   }

   constside = uselhs ? SCIProwGetLhs(row) : SCIProwGetRhs(row);

   /* if the bounds are too large or the respective side is infinity, skip this cut */
   if( (uselb && REALABS(lbvar) > MAXVARBOUND) || (!uselb && REALABS(ubvar) > MAXVARBOUND)
      || SCIPisInfinity(scip, REALABS(constside)) )
   {
      SCIPdebugMsg(scip, "cut generation for row %s, %s and variable %s with its %s %g not possible\n",
         SCIProwGetName(row), uselhs ? "lhs" : "rhs", SCIPvarGetName(var),
         uselb ? "lower bound" : "upper bound", uselb ? lbvar : ubvar);

      if( REALABS(lbvar) > MAXVARBOUND )
         SCIPdebugMsg(scip, " because of lower bound\n");
      if( REALABS(ubvar) > MAXVARBOUND )
         SCIPdebugMsg(scip, " because of upper bound\n");
      if( SCIPisInfinity(scip, REALABS(constside)) )
         SCIPdebugMsg(scip, " because of side %g\n", constside);

      *success = FALSE;
      return SCIP_OKAY;
   }

   /* initialize some factors needed for computation */
   coefvar = 0.0;
   finalside = 0.0;
   signfactor = (uselb ? 1.0 : -1.0);
   boundfactor = (uselb ? -lbvar : ubvar);

   *success = TRUE;

   /* create an empty row which we then fill with variables step by step */
   SCIP_CALL( SCIPcreateEmptyRowSepa(scip, cut, sepa, cutname, -SCIPinfinity(scip), SCIPinfinity(scip),
         TRUE, FALSE, FALSE) );

   /* iterate over all variables in the row and add the corresponding terms to the cuts */
   for( i = 0; i < SCIProwGetNNonz(row); ++i )
   {
      SCIP_VAR* colvar;
      colvar = SCIPcolGetVar(SCIProwGetCols(row)[i]);
      SCIP_CALL( addRltTerm(scip, sepadata, sol, *cut, var, colvar, SCIProwGetVals(row)[i], uselb, uselhs, local,
         computeEqCut, &coefvar, &finalside, success) );
   }

   if( REALABS(finalside) > MAXVARBOUND )
   {
      *success = FALSE;
      return SCIP_OKAY;
   }

   /* multiply (x-lb) or (ub -x) with the lhs and rhs of the row */
   coefvar += signfactor * (SCIProwGetConstant(row) - constside);
   finalside = boundfactor * (constside - SCIProwGetConstant(row)) - finalside;

   /* set the coefficient of var and the constant side */
   assert(!SCIPisInfinity(scip, REALABS(coefvar)));
   SCIP_CALL( SCIPaddVarToRow(scip, *cut, var, coefvar) );

   assert(!SCIPisInfinity(scip, REALABS(finalside)));
   if( uselhs || computeEqCut )
   {
      SCIP_CALL( SCIPchgRowLhs(scip, *cut, finalside) );
   }
   if( !uselhs || computeEqCut )
   {
      SCIP_CALL( SCIPchgRowRhs(scip, *cut, finalside) );
   }

   SCIPdebugMsg(scip, "cut was generated successfully:\n");
#ifdef SCIP_DEBUG
   SCIP_CALL( SCIPprintRow(scip, *cut, NULL) );
#endif

   return SCIP_OKAY;
}

/* TODO make one function out of this and the above */
/** creates the RLT cuts formed by multiplying a given projected row with (x - lb) or (ub - x)
 *
 * in detail:
 * -The row is multiplied either with (x - lb(x)) or with (ub(x) - x), depending on parameter uselb.
 * -The cut is computed either for lhs or rhs, depending on parameter uselhs.
 * -Terms for which no auxiliary variable exists are replaced by either McCormick, secants, or linearization cuts
 */
static
SCIP_RETCODE computeProjRltCut(
   SCIP*                 scip,               /**< SCIP data structure */
   SCIP_SEPA*            sepa,               /**< separator */
   SCIP_SEPADATA*        sepadata,           /**< separation data */
   SCIP_ROW**            cut,                /**< buffer to store the cut */
   PROJLP*               projlp,             /**< projected lp */
   int                   idx,                /**< index of the row that is used for the rlt cut */
   SCIP_SOL*             sol,                /**< the point to be separated (can be NULL) */
   SCIP_VAR*             var,                /**< the variable that is used for the rlt cuts */
   SCIP_Bool*            success,            /**< buffer to store whether cut was created successfully */
   SCIP_Bool             uselb,              /**< whether we multiply with (var - lb) or (ub - var) */
   SCIP_Bool             uselhs,             /**< whether to create a cut for the lhs or rhs */
   SCIP_Bool             local,              /**< whether local or global cuts should be computed */
   SCIP_Bool             computeEqCut        /**< whether conditions are fulfilled to compute equality cuts */
)
{
   SCIP_Real signfactor;
   SCIP_Real boundfactor;
   SCIP_Real lbvar;
   SCIP_Real ubvar;
   SCIP_Real coefvar;
   SCIP_Real constside;
   SCIP_Real finalside;
   int i;

   assert(sepadata != NULL);
   assert(cut != NULL);
   assert(projlp != NULL);
   assert(var != NULL);
   assert(success != NULL);
   assert(!computeEqCut || SCIPisEQ(scip, projlp->lhss[idx], projlp->rhss[idx]));

   *cut = NULL;

   /* get data for given variable */
   lbvar = local ? SCIPvarGetLbLocal(var) : SCIPvarGetLbGlobal(var);
   ubvar = local ? SCIPvarGetUbLocal(var) : SCIPvarGetUbGlobal(var);
   constside = uselhs ? projlp->lhss[idx] : projlp->rhss[idx];

   /* if the bounds are too large or the respective side is infinity, skip this cut */
   if( REALABS(lbvar) > MAXVARBOUND || REALABS(ubvar) > MAXVARBOUND || SCIPisInfinity(scip, REALABS(constside)) )
   {
      SCIPdebugMsg(scip, "cut generation for projected row %d, %s and variable %s with its %s %g not possible\n",
                   idx, uselhs ? "lhs" : "rhs", SCIPvarGetName(var),
                   uselb ? "lower bound" : "upper bound", uselb ? lbvar : ubvar);

      *success = FALSE;
      return SCIP_OKAY;
   }

   /* initialize some factors needed for computation */
   coefvar = 0.0;
   finalside = 0.0;
   signfactor = (uselb ? 1.0 : -1.0);
   boundfactor = (uselb ? -lbvar : ubvar);

   *success = TRUE;

   /* create an empty row which we then fill with variables step by step */
   SCIP_CALL( SCIPcreateEmptyRowSepa(scip, cut, sepa, "rlt_cut", -SCIPinfinity(scip), SCIPinfinity(scip),
                                     TRUE, FALSE, FALSE) );

   /* iterate over all variables in the row and add the corresponding terms to the cuts */
   for( i = 0; i < projlp->nNonz[idx]; ++i )
   {
      SCIP_CALL( addRltTerm(scip, sepadata, sol, *cut, var, projlp->vars[idx][i], projlp->coefs[idx][i],
         uselb, uselhs, local, computeEqCut, &coefvar, &finalside, success) );
   }

   if( REALABS(finalside) > MAXVARBOUND )
   {
      *success = FALSE;
      return SCIP_OKAY;
   }

   /* multiply (x-lb) or (ub -x) with the lhs and rhs of the row */
   coefvar += signfactor * (projlp->consts[idx] - constside);
   finalside = boundfactor * (constside - projlp->consts[idx]) - finalside;

   /* set the coefficient of var and the constant side */
   assert(!SCIPisInfinity(scip, REALABS(coefvar)));
   SCIP_CALL( SCIPaddVarToRow(scip, *cut, var, coefvar) );

   assert(!SCIPisInfinity(scip, REALABS(finalside)));
   if( uselhs || computeEqCut )
   {
      SCIP_CALL( SCIPchgRowLhs(scip, *cut, finalside) );
   }
   if( !uselhs || computeEqCut )
   {
      SCIP_CALL( SCIPchgRowRhs(scip, *cut, finalside) );
   }

   SCIPdebugMsg(scip, "projected cut was generated successfully:\n");
#ifdef SCIP_DEBUG
   SCIP_CALL( SCIPprintRow(scip, *cut, NULL) );
#endif

   return SCIP_OKAY;
}

/** creates the projected problem
 *
 *  All variables that are at their bounds at the current solution are added
 *  to left and/or right hand sides as constant values.
 */
static
SCIP_RETCODE createProjLP(
   SCIP*                 scip,               /**< SCIP data structure */
   SCIP_ROW**            rows,               /**< problem rows */
   int                   nrows,              /**< number of rows */
   SCIP_SOL*             sol,                /**< the point to be separated (can be NULL) */
   PROJLP**              projlp,             /**< the projected problem data structure */
   SCIP_Bool             local               /**< are local cuts allowed? */
   )
{
   SCIP_COL** cols;
   int i;
   int v;
   SCIP_VAR* var;
   SCIP_Real val;
   SCIP_Real vlb;
   SCIP_Real vub;

   assert(scip != NULL);
   assert(rows != NULL);
   assert(projlp != NULL);

   SCIP_CALL( SCIPallocBuffer(scip, projlp) );

   SCIP_CALL( SCIPallocBufferArray(scip, &(*projlp)->coefs, nrows) );
   SCIP_CALL( SCIPallocBufferArray(scip, &(*projlp)->vars, nrows) );
   SCIP_CALL( SCIPallocBufferArray(scip, &(*projlp)->nNonz, nrows) );
   SCIP_CALL( SCIPallocBufferArray(scip, &(*projlp)->lhss, nrows) );
   SCIP_CALL( SCIPallocBufferArray(scip, &(*projlp)->rhss, nrows) );
   SCIP_CALL( SCIPallocBufferArray(scip, &(*projlp)->consts, nrows) );

   for( i = 0; i < nrows; ++i )
   {
      SCIP_CALL( SCIPallocBufferArray(scip, &(*projlp)->coefs[i], SCIProwGetNNonz(rows[i])) );
      SCIP_CALL( SCIPallocBufferArray(scip, &(*projlp)->vars[i], SCIProwGetNNonz(rows[i])) );
      (*projlp)->nNonz[i] = 0;
      (*projlp)->lhss[i] = SCIProwGetLhs(rows[i]);
      (*projlp)->rhss[i] = SCIProwGetRhs(rows[i]);
      (*projlp)->consts[i] = SCIProwGetConstant(rows[i]);

      cols = SCIProwGetCols(rows[i]);
      for( v = 0; v < SCIProwGetNNonz(rows[i]); ++v )
      {
         var = SCIPcolGetVar(cols[v]);
         val = SCIPgetSolVal(scip, sol, var);
         vlb = local ? SCIPvarGetLbLocal(var) : SCIPvarGetLbGlobal(var);
         vub = local ? SCIPvarGetUbLocal(var) : SCIPvarGetUbGlobal(var);
         if( vlb == val || vub == val )
         {
            /* add var as a constant to row of projlp */
            if( !SCIPisInfinity(scip, -(*projlp)->lhss[i]) )
               (*projlp)->lhss[i] -= SCIProwGetVals(rows[i])[v]*val;
            if( !SCIPisInfinity(scip, (*projlp)->rhss[i]) )
               (*projlp)->rhss[i] -= SCIProwGetVals(rows[i])[v]*val;
         }
         else
         {
            /* add the entry to row of projlp */
            (*projlp)->coefs[i][(*projlp)->nNonz[i]] = SCIProwGetVals(rows[i])[v];
            (*projlp)->vars[i][(*projlp)->nNonz[i]] = var;
            ++(*projlp)->nNonz[i];
         }
      }
   }

   return SCIP_OKAY;
}

/* prints the projected LP */
static
void printProjLP(
   SCIP*                 scip,               /**< SCIP data structure */
   PROJLP*               projlp,             /**< the projected LP */
   int                   nrows,              /**< number of rows in projlp */
   FILE*                 file                /**< output file (or NULL for standard output) */
   )
{
   int i;
   int j;

   assert(projlp != NULL);

   for( i = 0; i < nrows; ++i )
   {
      SCIPinfoMessage(scip, file, "\nproj_row[%d]: ", i);
      if( projlp->lhss[i] != -SCIPinfinity(scip) )
         SCIPinfoMessage(scip, file, "%.15g <= ", projlp->lhss[i]);
      for( j = 0; j < projlp->nNonz[i]; ++j )
      {
         if( j == 0 )
         {
            if( projlp->coefs[i][j] < 0 )
               SCIPinfoMessage(scip, file, "-");
         }
         else
         {
            if( projlp->coefs[i][j] < 0 )
               SCIPinfoMessage(scip, file, " - ");
            else
               SCIPinfoMessage(scip, file, " + ");
         }

         if( projlp->coefs[i][j] != 1.0 )
            SCIPinfoMessage(scip, file, "%.15g*", REALABS(projlp->coefs[i][j]));
         SCIPinfoMessage(scip, file, "<%s>", SCIPvarGetName(projlp->vars[i][j]));
      }
      if( projlp->consts[i] > 0 )
         SCIPinfoMessage(scip, file, " + %.15g", projlp->consts[i]);
      else if( projlp->consts[i] < 0 )
         SCIPinfoMessage(scip, file, " - %.15g", REALABS(projlp->consts[i]));

      if( projlp->rhss[i] != SCIPinfinity(scip) )
         SCIPinfoMessage(scip, file, " <= %.15g", projlp->rhss[i]);
   }
   SCIPinfoMessage(scip, file, "\n");
}

/** frees the projected LP
 */
static
void freeProjLP(
   SCIP*                 scip,               /**< SCIP data structure */
   PROJLP**              projlp,             /**< the projected LP */
   int                   nrows               /**< number of rows in projlp */
   )
{
   int i;

   for( i = 0; i < nrows; ++i )
   {
      SCIPfreeBufferArray(scip, &(*projlp)->vars[i]);
      SCIPfreeBufferArray(scip, &(*projlp)->coefs[i]);
   }

   SCIPfreeBufferArray(scip, &(*projlp)->consts);
   SCIPfreeBufferArray(scip, &(*projlp)->rhss);
   SCIPfreeBufferArray(scip, &(*projlp)->lhss);
   SCIPfreeBufferArray(scip, &(*projlp)->nNonz);
   SCIPfreeBufferArray(scip, &(*projlp)->vars);
   SCIPfreeBufferArray(scip, &(*projlp)->coefs);
   SCIPfreeBuffer(scip, projlp);
}

/* mark a row for rlt cut selection
 *
 * depending on the sign of value and row inequality type, set the mark to:
 * 1 - cuts for axy < aw case,
 * 2 - cuts for axy > aw case,
 * 3 - cuts for both cases
 */
static
void addRowMark(
   int                   ridx,               /**< row index */
   SCIP_Real             coef,               /**< ai*(w - xy) */
   SCIP_Real             prod_viol_below,    /**< violation of the product from below (0 or positive) */
   SCIP_Real             prod_viol_above,    /**< violation of the product from above (0 or positive) */
   int*                  row_idcs,           /**< sparse array with indices of marked rows */
   int*                  row_marks,          /**< sparse array to store the marks */
   int*                  nmarked             /**< number of marked rows */
)
{
   int newmark;
   int pos;
   SCIP_Bool exists;

   assert(coef != 0.0);

   if( (coef > 0.0 && prod_viol_below > 0.0) || (coef < 0.0 && prod_viol_above > 0.0 ) )
      newmark = 1; /* axy < aw case */
   else newmark = 2; /* axy > aw case */

   /* find row idx in row_idcs */
   exists = SCIPsortedvecFindInt(row_idcs, ridx, *nmarked, &pos);

   if( exists )
   {
      /* we found the row index: update the mark at pos1 */
      if( (newmark == 1 && row_marks[pos] == 2) || (newmark == 2 && row_marks[pos] == 1) )
      {
         row_marks[pos] = 3;
      }
   }
   else /* the given row index does not yet exist in row_idcs */
   {
      int i;

      /* insert row index at the correct position */
      for( i = *nmarked; i > pos; --i )
      {
         row_idcs[i] = row_idcs[i-1];
         row_marks[i] = row_marks[i-1];
      }
      row_idcs[pos] = ridx;
      row_marks[pos] = newmark;
      (*nmarked)++;
   }
}

/* mark all rows that should be multiplied by xj */
static
SCIP_RETCODE markRowsXj(
   SCIP*                 scip,               /**< SCIP data structure */
   SCIP_SEPADATA*        sepadata,           /**< separator data */
   SCIP_CONSHDLR*        conshdlr,           /**< constraint handler */
   SCIP_SOL*             sol,                /**< point to be separated (can be NULL) */
   int                   j,                  /**< index of the multiplier variable in sepadata */
   SCIP_Bool             local,              /**< are local cuts allowed? */
   SCIP_HASHMAP*         row_to_pos,         /**< hashmap linking row indices to positions in array */
   int*                  row_marks,          /**< sparse array storing the row marks */
   int*                  row_idcs,           /**< sparse array storing the marked row positions */
   int*                  nmarked             /**< number of marked rows */
)
{
   int i;
   int idx;
   int img;
   int ncolrows;
   int r;
   int ridx;
   SCIP_VAR* xi;
   SCIP_VAR* xj;
   SCIP_Real vlb;
   SCIP_Real vub;
   SCIP_Real val;
   SCIP_Real a;
   SCIP_Real prodval;
   SCIP_COL* coli;
   SCIP_Real* colvals;
   SCIP_Real prod_viol_below;
   SCIP_Real prod_viol_above;
   SCIP_ROW** colrows;
   int posunder;
   int posover;

   *nmarked = 0;

   xj = sepadata->varssorted[j];
   assert(xj != NULL);

   val = SCIPgetSolVal(scip, sol, xj);
   vlb = local ? SCIPvarGetLbLocal(xj) : SCIPvarGetLbGlobal(xj);
   vub = local ? SCIPvarGetUbLocal(xj) : SCIPvarGetUbGlobal(xj);

   if( sepadata->useprojection && (vlb == val || vub == val) )
   {
      /* we don't want to multiply by variables that are at bound */
      SCIPdebugMsg(scip, "Rejected multiplier %s in [%g,%g] because it is at bound (current value %g)\n", SCIPvarGetName(xj), vlb, vub, val);
      return SCIP_OKAY;
   }

   /* for each var which appears in a bilinear product together with xj, mark rows */
   for( i = 0; i < sepadata->nvarbilinvars[j]; ++i )
   {
      xi = sepadata->varbilinvars[j][i];

      if( SCIPvarGetStatus(xi) != SCIP_VARSTATUS_COLUMN )
         continue;

         val = SCIPgetSolVal(scip, sol, xi);
      vlb = local ? SCIPvarGetLbLocal(xi) : SCIPvarGetLbGlobal(xi);
      vub = local ? SCIPvarGetUbLocal(xi) : SCIPvarGetUbGlobal(xi);

      if( sepadata->useprojection && (vlb == val || vub == val) ) /* we aren't interested in products with variables that are at bound */
         break;

      /* find the bilinear product */
      if( SCIPvarComp(xj, xi) < 0 )
         idx = SCIPvarGetIndex(xj) * sepadata->maxvarindex + SCIPvarGetIndex(xi);
      else
         idx = SCIPvarGetIndex(xi) * sepadata->maxvarindex + SCIPvarGetIndex(xj);
      assert( SCIPhashmapExists(sepadata->bilinvarsmap, (void*)(size_t)idx) );
      img = SCIPhashmapGetImageInt(sepadata->bilinvarsmap, (void*)(size_t) idx);
      SCIP_CALL( SCIPevalConsExprExpr(scip, conshdlr, sepadata->bilinterms[img], sol, 0) );

      /* get largest violations on both sides, update bestunder- and overestimator for this product */
      /* if equality cuts are computed, we might end up using a different linearisation;
       * so this is an optimistic (i.e. taking the largest possible violation) estimation */
      SCIP_CALL( updateBestEstimators(scip, sepadata, img, sol) );
      posunder = sepadata->bestunderestimator[img];
      posover = sepadata->bestoverestimator[img];
      prodval = SCIPgetConsExprExprValue(sepadata->bilinterms[img]);
      if( posunder == sepadata->nlinexprs[img] )
      {
         prod_viol_below = 0.0;
      }
      else
      {
         assert(posunder >= 0 && posunder < sepadata->nlinexprs[img]);
         prod_viol_below = SCIPgetConsExprExprValue(sepadata->linexprs[img][posunder]) - prodval;
      }

      if( posover == sepadata->nlinexprs[img] )
      {
         prod_viol_above = 0.0;
      }
      else
      {
         assert(posover >= 0 && posover < sepadata->nlinexprs[img]);
         prod_viol_above = prodval - SCIPgetConsExprExprValue(sepadata->linexprs[img][posover]);
      }

      SCIPdebugMsg(scip, "most violated underestimator: pos = %d, value = %g\n", posunder,
                   posunder < sepadata->nlinexprs[img] ? SCIPgetConsExprExprValue(sepadata->linexprs[img][posunder]) : 0.0);
      SCIPdebugMsg(scip, "most violated overestimator: pos = %d, value = %g\n", posover,
                   posover < sepadata->nlinexprs[img] ? SCIPgetConsExprExprValue(sepadata->linexprs[img][posover]) : 0.0);
      SCIPdebugMsg(scip, "prodval = %g, prod viol below = %g, above = %g\n", prodval, prod_viol_below, prod_viol_above);

      /* we are interested only in violated product relations */
      if( SCIPisFeasLE(scip, prod_viol_below, 0.0) && SCIPisFeasLE(scip, prod_viol_above, 0.0) )
      {
         SCIPdebugMsg(scip, "the product for vars %s, %s is not violated\n", SCIPvarGetName(xj), SCIPvarGetName(xi));
         continue;
      }

      /* get the column of xi */
      coli = SCIPvarGetCol(xi);
      colvals = SCIPcolGetVals(coli);
      ncolrows = SCIPcolGetNNonz(coli);
      colrows = SCIPcolGetRows(coli);

      SCIPdebugMsg(scip, "marking rows for xj, xi = %s, %s\n", SCIPvarGetName(xj), SCIPvarGetName(xi));

      /* mark the rows */
      for( r = 0; r < ncolrows; ++r )
      {
         ridx = SCIProwGetIndex(colrows[r]);

         if( !SCIPhashmapExists(row_to_pos, (void*)(size_t)ridx) )
            continue; /* if row index is not in row_to_pos, it means that storeSuitableRows decided to ignore this row */

         a = colvals[r];
         if( a == 0.0 )
            continue;

         SCIPdebugMsg(scip, "Marking row %d\n", ridx);
         addRowMark(ridx, a, prod_viol_below, prod_viol_above, row_idcs, row_marks, nmarked);
      }
   }

   return SCIP_OKAY;
}

/** builds and adds the RLT cuts */
static
SCIP_RETCODE separateRltCuts(
   SCIP*                 scip,               /**< SCIP data structure */
   SCIP_SEPA*            sepa,               /**< separator */
   SCIP_SEPADATA*        sepadata,           /**< separator data */
   SCIP_CONSHDLR*        conshdlr,           /**< constraint handler */
   SCIP_SOL*             sol,                /**< the point to be separated (can be NULL) */
   SCIP_HASHMAP*         row_to_pos,         /**< hashmap linking row indices to positions in array */
   PROJLP*               projlp,             /**< the projected LP */
   SCIP_ROW**            rows,               /**< problem rows */
   int                   nrows,              /**< number of problem rows */
   SCIP_Bool             allowlocal,         /**< are local cuts allowed? */
   int*                  ncuts,              /**< buffer to store the number of generated cuts */
   SCIP_RESULT*          result              /**< buffer to store whether separation was successful */
)
{
   int j;
   int r;
   int k;
   int nmarked;
   SCIP_VAR* xj;
   int* row_marks;
   int* row_idcs;
   SCIP_ROW* cut;
   SCIP_Bool uselb[4] = {TRUE, TRUE, FALSE, FALSE};
   SCIP_Bool uselhs[4] = {TRUE, FALSE, TRUE, FALSE};
   SCIP_Bool success;
   SCIP_Bool infeasible;
   SCIP_Bool accepted;
   SCIP_Bool buildeqcut;
   SCIP_Bool iseqrow;

   assert(projlp != NULL);

   *ncuts = 0;
   *result = SCIP_DIDNOTFIND;

   SCIP_CALL( SCIPallocCleanBufferArray(scip, &row_marks, nrows) );
   SCIP_CALL( SCIPallocBufferArray(scip, &row_idcs, nrows) );

   /* loop through all variables that appear in bilinear products */
   for( j = 0; j < sepadata->nbilinvars && (sepadata->maxusedvars < 0 || j < sepadata->maxusedvars); ++j )
   {
      xj = sepadata->varssorted[j];

      /* mark all rows for multiplier xj */
      SCIP_CALL( markRowsXj(scip, sepadata, conshdlr, sol, j, allowlocal, row_to_pos, row_marks, row_idcs, &nmarked) );

      assert(nmarked <= nrows);

      /* generate the projected cut and if it is violated, generate the actual cut */
      for( r = 0; r < nmarked; ++r )
      {
         int pos, currentnunknown;
         SCIP_ROW* row;

         assert(row_marks[r] != 0);
         assert(SCIPhashmapExists(row_to_pos, (void*)(size_t)row_idcs[r]));

         pos = SCIPhashmapGetImageInt(row_to_pos, (void*)(size_t)row_idcs[r]);
         row = rows[pos];
         assert(SCIProwGetIndex(row) == row_idcs[r]);

         /* check whether this row and var fulfill the conditions */
         SCIP_CALL( isAcceptableRow(scip, sepadata, row, xj, sepadata->varpriorities[j], &currentnunknown, &accepted, sol) );
         if( !accepted )
         {
            SCIPdebugMsg(scip, "rejected row %s for variable %s\n", SCIProwGetName(row), SCIPvarGetName(xj));
            row_marks[r] = 0;
            continue;
         }

         SCIPdebugMsg(scip, "accepted row %s for variable %s\n", SCIProwGetName(rows[r]), SCIPvarGetName(xj));
#ifdef SCIP_DEBUG
         SCIP_CALL( SCIPprintRow(scip, rows[r], NULL) );
#endif
         iseqrow = SCIPisEQ(scip, SCIProwGetLhs(row), SCIProwGetRhs(row));

         /* if all terms are known and it is an equality row, compute equality cuts */
         buildeqcut = (currentnunknown == 0 && iseqrow);

         /* go over all suitable combinations of sides and bounds and compute the respective cuts */
         for( k = 0; k < 4; ++k )
         {
            /* if equality cuts are possible, lhs and rhs cuts are equal so skip rhs */
            if( buildeqcut )
            {
               if( k % 2 == 1 )
                  continue;
            }
            /* otherwise which cuts are generated depends on the marks */
            else
            {
               if( row_marks[r] == 1 && uselb[k] == uselhs[k] )
                  continue;

               if( row_marks[r] == 2 && uselb[k] != uselhs[k] )
                  continue;
            }

            success = TRUE;

            SCIPdebugMsg(scip, "row %s, uselb = %d, uselhs = %d\n", SCIProwGetName(row), uselb[k], uselhs[k]);

            /* if no variables are left in the projected row, the RLT cut will not be violated */
            if( sepadata->useprojection )
            {
               if( projlp->nNonz[pos] == 0 )
                  continue;

               /* compute the rlt cut for a projected row first */
               SCIP_CALL( computeProjRltCut(scip, sepa, sepadata, &cut, projlp, pos, sol, xj, &success, uselb[k],
                  uselhs[k], allowlocal, buildeqcut) );

               /* if the projected cut is not violated, set success to FALSE */
               if( cut != NULL )
                  SCIPdebugMsg(scip, "proj cut viol = %g\n", SCIPgetRowFeasibility(scip, cut));
               if( cut != NULL && !SCIPisFeasLT(scip, SCIPgetRowFeasibility(scip, cut), 0.0) )
               {
                  SCIPdebugMsg(scip, "projected cut is not violated, feasibility = %g\n", SCIPgetRowFeasibility(scip, cut));
                  success = FALSE;
               }

               /* release the projected cut */
               if( cut != NULL )
                  SCIP_CALL( SCIPreleaseRow(scip, &cut) );
            }

            /* if we don't use projection or if the projected cut was generated successfully and is violated,
             * generate the actual cut */
            if( success )
               SCIP_CALL( computeRltCuts(scip, sepa, sepadata, &cut, row, sol, xj, &success, uselb[k], uselhs[k],
                  allowlocal, buildeqcut) );

            /* if the cut was created successfully and is violated, it is added to SCIP */
            if( success )
            {
               if( SCIPisFeasLT(scip, SCIPgetRowFeasibility(scip, cut), 0.0) )
               {
                  /* add the row to SCIP; equality cuts are forced to be added to the LP */
                  SCIP_CALL( SCIPaddRow(scip, cut, buildeqcut, &infeasible) );
                  ++*ncuts;

                  if( infeasible )
                  {
                     SCIPinfoMessage(scip, NULL, "CUTOFF! The cut obtained from row %d and multiplied with id %d (%s, %s, eq = %s) revealed infeasibility\n",
                                     SCIProwGetIndex(row), SCIPvarGetIndex(xj), uselb[k] ? "lb" : "ub", uselhs[k] ? "lhs" : "rhs", buildeqcut ? "true" : "false");
                     *result = SCIP_CUTOFF;
                  }
                  else
                  {
                     SCIPdebugMsg(scip, "SEPARATED: added cut to scip\n");
                     *result = SCIP_SEPARATED;
                  }
               }
               else
                  SCIPdebugMsg(scip,"\nthe cut from row %d and mult %d was created successfully, but not accepted by scip", SCIProwGetIndex(row), SCIPvarGetIndex(xj));
            } else
               SCIPdebugMsg(scip, "the generation of the cut failed\n");

            /* release the cut */
            if( cut != NULL )
            {
               SCIP_CALL( SCIPreleaseRow(scip, &cut) );
            }

            if( (sepadata->maxncuts >= 0 && *ncuts >= sepadata->maxncuts) || *result == SCIP_CUTOFF )
            {
               SCIPdebugMsg(scip, "exit separator because we found enough cuts or a cutoff -> skip\n");
               SCIPdebugMsg(scip, "maxncuts = %d, ncuts = %d\n", sepadata->maxncuts, *ncuts);
               SCIPdebugMsg(scip, "result = %d\n", *result);
               /* entries of row_marks must be set to 0 before the array is freed */
               for( int r1 = r; r1 < nmarked; ++r1 )
                  row_marks[r1] = 0;
               goto TERMINATE;
            }
         }
         /* clear row_mark since it will be used for the next multiplier */
         row_marks[r] = 0;
      }
   }

   SCIPdebugMsg(scip, "exit separator because cut calculation is finished\n");

   TERMINATE:
   for( j = 0; j < sepadata->nbilinterms; ++j )
   {
      /* reset the values of bestunder- and overestimator */
      sepadata->bestunderestimator[j] = -1;
      sepadata->bestoverestimator[j] = -1;
      sepadata->eqlinexpr[j] = -1;
   }

   SCIPfreeBufferArray(scip, &row_idcs);
   SCIPfreeCleanBufferArray(scip, &row_marks);

   return SCIP_OKAY;
}

/*
 * Callback methods of separator
 */

/** copy method for separator plugins (called when SCIP copies plugins) */
static
SCIP_DECL_SEPACOPY(sepaCopyRlt)
{  /*lint --e{715}*/
   assert(scip != NULL);
   assert(sepa != NULL);
   assert(strcmp(SCIPsepaGetName(sepa), SEPA_NAME) == 0);

   /* call inclusion method of separator */
   SCIP_CALL( SCIPincludeSepaRlt(scip) );

   return SCIP_OKAY;
}

/** destructor of separator to free user data (called when SCIP is exiting) */
static
SCIP_DECL_SEPAFREE(sepaFreeRlt)
{  /*lint --e{715}*/
   SCIP_SEPADATA* sepadata;

   assert(strcmp(SCIPsepaGetName(sepa), SEPA_NAME) == 0);

   sepadata = SCIPsepaGetData(sepa);
   assert(sepadata != NULL);

   /* free separator data */
   SCIPfreeBlockMemory(scip, &sepadata);

   SCIPsepaSetData(sepa, NULL);

   return SCIP_OKAY;
}

/** solving process deinitialization method of separator (called before branch and bound process data is freed) */
static
SCIP_DECL_SEPAEXITSOL(sepaExitsolRlt)
{  /*lint --e{715}*/
   SCIP_SEPADATA* sepadata;

   assert(strcmp(SCIPsepaGetName(sepa), SEPA_NAME) == 0);

   sepadata = SCIPsepaGetData(sepa);
   assert(sepadata != NULL);

   if( sepadata->iscreated )
   {
      SCIP_CALL( freeSepaData(scip, sepadata) );
   }

   return SCIP_OKAY;
}

/** fills an array of rows suitable for RLT cut generation */
static
SCIP_RETCODE storeSuitableRows(
   SCIP*                 scip,               /**< SCIP data structure */
   SCIP_SEPA*            sepa,               /**< separator */
   SCIP_SEPADATA*        sepadata,           /**< separator data */
   SCIP_ROW**            prob_rows,          /**< problem rows */
   SCIP_ROW**            rows,               /**< an array to be filled with suitable rows */
   int*                  nrows,              /**< buffer to store the number of suitable rows */
   SCIP_HASHMAP*         row_to_pos,         /**< hashmap linking row indices to positions in rows */
   SCIP_Bool             allowlocal          /**< are local rows allowed? */
   )
{
   int new_nrows;
   int r;
   int j;
   SCIP_Bool iseqrow;
   SCIP_COL** cols;
   SCIP_Bool iscontrow;

   new_nrows = 0;

   for( r = 0; r < *nrows; ++r )
   {
      iseqrow = SCIPisEQ(scip, SCIProwGetLhs(prob_rows[r]), SCIProwGetRhs(prob_rows[r]));

      /* if equality rows are requested, only those can be used */
      if( sepadata->onlyeqrows && !iseqrow )
         continue;

      /* if global cuts are requested, only globally valid rows can be used */
      if( !allowlocal && SCIProwIsLocal(prob_rows[r]) )
         continue;

      /* if continuous rows are requested, only those can be used */
      if( sepadata->onlycontrows )
      {
         cols = SCIProwGetCols(prob_rows[r]);
         iscontrow = TRUE;

         /* check row for integral variables */
         for( j = 0; j < SCIProwGetNNonz(prob_rows[r]); ++j )
         {
            if( SCIPcolIsIntegral(cols[j]) )
            {
               iscontrow = FALSE;
               break;
            }
         }

         if( !iscontrow )
            continue;
      }

      /* don't try to use rows that have been generated by the RLT separator
       *
       * @TODO check whether name for McCormick cuts changes
       */
      if( SCIProwGetOriginSepa(prob_rows[r]) == sepa || strcmp(SCIProwGetName(prob_rows[r]), "mccormick") == 0 )
         continue;

      /* if we are here, the row has passed all checks and should be added to rows */
      rows[new_nrows] = prob_rows[r];
      SCIP_CALL( SCIPhashmapSetImageInt(row_to_pos, (void*)(size_t)SCIProwGetIndex(prob_rows[r]), new_nrows) );
      ++new_nrows;
   }

   *nrows = new_nrows;

   return SCIP_OKAY;
}

/** LP solution separation method of separator */
static
SCIP_DECL_SEPAEXECLP(sepaExeclpRlt)
{  /*lint --e{715}*/
   SCIP_ROW** prob_rows;
   SCIP_ROW** rows;
   SCIP_SEPADATA* sepadata;
   int ncalls;
   int depth;
   int ncuts;
   int nrows;
   SCIP_HASHMAP* row_to_pos;

   assert(strcmp(SCIPsepaGetName(sepa), SEPA_NAME) == 0);

   sepadata = SCIPsepaGetData(sepa);

   *result = SCIP_DIDNOTRUN;

   if( sepadata->maxncuts == 0 )
   {
      SCIPdebugMsg(scip, "exit separator because maxncuts is set to 0\n");
      return SCIP_OKAY;
   }

   /* don't run in a sub-SCIP or in probing */
   if( SCIPgetSubscipDepth(scip) > 0 && !sepadata->useinsubscip )
   {
      SCIPdebugMsg(scip, "exit separator because in sub-SCIP\n");
      return SCIP_OKAY;
   }

   /* don't run in a sub-SCIP or in probing */
   if( SCIPinProbing(scip) )
   {
      SCIPdebugMsg(scip, "exit separator because in or probing\n");
      return SCIP_OKAY;
   }

   /* only call separator a given number of times at each node */
   depth = SCIPgetDepth(scip);
   ncalls = SCIPsepaGetNCallsAtNode(sepa);
   if( (depth == 0 && sepadata->maxroundsroot >= 0 && ncalls >= sepadata->maxroundsroot)
        || (depth > 0 && sepadata->maxrounds >= 0 && ncalls >= sepadata->maxrounds) )
   {
      SCIPdebugMsg(scip, "exit separator because round limit for this node is reached\n");
      return SCIP_OKAY;
   }

   /* if this is called for the first time, create the sepadata and start the initial separation round */
   if( !sepadata->iscreated )
   {
      *result = SCIP_DIDNOTFIND;
      SCIP_CALL( createSepaData(scip, sepadata) );
   }

   /* no bilinear terms available -> skip */
   if( sepadata->nbilinvars == 0 )
   {
      SCIPdebugMsg(scip, "exit separator because there are no known bilinear terms\n");
      return SCIP_OKAY;
   }

   /* only call separator, if we are not close to terminating */
   if( SCIPisStopped(scip) )
   {
      SCIPdebugMsg(scip, "exit separator because we are too close to terminating\n");
      return SCIP_OKAY;
   }

   /* only call separator, if an optimal LP solution is at hand */
   if( SCIPgetLPSolstat(scip) != SCIP_LPSOLSTAT_OPTIMAL )
   {
      SCIPdebugMsg(scip, "exit separator because there is no LP solution at hand\n");
      return SCIP_OKAY;
   }

   /* get the rows, depending on settings */
   if( sepadata->isinitialround || sepadata->onlyinitial )
   {
      SCIP_CALL( getInitialRows(scip, &prob_rows, &nrows) );
   }
   else
   {
      SCIP_CALL( SCIPgetLPRowsData(scip, &prob_rows, &nrows) );
   }

   /* save the suitable rows */
   SCIP_CALL( SCIPallocBufferArray(scip, &rows, nrows) );
   SCIP_CALL( SCIPhashmapCreate(&row_to_pos, SCIPblkmem(scip), nrows) );

   SCIP_CALL( storeSuitableRows(scip, sepa, sepadata, prob_rows, rows, &nrows, row_to_pos, allowlocal) );

<<<<<<< HEAD
   if( sepadata->isinitialround || sepadata->onlyinitial )
   {
      SCIPfreeBufferArray(scip, &prob_rows);
      sepadata->isinitialround = FALSE;
   } /* no need to free memory in the other case since SCIPgetLPRowsData does not allocate it */
=======
         /* check whether this row and var fulfill the conditions */
         SCIP_CALL( isAcceptableRow(scip, sepadata, rows[i], var, &accepted) );
>>>>>>> b50800c3

   if( nrows == 0 ) /* no suitable rows found, free memory and exit */
   {
      SCIPhashmapFree(&row_to_pos);
      SCIPfreeBufferArray(scip, &rows);
      return SCIP_OKAY;
   }
   else /* suitable rows have been found */
   {
      SCIP_CALL( SCIPreallocBufferArray(scip, &rows, nrows) );
   }

   /* create the projected problem */
   PROJLP* projlp;
   if( sepadata->useprojection )
   {
      SCIP_CALL( createProjLP(scip, rows, nrows, NULL, &projlp, allowlocal) );
#ifdef SCIP_DEBUG
      printProjLP(scip, projlp, nrows, NULL);
#endif
<<<<<<< HEAD
=======

         /* if all terms are known and it is an equality row, compute equality cuts */
         buildeqcut = (sepadata->currentnunknown == 0 && iseqrow);

         /* go over all combinations of sides and bounds and compute the respective cuts */
         for( k = 0; k < 4; ++k )
         {
            /* if equality cuts are possible, lhs and rhs cuts are equal so skip rhs */
            if( buildeqcut && (k % 2 == 1) )
               continue;

            success = TRUE;

            SCIPdebugMsg(scip, "starting cut generation for row %s, %s and variable %s with its %s %s\n",
               SCIProwGetName(rows[i]), uselhs[k] ? "lhs" : "rhs", SCIPvarGetName(var),
               allowlocal ? "local" : "global",
               uselb[k] ? "lower bound" : "upper bound");

            /* compute the rlt cut */
            SCIP_CALL( computeRltCuts(scip, sepa, sepadata, &cut, rows[i], NULL, var, &success, uselb[k], uselhs[k],
               allowlocal, buildeqcut) );

            SCIPdebugMsg(scip, "finished cut generation for row %s, %s and variable %s with its %s %s\n",
               SCIProwGetName(rows[i]), uselhs[k] ? "lhs" : "rhs", SCIPvarGetName(var),
               allowlocal ? "local" : "global",
               uselb[k] ? "lower bound" : "upper bound");

            /* if the cut was created successfully and is violated, it is added to SCIP */
            if( success )
            {
               if( SCIPisFeasLT(scip, SCIPgetRowFeasibility(scip, cut), 0.0) )
               {
                  SCIP_Bool infeasible;

                  /* add the row to SCIP; equality cuts are forced to be added to the LP */
                  SCIP_CALL( SCIPaddRow(scip, cut, buildeqcut, &infeasible) );
                  ++ncuts;

                  if( infeasible )
                  {
                     SCIPdebugMsg(scip, "CUTOFF! At least one of the cuts revealed infeasibility!\n");
                     *result = SCIP_CUTOFF;
                  } else
                  {
                     SCIPdebugMsg(scip, "SEPARATED: added cut to scip\n");
                     *result = SCIP_SEPARATED;
                  }
               }
               else
                  SCIPdebugMsg(scip, "the cut was created successfully, but is not violated\n");
            } else
               SCIPdebugMsg(scip, "the generation of the cut failed\n");

            /* release the cut */
            if( cut != NULL)
            {
               SCIP_CALL( SCIPreleaseRow(scip, &cut) );
            }

            if( (sepadata->maxncuts >= 0 && ncuts >= sepadata->maxncuts) || *result == SCIP_CUTOFF )
            {
               SCIPdebugMsg(scip, "exit seperator because we found enough cuts or a cutoff -> skip\n");

               if( sepadata->isinitialround || sepadata->onlyinitial )
               {
                  SCIPfreeBufferArray(scip, &rows);
                  sepadata->isinitialround = FALSE;
               }
               return SCIP_OKAY;
            }
         }
      }
>>>>>>> b50800c3
   }

   /* separate the cuts */
   SCIP_CALL( separateRltCuts(scip, sepa, sepadata, sepadata->conshdlr, NULL, row_to_pos, projlp, rows, nrows, allowlocal, &ncuts, result) );

   /* free the projected problem */
   if( sepadata->useprojection )
      freeProjLP(scip, &projlp, nrows);

   SCIPhashmapFree(&row_to_pos);
   SCIPfreeBufferArray(scip, &rows);

   return SCIP_OKAY;
}

/*
 * separator specific interface methods
 */

/** creates the RLT separator and includes it in SCIP */
SCIP_RETCODE SCIPincludeSepaRlt(
   SCIP*                 scip                /**< SCIP data structure */
   )
{
   SCIP_SEPADATA* sepadata;
   SCIP_SEPA* sepa;

   /* create RLT separator data */
   SCIP_CALL( SCIPallocClearBlockMemory(scip, &sepadata) );
   sepadata->conshdlr = SCIPfindConshdlr(scip, "expr");

   /* include separator */
   SCIP_CALL( SCIPincludeSepaBasic(scip, &sepa, SEPA_NAME, SEPA_DESC, SEPA_PRIORITY, SEPA_FREQ, SEPA_MAXBOUNDDIST,
         SEPA_USESSUBSCIP, SEPA_DELAY, sepaExeclpRlt, NULL, sepadata) );

   /* set non fundamental callbacks via setter functions */
   SCIP_CALL( SCIPsetSepaCopy(scip, sepa, sepaCopyRlt) );
   SCIP_CALL( SCIPsetSepaFree(scip, sepa, sepaFreeRlt) );
   SCIP_CALL( SCIPsetSepaExitsol(scip, sepa, sepaExitsolRlt) );

   /* add RLT separator parameters */
   SCIP_CALL( SCIPaddIntParam(scip,
                              "separating/" SEPA_NAME "/maxlinexprs",
      "maximal number of linearisation expressions per bilinear term (-1: unlimited)",
      &sepadata->maxlinexprs, FALSE, DEFAULT_MAXLINEXPRS, -1, INT_MAX, NULL, NULL) );

   SCIP_CALL( SCIPaddIntParam(scip,
         "separating/" SEPA_NAME "/maxncuts",
         "maximal number of rlt-cuts that are added per round (-1: unlimited)",
         &sepadata->maxncuts, FALSE, DEFAULT_MAXNCUTS, -1, INT_MAX, NULL, NULL) );

   SCIP_CALL( SCIPaddIntParam(scip,
         "separating/" SEPA_NAME "/maxunknownterms",
         "maximal number of unknown bilinear terms a row is still used with (-1: unlimited)",
         &sepadata->maxunknownterms, FALSE, DEFAULT_MAXUNKNOWNTERMS, -1, INT_MAX, NULL, NULL) );

   SCIP_CALL( SCIPaddIntParam(scip,
         "separating/" SEPA_NAME "/maxusedvars",
         "maximal number of variables used to compute rlt cuts (-1: unlimited)",
         &sepadata->maxusedvars, FALSE, DEFAULT_MAXUSEDVARS, -1, INT_MAX, NULL, NULL) );

<<<<<<< HEAD
   SCIP_CALL( SCIPaddRealParam(scip, "separating/" SEPA_NAME "/maxnonzeroprop",
         "maximal proportion of known bilinear terms of a variable to non-zeroes of a row that is accepted",
         &sepadata->maxnonzeroprop, FALSE, DEFAULT_MAXNONZEROPROP, 0.0, 1.0, NULL, NULL) );

=======
>>>>>>> b50800c3
   SCIP_CALL( SCIPaddIntParam(scip,
      "separating/" SEPA_NAME "/maxrounds",
      "maximal number of separation rounds per node (-1: unlimited)",
      &sepadata->maxrounds, FALSE, DEFAULT_MAXROUNDS, -1, INT_MAX, NULL, NULL) );

   SCIP_CALL( SCIPaddIntParam(scip,
      "separating/" SEPA_NAME "/maxroundsroot",
      "maximal number of separation rounds in the root node (-1: unlimited)",
      &sepadata->maxroundsroot, FALSE, DEFAULT_MAXROUNDSROOT, -1, INT_MAX, NULL, NULL) );

   SCIP_CALL( SCIPaddBoolParam(scip,
      "separating/" SEPA_NAME "/onlyeqrows",
      "if set to true, only equality rows are used for rlt cuts",
      &sepadata->onlyeqrows, FALSE, DEFAULT_ONLYEQROWS, NULL, NULL) );

   SCIP_CALL( SCIPaddBoolParam(scip,
      "separating/" SEPA_NAME "/onlycontrows",
      "if set to true, only continuous rows are used for rlt cuts",
      &sepadata->onlycontrows, FALSE, DEFAULT_ONLYCONTROWS, NULL, NULL) );

   SCIP_CALL( SCIPaddBoolParam(scip,
      "separating/" SEPA_NAME "/onlyinitial",
      "if set to true, only initial constraints are used",
      &sepadata->onlyinitial, FALSE, DEFAULT_ONLYINITIAL, NULL, NULL) );

   SCIP_CALL( SCIPaddBoolParam(scip,
      "separating/" SEPA_NAME "/useinsubscip",
      "if set to true, rlt is also used in sub-scips",
      &sepadata->useinsubscip, FALSE, DEFAULT_USEINSUBSCIP, NULL, NULL) );

   SCIP_CALL( SCIPaddBoolParam(scip,
                               "separating/" SEPA_NAME "/useprojection",
      "if set to true, projected rows are checked first",
      &sepadata->useprojection, FALSE, DEFAULT_USEPROJECTION, NULL, NULL) );

   SCIP_CALL( SCIPaddBoolParam(scip,
                               "separating/" SEPA_NAME "/detecthidden",
      "if set to true, projected rows are checked first",
      &sepadata->detecthidden, FALSE, DEFAULT_DETECTHIDDEN, NULL, NULL) );

   return SCIP_OKAY;
}<|MERGE_RESOLUTION|>--- conflicted
+++ resolved
@@ -53,15 +53,9 @@
 #define SEPA_USESSUBSCIP          FALSE /**< does the separator use a secondary SCIP instance? */
 #define SEPA_DELAY                FALSE /**< should separation method be delayed, if other separators found cuts? */
 
-<<<<<<< HEAD
 #define DEFAULT_MAXLINEXPRS          10 /**< default value for parameter maxlinexprs */
 #define DEFAULT_MAXUNKNOWNTERMS      -1 /**< default value for parameter maxunknownterms */
 #define DEFAULT_MAXUSEDVARS          -1 /**< default value for parameter maxusedvars */
-#define DEFAULT_MAXNONZEROPROP      0.0 /**< default value for parameter maxnonzeroprop */
-=======
-#define DEFAULT_MAXUNKNOWNTERMS       0 /**< default value for parameter maxunknownterms */
-#define DEFAULT_MAXUSEDVARS         100 /**< default value for parameter maxusedvars */
->>>>>>> b50800c3
 #define DEFAULT_MAXNCUTS             -1 /**< default value for parameter maxncuts */
 #define DEFAULT_MAXROUNDS             1 /**< default value for parameter maxrounds */
 #define DEFAULT_MAXROUNDSROOT        10 /**< default value for parameter maxroundsroot */
@@ -124,11 +118,7 @@
    int*                  eqlinexpr;          /**< position of the linexpr that is equal to the product (nlinexprs[i] if none) */
 
    /* parameters */
-<<<<<<< HEAD
    int                   maxlinexprs;        /**< maximum number of linearisation expressions per bilinear term */
-   SCIP_Real             maxnonzeroprop;     /**< maximum acceptable proportion of known bilinear terms to non-zeroes */
-=======
->>>>>>> b50800c3
    int                   maxunknownterms;    /**< maximum number of unknown bilinear terms a row can have to be used */
    int                   maxusedvars;        /**< maximum number of variables that will be used to compute rlt cuts */
    int                   maxncuts;           /**< maximum number of cuts that will be added per round */
@@ -221,8 +211,7 @@
    /* vars should already be sorted by index */
    assert(minidx <= mididx && mididx <= maxidx);
 
-   return SCIPhashTwo(SCIPcombineTwoInt(hashdata->nvars, minidx),
-                      SCIPcombineTwoInt(mididx, maxidx));
+   return SCIPhashFour(hashdata->nvars, minidx, mididx, maxidx);
 }
 
 
@@ -1955,14 +1944,9 @@
    SCIP_SEPADATA*        sepadata,           /**< separation data */
    SCIP_ROW*             row,                /**< the row to be tested */
    SCIP_VAR*             var,                /**< the variable that is to be multiplied with row */
-<<<<<<< HEAD
-   int                   nlocks,             /**< the number of locks of the variable */
    int*                  currentnunknown,    /**< number of unknown terms in current row */
    SCIP_Bool*            acceptable,         /**< buffer to store the result */
    SCIP_SOL*             sol                 /**< solution to be separated */
-=======
-   SCIP_Bool*            acceptable          /**< buffer to store the result */
->>>>>>> b50800c3
    )
 {
    int i;
@@ -1973,18 +1957,7 @@
    assert(row != NULL);
    assert(var != NULL);
 
-<<<<<<< HEAD
-   /* test if the ratio of non-zeroes and known terms of this variable is ok */
-   if( SCIProwGetNNonz(row) * sepadata->maxnonzeroprop > nlocks )
-   {
-      *acceptable = FALSE;
-      return SCIP_OKAY;
-   }
-
    for( i = 0; (i < SCIProwGetNNonz(row)) && (sepadata->maxunknownterms < 0 || *currentnunknown <= sepadata->maxunknownterms); ++i )
-=======
-   for( i = 0; (i < SCIProwGetNNonz(row)) && (sepadata->maxunknownterms < 0 || nterms <= sepadata->maxunknownterms); ++i )
->>>>>>> b50800c3
    {
       linpos = getBilinPos(scip, sepadata, var, SCIPcolGetVar(SCIProwGetCols(row)[i]));
 
@@ -2025,7 +1998,6 @@
    assert(SCIPgetConsExprExprHdlr(linexpr) == SCIPgetConsExprExprHdlrVar(conshdlr) ||
               SCIPgetConsExprExprHdlr(linexpr) == SCIPgetConsExprExprHdlrSum(conshdlr));
 
-<<<<<<< HEAD
    if( SCIPgetConsExprExprHdlr(linexpr) == SCIPgetConsExprExprHdlrVar(conshdlr) )
    {
       SCIP_CALL( SCIPaddVarToRow(scip, cut, SCIPgetConsExprExprVarVar(linexpr), coef) );
@@ -2040,12 +2012,6 @@
       }
       *finalside += coef*SCIPgetConsExprExprSumConstant(linexpr);
    }
-=======
-   if( sepadata->maxunknownterms < 0 )
-      *acceptable = TRUE;
-   else
-      *acceptable = nterms <= sepadata->maxunknownterms;
->>>>>>> b50800c3
 
    return SCIP_OKAY;
 }
@@ -2912,7 +2878,7 @@
          assert(SCIProwGetIndex(row) == row_idcs[r]);
 
          /* check whether this row and var fulfill the conditions */
-         SCIP_CALL( isAcceptableRow(scip, sepadata, row, xj, sepadata->varpriorities[j], &currentnunknown, &accepted, sol) );
+         SCIP_CALL( isAcceptableRow(scip, sepadata, row, xj, &currentnunknown, &accepted, sol) );
          if( !accepted )
          {
             SCIPdebugMsg(scip, "rejected row %s for variable %s\n", SCIProwGetName(row), SCIPvarGetName(xj));
@@ -3268,16 +3234,11 @@
 
    SCIP_CALL( storeSuitableRows(scip, sepa, sepadata, prob_rows, rows, &nrows, row_to_pos, allowlocal) );
 
-<<<<<<< HEAD
    if( sepadata->isinitialround || sepadata->onlyinitial )
    {
       SCIPfreeBufferArray(scip, &prob_rows);
       sepadata->isinitialround = FALSE;
    } /* no need to free memory in the other case since SCIPgetLPRowsData does not allocate it */
-=======
-         /* check whether this row and var fulfill the conditions */
-         SCIP_CALL( isAcceptableRow(scip, sepadata, rows[i], var, &accepted) );
->>>>>>> b50800c3
 
    if( nrows == 0 ) /* no suitable rows found, free memory and exit */
    {
@@ -3298,81 +3259,6 @@
 #ifdef SCIP_DEBUG
       printProjLP(scip, projlp, nrows, NULL);
 #endif
-<<<<<<< HEAD
-=======
-
-         /* if all terms are known and it is an equality row, compute equality cuts */
-         buildeqcut = (sepadata->currentnunknown == 0 && iseqrow);
-
-         /* go over all combinations of sides and bounds and compute the respective cuts */
-         for( k = 0; k < 4; ++k )
-         {
-            /* if equality cuts are possible, lhs and rhs cuts are equal so skip rhs */
-            if( buildeqcut && (k % 2 == 1) )
-               continue;
-
-            success = TRUE;
-
-            SCIPdebugMsg(scip, "starting cut generation for row %s, %s and variable %s with its %s %s\n",
-               SCIProwGetName(rows[i]), uselhs[k] ? "lhs" : "rhs", SCIPvarGetName(var),
-               allowlocal ? "local" : "global",
-               uselb[k] ? "lower bound" : "upper bound");
-
-            /* compute the rlt cut */
-            SCIP_CALL( computeRltCuts(scip, sepa, sepadata, &cut, rows[i], NULL, var, &success, uselb[k], uselhs[k],
-               allowlocal, buildeqcut) );
-
-            SCIPdebugMsg(scip, "finished cut generation for row %s, %s and variable %s with its %s %s\n",
-               SCIProwGetName(rows[i]), uselhs[k] ? "lhs" : "rhs", SCIPvarGetName(var),
-               allowlocal ? "local" : "global",
-               uselb[k] ? "lower bound" : "upper bound");
-
-            /* if the cut was created successfully and is violated, it is added to SCIP */
-            if( success )
-            {
-               if( SCIPisFeasLT(scip, SCIPgetRowFeasibility(scip, cut), 0.0) )
-               {
-                  SCIP_Bool infeasible;
-
-                  /* add the row to SCIP; equality cuts are forced to be added to the LP */
-                  SCIP_CALL( SCIPaddRow(scip, cut, buildeqcut, &infeasible) );
-                  ++ncuts;
-
-                  if( infeasible )
-                  {
-                     SCIPdebugMsg(scip, "CUTOFF! At least one of the cuts revealed infeasibility!\n");
-                     *result = SCIP_CUTOFF;
-                  } else
-                  {
-                     SCIPdebugMsg(scip, "SEPARATED: added cut to scip\n");
-                     *result = SCIP_SEPARATED;
-                  }
-               }
-               else
-                  SCIPdebugMsg(scip, "the cut was created successfully, but is not violated\n");
-            } else
-               SCIPdebugMsg(scip, "the generation of the cut failed\n");
-
-            /* release the cut */
-            if( cut != NULL)
-            {
-               SCIP_CALL( SCIPreleaseRow(scip, &cut) );
-            }
-
-            if( (sepadata->maxncuts >= 0 && ncuts >= sepadata->maxncuts) || *result == SCIP_CUTOFF )
-            {
-               SCIPdebugMsg(scip, "exit seperator because we found enough cuts or a cutoff -> skip\n");
-
-               if( sepadata->isinitialround || sepadata->onlyinitial )
-               {
-                  SCIPfreeBufferArray(scip, &rows);
-                  sepadata->isinitialround = FALSE;
-               }
-               return SCIP_OKAY;
-            }
-         }
-      }
->>>>>>> b50800c3
    }
 
    /* separate the cuts */
@@ -3434,13 +3320,6 @@
          "maximal number of variables used to compute rlt cuts (-1: unlimited)",
          &sepadata->maxusedvars, FALSE, DEFAULT_MAXUSEDVARS, -1, INT_MAX, NULL, NULL) );
 
-<<<<<<< HEAD
-   SCIP_CALL( SCIPaddRealParam(scip, "separating/" SEPA_NAME "/maxnonzeroprop",
-         "maximal proportion of known bilinear terms of a variable to non-zeroes of a row that is accepted",
-         &sepadata->maxnonzeroprop, FALSE, DEFAULT_MAXNONZEROPROP, 0.0, 1.0, NULL, NULL) );
-
-=======
->>>>>>> b50800c3
    SCIP_CALL( SCIPaddIntParam(scip,
       "separating/" SEPA_NAME "/maxrounds",
       "maximal number of separation rounds per node (-1: unlimited)",
