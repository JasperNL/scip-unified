/* * * * * * * * * * * * * * * * * * * * * * * * * * * * * * * * * * * * * * */
/*                                                                           */
/*                  This file is part of the program and library             */
/*         SCIP --- Solving Constraint Integer Programs                      */
/*                                                                           */
/*    Copyright (C) 2002-2011 Konrad-Zuse-Zentrum                            */
/*                            fuer Informationstechnik Berlin                */
/*                                                                           */
/*  SCIP is distributed under the terms of the ZIB Academic License.         */
/*                                                                           */
/*  You should have received a copy of the ZIB Academic License              */
/*  along with SCIP; see the file COPYING. If not email to scip@zib.de.      */
/*                                                                           */
/* * * * * * * * * * * * * * * * * * * * * * * * * * * * * * * * * * * * * * */

/**@file   heur_undercover.c
 * @ingroup PRIMALHEURISTICS
 * @brief  undercover primal heuristic for MIQCPs
 *
 * @author Timo Berthold
 * @author Ambros Gleixner
 */

/*---+----1----+----2----+----3----+----4----+----5----+----6----+----7----+----8----+----9----+----0----+----1----+----2*/

#include <assert.h>
#include <string.h>

#include "scip/scip.h"
#include "scip/scipdefplugins.h"
#include "scip/heur_undercover.h"

#define HEUR_NAME               "undercover"
#define HEUR_DESC               "solves a sub-CIP determined by a set covering approach"
#define HEUR_DISPCHAR           'U'
#define HEUR_PRIORITY           -1110000
#define HEUR_FREQ               0
#define HEUR_FREQOFS            0
#define HEUR_MAXDEPTH           -1
#define HEUR_TIMING             SCIP_HEURTIMING_AFTERNODE
#define HEUR_USESSUBSCIP        TRUE         /**< does the heuristic use a secondary SCIP instance? */

#define DEFAULT_FIXINGALTS      "li"         /**< sequence of fixing values used: 'l'p relaxation, 'n'lp relaxation, 'i'ncumbent solution */
#define DEFAULT_MAXNODES        (SCIP_Longint)500/**< maximum number of nodes to regard in the subproblem */
#define DEFAULT_MINNODES        (SCIP_Longint)500/**< minimum number of nodes to regard in the subproblem */
#define DEFAULT_NODESOFS        (SCIP_Longint)500/**< number of nodes added to the contingent of the total nodes */
#define DEFAULT_CONFLICTWEIGHT  1000.0       /**< weight for conflict score in fixing order */
#define DEFAULT_CUTOFFWEIGHT    1.0          /**< weight for cutoff score in fixing order */
#define DEFAULT_INFERENCEWEIGHT 1.0          /**< weight for inference score in foxing order */
#define DEFAULT_MAXCOVERSIZE    1.0          /**< maximum coversize (as fraction of total number of variables) */
#define DEFAULT_MINIMPROVE      0.0          /**< factor by which heuristic should at least improve the incumbent */
#define DEFAULT_NODESQUOT       0.1          /**< subproblem nodes in relation to nodes of the original problem */
#define DEFAULT_RECOVERDIV      0.9          /**< fraction of covering variables in the last cover which need to change their value when recovering */
#define DEFAULT_BEFORECUTS      TRUE         /**< should undercover called at root node before cut separation? */
#define DEFAULT_FIXINTFIRST     FALSE        /**< should integer variables in the cover be fixed first? */
#define DEFAULT_LOCKSROUNDING   TRUE         /**< shall LP values for integer vars be rounded according to locks? */
#define DEFAULT_ONLYCONVEXIFY   FALSE        /**< should we only fix/dom.red. variables creating nonconvexity? */
#define DEFAULT_POSTNLP         TRUE         /**< should the nlp heuristic be called to polish a feasible solution? */
#define DEFAULT_MAXBACKTRACKS   6            /**< maximum number of backtracks */
#define DEFAULT_MAXRECOVERS     1            /**< maximum number of recoverings */
#define DEFAULT_MAXREORDERS     1            /**< maximum number of reorderings of the fixing order */
#define DEFAULT_COVERINGOBJ     'u'          /**< objective function of the covering problem */
#define DEFAULT_COPYCUTS        TRUE         /**< should all active cuts from the cutpool of the original scip be copied
                                              *   to constraints of the subscip
                                              */

#define COVERINGOBJS            "cdlmtu"     /**< list of objective functions of the covering problem */
#define MAXNLPFAILS             1            /**< maximum number of fails after which we give up solving the nlp relaxation */
#define MAXPOSTNLPFAILS         1            /**< maximum number of fails after which we give up calling nlp local search */
#define MINTIMELEFT             1.0          /**< don't start expensive parts of the heuristics if less than this amount of time left */
#define SUBMIPSETUPCOSTS        200          /**< number of nodes equivalent for the costs for setting up the sub-CIP */


/*
 * Data structures
 */

/** primal heuristic data */
struct SCIP_HeurData
{
   SCIP_CONSHDLR**       nlconshdlrs;        /**< array of nonlinear constraint handlers */
   SCIP_HEUR*            nlpheur;            /**< pointer to nlp local search heuristics */
   char*                 fixingalts;         /**< sequence of fixing values used: 'l'p relaxation, 'n'lp relaxation, 'i'ncumbent solution */
   SCIP_Longint          maxnodes;           /**< maximum number of nodes to regard in the subproblem */
   SCIP_Longint          minnodes;           /**< minimum number of nodes to regard in the subproblem */
   SCIP_Longint          nodesofs;           /**< number of nodes added to the contingent of the total nodes */
   SCIP_Longint          nusednodes;         /**< nodes already used by heuristic in earlier calls */
   SCIP_Real             conflictweight;     /**< weight for conflict score in fixing order */
   SCIP_Real             cutoffweight;       /**< weight for cutoff score in fixing order */
   SCIP_Real             inferenceweight;    /**< weight for inference score in foxing order */
   SCIP_Real             maxcoversize;       /**< maximum coversize (as fraction of total number of variables) */
   SCIP_Real             minimprove;         /**< factor by which heuristic should at least improve the incumbent */
   SCIP_Real             nodesquot;          /**< subproblem nodes in relation to nodes of the original problem */
   SCIP_Real             recoverdiv;         /**< fraction of covering variables in the last cover which need to change their value when recovering */
   SCIP_Bool             beforecuts;         /**< should undercover be called at root node before cut separation? */
   SCIP_Bool             fixintfirst;        /**< should integer variables in the cover be fixed first? */
   SCIP_Bool             globalbounds;       /**< should global bounds on variables be used instead of local bounds at focus node? */
   SCIP_Bool             locksrounding;      /**< shall LP values for integer vars be rounded according to locks? */
   SCIP_Bool             nlpsolved;          /**< has current nlp relaxation already been solved successfully? */
   SCIP_Bool             nlpfailed;          /**< has solving the nlp relaxation failed? */
   SCIP_Bool             onlyconvexify;      /**< should we only fix/dom.red. variables creating nonconvexity? */
   SCIP_Bool             postnlp;            /**< should the nlp heuristic be called to polish a feasible solution? */
   int                   maxbacktracks;      /**< maximum number of backtracks */
   int                   maxrecovers;        /**< maximum number of recoverings */
   int                   maxreorders;        /**< maximum number of reorderings of the fixing order */
   int                   nnlpfails;          /**< number of fails when solving the nlp relaxation after last success */
   int                   npostnlpfails;      /**< number of fails of the nlp local search after last success */
   int                   nnlconshdlrs;       /**< number of nonlinear constraint handlers */
   char                  coveringobj;        /**< objective function of the covering problem */
   SCIP_Bool             copycuts;           /**< should all active cuts from cutpool be copied to constraints in
                                              *   subproblem?
                                              */
};


/*
 * Local methods
 */


/** determines, whether a variable is fixed to the given value */
static
SCIP_Bool varIsFixed(
   SCIP*                 scip,               /**< SCIP data structure */
   SCIP_VAR*             var,                /**< variable to check */
   SCIP_Real             val,                /**< value to check */
   SCIP_Bool             global              /**< should global bounds be used? */
   )
{
   SCIP_Bool isfixed;

   if( global )
      isfixed = SCIPisFeasEQ(scip, val, SCIPvarGetLbGlobal(var)) && SCIPisFeasEQ(scip, val, SCIPvarGetUbGlobal(var));
   else
      isfixed = SCIPisFeasEQ(scip, val, SCIPvarGetLbLocal(var)) && SCIPisFeasEQ(scip, val, SCIPvarGetUbLocal(var));

   return isfixed;
}


/** determines, whether a term is already constant, because the variable is fixed or the coefficient is zero */
static
SCIP_Bool termIsConstant(
   SCIP*                 scip,               /**< SCIP data structure */
   SCIP_VAR*             var,                /**< variable to check */
   SCIP_Real             coeff,              /**< coefficient to check */
   SCIP_Bool             global              /**< should global bounds be used? */
   )
{
   /* if the variable has zero coefficient in the original problem, the term is linear */
   if( SCIPisZero(scip, coeff) )
      return TRUE;

   /* if the variable is fixed in the original problem, the term is linear */
   if( global )
      return SCIPisFeasEQ(scip, SCIPvarGetLbGlobal(var), SCIPvarGetUbGlobal(var));
   else
      return SCIPisFeasEQ(scip, SCIPvarGetLbLocal(var), SCIPvarGetUbLocal(var));

}


/** determines, whether a term is convex */
static
SCIP_Bool termIsConvex(
   SCIP*                 scip,               /**< SCIP data structure */
   SCIP_Real             lhs,                /**< left hand side of the constraint */
   SCIP_Real             rhs,                /**< right hand side of the constraint */
   SCIP_Bool             sign                /**< signature of the term */
   )
{
   return sign ? SCIPisInfinity(scip, -lhs) : SCIPisInfinity(scip, rhs);
}


/** increases counters */
static
void  incCounters(
   int*                  termcounter,        /**< array to count in how many nonlinear terms a variable appears */
   int*                  conscounter,        /**< array to count in how many constraints a variable appears */
   SCIP_Bool*            consmarker,         /**< was this variable already counted for this constraint? */
   int                   idx                 /**< problem index of the variable */
   )
{
   termcounter[idx]++;
   if( !consmarker[idx] )
   {
      conscounter[idx]++;
      consmarker[idx] = TRUE;
   }
   return;
}


/** update time limit */
static
SCIP_RETCODE updateTimelimit(
   SCIP*                 scip,               /**< SCIP data structure */
   SCIP_CLOCK*           clck,               /**< clock timer */
   SCIP_Real*            timelimit           /**< time limit */
   )
{
   *timelimit -= SCIPgetClockTime(scip, clck);
   SCIP_CALL( SCIPresetClock(scip, clck) );
   SCIP_CALL( SCIPstartClock(scip, clck) );

   return SCIP_OKAY;
}


/** analyzes a nonlinear row and adds constraints and fixings to the covering problem */
static
SCIP_RETCODE processNlRow(
   SCIP*                 scip,               /**< original SCIP data structure */
   SCIP_NLROW*           nlrow,              /**< nonlinear row representation of a nonlinear constraint */
   SCIP*                 coveringscip,       /**< SCIP data structure for the covering problem */
   int                   nvars,              /**< number of variables */
   SCIP_VAR**            coveringvars,       /**< array to store the covering problem's variables */
   int*                  termcounter,        /**< counter array for number of nonlinear nonzeros per variable */
   int*                  conscounter,        /**< counter array for number of nonlinear constraints per variable */
   SCIP_Bool*            consmarker,         /**< marker array if constraint has been counted in conscounter */
   SCIP_Bool             globalbounds,       /**< should global bounds on variables be used instead of local bounds at focus node? */
   SCIP_Bool             onlyconvexify,      /**< should we only fix/dom.red. variables creating nonconvexity? */
   SCIP_Bool*            success             /**< pointer to store whether the problem was created successfully */
   )
{
   SCIP_EXPRTREE* exprtree;
   SCIP_Bool infeas;
   SCIP_Bool fixed;
   int t;
   char name[SCIP_MAXSTRLEN];

   assert(scip != NULL);
   assert(nlrow != NULL);
   assert(coveringscip != NULL);
   assert(nvars >= 1);
   assert(coveringvars != NULL);
   assert(termcounter != NULL);
   assert(conscounter != NULL);
   assert(consmarker != NULL);
   assert(success != NULL);

   *success = FALSE;
   BMSclearMemoryArray(consmarker, nvars);

   /* go through expression tree */
   exprtree = SCIPnlrowGetExprtree(nlrow);
   if( exprtree != NULL )
   {
      SCIP_VAR** exprtreevars;
      int nexprtreevars;
      int probidx;

      /* get variables in expression tree */
      nexprtreevars = SCIPexprtreeGetNVars(exprtree);
      exprtreevars = SCIPexprtreeGetVars(exprtree);

      /* currently, we fix all variables contained in the expression tree; this is possibly unnecessarily restrictive,
       * but ensures a linear resp. convex subproblem */
      if( exprtreevars != NULL )
      {
         int i;

         for( i = nexprtreevars-1; i >= 0; i-- )
         {
            assert(exprtreevars[i] != NULL);

            /* if constraints with inactive variables are present, we will have difficulties creating the sub-CIP later */
            probidx = SCIPvarGetProbindex(exprtreevars[i]);
            if( probidx == -1 )
            {
               SCIPdebugMessage("inactive variables detected in nonlinear row <%s>\n", SCIPnlrowGetName(nlrow));
               return SCIP_OKAY;
            }

            /* term is constant, nothing to do */
            if( termIsConstant(scip, exprtreevars[i], 1.0, globalbounds) )
               continue;

            /* otherwise fix variable */
            SCIP_CALL( SCIPfixVar(coveringscip, coveringvars[probidx], 1.0, &infeas, &fixed) );
            assert(!infeas);
            assert(fixed);

            /* update counters */
            incCounters(termcounter, conscounter, consmarker, probidx);

            SCIPdebugMessage("fixing var <%s> in covering problem to 1\n", SCIPvarGetName(coveringvars[probidx]));
         }
      }
   }

   /* go through all quadratic terms */
   for( t = SCIPnlrowGetNQuadElems(nlrow)-1; t >= 0; t-- )
   {
      SCIP_QUADELEM* quadelem;
      SCIP_VAR* bilinvar1;
      SCIP_VAR* bilinvar2;
      int probidx1;
      int probidx2;

      /* get quadratic term */
      quadelem = &SCIPnlrowGetQuadElems(nlrow)[t];

      /* get involved variables */
      bilinvar1 = SCIPnlrowGetQuadVars(nlrow)[quadelem->idx1];
      bilinvar2 = SCIPnlrowGetQuadVars(nlrow)[quadelem->idx2];
      assert(bilinvar1 != NULL);
      assert(bilinvar2 != NULL);

      /* if constraints with inactive variables are present, we will have difficulties creating the sub-CIP later */
      probidx1 = SCIPvarGetProbindex(bilinvar1);
      probidx2 = SCIPvarGetProbindex(bilinvar2);
      if( probidx1 == -1 || probidx2 == -1 )
      {
         SCIPdebugMessage("inactive variables detected in nonlinear row <%s>\n", SCIPnlrowGetName(nlrow));
         return SCIP_OKAY;
      }

      /* we have a square term */
      if( bilinvar1 == bilinvar2 )
      {
         /* term is constant, nothing to do */
         if( termIsConstant(scip, bilinvar1, quadelem->coef, globalbounds) )
            continue;

         /* if we only convexify and term is convex considering the bounds of the nlrow, nothing to do */
         if( onlyconvexify && termIsConvex(scip, SCIPnlrowGetLhs(nlrow), SCIPnlrowGetRhs(nlrow), quadelem->coef >= 0) )
            continue;

         /* otherwise variable has to be in the cover */
         SCIP_CALL( SCIPfixVar(coveringscip, coveringvars[probidx1], 1.0, &infeas, &fixed) );
         assert(!infeas);
         assert(fixed);

         /* update counters */
         incCounters(termcounter, conscounter, consmarker, probidx1);

         SCIPdebugMessage("fixing var <%s> in covering problem to 1\n", SCIPvarGetName(coveringvars[probidx1]));
      }
      /* we have a bilinear term */
      else
      {
         SCIP_CONS* coveringcons;
         SCIP_VAR* coveringconsvars[2];

         /* if the term is linear because one of the variables is fixed or the coefficient is zero, nothing to do */
         if( termIsConstant(scip, bilinvar1, quadelem->coef, globalbounds)
            || termIsConstant(scip, bilinvar2, quadelem->coef, globalbounds) )
            continue;

         /* create covering constraint */
         (void) SCIPsnprintf(name, SCIP_MAXSTRLEN, "%s_covering%d", SCIPnlrowGetName(nlrow), t);
         coveringconsvars[0] = coveringvars[probidx1];
         coveringconsvars[1] = coveringvars[probidx2];
         SCIP_CALL( SCIPcreateConsSetcover(coveringscip, &coveringcons, name, 2, coveringconsvars,
               TRUE, TRUE, TRUE, TRUE, TRUE, FALSE, FALSE, FALSE, FALSE, FALSE ) );

         if( coveringcons == NULL )
         {
            SCIPdebugMessage("failed to create set covering constraint <%s>\n", name);
            return SCIP_OKAY;
         }

         /* add and release covering constraint */
         SCIP_CALL( SCIPaddCons(coveringscip, coveringcons) );
         SCIP_CALL( SCIPreleaseCons(coveringscip, &coveringcons) );

         /* update counters for both variables */
         incCounters(termcounter, conscounter, consmarker, probidx1);
         incCounters(termcounter, conscounter, consmarker, probidx2);
      }
   }

   *success = TRUE;

   return SCIP_OKAY;
}


/** creates the covering problem to determine a number of variables to be fixed */
static
SCIP_RETCODE createCoveringProblem(
   SCIP*                 scip,               /**< original SCIP data structure */
   SCIP*                 coveringscip,       /**< SCIP data structure for the covering problem */
   SCIP_VAR**            coveringvars,       /**< array to store the covering problem's variables */
   SCIP_Bool             globalbounds,       /**< should global bounds on variables be used instead of local bounds at focus node? */
   SCIP_Bool             onlyconvexify,      /**< should we only fix/dom.red. variables creating nonconvexity? */
   char                  coveringobj,        /**< objective function of the covering problem */
   SCIP_Bool*            success             /**< pointer to store whether the problem was created successfully */
   )
{
   SCIP_VAR** vars;
   SCIP_CONSHDLR* conshdlr;
   SCIP_HASHMAP* nlrowmap;
   SCIP_Bool* consmarker;
   int* conscounter;
   int* termcounter;

   int nlocksup;
   int nlocksdown;
   int nvars;
   int i;
   int probindex;
   char name[SCIP_MAXSTRLEN];

   assert(scip != NULL);
   assert(coveringscip != NULL);
   assert(coveringvars != NULL);
   assert(success != NULL);

   *success = FALSE;

   /* get required data of the original problem */
   SCIP_CALL( SCIPgetVarsData(scip, &vars, &nvars, NULL, NULL, NULL, NULL) );

   /* create problem data structure */
   (void) SCIPsnprintf(name, SCIP_MAXSTRLEN, "%s_covering", SCIPgetProbName(scip));
   SCIP_CALL( SCIPcreateProb(coveringscip, name, NULL, NULL, NULL, NULL, NULL, NULL, NULL) );

   /* allocate and initialize to zero counter arrays for weighted objectives */
   SCIP_CALL( SCIPallocBufferArray(scip, &consmarker, nvars) );
   SCIP_CALL( SCIPallocBufferArray(scip, &conscounter, nvars) );
   SCIP_CALL( SCIPallocBufferArray(scip, &termcounter, nvars) );
   BMSclearMemoryArray(conscounter, nvars);
   BMSclearMemoryArray(termcounter, nvars);

   /* create covering variable for each variable in the original problem (fix it or not?) in the same order as in the
      original problem */
   for( i = 0; i < nvars; i++ )
   {
      (void) SCIPsnprintf(name, SCIP_MAXSTRLEN, "%s_covering", SCIPvarGetName(vars[i]));
      SCIP_CALL( SCIPcreateVar(coveringscip, &coveringvars[i], name, 0.0, 1.0, 1.0, SCIP_VARTYPE_BINARY,
            TRUE, FALSE, NULL, NULL, NULL, NULL, NULL) );
      assert(coveringvars[i] != NULL);
      SCIP_CALL( SCIPaddVar(coveringscip, coveringvars[i]) );
   }

   /* first, go through some special constraint handlers which we do not want to treat by looking at their nlrow
    * representation; we store these in a hash map and afterwards process all nlrows which are not found in the hash map */
   nlrowmap = NULL;
   if( SCIPisNLPConstructed(scip) )
   {
      int nnlprows;

      nnlprows = SCIPgetNNLPNlRows(scip);
      if( nnlprows > 0 )
      {
         int mapsize;

         /* calculate size of hash map */
         conshdlr = SCIPfindConshdlr(scip, "and");
         mapsize = SCIPconshdlrGetNConss(conshdlr);
         conshdlr = SCIPfindConshdlr(scip, "quadratic");
         mapsize += SCIPconshdlrGetNConss(conshdlr);
         conshdlr = SCIPfindConshdlr(scip, "soc");
         mapsize += SCIPconshdlrGetNConss(conshdlr);
         mapsize = MAX(mapsize, nnlprows);
         mapsize = SCIPcalcHashtableSize(2*mapsize);
         assert(mapsize > 0);

         /* create hash map */
         SCIP_CALL( SCIPhashmapCreate(&nlrowmap, SCIPblkmem(scip), mapsize) );
         assert(nlrowmap != NULL);
      }
   }

   /* go through all "and" constraints in the original problem */
   conshdlr = SCIPfindConshdlr(scip, "and");
   if( conshdlr != NULL )
   {
      int c;

      for( c = SCIPconshdlrGetNConss(conshdlr)-1; c >= 0; c-- )
      {
         SCIP_CONS* andcons;
         SCIP_CONS* coveringcons;
         SCIP_VAR** andvars;
         SCIP_VAR** coveringconsvars;
         SCIP_Real* coveringconsvals;
         SCIP_Bool negated;

         int ntofix;
         int v;

         /* get original constraint and variables */
         andcons = SCIPconshdlrGetConss(conshdlr)[c];
         assert(andcons != NULL);
         andvars = SCIPgetVarsAnd(scip, andcons);
         assert(andvars != NULL);

         /* "and" constraints are not passed to the nlp, hence nothing to store in the hash map */

         /* allocate memory for covering constraint */
         SCIP_CALL( SCIPallocBufferArray(coveringscip, &coveringconsvars, SCIPgetNVarsAnd(scip, andcons)+1) );
         SCIP_CALL( SCIPallocBufferArray(coveringscip, &coveringconsvals, SCIPgetNVarsAnd(scip, andcons)+1) );

         /* collect unfixed variables */
         BMSclearMemoryArray(consmarker, nvars);
         ntofix = 0;
         for( v = SCIPgetNVarsAnd(scip, andcons)-1; v >= 0; v-- )
         {
            assert(andvars[v] != NULL);
            negated = FALSE;

            /* if variable is fixed to 0, entire constraint can be linearized */
            if( varIsFixed(scip, andvars[v], 0.0, globalbounds) )
            {
               ntofix = 0;
               break;
            }

            /* if variable is fixed, nothing to do */
            if( termIsConstant(scip, andvars[v], 1.0, globalbounds) )
            {
               continue;
            }

            /* if constraints with inactive variables are present, we will have difficulties creating the sub-CIP later */
            probindex = SCIPvarGetProbindex(andvars[v]);
            if( probindex == -1 )
            {
#if 1
               SCIP_VAR* repvar;

               /* get binary representative of variable */
               SCIP_CALL( SCIPgetBinvarRepresentative(scip, SCIPgetResultantAnd(scip, andcons), &repvar, &negated) );
               assert(repvar != NULL);

               if( SCIPvarGetStatus(repvar) == SCIP_VARSTATUS_MULTAGGR )
               {
                  SCIPdebugMessage("strange: multiaggregated variable found <%s>\n", SCIPvarGetName(SCIPgetResultantAnd(scip, andcons)));
                  SCIPdebugMessage("inactive variables detected in constraint <%s>\n", SCIPconsGetName(andcons));
                  SCIPfreeBufferArray(coveringscip, &coveringconsvals);
                  SCIPfreeBufferArray(coveringscip, &coveringconsvars);
                  goto TERMINATE;
               }
            
               /* check for multiaggregation */
               if( SCIPvarIsNegated(repvar) )
               {
                  probindex = SCIPvarGetProbindex(SCIPvarGetNegationVar(repvar));
                  negated = TRUE;
               }
               else
               {
                  assert(SCIPvarIsActive(repvar));
                  probindex = SCIPvarGetProbindex(repvar);
                  negated = FALSE;
               }
#else
               SCIPdebugMessage("inactive variables detected in constraint <%s>\n", SCIPconsGetName(andcons));
               SCIPfreeBufferArray(coveringscip, &coveringconsvals);
               SCIPfreeBufferArray(coveringscip, &coveringconsvars);
               goto TERMINATE;
#endif
            }

            /* add covering variable for unfixed original variable */
            if( negated )
            {
               SCIP_CALL( SCIPgetNegatedVar(coveringscip, coveringvars[probindex], &coveringconsvars[ntofix]) );
            }
            else
               coveringconsvars[ntofix] = coveringvars[probindex];
            coveringconsvals[ntofix] = 1.0;
            ntofix++;
         }
         negated = FALSE;

         /* if constraints with inactive variables are present, we will have difficulties creating the sub-CIP later */
         probindex = SCIPvarGetProbindex(SCIPgetResultantAnd(scip, andcons));
         if( probindex == -1 )
         {
#if 1
            SCIP_VAR* repvar;

            /* get binary representative of variable */
            SCIP_CALL( SCIPgetBinvarRepresentative(scip, SCIPgetResultantAnd(scip, andcons), &repvar, &negated) );
            assert(repvar != NULL);

            if( SCIPvarGetStatus(repvar) == SCIP_VARSTATUS_MULTAGGR )
            {
               SCIPdebugMessage("strange: multiaggregated variable found <%s>\n", SCIPvarGetName(SCIPgetResultantAnd(scip, andcons)));
               SCIPdebugMessage("inactive variables detected in constraint <%s>\n", SCIPconsGetName(andcons));
               SCIPfreeBufferArray(coveringscip, &coveringconsvals);
               SCIPfreeBufferArray(coveringscip, &coveringconsvars);
               goto TERMINATE;
            }
            else if( SCIPvarGetStatus(repvar) == SCIP_VARSTATUS_FIXED )
            {
               /* free memory for covering constraint */
               SCIPfreeBufferArray(coveringscip, &coveringconsvals);
               SCIPfreeBufferArray(coveringscip, &coveringconsvars);

               continue;
            }

            /* check for multiaggregation */
            if( SCIPvarIsNegated(repvar) )
            {
               probindex = SCIPvarGetProbindex(SCIPvarGetNegationVar(repvar));
               negated = TRUE;
            }
            else
            {
               assert(SCIPvarIsActive(repvar));
               probindex = SCIPvarGetProbindex(repvar);
               negated = FALSE;
            }
#else
            SCIP_CALL( SCIPprintVar(scip, SCIPgetResultantAnd(scip, andcons), NULL) );
            SCIPdebugMessage("inactive variables detected in constraint <%s>\n", SCIPconsGetName(andcons));
            SCIPfreeBufferArray(coveringscip, &coveringconsvals);
            SCIPfreeBufferArray(coveringscip, &coveringconsvars);
            goto TERMINATE;
#endif
         }

#if 1
         /* if less than 2 variables are unfixed or the resultant variable is fixed, the entire constraint can be linearized anyway */
         if( ntofix >= 2 && !termIsConstant(scip, (negated ? SCIPvarGetNegatedVar(vars[probindex]) : vars[probindex]), 1.0, globalbounds) )
#else
         /* if less than 2 variables are unfixed or the resultant variable is fixed, the entire constraint can be linearized anyway */
         if( ntofix >= 2 && !termIsConstant(scip, vars[probindex], 1.0, globalbounds) )
#endif
         {
            assert(ntofix <= SCIPgetNVarsAnd(scip, andcons));

            /* add covering variable for unfixed resultant */
            if( negated )
            {
               SCIP_CALL( SCIPgetNegatedVar(coveringscip, coveringvars[probindex], &coveringconsvars[ntofix]) );
            }
            else
               coveringconsvars[ntofix] = coveringvars[probindex];
            coveringconsvals[ntofix] = (SCIP_Real)(ntofix - 1);
            ntofix++;

            /* create covering constraint */
            (void) SCIPsnprintf(name, SCIP_MAXSTRLEN, "%s_covering", SCIPconsGetName(andcons));
            SCIP_CALL( SCIPcreateConsLinear(coveringscip, &coveringcons, name, ntofix, coveringconsvars, coveringconsvals,
                  (SCIP_Real)(ntofix - 2), SCIPinfinity(coveringscip),
                  TRUE, TRUE, TRUE, TRUE, TRUE, FALSE, FALSE, FALSE, FALSE, FALSE ) );

            if( coveringcons == NULL )
            {
               SCIPdebugMessage("failed to create linear constraint <%s>\n", name);
               SCIPfreeBufferArray(coveringscip, &coveringconsvals);
               SCIPfreeBufferArray(coveringscip, &coveringconsvars);
               goto TERMINATE;
            }

            /* add and release covering constraint */
            SCIP_CALL( SCIPaddCons(coveringscip, coveringcons) );
            SCIP_CALL( SCIPreleaseCons(coveringscip, &coveringcons) );

            /* update counters */
            for( v = ntofix-1; v >= 0; v-- )
#if 1
               if( SCIPvarIsNegated(coveringconsvars[v]) )
                  incCounters(termcounter, conscounter, consmarker, SCIPvarGetProbindex(SCIPvarGetNegationVar(coveringconsvars[v])));
               else
                  incCounters(termcounter, conscounter, consmarker, SCIPvarGetProbindex(coveringconsvars[v]));
#else
               incCounters(termcounter, conscounter, consmarker, SCIPvarGetProbindex(coveringconsvars[v]));
#endif
         }

         /* free memory for covering constraint */
         SCIPfreeBufferArray(coveringscip, &coveringconsvals);
         SCIPfreeBufferArray(coveringscip, &coveringconsvars);
      }
   }

   /* go through all "quadratic" constraints in the original problem */
   conshdlr = SCIPfindConshdlr(scip, "quadratic");
   if( conshdlr != NULL )
   {
      int c;

      for( c = SCIPconshdlrGetNConss(conshdlr)-1; c >= 0; c-- )
      {
         SCIP_CONS* quadcons;
         SCIP_NLROW* nlrow;

         /* get original constraint */
         quadcons = SCIPconshdlrGetConss(conshdlr)[c];
         assert(quadcons != NULL);

         /* get nlrow representation and store it in hash map */
         SCIP_CALL( SCIPgetNlRowQuadratic(scip, quadcons, &nlrow) );
         assert(nlrow != NULL);
         if( nlrowmap != NULL )
         {
            assert(!SCIPhashmapExists(nlrowmap, nlrow));
            SCIP_CALL( SCIPhashmapInsert(nlrowmap, nlrow, quadcons) );
         }

         /* if we only want to convexify and curvature and bounds prove already convexity, nothing to do */
         if( onlyconvexify
            && ((SCIPisInfinity(scip, -SCIPgetLhsQuadratic(scip, quadcons)) && SCIPisConvexQuadratic(scip, quadcons))
               || (SCIPisInfinity(scip, SCIPgetRhsQuadratic(scip, quadcons)) && SCIPisConcaveQuadratic(scip, quadcons))) )
            continue;

         /* process nlrow */
         *success = FALSE;
         SCIP_CALL( processNlRow(scip, nlrow, coveringscip, nvars, coveringvars, termcounter, conscounter, consmarker,
               globalbounds, onlyconvexify, success) );

         if( *success == FALSE )
            goto TERMINATE;
      }

      *success = FALSE;
   }

   /* go through all "soc" constraints in the original problem */
   conshdlr = SCIPfindConshdlr(scip, "soc");
   if( conshdlr != NULL && !onlyconvexify )
   {
      int c;

      for( c = SCIPconshdlrGetNConss(conshdlr)-1; c >= 0; c-- )
      {
         SCIP_CONS* soccons;
         SCIP_CONS* coveringcons;
         SCIP_VAR** soclhsvars;
         SCIP_VAR* socrhsvar;
         SCIP_VAR** coveringconsvars;
         SCIP_NLROW* nlrow;

         int ntofix;
         int v;

         /* get original constraints and variables */
         soccons = SCIPconshdlrGetConss(conshdlr)[c];
         assert(soccons != NULL);
         socrhsvar = SCIPgetRhsVarSOC(scip, soccons);
         assert(socrhsvar != NULL);
         soclhsvars = SCIPgetLhsVarsSOC(scip, soccons);
         assert(soclhsvars != NULL);

         /* get nlrow representation and store it in hash map */
         SCIP_CALL( SCIPgetNlRowSOC(scip, soccons, &nlrow) );
         assert(nlrow != NULL);
         if( nlrowmap != NULL )
         {
            assert(!SCIPhashmapExists(nlrowmap, nlrow));
            SCIP_CALL( SCIPhashmapInsert(nlrowmap, nlrow, soccons) );
         }

         /* allocate memory for covering constraint */
         SCIP_CALL( SCIPallocBufferArray(coveringscip, &coveringconsvars, SCIPgetNLhsVarsSOC(scip, soccons)+1) );

         /* collect unfixed variables */
         BMSclearMemoryArray(consmarker, nvars);
         ntofix = 0;

         /* if constraints with inactive variables are present, we will have difficulties creating the sub-CIP later */
         probindex = SCIPvarGetProbindex(socrhsvar);
         if( probindex == -1 )
         {
            SCIPdebugMessage("inactive variables detected in constraint <%s>\n", SCIPconsGetName(soccons));
            SCIPfreeBufferArray(coveringscip, &coveringconsvars);
            goto TERMINATE;
         }

         /* add covering variable for unfixed rhs variable */
         if( !termIsConstant(scip, socrhsvar, SCIPgetRhsCoefSOC(scip, soccons), globalbounds) )
         {
            SCIP_CALL( SCIPgetNegatedVar(coveringscip, coveringvars[probindex], &coveringconsvars[ntofix]) );
            ntofix++;
         }

         /* go through lhs variables */
         for( v = SCIPgetNLhsVarsSOC(scip, soccons)-1; v >= 0; v-- )
         {
            assert(soclhsvars[v] != NULL);

            /* if constraints with inactive variables are present, we will have difficulties creating the sub-CIP later */
            probindex = SCIPvarGetProbindex(soclhsvars[v]);
            if( probindex == -1 )
            {
               SCIPdebugMessage("inactive variables detected in constraint <%s>\n", SCIPconsGetName(soccons));
               SCIPfreeBufferArray(coveringscip, &coveringconsvars);
               goto TERMINATE;
            }

            /* add covering variable for unfixed lhs variable */
            if( !termIsConstant(scip, soclhsvars[v], SCIPgetLhsCoefsSOC(scip, soccons)[v], globalbounds) )
            {
               SCIP_CALL( SCIPgetNegatedVar(coveringscip, coveringvars[probindex], &coveringconsvars[ntofix]) );
               ntofix++;
            }
         }

         if( ntofix >= 2 )
         {
            /* create covering constraint */
            (void) SCIPsnprintf(name, SCIP_MAXSTRLEN, "%s_covering", SCIPconsGetName(soccons));
            SCIP_CALL( SCIPcreateConsSetpack(coveringscip, &coveringcons, name, ntofix, coveringconsvars,
                  TRUE, TRUE, TRUE, TRUE, TRUE, FALSE, FALSE, FALSE, FALSE, FALSE ) );

            if( coveringcons == NULL )
            {
               SCIPdebugMessage("failed to create set packing constraint <%s>\n", name);
               SCIPfreeBufferArray(coveringscip, &coveringconsvars);
               goto TERMINATE;
            }

            /* add and release covering constraint */
            SCIP_CALL( SCIPaddCons(coveringscip, coveringcons) );
            SCIP_CALL( SCIPreleaseCons(coveringscip, &coveringcons) );

            /* update counters */
            for( v = ntofix-1; v >= 0; v-- )
               incCounters(termcounter, conscounter, consmarker, SCIPvarGetProbindex(SCIPvarGetNegatedVar(coveringconsvars[v])));
         }

         /* free memory for covering constraint */
         SCIPfreeBufferArray(coveringscip, &coveringconsvars);
      }
   }

   /* go through all yet unprocessed nlrows */
   if( nlrowmap != NULL )
   {
      SCIP_NLROW** nlrows;
      int nnlrows;

      assert(SCIPisNLPConstructed(scip));

      /* get nlrows */
      nnlrows = SCIPgetNNLPNlRows(scip);
      nlrows = SCIPgetNLPNlRows(scip);

      for( i = nnlrows-1; i >= 0; i-- )
      {
         assert(nlrows[i] != NULL);

         /* nlrow or corresponding constraint already processed */
         if( SCIPhashmapExists(nlrowmap, nlrows[i]) )
            continue;

         /* process nlrow */
         *success = FALSE;
         SCIP_CALL( processNlRow(scip, nlrows[i], coveringscip, nvars, coveringvars, termcounter, conscounter, consmarker,
               globalbounds, onlyconvexify, success) );

         if( *success == FALSE )
            goto TERMINATE;
      }
   }

   /* set objective function of covering problem */
   switch( coveringobj )
   {
   case 'c': /* number of influenced nonlinear constraints */
      for( i = nvars-1; i >= 0; i-- )
      {
         SCIP_CALL( SCIPchgVarObj(coveringscip, coveringvars[i], (SCIP_Real) conscounter[i]) );
      }
      break;
   case 'd': /* domain size */
      for( i = nvars-1; i >= 0; i-- )
      {
         SCIP_CALL( SCIPchgVarObj(coveringscip, coveringvars[i],
               (globalbounds ? SCIPvarGetUbGlobal(vars[i]) - SCIPvarGetLbGlobal(vars[i]) : SCIPvarGetUbLocal(vars[i]) - SCIPvarGetLbLocal(vars[i]))) );
      }
      break;
   case 'l': /* number of locks */
      for( i = nvars-1; i >= 0; i-- )
      {
         nlocksup = SCIPvarGetNLocksUp(vars[i]);
         nlocksdown = SCIPvarGetNLocksDown(vars[i]);
         SCIP_CALL( SCIPchgVarObj(coveringscip, coveringvars[i], (SCIP_Real) (nlocksup+nlocksdown+1)) );
      }
      break;
   case 'm': /* min(up locks, down locks)+1 */
      for( i = nvars-1; i >= 0; i-- )
      {
         nlocksup = SCIPvarGetNLocksUp(vars[i]);
         nlocksdown = SCIPvarGetNLocksDown(vars[i]);
         SCIP_CALL( SCIPchgVarObj(coveringscip, coveringvars[i], (SCIP_Real) (MIN(nlocksup, nlocksdown)+1)) );
      }
      break;
   case 't': /* number of influenced nonlinear terms */
      for( i = nvars-1; i >= 0; i-- )
      {
         SCIP_CALL( SCIPchgVarObj(coveringscip, coveringvars[i], (SCIP_Real) termcounter[i]) );
      }
      break;
   case 'u': /* unit penalties */
      for( i = nvars-1; i >= 0; i-- )
      {
         SCIP_CALL( SCIPchgVarObj(coveringscip, coveringvars[i], 1.0) );
      }
      break;
   default:
      SCIPerrorMessage("invalid choice <%c> for covering objective\n", coveringobj);
      goto TERMINATE;
   }

   /* covering problem successfully set up */
   *success = TRUE;

 TERMINATE:
   /* free nlrow hash map */
   if( nlrowmap != NULL )
   {
      SCIPhashmapFree(&nlrowmap);
   }

   /* free counter arrays for weighted objectives */
   SCIPfreeBufferArray(scip, &termcounter);
   SCIPfreeBufferArray(scip, &conscounter);
   SCIPfreeBufferArray(scip, &consmarker);

   return SCIP_OKAY;
}


/** adds a constraint to the covering problem to forbid the given cover */
static
SCIP_RETCODE forbidCover(
   SCIP*                 scip,               /**< SCIP data structure of the covering problem */
   int                   nvars,              /**< number of variables */
   SCIP_VAR**            vars,               /**< variable array */
   int                   coversize,          /**< size of the cover */
   int*                  cover,              /**< problem indices of the variables in the cover */
   int                   diversification,    /**< how many unfixed variables have to change their value? */
   SCIP_Bool*            success,            /**< pointer to store whether the cutoff constraint was created successfully */
   SCIP_Bool*            infeas              /**< pointer to store whether the cutoff proves (local or global) infeasibility */
   )
{
   SCIP_CONS* cons;
   SCIP_VAR** consvars;

   char name[SCIP_MAXSTRLEN];
   int nconsvars;
   int i;

   assert(scip != NULL);
   assert(vars != NULL);
   assert(nvars >= 1);
   assert(cover != NULL);
   assert(coversize >= 1);
   assert(coversize <= nvars);
   assert(diversification >= 1);
   assert(success != NULL);
   assert(infeas != NULL);

   *success = FALSE;
   *infeas = FALSE;

   /* allocate memory for constraint variables */
   SCIP_CALL( SCIPallocBufferArray(scip, &consvars, coversize) );
   nconsvars = 0;
   cons = NULL;

   /* create constraint name */
   (void) SCIPsnprintf(name, SCIP_MAXSTRLEN, "forbid_cover_assignment");

   /* if all variables in the cover are binary and we require only one variable to change its value, then we create a
    * set covering constraint */
   if( diversification == 1 )
   {
      /* build up constraint */
      for( i = coversize-1; i >= 0; i-- )
      {
         if( !SCIPisFeasGE(scip, SCIPvarGetLbLocal(vars[cover[i]]), 1.0) )
         {
            SCIP_CALL( SCIPgetNegatedVar(scip, vars[cover[i]], &consvars[nconsvars]) );
            nconsvars++;
         }
      }

      /* if all covering variables are fixed to one, the constraint cannot be satisfied */
      if( nconsvars == 0 )
      {
         *infeas = TRUE;
      }
      else
      {
         /* create constraint */
         SCIP_CALL( SCIPcreateConsSetcover(scip, &cons, name, nconsvars, consvars,
               TRUE, TRUE, TRUE, TRUE, TRUE, FALSE, FALSE, FALSE, FALSE, FALSE ) );
      }
   }
   /* if all variables in the cover are binary and we require more variables to change their value, then we create a
    * linear constraint */
   else
   {
      SCIP_Real* consvals;
      SCIP_Real rhs;

      /* build up constraint */
      SCIP_CALL( SCIPallocBufferArray(scip, &consvals, coversize) );
      for( i = coversize-1; i >= 0; i-- )
      {
         if( !SCIPisFeasGE(scip, SCIPvarGetLbLocal(vars[cover[i]]), 1.0) )
         {
            consvars[nconsvars] = vars[cover[i]];
            consvals[nconsvars] = 1.0;
            nconsvars++;
         }
      }
      rhs = (SCIP_Real) (nconsvars-diversification);

      /* if too many covering variables are fixed to 1, the constraint cannot be satisfied */
      if( rhs < 0 )
      {
         *infeas = TRUE;
      }
      else
      {
         /* create constraint */
         SCIP_CALL( SCIPcreateConsLinear(scip, &cons, name,
               nconsvars, consvars, consvals, -SCIPinfinity(scip), rhs,
               TRUE, TRUE, TRUE, TRUE, TRUE, FALSE, FALSE, FALSE, FALSE, FALSE ) );
      }

      /* free memory */
      SCIPfreeBufferArray(scip, &consvals);
   }

   /* free memory */
   SCIPfreeBufferArray(scip, &consvars);

   /* if proven infeasible, we do not even add the constraint; otherwise we add and release the constraint if created
    * successfully */
   if( !(*infeas) && cons != NULL )
   {
      SCIP_CALL( SCIPaddCons(scip, cons) );
      SCIP_CALL( SCIPreleaseCons(scip, &cons) );
      *success = TRUE;
   }

   return SCIP_OKAY;
}


/** adds a set covering or bound disjunction constraint to the original problem */
static
SCIP_RETCODE createNogood(
   SCIP*                 scip,               /**< SCIP data structure */
   int                   bdlen,              /**< length of bound disjunction */
   SCIP_VAR**            bdvars,             /**< array of variables in bound disjunction */
   SCIP_BOUNDTYPE*       bdtypes,            /**< array of bound types in bound disjunction */
   SCIP_Real*            bdbounds,           /**< array of bounds in bound disjunction */
   SCIP_Bool             local,              /**< is constraint valid only locally? */
   SCIP_Bool             dynamic,            /**< is constraint subject to aging? */
   SCIP_Bool             removable,          /**< should the relaxation be removed from the LP due to aging or cleanup? */
   SCIP_Bool*            success             /**< pointer to store whether the cutoff constraint was created successfully */
   )
{
   SCIP_CONS* cons;
   SCIP_VAR** consvars;
   SCIP_Bool isbinary;
   char name[SCIP_MAXSTRLEN];
   int i;

   assert(scip != NULL);
   assert(bdlen >= 1);
   assert(bdvars != NULL);
   assert(bdtypes != NULL);
   assert(bdbounds != NULL);
   assert(success != NULL);

   /* initialize */
   *success = FALSE;
   cons = NULL;
   consvars = NULL;

   /* create constraint name */
   (void) SCIPsnprintf(name, SCIP_MAXSTRLEN, "undercover_cutoff");

   /* check if all variables in the cover are binary */
   isbinary = TRUE;
   for( i = bdlen-1; i >= 0 && isbinary; i-- )
   {
      isbinary = isbinary && SCIPvarIsBinary(bdvars[i]);
   }

   /* if all variables in the cover are binary, then we create a logicor constraint */
   if( isbinary )
   {
      /* allocate memory for constraint variables */
      SCIP_CALL( SCIPallocBufferArray(scip, &consvars, bdlen) );

      /* build up constraint */
      for( i = bdlen-1; i >= 0; i-- )
      {
         assert(bdtypes[i] == SCIP_BOUNDTYPE_LOWER || SCIPisFeasZero(scip, bdbounds[i]));
         assert(bdtypes[i] == SCIP_BOUNDTYPE_UPPER || SCIPisFeasEQ(scip, bdbounds[i], 1.0));

         if( bdtypes[i] == SCIP_BOUNDTYPE_LOWER )
         {
            consvars[i] = bdvars[i];
         }
         else
         {
            assert(bdtypes[i] == SCIP_BOUNDTYPE_UPPER);
            SCIP_CALL( SCIPgetNegatedVar(scip, bdvars[i], &consvars[i]) );
         }
      }

      /* create nogood constraint */
      SCIP_CALL( SCIPcreateConsLogicor(scip, &cons, name, bdlen, consvars,
            FALSE, TRUE, FALSE, FALSE, TRUE, local, FALSE, dynamic, removable, FALSE) );
   }
   /* otherwise we create a bound disjunction constraint as given */
   else
   {
      /* create nogood constraint */
      SCIP_CALL( SCIPcreateConsBounddisjunction(scip, &cons, name, bdlen, bdvars, bdtypes, bdbounds,
            FALSE, TRUE, FALSE, FALSE, TRUE, local, FALSE, dynamic, removable, FALSE) );
   }

   /* add and release constraint if created successfully */
   if( cons != NULL )
   {
      if( local )
      {
         SCIP_CALL( SCIPaddConsLocal(scip, cons, NULL) );
      }
      else
      {
         SCIP_CALL( SCIPaddCons(scip, cons) );
      }

      SCIP_CALL( SCIPreleaseCons(scip, &cons) );
      *success = TRUE;
   }

   /* free memory */
   SCIPfreeBufferArrayNull(scip, &consvars);

   return SCIP_OKAY;
}


/** solve covering problem */
static
SCIP_RETCODE solveCoveringProblem(
   SCIP*                 coveringscip,       /**< SCIP data structure for the covering problem */
   int                   ncoveringvars,      /**< number of the covering problem's variables */
   SCIP_VAR**            coveringvars,       /**< array of the covering problem's variables */
   int*                  coversize,          /**< size of the computed cover */
   int*                  cover,              /**< array to store indices of the variables in the computed cover
                                              *   (should be ready to hold ncoveringvars entries) */
   SCIP_Real             timelimit,          /**< time limit */
   SCIP_Real             memorylimit,        /**< memory limit */
   SCIP_Bool*            success             /**< feasible cover found? */
   )
{
   SCIP_Real* solvals;
   SCIP_Real totalpenalty;
   SCIP_RETCODE retcode;
   int i;

   assert(coveringscip != NULL);
   assert(coveringvars != NULL);
   assert(cover != NULL);
   assert(coversize != NULL);
   assert(timelimit > 0.0);
   assert(memorylimit > 0.0);
   assert(success != NULL);

   *success = FALSE;

   /* forbid call of heuristics and separators solving sub-CIPs */
   SCIP_CALL( SCIPsetSubscipsOff(coveringscip, TRUE) );

   SCIPdebugMessage("timelimit = %g, memlimit = %g\n", timelimit, memorylimit);

   /* set time and memory limit */
   SCIP_CALL( SCIPsetRealParam(coveringscip, "limits/time", timelimit) );
   SCIP_CALL( SCIPsetRealParam(coveringscip, "limits/memory", memorylimit) );

   /* do not abort on CTRL-C */
   SCIP_CALL( SCIPsetBoolParam(coveringscip, "misc/catchctrlc", FALSE) );

   /* disable output to console in optimized mode, enable in SCIP's debug mode */
#ifdef SCIP_DEBUG
   SCIP_CALL( SCIPsetIntParam(coveringscip, "display/verblevel", 5) );
   SCIP_CALL( SCIPsetIntParam(coveringscip, "display/freq", 100000) );
#else
   SCIP_CALL( SCIPsetIntParam(coveringscip, "display/verblevel", 0) );
#endif

   /* solve covering problem */
   retcode = SCIPsolve(coveringscip);

   /* Errors in solving the covering problem should not kill the overall solving process
    * Hence, the return code is caught and a warning is printed, only in debug mode, SCIP will stop.
    */
   if( retcode != SCIP_OKAY )
   {
#ifndef NDEBUG
      SCIP_CALL( retcode );
#endif
      SCIPwarningMessage("Error while solving covering problem in Undercover heuristic; sub-SCIP terminated with code <%d>\n",retcode);
      return SCIP_OKAY;
   }

   /* check, whether a feasible cover was found */
   if( SCIPgetNSols(coveringscip) == 0 )
      return SCIP_OKAY;

   /* store solution */
   SCIP_CALL( SCIPallocBufferArray(coveringscip, &solvals, ncoveringvars) );
   SCIP_CALL( SCIPgetSolVals(coveringscip, SCIPgetBestSol(coveringscip), ncoveringvars, coveringvars, solvals) );

   *coversize = 0;
   totalpenalty = 0.0;
   for( i = 0; i < ncoveringvars; i++ )
   {
      if( solvals[i] > 0.5 )
      {
         cover[*coversize] = i;
         (*coversize)++;
      }
      totalpenalty += SCIPvarGetObj(coveringvars[i]);
   }

   /* print solution if we are in SCIP's debug mode */
   assert(SCIPgetBestSol(coveringscip) != NULL);
   SCIPdebugMessage("found a feasible cover: %d/%d variables fixed, normalized penalty=%g\n\n",
      *coversize, SCIPgetNOrigVars(coveringscip), SCIPgetSolOrigObj(coveringscip, SCIPgetBestSol(coveringscip))/(totalpenalty+SCIPsumepsilon(coveringscip)));
   SCIPdebug( SCIP_CALL( SCIPprintSol(coveringscip, SCIPgetBestSol(coveringscip), NULL, FALSE) ) );
   SCIPdebugMessage("\r                                                  \n");

   *success = TRUE;

   /* free array of solution values */
   SCIPfreeBufferArray(coveringscip, &solvals);

   return SCIP_OKAY;
}


/** computes fixing order and returns whether order has really been changed */
static
SCIP_RETCODE computeFixingOrder(
   SCIP*                 scip,               /**< original SCIP data structure */
   SCIP_HEURDATA*        heurdata,           /**< heuristic data */
   int                   nvars,              /**< number of variables in the original problem */
   SCIP_VAR**            vars,               /**< variables in the original problem */
   int                   coversize,          /**< size of the cover */
   int*                  cover,              /**< problem indices of the variables in the cover */
   int                   lastfailed,         /**< position in cover array of the variable the fixing of which yielded
                                              *   infeasibility in last dive (or >= coversize, in which case *success
                                              *   is always TRUE) */
   SCIP_Bool*            success             /**< has order really been changed? */
   )
{
   SCIP_Real* scores;
   SCIP_Real bestscore;
   int i;

   assert(scip != NULL);
   assert(heurdata != NULL);
   assert(nvars >= 1);
   assert(vars != NULL);
   assert(coversize >= 1);
   assert(cover != NULL);
   assert(lastfailed >= 0);

   *success = FALSE;

   /* if fixing the first variable had failed, do not try with another order */
   if( lastfailed == 0 )
      return SCIP_OKAY;

   /* allocate buffer array for score values */
   SCIP_CALL( SCIPallocBufferArray(scip, &scores, coversize) );

   /* compute score values */
   bestscore = SCIPinfinity(scip);
   for( i = coversize-1; i >= 0; i-- )
   {
      SCIP_VAR* var;

      /* get variable in the cover */
      assert(cover[i] >= 0);
      assert(cover[i] < nvars);
      var = vars[cover[i]];

      /* compute score; switch sign because we will sort in non-decreasing order */
      scores[i] = -(heurdata->conflictweight * SCIPgetVarConflictScore(scip, var)
         + heurdata->inferenceweight * SCIPgetVarAvgInferenceCutoffScore(scip, var, heurdata->cutoffweight));
      assert(scores[i] <= 0.0);

      /* update maximum score */
      bestscore = MIN(bestscore, scores[i]);
   }
   bestscore -= 1.0;

   /* put integers to the front */
   if( heurdata->fixintfirst )
   {
      for( i = coversize-1; i >= 0; i-- )
      {
         if( SCIPvarIsIntegral(vars[cover[i]]) )
            scores[i] += bestscore;
      }
   }

   /* put last failed variable to the front */
   if( lastfailed < coversize )
   {
      scores[lastfailed] += 2*bestscore;
      i = cover[lastfailed];
   }

   /* sort by non-decreasing (negative) score */
   SCIPsortRealInt(scores, cover, coversize);
   assert(lastfailed >= coversize || cover[0] == i);

   /* free buffer memory */
   SCIPfreeBufferArray(scip, &scores);

   *success = TRUE;

   return SCIP_OKAY;
}


/** gets fixing value */
static
SCIP_RETCODE getFixingValue(
   SCIP*                 scip,               /**< original SCIP data structure */
   SCIP_HEURDATA*        heurdata,           /**< heuristic data */
   SCIP_VAR*             var,                /**< variable in the original problem */
   SCIP_Real*            val,                /**< buffer for returning fixing value */
   char                  fixalt,             /**< source of the fixing value: 'l'p relaxation, 'n'lp relaxation, 'i'ncumbent solution */
   SCIP_Bool*            success,            /**< could value be retrieved successfully? */
   int                   bdlen,              /**< current length of probing path */
   SCIP_VAR**            bdvars,             /**< array of variables with bound changes along probing path */
   SCIP_BOUNDTYPE*       bdtypes,            /**< array of bound types in bound disjunction */
   SCIP_Real*            oldbounds           /**< array of bounds before fixing */
   )
{
   assert(scip != NULL);
   assert(heurdata != NULL);
   assert(var != NULL);
   assert(val != NULL);
   assert(success != NULL);

   *success = FALSE;

   switch( fixalt )
   {
   case 'l':
      /* get the last LP solution value */
      *val = SCIPvarGetLPSol(var);
      *success = TRUE;
      break;
   case 'n':
      /* only call this function if nlp relaxation is available */
      assert(SCIPisNLPConstructed(scip));

      /* the solution values are already available */
      if( heurdata->nlpsolved )
      {
         assert(!heurdata->nlpfailed);

         /* retrieve nlp solution value */
         *val = SCIPvarGetNLPSol(var);
         *success = TRUE;
      }
      /* solve nlp relaxation unless it has not failed too often before */
      else if( !heurdata->nlpfailed )
      {  /*lint --e{850}*/
         SCIP_NLPSOLSTAT stat;
         int i;

         /* restore bounds at start of probing, since otherwise, if in backtrack mode, nlp solver becomes most likely
          * locally infeasible */
         SCIP_CALL( SCIPstartDiveNLP(scip) );

         for( i = bdlen-1; i >= 0; i-- )
         {
            SCIP_VAR* relaxvar;
            SCIP_Real lb;
            SCIP_Real ub;

            relaxvar = bdvars[i];

            /* both bounds were tightened */
            if( i > 0 && bdvars[i-1] == relaxvar )
            {
               assert(bdtypes[i] != bdtypes[i-1]);

               lb = bdtypes[i] == SCIP_BOUNDTYPE_UPPER ? oldbounds[i] : oldbounds[i-1];
               ub = bdtypes[i] == SCIP_BOUNDTYPE_UPPER ? oldbounds[i-1] : oldbounds[i];
               i--;
            }
            /* lower bound was tightened */
            else if( bdtypes[i] == SCIP_BOUNDTYPE_UPPER )
            {
               lb = oldbounds[i];
               ub = SCIPvarGetUbLocal(relaxvar);
            }
            /* upper bound was tightened */
            else
            {
               lb = SCIPvarGetLbLocal(relaxvar);
               ub = oldbounds[i];
            }

            assert(SCIPisLE(scip, lb, SCIPvarGetLbLocal(relaxvar)));
            assert(SCIPisGE(scip, ub, SCIPvarGetUbLocal(relaxvar)));

            /* relax bounds */
            SCIP_CALL( SCIPchgVarBoundsDiveNLP(scip, relaxvar, lb, ub) );
         }

         /* activate nlp solver output if we are in SCIP's debug mode */
         SCIPdebug( SCIP_CALL( SCIPsetNLPIntPar(scip, SCIP_NLPPAR_VERBLEVEL, 1) ) );

         /* set starting point to lp solution */
         SCIP_CALL( SCIPsetNLPInitialGuessSol(scip, NULL) );

         /* solve nlp relaxation */
         SCIP_CALL( SCIPsolveDiveNLP(scip) );
         stat = SCIPgetNLPSolstat(scip);
         *success = stat == SCIP_NLPSOLSTAT_GLOBOPT || stat == SCIP_NLPSOLSTAT_LOCOPT || stat == SCIP_NLPSOLSTAT_FEASIBLE;

         SCIPdebugMessage("solving nlp relaxation to obtain fixing values %s (stat=%d)\n", *success ? "successful" : "failed", stat);

         if( *success )
         {
            /* solving succeeded */
            heurdata->nnlpfails = 0;
            heurdata->nlpsolved = TRUE;

            /* retrieve nlp solution value */
            *val = SCIPvarGetNLPSol(var);
         }
         else
         {
            /* solving failed */
            heurdata->nnlpfails++;
            heurdata->nlpfailed = TRUE;
            heurdata->nlpsolved = FALSE;

            SCIPdebugMessage("solving nlp relaxation failed (%d time%s%s)\n",
               heurdata->nnlpfails, heurdata->nnlpfails > 1 ? "s" : "", heurdata->nnlpfails >= MAXNLPFAILS ? ", will not be called again" : "");
         }
      }
      break;
   case 'i':
      /* only call this function if a feasible solution is available */
      assert(SCIPgetBestSol(scip) != NULL);

      /* get value in the incumbent solution */
      *val = SCIPgetSolVal(scip, SCIPgetBestSol(scip), var);
      *success = TRUE;
      break;
   default:
      break;
   }

   return SCIP_OKAY;
}


/** calculates up to four alternative values for backtracking, if fixing the variable failed.
 * The alternatives are the two bounds of the variable, and the averages of the bounds and the fixing value.
 * For infinite bounds, fixval +/- abs(fixval) will be used instead.
 */
static
void calculateAlternatives(
   SCIP*                 scip,               /**< original SCIP data structure */
   SCIP_VAR*             var,                /**< variable to calculate alternatives for */
   SCIP_Real             fixval,             /**< reference fixing value */
   int*                  nalternatives,      /**< number of fixing values computed */
   SCIP_Real*            alternatives        /**< array to store the alternative fixing values */
   )
{
   SCIP_Real lb;
   SCIP_Real ub;

   /* for binary variables, there is only two possible fixing values */
   if( SCIPvarIsBinary(var) )
   {
      if( SCIPisFeasEQ(scip, fixval, 0.0) || SCIPisFeasEQ(scip, fixval, 1.0) )
      {
         alternatives[0] = 1.0 - fixval;
         *nalternatives = 1;
      }
      else
      {
         alternatives[0] = 0.0;
         alternatives[1] = 1.0;
         *nalternatives = 2;
      }
      return;
   }

   /* get bounds */
   lb = SCIPvarGetLbLocal(var);
   ub = SCIPvarGetUbLocal(var);

   /* if lower bound is infinite, use x'-|x'|; if x' is zero, use -1.0 instead */
   if( SCIPisInfinity(scip, -lb) )
      lb = SCIPisFeasZero(scip, fixval) ? -1.0 : fixval - ABS(fixval);

   /* if upper bound is infinite, use x'+|x'|; if x' is zero, use 1.0 instead */
   if( SCIPisInfinity(scip, ub) )
      ub = SCIPisFeasZero(scip, fixval) ? 1.0 : fixval + ABS(fixval);

   assert(!SCIPisEQ(scip, lb, ub));

   /* collect alternatives */
   *nalternatives = 0;

   /* use lower bound if not equal to x' */
   if( !SCIPisFeasEQ(scip, lb, fixval) )
   {
      alternatives[*nalternatives] = lb;
      (*nalternatives)++;
   }

   /* use upper bound if not equal to x' */
   if( !SCIPisFeasEQ(scip, ub, fixval) )
   {
      alternatives[*nalternatives] = ub;
      (*nalternatives)++;
   }

   /* use the average of x' and lower bound as alternative value, if this is not equal to any of the other values */
   if( !SCIPisFeasEQ(scip, lb, fixval) && (!SCIPvarIsIntegral(var) || !SCIPisFeasEQ(scip, lb, fixval-1)) )
   {
      alternatives[*nalternatives] = (lb+fixval)/2.0;
      (*nalternatives)++;
   }

   /* use the average of x' and upper bound as alternative value, if this is not equal to any of the other values */
   if( !SCIPisFeasEQ(scip, ub, fixval) && (!SCIPvarIsIntegral(var) || !SCIPisFeasEQ(scip, ub, fixval+1)) )
   {
      alternatives[*nalternatives] = (ub+fixval)/2.0;
      (*nalternatives)++;
   }

   assert(*nalternatives <= 4);

   return;
}


/** rounds the given fixing value */
static
SCIP_RETCODE roundFixingValue(
   SCIP*                 scip,               /**< original SCIP data structure */
   SCIP_Real*            val,                /**< fixing value to be rounded */
   SCIP_VAR*             var,                /**< corresponding variable */
   SCIP_Bool             locksrounding       /**< shall we round according to locks? (otherwise to nearest integer) */
   )
{
   SCIP_Real x;

   x = *val;

   /* if integral within feasibility tolerance, only shift to nearest integer */
   if( SCIPisFeasIntegral(scip, x) )
      x = SCIPfeasFrac(scip, x) < 0.5 ? SCIPfeasFloor(scip, x) : SCIPfeasCeil(scip, x);

   /* round in the direction of least locks with fractionality as tie breaker */
   else if( locksrounding )
   {
      if( SCIPvarGetNLocksDown(var) < SCIPvarGetNLocksUp(var) )
         x = SCIPfeasFloor(scip, x);
      else if( SCIPvarGetNLocksDown(var) > SCIPvarGetNLocksUp(var) )
         x = SCIPfeasCeil(scip, x);
      else
         x = SCIPfeasFrac(scip, x) < 0.5 ? SCIPfeasFloor(scip, x) : SCIPfeasCeil(scip, x);
   }
   /* round in the direction of least fractionality with locks as tie breaker */
   else
   {
      if( SCIPfeasFrac(scip, x) < 0.5)
         x = SCIPfeasFloor(scip, x);
      else if( SCIPfeasFrac(scip, x) > 0.5 )
         x = SCIPfeasCeil(scip, x);
      else
         x = SCIPvarGetNLocksDown(var) < SCIPvarGetNLocksUp(var) ? SCIPfeasFloor(scip, x) : SCIPfeasCeil(scip, x);
   }

   /* return rounded fixing value */
   *val = x;

   return SCIP_OKAY;
}


/** copy the solution of the subproblem to newsol */
static
SCIP_RETCODE copySol(
   SCIP*                 scip,               /**< original SCIP data structure */
   SCIP*                 subscip,            /**< SCIP structure of the subproblem */
   SCIP_VAR**            subvars,            /**< the variables of the subproblem */
   SCIP_SOL*             subsol,             /**< solution of the subproblem */
   SCIP_SOL**            newsol              /**< solution to the original problem */
   )
{
   SCIP_VAR** vars;                          /* the original problem's variables */
   SCIP_Real* subsolvals;                    /* solution values of the subproblem */
   int        nvars;

   assert(scip != NULL);
   assert(subscip != NULL);
   assert(subvars != NULL);
   assert(subsol != NULL);
   assert(newsol != NULL);
   assert(*newsol != NULL);

   /* get variables' data */
   SCIP_CALL( SCIPgetVarsData(scip, &vars, &nvars, NULL, NULL, NULL, NULL) );
   /* sub-SCIP may have more variables than the number of active (transformed) variables in the main SCIP
    * since constraint copying may have required the copy of variables that are fixed in the main SCIP
    */
   assert(nvars <= SCIPgetNOrigVars(subscip));

   SCIP_CALL( SCIPallocBufferArray(scip, &subsolvals, nvars) );

   /* copy the solution */
   SCIP_CALL( SCIPgetSolVals(subscip, subsol, nvars, subvars, subsolvals) );
   SCIP_CALL( SCIPsetSolVals(scip, *newsol, nvars, vars, subsolvals) );

   SCIPfreeBufferArray(scip, &subsolvals);

   return SCIP_OKAY;
}


/** solve subproblem and pass best feasible solution to original SCIP instance */
static
SCIP_RETCODE solveSubproblem(
   SCIP*                 scip,               /**< SCIP data structure of the original problem */
   SCIP_HEUR*            heur,               /**< heuristic data structure */
   int                   coversize,          /**< size of the cover */
   int*                  cover,              /**< problem indices of the variables in the cover */
   SCIP_Real*            fixingvals,         /**< fixing values for the variables in the cover */
   SCIP_Real             timelimit,          /**< time limit */
   SCIP_Real             memorylimit,        /**< memory limit */
   SCIP_Longint          nodelimit,          /**< node limit */
   SCIP_Longint          nstallnodes,        /**< number of stalling nodes for the subproblem */
   SCIP_Bool*            validsolved,        /**< was problem constructed from a valid copy and solved (proven optimal or infeasible)? */
   SCIP_SOL**            sol,                /**< best solution found in subproblem (if feasible); *sol must be NULL, solution will be created */
   SCIP_Longint*         nusednodes          /**< number of nodes used for solving the subproblem */
   )
{
   SCIP_HEURDATA* heurdata;
   SCIP* subscip;
   SCIP_VAR** subvars;
   SCIP_VAR** vars;
   SCIP_HASHMAP* varmap;

   SCIP_RETCODE retcode;

   int nvars;
   int i;

   assert(scip != NULL);
   assert(heur != NULL);
   assert(cover != NULL);
   assert(fixingvals != NULL);
   assert(coversize >= 1);
   assert(timelimit > 0.0);
   assert(memorylimit > 0.0);
   assert(nodelimit >= 1);
   assert(nstallnodes >= 1);
   assert(validsolved != NULL);
   assert(sol != NULL);
   assert(*sol == NULL);
   assert(nusednodes != NULL);
   
   *validsolved = FALSE;
   *nusednodes = 0;

   /* get heuristic data */
   heurdata = SCIPheurGetData(heur);
   assert(heurdata != NULL);

   /* get required data of the original problem */
   SCIP_CALL( SCIPgetVarsData(scip, &vars, &nvars, NULL, NULL, NULL, NULL) );

   /* create subproblem */
   SCIP_CALL( SCIPcreate(&subscip) );
   SCIP_CALL( SCIPallocBufferArray(scip, &subvars, nvars) );

   /* create the variable mapping hash map */
   SCIP_CALL( SCIPhashmapCreate(&varmap, SCIPblkmem(subscip), SCIPcalcHashtableSize(5 * nvars)) );

   /* copy original problem to subproblem; do not copy pricers */
   SCIP_CALL( SCIPcopy(scip, subscip, varmap, NULL, "undercoversub", heurdata->globalbounds, FALSE, validsolved) );

   if( heurdata->copycuts )
   {
      /** copies all active cuts from cutpool of sourcescip to linear constraints in targetscip */
      SCIP_CALL( SCIPcopyCuts(scip, subscip, varmap, NULL, heurdata->globalbounds) );
   }

   SCIPdebugMessage("problem copied, copy %svalid\n", *validsolved ? "" : "in");

   /* store subproblem variables */
   for( i = nvars-1; i >= 0; i-- )
   {
      subvars[i] = (SCIP_VAR*) SCIPhashmapGetImage(varmap, vars[i]);
      assert(subvars[i] != NULL);
   }

   /* fix subproblem variables in the cover */
   SCIPdebugMessage("fixing variables\n");
   for( i = coversize-1; i >= 0; i-- )
   {
      assert(cover[i] >= 0);
      assert(cover[i] < nvars);

      SCIP_CALL( SCIPchgVarLbGlobal(subscip, subvars[cover[i]], fixingvals[i]) );
      SCIP_CALL( SCIPchgVarUbGlobal(subscip, subvars[cover[i]], fixingvals[i]) );
   }

   /* set the parameters such that good solutions are found fast */
   SCIPdebugMessage("setting subproblem parameters\n");
   SCIP_CALL( SCIPsetEmphasis(subscip, SCIP_PARAMSETTING_FEASIBILITY, TRUE) );
   SCIP_CALL( SCIPsetPresolving(subscip, SCIP_PARAMSETTING_FAST, TRUE) );
   SCIP_CALL( SCIPsetHeuristics(subscip, SCIP_PARAMSETTING_AGGRESSIVE, TRUE) );

   /* deactivate expensive pre-root heuristics, since it may happen that the lp relaxation of the subproblem is already
      infeasible; in this case, we do not want to waste time on heuristics before solving the root lp */
   SCIP_CALL( SCIPsetIntParam(subscip, "heuristics/shiftandpropagate/freq", -1) );

   /* forbid recursive call of undercover heuristic */
   SCIP_CALL( SCIPsetIntParam(subscip, "heuristics/"HEUR_NAME"/freq", -1) );
<<<<<<< HEAD
   
   SCIPdebugMessage("timelimit = %g, memlimit = %g, nodelimit = %"SCIP_LONGINT_FORMAT", nstallnodes = %"SCIP_LONGINT_FORMAT"\n", timelimit, memorylimit, nodelimit, nstallnodes);
=======
>>>>>>> 77743faa

   /* set time, memory and node limits */
   SCIP_CALL( SCIPsetRealParam(subscip, "limits/time", timelimit) );
   SCIP_CALL( SCIPsetRealParam(subscip, "limits/memory", memorylimit) );
   SCIP_CALL( SCIPsetLongintParam(subscip, "limits/nodes", nodelimit) );
   SCIP_CALL( SCIPsetLongintParam(subscip, "limits/stallnodes", nstallnodes) );

   /* do not abort subproblem on CTRL-C */
   SCIP_CALL( SCIPsetBoolParam(subscip, "misc/catchctrlc", FALSE) );

   /* disable output to console in optimized mode, enable in SCIP's debug mode */
#ifdef SCIP_DEBUG
   SCIP_CALL( SCIPsetIntParam(subscip, "display/verblevel", 5) );
   SCIP_CALL( SCIPsetIntParam(subscip, "display/freq", 100000) );
#else
   SCIP_CALL( SCIPsetIntParam(subscip, "display/verblevel", 0) );
#endif

   /* if there is already a solution, add an objective cutoff; note: this does not affect the validity of the subproblem
    * if we find solutions later, thus we do not set *validsolved to FALSE */
   if( SCIPgetNSols(scip) > 0 )
   {
      SCIP_Real cutoff;
      SCIP_Real upperbound;

      assert(!SCIPisInfinity(scip, SCIPgetUpperbound(scip)));
      upperbound = SCIPgetUpperbound(scip);

      if( SCIPisInfinity(scip, -SCIPgetLowerbound(scip)) )
         cutoff = (upperbound >= 0 ? 1.0 - heurdata->minimprove : 1.0 + heurdata->minimprove) * upperbound;
      else
         cutoff = (1.0 - heurdata->minimprove) * upperbound + heurdata->minimprove * SCIPgetLowerbound(scip);

      cutoff = MIN(upperbound, cutoff);
      SCIP_CALL( SCIPsetObjlimit(subscip, cutoff) );

      SCIPdebugMessage("adding objective cutoff=%g (minimprove=%g)\n", cutoff, heurdata->minimprove);
   }

   /* solve subproblem */
   SCIPdebugMessage("solving subproblem started\n");
   retcode = SCIPsolve(subscip);

   /* Errors in solving the subproblem should not kill the overall solving process
    * Hence, the return code is caught and a warning is printed, only in debug mode, SCIP will stop.
    */
   if( retcode != SCIP_OKAY )
   {
#ifndef NDEBUG
      SCIP_CALL( retcode );
#endif
      SCIPwarningMessage("Error while solving subproblem in Undercover heuristic; sub-SCIP terminated with code <%d>\n",retcode);
      return SCIP_OKAY;
   }

   /* print solving statistics of subproblem if we are in SCIP's debug mode */
   SCIPdebug( SCIP_CALL( SCIPprintStatistics(subscip, NULL) ) );

   /* store solving status; note: if we proved infeasibility in presence of an objective cutoff beyond the primal bound,
    * the subproblem was not a valid copy */
   *validsolved = *validsolved && (SCIPgetStatus(subscip) == SCIP_STATUS_OPTIMAL
      || (SCIPgetStatus(subscip) == SCIP_STATUS_INFEASIBLE && (SCIPgetNSols(scip) == 0 || heurdata->minimprove <= 0.0)));
   *nusednodes = SCIPgetNNodes(subscip);

   /* if a solution was found for the subproblem, create corresponding solution in the original problem */
   if( SCIPgetNSols(subscip) > 0 && (SCIPgetStatus(subscip) != SCIP_STATUS_INFEASIBLE || heurdata->minimprove > 0.0) )
   {
      SCIP_SOL** subsols;
      SCIP_Bool success;
      int nsubsols;

      /* create solution */
      SCIP_CALL( SCIPcreateSol(scip, sol, heur) );

      /* check, whether a solution was found;
       * due to numerics, it might happen that not all solutions are feasible -> try all solutions until one was accepted */
      nsubsols = SCIPgetNSols(subscip);
      subsols = SCIPgetSols(subscip);
      assert(subsols != NULL);

      success = FALSE;
      for( i = 0; i < nsubsols && !success; i++ )
      {
         /* transform solution to original problem */
         SCIP_CALL( copySol(scip, subscip, subvars, subsols[i], sol) );

         /* try to add new solution to scip */
         SCIP_CALL( SCIPtrySol(scip, *sol, FALSE, TRUE, TRUE, TRUE, &success) );
      }

      if( success )
      {
         assert(i >= 1);
         SCIPdebugMessage("heuristic found %d solutions in subproblem; solution %d feasible in original problem\n", nsubsols, i);
      }
      else
      {
         /* free solution structure, since we found no feasible solution */
         SCIP_CALL( SCIPfreeSol(scip, sol) );
         *sol = NULL;
      }

      /* if the best subproblem solution was not accepted in the original problem, we do not trust the solving status */
      *validsolved = *validsolved && i == 1;
   }

   /* free variable mapping hash map, array of subproblem variables, and subproblem */
   SCIPhashmapFree(&varmap);
   SCIPfreeBufferArray(scip, &subvars);
   SCIP_CALL( SCIPfree(&subscip) );

   return SCIP_OKAY;
}


/** perform fixing of a variable and record bound disjunction information */
static
SCIP_RETCODE performFixing(
   SCIP*                 scip,               /**< SCIP data structure */
   SCIP_VAR*             var,                /**< variable to fix */
   SCIP_Real             val,                /**< fixing value */
   SCIP_Bool*            infeas,             /**< pointer to store whether the fixing lead to infeasibility */
   int*                  bdlen,              /**< current length of bound disjunction */
   SCIP_VAR**            bdvars,             /**< array of variables in bound disjunction */
   SCIP_BOUNDTYPE*       bdtypes,            /**< array of bound types in bound disjunction */
   SCIP_Real*            bdbounds,           /**< array of bounds in bound disjunction */
   SCIP_Real*            oldbounds           /**< array of bounds before fixing */
   )
{
   SCIP_Longint ndomredsfound;
   SCIP_Real oldlb;
   SCIP_Real oldub;
   int oldbdlen;

   assert(scip != NULL);
   assert(var != NULL);
   assert(val >= SCIPvarGetLbLocal(var));
   assert(val <= SCIPvarGetUbLocal(var));
   assert(infeas != NULL);
   assert(bdlen != NULL);
   assert(*bdlen >= 0);
   assert(*bdlen < 2*SCIPgetNVars(scip)-1);
   assert(bdvars != NULL);
   assert(bdtypes != NULL);
   assert(bdbounds != NULL);

   assert(!SCIPvarIsIntegral(var) || SCIPisFeasIntegral(scip, val));

   /* remember length of probing path */
   oldbdlen = *bdlen;

   /* get bounds of the variable to fix */
   oldlb = SCIPvarGetLbLocal(var);
   oldub = SCIPvarGetUbLocal(var);

   /* decrease upper bound to fixing value */
   *infeas = FALSE;
   if( SCIPisUbBetter(scip, val, oldlb, oldub) )
   {
      /* create next probing node */
      SCIP_CALL( SCIPnewProbingNode(scip) );
      SCIP_CALL( SCIPchgVarUbProbing(scip, var, val) );

      SCIPdebugMessage("tentatively decreasing upper bound of variable <%s> to %g for probing\n",
         SCIPvarGetName(var), val);

      /* store bound disjunction information */
      bdvars[*bdlen] = var;
      bdtypes[*bdlen] = SCIP_BOUNDTYPE_LOWER;
      bdbounds[*bdlen] = SCIPvarIsIntegral(var) ? SCIPfeasCeil(scip, val)+1.0 : val;
      oldbounds[*bdlen] = oldub;
      (*bdlen)++;

      /* propagate the bound change; conflict analysis is performed automatically */
      SCIP_CALL( SCIPpropagateProbing(scip, 0, infeas, &ndomredsfound) );
      SCIPdebugMessage("  --> propagation reduced %lld further domains\n", ndomredsfound);

      /* if propagation led to a cutoff, we backtrack immediately */
      if( *infeas )
      {
         *bdlen = oldbdlen;
         return SCIP_OKAY;
      }

      /* store bound before propagation */
      oldbounds[*bdlen] = oldlb;

      /* move fixing value into the new domain, since it may be outside due to numerical issues or previous propagation */
      oldlb = SCIPvarGetLbLocal(var);
      oldub = SCIPvarGetUbLocal(var);
      val = MIN(val, oldub);
      val = MAX(val, oldlb);

      assert(!SCIPvarIsIntegral(var) || SCIPisFeasIntegral(scip, val));
   }

   /* update lower bound to fixing value */
   *infeas = FALSE;
   if( SCIPisLbBetter(scip, val, oldlb, oldub) )
   {
      /* create next probing node */
      SCIP_CALL( SCIPnewProbingNode(scip) );
      SCIP_CALL( SCIPchgVarLbProbing(scip, var, val) );

      SCIPdebugMessage("tentatively increasing lower bound of variable <%s> to %g for probing\n",
         SCIPvarGetName(var), val);

      /* store bound disjunction information */
      bdvars[*bdlen] = var;
      bdtypes[*bdlen] = SCIP_BOUNDTYPE_UPPER;
      bdbounds[*bdlen] = SCIPvarIsIntegral(var) ? SCIPfeasCeil(scip, val)-1.0 : val;
      (*bdlen)++;

      /* propagate the bound change */
      SCIP_CALL( SCIPpropagateProbing(scip, 0, infeas, &ndomredsfound) );
      SCIPdebugMessage("  --> propagation reduced %lld further domains\n", ndomredsfound);

      /* if propagation led to a cutoff, we backtrack immediately */
      if( *infeas )
      {
         *bdlen = oldbdlen;
         return SCIP_OKAY;
      }
   }

   return SCIP_OKAY;
}


/** main procedure of the undercover heuristic */
static
SCIP_RETCODE SCIPapplyUndercover(
   SCIP*                 scip,               /**< original SCIP data structure */
   SCIP_HEUR*            heur,               /**< heuristic data structure */
   SCIP_RESULT*          result,             /**< result data structure */
   SCIP_Real             timelimit,          /**< time limit */
   SCIP_Real             memorylimit,        /**< memory limit */
   SCIP_Longint          nstallnodes         /**< number of stalling nodes for the subproblem */
   )
{
   SCIP_HEURDATA* heurdata;                  /* heuristic data */
   SCIP_VAR** vars;                          /* original problem's variables */
   SCIP_CLOCK* clock;                        /* clock for updating time limit */

   SCIP* coveringscip;                       /* SCIP data structure for covering problem */
   SCIP_VAR** coveringvars;                  /* covering variables */
   SCIP_Real* fixingvals;                    /* array for storing fixing values used */
   int* cover;                               /* array to store problem indices of variables in the computed cover */

   SCIP_VAR** bdvars;                        /* array of variables in bound disjunction along the probing path */
   SCIP_BOUNDTYPE* bdtypes;                  /* array of bound types in bound disjunction along the probing path */
   SCIP_Real* bdbounds;                      /* array of bounds in bound disjunction along the probing path */
   SCIP_Real* oldbounds;                     /* array of bounds before fixing along the probing path */

   SCIP_Bool success;
   int bdlen;                                /* current length of bound disjunction along the probing path */
   int coversize;
   int nvars;
   int ncovers;
   int nunfixeds;
   int i;

   assert(scip != NULL);
   assert(heur != NULL);
   assert(result != NULL);
   assert(*result == SCIP_DIDNOTFIND);

   /* create and start timing */
   SCIP_CALL( SCIPcreateClock(scip, &clock) );
   SCIP_CALL( SCIPstartClock(scip, clock) );

   /* initialize */
   fixingvals = NULL;
   cover = NULL;
   bdvars = NULL;
   bdtypes = NULL;
   bdbounds = NULL;
   oldbounds = NULL;
   bdlen = 0;
   coversize = 0;

   /* get heuristic data */
   heurdata = SCIPheurGetData(heur);
   assert(heurdata != NULL);

   /* nlp relaxation has not been solved yet (only solve once, not again for each cover or dive, because it is expensive) */
   heurdata->nlpsolved = FALSE;

   /* if solving the nlp relaxation has failed too often in previous runs, or nlp and nlp solver is not available, we do
    * not even try */
   heurdata->nlpfailed = heurdata->nnlpfails >= MAXNLPFAILS || !SCIPisNLPConstructed(scip) || SCIPgetNNlpis(scip) == 0;

   /* get variable data of original problem */
   SCIP_CALL( SCIPgetVarsData(scip, &vars, &nvars, NULL, NULL, NULL, NULL) );

   /* create covering problem */
   success = FALSE;
   SCIP_CALL( SCIPcreate(&coveringscip) );
   SCIP_CALL( SCIPincludeDefaultPlugins(coveringscip) );
   SCIP_CALL( SCIPallocBufferArray(scip, &coveringvars, nvars) );
   SCIP_CALL( createCoveringProblem(scip, coveringscip, coveringvars, heurdata->globalbounds, heurdata->onlyconvexify, heurdata->coveringobj, &success) );

   if( !success )
   {
      SCIPdebugMessage("creating covering problem failed, terminating\n");
      goto TERMINATE;
   }
   else
      SCIPdebugMessage("covering problem created successfully\n");

   /* count number of unfixed covering variables */
   nunfixeds = 0;
   for( i = nvars-1; i >= 0; i-- )
   {
      if( SCIPisFeasEQ(coveringscip, SCIPvarGetLbGlobal(coveringvars[i]), 1.0) )
         nunfixeds++;
   }

   /* update time limit */
   SCIP_CALL( updateTimelimit(scip, clock, &timelimit) );

   if( timelimit <= MINTIMELEFT )
   {
      SCIPdebugMessage("time limit hit, terminating\n");
      goto TERMINATE;
   }

   /* update memory left */
   memorylimit -= SCIPgetMemUsed(coveringscip)/1048576.0;

   /* allocate memory for storing bound disjunction information along probing path */
   SCIP_CALL( SCIPallocBufferArray(scip, &bdvars, 2*nvars) );
   SCIP_CALL( SCIPallocBufferArray(scip, &bdtypes, 2*nvars) );
   SCIP_CALL( SCIPallocBufferArray(scip, &bdbounds, 2*nvars) );
   SCIP_CALL( SCIPallocBufferArray(scip, &oldbounds, 2*nvars) );

   /* recovering loop */
   SCIP_CALL( SCIPallocBufferArray(scip, &cover, nvars) );
   SCIP_CALL( SCIPallocBufferArray(scip, &fixingvals, nvars) );
   ncovers = 0;
   success = FALSE;
   while( ncovers <= heurdata->maxrecovers && !success )
   {
      int lastfailed;
      int ndives;
      int nfixingalts;
      int nfixedints;
      int nfixedconts;

      /* solve covering problem; free transformed covering problem immediately */
      SCIPdebugMessage("solving covering problem\n\n");
      success = FALSE;
      SCIP_CALL( solveCoveringProblem(coveringscip, nvars, coveringvars, &coversize, cover,
            timelimit, memorylimit + SCIPgetMemUsed(coveringscip)/1048576.0, &success) );
      assert(coversize >= 0);
      assert(coversize <= nvars);

      SCIP_CALL( SCIPfreeTransform(coveringscip) );
      ncovers++;

      /* terminate if no feasible cover was found */
      if( !success )
      {
         SCIPdebugMessage("no feasible cover found in covering problem %d, terminating\n", ncovers);
         goto TERMINATE;
      }

      /* terminate, if cover is empty or too large */
      if( coversize == 0 || coversize > nvars*(heurdata->maxcoversize) )
      {
         SCIPdebugMessage("terminating due to coversize=%d\n", coversize);
         goto TERMINATE;
      }

      /* round-fix-propagate-analyze-backtrack-reorder */
      nfixingalts = (int) strlen(heurdata->fixingalts);
      assert(nfixingalts >= 1);

      /* reordering loop */
      ndives = 0;
      nfixedints = 0;
      nfixedconts = 0;
      success = FALSE;
      lastfailed = coversize;
      while( ndives <= heurdata->maxreorders && !success )
      {
         SCIP_Bool infeas;
         SCIP_Bool lpsolved;
         SCIP_Bool reordered;

         /* compute fixing order */
         SCIP_CALL( computeFixingOrder(scip, heurdata, nvars, vars, coversize, cover, lastfailed, &reordered) );
         reordered = reordered || ndives == 0;
         SCIPdebugMessage("%sordering variables in cover %s\n", ndives == 0 ? "" : "re", reordered ? "" : "failed");

         /* stop if order has not changed */
         if( !reordered )
            break;

         /* start probing in original problem */
         lpsolved = SCIPgetLPSolstat(scip) == SCIP_LPSOLSTAT_OPTIMAL;
         SCIP_CALL( SCIPstartProbing(scip) );
         ndives++;

         /* round-fix-propagate-analyze-backtrack for each variable in the cover */
         nfixedints = 0;
         nfixedconts = 0;
         bdlen = 0;
         infeas = FALSE;
         for( i = 0; i < coversize && !infeas; i++ )
         {
            SCIP_Real* boundalts;
            SCIP_Real* usedvals;
            SCIP_Real val;
            int nbacktracks;
            int nboundalts;
            int nfailedvals;
            int nusedvals;
            int probingdepth;
            int idx;

            /* get probindex of next variable in the cover */
            idx = cover[i];

            /* nothing to do if the variable was already fixed, e.g., by propagation */
            if( SCIPisEQ(scip, SCIPvarGetLbLocal(vars[idx]), SCIPvarGetUbLocal(vars[idx])) )
            {
               fixingvals[i] = SCIPvarGetLbLocal(vars[idx]);
               continue;
            }

            /* we will store the fixing values already used to avoid try the same value twice */
            SCIP_CALL( SCIPallocBufferArray(scip, &usedvals, heurdata->maxbacktracks+1) );
            nusedvals = 0;

            /* backtracking loop */
            infeas = TRUE;
            nfailedvals = 0;
            nboundalts = 0;
            boundalts = NULL;
            val = 0.0;
            for( nbacktracks = 0; nbacktracks <= heurdata->maxbacktracks+nfailedvals && infeas; nbacktracks++ )
            {
               SCIP_Real oldlb;
               SCIP_Real oldub;
               SCIP_Bool usedbefore;
               int j;

               probingdepth = SCIPgetProbingDepth(scip);

               /* get fixing value */
               if( nbacktracks < nfixingalts )
               {
                  /* if the lp relaxation is not solved, we do not even try to retrieve the lp solution value;
                   * if the nlp relaxation is not constructed, we do not even try to retrieve the nlp solution value;
                   * if there is no feasible solution yet, we do not even try to obtain the value in the incumbent */
                  success = FALSE;
                  if( (heurdata->fixingalts[nbacktracks] != 'l' || lpsolved)
                     && (heurdata->fixingalts[nbacktracks] != 'n' || !heurdata->nlpfailed)
                     && (heurdata->fixingalts[nbacktracks] != 'i' || SCIPgetBestSol(scip) != NULL) )
                  {
                     SCIP_CALL( getFixingValue(scip, heurdata, vars[idx], &val, heurdata->fixingalts[nbacktracks], &success, bdlen, bdvars, bdtypes, oldbounds) );
                  }

                  if( !success )
                  {
                     SCIPdebugMessage("retrieving fixing value '%c' for variable <%s> failed, trying next in the list\n",
                        heurdata->fixingalts[nbacktracks], SCIPvarGetName(vars[idx]));
                     nfailedvals++;
                     continue;
                  }

                  /* for the first (successfully retrieved) fixing value, compute (at most 4) bound dependent
                   * alternative fixing values */
                  if( boundalts == NULL )
                  {
                     SCIP_CALL( SCIPallocBufferArray(scip, &boundalts, 4) );
                     nboundalts = 0;
                     calculateAlternatives(scip, vars[idx], val, &nboundalts, boundalts);
                     assert(nboundalts >= 0);
                     assert(nboundalts <= 4);
                  }
               }
               /* get alternative fixing value */
               else if( boundalts != NULL && nbacktracks < nfixingalts+nboundalts )
               {
                  assert(nbacktracks-nfixingalts >= 0);
                  val = boundalts[nbacktracks-nfixingalts];
               }
               else
                  break;

               /* round fixing value */
               if( SCIPvarIsIntegral(vars[idx]) && !SCIPisIntegral(scip, val) )
               {
                  SCIP_CALL( roundFixingValue(scip, &val, vars[idx], heurdata->locksrounding) );
                  assert(SCIPisIntegral(scip, val));
               }

               /* move value into the domain, since it may be outside due to numerical issues or previous propagation */
               oldlb = SCIPvarGetLbLocal(vars[idx]);
               oldub = SCIPvarGetUbLocal(vars[idx]);
               val = MIN(val, oldub);
               val = MAX(val, oldlb);

               assert(!SCIPvarIsIntegral(vars[idx]) || SCIPisFeasIntegral(scip, val));

               /* check if this fixing value was already used */
               usedbefore = FALSE;
               for( j = nusedvals-1; j >= 0 && !usedbefore; j-- )
                  usedbefore = SCIPisFeasEQ(scip, val, usedvals[j]);

               if( usedbefore )
               {
                  nfailedvals++;
                  continue;
               }

               /* store fixing value */
               assert(nusedvals < heurdata->maxbacktracks);
               usedvals[nusedvals] = val;
               nusedvals++;

               /* fix-propagate-analyze */
               SCIP_CALL( performFixing(scip, vars[idx], val, &infeas, &bdlen, bdvars, bdtypes, bdbounds, oldbounds) );

               /* if infeasible, backtrack and try alternative fixing value */
               if( infeas )
               {
                  SCIPdebugMessage("  --> cutoff detected - backtracking\n");
                  SCIP_CALL( SCIPbacktrackProbing(scip, probingdepth) );
               }
            }

            /* free array of alternative backtracking values */
            if( boundalts != NULL)
               SCIPfreeBufferArray(scip, &boundalts);
            SCIPfreeBufferArray(scip, &usedvals);

            /* backtracking loop unsuccessful */
            if( infeas )
            {
               SCIPdebugMessage("no feasible fixing value found for variable <%s> in fixing order %d\n",
                  SCIPvarGetName(vars[idx]), ndives);
               break;
            }
            /* fixing successful */
            else
            {
               /* store successful fixing value */
               fixingvals[i] = val;

               /* statistics */
               if( SCIPvarGetType(vars[idx]) == SCIP_VARTYPE_CONTINUOUS )
                  nfixedconts++;
               else
                  nfixedints++;
            }
         }

         /* end of dive */
         SCIP_CALL( SCIPendProbing(scip) );
         success = !infeas;
         lastfailed = i;
         assert(infeas || i == coversize);
         assert(!infeas || i < coversize);
      }

      /* update time limit */
      SCIPdebugMessage("%d dive%s of fix-and-propagate for cover %d took %.1f seconds\n", ndives, ndives > 1 ? "s" : "", ncovers, SCIPgetClockTime(scip, clock));
      SCIP_CALL( updateTimelimit(scip, clock, &timelimit) );

      if( timelimit <= MINTIMELEFT )
      {
         SCIPdebugMessage("time limit hit, terminating\n");
         goto TERMINATE;
      }

      /* no feasible fixing could be found for the current cover */
      if( !success )
      {
         SCIPdebugMessage("no feasible fixing values found for cover %d\n", ncovers);
      }
      else
      {
         SCIP_SOL* sol;
         SCIP_Longint nsubnodes;
         SCIP_Bool validsolved;

         SCIPdebugMessage("heuristic successfully fixed %d variables (%d integral, %d continuous) during probing\n",
            nfixedints+nfixedconts, nfixedints, nfixedconts); /*lint !e771*/

         /* solve sub-CIP and pass feasible solutions to original problem */
         success = FALSE;
         validsolved = FALSE;
         sol = NULL;
         nsubnodes = 0;

         SCIP_CALL( solveSubproblem(scip, heur, coversize, cover, fixingvals,
               timelimit, memorylimit, heurdata->maxnodes, nstallnodes, &validsolved, &sol, &nsubnodes) );

         /* update number of sub-CIP nodes used by heuristic so far */
         heurdata->nusednodes += nsubnodes;

         /* if the subproblem was constructed from a valid copy and solved, try to forbid the assignment of fixing
          * values to variables in the cover */
         if( validsolved )
         {
            SCIP_Real maxvarsfac;
            SCIP_Bool useconf;

            if( SCIPgetRealParam(scip, "conflict/maxvarsfac", &maxvarsfac) != SCIP_OKAY )
               maxvarsfac = 0.1;

            useconf = bdlen > 0 && bdlen < maxvarsfac*nvars;
            if( useconf )
            {
               /* even if we had reset the global bounds at start of probing, the constraint might be only locally valid due to local constraints/cuts */
               SCIP_CALL( createNogood(scip, bdlen, bdvars, bdtypes, bdbounds, SCIPgetDepth(scip) > 0, TRUE, TRUE, &success) );
            }

            SCIPdebugMessage("subproblem solved (%s), forbidding assignment in original problem %s, %sconflict length=%d\n",
               sol == NULL ? "infeasible" : "optimal",
               success ? "successful" : "failed", useconf ? "" : "skipped due to ", bdlen);
         }

         /* heuristic succeeded */
         success = sol != NULL;
         if( success )
         {
            *result = SCIP_FOUNDSOL;
            success = TRUE;

            /* update time limit */
            SCIP_CALL( updateTimelimit(scip, clock, &timelimit) );

            /* call nlp local search heuristic unless it has failed too often */
            if( heurdata->postnlp && heurdata->npostnlpfails < MAXPOSTNLPFAILS )
            {
               if( nfixedconts == 0 && validsolved )
               {
                  SCIPdebugMessage("subproblem solved to optimality while all covering variables are integral, hence skipping nlp local search\n");
               }
               else if( timelimit <= MINTIMELEFT )
               {
                  SCIPdebugMessage("time limit hit, skipping nlp local search\n");
               }
               else if( heurdata->nlpheur == NULL )
               {
                  SCIPdebugMessage("nlp heuristic not found, skipping nlp local search\n");
               }
               else
               {
                  SCIP_RESULT nlpresult;

                  SCIP_CALL( SCIPapplyHeurSubNlp(scip, heurdata->nlpheur, &nlpresult, sol, -1LL, timelimit, heurdata->minimprove, NULL) );
                  SCIPdebugMessage("nlp local search %s\n", nlpresult == SCIP_FOUNDSOL ? "successful" : "failed");

                  if( nlpresult == SCIP_FOUNDSOL )
                     heurdata->npostnlpfails = 0;
                  else
                     heurdata->npostnlpfails++;
               }
            }

            /* free solution */
            SCIP_CALL( SCIPfreeSol(scip, &sol) );
         }
      }

      /* heuristic failed but we have another recovering try, hence we forbid the current cover in the covering problem */
      if( !success && ncovers <= heurdata->maxrecovers )
      {
         SCIP_Bool infeas;
         int diversification;

         /* compute minimal number of unfixed covering variables (in the cover) which have to change their value */
         diversification = (int) SCIPfeasCeil(scip, (heurdata->recoverdiv) * (SCIP_Real) nunfixeds);
         diversification = MAX(diversification, 1);

         /* forbid unsuccessful cover globally in covering problem */
         SCIP_CALL( forbidCover(coveringscip, nvars, coveringvars, coversize, cover, diversification, &success, &infeas) );

         if( infeas )
         {
            SCIPdebugMessage("recovering problem infeasible (diversification=%d), terminating\n", diversification);
            goto TERMINATE;
         }
         else if( !success )
         {
            SCIPdebugMessage("failed to forbid current cover in the covering problem, terminating\n");
            goto TERMINATE;
         }
         else
         {
            SCIPdebugMessage("added constraint to the covering problem in order to forbid current cover\n");
            success = FALSE;
         }
      }
   }

 TERMINATE:
   if( *result != SCIP_FOUNDSOL && *result != SCIP_DELAYED )
   {
      SCIPdebugMessage("heuristic terminating unsuccessfully\n");
   }

   /* we must remain in nlp diving mode until here to be able to retrieve nlp solution values easily */
   /* assert((SCIPisNLPConstructed(scip) == FALSE && heurdata->nlpsolved == FALSE) ||
      (SCIPisNLPConstructed(scip) == TRUE && heurdata->nlpsolved == SCIPnlpIsDiving(SCIPgetNLP(scip)))); */
   if( heurdata->nlpsolved )
   {
      SCIP_CALL( SCIPendDiveNLP(scip) );
   }

   /* free arrays for storing the cover */
   SCIPfreeBufferArrayNull(scip, &fixingvals);
   SCIPfreeBufferArrayNull(scip, &cover);

   /* free arrays for storing bound disjunction information along probing path */
   SCIPfreeBufferArrayNull(scip, &oldbounds);
   SCIPfreeBufferArrayNull(scip, &bdbounds);
   SCIPfreeBufferArrayNull(scip, &bdtypes);
   SCIPfreeBufferArrayNull(scip, &bdvars);

   /* free covering problem */
   for( i = nvars-1; i >= 0; i-- )
   {
      SCIP_CALL( SCIPreleaseVar(scip, &coveringvars[i]) );
   }
   SCIPfreeBufferArray(scip, &coveringvars);
   SCIP_CALL( SCIPfree(&coveringscip) );

   /* free clock */
   SCIP_CALL( SCIPfreeClock(scip, &clock) );

   return SCIP_OKAY;
}


/*
 * Callback methods of primal heuristic
 */

/** copy method for primal heuristic plugins (called when SCIP copies plugins) */
static
SCIP_DECL_HEURCOPY(heurCopyUndercover)
{  /*lint --e{715}*/
   assert(scip != NULL);
   assert(heur != NULL);
   assert(strcmp(SCIPheurGetName(heur), HEUR_NAME) == 0);

   /* call inclusion method of primal heuristic */
   SCIP_CALL( SCIPincludeHeurUndercover(scip) );

   return SCIP_OKAY;
}

/** destructor of primal heuristic to free user data (called when SCIP is exiting) */
static
SCIP_DECL_HEURFREE(heurFreeUndercover)
{  /*lint --e{715}*/
   SCIP_HEURDATA* heurdata;

   assert(scip != NULL);
   assert(heur != NULL);

   /* get heuristic data */
   heurdata = SCIPheurGetData(heur);
   assert(heurdata != NULL);

   /* free heuristic data */
   SCIPfreeMemory(scip, &heurdata);
   SCIPheurSetData(heur, NULL);

   return SCIP_OKAY;
}


/** initialization method of primal heuristic (called after problem was transformed) */
#define heurInitUndercover NULL


/** deinitialization method of primal heuristic (called before transformed problem is freed) */
#define heurExitUndercover NULL


/** solving process initialization method of primal heuristic (called when branch and bound process is about to begin) */
static
SCIP_DECL_HEURINITSOL(heurInitsolUndercover)
{  /*lint --e{715}*/
   SCIP_HEURDATA* heurdata;
   int h;

   assert(heur != NULL);
   assert(scip != NULL);

   /* get heuristic's data */
   heurdata = SCIPheurGetData(heur);
   assert(heurdata != NULL);

   /* initialize counters to zero */
   heurdata->nusednodes = 0;
   heurdata->npostnlpfails = 0;
   heurdata->nnlpfails = 0;

   /* if the heuristic is called at the root node, we may want to be called directly after the initial root LP solve */
   if( heurdata->beforecuts && SCIPheurGetFreqofs(heur) == 0 )
      SCIPheurSetTimingmask(heur, SCIP_HEURTIMING_DURINGLPLOOP);

   /* find nonlinear constraint handlers */
   SCIP_CALL( SCIPallocMemoryArray(scip, &heurdata->nlconshdlrs, 3) );/*lint !e506*/
   h = 0;
   heurdata->nlconshdlrs[h] = SCIPfindConshdlr(scip, "and");
   if( heurdata->nlconshdlrs[h] != NULL )
      h++;
   heurdata->nlconshdlrs[h] = SCIPfindConshdlr(scip, "quadratic");
   if( heurdata->nlconshdlrs[h] != NULL )
      h++;
   heurdata->nlconshdlrs[h] = SCIPfindConshdlr(scip, "soc");
   if( heurdata->nlconshdlrs[h] != NULL )
      h++;
   heurdata->nnlconshdlrs = h;

   /* find nlp local search heuristic */
   heurdata->nlpheur = SCIPfindHeur(scip, "subnlp");

   /* add global linear constraints to nlp relaxation */
   if( SCIPisNLPConstructed(scip) && heurdata->nlpheur != NULL )
   {
      SCIP_CALL( SCIPaddLinearConsToNlpHeurSubNlp(scip, heurdata->nlpheur, TRUE, TRUE) );
   }

   return SCIP_OKAY;
}

/** solving process deinitialization method of primal heuristic (called before branch and bound process data is freed) */
static
SCIP_DECL_HEUREXITSOL(heurExitsolUndercover)
{
   SCIP_HEURDATA* heurdata;

   assert(heur != NULL);
   assert(strcmp(SCIPheurGetName(heur), HEUR_NAME) == 0);

   /* get heuristic's data */
   heurdata = SCIPheurGetData(heur);
   assert(heurdata != NULL);

   /* free array of nonlinear constraint handlers */
   SCIPfreeMemoryArray(scip, &heurdata->nlconshdlrs);

   /* reset timing, if it was changed temporary (at the root node) */
   SCIPheurSetTimingmask(heur, HEUR_TIMING);

   return SCIP_OKAY;
}

/** execution method of primal heuristic */
static
SCIP_DECL_HEUREXEC(heurExecUndercover)
{  /*lint --e{715}*/
   SCIP_HEURDATA* heurdata;                  /* heuristic data */
   SCIP_Real timelimit;                      /* time limit for the subproblem */
   SCIP_Real memorylimit;                    /* memory limit for the subproblem */
   SCIP_Longint nstallnodes;                 /* number of stalling nodes for the subproblem */
   SCIP_Bool run;

   int h;

   assert(heur != NULL);
   assert(scip != NULL);
   assert(result != NULL);

   *result = SCIP_DIDNOTRUN;

   /* get heuristic's data */
   heurdata = SCIPheurGetData(heur);
   assert(heurdata != NULL);

   /* only call heuristic once at the root */
   if( SCIPgetDepth(scip) == 0 && SCIPheurGetNCalls(heur) > 0 )
      return SCIP_OKAY;

   /* if we want to use nlp fixing values exclusively and no nlp solver is available, we cannot run */
   if( strcmp(heurdata->fixingalts, "n") == 0 && SCIPgetNNlpis(scip) == 0 )
   {
      SCIPdebugMessage("skipping undercover heuristic: want to use nlp fixing values exclusively, but no nlp solver available\n");
      return SCIP_OKAY;
   }

   /* calculate stallnode limit */
   nstallnodes = (SCIP_Longint)(heurdata->nodesquot * SCIPgetNNodes(scip));

   /* reward heuristic if it succeeded often */
   nstallnodes = (SCIP_Longint)(nstallnodes * 3.0 * (SCIPheurGetNBestSolsFound(heur) + 1.0)/(SCIPheurGetNCalls(heur) + 1.0));
   nstallnodes -= SUBMIPSETUPCOSTS * SCIPheurGetNCalls(heur);  /* account for the setup costs of the sub-CIP */
   nstallnodes += heurdata->nodesofs;

   /* determine the node limit for the current process */
   nstallnodes -= heurdata->nusednodes;
   nstallnodes = MIN(nstallnodes, heurdata->maxnodes);
   nstallnodes = MAX(nstallnodes, 1);

   /* only call heuristics if we have enough nodes left to call sub-CIP solving */
   if( nstallnodes < heurdata->minnodes )
   {
      SCIPdebugMessage("skipping undercover heuristic: nstallnodes=%"SCIP_LONGINT_FORMAT", minnodes=%"SCIP_LONGINT_FORMAT"\n", nstallnodes, heurdata->minnodes);
      return SCIP_OKAY;
   }

   /* only call heuristics if we have enough time left */
   SCIP_CALL( SCIPgetRealParam(scip, "limits/time", &timelimit) );
   if( !SCIPisInfinity(scip, timelimit) )
      timelimit -= SCIPgetSolvingTime(scip);
   if( timelimit <= 2*MINTIMELEFT )
   {
      SCIPdebugMessage("skipping undercover heuristic: time left=%g\n", timelimit);
      return SCIP_OKAY;
   }

   /* only call heuristics if we have enough memory left */
   SCIP_CALL( SCIPgetRealParam(scip, "limits/memory", &memorylimit) );
   if( !SCIPisInfinity(scip, memorylimit) )
      memorylimit -= SCIPgetMemUsed(scip)/1048576.0;
   if( memorylimit <= 0.0 )
   {
      SCIPdebugMessage("skipping undercover heuristic: too little memory\n");
      return SCIP_OKAY;
   }

   /* only call heuristic if nonlinear constraints are present */
   run = FALSE;
   for( h = heurdata->nnlconshdlrs-1; h >= 0 && !run; h-- )
   {
      run = SCIPconshdlrGetNConss(heurdata->nlconshdlrs[h]) > 0;
   }

   /* go through all nlrows and check for general nonlinearities */
   if( SCIPisNLPConstructed(scip) )
   {
      SCIP_NLROW** nlrows;
      int nnlrows;
      int i;

      /* get nlrows */
      nnlrows = SCIPgetNNLPNlRows(scip);
      nlrows = SCIPgetNLPNlRows(scip);

      /* check for an nlrow with nontrivial expression tree or quadratic terms; start from 0 since we expect the linear
       * nlrows at the end */
      for( i = nnlrows-1; i >= 0 && !run; i-- )
      {
         assert(nlrows[i] != NULL);
         run = SCIPnlrowGetExprtree(nlrows[i]) != NULL && SCIPexprtreeGetNVars(SCIPnlrowGetExprtree(nlrows[i])) > 0;
         run = run || SCIPnlrowGetNQuadVars(nlrows[i]) > 0;
      }
   }

   if( !run )
   {
      SCIPdebugMessage("skipping undercover heuristic: no nonlinear constraints found\n");
      return SCIP_OKAY;
   }

   /* only call heuristics if solving has not stopped yet */
   if( SCIPisStopped(scip) )
      return SCIP_OKAY;

   /* reset timing, if it was changed temporary (at the root node) */
   if( heurtiming != HEUR_TIMING )
      SCIPheurSetTimingmask(heur, HEUR_TIMING);

   /* call heuristic */
   *result = SCIP_DIDNOTFIND;
   SCIPdebugMessage("calling undercover heuristic for <%s> at depth %d\n", SCIPgetProbName(scip), SCIPgetDepth(scip));

   SCIP_CALL( SCIPapplyUndercover(scip, heur, result, timelimit, memorylimit, nstallnodes) );

   return SCIP_OKAY;
}





/*
 * primal heuristic specific interface methods
 */

/** creates the undercover primal heuristic and includes it in SCIP */
SCIP_RETCODE SCIPincludeHeurUndercover(
   SCIP*                 scip                /**< SCIP data structure */
   )
{
   SCIP_HEURDATA* heurdata;

   /* create undercover primal heuristic data */
   SCIP_CALL( SCIPallocMemory(scip, &heurdata) );

   /* always use local bounds */
   heurdata->globalbounds = FALSE;

   /* include primal heuristic */
   SCIP_CALL( SCIPincludeHeur(scip, HEUR_NAME, HEUR_DESC, HEUR_DISPCHAR, HEUR_PRIORITY, HEUR_FREQ, HEUR_FREQOFS,
         HEUR_MAXDEPTH, HEUR_TIMING, HEUR_USESSUBSCIP,
         heurCopyUndercover,
         heurFreeUndercover, heurInitUndercover, heurExitUndercover,
         heurInitsolUndercover, heurExitsolUndercover, heurExecUndercover,
         heurdata) );

   /* add string parameters */
   heurdata->fixingalts = NULL;
   SCIP_CALL( SCIPaddStringParam(scip, "heuristics/"HEUR_NAME"/fixingalts",
         "prioritized sequence of fixing values used ('l'p relaxation, 'n'lp relaxation, 'i'ncumbent solution)",
         &heurdata->fixingalts, FALSE, DEFAULT_FIXINGALTS, NULL, NULL) );

   /* add longint parameters */
   SCIP_CALL( SCIPaddLongintParam(scip, "heuristics/"HEUR_NAME"/maxnodes",
         "maximum number of nodes to regard in the subproblem",
         &heurdata->maxnodes, TRUE, DEFAULT_MAXNODES, 0LL, SCIP_LONGINT_MAX, NULL, NULL) );

   SCIP_CALL( SCIPaddLongintParam(scip, "heuristics/"HEUR_NAME"/minnodes",
         "minimum number of nodes required to start the subproblem",
         &heurdata->minnodes, TRUE, DEFAULT_MINNODES, 0LL, SCIP_LONGINT_MAX, NULL, NULL) );

   SCIP_CALL( SCIPaddLongintParam(scip, "heuristics/"HEUR_NAME"/nodesofs",
         "number of nodes added to the contingent of the total nodes",
         &heurdata->nodesofs, FALSE, DEFAULT_NODESOFS, 0LL, SCIP_LONGINT_MAX, NULL, NULL) );

   /* add real parameters */
   SCIP_CALL( SCIPaddRealParam(scip, "heuristics/"HEUR_NAME"/conflictweight",
         "weight for conflict score in fixing order",
         &heurdata->conflictweight, TRUE, DEFAULT_CONFLICTWEIGHT, SCIP_REAL_MIN, SCIP_REAL_MAX, NULL, NULL) );

   SCIP_CALL( SCIPaddRealParam(scip, "heuristics/"HEUR_NAME"/cutoffweight",
         "weight for cutoff score in fixing order",
         &heurdata->cutoffweight, TRUE, DEFAULT_CUTOFFWEIGHT, 0.0, SCIP_REAL_MAX, NULL, NULL) );

   SCIP_CALL( SCIPaddRealParam(scip, "heuristics/"HEUR_NAME"/inferenceweight",
         "weight for inference score in fixing order",
         &heurdata->inferenceweight, TRUE, DEFAULT_INFERENCEWEIGHT, SCIP_REAL_MIN, SCIP_REAL_MAX, NULL, NULL) );

   SCIP_CALL( SCIPaddRealParam(scip, "heuristics/"HEUR_NAME"/maxcoversize",
         "maximum coversize (as fraction of total number of variables)",
         &heurdata->maxcoversize, TRUE, DEFAULT_MAXCOVERSIZE, 0.0, 1.0, NULL, NULL) );

   SCIP_CALL( SCIPaddRealParam(scip, "heuristics/"HEUR_NAME"/minimprove",
         "factor by which the heuristic should at least improve the incumbent",
         &heurdata->minimprove, TRUE, DEFAULT_MINIMPROVE, -1.0, 1.0, NULL, NULL) );

   SCIP_CALL( SCIPaddRealParam(scip, "heuristics/"HEUR_NAME"/nodesquot",
         "contingent of sub problem nodes in relation to the number of nodes of the original problem",
         &heurdata->nodesquot, FALSE, DEFAULT_NODESQUOT, 0.0, 1.0, NULL, NULL) );

   SCIP_CALL( SCIPaddRealParam(scip, "heuristics/"HEUR_NAME"/recoverdiv",
         "fraction of covering variables in the last cover which need to change their value when recovering",
         &heurdata->recoverdiv, TRUE, DEFAULT_RECOVERDIV, 0.0, 1.0, NULL, NULL) );

   /* add bool parameters */
   SCIP_CALL( SCIPaddBoolParam(scip, "heuristics/"HEUR_NAME"/beforecuts",
         "should the heuristic be called at root node before cut separation?",
         &heurdata->beforecuts, TRUE, DEFAULT_BEFORECUTS, NULL, NULL) );

   SCIP_CALL( SCIPaddBoolParam(scip, "heuristics/"HEUR_NAME"/fixintfirst",
         "should integer variables in the cover be fixed first?",
         &heurdata->fixintfirst, TRUE, DEFAULT_FIXINTFIRST, NULL, NULL) );

   SCIP_CALL( SCIPaddBoolParam(scip, "heuristics/"HEUR_NAME"/locksrounding",
         "shall LP values for integer vars be rounded according to locks?",
         &heurdata->locksrounding, TRUE, DEFAULT_LOCKSROUNDING, NULL, NULL) );

   SCIP_CALL( SCIPaddBoolParam(scip, "heuristics/"HEUR_NAME"/onlyconvexify",
         "should we only fix variables in order to obtain a convex problem?",
         &heurdata->onlyconvexify, FALSE, DEFAULT_ONLYCONVEXIFY, NULL, NULL) );

   SCIP_CALL( SCIPaddBoolParam(scip, "heuristics/"HEUR_NAME"/postnlp",
         "should the nlp heuristic be called to polish a feasible solution?",
         &heurdata->postnlp, FALSE, DEFAULT_POSTNLP, NULL, NULL) );

   /* add int parameters */
   SCIP_CALL( SCIPaddIntParam(scip, "heuristics/"HEUR_NAME"/maxbacktracks",
         "maximum number of backtracks in fix-and-propagate",
         &heurdata->maxbacktracks, TRUE, DEFAULT_MAXBACKTRACKS, 0, INT_MAX, NULL, NULL) );

   SCIP_CALL( SCIPaddIntParam(scip, "heuristics/"HEUR_NAME"/maxrecovers",
         "maximum number of recoverings",
         &heurdata->maxrecovers, TRUE, DEFAULT_MAXRECOVERS, 0, INT_MAX, NULL, NULL) );

   SCIP_CALL( SCIPaddIntParam(scip, "heuristics/"HEUR_NAME"/maxreorders",
         "maximum number of reorderings of the fixing order",
         &heurdata->maxreorders, TRUE, DEFAULT_MAXREORDERS, 0, INT_MAX, NULL, NULL) );

   /* add char parameters */
   SCIP_CALL( SCIPaddCharParam(scip, "heuristics/"HEUR_NAME"/coveringobj",
         "objective function of the covering problem ('b'ranching status, influenced nonlinear 'c'onstraints/'t'erms, 'd'omain size, 'l'ocks, 'm'in of up/down locks, 'u'nit penalties, constraint 'v'iolation)",
         &heurdata->coveringobj, TRUE, DEFAULT_COVERINGOBJ, COVERINGOBJS, NULL, NULL) );

   SCIP_CALL( SCIPaddBoolParam(scip, "heuristics/"HEUR_NAME"/copycuts",
         "should all active cuts from cutpool be copied to constraints in subproblem?",
         &heurdata->copycuts, TRUE, DEFAULT_COPYCUTS, NULL, NULL) );

   return SCIP_OKAY;
}


/** computes a minimal set of covering variables */
SCIP_RETCODE SCIPcomputeCoverUndercover(
   SCIP*                 scip,               /**< SCIP data structure */
   int*                  coversize,          /**< buffer for the size of the computed cover */
   SCIP_VAR**            cover,              /**< buffer to store the variables (for the original SCIP) in the computed cover
                                              *   (should be ready to hold SCIPgetNVars(scip) entries) */
   SCIP_Real             timelimit,          /**< time limit */
   SCIP_Real             memorylimit,        /**< memory limit */
   SCIP_Bool             globalbounds,       /**< should global bounds on variables be used instead of local bounds at focus node? */
   SCIP_Bool             onlyconvexify,      /**< should we only fix/dom.red. variables creating nonconvexity? */
   char                  coveringobj,        /**< objective function of the covering problem ('b'ranching status,
                                              *   influenced nonlinear 'c'onstraints/'t'erms, 'd'omain size, 'l'ocks,
                                              *   'm'in of up/down locks, 'u'nit penalties, constraint 'v'iolation) */
   SCIP_Bool*            success             /**< feasible cover found? */
   )
{
   SCIP* coveringscip;                       /* SCIP instance for covering problem */
   SCIP_VAR** coveringvars;                  /* covering variables */
   SCIP_VAR** vars;                          /* original variables */
   int* coverinds;                           /* indices of variables in the cover */
   int nvars;                                /* number of original variables */
   int i;

   assert(scip != NULL);
   assert(coversize != NULL);
   assert(success != NULL);

   *success = FALSE;

   /* allocate memory for variables of the covering problem */
   SCIP_CALL( SCIPgetVarsData(scip, &vars, &nvars, NULL, NULL, NULL, NULL ) );
   SCIP_CALL( SCIPallocBufferArray(scip, &coveringvars, nvars) );
   SCIP_CALL( SCIPallocBufferArray(scip, &coverinds, nvars) );

   /* create covering problem */
   SCIP_CALL( SCIPcreate(&coveringscip) );
   SCIP_CALL( SCIPincludeDefaultPlugins(coveringscip) );
   SCIP_CALL( createCoveringProblem(scip, coveringscip, coveringvars, globalbounds, onlyconvexify, coveringobj, success) );

   if( *success )
   {
      /* solve covering problem */
      SCIPdebugMessage("solving covering problem\n\n");

      SCIP_CALL( solveCoveringProblem(coveringscip, nvars, coveringvars, coversize, coverinds,
            timelimit, memorylimit + SCIPgetMemUsed(coveringscip)/1048576.0, success) );

      assert(*coversize >= 0);
      assert(*coversize <= nvars);

      /* return original variables in the cover */
      for( i = *coversize-1; i >= 0; i-- )
      {
         assert(coverinds[i] >= 0);
         assert(coverinds[i] < nvars);
         cover[i] = vars[coverinds[i]];
      }
   }
   else
   {
      SCIPdebugMessage("failure: covering problem could not be created\n");
   }

   /* free covering problem */
   for( i = nvars-1; i >= 0; i-- )
   {
      SCIP_CALL( SCIPreleaseVar(scip, &coveringvars[i]) );
   }
   SCIP_CALL( SCIPfree(&coveringscip) );
   SCIPfreeBufferArray(scip, &coverinds);
   SCIPfreeBufferArray(scip, &coveringvars);

   return SCIP_OKAY;
}<|MERGE_RESOLUTION|>--- conflicted
+++ resolved
@@ -1737,11 +1737,8 @@
 
    /* forbid recursive call of undercover heuristic */
    SCIP_CALL( SCIPsetIntParam(subscip, "heuristics/"HEUR_NAME"/freq", -1) );
-<<<<<<< HEAD
    
    SCIPdebugMessage("timelimit = %g, memlimit = %g, nodelimit = %"SCIP_LONGINT_FORMAT", nstallnodes = %"SCIP_LONGINT_FORMAT"\n", timelimit, memorylimit, nodelimit, nstallnodes);
-=======
->>>>>>> 77743faa
 
    /* set time, memory and node limits */
    SCIP_CALL( SCIPsetRealParam(subscip, "limits/time", timelimit) );
