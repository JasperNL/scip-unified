/* * * * * * * * * * * * * * * * * * * * * * * * * * * * * * * * * * * * * * */
/*                                                                           */
/*                  This file is part of the program and library             */
/*         SCIP --- Solving Constraint Integer Programs                      */
/*                                                                           */
/*    Copyright (C) 2002-2016 Konrad-Zuse-Zentrum                            */
/*                            fuer Informationstechnik Berlin                */
/*                                                                           */
/*  SCIP is distributed under the terms of the ZIB Academic License.         */
/*                                                                           */
/*  You should have received a copy of the ZIB Academic License              */
/*  along with SCIP; see the file COPYING. If not email to scip@zib.de.      */
/*                                                                           */
/* * * * * * * * * * * * * * * * * * * * * * * * * * * * * * * * * * * * * * */

/**@file   cons_expr_sin.c
 * @brief  handler for sin expressions
 * @author Fabian Wegscheider
 */

/*---+----1----+----2----+----3----+----4----+----5----+----6----+----7----+----8----+----9----+----0----+----1----+----2*/

#include <string.h>
#include "scip/cons_expr_sin.h"
#include "cons_expr_value.h"

#define SIN_PRECEDENCE   91000
#define SIN_HASHKEY      SCIPcalcFibHash(1.0)

/*
 * Data structures
 */

/* TODO: fill in the necessary data */

/** expression data */
struct SCIP_ConsExpr_ExprData
{
};

/*
 * Local methods
 */

/* TODO: put your local methods here, and declare them static */

/*
 * Callback methods of expression handler
 */

/** expression handler copy callback */
static
SCIP_DECL_CONSEXPR_EXPRCOPYHDLR(copyhdlrSin)
{  /*lint --e{715}*/
   SCIP_CALL( SCIPincludeConsExprExprHdlrSin(scip, consexprhdlr) );
   *valid = TRUE;

   return SCIP_OKAY;
}

/** simplifies a sin expression
 * Evaluates the sine value function when its child is a value expression
 * TODO: add further simplifications
 */
static
SCIP_DECL_CONSEXPR_EXPRSIMPLIFY(simplifySin)
{  /*lint --e{715}*/
   SCIP_CONSEXPR_EXPR* child;
   SCIP_CONSHDLR* conshdlr;

   assert(scip != NULL);
   assert(expr != NULL);
   assert(simplifiedexpr != NULL);
   assert(SCIPgetConsExprExprNChildren(expr) == 1);

   conshdlr = SCIPfindConshdlr(scip, "expr");
   assert(conshdlr != NULL);

   child = SCIPgetConsExprExprChildren(expr)[0];
   assert(child != NULL);

   /* check for value expression */
   if( SCIPgetConsExprExprHdlr(child) == SCIPgetConsExprExprHdlrValue(conshdlr) )
   {
      SCIP_CALL( SCIPcreateConsExprExprValue(scip, conshdlr, simplifiedexpr, SIN(SCIPgetConsExprExprValueValue(child))) );
   }
   else
   {
      *simplifiedexpr = expr;

      /* we have to capture it, since it must simulate a "normal" simplified call in which a new expression is created */
      SCIPcaptureConsExprExpr(*simplifiedexpr);
   }

   return SCIP_OKAY;
}

/** expression data copy callback */
static
SCIP_DECL_CONSEXPR_EXPRCOPYDATA(copydataSin)
{  /*lint --e{715}*/
   assert(targetscip != NULL);
   assert(targetexprdata != NULL);

   SCIP_CALL( SCIPallocBlockMemory(targetscip, targetexprdata) );
   BMSclearMemory(*targetexprdata);

   return SCIP_OKAY;
}

/** expression data free callback */
static
SCIP_DECL_CONSEXPR_EXPRFREEDATA(freedataSin)
{  /*lint --e{715}*/
   SCIP_CONSEXPR_EXPRDATA* exprdata;

   assert(expr != NULL);

   exprdata = SCIPgetConsExprExprData(expr);
   assert(exprdata != NULL);

   SCIPfreeBlockMemory(scip, &exprdata);
   SCIPsetConsExprExprData(expr, NULL);

   return SCIP_OKAY;
}

/** expression print callback */
static
SCIP_DECL_CONSEXPR_EXPRPRINT(printSin)
{  /*lint --e{715}*/
   assert(expr != NULL);

   switch( stage )
   {
      case SCIP_CONSEXPREXPRWALK_ENTEREXPR :
      {
         /* print function with opening parenthesis */
<<<<<<< HEAD
         SCIPinfoMessage(scip, file, "sin(");
=======
         SCIPinfoMessage(scip, file, "%s(", EXPRHDLR_NAME);
>>>>>>> 57b4b464
         break;
      }

      case SCIP_CONSEXPREXPRWALK_VISITINGCHILD :
      {
         assert(SCIPgetConsExprExprWalkCurrentChild(expr) == 0);
         break;
      }

      case SCIP_CONSEXPREXPRWALK_LEAVEEXPR :
      {
         /* print closing parenthesis */
         SCIPinfoMessage(scip, file, ")");
         break;
      }

      case SCIP_CONSEXPREXPRWALK_VISITEDCHILD :
      default: ;
   }

   return SCIP_OKAY;
}

<<<<<<< HEAD
static
SCIP_DECL_CONSEXPR_EXPRPARSE(parseSin)
{
=======
/** expression parse callback */
static
SCIP_DECL_CONSEXPR_EXPRPARSE(parseSin)
{  /*lint --e{715}*/
>>>>>>> 57b4b464
   SCIP_CONSEXPR_EXPR* childexpr;

   assert(expr != NULL);

   /* parse child expression from remaining string */
   SCIP_CALL( SCIPparseConsExprExpr(scip, consexprhdlr, string, endstring, &childexpr) );
   assert(childexpr != NULL);

<<<<<<< HEAD
   /* create absolute expression */
   SCIP_CALL( SCIPcreateConsExprExprSin(scip, consexprhdlr, expr, childexpr) );
   assert(*expr != NULL);

   /* release child expression since it has been captured by the absolute expression */
=======
   /* create sinus expression */
   SCIP_CALL( SCIPcreateConsExprExprSin(scip, consexprhdlr, expr, childexpr) );
   assert(*expr != NULL);

   /* release child expression since it has been captured by the sinus expression */
>>>>>>> 57b4b464
   SCIP_CALL( SCIPreleaseConsExprExpr(scip, &childexpr) );

   *success = TRUE;

   return SCIP_OKAY;
}

/** expression (point-) evaluation callback */
static
SCIP_DECL_CONSEXPR_EXPREVAL(evalSin)
{  /*lint --e{715}*/
   assert(expr != NULL);
   assert(SCIPgetConsExprExprNChildren(expr) == 1);
   assert(SCIPgetConsExprExprValue(SCIPgetConsExprExprChildren(expr)[0]) != SCIP_INVALID); /*lint !e777*/

   *val = SIN(SCIPgetConsExprExprValue(SCIPgetConsExprExprChildren(expr)[0]));

   return SCIP_OKAY;
}

/** expression derivative evaluation callback */
static
SCIP_DECL_CONSEXPR_EXPRBWDIFF(bwdiffSin)
{  /*lint --e{715}*/
   SCIP_CONSEXPR_EXPR* child;

   assert(expr != NULL);
   assert(SCIPgetConsExprExprData(expr) != NULL);
   assert(idx >= 0 && idx < SCIPgetConsExprExprNChildren(expr));
   assert(SCIPgetConsExprExprValue(expr) != SCIP_INVALID);

   child = SCIPgetConsExprExprChildren(expr)[idx];
   assert(child != NULL);
   assert(strcmp(SCIPgetConsExprExprHdlrName(SCIPgetConsExprExprHdlr(child)), "val") != 0);

   *val = SIN(0.5*M_PI - SCIPgetConsExprExprValue(child));

   return SCIP_OKAY;
}

/** expression interval evaluation callback */
static
SCIP_DECL_CONSEXPR_EXPRINTEVAL(intevalSin)
{  /*lint --e{715}*/
   SCIP_INTERVAL childinterval;

   assert(expr != NULL);
   assert(SCIPgetConsExprExprNChildren(expr) == 1);

   childinterval = SCIPgetConsExprExprInterval(SCIPgetConsExprExprChildren(expr)[0]);
   assert(!SCIPintervalIsEmpty(SCIPinfinity(scip), childinterval));

   SCIPintervalSin(SCIPinfinity(scip), interval, childinterval);

   return SCIP_OKAY;
}

/** separation initialization callback */
static
SCIP_DECL_CONSEXPR_EXPRINITSEPA(initSepaSin)
{  /*lint --e{715}*/
   assert(expr != NULL);

   SCIPerrorMessage("method of sin constraint handler not implemented yet\n");
   SCIPABORT(); /*lint --e{527}*/

   return SCIP_OKAY;
}

/** separation deinitialization callback */
static
SCIP_DECL_CONSEXPR_EXPREXITSEPA(exitSepaSin)
{  /*lint --e{715}*/
   assert(expr != NULL);

   SCIPerrorMessage("method of sin constraint handler not implemented yet\n");
   SCIPABORT(); /*lint --e{527}*/

   return SCIP_OKAY;
}

/** expression separation callback */
static
SCIP_DECL_CONSEXPR_EXPRSEPA(sepaSin)
{  /*lint --e{715}*/
   assert(expr != NULL);

   SCIPerrorMessage("method of sin constraint handler not implemented yet\n");
   SCIPABORT(); /*lint --e{527}*/

   return SCIP_OKAY;
}

/** expression reverse propagation callback
 *  Reverse Propagation is not possible for sine function since sine^-1(x) is unbounded for all x
 * */
static
SCIP_DECL_CONSEXPR_REVERSEPROP(reversepropSin)
{  /*lint --e{715}*/
   assert(scip != NULL);
   assert(expr != NULL);
   assert(SCIPgetConsExprExprNChildren(expr) == 1);
   assert(nreductions != NULL);
   assert(SCIPintervalGetInf(SCIPgetConsExprExprInterval(expr)) >= -1.0);
   assert(SCIPintervalGetSup(SCIPgetConsExprExprInterval(expr)) <= 1.0);

   return SCIP_OKAY;
}

/** sin hash callback */
static
SCIP_DECL_CONSEXPR_EXPRHASH(hashSin)
{  /*lint --e{715}*/
   assert(expr != NULL);

   SCIPerrorMessage("method of sin constraint handler not implemented yet\n");
   SCIPABORT(); /*lint --e{527}*/

   return SCIP_OKAY;
}

/** creates the handler for sin expressions and includes it into the expression constraint handler */
SCIP_RETCODE SCIPincludeConsExprExprHdlrSin(
   SCIP*                 scip,               /**< SCIP data structure */
   SCIP_CONSHDLR*        consexprhdlr        /**< expression constraint handler */
   )
{
   SCIP_CONSEXPR_EXPRHDLR* exprhdlr;

   SCIP_CALL( SCIPincludeConsExprExprHdlrBasic(scip, consexprhdlr, &exprhdlr, "sin", "sine expression",
         SIN_PRECEDENCE, evalSin, NULL) );
   assert(exprhdlr != NULL);

   SCIP_CALL( SCIPsetConsExprExprHdlrCopyFreeHdlr(scip, consexprhdlr, exprhdlr, copyhdlrSin, NULL) );
   SCIP_CALL( SCIPsetConsExprExprHdlrCopyFreeData(scip, consexprhdlr, exprhdlr, copydataSin, freedataSin) );
   SCIP_CALL( SCIPsetConsExprExprHdlrSimplify(scip, consexprhdlr, exprhdlr, simplifySin) );
   SCIP_CALL( SCIPsetConsExprExprHdlrPrint(scip, consexprhdlr, exprhdlr, printSin) );
   SCIP_CALL( SCIPsetConsExprExprHdlrParse(scip, consexprhdlr, exprhdlr, parseSin) );
   SCIP_CALL( SCIPsetConsExprExprHdlrIntEval(scip, consexprhdlr, exprhdlr, intevalSin) );
   SCIP_CALL( SCIPsetConsExprExprHdlrInitSepa(scip, consexprhdlr, exprhdlr, initSepaSin) );
   SCIP_CALL( SCIPsetConsExprExprHdlrExitSepa(scip, consexprhdlr, exprhdlr, exitSepaSin) );
   SCIP_CALL( SCIPsetConsExprExprHdlrSepa(scip, consexprhdlr, exprhdlr, sepaSin) );
   SCIP_CALL( SCIPsetConsExprExprHdlrReverseProp(scip, consexprhdlr, exprhdlr, reversepropSin) );
   SCIP_CALL( SCIPsetConsExprExprHdlrHash(scip, consexprhdlr, exprhdlr, hashSin) );
   SCIP_CALL( SCIPsetConsExprExprHdlrBwdiff(scip, consexprhdlr, exprhdlr, bwdiffSin) );

   return SCIP_OKAY;
}

/** creates a sin expression */
SCIP_RETCODE SCIPcreateConsExprExprSin(
   SCIP*                 scip,               /**< SCIP data structure */
   SCIP_CONSHDLR*        consexprhdlr,       /**< expression constraint handler */
   SCIP_CONSEXPR_EXPR**  expr,               /**< pointer where to store expression */
   SCIP_CONSEXPR_EXPR*   child               /**< single child */
   )
{
   SCIP_CONSEXPR_EXPRDATA* exprdata;

   assert(expr != NULL);
   assert(child != NULL);
   assert(SCIPfindConsExprExprHdlr(consexprhdlr, "sin") != NULL);

   SCIP_CALL( SCIPallocBlockMemory(scip, &exprdata) );
   assert(exprdata != NULL);

   BMSclearMemory(exprdata);

   SCIP_CALL( SCIPcreateConsExprExpr(scip, expr, SCIPfindConsExprExprHdlr(consexprhdlr, "sin"), exprdata, 1, &child) );

   return SCIP_OKAY;
}<|MERGE_RESOLUTION|>--- conflicted
+++ resolved
@@ -24,8 +24,11 @@
 #include "scip/cons_expr_sin.h"
 #include "cons_expr_value.h"
 
-#define SIN_PRECEDENCE   91000
-#define SIN_HASHKEY      SCIPcalcFibHash(1.0)
+/* fundamental expression handler properties */
+#define EXPRHDLR_NAME         "sin"
+#define EXPRHDLR_DESC         "expression handler template"
+#define EXPRHDLR_PRECEDENCE   91000
+#define EXPRHDLR_HASHKEY      SCIPcalcFibHash(1.0)
 
 /*
  * Data structures
@@ -35,6 +38,11 @@
 
 /** expression data */
 struct SCIP_ConsExpr_ExprData
+{
+};
+
+/** expression handler data */
+struct SCIP_ConsExpr_ExprHdlrData
 {
 };
 
@@ -136,11 +144,7 @@
       case SCIP_CONSEXPREXPRWALK_ENTEREXPR :
       {
          /* print function with opening parenthesis */
-<<<<<<< HEAD
-         SCIPinfoMessage(scip, file, "sin(");
-=======
          SCIPinfoMessage(scip, file, "%s(", EXPRHDLR_NAME);
->>>>>>> 57b4b464
          break;
       }
 
@@ -164,16 +168,10 @@
    return SCIP_OKAY;
 }
 
-<<<<<<< HEAD
+/** expression parse callback */
 static
 SCIP_DECL_CONSEXPR_EXPRPARSE(parseSin)
 {
-=======
-/** expression parse callback */
-static
-SCIP_DECL_CONSEXPR_EXPRPARSE(parseSin)
-{  /*lint --e{715}*/
->>>>>>> 57b4b464
    SCIP_CONSEXPR_EXPR* childexpr;
 
    assert(expr != NULL);
@@ -182,19 +180,11 @@
    SCIP_CALL( SCIPparseConsExprExpr(scip, consexprhdlr, string, endstring, &childexpr) );
    assert(childexpr != NULL);
 
-<<<<<<< HEAD
    /* create absolute expression */
    SCIP_CALL( SCIPcreateConsExprExprSin(scip, consexprhdlr, expr, childexpr) );
    assert(*expr != NULL);
 
    /* release child expression since it has been captured by the absolute expression */
-=======
-   /* create sinus expression */
-   SCIP_CALL( SCIPcreateConsExprExprSin(scip, consexprhdlr, expr, childexpr) );
-   assert(*expr != NULL);
-
-   /* release child expression since it has been captured by the sinus expression */
->>>>>>> 57b4b464
    SCIP_CALL( SCIPreleaseConsExprExpr(scip, &childexpr) );
 
    *success = TRUE;
@@ -322,10 +312,11 @@
    SCIP_CONSHDLR*        consexprhdlr        /**< expression constraint handler */
    )
 {
+   SCIP_CONSEXPR_EXPRHDLRDATA* exprhdlrdata;
    SCIP_CONSEXPR_EXPRHDLR* exprhdlr;
 
-   SCIP_CALL( SCIPincludeConsExprExprHdlrBasic(scip, consexprhdlr, &exprhdlr, "sin", "sine expression",
-         SIN_PRECEDENCE, evalSin, NULL) );
+   SCIP_CALL( SCIPincludeConsExprExprHdlrBasic(scip, consexprhdlr, &exprhdlr, EXPRHDLR_NAME, EXPRHDLR_DESC,
+         EXPRHDLR_PRECEDENCE, evalSin, NULL) );
    assert(exprhdlr != NULL);
 
    SCIP_CALL( SCIPsetConsExprExprHdlrCopyFreeHdlr(scip, consexprhdlr, exprhdlr, copyhdlrSin, NULL) );
@@ -352,8 +343,10 @@
    SCIP_CONSEXPR_EXPR*   child               /**< single child */
    )
 {
+   SCIP_CONSEXPR_EXPRHDLR* exprhdlr = NULL;
    SCIP_CONSEXPR_EXPRDATA* exprdata;
 
+   assert(consexprhdlr != NULL);
    assert(expr != NULL);
    assert(child != NULL);
    assert(SCIPfindConsExprExprHdlr(consexprhdlr, "sin") != NULL);
