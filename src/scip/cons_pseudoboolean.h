/* * * * * * * * * * * * * * * * * * * * * * * * * * * * * * * * * * * * * * */
/*                                                                           */
/*                  This file is part of the program and library             */
/*         SCIP --- Solving Constraint Integer Programs                      */
/*                                                                           */
/*    Copyright (C) 2002-2012 Konrad-Zuse-Zentrum                            */
/*                            fuer Informationstechnik Berlin                */
/*                                                                           */
/*  SCIP is distributed under the terms of the ZIB Academic License.         */
/*                                                                           */
/*  You should have received a copy of the ZIB Academic License              */
/*  along with SCIP; see the file COPYING. If not email to scip@zib.de.      */
/*                                                                           */
/* * * * * * * * * * * * * * * * * * * * * * * * * * * * * * * * * * * * * * */

/**@file   cons_pseudoboolean.h
 * @ingroup CONSHDLRS
 * @brief  constraint handler for pseudoboolean constraints
 * @author Stefan Heinz
 * @author Michael Winkler
 *
 * The constraint handler deals with pseudo boolean constraints. These are constraints of the form
 * \f[
 * \mbox{lhs} \leq \sum_{k=0}^m c_k \cdot x_k  +  \sum_{i=0}^n c_i \cdot \prod_{j \in I_i} x_j \leq \mbox{rhs}
 * \f]
 * where all \f$x\f$ are binary and all \f$c\f$ are integer.
 *
 */

/*---+----1----+----2----+----3----+----4----+----5----+----6----+----7----+----8----+----9----+----0----+----1----+----2*/

#ifndef __SCIP_CONS_PSEUDOBOOLEAN_H__
#define __SCIP_CONS_PSEUDOBOOLEAN_H__


#include "scip/scip.h"

#ifdef __cplusplus
extern "C" {
#endif

#define ARTIFICIALVARNAMEPREFIX "andresultant_"

/** solution status after solving LP */
enum SCIP_LinearConsType
{
   SCIP_INVALIDCONS             = -1,    /**< this is no valid linear constrait type */
   SCIP_LINEAR                  = 0,     /**< this is the common linear constraint */
   SCIP_LOGICOR                 = 1,     /**< this is a logicor constraint */
   SCIP_KNAPSACK                = 2,     /**< this is a knapsack constraint */
   SCIP_SETPPC                  = 3      /**< this is a setppc constraint */
#if 0
   SCIP_EQKNAPSACK              = 4      /**< this is a equality knapsack constraint */
#endif
};
typedef enum SCIP_LinearConsType SCIP_LINEARCONSTYPE;


/** creates the handler for pseudoboolean constraints and includes it in SCIP */
EXTERN
SCIP_RETCODE SCIPincludeConshdlrPseudoboolean(
   SCIP*                 scip                /**< SCIP data structure */
   );

/** creates and captures a pseudoboolean constraint, with given linear and and-constraints */
extern
SCIP_RETCODE SCIPcreateConsPseudobooleanWithConss(
   SCIP*                 scip,               /**< SCIP data structure */
   SCIP_CONS**           cons,               /**< pointer to hold the created constraint */
   const char*           name,               /**< name of constraint */
   SCIP_CONS*            lincons,            /**< associated linear constraint */
   SCIP_LINEARCONSTYPE   linconstype,        /**< linear constraint type of associated linear constraint */
   SCIP_CONS**           andconss,           /**< associated and-constraints */
   SCIP_Real*            andcoefs,           /**< associated coefficients of and-constraints */
   int                   nandconss,          /**< number of associated and-constraints */
   SCIP_VAR*             indvar,             /**< indicator variable if it's a soft constraint, or NULL */
   SCIP_Real             weight,             /**< weight of the soft constraint, if it is one */
   SCIP_Bool             issoftcons,         /**< is this a soft constraint */
   SCIP_VAR*             intvar,             /**< a artificial variable which was added only for the objective function,
                                              *   if this variable is not NULL this constraint (without this integer
                                              *   variable) describes the objective funktion */
   SCIP_Real             lhs,                /**< left hand side of constraint */
   SCIP_Real             rhs,                /**< right hand side of constraint */
   SCIP_Bool             initial,            /**< should the LP relaxation of constraint be in the initial LP?
                                              *   Usually set to TRUE. Set to FALSE for 'lazy constraints'. */
   SCIP_Bool             separate,           /**< should the constraint be separated during LP processing?
                                              *   Usually set to TRUE. */
   SCIP_Bool             enforce,            /**< should the constraint be enforced during node processing?
                                              *   TRUE for model constraints, FALSE for additional, redundant constraints. */
   SCIP_Bool             check,              /**< should the constraint be checked for feasibility?
                                              *   TRUE for model constraints, FALSE for additional, redundant constraints. */
   SCIP_Bool             propagate,          /**< should the constraint be propagated during node processing?
                                              *   Usually set to TRUE. */
   SCIP_Bool             local,              /**< is constraint only valid locally?
                                              *   Usually set to FALSE. Has to be set to TRUE, e.g., for branching constraints. */
   SCIP_Bool             modifiable,         /**< is constraint modifiable (subject to column generation)?
                                              *   Usually set to FALSE. In column generation applications, set to TRUE if pricing
                                              *   adds coefficients to this constraint. */
   SCIP_Bool             dynamic,            /**< is constraint subject to aging?
                                              *   Usually set to FALSE. Set to TRUE for own cuts which 
                                              *   are seperated as constraints. */
   SCIP_Bool             removable,          /**< should the relaxation be removed from the LP due to aging or cleanup?
                                              *   Usually set to FALSE. Set to TRUE for 'lazy constraints' and 'user cuts'. */
   SCIP_Bool             stickingatnode      /**< should the constraint always be kept at the node where it was added, even
                                              *   if it may be moved to a more global node?
                                              *   Usually set to FALSE. Set to TRUE to for constraints that represent node data. */
   );

/** creates and captures a pseudoboolean constraint
 *  @note linear and nonlinear terms can be added using SCIPaddCoefPseudoboolean() and SCIPaddTermPseudoboolean(),
 *        respectively
 *
 *  @note the constraint gets captured, hence at one point you have to release it using the method SCIPreleaseCons()
 */
EXTERN
SCIP_RETCODE SCIPcreateConsPseudoboolean(
   SCIP*                 scip,               /**< SCIP data structure */
   SCIP_CONS**           cons,               /**< pointer to hold the created constraint */
   const char*           name,               /**< name of constraint */
   SCIP_VAR**            linvars,            /**< variables of the linear part, or NULL */
   int                   nlinvars,           /**< number of variables of the linear part */
   SCIP_Real*            linvals,            /**< coefficients of linear part, or NULL */
   SCIP_VAR***           terms,              /**< nonlinear terms of variables, or NULL */
   int                   nterms,             /**< number of terms of variables of nonlinear term */
   int*                  ntermvars,          /**< number of variables in nonlinear terms, or NULL */
   SCIP_Real*            termvals,           /**< coefficients of nonlinear parts, or NULL */
   SCIP_VAR*             indvar,             /**< indicator variable if it's a soft constraint, or NULL */
   SCIP_Real             weight,             /**< weight of the soft constraint, if it is one */
   SCIP_Bool             issoftcons,         /**< is this a soft constraint */
   SCIP_VAR*             intvar,             /**< a artificial variable which was added only for the objective function,
                                              *   if this variable is not NULL this constraint (without this integer
                                              *   variable) describes the objective function */
   SCIP_Real             lhs,                /**< left hand side of constraint */
   SCIP_Real             rhs,                /**< right hand side of constraint */
   SCIP_Bool             initial,            /**< should the LP relaxation of constraint be in the initial LP?
                                              *   Usually set to TRUE. Set to FALSE for 'lazy constraints'. */
   SCIP_Bool             separate,           /**< should the constraint be separated during LP processing?
                                              *   Usually set to TRUE. */
   SCIP_Bool             enforce,            /**< should the constraint be enforced during node processing?
                                              *   TRUE for model constraints, FALSE for additional, redundant constraints. */
   SCIP_Bool             check,              /**< should the constraint be checked for feasibility?
                                              *   TRUE for model constraints, FALSE for additional, redundant constraints. */
   SCIP_Bool             propagate,          /**< should the constraint be propagated during node processing?
                                              *   Usually set to TRUE. */
   SCIP_Bool             local,              /**< is constraint only valid locally?
                                              *   Usually set to FALSE. Has to be set to TRUE, e.g., for branching constraints. */
   SCIP_Bool             modifiable,         /**< is constraint modifiable (subject to column generation)?
                                              *   Usually set to FALSE. In column generation applications, set to TRUE if pricing
                                              *   adds coefficients to this constraint. */
   SCIP_Bool             dynamic,            /**< is constraint subject to aging?
                                              *   Usually set to FALSE. Set to TRUE for own cuts which
                                              *   are separated as constraints. */
   SCIP_Bool             removable,          /**< should the relaxation be removed from the LP due to aging or cleanup?
                                              *   Usually set to FALSE. Set to TRUE for 'lazy constraints' and 'user cuts'. */
   SCIP_Bool             stickingatnode      /**< should the constraint always be kept at the node where it was added, even
                                              *   if it may be moved to a more global node?
                                              *   Usually set to FALSE. Set to TRUE to for constraints that represent node data. */
   );

<<<<<<< HEAD
/** @Note: you can only add a coefficient if the special type of linear constraint won't changed */
/** @todo: if adding a coefficient would change the type of the special linear constraint, we need to erase it and
 *         create a new linear constraint */
=======
/** creates and captures a pseudoboolean constraint
 *  in its most basic variant, i. e., with all constraint flags set to their default values, which can be set
 *  afterwards using SCIPsetConsFLAGNAME() in scip.h
 *
 *  @see SCIPcreateConsPseudoboolean() for the default constraint flag configuration
 *
 *  @note the constraint gets captured, hence at one point you have to release it using the method SCIPreleaseCons()
 */
EXTERN
SCIP_RETCODE SCIPcreateConsBasicPseudoboolean(
   SCIP*                 scip,               /**< SCIP data structure */
   SCIP_CONS**           cons,               /**< pointer to hold the created constraint */
   const char*           name,               /**< name of constraint */
   SCIP_VAR**            linvars,            /**< variables of the linear part, or NULL */
   int                   nlinvars,           /**< number of variables of the linear part */
   SCIP_Real*            linvals,            /**< coefficients of linear part, or NULL */
   SCIP_VAR***           terms,              /**< nonlinear terms of variables, or NULL */
   int                   nterms,             /**< number of terms of variables of nonlinear term */
   int*                  ntermvars,          /**< number of variables in nonlinear terms, or NULL */
   SCIP_Real*            termvals,           /**< coefficients of nonlinear parts, or NULL */
   SCIP_VAR*             indvar,             /**< indicator variable if it's a soft constraint, or NULL */
   SCIP_Real             weight,             /**< weight of the soft constraint, if it is one */
   SCIP_Bool             issoftcons,         /**< is this a soft constraint */
   SCIP_VAR*             intvar,             /**< a artificial variable which was added only for the objective function,
                                              *   if this variable is not NULL this constraint (without this integer
                                              *   variable) describes the objective function */
   SCIP_Real             lhs,                /**< left hand side of constraint */
   SCIP_Real             rhs                 /**< right hand side of constraint */
   );

>>>>>>> dffbb33b
/** adds linear term pseudo boolean constraint (if it is not zero) */
EXTERN
SCIP_RETCODE SCIPaddCoefPseudoboolean(
   SCIP*const            scip,               /**< SCIP data structure */
   SCIP_CONS*const       cons,               /**< pseudoboolean constraint */
   SCIP_VAR* const       var,                /**< variable of constraint entry */
   SCIP_Real const       val                 /**< coefficient of constraint entry */
   );

/** @Note: you can only add a coefficient if the special type of linear constraint won't changed */
/** @todo: if adding a coefficient would change the type of the special linear constraint, we need to erase it and
 *         create a new linear constraint */
/** adds nonlinear term to pseudo boolean constraint (if it is not zero) */
EXTERN
SCIP_RETCODE SCIPaddTermPseudoboolean(
<<<<<<< HEAD
   SCIP*const            scip,               /**< SCIP data structure */
   SCIP_CONS*const       cons,               /**< pseudoboolean constraint */
   SCIP_VAR**const       vars,               /**< variables of the nonlinear term */
   int const             nvars,              /**< number of variables of the nonlinear term */
   SCIP_Real const       val                 /**< coefficient of constraint entry */
=======
   SCIP*                 scip,               /**< SCIP data structure */
   SCIP_CONS*            cons,               /**< constraint data */
   SCIP_VAR**            vars,               /**< variables of the nonlinear term */
   int                   nvars,              /**< number of variables of the nonlinear term */
   SCIP_Real             val                 /**< coefficient of constraint entry */
   );

/** gets left hand side of pseudo boolean constraint */
EXTERN
SCIP_Real SCIPgetLhsPseudoboolean(
   SCIP*                 scip,               /**< SCIP data structure */
   SCIP_CONS*            cons                /**< constraint data */
   );

/** gets right hand side of pseudoboolean constraint */
EXTERN
SCIP_Real SCIPgetRhsPseudoboolean(
   SCIP*                 scip,               /**< SCIP data structure */
   SCIP_CONS*            cons                /**< constraint data */
>>>>>>> dffbb33b
   );

/** gets indicator variable of pseudoboolean constraint, or NULL if there is no */
EXTERN
SCIP_VAR* SCIPgetIndVarPseudoboolean(
   SCIP*const            scip,               /**< SCIP data structure */
   SCIP_CONS*const       cons                /**< pseudoboolean constraint */
   );

<<<<<<< HEAD
/** gets linear constraint of pseudoboolean constraint */
extern
SCIP_CONS* SCIPgetLinearConsPseudoboolean(
   SCIP*const            scip,               /**< SCIP data structure */
   SCIP_CONS*const       cons                /**< pseudoboolean constraint */
   );

/** gets type of linear constraint of pseudoboolean constraint */
extern
SCIP_LINEARCONSTYPE SCIPgetLinearConsTypePseudoboolean(
   SCIP*const            scip,               /**< SCIP data structure */
   SCIP_CONS*const       cons                /**< pseudoboolean constraint */
   );

/** gets number of linear variables without artificial terms variables of pseudoboolean constraint */
extern
int SCIPgetNLinVarsWithoutAndPseudoboolean(
   SCIP*const            scip,               /**< SCIP data structure */
   SCIP_CONS*const       cons                /**< pseudoboolean constraint */
   );

/** gets linear constraint of pseudoboolean constraint */
extern
SCIP_RETCODE SCIPgetLinDatasWithoutAndPseudoboolean(
   SCIP*const            scip,               /**< SCIP data structure */
   SCIP_CONS*const       cons,               /**< pseudoboolean constraint */
   SCIP_VAR**const       linvars,            /**< array to store and-constraints */
   SCIP_Real*const       lincoefs,           /**< array to store and-coefficients */
   int*const             nlinvars            /**< pointer to store the required array size for and-constraints, have to
                                              *   be initialized with size of given array */ 
   );

/** gets and-constraints of pseudoboolean constraint */
extern
SCIP_RETCODE SCIPgetAndDatasPseudoboolean(
   SCIP*const            scip,               /**< SCIP data structure */
   SCIP_CONS*const       cons,               /**< pseudoboolean constraint */
   SCIP_CONS**const      andconss,           /**< array to store and-constraints */
   SCIP_Real*const       andcoefs,           /**< array to store and-coefficients */
   int*const             nandconss           /**< pointer to store the required array size for and-constraints, have to
                                              *   be initialized with size of given array */ 
   );

/** gets number of and constraints of pseudoboolean constraint */
extern
int SCIPgetNAndsPseudoboolean(
   SCIP*const            scip,               /**< SCIP data structure */
   SCIP_CONS*const       cons                /**< pseudoboolean constraint */
=======
/** gets linear variables of pseudoboolean constraint */
EXTERN
SCIP_VAR** SCIPgetLinearVarsPseudoboolean(
   SCIP*                 scip,               /**< SCIP data structure */
   SCIP_CONS*            cons                /**< constraint data */
   );

/** gets linear coefficients of pseudoboolean constraint */
EXTERN
SCIP_Real* SCIPgetLinearValsPseudoboolean(
   SCIP*                 scip,               /**< SCIP data structure */
   SCIP_CONS*            cons                /**< constraint data */
   );

/** gets number of linear variables of pseudoboolean constraint */
EXTERN
int SCIPgetNLinearVarsPseudoboolean(
   SCIP*                 scip,               /**< SCIP data structure */
   SCIP_CONS*            cons                /**< constraint data */
   );

/** gets array with non-linear term variables and corresponding number of variable in each non-linear term iff
 *  'termvarssize' (size of array for all non-linear term variables) is big enough, or will return the needed size for
 *  the array for all non-linear variables in termvarssize otherwise, of a given pseudoboolean constraint
 */
EXTERN
SCIP_RETCODE SCIPgetTermVarsDataPseudoboolean(
   SCIP*                 scip,               /**< SCIP data structure */
   SCIP_CONS*            cons,               /**< constraint data */
   SCIP_VAR***           termvars,           /**< array for all arrays of term variables */
   int*                  ntermvars,          /**< array for number of variable in each term */
   int*                  termvarssize        /**< pointer to store size of array which is needed for all term variables */
   );

/** gets non-linear coefficients of pseudoboolean constraint */
EXTERN
SCIP_Real* SCIPgetTermValsPseudoboolean(
   SCIP*                 scip,               /**< SCIP data structure */
   SCIP_CONS*            cons                /**< constraint data */
   );

/** gets number of non-linear coefficients of pseudoboolean constraint */
EXTERN
int SCIPgetNTermValsPseudoboolean(
   SCIP*                 scip,               /**< SCIP data structure */
   SCIP_CONS*            cons                /**< constraint data */
>>>>>>> dffbb33b
   );

/** @Note: you can only changed the left hand side if the special type of linear constraint won't changed */
/** @todo: if changing the left hand side would change the type of the special linear constraint, we need to erase it
 *         and create a new linear constraint */
/** changes left hand side of pseudoboolean constraint */
EXTERN
SCIP_RETCODE SCIPchgLhsPseudoboolean(
   SCIP*const            scip,               /**< SCIP data structure */
   SCIP_CONS*const       cons,               /**< pseudoboolean constraint */
   SCIP_Real const       lhs                 /**< new left hand side */
   );

/** @Note: you can only changed the right hand side if the special type of linear constraint won't changed */
/** @todo: if changing the right hand side would change the type of the special linear constraint, we need to erase it
 *         and create a new linear constraint */
/** changes right hand side of pseudoboolean constraint */
EXTERN
SCIP_RETCODE SCIPchgRhsPseudoboolean(
   SCIP*const            scip,               /**< SCIP data structure */
   SCIP_CONS*const       cons,               /**< pseudoboolean constraint */
   SCIP_Real const       rhs                 /**< new right hand side */
   );

/** get left hand side of pseudoboolean constraint */
extern
SCIP_Real SCIPgetLhsPseudoboolean(
   SCIP*const            scip,               /**< SCIP data structure */
   SCIP_CONS*const       cons                /**< pseudoboolean constraint */
   );

/** get right hand side of pseudoboolean constraint */
extern
SCIP_Real SCIPgetRhsPseudoboolean(
   SCIP*const            scip,               /**< SCIP data structure */
   SCIP_CONS*const       cons                /**< pseudoboolean constraint */
   );

#ifdef __cplusplus
}
#endif

#endif<|MERGE_RESOLUTION|>--- conflicted
+++ resolved
@@ -63,7 +63,7 @@
    );
 
 /** creates and captures a pseudoboolean constraint, with given linear and and-constraints */
-extern
+EXTERN
 SCIP_RETCODE SCIPcreateConsPseudobooleanWithConss(
    SCIP*                 scip,               /**< SCIP data structure */
    SCIP_CONS**           cons,               /**< pointer to hold the created constraint */
@@ -157,11 +157,6 @@
                                               *   Usually set to FALSE. Set to TRUE to for constraints that represent node data. */
    );
 
-<<<<<<< HEAD
-/** @Note: you can only add a coefficient if the special type of linear constraint won't changed */
-/** @todo: if adding a coefficient would change the type of the special linear constraint, we need to erase it and
- *         create a new linear constraint */
-=======
 /** creates and captures a pseudoboolean constraint
  *  in its most basic variant, i. e., with all constraint flags set to their default values, which can be set
  *  afterwards using SCIPsetConsFLAGNAME() in scip.h
@@ -192,7 +187,9 @@
    SCIP_Real             rhs                 /**< right hand side of constraint */
    );
 
->>>>>>> dffbb33b
+/** @Note: you can only add a coefficient if the special type of linear constraint won't changed */
+/** @todo: if adding a coefficient would change the type of the special linear constraint, we need to erase it and
+ *         create a new linear constraint */
 /** adds linear term pseudo boolean constraint (if it is not zero) */
 EXTERN
 SCIP_RETCODE SCIPaddCoefPseudoboolean(
@@ -208,33 +205,11 @@
 /** adds nonlinear term to pseudo boolean constraint (if it is not zero) */
 EXTERN
 SCIP_RETCODE SCIPaddTermPseudoboolean(
-<<<<<<< HEAD
    SCIP*const            scip,               /**< SCIP data structure */
    SCIP_CONS*const       cons,               /**< pseudoboolean constraint */
    SCIP_VAR**const       vars,               /**< variables of the nonlinear term */
    int const             nvars,              /**< number of variables of the nonlinear term */
    SCIP_Real const       val                 /**< coefficient of constraint entry */
-=======
-   SCIP*                 scip,               /**< SCIP data structure */
-   SCIP_CONS*            cons,               /**< constraint data */
-   SCIP_VAR**            vars,               /**< variables of the nonlinear term */
-   int                   nvars,              /**< number of variables of the nonlinear term */
-   SCIP_Real             val                 /**< coefficient of constraint entry */
-   );
-
-/** gets left hand side of pseudo boolean constraint */
-EXTERN
-SCIP_Real SCIPgetLhsPseudoboolean(
-   SCIP*                 scip,               /**< SCIP data structure */
-   SCIP_CONS*            cons                /**< constraint data */
-   );
-
-/** gets right hand side of pseudoboolean constraint */
-EXTERN
-SCIP_Real SCIPgetRhsPseudoboolean(
-   SCIP*                 scip,               /**< SCIP data structure */
-   SCIP_CONS*            cons                /**< constraint data */
->>>>>>> dffbb33b
    );
 
 /** gets indicator variable of pseudoboolean constraint, or NULL if there is no */
@@ -244,30 +219,29 @@
    SCIP_CONS*const       cons                /**< pseudoboolean constraint */
    );
 
-<<<<<<< HEAD
 /** gets linear constraint of pseudoboolean constraint */
-extern
+EXTERN
 SCIP_CONS* SCIPgetLinearConsPseudoboolean(
    SCIP*const            scip,               /**< SCIP data structure */
    SCIP_CONS*const       cons                /**< pseudoboolean constraint */
    );
 
 /** gets type of linear constraint of pseudoboolean constraint */
-extern
+EXTERN
 SCIP_LINEARCONSTYPE SCIPgetLinearConsTypePseudoboolean(
    SCIP*const            scip,               /**< SCIP data structure */
    SCIP_CONS*const       cons                /**< pseudoboolean constraint */
    );
 
 /** gets number of linear variables without artificial terms variables of pseudoboolean constraint */
-extern
+EXTERN
 int SCIPgetNLinVarsWithoutAndPseudoboolean(
    SCIP*const            scip,               /**< SCIP data structure */
    SCIP_CONS*const       cons                /**< pseudoboolean constraint */
    );
 
 /** gets linear constraint of pseudoboolean constraint */
-extern
+EXTERN
 SCIP_RETCODE SCIPgetLinDatasWithoutAndPseudoboolean(
    SCIP*const            scip,               /**< SCIP data structure */
    SCIP_CONS*const       cons,               /**< pseudoboolean constraint */
@@ -278,7 +252,7 @@
    );
 
 /** gets and-constraints of pseudoboolean constraint */
-extern
+EXTERN
 SCIP_RETCODE SCIPgetAndDatasPseudoboolean(
    SCIP*const            scip,               /**< SCIP data structure */
    SCIP_CONS*const       cons,               /**< pseudoboolean constraint */
@@ -289,58 +263,10 @@
    );
 
 /** gets number of and constraints of pseudoboolean constraint */
-extern
+EXTERN
 int SCIPgetNAndsPseudoboolean(
    SCIP*const            scip,               /**< SCIP data structure */
    SCIP_CONS*const       cons                /**< pseudoboolean constraint */
-=======
-/** gets linear variables of pseudoboolean constraint */
-EXTERN
-SCIP_VAR** SCIPgetLinearVarsPseudoboolean(
-   SCIP*                 scip,               /**< SCIP data structure */
-   SCIP_CONS*            cons                /**< constraint data */
-   );
-
-/** gets linear coefficients of pseudoboolean constraint */
-EXTERN
-SCIP_Real* SCIPgetLinearValsPseudoboolean(
-   SCIP*                 scip,               /**< SCIP data structure */
-   SCIP_CONS*            cons                /**< constraint data */
-   );
-
-/** gets number of linear variables of pseudoboolean constraint */
-EXTERN
-int SCIPgetNLinearVarsPseudoboolean(
-   SCIP*                 scip,               /**< SCIP data structure */
-   SCIP_CONS*            cons                /**< constraint data */
-   );
-
-/** gets array with non-linear term variables and corresponding number of variable in each non-linear term iff
- *  'termvarssize' (size of array for all non-linear term variables) is big enough, or will return the needed size for
- *  the array for all non-linear variables in termvarssize otherwise, of a given pseudoboolean constraint
- */
-EXTERN
-SCIP_RETCODE SCIPgetTermVarsDataPseudoboolean(
-   SCIP*                 scip,               /**< SCIP data structure */
-   SCIP_CONS*            cons,               /**< constraint data */
-   SCIP_VAR***           termvars,           /**< array for all arrays of term variables */
-   int*                  ntermvars,          /**< array for number of variable in each term */
-   int*                  termvarssize        /**< pointer to store size of array which is needed for all term variables */
-   );
-
-/** gets non-linear coefficients of pseudoboolean constraint */
-EXTERN
-SCIP_Real* SCIPgetTermValsPseudoboolean(
-   SCIP*                 scip,               /**< SCIP data structure */
-   SCIP_CONS*            cons                /**< constraint data */
-   );
-
-/** gets number of non-linear coefficients of pseudoboolean constraint */
-EXTERN
-int SCIPgetNTermValsPseudoboolean(
-   SCIP*                 scip,               /**< SCIP data structure */
-   SCIP_CONS*            cons                /**< constraint data */
->>>>>>> dffbb33b
    );
 
 /** @Note: you can only changed the left hand side if the special type of linear constraint won't changed */
@@ -366,14 +292,14 @@
    );
 
 /** get left hand side of pseudoboolean constraint */
-extern
+EXTERN
 SCIP_Real SCIPgetLhsPseudoboolean(
    SCIP*const            scip,               /**< SCIP data structure */
    SCIP_CONS*const       cons                /**< pseudoboolean constraint */
    );
 
 /** get right hand side of pseudoboolean constraint */
-extern
+EXTERN
 SCIP_Real SCIPgetRhsPseudoboolean(
    SCIP*const            scip,               /**< SCIP data structure */
    SCIP_CONS*const       cons                /**< pseudoboolean constraint */
