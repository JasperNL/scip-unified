/* * * * * * * * * * * * * * * * * * * * * * * * * * * * * * * * * * * * * * */
/*                                                                           */
/*                  This file is part of the program and library             */
/*         SCIP --- Solving Constraint Integer Programs                      */
/*                                                                           */
/*    Copyright (C) 2002-2011 Konrad-Zuse-Zentrum                            */
/*                            fuer Informationstechnik Berlin                */
/*                                                                           */
/*  SCIP is distributed under the terms of the ZIB Academic License.         */
/*                                                                           */
/*  You should have received a copy of the ZIB Academic License              */
/*  along with SCIP; see the file COPYING. If not email to scip@zib.de.      */
/*                                                                           */
/* * * * * * * * * * * * * * * * * * * * * * * * * * * * * * * * * * * * * * */

/**@file   cons_quadratic.c
 * @ingroup CONSHDLRS
 * @brief  constraint handler for quadratic constraints
 * @author Stefan Vigerske
 * 
 * @todo SCIP might fix linear variables on +/- infinity; remove them in presolve and take care later
 * @todo round constraint sides to integers if all coefficients and variables are (impl.) integer
 * @todo constraints in one variable should be replaced by linear variable or similar
 * @todo recognize and reformulate complementarity constraints (x*y = 0)
 * @todo check if some quadratic terms appear in several constraints and try to simplify (e.g., nous1)
 * @todo skip separation in enfolp if for current LP (check LP id) was already separated
 * @todo watch unbounded variables to enable/disable propagation
 * @todo sort order in bilinvar1/bilinvar2 such that the var which is involved in more terms is in bilinvar1, and use this info propagate and AddLinearReform
 * @todo catch/drop events in consEnable/consDisable, do initsol/exitsol stuff also when a constraint is enabled/disabled during solve
 */

/*---+----1----+----2----+----3----+----4----+----5----+----6----+----7----+----8----+----9----+----0----+----1----+----2*/


#include <assert.h>
#include <string.h> /* for strcmp */ 
#include <ctype.h>  /* for isspace */

#include "scip/cons_quadratic.h"
#include "scip/cons_linear.h"
#include "scip/cons_and.h"
#include "scip/cons_varbound.h"
#include "scip/intervalarith.h"
#include "scip/heur_subnlp.h"
#include "scip/heur_trysol.h"
#include "nlpi/nlpi.h"
#include "nlpi/nlpi_ipopt.h"

/* constraint handler properties */
#define CONSHDLR_NAME          "quadratic"
#define CONSHDLR_DESC          "quadratic constraints of the form lhs <= b' x + x' A x <= rhs"
#define CONSHDLR_SEPAPRIORITY        10 /**< priority of the constraint handler for separation */
#define CONSHDLR_ENFOPRIORITY       -50 /**< priority of the constraint handler for constraint enforcing */
#define CONSHDLR_CHECKPRIORITY -4000000 /**< priority of the constraint handler for checking feasibility */
#define CONSHDLR_SEPAFREQ             2 /**< frequency for separating cuts; zero means to separate only in the root node */
#define CONSHDLR_PROPFREQ             2 /**< frequency for propagating domains; zero means only preprocessing propagation */
#define CONSHDLR_EAGERFREQ          100 /**< frequency for using all instead of only the useful constraints in separation,
                                         *   propagation and enforcement, -1 for no eager evaluations, 0 for first only */
#define CONSHDLR_MAXPREROUNDS        -1 /**< maximal number of presolving rounds the constraint handler participates in (-1: no limit) */
#define CONSHDLR_DELAYSEPA        FALSE /**< should separation method be delayed, if other separators found cuts? */
#define CONSHDLR_DELAYPROP        FALSE /**< should propagation method be delayed, if other propagators found reductions? */
#define CONSHDLR_DELAYPRESOL      FALSE /**< should presolving method be delayed, if other presolvers found reductions? */
#define CONSHDLR_NEEDSCONS         TRUE /**< should the constraint handler be skipped, if no constraints are available? */

#define CONSHDLR_PROP_TIMING             SCIP_PROPTIMING_BEFORELP

#define MAXDNOM                 10000LL /**< maximal denominator for simple rational fixed values */

/*
 * Data structures
 */

/** Eventdata for variable bound change events. */
struct SCIP_EventData
{
   SCIP_CONSDATA*        consdata;           /**< the constraint data */
   int                   varidx;             /**< the index of the variable which bound change is caught, positive for linear variables, negative for quadratic variables */
   int                   filterpos;          /**< position of eventdata in SCIP's event filter */
};

/** Data of a quadratic constraint. */
struct SCIP_ConsData
{
   SCIP_Real             lhs;                /**< left hand side of constraint */
   SCIP_Real             rhs;                /**< right hand side of constraint */

   int                   nlinvars;           /**< number of linear variables */
   int                   linvarssize;        /**< length of linear variable arrays */
   SCIP_VAR**            linvars;            /**< linear variables */
   SCIP_Real*            lincoefs;           /**< coefficients of linear variables */
   SCIP_EVENTDATA**      lineventdata;       /**< eventdata for bound change of linear variable */

   int                   nquadvars;          /**< number of variables in quadratic terms */
   int                   quadvarssize;       /**< length of quadratic variable terms arrays */
   SCIP_QUADVARTERM*     quadvarterms;       /**< array with quadratic variable terms */

   int                   nbilinterms;        /**< number of bilinear terms */
   int                   bilintermssize;     /**< length of bilinear term arrays */
   SCIP_BILINTERM*       bilinterms;         /**< bilinear terms array */

   SCIP_NLROW*           nlrow;              /**< a nonlinear row representation of this constraint */

   unsigned int          linvarssorted:1;    /**< are the linear variables already sorted? */
   unsigned int          linvarsmerged:1;    /**< are equal linear variables already merged? */
   unsigned int          quadvarssorted:1;   /**< are the quadratic variables already sorted? */
   unsigned int          quadvarsmerged:1;   /**< are equal quadratic variables already merged? */
   unsigned int          bilinsorted:1;      /**< are the bilinear terms already sorted? */
   unsigned int          bilinmerged:1;      /**< are equal bilinear terms already merged? */

   unsigned int          isconvex:1;         /**< is quadratic function is convex ? */
   unsigned int          isconcave:1;        /**< is quadratic function is concave ? */
   unsigned int          iscurvchecked:1;    /**< is quadratic function checked on convexity or concavity ? */
   unsigned int          isremovedfixings:1; /**< did we removed fixed/aggr/multiaggr variables ? */
   unsigned int          ispropagated:1;     /**< was the constraint propagated with respect to the current bounds ? */
   unsigned int          ispresolved:1;      /**< did we checked for possibilities of upgrading or implicit integer variables ? */
#if 0
   unsigned int          isimpladded:1;      /**< has there been an implication added for a binary variable in a bilinear term? */
#endif

   SCIP_Real             minlinactivity;     /**< sum of minimal activities of all linear terms with finite minimal activity */
   SCIP_Real             maxlinactivity;     /**< sum of maximal activities of all linear terms with finite maximal activity */
   int                   minlinactivityinf;  /**< number of linear terms with infinite minimal activity */
   int                   maxlinactivityinf;  /**< number of linear terms with infinity maximal activity */
   SCIP_INTERVAL         quadactivitybounds; /**< bounds on the activity of the quadratic term, if up to date, otherwise empty interval */
   SCIP_Real             activity;           /**< activity of quadratic function w.r.t. current solution */
   SCIP_Real             lhsviol;            /**< violation of lower bound by current solution (used temporarily inside constraint handler) */
   SCIP_Real             rhsviol;            /**< violation of lower bound by current solution (used temporarily inside constraint handler) */

   int                   linvar_maydecrease; /**< index of a variable in linvars that may be decreased without making any other constraint infeasible, or -1 if none */
   int                   linvar_mayincrease; /**< index of a variable in linvars that may be increased without making any other constraint infeasible, or -1 if none */

   SCIP_VAR**            sepaquadvars;       /**< variables corresponding to quadvarterms to use in separation, only available in solving stage */
   int*                  sepabilinvar2pos;   /**< position of second variable in bilinear terms to use in separation, only available in solving stage */
   SCIP_Real             lincoefsmin;        /**< maximal absolute value of coefficients in linear part, only available in solving stage */
   SCIP_Real             lincoefsmax;        /**< minimal absolute value of coefficients in linear part, only available in solving stage */
};

/** quadratic constraint update method */
struct SCIP_QuadConsUpgrade
{
   SCIP_DECL_QUADCONSUPGD((*quadconsupgd));    /**< method to call for upgrading quadratic constraint */
   int                     priority;           /**< priority of upgrading method */
   SCIP_Bool               active;             /**< is upgrading enabled */
};
typedef struct SCIP_QuadConsUpgrade SCIP_QUADCONSUPGRADE; /**< quadratic constraint update method */

/** constraint handler data */
struct SCIP_ConshdlrData
{
   int                   replacebinaryprodlength;   /**< length of linear term which when multiplied with a binary variable is replaced by an auxiliary variable and an equivalent linear formulation */
   int                   empathy4and;               /**< how much empathy we have for using the AND constraint handler: 0 avoid always; 1 use sometimes; 2 use as often as possible */
   SCIP_Bool             binreforminitial;          /**< whether to make constraints added due to replacing products with binary variables initial */
   SCIP_Real             mincutefficacysepa;        /**< minimal efficacy of a cut in order to add it to relaxation during separation */
   SCIP_Real             mincutefficacyenfofac;     /**< minimal target efficacy of a cut in order to add it to relaxation during enforcement as factor of feasibility tolerance (may be ignored) */
   SCIP_Bool             doscaling;                 /**< should constraints be scaled in the feasibility check ? */
   SCIP_Real             defaultbound;              /**< a bound to set for variables that are unbounded and in a nonconvex term after presolve */
   SCIP_Real             cutmaxrange;               /**< maximal range (maximal coef / minimal coef) of a cut in order to be added to LP */
   SCIP_Bool             linearizeheursol;          /**< whether linearizations of convex quadratic constraints should be added to cutpool when some heuristics finds a new solution */
   SCIP_Bool             checkcurvature;            /**< whether functions should be checked for convexity/concavity */
   SCIP_Bool             linfeasshift;              /**< whether to make solutions in check feasible if possible */
   SCIP_Bool             disaggregate;              /**< whether to disaggregate quadratic constraints */
   int                   maxproprounds;             /**< limit on number of propagation rounds for a single constraint within one round of SCIP propagation during solve */
   int                   maxproproundspresolve;     /**< limit on number of propagation rounds for a single constraint within one presolving round */

   SCIP_HEUR*            subnlpheur;                /**< a pointer to the subnlp heuristic, if available */
   SCIP_HEUR*            trysolheur;                /**< a pointer to the trysol heuristic, if available */
   SCIP_EVENTHDLR*       eventhdlr;                 /**< our handler for variable bound change events */
   int                   newsoleventfilterpos;      /**< filter position of new solution event handler, if caught */
  
   SCIP_QUADCONSUPGRADE** quadconsupgrades;         /**< quadratic constraint upgrade methods for specializing quadratic constraints */
   int                   quadconsupgradessize;      /**< size of quadconsupgrade array */
   int                   nquadconsupgrades;         /**< number of quadratic constraint upgrade methods */
#ifdef USECLOCK   
   SCIP_CLOCK*           clock1;
   SCIP_CLOCK*           clock2;
   SCIP_CLOCK*           clock3;
#endif
};


/*
 * local methods for managing quadratic constraint update methods
 */


/** checks whether a quadratic constraint upgrade method has already be registered */
static
SCIP_Bool conshdlrdataHasUpgrade(
   SCIP*                 scip,               /**< SCIP data structure */
   SCIP_CONSHDLRDATA*    conshdlrdata,       /**< constraint handler data */
   SCIP_DECL_QUADCONSUPGD((*quadconsupgd)),  /**< method to call for upgrading quadratic constraint */
   const char*           conshdlrname        /**< name of the constraint handler */
   )
{
   int i;

   assert(scip != NULL);
   assert(conshdlrdata != NULL);
   assert(quadconsupgd != NULL);
   assert(conshdlrname != NULL);

   for( i = conshdlrdata->nquadconsupgrades - 1; i >= 0; --i )
   {
      if( conshdlrdata->quadconsupgrades[i]->quadconsupgd == quadconsupgd )
      {
#ifdef SCIP_DEBUG
         SCIPwarningMessage("Try to add already known upgrade message %p for constraint handler <%s>.\n", (void*)quadconsupgd, conshdlrname);
#endif
         return TRUE;
      }
   }

   return FALSE;
}

/*
 * Local methods
 */

/** translate from one value of infinity to another
 * 
 *  if val is >= infty1, then give infty2, else give val
 */
#define infty2infty(infty1, infty2, val) (val >= infty1 ? infty2 : val)

/* catches variable bound change events on a linear variable in a quadratic constraint */
static
SCIP_RETCODE catchLinearVarEvents(
   SCIP*                 scip,               /**< SCIP data structure */
   SCIP_EVENTHDLR*       eventhdlr,          /**< event handler */
   SCIP_CONS*            cons,               /**< constraint for which to catch bound change events */
   int                   linvarpos           /**< position of variable in linear variables array */
   )
{
   SCIP_CONSDATA*  consdata;
   SCIP_EVENTDATA* eventdata;
   SCIP_EVENTTYPE  eventtype;
   
   assert(scip != NULL);
   assert(eventhdlr != NULL);
   assert(cons != NULL);
   
   consdata = SCIPconsGetData(cons);
   assert(consdata != NULL);
   
   assert(linvarpos >= 0);
   assert(linvarpos < consdata->nlinvars);
   assert(consdata->lineventdata != NULL);

   SCIP_CALL( SCIPallocBlockMemory(scip, &eventdata) );
   
   eventdata->consdata = consdata;
   eventdata->varidx = linvarpos;
   
   eventtype = SCIP_EVENTTYPE_VARFIXED;
   if( !SCIPisInfinity(scip, consdata->rhs) )
   {
      /* if right hand side is finite, then a tightening in the lower bound of coef*linvar is of interest
       * since we also want to keep activities in consdata up-to-date, we also need to know when the corresponding bound is relaxed */
      if( consdata->lincoefs[linvarpos] > 0.0 )
         eventtype |= SCIP_EVENTTYPE_LBCHANGED;
      else
         eventtype |= SCIP_EVENTTYPE_UBCHANGED;
   }
   if( !SCIPisInfinity(scip, -consdata->lhs) )
   {
      /* if left hand side is finite, then a tightening in the upper bound of coef*linvar is of interest
       * since we also want to keep activities in consdata up-to-date, we also need to know when the corresponding bound is relaxed */
      if( consdata->lincoefs[linvarpos] > 0.0 )
         eventtype |= SCIP_EVENTTYPE_UBCHANGED;
      else
         eventtype |= SCIP_EVENTTYPE_LBCHANGED;
   }

   SCIP_CALL( SCIPcatchVarEvent(scip, consdata->linvars[linvarpos], eventtype, eventhdlr, eventdata, &eventdata->filterpos) );

   consdata->lineventdata[linvarpos] = eventdata;

   return SCIP_OKAY;
}

/* drops variable bound change events on a linear variable in a quadratic constraint */
static
SCIP_RETCODE dropLinearVarEvents(
   SCIP*                 scip,               /**< SCIP data structure */
   SCIP_EVENTHDLR*       eventhdlr,          /**< event handler */
   SCIP_CONS*            cons,               /**< constraint for which to catch bound change events */
   int                   linvarpos           /**< position of variable in linear variables array */
   )
{
   SCIP_CONSDATA* consdata;
   SCIP_EVENTTYPE  eventtype;

   assert(scip != NULL);
   assert(eventhdlr != NULL);
   assert(cons != NULL);
   
   consdata = SCIPconsGetData(cons);
   assert(consdata != NULL);
   
   assert(linvarpos >= 0);
   assert(linvarpos < consdata->nlinvars);
   assert(consdata->lineventdata != NULL);
   assert(consdata->lineventdata[linvarpos] != NULL);
   assert(consdata->lineventdata[linvarpos]->consdata == consdata);
   assert(consdata->lineventdata[linvarpos]->varidx == linvarpos);
   assert(consdata->lineventdata[linvarpos]->filterpos >= 0);
   
   eventtype = SCIP_EVENTTYPE_VARFIXED;
   if( !SCIPisInfinity(scip, consdata->rhs) )
   {
      /* if right hand side is finite, then a tightening in the lower bound of coef*linvar is of interest
       * since we also want to keep activities in consdata up-to-date, we also need to know when the corresponding bound is relaxed */
      if( consdata->lincoefs[linvarpos] > 0.0 )
         eventtype |= SCIP_EVENTTYPE_LBCHANGED;
      else
         eventtype |= SCIP_EVENTTYPE_UBCHANGED;
   }
   if( !SCIPisInfinity(scip, -consdata->lhs) )
   {
      /* if left hand side is finite, then a tightening in the upper bound of coef*linvar is of interest
       * since we also want to keep activities in consdata up-to-date, we also need to know when the corresponding bound is relaxed */
      if( consdata->lincoefs[linvarpos] > 0.0 )
         eventtype |= SCIP_EVENTTYPE_UBCHANGED;
      else
         eventtype |= SCIP_EVENTTYPE_LBCHANGED;
   }

   SCIP_CALL( SCIPdropVarEvent(scip, consdata->linvars[linvarpos], eventtype, eventhdlr, consdata->lineventdata[linvarpos], consdata->lineventdata[linvarpos]->filterpos) );
   
   SCIPfreeBlockMemory(scip, &consdata->lineventdata[linvarpos]);

   return SCIP_OKAY;
}

/* catches variable bound change events on a quadratic variable in a quadratic constraint */
static
SCIP_RETCODE catchQuadVarEvents(
   SCIP*                 scip,               /**< SCIP data structure */
   SCIP_EVENTHDLR*       eventhdlr,          /**< event handler */
   SCIP_CONS*            cons,               /**< constraint for which to catch bound change events */
   int                   quadvarpos          /**< position of variable in quadratic variables array */
   )
{
   SCIP_CONSDATA* consdata;
   SCIP_EVENTDATA* eventdata;
   
   assert(scip != NULL);
   assert(eventhdlr != NULL);
   assert(cons != NULL);
   
   consdata = SCIPconsGetData(cons);
   assert(consdata != NULL);
   
   assert(quadvarpos >= 0);
   assert(quadvarpos < consdata->nquadvars);
   assert(consdata->quadvarterms[quadvarpos].eventdata == NULL);
   
   SCIP_CALL( SCIPallocBlockMemory(scip, &eventdata) );
   
   eventdata->consdata = consdata;
   eventdata->varidx   = -quadvarpos-1;
   SCIP_CALL( SCIPcatchVarEvent(scip, consdata->quadvarterms[quadvarpos].var, SCIP_EVENTTYPE_BOUNDCHANGED | SCIP_EVENTTYPE_VARFIXED /*| SCIP_EVENTTYPE_IMPLADDED*/, eventhdlr, eventdata, &eventdata->filterpos) );

   consdata->quadvarterms[quadvarpos].eventdata = eventdata;

   return SCIP_OKAY;
}

/* catches variable bound change events on a quadratic variable in a quadratic constraint */
static
SCIP_RETCODE dropQuadVarEvents(
   SCIP*                 scip,               /**< SCIP data structure */
   SCIP_EVENTHDLR*       eventhdlr,          /**< event handler */
   SCIP_CONS*            cons,               /**< constraint for which to catch bound change events */
   int                   quadvarpos          /**< position of variable in quadratic variables array */
   )
{
   SCIP_CONSDATA* consdata;
   
   assert(scip != NULL);
   assert(eventhdlr != NULL);
   assert(cons != NULL);
   
   consdata = SCIPconsGetData(cons);
   assert(consdata != NULL);
   
   assert(quadvarpos >= 0);
   assert(quadvarpos < consdata->nquadvars);
   assert(consdata->quadvarterms[quadvarpos].eventdata != NULL);
   assert(consdata->quadvarterms[quadvarpos].eventdata->consdata == consdata);
   assert(consdata->quadvarterms[quadvarpos].eventdata->varidx == -quadvarpos-1);
   assert(consdata->quadvarterms[quadvarpos].eventdata->filterpos >= 0);
   
   SCIP_CALL( SCIPdropVarEvent(scip, consdata->quadvarterms[quadvarpos].var, SCIP_EVENTTYPE_BOUNDCHANGED | SCIP_EVENTTYPE_VARFIXED /*| SCIP_EVENTTYPE_IMPLADDED*/, eventhdlr, consdata->quadvarterms[quadvarpos].eventdata, consdata->quadvarterms[quadvarpos].eventdata->filterpos) );

   SCIPfreeBlockMemory(scip, &consdata->quadvarterms[quadvarpos].eventdata);

   return SCIP_OKAY;
}

/** catch variable events */
static
SCIP_RETCODE catchVarEvents(
   SCIP*                 scip,               /**< SCIP data structure */
   SCIP_EVENTHDLR*       eventhdlr,          /**< event handler */
   SCIP_CONS*            cons                /**< constraint for which to catch bound change events */      
   )
{
   SCIP_CONSDATA* consdata;
   int i;
   
   assert(scip != NULL);
   assert(cons != NULL);
   assert(eventhdlr != NULL);

   consdata = SCIPconsGetData(cons);
   assert(consdata != NULL);
   assert(consdata->lineventdata == NULL);

   /* we will update isremovedfixings, so reset it to TRUE first */
   consdata->isremovedfixings = TRUE;
   
   SCIP_CALL( SCIPallocBlockMemoryArray(scip, &consdata->lineventdata, consdata->linvarssize) );
   for( i = 0; i < consdata->nlinvars; ++i )
   {
      SCIP_CALL( catchLinearVarEvents(scip, eventhdlr, cons, i) );
      
      consdata->isremovedfixings = consdata->isremovedfixings && SCIPvarIsActive(consdata->linvars[i]);
   }
   
   for( i = 0; i < consdata->nquadvars; ++i )
   {
      assert(consdata->quadvarterms[i].eventdata == NULL);

      SCIP_CALL( catchQuadVarEvents(scip, eventhdlr, cons, i) );
      
      consdata->isremovedfixings = consdata->isremovedfixings && SCIPvarIsActive(consdata->quadvarterms[i].var);
   }
   
   consdata->ispropagated = FALSE;

   return SCIP_OKAY;
}

/** drop variable events */
static
SCIP_RETCODE dropVarEvents(
   SCIP*                 scip,               /**< SCIP data structure */
   SCIP_EVENTHDLR*       eventhdlr,          /**< event handler */
   SCIP_CONS*            cons                /**< constraint for which to drop bound change events */
   )
{
   SCIP_CONSDATA* consdata;
   int i;
   
   assert(scip != NULL);
   assert(eventhdlr != NULL);
   assert(cons != NULL);

   consdata = SCIPconsGetData(cons);
   assert(consdata != NULL);

   if( consdata->lineventdata != NULL )
   {
      for( i = 0; i < consdata->nlinvars; ++i )
      {
         if( consdata->lineventdata[i] != NULL )
         {
            SCIP_CALL( dropLinearVarEvents(scip, eventhdlr, cons, i) );
         }
      }
      SCIPfreeBlockMemoryArray(scip, &consdata->lineventdata, consdata->linvarssize);
   }
   
   for( i = 0; i < consdata->nquadvars; ++i )
   {
      if( consdata->quadvarterms[i].eventdata != NULL )
      {
         SCIP_CALL( dropQuadVarEvents(scip, eventhdlr, cons, i) );
      }
   }

   return SCIP_OKAY;
}

/** locks a linear variable in a constraint */
static
SCIP_RETCODE lockLinearVariable(
   SCIP*                 scip,               /**< SCIP data structure */
   SCIP_CONS*            cons,               /**< constraint where to lock a variable */
   SCIP_VAR*             var,                /**< variable to lock */
   SCIP_Real             coef                /**< coefficient of variable in constraint */
   )
{
   SCIP_CONSDATA* consdata;
   
   assert(scip != NULL);
   assert(cons != NULL);
   assert(var != NULL);
   assert(coef != 0.0);

   consdata = SCIPconsGetData(cons);
   assert(consdata != NULL);

   if( coef > 0.0 )
   {
      SCIP_CALL( SCIPlockVarCons(scip, var, cons, !SCIPisInfinity(scip, -consdata->lhs), !SCIPisInfinity(scip,  consdata->rhs)) );
   }
   else
   {
      SCIP_CALL( SCIPlockVarCons(scip, var, cons, !SCIPisInfinity(scip,  consdata->rhs), !SCIPisInfinity(scip, -consdata->lhs)) );
   }

   return SCIP_OKAY;
}

/** unlocks a linear variable in a constraint */
static
SCIP_RETCODE unlockLinearVariable(
   SCIP*                 scip,               /**< SCIP data structure */
   SCIP_CONS*            cons,               /**< constraint where to unlock a variable */
   SCIP_VAR*             var,                /**< variable to unlock */
   SCIP_Real             coef                /**< coefficient of variable in constraint */
   )
{
   SCIP_CONSDATA* consdata;
   
   assert(scip != NULL);
   assert(cons != NULL);
   assert(var != NULL);
   assert(coef != 0.0);

   consdata = SCIPconsGetData(cons);
   assert(consdata != NULL);

   if( coef > 0.0 )
   {
      SCIP_CALL( SCIPunlockVarCons(scip, var, cons, !SCIPisInfinity(scip, -consdata->lhs), !SCIPisInfinity(scip,  consdata->rhs)) );
   }
   else
   {
      SCIP_CALL( SCIPunlockVarCons(scip, var, cons, !SCIPisInfinity(scip,  consdata->rhs), !SCIPisInfinity(scip, -consdata->lhs)) );
   }

   return SCIP_OKAY;
}

/** locks a quadratic variable in a constraint */
static
SCIP_RETCODE lockQuadraticVariable(
   SCIP*                 scip,               /**< SCIP data structure */
   SCIP_CONS*            cons,               /**< constraint where to lock a variable */
   SCIP_VAR*             var                 /**< variable to lock */
   )
{
   SCIP_CALL( SCIPlockVarCons(scip, var, cons, TRUE, TRUE) );

   return SCIP_OKAY;
}

/** unlocks a quadratic variable in a constraint */
static
SCIP_RETCODE unlockQuadraticVariable(
   SCIP*                 scip,               /**< SCIP data structure */
   SCIP_CONS*            cons,               /**< constraint where to unlock a variable */
   SCIP_VAR*             var                 /**< variable to unlock */
   )
{
   SCIP_CALL( SCIPunlockVarCons(scip, var, cons, TRUE, TRUE) );

   return SCIP_OKAY;
}

/** computes the minimal and maximal activity for the linear part in a constraint data
 *  only sums up terms that contribute finite values
 *  gives the number of terms that contribute infinite values
 *  only computes those activities where the corresponding side of the constraint is finite
 */
static
void consdataUpdateLinearActivity(
   SCIP*                 scip,               /**< SCIP data structure */
   SCIP_CONSDATA*        consdata,           /**< constraint data */
   SCIP_Real             intervalinfty       /**< infinity value used in interval operations */
   )
{  /*lint --e{666}*/
   SCIP_ROUNDMODE prevroundmode;
   int       i;
   SCIP_Real bnd;

   assert(scip != NULL);
   assert(consdata != NULL);

   /* if variable bounds are not strictly consistent, then the activity update methods may yield inconsistent activities
    * in this case, we also recompute the activities
    */
   if( consdata->minlinactivity != SCIP_INVALID && consdata->maxlinactivity != SCIP_INVALID &&
       (consdata->minlinactivityinf > 0 || consdata->maxlinactivityinf > 0 || consdata->minlinactivity <= consdata->maxlinactivity) )
   {
      /* activities should be up-to-date */
      assert(consdata->minlinactivityinf >= 0);
      assert(consdata->maxlinactivityinf >= 0);
      return;
   }

   consdata->minlinactivityinf = 0;
   consdata->maxlinactivityinf = 0;

   /* if lhs is -infinite, then we do not compute a maximal activity, so we set it to  infinity
    * if rhs is  infinite, then we do not compute a minimal activity, so we set it to -infinity
    */
   consdata->minlinactivity = SCIPisInfinity(scip,  consdata->rhs) ? -intervalinfty : 0.0;
   consdata->maxlinactivity = SCIPisInfinity(scip, -consdata->lhs) ?  intervalinfty : 0.0;

   if( consdata->nlinvars == 0 )
      return;

   /* if the activities computed here should be still up-to-date after bound changes,
    * variable events need to be caught */
   assert(consdata->lineventdata != NULL);

   prevroundmode = SCIPintervalGetRoundingMode();

   if( !SCIPisInfinity(scip,  consdata->rhs) )
   {
      /* compute minimal activity only if there is a finite right hand side */
      SCIPintervalSetRoundingModeDownwards();

      for( i = 0; i < consdata->nlinvars; ++i )
      {
         assert(consdata->lineventdata[i] != NULL);
         if( consdata->lincoefs[i] >= 0.0 )
         {
            bnd = MIN(SCIPvarGetLbLocal(consdata->linvars[i]), SCIPvarGetUbLocal(consdata->linvars[i]));
            if( SCIPisInfinity(scip, -bnd) )
            {
               ++consdata->minlinactivityinf;
               continue;
            }
            assert(!SCIPisInfinity(scip, bnd)); /* do not like variables that are fixed at +infinity */
         }
         else
         {
            bnd = MAX(SCIPvarGetLbLocal(consdata->linvars[i]), SCIPvarGetUbLocal(consdata->linvars[i]));
            if( SCIPisInfinity(scip,  bnd) )
            {
               ++consdata->minlinactivityinf;
               continue;
            }
            assert(!SCIPisInfinity(scip, -bnd)); /* do not like variables that are fixed at -infinity */
         }
         consdata->minlinactivity += consdata->lincoefs[i] * bnd;
      }
   }

   if( !SCIPisInfinity(scip, -consdata->lhs) )
   {
      /* compute maximal activity only if there is a finite left hand side */
      SCIPintervalSetRoundingModeUpwards();

      for( i = 0; i < consdata->nlinvars; ++i )
      {
         assert(consdata->lineventdata[i] != NULL);
         if( consdata->lincoefs[i] >= 0.0 )
         {
            bnd = MAX(SCIPvarGetLbLocal(consdata->linvars[i]), SCIPvarGetUbLocal(consdata->linvars[i]));
            if( SCIPisInfinity(scip,  bnd) )
            {
               ++consdata->maxlinactivityinf;
               continue;
            }
            assert(!SCIPisInfinity(scip, -bnd)); /* do not like variables that are fixed at -infinity */
         }
         else
         {
            bnd = MIN(SCIPvarGetLbLocal(consdata->linvars[i]), SCIPvarGetUbLocal(consdata->linvars[i]));
            if( SCIPisInfinity(scip, -bnd) )
            {
               ++consdata->maxlinactivityinf;
               continue;
            }
            assert(!SCIPisInfinity(scip, bnd)); /* do not like variables that are fixed at +infinity */
         }
         consdata->maxlinactivity += consdata->lincoefs[i] * bnd;
      }
   }

   SCIPintervalSetRoundingMode(prevroundmode);

   assert(consdata->minlinactivityinf > 0 || consdata->maxlinactivityinf > 0 || consdata->minlinactivity <= consdata->maxlinactivity);
}

/** update the linear activities after a change in the lower bound of a variable */
static
void consdataUpdateLinearActivityLbChange(
   SCIP*                 scip,               /**< SCIP data structure */
   SCIP_CONSDATA*        consdata,           /**< constraint data */
   SCIP_Real             coef,               /**< coefficient of variable in constraint */
   SCIP_Real             oldbnd,             /**< previous lower bound of variable */
   SCIP_Real             newbnd              /**< new lower bound of variable */
   )
{
   SCIP_ROUNDMODE prevroundmode;

   assert(scip != NULL);
   assert(consdata != NULL);
   /* we can't deal with lower bounds at infinity */
   assert(!SCIPisInfinity(scip, oldbnd));
   assert(!SCIPisInfinity(scip, newbnd));

   /* @todo since we check the linear activity for consistency later anyway, we may skip changing the rounding mode here */

   /* assume lhs <= a*x + y <= rhs, then the following bound changes can be deduced:
    * a > 0:  y <= rhs - a*lb(x),  y >= lhs - a*ub(x)
    * a < 0:  y <= rhs - a*ub(x),  y >= lhs - a*lb(x)
    */

   if( coef > 0.0 )
   {
      /* we should only be called if rhs is finite */
      assert(!SCIPisInfinity(scip, consdata->rhs));

      /* we have no min activities computed so far, so cannot update */
      if( consdata->minlinactivity == SCIP_INVALID )
         return;

      assert(!SCIPisInfinity(scip, -consdata->minlinactivity));

      prevroundmode = SCIPintervalGetRoundingMode();
      SCIPintervalSetRoundingModeDownwards();

      /* update min activity */
      if( SCIPisInfinity(scip, -oldbnd) )
      {
         --consdata->minlinactivityinf;
         assert(consdata->minlinactivityinf >= 0);
      }
      else
      {
         SCIP_Real minuscoef;
         minuscoef = -coef;
         consdata->minlinactivity += minuscoef * oldbnd;
      }

      if( SCIPisInfinity(scip, -newbnd) )
      {
         ++consdata->minlinactivityinf;
      }
      else
      {
         consdata->minlinactivity += coef * newbnd;
      }

      SCIPintervalSetRoundingMode(prevroundmode);
   }
   else
   {
      /* we should only be called if lhs is finite */
      assert(!SCIPisInfinity(scip, -consdata->lhs));

      /* we have no max activities computed so far, so cannot update */
      if( consdata->maxlinactivity == SCIP_INVALID )
         return;

      assert(!SCIPisInfinity(scip, consdata->maxlinactivity));

      prevroundmode = SCIPintervalGetRoundingMode();
      SCIPintervalSetRoundingModeUpwards();

      /* update max activity */
      if( SCIPisInfinity(scip, -oldbnd) )
      {
         --consdata->maxlinactivityinf;
         assert(consdata->maxlinactivityinf >= 0);
      }
      else
      {
         SCIP_Real minuscoef;
         minuscoef = -coef;
         consdata->maxlinactivity += minuscoef * oldbnd;
      }

      if( SCIPisInfinity(scip, -newbnd) )
      {
         ++consdata->maxlinactivityinf;
      }
      else
      {
         consdata->maxlinactivity += coef * newbnd;
      }

      SCIPintervalSetRoundingMode(prevroundmode);
   }
}

/** update the linear activities after a change in the upper bound of a variable */
static
void consdataUpdateLinearActivityUbChange(
   SCIP*                 scip,               /**< SCIP data structure */
   SCIP_CONSDATA*        consdata,           /**< constraint data */
   SCIP_Real             coef,               /**< coefficient of variable in constraint */
   SCIP_Real             oldbnd,             /**< previous lower bound of variable */
   SCIP_Real             newbnd              /**< new lower bound of variable */
   )
{
   SCIP_ROUNDMODE prevroundmode;

   assert(scip != NULL);
   assert(consdata != NULL);
   /* we can't deal with upper bounds at -infinity */
   assert(!SCIPisInfinity(scip, -oldbnd));
   assert(!SCIPisInfinity(scip, -newbnd));

   /* @todo since we check the linear activity for consistency later anyway, we may skip changing the rounding mode here */

   /* assume lhs <= a*x + y <= rhs, then the following bound changes can be deduced:
    * a > 0:  y <= rhs - a*lb(x),  y >= lhs - a*ub(x)
    * a < 0:  y <= rhs - a*ub(x),  y >= lhs - a*lb(x)
    */

   if( coef > 0.0 )
   {
      /* we should only be called if lhs is finite */
      assert(!SCIPisInfinity(scip, -consdata->lhs));

      /* we have no max activities computed so far, so cannot update */
      if( consdata->maxlinactivity == SCIP_INVALID )
         return;

      assert(!SCIPisInfinity(scip, consdata->maxlinactivity));

      prevroundmode = SCIPintervalGetRoundingMode();
      SCIPintervalSetRoundingModeUpwards();

      /* update max activity */
      if( SCIPisInfinity(scip, oldbnd) )
      {
         --consdata->maxlinactivityinf;
         assert(consdata->maxlinactivityinf >= 0);
      }
      else
      {
         SCIP_Real minuscoef;
         minuscoef = -coef;
         consdata->maxlinactivity += minuscoef * oldbnd;
      }

      if( SCIPisInfinity(scip, newbnd) )
      {
         ++consdata->maxlinactivityinf;
      }
      else
      {
         consdata->maxlinactivity += coef * newbnd;
      }

      SCIPintervalSetRoundingMode(prevroundmode);
   }
   else
   {
      /* we should only be called if rhs is finite */
      assert(!SCIPisInfinity(scip, consdata->rhs));

      /* we have no min activities computed so far, so cannot update */
      if( consdata->minlinactivity == SCIP_INVALID )
         return;

      assert(!SCIPisInfinity(scip, -consdata->minlinactivity));

      prevroundmode = SCIPintervalGetRoundingMode();
      SCIPintervalSetRoundingModeDownwards();

      /* update min activity */
      if( SCIPisInfinity(scip, oldbnd) )
      {
         --consdata->minlinactivityinf;
         assert(consdata->minlinactivityinf >= 0);
      }
      else
      {
         SCIP_Real minuscoef;
         minuscoef = -coef;
         consdata->minlinactivity += minuscoef * oldbnd;
      }

      if( SCIPisInfinity(scip, newbnd) )
      {
         ++consdata->minlinactivityinf;
      }
      else
      {
         consdata->minlinactivity += coef * newbnd;
      }

      SCIPintervalSetRoundingMode(prevroundmode);
   }
}

/** processes variable fixing or bound change event */
static
SCIP_DECL_EVENTEXEC(processVarEvent)
{
   SCIP_CONSDATA* consdata;
   SCIP_EVENTTYPE eventtype;

   assert(scip != NULL);
   assert(event != NULL);
   assert(eventdata != NULL);
   assert(eventhdlr != NULL);

   consdata = eventdata->consdata;
   assert(consdata != NULL);
   assert(eventdata->varidx <  0 ||  eventdata->varidx   < consdata->nlinvars);
   assert(eventdata->varidx >= 0 || -eventdata->varidx-1 < consdata->nquadvars);

   eventtype = SCIPeventGetType(event);

   if( eventtype & SCIP_EVENTTYPE_BOUNDCHANGED )
   {
      if( eventdata->varidx < 0 )
      {
         /* mark activity bounds for this quad var term variable as not up to date anymore */
         SCIPintervalSetEmpty(&consdata->quadactivitybounds);
      }
      else
      {
         /* update activity bounds for linear terms */
         if( eventtype & SCIP_EVENTTYPE_LBCHANGED )
            consdataUpdateLinearActivityLbChange(scip, consdata, consdata->lincoefs[eventdata->varidx], SCIPeventGetOldbound(event), SCIPeventGetNewbound(event));
         else
            consdataUpdateLinearActivityUbChange(scip, consdata, consdata->lincoefs[eventdata->varidx], SCIPeventGetOldbound(event), SCIPeventGetNewbound(event));
      }

      if( eventtype & SCIP_EVENTTYPE_BOUNDTIGHTENED )
         consdata->ispropagated = FALSE;
   }

   if( eventtype & SCIP_EVENTTYPE_VARFIXED )
   {
      consdata->isremovedfixings = FALSE;
   }

#if 0
   if( eventtype & SCIP_EVENTTYPE_IMPLADDED )
   {
      assert(eventdata->varidx < 0); /* we catch impladded events only for quadratic variables */
      /* if variable is binary (quite likely if an implication has been added) and occurs in a bilinear term, then mark that we should check implications */
      if( SCIPvarIsBinary(SCIPeventGetVar(event)) && consdata->quadvarterms[-eventdata->varidx-1].nadjbilin > 0 )
         consdata->isimpladded = TRUE;
   }
#endif

   return SCIP_OKAY;
}

/** ensures, that linear vars and coefs arrays can store at least num entries */
static
SCIP_RETCODE consdataEnsureLinearVarsSize(
   SCIP*                 scip,               /**< SCIP data structure */
   SCIP_CONSDATA*        consdata,           /**< quadratic constraint data */
   int                   num                 /**< minimum number of entries to store */
   )
{
   assert(scip != NULL);
   assert(consdata != NULL);
   assert(consdata->nlinvars <= consdata->linvarssize);

   if( num > consdata->linvarssize )
   {
      int newsize;

      newsize = SCIPcalcMemGrowSize(scip, num);
      SCIP_CALL( SCIPreallocBlockMemoryArray(scip, &consdata->linvars,  consdata->linvarssize, newsize) );
      SCIP_CALL( SCIPreallocBlockMemoryArray(scip, &consdata->lincoefs, consdata->linvarssize, newsize) );
      if( consdata->lineventdata != NULL )
      {
         SCIP_CALL( SCIPreallocBlockMemoryArray(scip, &consdata->lineventdata, consdata->linvarssize, newsize) );
      }
      consdata->linvarssize = newsize;
   }
   assert(num <= consdata->linvarssize);

   return SCIP_OKAY;
}

/** ensures, that quadratic variable terms array can store at least num entries */
static
SCIP_RETCODE consdataEnsureQuadVarTermsSize(
   SCIP*                 scip,               /**< SCIP data structure */
   SCIP_CONSDATA*        consdata,           /**< quadratic constraint data */
   int                   num                 /**< minimum number of entries to store */
   )
{
   assert(scip != NULL);
   assert(consdata != NULL);
   assert(consdata->nquadvars <= consdata->quadvarssize);

   if( num > consdata->quadvarssize )
   {
      int newsize;

      newsize = SCIPcalcMemGrowSize(scip, num);
      SCIP_CALL( SCIPreallocBlockMemoryArray(scip, &consdata->quadvarterms, consdata->quadvarssize, newsize) );
      consdata->quadvarssize = newsize;
   }
   assert(num <= consdata->quadvarssize);

   return SCIP_OKAY;
}

/** ensures, that adjacency array can store at least num entries */
static
SCIP_RETCODE consdataEnsureAdjBilinSize(
   SCIP*                 scip,               /**< SCIP data structure */
   SCIP_QUADVARTERM*     quadvarterm,        /**< quadratic variable term */
   int                   num                 /**< minimum number of entries to store */
   )
{
   assert(scip != NULL);
   assert(quadvarterm != NULL);
   assert(quadvarterm->nadjbilin <= quadvarterm->adjbilinsize);

   if( num > quadvarterm->adjbilinsize )
   {
      int newsize;

      newsize = SCIPcalcMemGrowSize(scip, num);
      SCIP_CALL( SCIPreallocBlockMemoryArray(scip, &quadvarterm->adjbilin, quadvarterm->adjbilinsize, newsize) );
      quadvarterm->adjbilinsize = newsize;
   }
   assert(num <= quadvarterm->adjbilinsize);

   return SCIP_OKAY;
}

/** ensures, that bilinear term arrays can store at least num entries */
static
SCIP_RETCODE consdataEnsureBilinSize(
   SCIP*                 scip,               /**< SCIP data structure */
   SCIP_CONSDATA*        consdata,           /**< quadratic constraint data */
   int                   num                 /**< minimum number of entries to store */
   )
{
   assert(scip != NULL);
   assert(consdata != NULL);
   assert(consdata->nbilinterms <= consdata->bilintermssize);

   if( num > consdata->bilintermssize )
   {
      int newsize;

      newsize = SCIPcalcMemGrowSize(scip, num);
      SCIP_CALL( SCIPreallocBlockMemoryArray(scip, &consdata->bilinterms, consdata->bilintermssize, newsize) );
      consdata->bilintermssize = newsize;
   }
   assert(num <= consdata->bilintermssize);

   return SCIP_OKAY;
}


/** creates empty constraint data structure */
static
SCIP_RETCODE consdataCreateEmpty(
   SCIP*                 scip,               /**< SCIP data structure */
   SCIP_CONSDATA**       consdata            /**< a buffer to store pointer to new constraint data */
   )
{
   assert(scip != NULL);
   assert(consdata != NULL);

   SCIP_CALL( SCIPallocBlockMemory(scip, consdata) );
   BMSclearMemory(*consdata);

   (*consdata)->lhs = -SCIPinfinity(scip);
   (*consdata)->rhs =  SCIPinfinity(scip);

   (*consdata)->linvarssorted  = TRUE;
   (*consdata)->linvarsmerged  = TRUE;
   (*consdata)->quadvarssorted = TRUE;
   (*consdata)->quadvarsmerged = TRUE;
   (*consdata)->bilinsorted    = TRUE;
   (*consdata)->bilinmerged    = TRUE;

   (*consdata)->isremovedfixings = TRUE;
   (*consdata)->ispropagated     = TRUE;

   (*consdata)->linvar_maydecrease = -1;
   (*consdata)->linvar_mayincrease = -1;

   (*consdata)->minlinactivity = SCIP_INVALID;
   (*consdata)->maxlinactivity = SCIP_INVALID;
   (*consdata)->minlinactivityinf = -1;
   (*consdata)->maxlinactivityinf = -1;

   return SCIP_OKAY;
}

/** creates constraint data structure */
static
SCIP_RETCODE consdataCreate(
   SCIP*                 scip,               /**< SCIP data structure */
   SCIP_CONSDATA**       consdata,           /**< a buffer to store pointer to new constraint data */
   SCIP_Real             lhs,                /**< left hand side of constraint */
   SCIP_Real             rhs,                /**< right hand side of constraint */
   int                   nlinvars,           /**< number of linear variables */
   SCIP_VAR**            linvars,            /**< array of linear variables */
   SCIP_Real*            lincoefs,           /**< array of coefficients of linear variables */
   int                   nquadvars,          /**< number of quadratic variables */
   SCIP_QUADVARTERM*     quadvarterms,       /**< array of quadratic variable terms */
   int                   nbilinterms,        /**< number of bilinear terms */
   SCIP_BILINTERM*       bilinterms,         /**< array of bilinear terms */
   SCIP_Bool             capturevars         /**< whether we should capture variables */
   )
{
   int i;

   assert(scip != NULL);
   assert(consdata != NULL);
   
   assert(nlinvars == 0 || linvars  != NULL);
   assert(nlinvars == 0 || lincoefs != NULL);
   assert(nquadvars == 0 || quadvarterms != NULL);
   assert(nbilinterms == 0 || bilinterms != NULL);

   SCIP_CALL( SCIPallocBlockMemory(scip, consdata) );
   BMSclearMemory(*consdata);

   (*consdata)->minlinactivity = SCIP_INVALID;
   (*consdata)->maxlinactivity = SCIP_INVALID;
   (*consdata)->minlinactivityinf = -1;
   (*consdata)->maxlinactivityinf = -1;

   (*consdata)->lhs = lhs;
   (*consdata)->rhs = rhs;
   
   if( nlinvars > 0 )
   {
      SCIP_CALL( SCIPduplicateBlockMemoryArray(scip, &(*consdata)->linvars,  linvars,  nlinvars) );
      SCIP_CALL( SCIPduplicateBlockMemoryArray(scip, &(*consdata)->lincoefs, lincoefs, nlinvars) );
      (*consdata)->nlinvars = nlinvars;
      (*consdata)->linvarssize = nlinvars;
      
      if( capturevars )
         for( i = 0; i < nlinvars; ++i )
         {
            SCIP_CALL( SCIPcaptureVar(scip, linvars[i]) );
         }
   }
   else
   {
      (*consdata)->linvarssorted = TRUE;
      (*consdata)->linvarsmerged = TRUE;
      (*consdata)->minlinactivity = 0.0;
      (*consdata)->maxlinactivity = 0.0;
      (*consdata)->minlinactivityinf = 0;
      (*consdata)->maxlinactivityinf = 0;
   }
   
   if( nquadvars > 0 )
   {
      SCIP_CALL( SCIPduplicateBlockMemoryArray(scip, &(*consdata)->quadvarterms, quadvarterms, nquadvars) );
      
      for( i = 0; i < nquadvars; ++i )
      {
         (*consdata)->quadvarterms[i].eventdata = NULL;
         if( quadvarterms[i].nadjbilin )
         {
            SCIP_CALL( SCIPduplicateBlockMemoryArray(scip, &(*consdata)->quadvarterms[i].adjbilin, quadvarterms[i].adjbilin, quadvarterms[i].nadjbilin) );
            (*consdata)->quadvarterms[i].adjbilinsize = quadvarterms[i].nadjbilin;
         }
         else
         {
            assert((*consdata)->quadvarterms[i].nadjbilin == 0);
            (*consdata)->quadvarterms[i].adjbilin = NULL;
            (*consdata)->quadvarterms[i].adjbilinsize = 0;
         }
         if( capturevars )
         {
            SCIP_CALL( SCIPcaptureVar(scip, quadvarterms[i].var) );
         }
      }
      
      (*consdata)->nquadvars = nquadvars;
      (*consdata)->quadvarssize = nquadvars;
      SCIPintervalSetEmpty(&(*consdata)->quadactivitybounds);
   }
   else
   {
      (*consdata)->quadvarssorted = TRUE;
      (*consdata)->quadvarsmerged = TRUE;
      SCIPintervalSet(&(*consdata)->quadactivitybounds, 0.0);
   }
   
   if( nbilinterms > 0 )
   {
      SCIP_CALL( SCIPduplicateBlockMemoryArray(scip, &(*consdata)->bilinterms, bilinterms, nbilinterms) );
      (*consdata)->nbilinterms = nbilinterms;
      (*consdata)->bilintermssize = nbilinterms;
   }
   else
   {
      (*consdata)->bilinsorted = TRUE;
      (*consdata)->bilinmerged = TRUE;
   }

   (*consdata)->linvar_maydecrease = -1;
   (*consdata)->linvar_mayincrease = -1;
   
   (*consdata)->activity = SCIP_INVALID;
   (*consdata)->lhsviol  = SCIPisInfinity(scip, -lhs) ? 0.0 : SCIP_INVALID;
   (*consdata)->rhsviol  = SCIPisInfinity(scip,  rhs) ? 0.0 : SCIP_INVALID;

   return SCIP_OKAY;
}

/** frees constraint data structure */
static
SCIP_RETCODE consdataFree(
   SCIP*                 scip,               /**< SCIP data structure */
   SCIP_CONSDATA**       consdata            /**< pointer to constraint data to free */
   )
{
   int i;

   assert(scip != NULL);
   assert(consdata != NULL);
   assert(*consdata != NULL);

   /* free sepa arrays, may exists if constraint is deleted in solving stage */
   SCIPfreeBlockMemoryArrayNull(scip, &(*consdata)->sepaquadvars,     (*consdata)->nquadvars);
   SCIPfreeBlockMemoryArrayNull(scip, &(*consdata)->sepabilinvar2pos, (*consdata)->nbilinterms);

   /* release linear variables and free linear part */
   if( (*consdata)->linvarssize > 0 )
   {
      for( i = 0; i < (*consdata)->nlinvars; ++i )
      {
         assert((*consdata)->lineventdata == NULL || (*consdata)->lineventdata[i] == NULL); /* variable events should have been dropped earlier */
         SCIP_CALL( SCIPreleaseVar(scip, &(*consdata)->linvars[i]) );
      }
      SCIPfreeBlockMemoryArray(scip, &(*consdata)->linvars,  (*consdata)->linvarssize);
      SCIPfreeBlockMemoryArray(scip, &(*consdata)->lincoefs, (*consdata)->linvarssize);
      SCIPfreeBlockMemoryArrayNull(scip, &(*consdata)->lineventdata, (*consdata)->linvarssize);
   }
   assert((*consdata)->linvars == NULL);
   assert((*consdata)->lincoefs == NULL);
   assert((*consdata)->lineventdata == NULL);

   /* release quadratic variables and free quadratic variable term part */
   for( i = 0; i < (*consdata)->nquadvars; ++i )
   {
      assert((*consdata)->quadvarterms[i].eventdata == NULL); /* variable events should have been dropped earlier */
      SCIPfreeBlockMemoryArrayNull(scip, &(*consdata)->quadvarterms[i].adjbilin, (*consdata)->quadvarterms[i].adjbilinsize);
      SCIP_CALL( SCIPreleaseVar(scip, &(*consdata)->quadvarterms[i].var) );
   }
   SCIPfreeBlockMemoryArrayNull(scip, &(*consdata)->quadvarterms, (*consdata)->quadvarssize);

   /* free bilinear terms */
   SCIPfreeBlockMemoryArrayNull(scip, &(*consdata)->bilinterms, (*consdata)->bilintermssize);

   /* free nonlinear row representation */
   if( (*consdata)->nlrow != NULL )
   {
      SCIP_CALL( SCIPreleaseNlRow(scip, &(*consdata)->nlrow) );
   }

   SCIPfreeBlockMemory(scip, consdata);
   *consdata = NULL;
   
   return SCIP_OKAY;
}

/** sorts linear part of constraint data */
static
void consdataSortLinearVars(
   SCIP_CONSDATA*        consdata            /**< quadratic constraint data */
   )
{
   assert(consdata != NULL);

   if( consdata->linvarssorted )
      return;

   if( consdata->nlinvars <= 1 )
   {
      consdata->linvarssorted = TRUE;
      return;
   }

   if( consdata->lineventdata == NULL )
   {
      SCIPsortPtrReal((void**)consdata->linvars, consdata->lincoefs, SCIPvarComp, consdata->nlinvars);
   }
   else
   {
      int i;
      
      SCIPsortPtrPtrReal((void**)consdata->linvars, (void**)consdata->lineventdata, consdata->lincoefs, SCIPvarComp, consdata->nlinvars);
      
      /* update variable indices in event data */
      for( i = 0; i < consdata->nlinvars; ++i )
         if( consdata->lineventdata[i] != NULL )
            consdata->lineventdata[i]->varidx = i;
   }
   
   consdata->linvarssorted = TRUE;
}

#if 0 /* no-one needs this routine currently */
/** returns the position of variable in the linear coefficients array of a constraint, or -1 if not found */
static
int consdataFindLinearVar(
   SCIP_CONSDATA*        consdata,           /**< quadratic constraint data */
   SCIP_VAR*             var                 /**< variable to search for */
   )
{
   int pos;
   
   assert(consdata != NULL);
   assert(var != NULL);

   if( consdata->nlinvars == 0 )
      return -1;
   
   consdataSortLinearVars(consdata);
   
   if( !SCIPsortedvecFindPtr((void**)consdata->linvars, SCIPvarComp, (void*)var, consdata->nlinvars, &pos) )
      pos = -1;
   
   return pos;
}
#endif

/** index comparison method for quadratic variable terms: compares two indices of the quadratic variable set in the quadratic constraint */
static
SCIP_DECL_SORTINDCOMP(quadVarTermComp)
{  /*lint --e{715}*/
   SCIP_CONSDATA* consdata = (SCIP_CONSDATA*)dataptr;

   assert(consdata != NULL);
   assert(0 <= ind1 && ind1 < consdata->nquadvars);
   assert(0 <= ind2 && ind2 < consdata->nquadvars);

   return SCIPvarCompare(consdata->quadvarterms[ind1].var, consdata->quadvarterms[ind2].var);
}

/** sorting of quadratic variable terms */
static
SCIP_RETCODE consdataSortQuadVarTerms(
   SCIP*                 scip,               /**< SCIP data structure */
   SCIP_CONSDATA*        consdata            /**< quadratic constraint data */
   )
{
   int* perm;
   int  i;
   int  nexti;
   int  v;
   SCIP_QUADVARTERM quadterm;

   assert(scip != NULL);
   assert(consdata != NULL);

   if( consdata->quadvarssorted )
      return SCIP_OKAY;

   if( consdata->nquadvars == 0 )
   {
      consdata->quadvarssorted = TRUE;
      return SCIP_OKAY;
   }

   /* get temporary memory to store the sorted permutation */
   SCIP_CALL( SCIPallocBufferArray(scip, &perm, consdata->nquadvars) );

   /* call bubble sort */
   SCIPsort(perm, quadVarTermComp, (void*)consdata, consdata->nquadvars);

   /* permute the quadratic variable terms according to the resulting permutation */
   for( v = 0; v < consdata->nquadvars; ++v )
   {
      if( perm[v] != v )
      {
         quadterm = consdata->quadvarterms[v];

         i = v;
         do
         {
            assert(0 <= perm[i] && perm[i] < consdata->nquadvars);
            assert(perm[i] != i);
            consdata->quadvarterms[i] = consdata->quadvarterms[perm[i]];
            if( consdata->quadvarterms[i].eventdata != NULL )
            {
               consdata->quadvarterms[i].eventdata->varidx = -i-1;
            }
            nexti = perm[i];
            perm[i] = i;
            i = nexti;
         }
         while( perm[i] != v );
         consdata->quadvarterms[i] = quadterm;
         if( consdata->quadvarterms[i].eventdata != NULL )
         {
            consdata->quadvarterms[i].eventdata->varidx = -i-1;
         }
         perm[i] = i;
      }
   }
   consdata->quadvarssorted = TRUE;

   /* free temporary memory */
   SCIPfreeBufferArray(scip, &perm);
   
   return SCIP_OKAY;
}

/** returns the position of variable in the quadratic variable terms array of a constraint, or -1 if not found */
static
SCIP_RETCODE consdataFindQuadVarTerm(
   SCIP*                 scip,               /**< SCIP data structure */
   SCIP_CONSDATA*        consdata,           /**< quadratic constraint data */
   SCIP_VAR*             var,                /**< variable to search for */
   int*                  pos                 /**< buffer where to store position of var in quadvarterms array, or -1 if not found */
   )
{
   int left;
   int right;
   int cmpres;

   assert(consdata != NULL);
   assert(var != NULL);
   assert(pos != NULL);
   
   if( consdata->nquadvars == 0 )
   {
      *pos = -1;
      return SCIP_OKAY;
   }
   
   SCIP_CALL( consdataSortQuadVarTerms(scip, consdata) );
   
   left = 0;
   right = consdata->nquadvars - 1;
   while( left <= right )
   {
      int middle;

      middle = (left+right)/2;
      assert(0 <= middle && middle < consdata->nquadvars);
      
      cmpres = SCIPvarCompare(var, consdata->quadvarterms[middle].var);

      if( cmpres < 0 )
         right = middle - 1;
      else if( cmpres > 0 )
         left  = middle + 1;
      else
      {
         *pos = middle;
         return SCIP_OKAY;
      }
   }
   assert(left == right+1);

   *pos = -1;
   
   return SCIP_OKAY;
}

/** index comparison method for bilinear terms: compares two index pairs of the bilinear term set in the quadratic constraint */
static
SCIP_DECL_SORTINDCOMP(bilinTermComp)
{  /*lint --e{715}*/
   SCIP_CONSDATA* consdata = (SCIP_CONSDATA*)dataptr;
   int var1cmp;

   assert(consdata != NULL);
   assert(0 <= ind1 && ind1 < consdata->nbilinterms);
   assert(0 <= ind2 && ind2 < consdata->nbilinterms);

   var1cmp = SCIPvarCompare(consdata->bilinterms[ind1].var1, consdata->bilinterms[ind2].var1);
   if( var1cmp != 0 )
      return var1cmp;

   return SCIPvarCompare(consdata->bilinterms[ind1].var2, consdata->bilinterms[ind2].var2);
}

/** sorting of bilinear terms */
static
SCIP_RETCODE consdataSortBilinTerms(
   SCIP*                 scip,               /**< SCIP data structure */
   SCIP_CONSDATA*        consdata            /**< quadratic constraint data */
   )
{
   int* perm;
   int* invperm;
   int  i;
   int  nexti;
   int  v;
   SCIP_BILINTERM bilinterm;

   assert(scip != NULL);
   assert(consdata != NULL);

   if( consdata->bilinsorted )
      return SCIP_OKAY;

   if( consdata->nbilinterms == 0 )
   {
      consdata->bilinsorted = TRUE;
      return SCIP_OKAY;
   }

   /* get temporary memory to store the sorted permutation and the inverse permutation */
   SCIP_CALL( SCIPallocBufferArray(scip, &perm,    consdata->nbilinterms) );
   SCIP_CALL( SCIPallocBufferArray(scip, &invperm, consdata->nbilinterms) );

   /* call bubble sort */
   SCIPsort(perm, bilinTermComp, (void*)consdata, consdata->nbilinterms);

   /* compute inverted permutation */
   for( v = 0; v < consdata->nbilinterms; ++v )
   {
      assert(0 <= perm[v] && perm[v] < consdata->nbilinterms);
      invperm[perm[v]] = v;
   }

   /* permute the bilinear terms according to the resulting permutation */
   for( v = 0; v < consdata->nbilinterms; ++v )
   {
      if( perm[v] != v )
      {
         bilinterm = consdata->bilinterms[v];

         i = v;
         do
         {
            assert(0 <= perm[i] && perm[i] < consdata->nbilinterms);
            assert(perm[i] != i);
            consdata->bilinterms[i] = consdata->bilinterms[perm[i]];
            nexti = perm[i];
            perm[i] = i;
            i = nexti;
         }
         while( perm[i] != v );
         consdata->bilinterms[i] = bilinterm;
         perm[i] = i;
      }
   }

   /* update the adjacency information in the quadratic variable terms */
   for( v = 0; v < consdata->nquadvars; ++v )
      for( i = 0; i < consdata->quadvarterms[v].nadjbilin; ++i )
         consdata->quadvarterms[v].adjbilin[i] = invperm[consdata->quadvarterms[v].adjbilin[i]];

   consdata->bilinsorted = TRUE;

   /* free temporary memory */
   SCIPfreeBufferArray(scip, &perm);
   SCIPfreeBufferArray(scip, &invperm);
   
   return SCIP_OKAY;
}

/** moves a linear variable from one position to another */
static
void consdataMoveLinearVar(
   SCIP_CONSDATA*        consdata,           /**< constraint data */
   int                   oldpos,             /**< position of variable that shall be moved */
   int                   newpos              /**< new position of variable */
   )
{
   assert(consdata != NULL);
   assert(oldpos >= 0);
   assert(oldpos < consdata->nlinvars);
   assert(newpos >= 0);
   assert(newpos < consdata->linvarssize);
   
   if( newpos == oldpos )
      return;
   
   consdata->linvars [newpos] = consdata->linvars [oldpos];
   consdata->lincoefs[newpos] = consdata->lincoefs[oldpos];
   
   if( consdata->lineventdata != NULL )
   {
      assert(newpos >= consdata->nlinvars || consdata->lineventdata[newpos] == NULL);
      
      consdata->lineventdata[newpos] = consdata->lineventdata[oldpos];
      consdata->lineventdata[newpos]->varidx = newpos;
      
      consdata->lineventdata[oldpos] = NULL;
   }
   
   consdata->linvarssorted = FALSE;
}   

/** moves a quadratic variable from one position to another */
static
void consdataMoveQuadVarTerm(
   SCIP_CONSDATA*        consdata,           /**< constraint data */
   int                   oldpos,             /**< position of variable that shall be moved */
   int                   newpos              /**< new position of variable */
   )
{
   assert(consdata != NULL);
   assert(oldpos >= 0);
   assert(oldpos < consdata->nquadvars);
   assert(newpos >= 0);
   assert(newpos < consdata->quadvarssize);
   
   if( newpos == oldpos )
      return;
   
   assert(newpos >= consdata->nquadvars || consdata->quadvarterms[newpos].eventdata == NULL);
   
   consdata->quadvarterms[newpos] = consdata->quadvarterms[oldpos];
   
   if( consdata->quadvarterms[newpos].eventdata != NULL )
   {
      consdata->quadvarterms[newpos].eventdata->varidx = -newpos-1;
      consdata->quadvarterms[oldpos].eventdata = NULL;
   }
   
   consdata->quadvarssorted = FALSE;
}   

/** adds linear coefficient in quadratic constraint */
static
SCIP_RETCODE addLinearCoef(
   SCIP*                 scip,               /**< SCIP data structure */
   SCIP_CONS*            cons,               /**< quadratic constraint */
   SCIP_VAR*             var,                /**< variable of constraint entry */
   SCIP_Real             coef                /**< coefficient of constraint entry */
   )
{
   SCIP_CONSDATA* consdata;
   SCIP_Bool transformed;

   assert(scip != NULL);
   assert(cons != NULL);
   assert(var  != NULL);

   /* ignore coefficient if it is nearly zero */
   if( SCIPisZero(scip, coef) )
      return SCIP_OKAY;

   consdata = SCIPconsGetData(cons);
   assert(consdata != NULL);

   /* are we in the transformed problem? */
   transformed = SCIPconsIsTransformed(cons);

   /* always use transformed variables in transformed constraints */
   if( transformed )
   {
      SCIP_CALL( SCIPgetTransformedVar(scip, var, &var) );
   }
   assert(var != NULL);
   assert(transformed == SCIPvarIsTransformed(var));

   SCIP_CALL( consdataEnsureLinearVarsSize(scip, consdata, consdata->nlinvars+1) );
   consdata->linvars [consdata->nlinvars] = var;
   consdata->lincoefs[consdata->nlinvars] = coef;
  
   ++consdata->nlinvars;

   /* catch variable events */
   if( consdata->lineventdata != NULL )
   {
      SCIP_CONSHDLR* conshdlr;
      SCIP_CONSHDLRDATA* conshdlrdata;

      /* get event handler */
      conshdlr = SCIPconsGetHdlr(cons);
      conshdlrdata = SCIPconshdlrGetData(conshdlr);
      assert(conshdlrdata != NULL);
      assert(conshdlrdata->eventhdlr != NULL);
      
      consdata->lineventdata[consdata->nlinvars-1] = NULL;

      /* catch bound change events of variable */
      SCIP_CALL( catchLinearVarEvents(scip, conshdlrdata->eventhdlr, cons, consdata->nlinvars-1) );
   }

   /* invalidate activity information */
   consdata->activity = SCIP_INVALID;
   consdata->minlinactivity = SCIP_INVALID;
   consdata->maxlinactivity = SCIP_INVALID;
   consdata->minlinactivityinf = -1;
   consdata->maxlinactivityinf = -1;

   /* invalidate nonlinear row */
   if( consdata->nlrow != NULL )
   {
      SCIP_CALL( SCIPreleaseNlRow(scip, &consdata->nlrow) );
   }

   /* install rounding locks for new variable */
   SCIP_CALL( lockLinearVariable(scip, cons, var, coef) );
   
   /* capture new variable */
   SCIP_CALL( SCIPcaptureVar(scip, var) );

   consdata->ispropagated = FALSE;
   consdata->ispresolved = FALSE;
   consdata->isremovedfixings = consdata->isremovedfixings && SCIPvarIsActive(var);
   if( consdata->nlinvars == 1 )
      consdata->linvarssorted = TRUE;
   else
      consdata->linvarssorted = consdata->linvarssorted &&
         (SCIPvarCompare(consdata->linvars[consdata->nlinvars-2], consdata->linvars[consdata->nlinvars-1]) == -1);
   /* always set too FALSE since the new linear variable should be checked if already existing as quad var term */ 
   consdata->linvarsmerged = FALSE;

   return SCIP_OKAY;
}

/** deletes linear coefficient at given position from quadratic constraint data */
static
SCIP_RETCODE delLinearCoefPos(
   SCIP*                 scip,               /**< SCIP data structure */
   SCIP_CONS*            cons,               /**< quadratic constraint */
   int                   pos                 /**< position of coefficient to delete */
   )
{
   SCIP_CONSDATA* consdata;
   SCIP_VAR* var;
   SCIP_Real coef;

   assert(scip != NULL);
   assert(cons != NULL);

   consdata = SCIPconsGetData(cons);
   assert(consdata != NULL);
   assert(0 <= pos && pos < consdata->nlinvars);

   var  = consdata->linvars[pos];
   coef = consdata->lincoefs[pos];
   assert(var != NULL);

   /* remove rounding locks for deleted variable */
   SCIP_CALL( unlockLinearVariable(scip, cons, var, coef) );

   /* if we catch variable events, drop the events on the variable */
   if( consdata->lineventdata != NULL )
   {
      SCIP_CONSHDLR* conshdlr;
      SCIP_CONSHDLRDATA* conshdlrdata;

      /* get event handler */
      conshdlr = SCIPconsGetHdlr(cons);
      conshdlrdata = SCIPconshdlrGetData(conshdlr);
      assert(conshdlrdata != NULL);
      assert(conshdlrdata->eventhdlr != NULL);

      /* drop bound change events of variable */
      SCIP_CALL( dropLinearVarEvents(scip, conshdlrdata->eventhdlr, cons, pos) );
   }

   /* release variable */
   SCIP_CALL( SCIPreleaseVar(scip, &consdata->linvars[pos]) );

   /* move the last variable to the free slot */
   consdataMoveLinearVar(consdata, consdata->nlinvars-1, pos);
   
   --consdata->nlinvars;
   
   /* invalidate activity */
   consdata->activity = SCIP_INVALID;
   consdata->minlinactivity = SCIP_INVALID;
   consdata->maxlinactivity = SCIP_INVALID;
   consdata->minlinactivityinf = -1;
   consdata->maxlinactivityinf = -1;

   /* invalidate nonlinear row */
   if( consdata->nlrow != NULL )
   {
      SCIP_CALL( SCIPreleaseNlRow(scip, &consdata->nlrow) );
   }

   consdata->ispropagated = FALSE;
   consdata->ispresolved  = FALSE;

   return SCIP_OKAY;
}

/** changes linear coefficient value at given position of quadratic constraint */
static
SCIP_RETCODE chgLinearCoefPos(
   SCIP*                 scip,               /**< SCIP data structure */
   SCIP_CONS*            cons,               /**< quadratic constraint */
   int                   pos,                /**< position of linear coefficient to change */
   SCIP_Real             newcoef             /**< new value of linear coefficient */
   )
{
   SCIP_CONSHDLR* conshdlr;
   SCIP_CONSHDLRDATA* conshdlrdata;
   SCIP_CONSDATA* consdata;
   SCIP_VAR* var;
   SCIP_Real coef;

   assert(scip != NULL);
   assert(cons != NULL);
   assert(!SCIPisZero(scip, newcoef));

   conshdlrdata = NULL;

   consdata = SCIPconsGetData(cons);
   assert(consdata != NULL);
   assert(0 <= pos);
   assert(pos < consdata->nlinvars);
   assert(!SCIPisZero(scip, newcoef));

   var = consdata->linvars[pos];
   coef = consdata->lincoefs[pos];
   assert(var != NULL);
   assert(SCIPconsIsTransformed(cons) == SCIPvarIsTransformed(var));

   /* invalidate activity */
   consdata->activity = SCIP_INVALID;
   consdata->minlinactivity = SCIP_INVALID;
   consdata->maxlinactivity = SCIP_INVALID;
   consdata->minlinactivityinf = -1;
   consdata->maxlinactivityinf = -1;

   /* invalidate nonlinear row */
   if( consdata->nlrow != NULL )
   {
      SCIP_CALL( SCIPreleaseNlRow(scip, &consdata->nlrow) );
   }

   /* if necessary, remove the rounding locks and event catching of the variable */
   if( newcoef * coef < 0.0 )
   {
      if( SCIPconsIsLocked(cons) )
      {
         assert(SCIPconsIsTransformed(cons));

         /* remove rounding locks for variable with old coefficient */
         SCIP_CALL( unlockLinearVariable(scip, cons, var, coef) );
      }

      if( consdata->lineventdata[pos] != NULL )
      {
         /* get event handler */
         conshdlr = SCIPconsGetHdlr(cons);
         conshdlrdata = SCIPconshdlrGetData(conshdlr);
         assert(conshdlrdata != NULL);
         assert(conshdlrdata->eventhdlr != NULL);

         /* drop bound change events of variable */
         SCIP_CALL( dropLinearVarEvents(scip, conshdlrdata->eventhdlr, cons, pos) );
      }
   }

   /* change the coefficient */
   consdata->lincoefs[pos] = newcoef;

   /* if necessary, install the rounding locks and event catching of the variable again */
   if( newcoef * coef < 0.0 )
   {
      if( SCIPconsIsLocked(cons) )
      {
         /* install rounding locks for variable with new coefficient */
         SCIP_CALL( lockLinearVariable(scip, cons, var, newcoef) );
      }

      if( conshdlrdata != NULL )
      {
         /* catch bound change events of variable */
         SCIP_CALL( catchLinearVarEvents(scip, conshdlrdata->eventhdlr, cons, pos) );
      }
   }

   consdata->ispropagated = FALSE;
   consdata->ispresolved = FALSE;

   return SCIP_OKAY;
}

/** adds quadratic variable term to quadratic constraint */
static
SCIP_RETCODE addQuadVarTerm(
   SCIP*                 scip,               /**< SCIP data structure */
   SCIP_CONS*            cons,               /**< quadratic constraint */
   SCIP_VAR*             var,                /**< variable to add */
   SCIP_Real             lincoef,            /**< linear coefficient of variable */
   SCIP_Real             sqrcoef,            /**< square coefficient of variable */
   SCIP_Bool             catchevents         /**< whether we should catch variable events */
   )
{
   SCIP_CONSDATA* consdata;
   SCIP_Bool transformed;
   SCIP_QUADVARTERM* quadvarterm;

   assert(scip != NULL);
   assert(cons != NULL);
   assert(var  != NULL);

   consdata = SCIPconsGetData(cons);
   assert(consdata != NULL);

   /* are we in the transformed problem? */
   transformed = SCIPconsIsTransformed(cons);

   /* always use transformed variables in transformed constraints */
   if( transformed )
   {
      SCIP_CALL( SCIPgetTransformedVar(scip, var, &var) );
   }
   assert(var != NULL);
   assert(transformed == SCIPvarIsTransformed(var));

   SCIP_CALL( consdataEnsureQuadVarTermsSize(scip, consdata, consdata->nquadvars+1) );
   
   quadvarterm = &consdata->quadvarterms[consdata->nquadvars];
   quadvarterm->var       = var;
   quadvarterm->lincoef   = lincoef;
   quadvarterm->sqrcoef   = sqrcoef;
   quadvarterm->adjbilinsize = 0;
   quadvarterm->nadjbilin = 0;
   quadvarterm->adjbilin  = NULL;
   quadvarterm->eventdata = NULL;
  
   ++consdata->nquadvars;

   /* capture variable */
   SCIP_CALL( SCIPcaptureVar(scip, var) );
   
   /* catch variable events, if we do so */
   if( catchevents )
   {
      SCIP_CONSHDLR* conshdlr;
      SCIP_CONSHDLRDATA* conshdlrdata;

      /* get event handler */
      conshdlr = SCIPconsGetHdlr(cons);
      conshdlrdata = SCIPconshdlrGetData(conshdlr);
      assert(conshdlrdata != NULL);
      assert(conshdlrdata->eventhdlr != NULL);
      
      /* catch bound change events of variable */
      SCIP_CALL( catchQuadVarEvents(scip, conshdlrdata->eventhdlr, cons, consdata->nquadvars-1) );
   }

   /* invalidate activity information */
   consdata->activity = SCIP_INVALID;
   SCIPintervalSetEmpty(&consdata->quadactivitybounds);

   /* invalidate nonlinear row */
   if( consdata->nlrow != NULL )
   {
      SCIP_CALL( SCIPreleaseNlRow(scip, &consdata->nlrow) );
   }

   /* install rounding locks for new variable */
   SCIP_CALL( lockQuadraticVariable(scip, cons, var) );

   consdata->ispropagated = FALSE;
   consdata->ispresolved  = FALSE;
   consdata->isremovedfixings = consdata->isremovedfixings && SCIPvarIsActive(var);
   if( consdata->nquadvars == 1 )
      consdata->quadvarssorted = TRUE;
   else
      consdata->quadvarssorted = consdata->quadvarssorted
         && (SCIPvarCompare(consdata->quadvarterms[consdata->nquadvars-2].var, consdata->quadvarterms[consdata->nquadvars-1].var) == -1);
   /* also set to FALSE if nquadvars == 1, since the new variable should be checked for linearity and other stuff in mergeAndClean ... */ 
   consdata->quadvarsmerged = FALSE;
   
   consdata->iscurvchecked = FALSE;

   return SCIP_OKAY;
}

/** deletes quadratic variable term at given position from quadratic constraint data */
static
SCIP_RETCODE delQuadVarTermPos(
   SCIP*                 scip,               /**< SCIP data structure */
   SCIP_CONS*            cons,               /**< quadratic constraint */
   int                   pos                 /**< position of term to delete */
   )
{
   SCIP_CONSDATA* consdata;
   SCIP_VAR* var;

   assert(scip != NULL);
   assert(cons != NULL);

   consdata = SCIPconsGetData(cons);
   assert(consdata != NULL);
   assert(0 <= pos && pos < consdata->nquadvars);

   var = consdata->quadvarterms[pos].var;
   assert(var != NULL);
   assert(consdata->quadvarterms[pos].nadjbilin == 0);

   /* remove rounding locks for deleted variable */
   SCIP_CALL( unlockQuadraticVariable(scip, cons, var) );

   /* if we catch variable events, drop the events on the variable */
   if( consdata->quadvarterms[pos].eventdata != NULL )
   {
      SCIP_CONSHDLR* conshdlr;
      SCIP_CONSHDLRDATA* conshdlrdata;

      /* get event handler */
      conshdlr = SCIPconsGetHdlr(cons);
      conshdlrdata = SCIPconshdlrGetData(conshdlr);
      assert(conshdlrdata != NULL);
      assert(conshdlrdata->eventhdlr != NULL);

      /* drop bound change events of variable */
      SCIP_CALL( dropQuadVarEvents(scip, conshdlrdata->eventhdlr, cons, pos) );
   }
   
   /* release variable */
   SCIP_CALL( SCIPreleaseVar(scip, &consdata->quadvarterms[pos].var) );
   
   /* free adjacency array */
   SCIPfreeBlockMemoryArrayNull(scip, &consdata->quadvarterms[pos].adjbilin, consdata->quadvarterms[pos].adjbilinsize);

   /* move the last variable term to the free slot */
   consdataMoveQuadVarTerm(consdata, consdata->nquadvars-1, pos);
   
   --consdata->nquadvars;
   
   /* invalidate activity */
   consdata->activity = SCIP_INVALID;

   /* invalidate nonlinear row */
   if( consdata->nlrow != NULL )
   {
      SCIP_CALL( SCIPreleaseNlRow(scip, &consdata->nlrow) );
   }

   consdata->ispropagated  = FALSE;
   consdata->ispresolved   = FALSE;
   consdata->iscurvchecked = FALSE;

   return SCIP_OKAY;
}

/** replace variable in quadratic variable term at given position of quadratic constraint data 
 * allows to replace x by coef*y+offset, thereby maintaining linear and square coefficients and bilinear terms */
static
SCIP_RETCODE replaceQuadVarTermPos(
   SCIP*                 scip,               /**< SCIP data structure */
   SCIP_CONS*            cons,               /**< quadratic constraint */
   int                   pos,                /**< position of term to replace */
   SCIP_VAR*             var,                /**< new variable */
   SCIP_Real             coef,               /**< linear coefficient of new variable */
   SCIP_Real             offset              /**< offset of new variable */
   )
{
   SCIP_CONSDATA* consdata;
   SCIP_QUADVARTERM* quadvarterm;
   SCIP_EVENTHDLR* eventhdlr;
   SCIP_BILINTERM* bilinterm;
   SCIP_Real constant;
   
   int i;
   SCIP_VAR* var2;
   
   consdata = SCIPconsGetData(cons);
   assert(consdata != NULL);
   assert(pos >= 0);
   assert(pos <  consdata->nquadvars);

   quadvarterm = &consdata->quadvarterms[pos];
   
   /* remove rounding locks for old variable */
   SCIP_CALL( unlockQuadraticVariable(scip, cons, quadvarterm->var) );

   /* if we catch variable events, drop the events on the old variable */
   if( quadvarterm->eventdata != NULL )
   {
      SCIP_CONSHDLR* conshdlr;
      SCIP_CONSHDLRDATA* conshdlrdata;

      /* get event handler */
      conshdlr = SCIPconsGetHdlr(cons);
      conshdlrdata = SCIPconshdlrGetData(conshdlr);
      assert(conshdlrdata != NULL);
      assert(conshdlrdata->eventhdlr != NULL);

      eventhdlr = conshdlrdata->eventhdlr;
      
      /* drop bound change events of variable */
      SCIP_CALL( dropQuadVarEvents(scip, eventhdlr, cons, pos) );
   }
   else
   {
      eventhdlr = NULL;
   }
   
   /* compute constant and put into lhs/rhs */
   constant = quadvarterm->lincoef * offset + quadvarterm->sqrcoef * offset * offset;
   if( constant != 0.0 )
   {
      /* maintain constant part */
      if( !SCIPisInfinity(scip, -consdata->lhs) )
         consdata->lhs -= constant;
      if( !SCIPisInfinity(scip,  consdata->rhs) )
         consdata->rhs -= constant;
   }

   /* update linear and square coefficient */
   quadvarterm->lincoef *= coef;
   quadvarterm->lincoef += 2.0 * quadvarterm->sqrcoef * coef * offset;
   quadvarterm->sqrcoef *= coef * coef;

   /* update bilinear terms */
   for( i = 0; i < quadvarterm->nadjbilin; ++i )
   {
      bilinterm = &consdata->bilinterms[quadvarterm->adjbilin[i]];
      
      if( bilinterm->var1 == quadvarterm->var )
      {
         bilinterm->var1 = var;
         var2 = bilinterm->var2;
      }
      else
      {
         assert(bilinterm->var2 == quadvarterm->var);
         bilinterm->var2 = var;
         var2 = bilinterm->var1;
      }
      
      if( var == var2 )
      {
         /* looks like we actually have a square term here */
         quadvarterm->lincoef += bilinterm->coef * offset;
         quadvarterm->sqrcoef += bilinterm->coef * coef;
         /* deleting bilinear terms is expensive, since it requires updating adjacency information
          * thus, for now we just set the coefficient to 0.0 and clear in later when the bilinear terms are merged */
         bilinterm->coef = 0.0;
         continue;
      }

      /* swap var1 and var2 if they are in wrong order */
      if( SCIPvarCompare(bilinterm->var1, bilinterm->var2) > 0 )
      {
         SCIP_VAR* tmp;
         tmp = bilinterm->var1;
         bilinterm->var1 = bilinterm->var2;
         bilinterm->var2 = tmp;
      }
      assert(SCIPvarCompare(bilinterm->var1, bilinterm->var2) == -1);

      if( offset != 0.0 )
      {
         /* need to find var2 and add offset*bilinterm->coef to linear coefficient */
         int var2pos;
         
         var2pos = 0;
         while( consdata->quadvarterms[var2pos].var != var2 )
         {
            ++var2pos;
            assert(var2pos < consdata->nquadvars);
         }
         
         consdata->quadvarterms[var2pos].lincoef += bilinterm->coef * offset;
      }
      
      bilinterm->coef *= coef;
   }

   /* release old variable */
   SCIP_CALL( SCIPreleaseVar(scip, &quadvarterm->var) );

   /* set new variable */
   quadvarterm->var = var;
   
   /* capture new variable */
   SCIP_CALL( SCIPcaptureVar(scip, quadvarterm->var) );

   /* catch variable events, if we do so */
   if( eventhdlr != NULL )
   {
      /* catch bound change events of variable */
      SCIP_CALL( catchQuadVarEvents(scip, eventhdlr, cons, pos) );
   }

   /* invalidate activity information */
   consdata->activity = SCIP_INVALID;
   SCIPintervalSetEmpty(&consdata->quadactivitybounds);

   /* invalidate nonlinear row */
   if( consdata->nlrow != NULL )
   {
      SCIP_CALL( SCIPreleaseNlRow(scip, &consdata->nlrow) );
   }

   /* install rounding locks for new variable */
   SCIP_CALL( lockQuadraticVariable(scip, cons, var) );

   consdata->isremovedfixings = consdata->isremovedfixings && SCIPvarIsActive(var);
   if( consdata->nquadvars == 1 )
   {
      consdata->quadvarssorted = TRUE;
      consdata->quadvarsmerged = TRUE;
   }
   else
   {
      consdata->quadvarssorted = FALSE;
      consdata->quadvarsmerged = FALSE;
   }
   consdata->bilinmerged &= (quadvarterm->nadjbilin == 0);  /*lint !e514*/
   
   consdata->ispropagated  = FALSE;
   consdata->ispresolved   = FALSE;
   consdata->iscurvchecked = FALSE;

   return SCIP_OKAY;
}

/** adds a bilinear term to quadratic constraint */
static
SCIP_RETCODE addBilinearTerm(
   SCIP*                 scip,               /**< SCIP data structure */
   SCIP_CONS*            cons,               /**< quadratic constraint */
   int                   var1pos,            /**< position of first variable in quadratic variables array */
   int                   var2pos,            /**< position of second variable in quadratic variables array */
   SCIP_Real             coef                /**< coefficient of bilinear term */
   )
{
   SCIP_CONSDATA* consdata;
   SCIP_BILINTERM* bilinterm;

   assert(scip != NULL);
   assert(cons != NULL);
   
   if( var1pos == var2pos )
   {
      SCIPerrorMessage("tried to add bilinear term where both variables are the same\n");
      return SCIP_INVALIDDATA;
   }

   consdata = SCIPconsGetData(cons);
   assert(consdata != NULL);
   
   assert(var1pos >= 0);
   assert(var1pos < consdata->nquadvars);
   assert(var2pos >= 0);
   assert(var2pos < consdata->nquadvars);

   SCIP_CALL( consdataEnsureBilinSize(scip, consdata, consdata->nbilinterms + 1) );
   
   bilinterm = &consdata->bilinterms[consdata->nbilinterms];
   if( SCIPvarCompare(consdata->quadvarterms[var1pos].var, consdata->quadvarterms[var2pos].var) < 0 )
   {
      bilinterm->var1 = consdata->quadvarterms[var1pos].var;
      bilinterm->var2 = consdata->quadvarterms[var2pos].var;
   }
   else
   {
      bilinterm->var1 = consdata->quadvarterms[var2pos].var;
      bilinterm->var2 = consdata->quadvarterms[var1pos].var;
   }
   bilinterm->coef = coef;
   
   if( bilinterm->var1 == bilinterm->var2 )
   {
      SCIPerrorMessage("tried to add bilinear term where both variables are the same, but appear at different positions in quadvarterms array\n");
      return SCIP_INVALIDDATA;
   }
   assert(SCIPvarCompare(bilinterm->var1, bilinterm->var2) == -1);
   
   SCIP_CALL( consdataEnsureAdjBilinSize(scip, &consdata->quadvarterms[var1pos], consdata->quadvarterms[var1pos].nadjbilin + 1) );
   SCIP_CALL( consdataEnsureAdjBilinSize(scip, &consdata->quadvarterms[var2pos], consdata->quadvarterms[var2pos].nadjbilin + 1) );
   
   consdata->quadvarterms[var1pos].adjbilin[consdata->quadvarterms[var1pos].nadjbilin] = consdata->nbilinterms;
   consdata->quadvarterms[var2pos].adjbilin[consdata->quadvarterms[var2pos].nadjbilin] = consdata->nbilinterms;
   ++consdata->quadvarterms[var1pos].nadjbilin;
   ++consdata->quadvarterms[var2pos].nadjbilin;
   
   ++consdata->nbilinterms;
   
   /* invalidate activity information */
   consdata->activity = SCIP_INVALID;
   SCIPintervalSetEmpty(&consdata->quadactivitybounds);

   /* invalidate nonlinear row */
   if( consdata->nlrow != NULL )
   {
      SCIP_CALL( SCIPreleaseNlRow(scip, &consdata->nlrow) );
   }

   consdata->ispropagated = FALSE;
   consdata->ispresolved  = FALSE;
   if( consdata->nbilinterms == 1 )
   {
      consdata->bilinsorted = TRUE;
      consdata->bilinmerged = TRUE;
   }
   else
   {
      consdata->bilinsorted = consdata->bilinsorted
         && (bilinTermComp(consdata, consdata->nbilinterms-2, consdata->nbilinterms-1) >= 0);
      consdata->bilinmerged = FALSE;
   }
   
   consdata->iscurvchecked = FALSE;

   return SCIP_OKAY;
}

/** removes a set of bilinear terms and updates adjacency information in quad var terms
 * Note: this function sorts the given array termposs */
static
SCIP_RETCODE removeBilinearTermsPos(
   SCIP*                 scip,               /**< SCIP data structure */
   SCIP_CONS*            cons,               /**< quadratic constraint */
   int                   nterms,             /**< number of terms to delete */
   int*                  termposs            /**< indices of terms to delete */
   )
{
   SCIP_CONSDATA* consdata;
   int* newpos;
   int i;
   int j;
   int offset;
   
   assert(scip != NULL);
   assert(cons != NULL);
   assert(nterms == 0 || termposs != NULL);
   
   if( nterms == 0 )
      return SCIP_OKAY;
   
   consdata = SCIPconsGetData(cons);
   assert(consdata != NULL);
   
   SCIPsortInt(termposs, nterms);
   
   SCIP_CALL( SCIPallocBufferArray(scip, &newpos, consdata->nbilinterms) );
   
   i = 0;
   offset = 0;
   for( j = 0; j < consdata->nbilinterms; ++j )
   {
      /* if j'th term is deleted, increase offset and continue */
      if( i < nterms && j == termposs[i] )
      {
         ++offset;
         ++i;
         newpos[j] = -1;
         continue;
      }
      
      /* otherwise, move it forward and remember new position */
      if( offset > 0 )
         consdata->bilinterms[j-offset] = consdata->bilinterms[j];
      newpos[j] = j - offset;
   }
   assert(offset == nterms);
   
   /* update adjacency and activity information in quad var terms */
   for( i = 0; i < consdata->nquadvars; ++i )
   {
      offset = 0;
      for( j = 0; j < consdata->quadvarterms[i].nadjbilin; ++j )
      {
         assert(consdata->quadvarterms[i].adjbilin[j] < consdata->nbilinterms);
         if( newpos[consdata->quadvarterms[i].adjbilin[j]] == -1 )
         {
            /* corresponding bilinear term was deleted, thus increase offset */
            ++offset;
         }
         else
         {
            /* update index of j'th bilinear term and store at position j-offset */
            consdata->quadvarterms[i].adjbilin[j-offset] = newpos[consdata->quadvarterms[i].adjbilin[j]];
         }
      }
      consdata->quadvarterms[i].nadjbilin -= offset;
      /* some bilinear term was removed, so invalidate activity bounds */
   }
   
   consdata->nbilinterms -= nterms;
   
   SCIPfreeBufferArray(scip, &newpos);
   
   /* some quad vars may be linear now */
   consdata->quadvarsmerged = FALSE;
   
   consdata->ispropagated  = FALSE;
   consdata->ispresolved   = FALSE;
   consdata->iscurvchecked = FALSE;
   SCIPintervalSetEmpty(&consdata->quadactivitybounds);

   /* invalidate activity */
   consdata->activity = SCIP_INVALID;
   
   /* invalidate nonlinear row */
   if( consdata->nlrow != NULL )
   {
      SCIP_CALL( SCIPreleaseNlRow(scip, &consdata->nlrow) );
   }

   return SCIP_OKAY;
}

/* merges quad var terms that correspond to the same variable and does additional cleanup
 * if a quadratic variable terms is actually linear, makes a linear term out of it
 * also replaces squares of binary variables by the binary variables, i.e., adds sqrcoef to lincoef
 */
static
SCIP_RETCODE mergeAndCleanQuadVarTerms(
   SCIP*                 scip,               /**< SCIP data structure */
   SCIP_CONS*            cons                /**< quadratic constraint */
   )
{
   SCIP_QUADVARTERM* quadvarterm;
   SCIP_CONSDATA* consdata;
   int i;
   int j;

   assert(scip != NULL);
   assert(cons != NULL);

   consdata = SCIPconsGetData(cons);
   
   if( consdata->quadvarsmerged )
      return SCIP_OKAY;
   
   if( consdata->nquadvars == 0 )
   {
      consdata->quadvarsmerged = TRUE;
      return SCIP_OKAY;
   }

   i = 0;
   while( i < consdata->nquadvars )
   {
      /* make sure quad var terms are sorted (do this in every round, since we may move variables around) */
      SCIP_CALL( consdataSortQuadVarTerms(scip, consdata) );
      
      quadvarterm = &consdata->quadvarterms[i];
      
      for( j = i+1; j < consdata->nquadvars && consdata->quadvarterms[j].var == quadvarterm->var; ++j )
      {
         /* add quad var term j to current term i */
         quadvarterm->lincoef += consdata->quadvarterms[j].lincoef;
         quadvarterm->sqrcoef += consdata->quadvarterms[j].sqrcoef;
         if( consdata->quadvarterms[j].nadjbilin > 0 )
         {
            /* move adjacency information from j to i */
            SCIP_CALL( consdataEnsureAdjBilinSize(scip, quadvarterm, quadvarterm->nadjbilin + consdata->quadvarterms[j].nadjbilin) );
            BMScopyMemoryArray(&quadvarterm->adjbilin[quadvarterm->nadjbilin], consdata->quadvarterms[j].adjbilin, consdata->quadvarterms[j].nadjbilin);  /*lint !e866*/
            quadvarterm->nadjbilin += consdata->quadvarterms[j].nadjbilin;
            consdata->quadvarterms[j].nadjbilin = 0;
         }
         consdata->quadvarterms[j].lincoef = 0.0;
         consdata->quadvarterms[j].sqrcoef = 0.0;
         /* mark that activity information in quadvarterm is not up to date anymore */
      }
      
      /* remove quad var terms i+1..j-1 backwards */
      for( j = j-1; j > i; --j )
      {
         SCIP_CALL( delQuadVarTermPos(scip, cons, j) );
      }

      /* for binary variables, x^2 = x
       * however, we may destroy convexity of a quadratic term that involves also bilinear terms
       * thus, we do this step only if the variable does not appear in any bilinear term */
      if( quadvarterm->sqrcoef != 0.0 && SCIPvarIsBinary(quadvarterm->var) && quadvarterm->nadjbilin == 0 )
      {
         quadvarterm->lincoef += quadvarterm->sqrcoef;
         quadvarterm->sqrcoef = 0.0;

         /* invalidate nonlinear row */
         if( consdata->nlrow != NULL )
         {
            SCIP_CALL( SCIPreleaseNlRow(scip, &consdata->nlrow) );
         }
      }

      /* if its 0.0 or linear, get rid of it */
      if( SCIPisZero(scip, quadvarterm->sqrcoef) && quadvarterm->nadjbilin == 0 )
      {
         if( !SCIPisZero(scip, quadvarterm->lincoef) )
         {
            /* seem to be a linear term now, thus add as linear term */
            SCIP_CALL( addLinearCoef(scip, cons, quadvarterm->var, quadvarterm->lincoef) );
         }
         /* remove term at pos i */
         SCIP_CALL( delQuadVarTermPos(scip, cons, i) );
      }
      else
      {
         ++i;
      }
   }
   
   consdata->quadvarsmerged = TRUE;
   SCIPintervalSetEmpty(&consdata->quadactivitybounds);

   return SCIP_OKAY;
}

/* merges entries with same linear variable into one entry and cleans up entries with coefficient 0.0 */
static
SCIP_RETCODE mergeAndCleanLinearVars(
   SCIP*                 scip,               /**< SCIP data structure */
   SCIP_CONS*            cons                /**< quadratic constraint */
   )
{
   SCIP_CONSDATA* consdata;
   SCIP_Real newcoef;
   int i;
   int j;
   int qvarpos;
   
   assert(scip != NULL);
   assert(cons != NULL);
   
   consdata = SCIPconsGetData(cons);
   
   if( consdata->linvarsmerged )
      return SCIP_OKAY;
   
   if( consdata->nlinvars == 0 )
   {
      consdata->linvarsmerged = TRUE;
      return SCIP_OKAY;
   }
   
   i = 0;
   while( i < consdata->nlinvars )
   {
      /* make sure linear variables are sorted (do this in every round, since we may move variables around) */
      consdataSortLinearVars(consdata);

      /* sum up coefficients that correspond to variable i */
      newcoef = consdata->lincoefs[i];
      for( j = i+1; j < consdata->nlinvars && consdata->linvars[i] == consdata->linvars[j]; ++j )
         newcoef += consdata->lincoefs[j];
      /* delete the additional variables in backward order */ 
      for( j = j-1; j > i; --j )
      {
         SCIP_CALL( delLinearCoefPos(scip, cons, j) );
      }
      
      /* check if there is already a quadratic variable term with this variable */
      SCIP_CALL( consdataFindQuadVarTerm(scip, consdata, consdata->linvars[i], &qvarpos) );
      if( qvarpos >= 0)
      {
         /* add newcoef to linear coefficient of quadratic variable and mark linear variable as to delete */
         assert(qvarpos < consdata->nquadvars);
         assert(consdata->quadvarterms[qvarpos].var == consdata->linvars[i]);
         consdata->quadvarterms[qvarpos].lincoef += newcoef;
         newcoef = 0.0;
         SCIPintervalSetEmpty(&consdata->quadactivitybounds);
      }

      /* delete also entry at position i, if it became zero (or was zero before) */
      if( SCIPisZero(scip, newcoef) )
      {
         SCIP_CALL( delLinearCoefPos(scip, cons, i) );
      }
      else
      {
         SCIP_CALL( chgLinearCoefPos(scip, cons, i, newcoef) );
         ++i;
      }
   }
   
   consdata->linvarsmerged = TRUE;

   return SCIP_OKAY;
}

/* merges bilinear terms with same variables into a single term, removes bilinear terms with coefficient 0.0 */
static
SCIP_RETCODE mergeAndCleanBilinearTerms(
   SCIP*                 scip,               /**< SCIP data structure */
   SCIP_CONS*            cons                /**< quadratic constraint */
   )
{
   SCIP_CONSDATA* consdata;
   SCIP_BILINTERM* bilinterm;
   int i;
   int j;
   int* todelete;
   int ntodelete;
   
   assert(scip != NULL);
   assert(cons != NULL);
   
   consdata = SCIPconsGetData(cons);
   
   if( consdata->bilinmerged )
      return SCIP_OKAY;
   
   if( consdata->nbilinterms == 0 )
   {
      consdata->bilinmerged = TRUE;
      return SCIP_OKAY;
   }
   
   /* alloc memory for array of terms that need to be deleted finally */
   ntodelete = 0;
   SCIP_CALL( SCIPallocBufferArray(scip, &todelete, consdata->nbilinterms) );

   /* make sure bilinear terms are sorted */
   SCIP_CALL( consdataSortBilinTerms(scip, consdata) );

   i = 0;
   while( i < consdata->nbilinterms )
   {
      bilinterm = &consdata->bilinterms[i];

      /* sum up coefficients that correspond to same variables as term i */
      for( j = i+1; j < consdata->nbilinterms && bilinterm->var1 == consdata->bilinterms[j].var1 && bilinterm->var2 == consdata->bilinterms[j].var2; ++j )
      {
         bilinterm->coef += consdata->bilinterms[j].coef;
         todelete[ntodelete++] = j;
      }

      /* delete also entry at position i, if it became zero (or was zero before) */
      if( SCIPisZero(scip, bilinterm->coef) )
      {
         todelete[ntodelete++] = i;
      }
      
      /* continue with term after the current series */
      i = j;
   }

   /* delete bilinear terms */
   SCIP_CALL( removeBilinearTermsPos(scip, cons, ntodelete, todelete) );
   
   SCIPfreeBufferArray(scip, &todelete);
   
   consdata->bilinmerged = TRUE;
   
   return SCIP_OKAY;
}

/** removes fixes (or aggregated) variables from a quadratic constraint */
static
SCIP_RETCODE removeFixedVariables(
   SCIP*                 scip,               /**< SCIP data structure */
   SCIP_CONS*            cons                /**< quadratic constraint */
   )
{
   SCIP_CONSDATA* consdata;
   SCIP_BILINTERM* bilinterm;
   SCIP_Real coef;
   SCIP_Real offset;
   SCIP_VAR* var;
   SCIP_VAR* var2;
   int var2pos;
   int i;
   int j;
   int k;
   
   SCIP_Bool have_change;
   
   assert(scip != NULL);
   assert(cons != NULL);
   
   consdata = SCIPconsGetData(cons);
   
   have_change = FALSE;
   i = 0;
   while( i < consdata->nlinvars )
   {
      var = consdata->linvars[i];
         
      if( SCIPvarIsActive(var) )
      {
         ++i;
         continue;
      }
      
      have_change = TRUE;
      
      coef = consdata->lincoefs[i];
      offset = 0.0;
      
      SCIP_CALL( SCIPvarGetProbvarSum(&var, &coef, &offset) );
      
      SCIPdebugMessage("  linear term %g*<%s> is replaced by %g * <%s> + %g\n", consdata->lincoefs[i], SCIPvarGetName(consdata->linvars[i]), coef, SCIPvarGetName(var), offset);
      
      /* delete previous variable (this will move another variable to position i) */
      SCIP_CALL( delLinearCoefPos(scip, cons, i) );

      /* put constant part into bounds */
      if( offset != 0.0 )
      {
         if( !SCIPisInfinity(scip, -consdata->lhs) )
            consdata->lhs -= offset;
         if( !SCIPisInfinity(scip,  consdata->rhs) )
            consdata->rhs -= offset;
      }

      /* nothing left to do if variable had been fixed */
      if( coef == 0.0 )
         continue;
      
      /* if GetProbvar gave a linear variable, just add it
       * if it's a multilinear variable, add it's disaggregated variables */
      if( SCIPvarIsActive(var) )
      {
         SCIP_CALL( addLinearCoef(scip, cons, var, coef) );
      }
      else
      {
         int        naggrs;
         SCIP_VAR** aggrvars;
         SCIP_Real* aggrscalars;
         SCIP_Real  aggrconstant;
         
         assert(SCIPvarGetStatus(var) == SCIP_VARSTATUS_MULTAGGR);
         
         naggrs = SCIPvarGetMultaggrNVars(var);
         aggrvars = SCIPvarGetMultaggrVars(var);
         aggrscalars = SCIPvarGetMultaggrScalars(var);
         aggrconstant = SCIPvarGetMultaggrConstant(var);
         
         SCIP_CALL( consdataEnsureLinearVarsSize(scip, consdata, consdata->nlinvars + naggrs) );
         
         for( j = 0; j < naggrs; ++j )
         {
            SCIP_CALL( addLinearCoef(scip, cons, aggrvars[j], coef * aggrscalars[j]) );
         }
         
         if( aggrconstant != 0.0 )
         {
            if( !SCIPisInfinity(scip, -consdata->lhs) )
               consdata->lhs -= coef * aggrconstant;
            if( !SCIPisInfinity(scip,  consdata->rhs) )
               consdata->rhs -= coef * aggrconstant;
         }
      }
   }
   
   i = 0;
   while( i < consdata->nquadvars )
   {
      var = consdata->quadvarterms[i].var;
    
      if( SCIPvarIsActive(var) )
      {
         ++i;
         continue;
      }

      have_change = TRUE;

      coef   = 1.0;
      offset = 0.0;
      SCIP_CALL( SCIPvarGetProbvarSum(&var, &coef, &offset) );

      SCIPdebugMessage("  quadratic variable <%s> with status %d is replaced by %g * <%s> + %g\n", SCIPvarGetName(consdata->quadvarterms[i].var), SCIPvarGetStatus(consdata->quadvarterms[i].var), coef, SCIPvarGetName(var), offset);

      /* handle fixed variable */
      if( coef == 0.0 )
      {
         /* if not fixed to 0.0, add to linear coefs of vars in bilinear terms, and deal with linear and square term as constant */ 
         if( offset != 0.0 )
         {
            for( j = 0; j < consdata->quadvarterms[i].nadjbilin; ++j )
            {
               bilinterm = &consdata->bilinterms[consdata->quadvarterms[i].adjbilin[j]];
               
               var2 = bilinterm->var1 == consdata->quadvarterms[i].var ? bilinterm->var2 : bilinterm->var1;
               assert(var2 != consdata->quadvarterms[i].var);
               
               var2pos = 0;
               while( consdata->quadvarterms[var2pos].var != var2 )
               {
                  ++var2pos;
                  assert(var2pos < consdata->nquadvars);
               }
               consdata->quadvarterms[var2pos].lincoef += bilinterm->coef * offset;
               SCIPintervalSetEmpty(&consdata->quadactivitybounds);
            }
            
            offset = consdata->quadvarterms[i].lincoef * offset + consdata->quadvarterms[i].sqrcoef * offset * offset;
            if( !SCIPisInfinity(scip, -consdata->lhs) )
               consdata->lhs -= offset;
            if( !SCIPisInfinity(scip,  consdata->rhs) )
               consdata->rhs -= offset;
         }
         
         /* remove bilinear terms */
         SCIP_CALL( removeBilinearTermsPos(scip, cons, consdata->quadvarterms[i].nadjbilin, consdata->quadvarterms[i].adjbilin) );
         
         /* delete quad. var term i */
         SCIP_CALL( delQuadVarTermPos(scip, cons, i) );
         
         continue;
      }
      
      assert(var != NULL);
      
      /* if GetProbvar gave an active variable, replace the quad var term so that it uses the new variable */
      if( SCIPvarIsActive(var) )
      {
         /* replace x by coef*y+offset */
         SCIP_CALL( replaceQuadVarTermPos(scip, cons, i, var, coef, offset) );

         continue;
      }
      else
      {
         /* if GetProbVar gave a multi-aggregated variable, add new quad var terms and new bilinear terms
          * x is replaced by coef * (sum_i a_ix_i + b) + offset
          * lcoef * x + scoef * x^2 + bcoef * x * y ->
          *   (b*coef + offset) * (lcoef + (b*coef + offset) * scoef)
          * + sum_i a_i*coef * (lcoef + 2 (b*coef + offset) * scoef) x_i
          * + sum_i (a_i*coef)^2 * scoef * x_i^2
          * + 2 sum_{i,j, i<j} (a_i a_j coef^2 scoef) x_i x_j
          * + bcoef * (b*coef + offset + coef * sum_i a_ix_i) y 
          */
         int        naggrs;
         SCIP_VAR** aggrvars;     /* x_i */
         SCIP_Real* aggrscalars;  /* a_i */
         SCIP_Real  aggrconstant; /* b */
         int nquadtermsold;
         
         SCIP_Real lcoef;
         SCIP_Real scoef;
         
         assert(SCIPvarGetStatus(var) == SCIP_VARSTATUS_MULTAGGR);
         
         naggrs = SCIPvarGetMultaggrNVars(var);
         aggrvars = SCIPvarGetMultaggrVars(var);
         aggrscalars = SCIPvarGetMultaggrScalars(var);
         aggrconstant = SCIPvarGetMultaggrConstant(var);
         
         lcoef = consdata->quadvarterms[i].lincoef;
         scoef = consdata->quadvarterms[i].sqrcoef;
         
         nquadtermsold = consdata->nquadvars;
         
         SCIP_CALL( consdataEnsureQuadVarTermsSize(scip, consdata, consdata->nquadvars + naggrs) );
         
         /* take care of constant part */
         if( aggrconstant != 0.0 || offset != 0.0 )
         {
            SCIP_Real constant;
            constant = (aggrconstant * coef + offset) * (lcoef + (aggrconstant * coef + offset) * scoef);
            if( !SCIPisInfinity(scip, -consdata->lhs) )
               consdata->lhs -= constant;
            if( !SCIPisInfinity(scip,  consdata->rhs) )
               consdata->rhs -= constant;
         }

         /* add x_i's with linear and square coefficients */
         for( j = 0; j < naggrs; ++j )
         {
            SCIP_CALL( addQuadVarTerm(scip, cons, aggrvars[j],
               coef * aggrscalars[j] * (lcoef + 2.0 * scoef * (coef * aggrconstant + offset)),
               coef * coef * aggrscalars[j] * aggrscalars[j] * scoef,
               TRUE) );
         }
         
         /* ensure space for bilinear terms */
         SCIP_CALL( consdataEnsureBilinSize(scip, consdata, consdata->nquadvars + (scoef != 0.0 ? (naggrs * (naggrs-1))/2 : 0) + consdata->quadvarterms[j].nadjbilin * naggrs) );
         
         /* add x_j*x_k's */
         if( scoef != 0.0 )
         {
            for( j = 0; j < naggrs; ++j )
               for( k = 0; k < j; ++k )
               {
                  assert(aggrvars[j] != aggrvars[k]);
                  SCIP_CALL( addBilinearTerm(scip, cons, nquadtermsold + j, nquadtermsold + k, 
                     2.0 * aggrscalars[j] * aggrscalars[k] * coef * coef * scoef) );
               }
         }

         /* add x_i*y's */
         for( k = 0; k < consdata->quadvarterms[i].nadjbilin; ++k )
         {
            bilinterm = &consdata->bilinterms[consdata->quadvarterms[i].adjbilin[k]];
            var2 = (bilinterm->var1 == consdata->quadvarterms[i].var) ? bilinterm->var2 : bilinterm->var1;
            assert(var2 != consdata->quadvarterms[i].var);
            
            /* this is not efficient, but we cannot sort the quadratic terms here, since we currently iterate over them */
            var2pos = 0;
            while( consdata->quadvarterms[var2pos].var != var2 )
            {
               ++var2pos;
               assert(var2pos < consdata->nquadvars);
            }
            
            for( j = 0; j < naggrs; ++j )
            {
               if( aggrvars[j] == var2 )
               { /* x_i == y, so we have a square term here */
                  consdata->quadvarterms[var2pos].sqrcoef += bilinterm->coef * coef * aggrscalars[j];
               }
               else
               { /* x_i != y, so we need to add a bilinear term here */
                  SCIP_CALL( addBilinearTerm(scip, cons, nquadtermsold + j, var2pos,
                     bilinterm->coef * coef * aggrscalars[j]) );
               }
            }
            
            consdata->quadvarterms[var2pos].lincoef += bilinterm->coef * (aggrconstant * coef + offset);
         }

         /* remove bilinear terms */
         SCIP_CALL( removeBilinearTermsPos(scip, cons, consdata->quadvarterms[i].nadjbilin, consdata->quadvarterms[i].adjbilin) );
         
         /* delete quad. var term i */
         SCIP_CALL( delQuadVarTermPos(scip, cons, i) );
      }
   }
   
   consdata->isremovedfixings = TRUE;
   
   SCIPdebugMessage("removed fixations from <%s>\n  -> ", SCIPconsGetName(cons));
   SCIPdebug( SCIPprintCons(scip, cons, NULL) );
   
#ifndef NDEBUG
   for( i = 0; i < consdata->nlinvars; ++i )
      assert(SCIPvarIsActive(consdata->linvars[i]));

   for( i = 0; i < consdata->nquadvars; ++i )
      assert(SCIPvarIsActive(consdata->quadvarterms[i].var));
#endif
   
   if( !have_change )
      return SCIP_OKAY;
   
   /* some quadratic variable may have been replaced by an already existing linear variable
    * in this case, we want the linear variable to be removed, which happens in mergeAndCleanLinearVars
    */ 
   consdata->linvarsmerged = FALSE;
   
   SCIP_CALL( mergeAndCleanBilinearTerms(scip, cons) );
   SCIP_CALL( mergeAndCleanQuadVarTerms(scip, cons) );
   SCIP_CALL( mergeAndCleanLinearVars(scip, cons) );
   
#ifndef NDEBUG
   for( i = 0; i < consdata->nbilinterms; ++i )
   {
      assert(consdata->bilinterms[i].var1 != consdata->bilinterms[i].var2);
      assert(consdata->bilinterms[i].coef != 0.0);
   }
#endif
   
   return SCIP_OKAY;
}

/** create a nonlinear row representation of the constraint and stores them in consdata */
static
SCIP_RETCODE createNlRow(
   SCIP*                 scip,               /**< SCIP data structure */
   SCIP_CONS*            cons                /**< quadratic constraint */
   )
{
   SCIP_CONSDATA* consdata;
   int        nquadvars;     /* number of variables in quadratic terms */
   SCIP_VAR** quadvars;      /* variables in quadratic terms */
   int        nquadelems;    /* number of quadratic elements (square and bilinear terms) */
   SCIP_QUADELEM* quadelems; /* quadratic elements (square and bilinear terms) */
   int        nquadlinterms; /* number of linear terms using variables that are in quadratic terms */
   SCIP_VAR** quadlinvars;   /* variables of linear terms using variables that are in quadratic terms */
   SCIP_Real* quadlincoefs;  /* coefficients of linear terms using variables that are in quadratic terms */
   int i;
   int idx1;
   int idx2;
   int lincnt;
   int elcnt;
   SCIP_VAR* lastvar;
   int lastvaridx;

   assert(scip != NULL);
   assert(cons != NULL);

   consdata = SCIPconsGetData(cons);
   assert(consdata != NULL);

   if( consdata->nlrow != NULL )
   {
      SCIP_CALL( SCIPreleaseNlRow(scip, &consdata->nlrow) );
   }

   nquadvars = consdata->nquadvars;
   nquadelems = consdata->nbilinterms;
   nquadlinterms = 0;
   for( i = 0; i < nquadvars; ++i )
   {
      if( consdata->quadvarterms[i].sqrcoef != 0.0 )
         ++nquadelems;
      if( !SCIPisZero(scip, consdata->quadvarterms[i].lincoef) )
         ++nquadlinterms;
   }

   SCIP_CALL( SCIPallocBufferArray(scip, &quadvars,  nquadvars) );
   SCIP_CALL( SCIPallocBufferArray(scip, &quadelems, nquadelems) );
   SCIP_CALL( SCIPallocBufferArray(scip, &quadlinvars,  nquadlinterms) );
   SCIP_CALL( SCIPallocBufferArray(scip, &quadlincoefs, nquadlinterms) );

   lincnt = 0;
   elcnt = 0;
   for( i = 0; i < nquadvars; ++i )
   {
      quadvars[i] = consdata->quadvarterms[i].var;

      if( consdata->quadvarterms[i].sqrcoef != 0.0 )
      {
         assert(elcnt < nquadelems);
         quadelems[elcnt].idx1 = i;
         quadelems[elcnt].idx2 = i;
         quadelems[elcnt].coef = consdata->quadvarterms[i].sqrcoef;
         ++elcnt;
      }

      if( !SCIPisZero(scip, consdata->quadvarterms[i].lincoef) )
      {
         assert(lincnt < nquadlinterms);
         quadlinvars [lincnt] = consdata->quadvarterms[i].var;
         quadlincoefs[lincnt] = consdata->quadvarterms[i].lincoef;
         ++lincnt;
      }
   }
   assert(lincnt == nquadlinterms);

   /* bilinear terms are sorted first by first variable, then by second variable
    * thus, it makes sense to remember the index of the previous first variable for the case a series of bilinear terms with the same first var appears */
   lastvar = NULL;
   lastvaridx = -1;
   for( i = 0; i < consdata->nbilinterms; ++i )
   {
      if( lastvar == consdata->bilinterms[i].var1 )
      {
         assert(lastvaridx >= 0);
         assert(consdata->quadvarterms[lastvaridx].var == consdata->bilinterms[i].var1);
      }
      else
      {
         lastvar = consdata->bilinterms[i].var1;
         SCIP_CALL( consdataFindQuadVarTerm(scip, consdata, lastvar, &lastvaridx) );
      }
      idx1 = lastvaridx;

      SCIP_CALL( consdataFindQuadVarTerm(scip, consdata, consdata->bilinterms[i].var2, &idx2) );

      assert(elcnt < nquadelems);
      quadelems[elcnt].idx1 = MIN(idx1, idx2);
      quadelems[elcnt].idx2 = MAX(idx1, idx2);
      quadelems[elcnt].coef = consdata->bilinterms[i].coef;
      ++elcnt;
   }
   assert(elcnt == nquadelems);

   SCIP_CALL( SCIPcreateNlRow(scip, &consdata->nlrow, SCIPconsGetName(cons), 0.0,
      consdata->nlinvars, consdata->linvars, consdata->lincoefs,
      nquadvars, quadvars, nquadelems, quadelems,
      NULL, consdata->lhs, consdata->rhs) );

   SCIP_CALL( SCIPaddLinearCoefsToNlRow(scip, consdata->nlrow, nquadlinterms, quadlinvars, quadlincoefs) );
   
   SCIPfreeBufferArray(scip, &quadvars);
   SCIPfreeBufferArray(scip, &quadelems);
   SCIPfreeBufferArray(scip, &quadlinvars);
   SCIPfreeBufferArray(scip, &quadlincoefs);

   return SCIP_OKAY;
}

/** reformulates products of binary variables as AND constraint
 *  For a product x*y, with x and y binary variables, the product is replaced by a new auxiliary variable z and the constraint z = {x and y} is added.
 */
static
SCIP_RETCODE presolveTryAddAND(
   SCIP*                 scip,               /**< SCIP data structure */
   SCIP_CONSHDLR*        conshdlr,           /**< constraint handler */
   SCIP_CONS*            cons,               /**< constraint */
   int*                  naddconss           /**< buffer where to add the number of AND constraints added */
   )
{
   SCIP_CONSHDLRDATA* conshdlrdata;
   SCIP_CONSDATA*     consdata;
   char               name[SCIP_MAXSTRLEN];
   SCIP_VAR*          vars[2];
   SCIP_VAR*          auxvar;
   SCIP_CONS*         andcons;
   int                i;
   int                ntodelete;
   int*               todelete;

   assert(scip != NULL);
   assert(conshdlr != NULL);
   assert(cons != NULL);
   assert(naddconss != NULL);
   
   conshdlrdata = SCIPconshdlrGetData(conshdlr);
   assert(conshdlrdata != NULL);

   /* if user does not like AND very much, then return */
   if( conshdlrdata->empathy4and < 2 )
      return SCIP_OKAY;

   consdata = SCIPconsGetData(cons);
   assert(consdata != NULL);
   
   if( consdata->nbilinterms == 0 )
      return SCIP_OKAY;
   
   /* get array to store indices of bilinear terms that shall be deleted */
   SCIP_CALL( SCIPallocBufferArray(scip, &todelete, consdata->nbilinterms) );
   ntodelete = 0;
   
   for( i = 0; i < consdata->nbilinterms; ++i )
   {
      vars[0] = consdata->bilinterms[i].var1;
      if( !SCIPvarIsBinary(vars[0]) )
         continue;
      
      vars[1] = consdata->bilinterms[i].var2;
      if( !SCIPvarIsBinary(vars[1]) )
         continue;
      
      /* create auxiliary variable */ 
      (void)SCIPsnprintf(name, SCIP_MAXSTRLEN, "prod%s*%s", SCIPvarGetName(vars[0]), SCIPvarGetName(vars[1]));
      SCIP_CALL( SCIPcreateVar(scip, &auxvar, name, 0.0, 1.0, 0.0, SCIP_VARTYPE_BINARY, 
            TRUE, TRUE, NULL, NULL, NULL, NULL, NULL) );
      SCIP_CALL( SCIPaddVar(scip, auxvar) );

      /* create and constraint auxvar = x and y */
      (void)SCIPsnprintf(name, SCIP_MAXSTRLEN, "%sAND%s", SCIPvarGetName(vars[0]), SCIPvarGetName(vars[1]));
      SCIP_CALL( SCIPcreateConsAnd(scip, &andcons, name, auxvar, 2, vars,
         SCIPconsIsInitial(cons) && conshdlrdata->binreforminitial,
         SCIPconsIsSeparated(cons), SCIPconsIsEnforced(cons), SCIPconsIsChecked(cons),
         SCIPconsIsPropagated(cons),  SCIPconsIsLocal(cons), SCIPconsIsModifiable(cons),
         SCIPconsIsDynamic(cons), SCIPconsIsRemovable(cons), SCIPconsIsStickingAtNode(cons)) );
      SCIP_CALL( SCIPaddCons(scip, andcons) );
      SCIPdebugMessage("added AND constraint: ");
      SCIPdebug( SCIPprintCons(scip, andcons, NULL) );
      SCIP_CALL( SCIPreleaseCons(scip, &andcons) );
      ++*naddconss;
      
      /* add bilincoef * auxvar to linear terms */
      SCIP_CALL( addLinearCoef(scip, cons, auxvar, consdata->bilinterms[i].coef) );
      SCIP_CALL( SCIPreleaseVar(scip, &auxvar) );

      /* remember that we have to delete this bilinear term */
      assert(ntodelete < consdata->nbilinterms);
      todelete[ntodelete++] = i;
   }

   /* remove bilinear terms that have been replaced */
   SCIP_CALL( removeBilinearTermsPos(scip, cons, ntodelete, todelete) );
   SCIPfreeBufferArray(scip, todelete);
   
   return SCIP_OKAY;
}

/** gets bounds of variable y if x takes a certain value
 * checks whether x = xval has implications on y
 */
static
void getImpliedBounds(
   SCIP_VAR*             x,                  /**< variable which implications to check */
   SCIP_Bool             xval,               /**< value of x to check for (TRUE for 1, FALSE for 0) */
   SCIP_VAR*             y,                  /**< variable to check if bounds can be reduced */
   SCIP_INTERVAL*        resultant           /**< buffer to store bounds on y */
   )
{
   int nimpls;
   int nbinimpls;
   SCIP_VAR** implvars;
   SCIP_BOUNDTYPE* impltypes;
   SCIP_Real* implbounds;
   int pos;

   assert(x != NULL);
   assert(y != NULL);
   assert(resultant != NULL);

   SCIPintervalSetBounds(resultant, MIN(SCIPvarGetLbGlobal(y), SCIPvarGetUbGlobal(y)), MAX(SCIPvarGetLbGlobal(y), SCIPvarGetUbGlobal(y)));

   if( !SCIPvarIsBinary(x) || !SCIPvarIsActive(x) )
      return;

   /* analyze implications for x = xval */
   nimpls = SCIPvarGetNImpls(x, xval);
   if( nimpls == 0 )
      return;

   nbinimpls  = SCIPvarGetNBinImpls (x, xval);
   implvars   = SCIPvarGetImplVars  (x, xval);
   impltypes  = SCIPvarGetImplTypes (x, xval);
   implbounds = SCIPvarGetImplBounds(x, xval);

   assert(implvars != NULL);
   assert(impltypes != NULL);
   assert(implbounds != NULL);

   if( SCIPvarGetType(y) == SCIP_VARTYPE_BINARY )
   {
      if( !SCIPsortedvecFindPtr((void**)implvars, SCIPvarComp, (void*)y, nbinimpls, &pos) )
         return;
   }
   else if( nbinimpls < nimpls )
   {
      if( !SCIPsortedvecFindPtr((void**)&implvars[nbinimpls], SCIPvarComp, (void*)y, nimpls - nbinimpls, &pos) )
         return;
   }
   else
      return;

   /* if there are several implications on y, go to the first one */
   while( pos > 0 && implvars[pos-1] == y )
      --pos;

   /* update implied lower and upper bounds on y */
   while( pos < nimpls && implvars[pos] == y )
   {
      if( impltypes[pos] == SCIP_BOUNDTYPE_LOWER )
         resultant->inf = MAX(resultant->inf, implbounds[pos]);
      else
         resultant->sup = MIN(resultant->sup, implbounds[pos]);
      ++pos;
   }

   assert(!SCIPintervalIsEmpty(*resultant));
}

/** Reformulates products of binary times bounded continuous variables as system of linear inequalities (plus auxiliary variable).
 * 
 *  For a product x*y, with y a binary variable and x a continous variable with finite bounds,
 *  an auxiliary variable z and the inequalities \f$ x^L * y \leq z \leq x^U * y \f$ and \f$ x - (1-y)*x^U \leq z \leq x - (1-y)*x^L \f$ are added.
 * 
 *  If x is a linear term consisting of more than one variable, it is split up in groups of linear terms of length at most maxnrvar.
 *  For each product of linear term of length at most maxnrvar with y, an auxiliary z and linear inequalities are added.
 * 
 *  If y is a binary variable, the AND constraint \f$ z = x \wedge y \f$ may be added instead of linear constraints.
 */
static
SCIP_RETCODE presolveTryAddLinearReform(
   SCIP*                 scip,               /**< SCIP data structure */
   SCIP_CONSHDLR*        conshdlr,           /**< constraint handler */
   SCIP_CONS*            cons,               /**< constraint */
   int*                  naddconss           /**< buffer where to add the number of auxiliary constraints added */
   )
{  /*lint --e{666} */
   SCIP_CONSHDLRDATA* conshdlrdata;
   SCIP_CONSDATA*     consdata;
   SCIP_VAR**         xvars;
   SCIP_Real*         xcoef;
   SCIP_INTERVAL      xbndszero;
   SCIP_INTERVAL      xbndsone;
   SCIP_INTERVAL      tmp;
   int                nxvars;
   SCIP_VAR*          y;
   SCIP_VAR*          bvar;
   char               name[SCIP_MAXSTRLEN];
   int                nbilinterms;
   SCIP_VAR*          auxvar;
   SCIP_CONS*         auxcons;
   int                i;
   int                j;
   int                k;
   int                bilinidx;
   SCIP_Real          bilincoef;
   SCIP_Real          mincoef;
   SCIP_Real          maxcoef;
   int*               todelete;
   int                ntodelete;
   int                maxnrvar;
   SCIP_Bool          integral;
   SCIP_Longint       gcd;

   assert(scip != NULL);
   assert(conshdlr != NULL);
   assert(cons != NULL);
   assert(naddconss != NULL);
   
   conshdlrdata = SCIPconshdlrGetData(conshdlr);
   assert(conshdlrdata != NULL);

   maxnrvar = conshdlrdata->replacebinaryprodlength;
   if( maxnrvar == 0 )
      return SCIP_OKAY;
   
   consdata = SCIPconsGetData(cons);
   assert(consdata != NULL);
   
   xvars = NULL;
   xcoef = NULL;
   todelete = NULL;
   gcd = 0;
   
   for( i = 0; i < consdata->nquadvars; ++i )
   {
      y = consdata->quadvarterms[i].var;
      if( !SCIPvarIsBinary(y) )
         continue;
      
      nbilinterms = consdata->quadvarterms[i].nadjbilin;
      if( nbilinterms == 0 )
         continue;

      SCIP_CALL( SCIPreallocBufferArray(scip, &xvars, MIN(maxnrvar, nbilinterms)+2) ); /* add 2 for later use when creating linear constraints */
      SCIP_CALL( SCIPreallocBufferArray(scip, &xcoef, MIN(maxnrvar, nbilinterms)+2) );
      
      /* alloc array to store indices of bilinear terms that shall be deleted */
      SCIP_CALL( SCIPreallocBufferArray(scip, &todelete, nbilinterms) );
      ntodelete = 0;

      /* setup a list of bounded variables x_i with coefficients a_i that are multiplied with binary y: y*(sum_i a_i*x_i)
       * and compute range of sum_i a_i*x_i for the cases y = 0 and y = 1
       * we may need several rounds of maxnrvar < nbilinterms
       */
      j = 0;
      do
      {
         nxvars = 0;
         SCIPintervalSet(&xbndszero, 0.0);
         SCIPintervalSet(&xbndsone, 0.0);

         mincoef = SCIPinfinity(scip);
         maxcoef = 0.0;
         integral = TRUE;

         /* collect at most maxnrvar variables for x term */
         for( ; j < nbilinterms && nxvars < maxnrvar; ++j )
         {
            bilinidx = consdata->quadvarterms[i].adjbilin[j];
            assert(bilinidx >= 0);
            assert(bilinidx < consdata->nbilinterms);
            
            bvar = consdata->bilinterms[bilinidx].var1;
            if( bvar == y )
               bvar = consdata->bilinterms[bilinidx].var2;
            assert(bvar != y);
            
            /* skip products with unbounded variables */
            if( SCIPisInfinity(scip, -SCIPvarGetLbGlobal(bvar)) || SCIPisInfinity(scip, SCIPvarGetUbGlobal(bvar)) )
               continue;

            bilincoef = consdata->bilinterms[bilinidx].coef;
            assert(bilincoef != 0.0);

            /* add bvar to x term */  
            xvars[nxvars] = bvar;
            xcoef[nxvars] = bilincoef;
            ++nxvars;

            /* update bounds on x term */
#if 0
            SCIPintervalSetBounds(&tmp, MIN(SCIPvarGetLbGlobal(bvar), SCIPvarGetUbGlobal(bvar)), MAX(SCIPvarGetLbGlobal(bvar), SCIPvarGetUbGlobal(bvar)));
            SCIPintervalMulScalar(SCIPinfinity(scip), &tmp, tmp, bilincoef);
            SCIPintervalAdd(SCIPinfinity(scip), &xbndszero, xbndszero, tmp);
            SCIPintervalAdd(SCIPinfinity(scip), &xbndsone,  xbndsone,  tmp);
#else
            getImpliedBounds(y, FALSE, bvar, &tmp); /* get bounds on x if y = 0 */
            SCIPintervalMulScalar(SCIPinfinity(scip), &tmp, tmp, bilincoef);
            SCIPintervalAdd(SCIPinfinity(scip), &xbndszero, xbndszero, tmp);

            getImpliedBounds(y,  TRUE, bvar, &tmp); /* get bounds on x if y = 1 */
            SCIPintervalMulScalar(SCIPinfinity(scip), &tmp, tmp, bilincoef);
            SCIPintervalAdd(SCIPinfinity(scip), &xbndsone, xbndsone, tmp);
#endif

            if( ABS(bilincoef) < mincoef )
               mincoef = ABS(bilincoef);
            if( ABS(bilincoef) > maxcoef )
               maxcoef = ABS(bilincoef);

            /* update whether all coefficients will be integral and if so, compute their gcd */
            integral &= (SCIPvarGetType(bvar) < SCIP_VARTYPE_CONTINUOUS) && SCIPisIntegral(scip, bilincoef);
            if( integral )
            {
               if( nxvars == 1 )
                  gcd = SCIPround(scip, REALABS(bilincoef));
               else
                  gcd = SCIPcalcGreComDiv(gcd, SCIPround(scip, REALABS(bilincoef)));
            }
            
            /* remember that we have to remove this bilinear term later */
            assert(ntodelete < nbilinterms);
            todelete[ntodelete++] = bilinidx;
         }

         if( nxvars == 0 ) /* all (remaining) x_j seem to be unbounded */
            break;
         
         assert(!SCIPisInfinity(scip, -SCIPintervalGetInf(xbndszero)));
         assert(!SCIPisInfinity(scip,  SCIPintervalGetSup(xbndszero)));
         assert(!SCIPisInfinity(scip, -SCIPintervalGetInf(xbndsone)));
         assert(!SCIPisInfinity(scip,  SCIPintervalGetSup(xbndsone)));

#ifdef SCIP_DEBUG
         if( SCIPintervalGetInf(xbndszero) != SCIPintervalGetInf(xbndsone) ||
             SCIPintervalGetSup(xbndszero) != SCIPintervalGetSup(xbndsone) )
            SCIPdebugMessage("got different bounds for y = 0: [%g, %g] and y = 1: [%g, %g]\n", xbndszero.inf, xbndszero.sup, xbndsone.inf, xbndsone.sup);
#endif

         if( nxvars == 1 && conshdlrdata->empathy4and >= 1 && SCIPvarIsBinary(xvars[0]) )
         {
            /* product of two binary variables, replace by auxvar and AND constraint */
            /* add auxiliary variable z */
            (void)SCIPsnprintf(name, SCIP_MAXSTRLEN, "prod%s*%s", SCIPvarGetName(y), SCIPvarGetName(xvars[0]));
            SCIP_CALL( SCIPcreateVar(scip, &auxvar, name, 0.0, 1.0, 0.0, SCIP_VARTYPE_IMPLINT,
                  TRUE, TRUE, NULL, NULL, NULL, NULL, NULL) );
            SCIP_CALL( SCIPaddVar(scip, auxvar) );

            /* add constraint z = x and y */
            xvars[1] = y;
            (void)SCIPsnprintf(name, SCIP_MAXSTRLEN, "%sAND%s", SCIPvarGetName(y), SCIPvarGetName(xvars[0]));
            SCIP_CALL( SCIPcreateConsAnd(scip, &auxcons, name, auxvar, 2, xvars,
               SCIPconsIsInitial(cons) && conshdlrdata->binreforminitial,
               SCIPconsIsSeparated(cons), SCIPconsIsEnforced(cons), SCIPconsIsChecked(cons),
               SCIPconsIsPropagated(cons),  SCIPconsIsLocal(cons), SCIPconsIsModifiable(cons),
               SCIPconsIsDynamic(cons), SCIPconsIsRemovable(cons), SCIPconsIsStickingAtNode(cons)) );
            SCIP_CALL( SCIPaddCons(scip, auxcons) );
            SCIPdebugMessage("added AND constraint: ");
            SCIPdebug( SCIPprintCons(scip, auxcons, NULL) );
            SCIP_CALL( SCIPreleaseCons(scip, &auxcons) );
            ++*naddconss;
            
            /* add linear term coef*auxvar */
            SCIP_CALL( addLinearCoef(scip, cons, auxvar, xcoef[0]) );

            /* forget about auxvar */
            SCIP_CALL( SCIPreleaseVar(scip, &auxvar) );
         }
         else
         {
            /* product of binary variable with more than one binary or with continuous variables or with binary and user did not like AND -> replace by auxvar and linear constraints */
            SCIP_Real scale;

            /* scale auxiliary constraint by some nice value,
             * if all coefficients are integral, take a value that preserves integrality (-> gcd), so we can make the auxiliary variable impl. integer
             */
            if( integral )
            {
               scale = gcd;
               assert(scale >= 1.0);
            }
            else if( nxvars == 1 )
            {
               /* scaling by the only coefficient gives auxiliary variable = x * y, which thus will be implicit integral provided y is not continuous */
               assert(mincoef == maxcoef);
               scale = mincoef;
               integral = SCIPvarGetType(xvars[0]) < SCIP_VARTYPE_CONTINUOUS;
            }
            else
            {
               scale = 1.0;
               if( maxcoef < 0.5 )
                  scale = maxcoef;
               if( mincoef > 2.0 )
                  scale = mincoef;
               if( scale != 1.0 )
                  scale = SCIPselectSimpleValue(scale / 2.0, 1.5 * scale, MAXDNOM);
            }
            assert(scale > 0.0);
            assert(!SCIPisInfinity(scip, scale));

            /* if x-term is always negative for y = 1, negate scale so we get a positive auxiliary variable; maybe this is better sometimes? */
            if( !SCIPisPositive(scip, SCIPintervalGetSup(xbndsone)) )
               scale = -scale;

            SCIPdebugMessage("binary reformulation using scale %g, nxvars = %d, integral = %d\n", scale, nxvars, integral);
            if( scale != 1.0 )
            {
               SCIPintervalDivScalar(SCIPinfinity(scip), &xbndszero, xbndszero, scale);
               SCIPintervalDivScalar(SCIPinfinity(scip), &xbndsone,  xbndsone, scale);
               for( k = 0; k < nxvars; ++k )
                  xcoef[k] /= scale;
            }

            /* add auxiliary variable z */
            if( nxvars == 1 )
               (void)SCIPsnprintf(name, SCIP_MAXSTRLEN, "prod%s*%s", SCIPvarGetName(y), SCIPvarGetName(xvars[0]));
            else
               (void)SCIPsnprintf(name, SCIP_MAXSTRLEN, "prod%s*%s*more", SCIPvarGetName(y), SCIPvarGetName(xvars[0]));
            SCIP_CALL( SCIPcreateVar(scip, &auxvar, name, MIN(0., SCIPintervalGetInf(xbndsone)), MAX(0., SCIPintervalGetSup(xbndsone)),
                  0.0, integral ? SCIP_VARTYPE_IMPLINT : SCIP_VARTYPE_CONTINUOUS, TRUE, TRUE, NULL, NULL, NULL, NULL, NULL) );
            SCIP_CALL( SCIPaddVar(scip, auxvar) );

            /* add auxiliary constraints
             * it seems to be advantageous to make the varbound constraints initial and the linear constraints not initial
             * maybe because it is more likely that a binary variable takes value 0 instead of 1, and thus the varbound constraints
             * are more often active, compared to the linear constraints added below
             * also, the varbound constraints are more sparse than the linear cons
             */
            if( SCIPisNegative(scip, SCIPintervalGetInf(xbndsone)) )
            {
               /* add 0 <= z - xbndsone.inf * y constraint (as varbound constraint) */
               (void)SCIPsnprintf(name, SCIP_MAXSTRLEN, "linreform%s_1", SCIPvarGetName(y));
               SCIP_CALL( SCIPcreateConsVarbound(scip, &auxcons, name, auxvar, y, -SCIPintervalGetInf(xbndsone), 0.0, SCIPinfinity(scip),
                  SCIPconsIsInitial(cons) /*&& conshdlrdata->binreforminitial*/,
                  SCIPconsIsSeparated(cons), SCIPconsIsEnforced(cons), SCIPconsIsChecked(cons),
                  SCIPconsIsPropagated(cons),  SCIPconsIsLocal(cons), SCIPconsIsModifiable(cons),
                  SCIPconsIsDynamic(cons), SCIPconsIsRemovable(cons), SCIPconsIsStickingAtNode(cons)) );
               SCIP_CALL( SCIPaddCons(scip, auxcons) );
               SCIPdebugMessage("added varbound constraint: ");
               SCIPdebug( SCIPprintCons(scip, auxcons, NULL) );
               SCIP_CALL( SCIPreleaseCons(scip, &auxcons) );
               ++*naddconss;
            }
            if( SCIPisPositive(scip, SCIPintervalGetSup(xbndsone)) )
            {
               /* add z - xbndsone.sup * y <= 0 constraint (as varbound constraint) */
               (void)SCIPsnprintf(name, SCIP_MAXSTRLEN, "linreform%s_2", SCIPvarGetName(y));
               SCIP_CALL( SCIPcreateConsVarbound(scip, &auxcons, name, auxvar, y, -SCIPintervalGetSup(xbndsone), -SCIPinfinity(scip), 0.0,
                  SCIPconsIsInitial(cons) /*&& conshdlrdata->binreforminitial*/,
                  SCIPconsIsSeparated(cons), SCIPconsIsEnforced(cons), SCIPconsIsChecked(cons),
                  SCIPconsIsPropagated(cons),  SCIPconsIsLocal(cons), SCIPconsIsModifiable(cons),
                  SCIPconsIsDynamic(cons), SCIPconsIsRemovable(cons), SCIPconsIsStickingAtNode(cons)) );
               SCIP_CALL( SCIPaddCons(scip, auxcons) );
               SCIPdebug( SCIPdebugMessage("added varbound constraint: ") );
               SCIPdebug( SCIPprintCons(scip, auxcons, NULL) );
               SCIP_CALL( SCIPreleaseCons(scip, &auxcons) );
               ++*naddconss;
            }

            /* add xbndszero.inf <= sum_i a_i*x_i + xbndszero.inf * y - z constraint */
            xvars[nxvars]   = y;
            xvars[nxvars+1] = auxvar;
            xcoef[nxvars]   = SCIPintervalGetInf(xbndszero);
            xcoef[nxvars+1] = -1;

            (void)SCIPsnprintf(name, SCIP_MAXSTRLEN, "linreform%s_3", SCIPvarGetName(y));
            SCIP_CALL( SCIPcreateConsLinear(scip, &auxcons, name, nxvars+2, xvars, xcoef, SCIPintervalGetInf(xbndszero), SCIPinfinity(scip),
               SCIPconsIsInitial(cons) && conshdlrdata->binreforminitial,
               SCIPconsIsSeparated(cons), SCIPconsIsEnforced(cons), SCIPconsIsChecked(cons),
               SCIPconsIsPropagated(cons),  SCIPconsIsLocal(cons), SCIPconsIsModifiable(cons),
               SCIPconsIsDynamic(cons), SCIPconsIsRemovable(cons), SCIPconsIsStickingAtNode(cons)) );
            SCIP_CALL( SCIPaddCons(scip, auxcons) );
            SCIPdebugMessage("added linear constraint: ");
            SCIPdebug( SCIPprintCons(scip, auxcons, NULL) );
            SCIP_CALL( SCIPreleaseCons(scip, &auxcons) );
            ++*naddconss;

            /* add sum_i a_i*x_i + xbndszero.sup * y - z <= xbndszero.sup constraint */
            xcoef[nxvars] = SCIPintervalGetSup(xbndszero);

            (void)SCIPsnprintf(name, SCIP_MAXSTRLEN, "linreform%s_4", SCIPvarGetName(y));
            SCIP_CALL( SCIPcreateConsLinear(scip, &auxcons, name, nxvars+2, xvars, xcoef, -SCIPinfinity(scip), SCIPintervalGetSup(xbndszero),
               SCIPconsIsInitial(cons) && conshdlrdata->binreforminitial,
               SCIPconsIsSeparated(cons), SCIPconsIsEnforced(cons), SCIPconsIsChecked(cons),
               SCIPconsIsPropagated(cons),  SCIPconsIsLocal(cons), SCIPconsIsModifiable(cons),
               SCIPconsIsDynamic(cons), SCIPconsIsRemovable(cons), SCIPconsIsStickingAtNode(cons)) );
            SCIP_CALL( SCIPaddCons(scip, auxcons) );
            SCIPdebugMessage("added linear constraint: ");
            SCIPdebug( SCIPprintCons(scip, auxcons, NULL) );
            SCIP_CALL( SCIPreleaseCons(scip, &auxcons) );
            ++*naddconss;

            /* add linear term scale*auxvar to this constraint */
            SCIP_CALL( addLinearCoef(scip, cons, auxvar, scale) );

            /* forget about auxvar */
            SCIP_CALL( SCIPreleaseVar(scip, &auxvar) );
         }
      }
      while( j < nbilinterms );
    
      /* remove bilinear terms that have been replaced */
      SCIP_CALL( removeBilinearTermsPos(scip, cons, ntodelete, todelete) );
   }

   SCIPfreeBufferArrayNull(scip, &xvars);
   SCIPfreeBufferArrayNull(scip, &xcoef);
   SCIPfreeBufferArrayNull(scip, &todelete);

   return SCIP_OKAY;
}

/** tries to automatically convert a quadratic constraint (or a part of it) into a more specific and more specialized constraint */
static
SCIP_RETCODE presolveUpgrade(
   SCIP*                 scip,               /**< SCIP data structure */
   SCIP_CONSHDLR*        conshdlr,           /**< constraint handler data structure */
   SCIP_CONS*            cons,               /**< source constraint to try to convert */
   SCIP_Bool*            upgraded,           /**< buffer to store whether constraint was upgraded */
   int*                  nupgdconss,         /**< buffer to increase if constraint was upgraded */
   int*                  naddconss           /**< buffer to increase with number of additional constraints created during upgrade */
   )
{
   SCIP_CONSHDLRDATA* conshdlrdata;
   SCIP_CONSDATA* consdata;
   SCIP_VAR* var;
   SCIP_Real lincoef;
   SCIP_Real quadcoef;
   SCIP_Real lb;
   SCIP_Real ub;
   int nbinlin;
   int nbinquad;
   int nintlin;
   int nintquad;
   int nimpllin;
   int nimplquad;
   int ncontlin;
   int ncontquad;
   SCIP_Bool integral;
   int i;
   SCIP_CONS** upgdconss;
   int upgdconsssize;
   int nupgdconss_;

   assert(scip != NULL);
   assert(conshdlr != NULL);
   assert(cons != NULL);
   assert(!SCIPconsIsModifiable(cons));
   assert(upgraded   != NULL);
   assert(nupgdconss != NULL);
   assert(naddconss  != NULL);

   *upgraded = FALSE;

   nupgdconss_ = 0;

   conshdlrdata = SCIPconshdlrGetData(conshdlr);
   assert(conshdlrdata != NULL);
   
   /* if there are no upgrade methods, we can also stop */
   if( conshdlrdata->nquadconsupgrades == 0 )
      return SCIP_OKAY;

   upgdconsssize = 2;
   SCIP_CALL( SCIPallocBufferArray(scip, &upgdconss, upgdconsssize) );

   consdata = SCIPconsGetData(cons);
   assert(consdata != NULL);

   /* calculate some statistics on quadratic constraint */
   nbinlin   = 0;
   nbinquad  = 0;
   nintlin   = 0;
   nintquad  = 0;
   nimpllin  = 0;
   nimplquad = 0;
   ncontlin  = 0;
   ncontquad = 0;
   integral  = TRUE;
   for( i = 0; i < consdata->nlinvars; ++i )
   {
      var = consdata->linvars[i];
      lincoef = consdata->lincoefs[i];
      lb  = SCIPvarGetLbLocal(var);
      ub  = SCIPvarGetUbLocal(var);
      assert(!SCIPisZero(scip, lincoef));

      switch( SCIPvarGetType(var) )
      {
      case SCIP_VARTYPE_BINARY:
         if( !SCIPisZero(scip, lb) || !SCIPisZero(scip, ub) )
            integral = integral && SCIPisIntegral(scip, lincoef);
         nbinlin++;
         break;
      case SCIP_VARTYPE_INTEGER:
         if( !SCIPisZero(scip, lb) || !SCIPisZero(scip, ub) )
            integral = integral && SCIPisIntegral(scip, lincoef);
         nintlin++;
         break;
      case SCIP_VARTYPE_IMPLINT:
         if( !SCIPisZero(scip, lb) || !SCIPisZero(scip, ub) )
            integral = integral && SCIPisIntegral(scip, lincoef);
         nimpllin++;
         break;
      case SCIP_VARTYPE_CONTINUOUS:
         integral = integral && SCIPisRelEQ(scip, lb, ub) && SCIPisIntegral(scip, lincoef * lb);
         ncontlin++;
         break;
      default:
         SCIPerrorMessage("unknown variable type\n");
         return SCIP_INVALIDDATA;
      }
   }

   for( i = 0; i < consdata->nquadvars; ++i )
   {
      var = consdata->quadvarterms[i].var;
      lincoef  = consdata->quadvarterms[i].lincoef;
      quadcoef = consdata->quadvarterms[i].sqrcoef;
      lb  = SCIPvarGetLbLocal(var);
      ub  = SCIPvarGetUbLocal(var);

      switch( SCIPvarGetType(var) )
      {
      case SCIP_VARTYPE_BINARY:
         if( !SCIPisZero(scip, lb) || !SCIPisZero(scip, ub) )
            integral = integral && SCIPisIntegral(scip, lincoef) && SCIPisIntegral(scip, quadcoef);
         nbinquad++;
         break;
      case SCIP_VARTYPE_INTEGER:
         if( !SCIPisZero(scip, lb) || !SCIPisZero(scip, ub) )
            integral = integral && SCIPisIntegral(scip, lincoef) && SCIPisIntegral(scip, quadcoef);
         nintquad++;
         break;
      case SCIP_VARTYPE_IMPLINT:
         if( !SCIPisZero(scip, lb) || !SCIPisZero(scip, ub) )
            integral = integral && SCIPisIntegral(scip, lincoef) && SCIPisIntegral(scip, quadcoef);
         nimplquad++;
         break;
      case SCIP_VARTYPE_CONTINUOUS:
         integral = integral && SCIPisRelEQ(scip, lb, ub) && SCIPisIntegral(scip, lincoef * lb + quadcoef * lb * lb);
         ncontquad++;
         break;
      default:
         SCIPerrorMessage("unknown variable type\n");
         return SCIP_INVALIDDATA;
      }
   }
   
   if( integral )
   {
      for( i = 0; i < consdata->nbilinterms && integral; ++i )
      {
         if( SCIPvarGetType(consdata->bilinterms[i].var1) < SCIP_VARTYPE_CONTINUOUS && SCIPvarGetType(consdata->bilinterms[i].var2) < SCIP_VARTYPE_CONTINUOUS )
            integral = integral && SCIPisIntegral(scip, consdata->bilinterms[i].coef);
         else
            integral = FALSE;
      }
   }

   /* call the upgrading methods */

   SCIPdebugMessage("upgrading quadratic constraint <%s> (%d upgrade methods):\n",
      SCIPconsGetName(cons), conshdlrdata->nquadconsupgrades);
   SCIPdebugMessage(" binlin=%d binquad=%d intlin=%d intquad=%d impllin=%d implquad=%d contlin=%d contquad=%d integral=%u\n",
      nbinlin, nbinquad, nintlin, nintquad, nimpllin, nimplquad, ncontlin, ncontquad, integral);
   SCIPdebug( SCIPprintCons(scip, cons, NULL) );

   /* try all upgrading methods in priority order in case the upgrading step is enable  */
   for( i = 0; i < conshdlrdata->nquadconsupgrades; ++i )
   {
      if( !conshdlrdata->quadconsupgrades[i]->active )
         continue;

      SCIP_CALL( conshdlrdata->quadconsupgrades[i]->quadconsupgd(scip, cons,
         nbinlin, nbinquad, nintlin, nintquad, nimpllin, nimplquad, ncontlin, ncontquad, integral,
         &nupgdconss_, upgdconss, upgdconsssize) );

      while( nupgdconss_ < 0 )
      {
         /* upgrade function requires more memory: resize upgdconss and call again */
         assert(-nupgdconss_ > upgdconsssize);
         upgdconsssize = -nupgdconss_;
         SCIP_CALL( SCIPreallocBufferArray(scip, &upgdconss, -nupgdconss_) );

         SCIP_CALL( conshdlrdata->quadconsupgrades[i]->quadconsupgd(scip, cons,
            nbinlin, nbinquad, nintlin, nintquad, nimpllin, nimplquad, ncontlin, ncontquad, integral,
            &nupgdconss_, upgdconss, upgdconsssize) );

         assert(nupgdconss_ != 0);
      }

      if( nupgdconss_ > 0 )
      { /* got upgrade */
         SCIPdebug( SCIP_CALL( SCIPprintCons(scip, cons, NULL) ) );
         SCIPdebugMessage(" -> upgraded to %d constraints:\n", nupgdconss_);

         /* add the upgraded constraints to the problem and forget them */
         for( i = 0; i < nupgdconss_; ++i )
         {
            SCIPdebugPrintf("\t");
            SCIPdebug( SCIP_CALL( SCIPprintCons(scip, upgdconss[i], NULL) ) );

            SCIP_CALL( SCIPaddCons(scip, upgdconss[i]) );      /*lint !e613*/
            SCIP_CALL( SCIPreleaseCons(scip, &upgdconss[i]) ); /*lint !e613*/
         }

         /* count the first upgrade constraint as constraint upgrade and the remaining ones as added constraints */
         *nupgdconss += 1;
         *naddconss += nupgdconss_ - 1;
         *upgraded = TRUE;

         /* delete upgraded constraint */
         SCIPdebugMessage("delete constraint <%s> after upgrade\n", SCIPconsGetName(cons));
         SCIP_CALL( dropVarEvents(scip, conshdlrdata->eventhdlr, cons) );
         SCIP_CALL( SCIPdelCons(scip, cons) );

         break;
      }
   }

   SCIPfreeBufferArray(scip, &upgdconss);

   return SCIP_OKAY;
}

/** helper function for presolveDisaggregate */
static
SCIP_RETCODE presolveDisaggregateMarkComponent(
   SCIP*                 scip,               /**< SCIP data structure */
   SCIP_CONSDATA*        consdata,           /**< constraint data */
   int                   quadvaridx,         /**< index of quadratic variable to mark */
   SCIP_HASHMAP*         var2component,      /**< variables to components mapping */
   int                   componentnr         /**< the component number to mark to */ 
   )
{
   SCIP_QUADVARTERM* quadvarterm;
   SCIP_VAR* othervar;
   int othervaridx;
   int i;
   
   assert(consdata != NULL);
   assert(quadvaridx >= 0);
   assert(quadvaridx < consdata->nquadvars);
   assert(var2component != NULL);
   assert(componentnr >= 0);
   
   quadvarterm = &consdata->quadvarterms[quadvaridx];
   
   if( SCIPhashmapExists(var2component, quadvarterm->var) )
   {
      /* if we saw the variable before, then it should have the same component number */
      assert((int)(size_t)SCIPhashmapGetImage(var2component, quadvarterm->var) == componentnr);
      return SCIP_OKAY;
   }
   
   /* assign component number to variable */
   SCIP_CALL( SCIPhashmapInsert(var2component, quadvarterm->var, (void*)(size_t)componentnr) );
   
   /* assign same component number to all variables this variable is multiplied with */
   for( i = 0; i < quadvarterm->nadjbilin; ++i )
   {
      othervar = consdata->bilinterms[quadvarterm->adjbilin[i]].var1 == quadvarterm->var ?
         consdata->bilinterms[quadvarterm->adjbilin[i]].var2 :
         consdata->bilinterms[quadvarterm->adjbilin[i]].var1;
      SCIP_CALL( consdataFindQuadVarTerm(scip, consdata, othervar, &othervaridx) );
      assert(othervaridx >= 0);
      SCIP_CALL( presolveDisaggregateMarkComponent(scip, consdata, othervaridx, var2component, componentnr) );
   }

   return SCIP_OKAY;
}

/** for quadratic constraints that consists of a sum of quadratic terms, disaggregates the sum into a set of constraints by introducing auxiliary variables */
static
SCIP_RETCODE presolveDisaggregate(
   SCIP*                 scip,               /**< SCIP data structure */
   SCIP_CONSHDLR*        conshdlr,           /**< constraint handler data structure */
   SCIP_CONS*            cons,               /**< source constraint to try to convert */
   int*                  naddconss           /**< pointer to counter of added constraints */
   )
{
   SCIP_CONSDATA* consdata;
   SCIP_HASHMAP* var2component;
   int ncomponents;
   int i;
   int comp;
   SCIP_CONS** auxconss;
   SCIP_VAR** auxvars;
   SCIP_Real* auxcoefs;
   char name[SCIP_MAXSTRLEN];
   
   assert(scip != NULL);
   assert(conshdlr != NULL);
   assert(cons != NULL);
   assert(naddconss != NULL);
   
   consdata = SCIPconsGetData(cons);
   assert(consdata != NULL);
   
   if( consdata->nquadvars <= 1 )
      return SCIP_OKAY;

   /* sort quadratic variable terms here, so we can later search in it without reordering the array */
   SCIP_CALL( consdataSortQuadVarTerms(scip, consdata) );
   
   /* check how many quadratic terms with non-overlapping variables we have
    * in other words, the number of components in the sparsity graph of the quadratic term matrix */
   ncomponents = 0;
   SCIP_CALL( SCIPhashmapCreate(&var2component, SCIPblkmem(scip), SCIPcalcHashtableSize(consdata->nquadvars)) );
   for( i = 0; i < consdata->nquadvars; ++i )
   {
      /* if variable was marked already, skip it */
      if( SCIPhashmapExists(var2component, (void*)consdata->quadvarterms[i].var) )
         continue;
      
      SCIP_CALL( presolveDisaggregateMarkComponent(scip, consdata, i, var2component, ncomponents) );
      ++ncomponents;
   }
   assert(ncomponents >= 1);
   
   /* if there is only one component, we cannot disaggregate
    * @todo we could still split the constraint into several while keeping the number of variables sharing several constraints as small as possible */
   if( ncomponents == 1 )
   {
      SCIPhashmapFree(&var2component);
      return SCIP_OKAY;
   }

   SCIP_CALL( SCIPallocBufferArray(scip, &auxconss, ncomponents) );
   SCIP_CALL( SCIPallocBufferArray(scip, &auxvars,  ncomponents) );
   SCIP_CALL( SCIPallocBufferArray(scip, &auxcoefs, ncomponents) );
   
   /* create auxiliary variables and empty constraints for each component */
   for( comp = 0; comp < ncomponents; ++comp )
   {
      (void) SCIPsnprintf(name, SCIP_MAXSTRLEN, "%s_comp%d", SCIPconsGetName(cons), comp);
      
      SCIP_CALL( SCIPcreateVar(scip, &auxvars[comp], name, -SCIPinfinity(scip), SCIPinfinity(scip), 0.0,
         SCIP_VARTYPE_CONTINUOUS, SCIPconsIsInitial(cons), TRUE, NULL, NULL, NULL, NULL, NULL) );
      
      SCIP_CALL( SCIPcreateConsQuadratic2(scip, &auxconss[comp], name, 0, NULL, NULL, 0, NULL, 0, NULL,
         SCIPisInfinity(scip, -consdata->lhs) ? -SCIPinfinity(scip) : 0.0,
         SCIPisInfinity(scip,  consdata->rhs) ?  SCIPinfinity(scip) : 0.0,
         SCIPconsIsInitial(cons), SCIPconsIsSeparated(cons), SCIPconsIsEnforced(cons),
         SCIPconsIsChecked(cons), SCIPconsIsPropagated(cons), SCIPconsIsLocal(cons), SCIPconsIsModifiable(cons),
         SCIPconsIsDynamic(cons), SCIPconsIsRemovable(cons)) );
      
      auxcoefs[comp] = SCIPinfinity(scip);
   }
   
   /* add quadratic variables to each component constraint
    * delete adjacency information */
   for( i = 0; i < consdata->nquadvars; ++i )
   {
      comp = (int)(size_t) SCIPhashmapGetImage(var2component, consdata->quadvarterms[i].var);
      assert(comp >= 0);
      assert(comp < ncomponents);
      
      /* add variable term to corresponding constraint */
      SCIP_CALL( SCIPaddQuadVarQuadratic(scip, auxconss[comp], consdata->quadvarterms[i].var, consdata->quadvarterms[i].lincoef, consdata->quadvarterms[i].sqrcoef) );
      
      /* reduce coefficient of aux variable */
      if( !SCIPisZero(scip, consdata->quadvarterms[i].lincoef) && ABS(consdata->quadvarterms[i].lincoef) < auxcoefs[comp] )
         auxcoefs[comp] = ABS(consdata->quadvarterms[i].lincoef);
      if( !SCIPisZero(scip, consdata->quadvarterms[i].sqrcoef) && ABS(consdata->quadvarterms[i].sqrcoef) < auxcoefs[comp] )
         auxcoefs[comp] = ABS(consdata->quadvarterms[i].sqrcoef);
      
      SCIPfreeBlockMemoryArray(scip, &consdata->quadvarterms[i].adjbilin, consdata->quadvarterms[i].adjbilinsize);
      consdata->quadvarterms[i].nadjbilin = 0;
      consdata->quadvarterms[i].adjbilinsize = 0;
   }
   
   /* add bilinear terms to each component constraint */
   for( i = 0; i < consdata->nbilinterms; ++i )
   {
      comp = (int)(size_t) SCIPhashmapGetImage(var2component, consdata->bilinterms[i].var1);
      assert(comp == (int)(size_t) SCIPhashmapGetImage(var2component, consdata->bilinterms[i].var2));
      assert(!SCIPisZero(scip, consdata->bilinterms[i].coef));
      
      SCIP_CALL( SCIPaddBilinTermQuadratic(scip, auxconss[comp], 
         consdata->bilinterms[i].var1, consdata->bilinterms[i].var2, consdata->bilinterms[i].coef) );
      
      if( ABS(consdata->bilinterms[i].coef) < auxcoefs[comp] )
         auxcoefs[comp] = ABS(consdata->bilinterms[i].coef);
   }

   /* forget about bilinear terms in cons */
   SCIPfreeBlockMemoryArray(scip, &consdata->bilinterms, consdata->bilintermssize);
   consdata->nbilinterms = 0;
   consdata->bilintermssize = 0;
   
   /* remove quadratic variable terms from cons */
   for( i = consdata->nquadvars - 1; i >= 0; --i )
   {
      SCIP_CALL( delQuadVarTermPos(scip, cons, i) );
   }
   assert(consdata->nquadvars == 0);

   /* add auxiliary variables to auxiliary constraints
    * add aux vars and constraints to SCIP 
    * add aux vars to this constraint */
   SCIPdebugMessage("add %d constraints for disaggregation of quadratic constraint <%s>\n", ncomponents, SCIPconsGetName(cons));
   SCIP_CALL( consdataEnsureLinearVarsSize(scip, consdata, consdata->nlinvars + ncomponents) );
   for( comp = 0; comp < ncomponents; ++comp )
   {
      SCIP_CALL( SCIPaddLinearVarQuadratic(scip, auxconss[comp], auxvars[comp], -auxcoefs[comp]) );
      
      SCIP_CALL( SCIPaddVar(scip, auxvars[comp]) );
      
      SCIP_CALL( SCIPaddCons(scip, auxconss[comp]) );
      SCIPdebug( SCIPprintCons(scip, auxconss[comp], NULL) );
      
      SCIP_CALL( addLinearCoef(scip, cons, auxvars[comp], 1.0 / auxcoefs[comp]) );
      
      SCIP_CALL( SCIPreleaseCons(scip, &auxconss[comp]) );
      SCIP_CALL( SCIPreleaseVar(scip, &auxvars[comp]) );
   }
   *naddconss += ncomponents;
   
   SCIPdebug( SCIPprintCons(scip, cons, NULL) );

   SCIPfreeBufferArray(scip, &auxconss);
   SCIPfreeBufferArray(scip, &auxvars);
   SCIPfreeBufferArray(scip, &auxcoefs);
   SCIPhashmapFree(&var2component);
   
   return SCIP_OKAY;
}

#if 0
/** checks if there are bilinear terms x*y with a binary variable x and an implication x = {0,1} -> y = 0
 * in this case, the bilinear term can be removed (x=0 case) or replaced by y (x=1 case)
 * FIXME: if the implication was derived from this constraint, then we cannot just remove the bilinear term!!!
 */
static
SCIP_RETCODE presolveApplyImplications(
   SCIP*                 scip,               /**< SCIP data structure */
   SCIP_CONS*            cons,               /**< quadratic constraint */
   int*                  nbilinremoved       /**< buffer to store number of removed bilinear terms */
   )
{
   SCIP_CONSDATA* consdata;
   SCIP_VAR* x;
   SCIP_VAR* y;
   SCIP_INTERVAL implbnds;
   int i;
   int j;
   int k;

   assert(scip != NULL);
   assert(cons != NULL);
   assert(nbilinremoved != NULL);

   *nbilinremoved = 0;

   consdata = SCIPconsGetData(cons);
   assert(consdata != NULL);

   SCIPdebugMessage("apply implications in <%s>\n", SCIPconsGetName(cons));

   /* sort quadvarterms in case we need to search */
   SCIP_CALL( consdataSortQuadVarTerms(scip, consdata) );

   for( i = 0; i < consdata->nquadvars; ++i )
   {
      x = consdata->quadvarterms[i].var;
      assert(x != NULL);

      if( consdata->quadvarterms[i].nadjbilin == 0 )
         continue;

      if( !SCIPvarIsBinary(x) )
         continue;

      if( !SCIPvarIsActive(x) )
         continue;

      if( SCIPvarGetNImpls(x, TRUE) == 0 && SCIPvarGetNImpls(x, FALSE) == 0 )
         continue;

      for( j = 0; j < consdata->quadvarterms[i].nadjbilin; ++j )
      {
         k = consdata->quadvarterms[i].adjbilin[j];
         assert(k >= 0);
         assert(k < consdata->nbilinterms);

         if( consdata->bilinterms[k].coef == 0.0 )
            continue;

         y = consdata->bilinterms[k].var1 == x ? consdata->bilinterms[k].var2 : consdata->bilinterms[k].var1;
         assert(x != y);

         getImpliedBounds(x, TRUE, y, &implbnds);
         if( SCIPisZero(scip, implbnds.inf) && SCIPisZero(scip, implbnds.sup) )
         {
            /* if x = 1 implies y = 0, then we can remove the bilinear term x*y, since it is always 0
             * we only set the coefficient to 0.0 here and mark the bilinterms as not merged */
            SCIPdebugMessage("remove bilinear term %g<%s><%s> from <%s> due to implication\n", consdata->bilinterms[k].coef, SCIPvarGetName(x), SCIPvarGetName(y), SCIPconsGetName(cons));
            consdata->bilinterms[k].coef = 0.0;
            consdata->bilinmerged = FALSE;
            ++*nbilinremoved;
            continue;
         }

         getImpliedBounds(x, FALSE, y, &implbnds);
         if( SCIPisZero(scip, implbnds.inf) && SCIPisZero(scip, implbnds.sup) )
         {
            /* if x = 0 implies y = 0, then we can replace the bilinear term x*y by y
             * we only move the coefficient to the linear coef of y here and mark the bilinterms as not merged */
            SCIPdebugMessage("replace bilinear term %g<%s><%s> by %g<%s> in <%s> due to implication\n", consdata->bilinterms[k].coef, SCIPvarGetName(x), SCIPvarGetName(y), consdata->bilinterms[k].coef, SCIPvarGetName(y), SCIPconsGetName(cons));
            assert(consdata->quadvarssorted);
            SCIP_CALL( SCIPaddQuadVarLinearCoefQuadratic(scip, cons, y, consdata->bilinterms[k].coef) );
            consdata->bilinterms[k].coef = 0.0;
            consdata->bilinmerged = FALSE;
            ++*nbilinremoved;
         }
      }
   }

   if( *nbilinremoved > 0 )
   {
      SCIP_CALL( mergeAndCleanBilinearTerms(scip, cons) );

      /* invalidate nonlinear row */
      if( consdata->nlrow != NULL )
      {
         SCIP_CALL( SCIPreleaseNlRow(scip, &consdata->nlrow) );
      }

      consdata->ispropagated  = FALSE;
      consdata->ispresolved   = FALSE;
      consdata->iscurvchecked = FALSE;
   }

   consdata->isimpladded = FALSE;

   return SCIP_OKAY;
}
#endif

/** checks a quadratic constraint for convexity and/or concavity */
static
SCIP_RETCODE checkCurvature(
   SCIP*                 scip,               /**< SCIP data structure */
   SCIP_CONS*            cons,               /**< quadratic constraint */
   SCIP_Bool             checkmultivariate   /**< whether curvature should also be checked for multivariate functions */
   )
{
   SCIP_CONSDATA* consdata;
   double*        matrix;
   SCIP_HASHMAP*  var2index;
   int            i;
   int            n;
   int            nn;
   int            row;
   int            col;
   double*        alleigval;

   assert(scip != NULL);
   assert(cons != NULL);

   consdata = SCIPconsGetData(cons);
   assert(consdata != NULL);

   n = consdata->nquadvars;

   if( consdata->iscurvchecked )
      return SCIP_OKAY;
   
   SCIPdebugMessage("Checking curvature of constraint <%s>\n", SCIPconsGetName(cons));

   if( n == 1 )
   {
      assert(consdata->nbilinterms == 0);
      consdata->isconvex      = !SCIPisNegative(scip, consdata->quadvarterms[0].sqrcoef);
      consdata->isconcave     = !SCIPisPositive(scip, consdata->quadvarterms[0].sqrcoef);
      consdata->iscurvchecked = TRUE;
      return SCIP_OKAY;
   }

   if( n == 0 )
   {
      consdata->isconvex = TRUE;
      consdata->isconcave = TRUE;
      consdata->iscurvchecked = TRUE;
      return SCIP_OKAY;
   }

   if( consdata->nbilinterms == 0 )
   {
      consdata->isconvex = TRUE;
      consdata->isconcave = TRUE;
      for( i = 0; i < n; ++i )
      {
         consdata->isconvex  = consdata->isconvex  && !SCIPisNegative(scip, consdata->quadvarterms[i].sqrcoef);
         consdata->isconcave = consdata->isconcave && !SCIPisPositive(scip, consdata->quadvarterms[i].sqrcoef);
      }
      consdata->iscurvchecked = TRUE;
      return SCIP_OKAY;
   }

   if( !checkmultivariate )
   {
      consdata->isconvex  = FALSE;
      consdata->isconcave = FALSE;
      consdata->iscurvchecked = TRUE;
      return SCIP_OKAY;
   }

   if( n == 2 )
   { /* compute eigenvalues by hand */
      assert(consdata->nbilinterms == 1);
      consdata->isconvex =
         consdata->quadvarterms[0].sqrcoef >= 0 &&
         consdata->quadvarterms[1].sqrcoef >= 0 &&
         4 * consdata->quadvarterms[0].sqrcoef * consdata->quadvarterms[1].sqrcoef >= consdata->bilinterms[0].coef * consdata->bilinterms[0].coef;
      consdata->isconcave = 
         consdata->quadvarterms[0].sqrcoef <= 0 &&
         consdata->quadvarterms[1].sqrcoef <= 0 &&
         4 * consdata->quadvarterms[0].sqrcoef * consdata->quadvarterms[1].sqrcoef >= consdata->bilinterms[0].coef * consdata->bilinterms[0].coef;
      consdata->iscurvchecked = TRUE;
      return SCIP_OKAY;
   }

   /* lower triangular of quadratic term matrix, scaled by box diameter */
   nn = n * n;
   SCIP_CALL( SCIPallocBufferArray(scip, &matrix, nn) );
   BMSclearMemoryArray(matrix, nn);

   consdata->isconvex  = TRUE;
   consdata->isconcave = TRUE;

   SCIP_CALL( SCIPhashmapCreate(&var2index, SCIPblkmem(scip), SCIPcalcHashtableSize(5 * n)) );
   for( i = 0; i < n; ++i )
   {
      if( consdata->quadvarterms[i].nadjbilin > 0 )
      {
         SCIP_CALL( SCIPhashmapInsert(var2index, consdata->quadvarterms[i].var, (void*)(size_t)i) );
         matrix[i*n + i] = consdata->quadvarterms[i].sqrcoef;
      }
      /* nonzero elements on diagonal tell a lot about convexity/concavity */
      if( SCIPisNegative(scip, consdata->quadvarterms[i].sqrcoef) )
         consdata->isconvex  = FALSE;
      if( SCIPisPositive(scip, consdata->quadvarterms[i].sqrcoef) )
         consdata->isconcave = FALSE;
   }

   if( !consdata->isconvex && !consdata->isconcave )
   {
      SCIPfreeBufferArray(scip, &matrix);
      SCIPhashmapFree(&var2index);
      consdata->iscurvchecked = TRUE;
      return SCIP_OKAY;
   }

   if( SCIPisIpoptAvailableIpopt() )
   {
      for( i = 0; i < consdata->nbilinterms; ++i )
      {
         assert(SCIPhashmapExists(var2index, consdata->bilinterms[i].var1));
         assert(SCIPhashmapExists(var2index, consdata->bilinterms[i].var2));
         row = (int)(size_t)SCIPhashmapGetImage(var2index, consdata->bilinterms[i].var1);
         col = (int)(size_t)SCIPhashmapGetImage(var2index, consdata->bilinterms[i].var2);
         if( row < col )
            matrix[row * n + col] = consdata->bilinterms[i].coef/2;
         else
            matrix[col * n + row] = consdata->bilinterms[i].coef/2;
      }

      SCIP_CALL( SCIPallocBufferArray(scip, &alleigval, n) );
      /* TODO can we compute only min and max eigen value?
      TODO can we estimate the numerical error? 
      TODO trying a cholesky factorization may be much faster */
      if( LapackDsyev(FALSE, n, matrix, alleigval) != SCIP_OKAY )
      {
         SCIPwarningMessage("Failed to compute eigenvalues of quadratic coefficient matrix of constraint %s. Assuming matrix is indefinite.\n", SCIPconsGetName(cons));
         consdata->isconvex = FALSE;
         consdata->isconcave = FALSE;
      }
      else
      {
#if 0
         SCIP_Bool allbinary;
         printf("cons <%s>[%g,%g] spectrum = [%g,%g]\n", SCIPconsGetName(cons), consdata->lhs, consdata->rhs, alleigval[0], alleigval[n-1]);
#endif
         consdata->isconvex  &= !SCIPisNegative(scip, alleigval[0]);   /*lint !e514*/
         consdata->isconcave &= !SCIPisPositive(scip, alleigval[n-1]); /*lint !e514*/
         consdata->iscurvchecked = TRUE;
#if 0
         for( i = 0; i < consdata->nquadvars; ++i )
            if( !SCIPvarIsBinary(consdata->quadvarterms[i].var) )
               break;
         allbinary = i == consdata->nquadvars;

         if( !SCIPisInfinity(scip, consdata->rhs) && alleigval[0] > 0.1 && allbinary )
         {
            printf("deconvexify cons <%s> by shifting hessian by %g\n", SCIPconsGetName(cons), alleigval[0]);
            for( i = 0; i < consdata->nquadvars; ++i )
            {
               consdata->quadvarterms[i].sqrcoef -= alleigval[0];
               consdata->quadvarterms[i].lincoef += alleigval[0];
            }
         }

         if( !SCIPisInfinity(scip, consdata->lhs) && alleigval[n-1] < -0.1 && allbinary )
         {
            printf("deconcavify cons <%s> by shifting hessian by %g\n", SCIPconsGetName(cons), alleigval[n-1]);
            for( i = 0; i < consdata->nquadvars; ++i )
            {
               consdata->quadvarterms[i].sqrcoef -= alleigval[n-1];
               consdata->quadvarterms[i].lincoef += alleigval[n-1];
            }
         }
#endif
      }

      SCIPfreeBufferArray(scip, &alleigval);
   }
   else
   {
      consdata->isconvex = FALSE;
      consdata->isconcave = FALSE;
      consdata->iscurvchecked = TRUE; /* set to TRUE since it does not help to repeat this procedure again and again (that will not bring Ipopt in) */
   }
   
   SCIPhashmapFree(&var2index);
   SCIPfreeBufferArray(scip, &matrix);

   return SCIP_OKAY;
}

/** sets bounds for variables in not evidently convex terms to some predefined value */
static
SCIP_RETCODE boundUnboundedVars(
   SCIP*                 scip,               /**< SCIP data structure */
   SCIP_CONS*            cons,               /**< constraint */
   SCIP_Real             bound,              /**< value to use for bound */
   int*                  nchgbnds            /**< buffer where to add the number of bound changes, or NULL */
   )
{
   SCIP_Bool      infeasible;
   SCIP_CONSDATA* consdata;
   int            i;
   
   assert(scip != NULL);
   assert(cons != NULL);

   if( SCIPisInfinity(scip, bound) )
      return SCIP_OKAY;

   consdata =  SCIPconsGetData(cons);
   assert(consdata != NULL);

   for( i = 0; i < consdata->nquadvars; ++i )
   {
      if( consdata->quadvarterms[i].nadjbilin == 0 &&
          (SCIPisInfinity(scip,  consdata->rhs) || consdata->quadvarterms[i].sqrcoef > 0) &&
          (SCIPisInfinity(scip, -consdata->lhs) || consdata->quadvarterms[i].sqrcoef < 0) )
         continue; /* skip evidently convex terms */

      if( SCIPisInfinity(scip, -SCIPvarGetLbLocal(consdata->quadvarterms[i].var)) )
      {
         SCIPverbMessage(scip, SCIP_VERBLEVEL_NORMAL, NULL, "set lower bound of %s to %g\n", SCIPvarGetName(consdata->quadvarterms[i].var), -bound);
         SCIP_CALL( SCIPtightenVarLb(scip, consdata->quadvarterms[i].var, -bound, FALSE, &infeasible, NULL) );
         assert(!infeasible);
         if( nchgbnds != NULL )
            ++*nchgbnds;
      }

      if( SCIPisInfinity(scip,  SCIPvarGetUbLocal(consdata->quadvarterms[i].var)) )
      {
         SCIPverbMessage(scip, SCIP_VERBLEVEL_NORMAL, NULL, "set upper bound of %s to %g\n", SCIPvarGetName(consdata->quadvarterms[i].var),  bound);
         SCIP_CALL( SCIPtightenVarUb(scip, consdata->quadvarterms[i].var,  bound, FALSE, &infeasible, NULL) );
         assert(!infeasible);
         if( nchgbnds != NULL ) 
            ++*nchgbnds;
      }
   }

   return SCIP_OKAY;
}

#if 0
/** gets Euclidean norm of gradient of quadratic function */
static
SCIP_Real getGradientNorm(
   SCIP*                 scip,               /**< SCIP data structure */
   SCIP_CONS*            cons,               /**< constraint */
   SCIP_SOL*             sol                 /**< solution or NULL if LP solution should be used */
   )
{
   SCIP_CONSDATA* consdata;
   SCIP_Real      norm = 0.0;
   SCIP_Real      g;
   int            i, j, k;
   SCIP_VAR*      var;
   
   assert(scip != NULL);
   assert(cons != NULL);
   
   consdata = SCIPconsGetData(cons);
   assert(consdata != NULL);
   
   for( i = 0; i < consdata->nlinvars; ++i )
      norm += consdata->lincoefs[i] * consdata->lincoefs[i];
   
   for( i = 0; i < consdata->nquadvars; ++i )
   {
      var = consdata->quadvarterms[i].var;
      assert(!SCIPisInfinity(scip,  SCIPgetSolVal(scip, sol, var)));
      assert(!SCIPisInfinity(scip, -SCIPgetSolVal(scip, sol, var)));
      g  =     consdata->quadvarterms[i].lincoef;
      g += 2 * consdata->quadvarterms[i].sqrcoef * SCIPgetSolVal(scip, sol, var);
      for( j = 0; j < consdata->quadvarterms[i].nadjbilin; ++j )
      {
         k = consdata->quadvarterms[i].adjbilin[j];
         if( consdata->bilinterms[k].var1 == var )
            g += consdata->bilinterms[k].coef * SCIPgetSolVal(scip, sol, consdata->bilinterms[k].var2);
         else
            g += consdata->bilinterms[k].coef * SCIPgetSolVal(scip, sol, consdata->bilinterms[k].var1);
      }
      norm += g*g;
   }
   
   return sqrt(norm);
}
#endif

/** gets maximal absolute value in gradient of quadratic function */
static
SCIP_Real getGradientMaxElement(
   SCIP*                 scip,               /**< SCIP data structure */
   SCIP_CONS*            cons,               /**< constraint */
   SCIP_SOL*             sol                 /**< solution or NULL if LP solution should be used */
   )
{
   SCIP_CONSDATA* consdata;
   SCIP_Real      maxelem;
   SCIP_Real      g;
   int            i, j, k;
   SCIP_VAR*      var;

   assert(scip != NULL);
   assert(cons != NULL);

   consdata = SCIPconsGetData(cons);
   assert(consdata != NULL);

   if( SCIPgetStage(scip) != SCIP_STAGE_SOLVING )
   {
      maxelem = 0.0;
      for( i = 0; i < consdata->nlinvars; ++i )
         if( REALABS(consdata->lincoefs[i]) > maxelem )
            maxelem = REALABS(consdata->lincoefs[i]);
   }
   else
   {
      maxelem = consdata->lincoefsmax;
   }

   for( i = 0; i < consdata->nquadvars; ++i )
   {
      var = consdata->quadvarterms[i].var;
      assert(!SCIPisInfinity(scip,  SCIPgetSolVal(scip, sol, var)));
      assert(!SCIPisInfinity(scip, -SCIPgetSolVal(scip, sol, var)));
      g  =     consdata->quadvarterms[i].lincoef;
      g += 2 * consdata->quadvarterms[i].sqrcoef * SCIPgetSolVal(scip, sol, var);
      for( j = 0; j < consdata->quadvarterms[i].nadjbilin; ++j )
      {
         k = consdata->quadvarterms[i].adjbilin[j];
         if( consdata->bilinterms[k].var1 == var )
            g += consdata->bilinterms[k].coef * SCIPgetSolVal(scip, sol, consdata->bilinterms[k].var2);
         else
            g += consdata->bilinterms[k].coef * SCIPgetSolVal(scip, sol, consdata->bilinterms[k].var1);
      }
      if( REALABS(g) > maxelem )
         maxelem = REALABS(g);
   }

   return maxelem;
}

/** computes activity and violation of a constraint */
static
SCIP_RETCODE computeViolation(
   SCIP*                 scip,               /**< SCIP data structure */
   SCIP_CONS*            cons,               /**< constraint */
   SCIP_SOL*             sol,                /**< solution or NULL if LP solution should be used */
   SCIP_Bool             doscaling           /**< should we scale the violation by the gradient of the quadratic function ? */ 
   )
{  /*lint --e{666}*/
   SCIP_CONSDATA* consdata;
   SCIP_Real varval;
   int i;
   int j;
   
   assert(scip != NULL);
   assert(cons != NULL);
   
   consdata = SCIPconsGetData(cons);
   assert(consdata != NULL);

   consdata->activity = 0.0;
   varval = 0.0;
   
   /* TODO take better care of variables at +/- infinity: e.g., run instance waste in debug mode with a short timelimit (30s) */
   for( i = 0; i < consdata->nlinvars; ++i )
   {
      if( SCIPisInfinity(scip, ABS(SCIPgetSolVal(scip, sol, consdata->linvars[i]))) )
      {
         consdata->activity = SCIPinfinity(scip);
         if( !SCIPisInfinity(scip, -consdata->lhs) )
            consdata->lhsviol = SCIPinfinity(scip);
         if( !SCIPisInfinity(scip,  consdata->rhs) )
            consdata->rhsviol = SCIPinfinity(scip);
         return SCIP_OKAY;
      }
      consdata->activity += consdata->lincoefs[i] * SCIPgetSolVal(scip, sol, consdata->linvars[i]);
   }

   for( j = 0; j < consdata->nquadvars; ++j )
   {
      varval = SCIPgetSolVal(scip, sol, consdata->quadvarterms[j].var);
      if( SCIPisInfinity(scip, ABS(varval)) )
      {
         consdata->activity = SCIPinfinity(scip);
         if( !SCIPisInfinity(scip, -consdata->lhs) )
            consdata->lhsviol = SCIPinfinity(scip);
         if( !SCIPisInfinity(scip,  consdata->rhs) )
            consdata->rhsviol = SCIPinfinity(scip);
         return SCIP_OKAY;
      }
      consdata->activity += (consdata->quadvarterms[j].lincoef + consdata->quadvarterms[j].sqrcoef * varval) * varval;
   }
   
   for( j = 0; j < consdata->nbilinterms; ++j )
      consdata->activity += consdata->bilinterms[j].coef * SCIPgetSolVal(scip, sol, consdata->bilinterms[j].var1) * SCIPgetSolVal(scip, sol, consdata->bilinterms[j].var2);

   if( consdata->activity < consdata->lhs && !SCIPisInfinity(scip, -consdata->lhs) )
      consdata->lhsviol = consdata->lhs - consdata->activity;
   else
      consdata->lhsviol = 0.0;
   
   if( consdata->activity > consdata->rhs && !SCIPisInfinity(scip,  consdata->rhs) )
      consdata->rhsviol = consdata->activity - consdata->rhs;
   else
      consdata->rhsviol = 0.0;
   
   if( doscaling && (consdata->lhsviol || consdata->rhsviol) )
   {
      SCIP_Real norm;
      norm = getGradientMaxElement(scip, cons, sol);
      if( norm > 1.0 )
      {
         /* scale only if > 1.0, since LP solvers may scale also only if cut norm is > 1 */
         consdata->lhsviol /= norm;
         consdata->rhsviol /= norm;
      }
   }
   
   return SCIP_OKAY;
}

/** computes violation of a set of constraints */
static
SCIP_RETCODE computeViolations(
   SCIP*                 scip,               /**< SCIP data structure */
   SCIP_CONS**           conss,              /**< constraints */
   int                   nconss,             /**< number of constraints */
   SCIP_SOL*             sol,                /**< solution or NULL if LP solution should be used */
   SCIP_Bool             doscaling,          /**< are we scaling when computing violation ? */
   SCIP_CONS**           maxviolcon          /**< buffer to store constraint with largest violation, or NULL if solution is feasible */
   )
{
   SCIP_CONSDATA* consdata;
   SCIP_Real      viol;
   SCIP_Real      maxviol;
   int            c;

   assert(scip != NULL);
   assert(conss != NULL || nconss == 0);
   assert(maxviolcon != NULL);
   
   *maxviolcon = NULL;

   maxviol = 0.0;
   
   for( c = 0; c < nconss; ++c )
   {
      assert(conss != NULL);
      assert(conss[c] != NULL);
      
      SCIP_CALL( computeViolation(scip, conss[c], sol, doscaling) );

      consdata = SCIPconsGetData(conss[c]);
      assert(consdata != NULL);
      
      viol = MAX(consdata->lhsviol, consdata->rhsviol);
      if( viol > maxviol && SCIPisFeasPositive(scip, viol) )
      {
         maxviol = viol;
         *maxviolcon = conss[c];
      }
   }
   
   return SCIP_OKAY;
}

/** computes coefficients of linearization of a square term in a reference point */
static
void addSquareLinearization(
   SCIP*                 scip,               /**< SCIP data structure */
   SCIP_Real             sqrcoef,            /**< coefficient of square term */
   SCIP_Real             refpoint,           /**< point where to linearize */
   SCIP_Bool             isint,              /**< whether corresponding variable is a discrete variable, and thus linearization could be moved */
   SCIP_Real*            lincoef,            /**< buffer to add coefficient of linearization */
   SCIP_Real*            linconstant,        /**< buffer to add constant of linearization */
   SCIP_Real*            linval,             /**< buffer to add value of linearization in reference point */
   SCIP_Bool*            success             /**< buffer to set to FALSE if linearization has failed due to large numbers */
   )
{
   assert(scip != NULL);
   assert(lincoef != NULL);
   assert(linconstant != NULL);
   assert(linval != NULL);
   assert(success != NULL);

   if( sqrcoef == 0.0 )
      return;

   if( SCIPisInfinity(scip, REALABS(refpoint)) )
   {
      *success = FALSE;
      return;
   }

   if( !isint || SCIPisIntegral(scip, refpoint) )
   {
      SCIP_Real tmp;

      /* sqrcoef * x^2  ->  tangent in refpoint = sqrcoef * 2 * refpoint * (x - refpoint) */

      tmp = sqrcoef * refpoint;

      if( SCIPisInfinity(scip, 2.0 * REALABS(tmp)) )
      {
         *success = FALSE;
         return;
      }

      *lincoef += 2.0 * tmp;
      tmp *= refpoint;
      *linconstant -= tmp;
      *linval += tmp;
   }
   else
   {
      /* sqrcoef * x^2 ->  secant between f=floor(refpoint) and f+1 = sqrcoef * (f^2 + ((f+1)^2 - f^2) * (x-f)) = sqrcoef * (-f*(f+1) + (2*f+1)*x) */
      SCIP_Real f;
      SCIP_Real coef;
      SCIP_Real constant;

      f = SCIPfloor(scip, refpoint);

      coef     =  sqrcoef * (2.0 * f + 1.0);
      constant = -sqrcoef * f * (f + 1.0);

      if( SCIPisInfinity(scip, REALABS(coef)) || SCIPisInfinity(scip, REALABS(constant)) )
      {
         *success = FALSE;
         return;
      }

      *lincoef     += coef;
      *linconstant += constant;
      *linval      += coef * refpoint + constant;
   }
}

/** computes coefficients of secant of a square term */
static
void addSquareSecant(
   SCIP*                 scip,               /**< SCIP data structure */
   SCIP_Real             sqrcoef,            /**< coefficient of square term */
   SCIP_Real             lb,                 /**< lower bound on variable */
   SCIP_Real             ub,                 /**< upper bound on variable */
   SCIP_Real             refpoint,           /**< point for which to compute value of linearization */
   SCIP_Real*            lincoef,            /**< buffer to add coefficient of secant */
   SCIP_Real*            linconstant,        /**< buffer to add constant of secant */
   SCIP_Real*            linval,             /**< buffer to add value of linearization in reference point */
   SCIP_Bool*            success             /**< buffer to set to FALSE if secant has failed due to large numbers or unboundedness */
   )
{
   SCIP_Real coef;
   SCIP_Real constant;

   assert(scip != NULL);
   assert(!SCIPisInfinity(scip,  lb));
   assert(!SCIPisInfinity(scip, -ub));
   assert(SCIPisLE(scip, lb, ub));
   assert(SCIPisLE(scip, lb, refpoint));
   assert(SCIPisGE(scip, ub, refpoint));
   assert(lincoef != NULL);
   assert(linconstant != NULL);
   assert(linval != NULL);
   assert(success != NULL);

   if( sqrcoef == 0.0 )
      return;

   if( SCIPisInfinity(scip, -lb) || SCIPisInfinity(scip, ub) )
   {
      /* unboundedness */
      *success = FALSE;
      return;
   }

   /* sqrcoef * x^2 -> sqrcoef * (lb * lb + (ub*ub - lb*lb)/(ub-lb) * (x-lb)) = sqrcoef * (lb*lb + (ub+lb)*(x-lb)) = sqrcoef * ((lb+ub)*x - lb*ub) */

   coef     =  sqrcoef * (lb + ub);
   constant = -sqrcoef * lb * ub;
   if( SCIPisInfinity(scip, REALABS(coef)) || SCIPisInfinity(scip, REALABS(constant)) )
   {
      *success = FALSE;
      return;
   }

   *lincoef     += coef;
   *linconstant += constant;
   *linval      += coef * refpoint + constant;
}

/** computes coefficients of linearization of a bilinear term in a reference point */
static
void addBilinLinearization(
   SCIP*                 scip,               /**< SCIP data structure */
   SCIP_Real             bilincoef,          /**< coefficient of bilinear term */
   SCIP_Real             refpointx,          /**< point where to linearize first  variable */
   SCIP_Real             refpointy,          /**< point where to linearize second variable */
   SCIP_Real*            lincoefx,           /**< buffer to add coefficient of first  variable in linearization */
   SCIP_Real*            lincoefy,           /**< buffer to add coefficient of second variable in linearization */
   SCIP_Real*            linconstant,        /**< buffer to add constant of linearization */
   SCIP_Real*            linval,             /**< buffer to add value of linearization in reference point */
   SCIP_Bool*            success             /**< buffer to set to FALSE if linearization has failed due to large numbers */
   )
{
   SCIP_Real constant;

   assert(scip != NULL);
   assert(lincoefx != NULL);
   assert(lincoefy != NULL);
   assert(linconstant != NULL);
   assert(linval != NULL);
   assert(success != NULL);

   if( bilincoef == 0.0 )
      return;

   if( SCIPisInfinity(scip, REALABS(refpointx)) || SCIPisInfinity(scip, REALABS(refpointy)) )
   {
      *success = FALSE;
      return;
   }

   /* bilincoef * x * y ->  bilincoef * (refpointx * refpointy + refpointy * (x - refpointx) + refpointx * (y - refpointy)) */

   constant = -bilincoef * refpointx * refpointy;

   if( SCIPisInfinity(scip, REALABS(bilincoef * refpointx)) || SCIPisInfinity(scip, REALABS(bilincoef * refpointy)) || SCIPisInfinity(scip, REALABS(constant)) )
   {
      *success = FALSE;
      return;
   }

   *lincoefx    += bilincoef * refpointy;
   *lincoefy    += bilincoef * refpointx;
   *linconstant += constant;
   *linval      -= constant;
}

/** computes coefficients of McCormick under- or overestimation of a bilinear term */
static
void addBilinMcCormick(
   SCIP*                 scip,               /**< SCIP data structure */
   SCIP_Real             bilincoef,          /**< coefficient of bilinear term */
   SCIP_Real             lbx,                /**< lower bound on first variable */
   SCIP_Real             ubx,                /**< upper bound on first variable */
   SCIP_Real             refpointx,          /**< reference point for first variable */
   SCIP_Real             lby,                /**< lower bound on second variable */
   SCIP_Real             uby,                /**< upper bound on second variable */
   SCIP_Real             refpointy,          /**< reference point for second variable */
   SCIP_Bool             overestimate,       /**< whether to compute an overestimator instead of an underestimator */
   SCIP_Real*            lincoefx,           /**< buffer to add coefficient of first  variable in linearization */
   SCIP_Real*            lincoefy,           /**< buffer to add coefficient of second variable in linearization */
   SCIP_Real*            linconstant,        /**< buffer to add constant of linearization */
   SCIP_Real*            linval,             /**< buffer to add value of linearization in reference point */
   SCIP_Bool*            success             /**< buffer to set to FALSE if linearization has failed due to large numbers */
   )
{
   SCIP_Real constant;
   SCIP_Real coefx;
   SCIP_Real coefy;

   assert(scip != NULL);
   assert(!SCIPisInfinity(scip,  lbx));
   assert(!SCIPisInfinity(scip, -ubx));
   assert(!SCIPisInfinity(scip,  lby));
   assert(!SCIPisInfinity(scip, -uby));
   assert(SCIPisLE(scip, lbx, ubx));
   assert(SCIPisLE(scip, lby, uby));
   assert(SCIPisLE(scip, lbx, refpointx));
   assert(SCIPisGE(scip, ubx, refpointx));
   assert(SCIPisLE(scip, lby, refpointy));
   assert(SCIPisGE(scip, uby, refpointy));
   assert(lincoefx != NULL);
   assert(lincoefy != NULL);
   assert(linconstant != NULL);
   assert(linval != NULL);
   assert(success != NULL);

   if( bilincoef == 0.0 )
      return;

   if( SCIPisEQ(scip, lbx, ubx) )
   {
      /* x is fixed, so bilinear term is at most linear */
      if( SCIPisEQ(scip, lby, uby) )
      {
         /* also y is fixed, so bilinear term is constant */
         coefx    = 0.0;
         coefy    = 0.0;
         constant = bilincoef * refpointx * refpointy;
      }
      else
      {
         coefx    = 0.0;
         coefy    = bilincoef * refpointx;
         constant = 0.0;
      }
   }
   else if( SCIPisEQ(scip, lby, uby) )
   {
      /* y is fixed, so bilinear term is linear */
      coefx    = bilincoef * refpointy;
      coefy    = 0.0;
      constant = 0.0;
   }
   else
   {
      /* both x and y are not fixed */
      if( overestimate )
         bilincoef = -bilincoef;

      if( bilincoef > 0.0 )
      {
         if( !SCIPisInfinity(scip, -lbx) &&
             !SCIPisInfinity(scip, -lby) &&
             (SCIPisInfinity(scip,  ubx) ||
              SCIPisInfinity(scip,  uby) ||
              (uby - refpointy) * (ubx - refpointx) >= (refpointy - lby) * (refpointx - lbx)
              /* (ubx - lbx) * refpointy + (uby - lby) * refpointx <= ubx * uby - lbx * lby */
             )
           )
         {
            coefx    =  bilincoef * lby;
            coefy    =  bilincoef * lbx;
            constant = -bilincoef * lbx * lby;
         }
         else if( !SCIPisInfinity(scip, ubx) && !SCIPisInfinity(scip, uby) )
         {
            coefx    =  bilincoef * uby;
            coefy    =  bilincoef * ubx;
            constant = -bilincoef * ubx * uby;
         }
         else
         {
            *success = FALSE;
            return;
         }
      }
      else /* bilincoef < 0.0 */
      {
         if( !SCIPisInfinity(scip,  ubx) &&
             !SCIPisInfinity(scip, -lby) &&
             (SCIPisInfinity(scip, -lbx) ||
              SCIPisInfinity(scip,  uby) ||
              (ubx - lbx) * (refpointy - lby) <= (uby - lby) * (refpointx - lbx)
              /* (ubx - lbx) * refpointy - (uby - lby) * refpointx <= ubx * lby - lbx * uby */
             )
           )
         {
            coefx    =  bilincoef * lby;
            coefy    =  bilincoef * ubx;
            constant = -bilincoef * ubx * lby;
         }
         else if( !SCIPisInfinity(scip, -lbx) && !SCIPisInfinity(scip, uby) )
         {
            coefx    =  bilincoef * uby;
            coefy    =  bilincoef * lbx;
            constant = -bilincoef * lbx * uby;
         }
         else
         {
            *success = FALSE;
            return;
         }
      }

      if( overestimate )
      {
         coefx    = -coefx;
         coefy    = -coefy;
         constant = -constant;
         bilincoef = -bilincoef;
      }
   }

   if( SCIPisInfinity(scip, REALABS(coefx)) || SCIPisInfinity(scip, REALABS(coefy)) || SCIPisInfinity(scip, REALABS(constant)) )
   {
      *success = FALSE;
      return;
   }

   /* printf("McCormick %d for %g * x[%g,%g] * y[%g,%g] is %g + %g*x + %g*y\n", overestimate, bilincoef, lbx, ubx, lby, uby, constant, coefx, coefy); */

   *lincoefx    += coefx;
   *lincoefy    += coefy;
   *linconstant += constant;
   *linval      += coefx * refpointx + coefy * refpointy + constant;
}

/** generates a cut based on linearization (if convex) or McCormick (if nonconvex) in a given reference point
 */
static
SCIP_RETCODE generateCut(
   SCIP*                 scip,               /**< SCIP data structure */
   SCIP_CONS*            cons,               /**< constraint */
   SCIP_Real*            ref,                /**< reference solution where to generate the cut */
   SCIP_SIDETYPE         violside,           /**< for which side a cut should be generated */
   SCIP_ROW**            row,                /**< storage for cut */
   SCIP_Real*            efficacy,           /**< buffer to store efficacy of row in reference solution, or NULL if not of interest */
   SCIP_Real             maxrange,           /**< maximal range allowed */
   SCIP_Bool             checkcurvmultivar,  /**< are we allowed to check the curvature of a multivariate quadratic function, if not done yet */
   SCIP_Real             minefficacy,        /**< minimal required efficacy (violation scaled by maximal absolute coefficient) */
   SCIP_Real             reflinpartval       /**< value of linear part in reference solution, only needed if minefficacy > -infinity or feasibility != NULL */
   )
{
   SCIP_CONSDATA* consdata;
   SCIP_Bool      isconvex;
   SCIP_Bool      forcelocal;
   SCIP_Real*     coef;
   SCIP_Real      constant;
   SCIP_Bool      success;
   SCIP_Real      refquadpartval;
   SCIP_Real      mincoef;
   SCIP_Real      maxcoef;
   SCIP_Real      viol;

   SCIP_BILINTERM* bilinterm;
   SCIP_VAR*      var;
   int            var2pos;
   int            j;
   int            k;

   assert(scip != NULL);
   assert(cons != NULL);
   assert(ref != NULL);
   assert(row != NULL);
   
   consdata = SCIPconsGetData(cons);
   assert(consdata != NULL);
   assert(violside != SCIP_SIDETYPE_LEFT  || !SCIPisInfinity(scip, -consdata->lhs));
   assert(violside != SCIP_SIDETYPE_RIGHT || !SCIPisInfinity(scip,  consdata->rhs));

   SCIP_CALL( checkCurvature(scip, cons, checkcurvmultivar) );
   isconvex = (violside == SCIP_SIDETYPE_LEFT) ? consdata->isconcave : consdata->isconvex;
   forcelocal = FALSE;

   constant = 0.0;
   refquadpartval = 0.0;

   /* setup initial coefficients with linear coefficients of quadratic variables */
   SCIP_CALL( SCIPallocBufferArray(scip, &coef, consdata->nquadvars) );
   for( j = 0; j < consdata->nquadvars; ++j )
   {
      coef[j] = consdata->quadvarterms[j].lincoef;
      refquadpartval += coef[j] * ref[j];
   }

   *row = NULL;

   success = TRUE;
   if( isconvex )
   {
      /* do first-order Taylor for each term */
      for( j = 0; j < consdata->nquadvars && success; ++j )
      {
         /* add linearization of square term */
         var = consdata->quadvarterms[j].var;
         addSquareLinearization(scip, consdata->quadvarterms[j].sqrcoef, ref[j], consdata->quadvarterms[j].nadjbilin == 0 && SCIPvarGetType(var) < SCIP_VARTYPE_CONTINUOUS, &coef[j], &constant, &refquadpartval, &success);
         
         /* add linearization of bilinear terms that have var as first variable */
         for( k = 0; k < consdata->quadvarterms[j].nadjbilin && success; ++k )
         {
            bilinterm = &consdata->bilinterms[consdata->quadvarterms[j].adjbilin[k]];
            if( bilinterm->var1 != var )
               continue;
            assert(bilinterm->var2 != var);
            assert(consdata->sepabilinvar2pos != NULL);

            var2pos = consdata->sepabilinvar2pos[consdata->quadvarterms[j].adjbilin[k]];
            assert(var2pos >= 0);
            assert(var2pos < consdata->nquadvars);
            assert(consdata->quadvarterms[var2pos].var == bilinterm->var2);

            addBilinLinearization(scip, bilinterm->coef, ref[j], ref[var2pos], &coef[j], &coef[var2pos], &constant, &refquadpartval, &success);
         }
      }
      if( !success )
      {
         SCIPdebugMessage("no success in linearization of <%s> in reference point\n", SCIPconsGetName(cons));
      }
   }
   else
   {
      SCIP_Real sqrcoef;

      /* underestimate (secant, McCormick) or linearize each term separately */
      for( j = 0; j < consdata->nquadvars && success; ++j )
      {
         var = consdata->quadvarterms[j].var;

         sqrcoef = consdata->quadvarterms[j].sqrcoef;
         if( sqrcoef != 0.0 )
         {
            if( (violside == SCIP_SIDETYPE_LEFT  && sqrcoef <= 0) ||
                (violside == SCIP_SIDETYPE_RIGHT && sqrcoef >  0) )
            {
               /* convex -> linearize */
               addSquareLinearization(scip, sqrcoef, ref[j], SCIPvarGetType(var) < SCIP_VARTYPE_CONTINUOUS, &coef[j], &constant, &refquadpartval, &success);
            }
            else
            {
               /* not convex -> secant approximation */
               addSquareSecant(scip, sqrcoef, SCIPvarGetLbLocal(var), SCIPvarGetUbLocal(var), ref[j], &coef[j], &constant, &refquadpartval, &success);
            }
         }

         for( k = 0; k < consdata->quadvarterms[j].nadjbilin && success; ++k )
         {
            bilinterm = &consdata->bilinterms[consdata->quadvarterms[j].adjbilin[k]];
            if( bilinterm->var1 != var )
               continue;
            assert(bilinterm->var2 != var);
            assert(consdata->sepabilinvar2pos != NULL);

            var2pos = consdata->sepabilinvar2pos[consdata->quadvarterms[j].adjbilin[k]];
            assert(var2pos >= 0);
            assert(var2pos < consdata->nquadvars);
            assert(consdata->quadvarterms[var2pos].var == bilinterm->var2);

            addBilinMcCormick(scip, bilinterm->coef,
               SCIPvarGetLbLocal(var), SCIPvarGetUbLocal(var), ref[j],
               SCIPvarGetLbLocal(bilinterm->var2), SCIPvarGetUbLocal(bilinterm->var2), ref[var2pos],
               violside == SCIP_SIDETYPE_LEFT, &coef[j], &coef[var2pos], &constant, &refquadpartval, &success);
         }
      }
      if( !success )
      {
         SCIPdebugMessage("no success to find estimator for <%s>\n", SCIPconsGetName(cons));
      }
   }

   if( SCIPisInfinity(scip, REALABS(constant)) )
   {
      SCIPdebugMessage("skip cut for constraint <%s> because constant %g too large\n", SCIPconsGetName(cons), constant);
      success = FALSE;
   }

#ifdef SCIP_DEBUG
   if( success )
   {
      /* check that refquadpartval is correct */
      SCIP_Real refquadpartvalcheck;

      refquadpartvalcheck = constant;
      for( j = 0; j < consdata->nquadvars; ++j )
         refquadpartvalcheck += coef[j] * ref[j];

      assert(SCIPisRelEQ(scip, refquadpartval, refquadpartvalcheck));
   }
#endif

   /* check if range of cut coefficients is ok
    * compute cut violation */
   if( success )
   {
      SCIP_Real abscoef;
      int       mincoefidx;

      assert(SCIPgetStage(scip) == SCIP_STAGE_SOLVING);

      do
      {
         mincoefidx = -1;
         mincoef = consdata->lincoefsmin;
         maxcoef = consdata->lincoefsmax;
         for( j = 0; j < consdata->nquadvars; ++j )
         {
            if( SCIPisZero(scip, coef[j]) )
               continue;

            abscoef = REALABS(coef[j]);
            if( abscoef < mincoef )
            {
               mincoef = abscoef;
               mincoefidx = j;
            }
            if( abscoef > maxcoef )
               maxcoef = abscoef;
         }

         if( maxcoef < mincoef )
         {
            /* if all coefficients are zero, then mincoef and maxcoef are still at their initial values
             * skip cut generation if its boring */
            assert(maxcoef == 0.0);
            assert(mincoef == SCIPinfinity(scip));

            if( (violside == SCIP_SIDETYPE_LEFT  && SCIPisLE(scip, consdata->lhs, constant)) ||
                (violside == SCIP_SIDETYPE_RIGHT && SCIPisGE(scip, consdata->rhs, constant)) )
            {
               SCIPdebugMessage("skip cut for constraint <%s> since all coefficients are zero and it's always satisfied\n", SCIPconsGetName(cons));
               success = FALSE;
            }
            else
            {
               /* cut will cutoff node */
            }

            break;
         }

         if( maxcoef / mincoef > maxrange  )
         {
            SCIPdebugMessage("cut coefficients for constraint <%s> have very large range: mincoef = %g maxcoef = %g\n", SCIPconsGetName(cons), mincoef, maxcoef);
            if( mincoefidx >= 0 )
            {
               var = consdata->quadvarterms[mincoefidx].var;
               /* try to eliminate coefficient with minimal absolute value by weakening cut and try again
                * since we use local bounds, we need to make the row local if they are different from their global counterpart */
               if( ((coef[mincoefidx] > 0.0 && violside == SCIP_SIDETYPE_RIGHT) ||
                    (coef[mincoefidx] < 0.0 && violside == SCIP_SIDETYPE_LEFT )) &&
                   !SCIPisInfinity(scip, -SCIPvarGetLbLocal(var)) )
               {
                  SCIPdebugMessage("eliminate coefficient %g for <%s> [%g, %g]\n", coef[mincoefidx], SCIPvarGetName(var), SCIPvarGetLbLocal(var), SCIPvarGetUbLocal(var));
                  refquadpartval += coef[mincoefidx] * (SCIPvarGetLbLocal(var) - ref[mincoefidx]);
                  constant += coef[mincoefidx] * SCIPvarGetLbLocal(var);
                  coef[mincoefidx] = 0.0;
                  forcelocal |= SCIPisGT(scip, SCIPvarGetLbLocal(var), SCIPvarGetLbGlobal(var));
                  continue;
               }
               else if( ((coef[mincoefidx] < 0.0 && violside == SCIP_SIDETYPE_RIGHT) ||
                         (coef[mincoefidx] > 0.0 && violside == SCIP_SIDETYPE_LEFT )) &&
                        !SCIPisInfinity(scip, SCIPvarGetUbLocal(var)) )
               {
                  SCIPdebugMessage("eliminate coefficient %g for <%s> [%g, %g]\n", coef[mincoefidx], SCIPvarGetName(var), SCIPvarGetLbLocal(var), SCIPvarGetUbLocal(var));
                  refquadpartval += coef[mincoefidx] * (SCIPvarGetUbLocal(var) - ref[mincoefidx]);
                  constant += coef[mincoefidx] * SCIPvarGetUbLocal(var);
                  coef[mincoefidx] = 0.0;
                  forcelocal |= SCIPisLT(scip, SCIPvarGetUbLocal(var), SCIPvarGetUbGlobal(var));
                  continue;
               }
            }

            SCIPdebugMessage("skip cut\n");
            success = FALSE;
         }

         break;
      } while( TRUE );

      if( violside == SCIP_SIDETYPE_LEFT )
         viol = consdata->lhs - (reflinpartval + refquadpartval);
      else
         viol = reflinpartval + refquadpartval - consdata->rhs;
   }

   /* check if reference point violates cut sufficiently
    * in difference to SCIPgetCutEfficacy, we scale by norm only if the norm is > 1.0
    * this avoid finding cuts efficient which are only very slightly violated
    * CPLEX does not seem to scale row coefficients up too
    * also we use infinity norm, since that seem to be the usual scaling strategy in LP solvers (equilibrium scaling)
    */
   if( success && !SCIPisInfinity(scip, -minefficacy) && viol / MAX(1.0, maxcoef) < minefficacy )
   {
      SCIPdebugMessage("skip cut for constraint <%s> because efficacy %g/%g too low (< %g)\n", SCIPconsGetName(cons), viol, MAX(1.0, maxcoef), minefficacy);
      success = FALSE;
   }

   /* generate row */
   if( success )
   {
      char cutname[SCIP_MAXSTRLEN];

      if( isconvex )
         (void) SCIPsnprintf(cutname, SCIP_MAXSTRLEN, "%s_side%d_linearization_%d", SCIPconsGetName(cons), violside, SCIPgetNLPs(scip));
      else
         (void) SCIPsnprintf(cutname, SCIP_MAXSTRLEN, "%s_side%d_estimation_%d", SCIPconsGetName(cons), violside, SCIPgetNLPs(scip));

      /* row is only locally valid if we did not linearize a convex term or if the constraint is valid only locally */
      SCIP_CALL( SCIPcreateEmptyRow(scip, row, cutname,
         violside == SCIP_SIDETYPE_LEFT  ? consdata->lhs - constant : -SCIPinfinity(scip),
         violside == SCIP_SIDETYPE_RIGHT ? consdata->rhs - constant :  SCIPinfinity(scip),
         SCIPconsIsLocal(cons) || !isconvex || forcelocal, FALSE, TRUE) );

      /* add coefficients from linear part */
      SCIP_CALL( SCIPaddVarsToRow(scip, *row, consdata->nlinvars, consdata->linvars, consdata->lincoefs) );

      /* add coefficients from quadratic part */
      assert(consdata->sepaquadvars != NULL || consdata->nquadvars == 0);
      SCIP_CALL( SCIPaddVarsToRow(scip, *row, consdata->nquadvars, consdata->sepaquadvars, coef) );

      SCIPdebugMessage("found cut <%s>, constant=%g, mincoef=%g, maxcoef=%g, range=%g, nnz=%d, violation=%g, efficacy=%g\n",
          SCIProwGetName(*row), constant,
          mincoef, maxcoef, maxcoef/mincoef,
          SCIProwGetNNonz(*row), viol, viol / MAX(1.0, maxcoef));

      if( efficacy != NULL )
         *efficacy = viol / MAX(1.0, maxcoef);
   }

   SCIPfreeBufferArray(scip, &coef);

   return SCIP_OKAY;
}

/** generates a cut based on linearization (if convex) or McCormick (if nonconvex) in a solution
 */
static
SCIP_RETCODE generateCutSol(
   SCIP*                 scip,               /**< SCIP data structure */
   SCIP_CONS*            cons,               /**< constraint */
   SCIP_SOL*             sol,                /**< solution where to generate cut, or NULL if LP solution should be used */
   SCIP_SIDETYPE         violside,           /**< for which side a cut should be generated */
   SCIP_ROW**            row,                /**< storage for cut */
   SCIP_Real*            efficacy,           /**< buffer to store efficacy of row in reference solution, or NULL if not of interest */
   SCIP_Real             maxrange,           /**< maximal range allowed */
   SCIP_Bool             checkcurvmultivar,  /**< are we allowed to check the curvature of a multivariate quadratic function, if not done yet */
   SCIP_Real             minefficacy         /**< minimal required efficacy (violation scaled by maximal absolute coefficient) */
   )
{
   SCIP_CONSDATA* consdata;
   SCIP_VAR*  var;
   SCIP_Real  lb;
   SCIP_Real  ub;
   SCIP_Real* ref;
   SCIP_Real  reflinpartval;
   int j;

   assert(scip != NULL);
   assert(cons != NULL);

   consdata = SCIPconsGetData(cons);
   assert(consdata != NULL);

   /* get reference point */
   SCIP_CALL( SCIPallocBufferArray(scip, &ref, consdata->nquadvars) );
   for( j = 0; j < consdata->nquadvars; ++j )
   {
      var = consdata->quadvarterms[j].var;
      lb  = SCIPvarGetLbLocal(var);
      ub  = SCIPvarGetUbLocal(var);
      /* do not like variables at infinity */
      assert(!SCIPisInfinity(scip,  lb));
      assert(!SCIPisInfinity(scip, -ub));

      ref[j] = SCIPgetSolVal(scip, sol, var);
      ref[j] = MIN(ub, MAX(lb, ref[j])); /* project value into bounds */
   }

   /* compute value of linear part, if required */
   reflinpartval = 0.0;
   if( !SCIPisInfinity(scip, -minefficacy) || efficacy != NULL )
      for( j = 0; j < consdata->nlinvars; ++j )
         reflinpartval += consdata->lincoefs[j] * SCIPgetSolVal(scip, sol, consdata->linvars[j]);

   SCIP_CALL( generateCut(scip, cons, ref, violside, row, efficacy, maxrange, checkcurvmultivar, minefficacy, reflinpartval) );

   SCIPfreeBufferArray(scip, &ref);

   return SCIP_OKAY;
}

/** tries to find a cut that intersects with an unbounded ray of the LP
 * for convex functions, we do this by linearizing in the feasible solution of the LPI
 * for nonconvex functions, we just call generateCutSol with the unbounded solution as reference point */
static
SCIP_RETCODE generateCutUnboundedLP(
   SCIP*                 scip,               /**< SCIP data structure */
   SCIP_CONS*            cons,               /**< constraint */
   SCIP_SIDETYPE         violside,           /**< for which side a cut should be generated */
   SCIP_ROW**            row,                /**< storage for cut */
   SCIP_Real*            rowrayprod,         /**< buffer to store product of ray with row coefficients, or NULL if not of interest */
   SCIP_Real             maxrange,           /**< maximal range allowed */
   SCIP_Bool             checkcurvmultivar   /**< are we allowed to check the curvature of a multivariate quadratic function, if not done yet */
   )
{
   SCIP_CONSDATA* consdata;
   SCIP_BILINTERM* bilinterm;
   SCIP_VAR*  var;
   SCIP_Real* ref;
   SCIP_Real  matrixrayprod;
   SCIP_Real  linrayprod;
   SCIP_Real  quadrayprod;
   SCIP_Real  rayval;
   int i;
   int j;

   assert(scip != NULL);
   assert(cons != NULL);
   assert(row  != NULL);
   assert(SCIPgetLPSolstat(scip) == SCIP_LPSOLSTAT_UNBOUNDEDRAY);

   consdata = SCIPconsGetData(cons);
   assert(consdata != NULL);

   *row = NULL;

   if( !SCIPhasPrimalRay(scip) )
   {
      SCIPdebugMessage("do not have primal ray, thus cannot resolve unboundedness\n");
      return SCIP_OKAY;
   }

   SCIP_CALL( checkCurvature(scip, cons, checkcurvmultivar) );
   if( (!consdata->isconvex  && violside == SCIP_SIDETYPE_RIGHT) ||
       (!consdata->isconcave && violside == SCIP_SIDETYPE_LEFT) )
   {
      /* if not convex, just call generateCut and hope it's getting something useful */
      SCIP_CALL( generateCutSol(scip, cons, NULL, violside, row, NULL, maxrange, FALSE, -SCIPinfinity(scip)) );

      /* compute product of cut coefficients with ray, if required */
      if( *row != NULL && rowrayprod != NULL )
      {
         *rowrayprod = 0.0;
         for( i = 0; i < SCIProwGetNNonz(*row); ++i )
         {
            assert(SCIProwGetCols(*row)[i] != NULL);
            var = SCIPcolGetVar(SCIProwGetCols(*row)[i]);
            assert(var != NULL);

            *rowrayprod += SCIProwGetVals(*row)[i] * SCIPgetPrimalRayVal(scip, var);
         }
      }

      return SCIP_OKAY;
   }

   /* we seek for a linearization of the quadratic function such that it intersects with the unbounded ray
    * that is, we need a reference point ref such that for the gradient g of xAx+bx in ref, we have
    *   <g, ray> > 0.0 if rhs is finite and <g, ray> < 0.0 if lhs is finite
    * Since g = 2*A*ref + b, we have <g, ray> = <2*A*ref + b, ray> = <ref, 2*A*ray> + <b,ray>
    * initially, for finite rhs, we set ref_i = 1.0 if (A*ray)_i > 0.0 and ref_i = -1.0 if (A*ray)_i < 0.0 (for finite lhs analog)
    * <ref, 2*A*ray> + <b,ray> is sufficiently larger 0.0, we call generateCut for this point, otherwise, we scale up ref
    */

   quadrayprod = 0.0; /* <ref, 2*A*ray> */
   linrayprod = 0.0;  /* <b, ray> */
   SCIP_CALL( SCIPallocBufferArray(scip, &ref, consdata->nquadvars) );
   for( i = 0; i < consdata->nquadvars; ++i )
   {
      var = consdata->quadvarterms[i].var;
      rayval = SCIPgetPrimalRayVal(scip, var);

      /* compute i-th entry of (2*A*ray) */
      matrixrayprod = 2.0 * consdata->quadvarterms[i].sqrcoef * rayval;
      for( j = 0; j < consdata->quadvarterms[i].nadjbilin; ++j )
      {
         bilinterm = &consdata->bilinterms[consdata->quadvarterms[i].adjbilin[j]];
         matrixrayprod += bilinterm->coef * SCIPgetPrimalRayVal(scip, bilinterm->var1 == var ? bilinterm->var2 : bilinterm->var1);
      }

      if( SCIPisPositive(scip, matrixrayprod) )
         ref[i] = (violside == SCIP_SIDETYPE_RIGHT ?  1.0 : -1.0);
      else if( SCIPisNegative(scip, matrixrayprod) )
         ref[i] = (violside == SCIP_SIDETYPE_RIGHT ? -1.0 :  1.0);
      else
         ref[i] = 0.0;

      quadrayprod += matrixrayprod * ref[i];
      linrayprod += consdata->quadvarterms[i].lincoef * rayval;
   }
   assert((violside == SCIP_SIDETYPE_RIGHT && quadrayprod >= 0.0) || (violside == SCIP_SIDETYPE_LEFT && quadrayprod <= 0.0));

   if( SCIPisZero(scip, quadrayprod) )
   {
      SCIPdebugMessage("ray is zero along cons <%s>\n", SCIPconsGetName(cons));
      SCIPfreeBufferArray(scip, &ref);
      return SCIP_OKAY;
   }

   /* add linear part to linrayprod */
   for( i = 0; i < consdata->nlinvars; ++i )
      linrayprod += consdata->lincoefs[i] * SCIPgetPrimalRayVal(scip, consdata->linvars[i]);

   SCIPdebugMessage("initially have <b,ray> = %g and <ref, 2*A*ref> = %g\n", linrayprod, quadrayprod);

   /* we scale the refpoint up, such that <ref, 2*A*ray> >= -2*<b, ray> (rhs finite) or <ref, 2*A*ray> <= -2*<b, ray> (lhs finite), if <b,ray> is not zero
    * if <b,ray> is zero, then we scale refpoint up if |<ref, 2*A*ray>| < 1.0 */
   if( (!SCIPisZero(scip, linrayprod) && violside == SCIP_SIDETYPE_RIGHT && quadrayprod < -2*linrayprod) ||
       (!SCIPisZero(scip, linrayprod) && violside == SCIP_SIDETYPE_LEFT  && quadrayprod > -2*linrayprod) ||
       (SCIPisZero(scip, linrayprod) && REALABS(quadrayprod) < 1.0) )
   {
      SCIP_Real scale;

      if( !SCIPisZero(scip, linrayprod) )
         scale = 2*REALABS(linrayprod/quadrayprod);
      else
         scale = 1.0/REALABS(quadrayprod);

      SCIPdebugMessage("scale refpoint by %g\n", scale);
      for( i = 0; i < consdata->nquadvars; ++i )
         ref[i] *= scale;
      quadrayprod *= scale;
   }

   if( rowrayprod != NULL )
      *rowrayprod = quadrayprod + linrayprod;

   SCIPdebugMessage("calling generateCut, expecting ray product %g\n", quadrayprod + linrayprod);
   SCIP_CALL( generateCut(scip, cons, ref, violside, row, NULL, maxrange, FALSE, -SCIPinfinity(scip), 0.0) );

   SCIPfreeBufferArray(scip, &ref);

   return SCIP_OKAY;
}

/** tries to separate solution or LP solution by a linear cut
 * 
 *  assumes that constraint violations have been computed 
 */
static
SCIP_RETCODE separatePoint(
   SCIP*                 scip,               /**< SCIP data structure */
   SCIP_CONSHDLR*        conshdlr,           /**< quadratic constraints handler */
   SCIP_CONS**           conss,              /**< constraints */
   int                   nconss,             /**< number of constraints */
   int                   nusefulconss,       /**< number of constraints that seem to be useful */
   SCIP_SOL*             sol,                /**< solution to separate, or NULL if LP solution should be used */
   SCIP_Real             minefficacy,        /**< minimal efficacy of a cut if it should be added to the LP */
   SCIP_Bool             convexalways,       /**< whether to ignore minefficacy criteria for a convex constraint (and use feastol instead) */
   SCIP_RESULT*          result,             /**< result of separation */
   SCIP_Real*            bestefficacy        /**< buffer to store best efficacy of a cut that was added to the LP, if found; or NULL if not of interest */
   )
{
   SCIP_CONSHDLRDATA* conshdlrdata;
   SCIP_CONSDATA*     consdata;
   SCIP_Real          efficacy;
   SCIP_Real          actminefficacy;
   SCIP_SIDETYPE      violside;
   int                c;
   SCIP_ROW*          row;

   assert(scip != NULL);
   assert(conshdlr != NULL);
   assert(conss != NULL || nconss == 0);
   assert(nusefulconss <= nconss);
   assert(result != NULL);
   
   *result = SCIP_FEASIBLE;
   
   conshdlrdata = SCIPconshdlrGetData(conshdlr);
   assert(conshdlrdata != NULL);

   if( bestefficacy != NULL )
      *bestefficacy = 0.0;

   for( c = 0; c < nconss; ++c )
   {
      assert(conss != NULL);
      consdata = SCIPconsGetData(conss[c]);
      assert(consdata != NULL);

      if( SCIPisFeasPositive(scip, consdata->lhsviol) || SCIPisFeasPositive(scip, consdata->rhsviol) )
      {
         /* we are not feasible anymore */
         if( *result == SCIP_FEASIBLE )
            *result = SCIP_DIDNOTFIND;

         violside = SCIPisFeasPositive(scip, consdata->lhsviol) ? SCIP_SIDETYPE_LEFT : SCIP_SIDETYPE_RIGHT;

         /* actual minimal efficacy */
         actminefficacy = convexalways && ((violside == SCIP_SIDETYPE_RIGHT && consdata->isconvex ) || (violside == SCIP_SIDETYPE_LEFT && consdata->isconcave)) ? SCIPfeastol(scip) : minefficacy;

         /* generate cut */
         if( sol == NULL && SCIPgetLPSolstat(scip) == SCIP_LPSOLSTAT_UNBOUNDEDRAY )
         {
            /* if the LP is unbounded, then we need a cut that cuts into the direction of a hopefully existing primal ray
             * that is, assume a ray r is given such that p + t*r is feasible for the LP for all t >= t_0 and some p
             * given a cut lhs <= <c,x> <= rhs, we check whether it imposes an upper bound on t and thus bounds the ray
             * this is given if rhs < infinity and <c,r> > 0, since we then enforce <c,p+t*r> = <c,p> + t<c,r> <= rhs, i.e., t <= (rhs - <c,p>)/<c,r>
             * similar, lhs > -infinity and <c,r> < 0 is good
             */
            SCIP_Real rayprod;
            SCIP_Real feasibility;
            SCIP_Real norm;

            rayprod = 0.0; /* for compiler */
            SCIP_CALL( generateCutUnboundedLP(scip, conss[c], violside, &row, &rayprod, conshdlrdata->cutmaxrange, conshdlrdata->checkcurvature) );

            if( row != NULL )
            {
               if( !SCIPisInfinity(scip, SCIProwGetRhs(row)) && SCIPisPositive(scip, rayprod) )
                  feasibility = -rayprod;
               else if( !SCIPisInfinity(scip, -SCIProwGetLhs(row)) && SCIPisNegative(scip, rayprod) )
                  feasibility =  rayprod;
               else
                  feasibility = 0.0;

               norm = SCIPgetRowMaxCoef(scip, row);
               if( norm > 1.0 )
                  efficacy = -feasibility / norm;
               else
                  efficacy = -feasibility;
            }
         }
         else
         {
            /* @todo if convex, can we easily move the refpoint closer to the feasible region to get a stronger cut? */
            SCIP_CALL( generateCutSol(scip, conss[c], sol, violside, &row, &efficacy, conshdlrdata->cutmaxrange, conshdlrdata->checkcurvature, actminefficacy) );
            /* @todo if generation failed not because of low efficacy, then probably because of numerical issues;
             * if the constraint is convex and we are desperate to get a cut, then we may try again with a better chosen reference point */
         }

         if( row == NULL ) /* failed to generate cut */
            continue;

         if( efficacy > actminefficacy )
         { /* cut cuts off solution */
            SCIP_CALL( SCIPaddCut(scip, sol, row, FALSE /* forcecut */) );
            *result = SCIP_SEPARATED;
            SCIP_CALL( SCIPresetConsAge(scip, conss[c]) );
            SCIPdebugMessage("add cut with efficacy %g and for constraint <%s> violated by %g\n", efficacy,
               SCIPconsGetName(conss[c]), consdata->lhsviol+consdata->rhsviol);
         }
         if( bestefficacy != NULL && efficacy > *bestefficacy )
            *bestefficacy = efficacy;

         SCIP_CALL( SCIPreleaseRow (scip, &row) );
      }

      /* enforce only useful constraints
       * others are only checked and enforced if we are still feasible or have not found a separating cut yet
       */ 
      if( c >= nusefulconss && *result == SCIP_SEPARATED )
         break;
   }

   return SCIP_OKAY;
}

/** processes the event that a new primal solution has been found */
static
SCIP_DECL_EVENTEXEC(processNewSolutionEvent)
{
   SCIP_CONSHDLR* conshdlr;
   SCIP_CONSHDLRDATA* conshdlrdata;
   SCIP_CONS**    conss;
   int            nconss;
   SCIP_CONSDATA* consdata;
   int            c;
   SCIP_SOL*      sol;
   SCIP_ROW*      row = NULL;

   assert(scip != NULL);
   assert(event != NULL);
   assert(eventdata != NULL);
   assert(eventhdlr != NULL);

   assert((SCIPeventGetType(event) & SCIP_EVENTTYPE_SOLFOUND) != 0);

   conshdlr = (SCIP_CONSHDLR*)eventdata;

   nconss = SCIPconshdlrGetNConss(conshdlr);

   if( nconss == 0 )
      return SCIP_OKAY;

   conshdlrdata = SCIPconshdlrGetData(conshdlr);
   assert(conshdlrdata != NULL);

   sol = SCIPeventGetSol(event);
   assert(sol != NULL);

   /* we are only interested in solution coming from some heuristic, but not from the tree */
   if( SCIPsolGetHeur(sol) == NULL )
      return SCIP_OKAY;

   conss = SCIPconshdlrGetConss(conshdlr);
   assert(conss != NULL);

   SCIPdebugMessage("caught new sol event %x from heur <%s>; have %d conss\n", SCIPeventGetType(event), SCIPheurGetName(SCIPsolGetHeur(sol)), nconss);

   for( c = 0; c < nconss; ++c )
   {
      if( SCIPconsIsLocal(conss[c]) )
         continue;

      SCIP_CALL( checkCurvature(scip, conss[c], conshdlrdata->checkcurvature) );
      
      consdata = SCIPconsGetData(conss[c]);
      assert(consdata != NULL);

      if( consdata->isconvex && !SCIPisInfinity(scip, consdata->rhs) )
      {
         SCIP_CALL( generateCutSol(scip, conss[c], sol, SCIP_SIDETYPE_RIGHT, &row, NULL, conshdlrdata->cutmaxrange, conshdlrdata->checkcurvature, -SCIPinfinity(scip)) );
      }
      else if( consdata->isconcave && !SCIPisInfinity(scip, -consdata->lhs) )
      {
         SCIP_CALL( generateCutSol(scip, conss[c], sol, SCIP_SIDETYPE_LEFT, &row, NULL, conshdlrdata->cutmaxrange, conshdlrdata->checkcurvature, -SCIPinfinity(scip)) );
      }
      else
         continue;

      if( row == NULL )
         continue;

      /* if bad row coefficients were eliminated with the use of local bounds, the cut may be local, which we cannot use here */
      if( !SCIProwIsLocal(row) )
      {
         SCIP_CALL( SCIPaddPoolCut(scip, row) );
      }

      SCIP_CALL( SCIPreleaseRow(scip, &row) );
   }

   return SCIP_OKAY;
}

/** computes the infeasibilities of variables from the convexification gaps in the constraints and notifies the branching rule about them
 */
static
SCIP_RETCODE registerVariableInfeasibilities(
   SCIP*                 scip,               /**< SCIP data structure */
   SCIP_CONSHDLR*        conshdlr,           /**< constraint handler */
   SCIP_CONS**           conss,              /**< constraints to check */
   int                   nconss,             /**< number of constraints to check */
   int*                  nnotify             /**< counter for number of notifications performed */
   )
{
   SCIP_CONSDATA*     consdata;
   int                c;
   int                j;
   SCIP_Bool          xbinary;
   SCIP_Bool          ybinary;
   SCIP_Bool          xunbounded;
   SCIP_Bool          yunbounded;
   SCIP_VAR*          x;
   SCIP_VAR*          y;
   SCIP_Real          xlb;
   SCIP_Real          xub;
   SCIP_Real          xval;
   SCIP_Real          ylb;
   SCIP_Real          yub;
   SCIP_Real          yval;
   SCIP_Real          gap;
   SCIP_Real          coef_;
   
   assert(scip != NULL);
   assert(conshdlr != NULL);
   assert(conss != NULL || nconss == 0);
   
   *nnotify = 0;
   yval = SCIP_INVALID;
   xval = SCIP_INVALID;

   for( c = 0; c < nconss; ++c )
   {
      assert(conss != NULL);
      consdata = SCIPconsGetData(conss[c]);
      assert(consdata != NULL);
      
      if( !consdata->nquadvars )
         continue;
      
      if( (!SCIPisFeasPositive(scip, consdata->lhsviol) || consdata->isconcave) &&
          (!SCIPisFeasPositive(scip, consdata->rhsviol) || consdata->isconvex ) )
         continue;
      SCIPdebugMessage("cons %s violation: %g %g  convex: %u %u\n", SCIPconsGetName(conss[c]), consdata->lhsviol, consdata->rhsviol, consdata->isconvex, consdata->isconcave);
      
      /* square terms */
      for( j = 0; j < consdata->nquadvars; ++j )
      {
         x = consdata->quadvarterms[j].var;
         if( (SCIPisFeasPositive(scip, consdata->rhsviol) && consdata->quadvarterms[j].sqrcoef < 0) ||
             (SCIPisFeasPositive(scip, consdata->lhsviol) && consdata->quadvarterms[j].sqrcoef > 0) )
         {
            xlb = SCIPvarGetLbLocal(x);
            xub = SCIPvarGetUbLocal(x);
            if( SCIPisEQ(scip, xlb, xub) )
            {
               SCIPdebugMessage("ignore fixed variable <%s>[%g, %g], diff %g\n", SCIPvarGetName(x), xlb, xub, xub-xlb);
               continue;
            }

            xval = SCIPgetSolVal(scip, NULL, x);

            /* if variable is at bounds, then no need to branch, since secant is exact there */
            if( SCIPisLE(scip, xval, xlb) || SCIPisGE(scip, xval, xub) )
               continue;

            if( SCIPisInfinity(scip, -xlb) || SCIPisInfinity(scip, xub) )
               gap = SCIPinfinity(scip);
            else
               gap = (xval-xlb)*(xub-xval)/(1+2*ABS(xval));
            assert(!SCIPisNegative(scip, gap));
            SCIP_CALL( SCIPaddExternBranchCand(scip, x, MAX(gap, 0.0), SCIP_INVALID) );
            ++*nnotify;
         }
      }

      /* bilinear terms */
      for( j = 0; j < consdata->nbilinterms; ++j )
      {
         /* if any of the variables if fixed, then it actually behaves like a linear term, so we don't need to branch on it */
         x = consdata->bilinterms[j].var1;
         xlb = SCIPvarGetLbLocal(x);
         xub = SCIPvarGetUbLocal(x);
         if( SCIPisEQ(scip, xlb, xub) )
            continue;

         y = consdata->bilinterms[j].var2;
         ylb = SCIPvarGetLbLocal(y);
         yub = SCIPvarGetUbLocal(y);
         if( SCIPisEQ(scip, ylb, yub) )
            continue;

         xunbounded = SCIPisInfinity(scip, -xlb) || SCIPisInfinity(scip, xub);
         yunbounded = SCIPisInfinity(scip, -ylb) || SCIPisInfinity(scip, yub);

         /* compute gap, if both variable are bounded */
         gap = SCIPinfinity(scip);
         if( !xunbounded && !yunbounded )
         {
            xval = SCIPgetSolVal(scip, NULL, x);
            yval = SCIPgetSolVal(scip, NULL, y);

            /* if both variables are at one of its bounds, then no need to branch, since McCormick is exact there */
            if( (SCIPisLE(scip, xval, xlb) || SCIPisGE(scip, xval, xub)) &&
                (SCIPisLE(scip, yval, ylb) || SCIPisGE(scip, yval, yub)) )
               continue;

            xval = MAX(xlb, MIN(xval, xub));
            yval = MAX(ylb, MIN(yval, yub));

            coef_ = SCIPisFeasPositive(scip, consdata->lhsviol) ? -consdata->bilinterms[j].coef : consdata->bilinterms[j].coef;
            if( coef_ > 0.0 )
            {
               if( (xub-xlb)*yval + (yub-ylb)*xval <= xub*yub - xlb*ylb )
                  gap = (xval*yval - xlb*yval - ylb*xval + xlb*ylb) / (1+sqrt(xval*xval + yval*yval));
               else
                  gap = (xval*yval - xval*yub - yval*xub + xub*yub) / (1+sqrt(xval*xval + yval*yval));
            }
            else
            { /* coef_ < 0 */
               if( (xub-xlb)*yval - (yub-ylb)*xval <= xub*ylb - xlb*yub )
                  gap = -(xval*yval - xval*ylb - yval*xub + xub*ylb) / (1+sqrt(xval*xval + yval*yval));
               else
                  gap = -(xval*yval - xval*yub - yval*xlb + xlb*yub) / (1+sqrt(xval*xval + yval*yval));
            }

            assert(!SCIPisNegative(scip, gap));
            if( gap < 0.0 )
               gap = 0.0;
         }

         /* if one of the variables is binary or integral with domain width 1, then branching on this makes the term linear, so prefer this */
         xbinary = SCIPvarIsBinary(x) || (SCIPvarIsIntegral(x) && xub - xlb < 1.5);
         ybinary = SCIPvarIsBinary(y) || (SCIPvarIsIntegral(y) && yub - ylb < 1.5);
         if( xbinary )
         {
            SCIP_CALL( SCIPaddExternBranchCand(scip, x, gap, SCIP_INVALID) );
            ++*nnotify;
         }
         if( ybinary )
         {
            SCIP_CALL( SCIPaddExternBranchCand(scip, y, gap, SCIP_INVALID) );
            ++*nnotify;
         }
         if( xbinary || ybinary )
            continue;

         /* if one of the variables is unbounded, then branch on it first */
         if( xunbounded )
         {
            SCIP_CALL( SCIPaddExternBranchCand(scip, x, gap, SCIP_INVALID) );
            ++*nnotify;
         }
         if( yunbounded )
         {
            SCIP_CALL( SCIPaddExternBranchCand(scip, y, gap, SCIP_INVALID) );
            ++*nnotify;
         }
         if( xunbounded || yunbounded )
            continue;

#if 0
         /* if both variables are integral, prefer the one with the smaller domain, so variable gets fixed soon */
         if( SCIPvarIsIntegral(x) && SCIPvarIsIntegral(y) )
         {
            if( SCIPisLT(scip, xub-xlb, yub-ylb) )
            {
               SCIP_CALL( SCIPaddExternBranchCand(scip, x, gap, SCIP_INVALID) );
               ++*nnotify;
               continue;
            }
            if( SCIPisGT(scip, xub-xlb, yub-ylb) )
            {
               SCIP_CALL( SCIPaddExternBranchCand(scip, y, gap, SCIP_INVALID) );
               ++*nnotify;
               continue;
            }
         }
#endif

         /* in the regular case, suggest those variables which are not at its bounds for branching
          * this is, because after branching both variables will be one the bounds, and McCormick will be exact then */
         if( !SCIPisLE(scip, xval, xlb) && !SCIPisGE(scip, xval, xub) )
         {
            SCIP_CALL( SCIPaddExternBranchCand(scip, x, gap, SCIP_INVALID) );
            ++*nnotify;
         }
         if( !SCIPisLE(scip, yval, ylb) && !SCIPisGE(scip, yval, yub) )
         {
            SCIP_CALL( SCIPaddExternBranchCand(scip, y, gap, SCIP_INVALID) );
            ++*nnotify;
         }
      }
   }

   SCIPdebugMessage("registered %d branching candidates\n", *nnotify);

   return SCIP_OKAY;
}

/** registers a quadratic variable from a violated constraint as branching candidate that has a large absolute value in the LP relaxation */
static
SCIP_RETCODE registerLargeLPValueVariableForBranching(
   SCIP*                 scip,               /**< SCIP data structure */
   SCIP_CONS**           conss,              /**< constraints */
   int                   nconss,             /**< number of constraints */
   SCIP_VAR**            brvar               /**< buffer to store branching variable */
   )
{
   SCIP_CONSDATA*      consdata;
   SCIP_Real           val;
   SCIP_Real           brvarval;
   int                 i;
   int                 c;
   
   assert(scip  != NULL);
   assert(conss != NULL || nconss == 0);
   
   *brvar = NULL;
   brvarval = -1.0;

   for( c = 0; c < nconss; ++c )
   {
      assert(conss != NULL);
      consdata = SCIPconsGetData(conss[c]);
      assert(consdata != NULL);
      
      if( !SCIPisFeasPositive(scip, consdata->lhsviol) && !SCIPisFeasPositive(scip, consdata->rhsviol) )
         continue;
      
      for( i = 0; i < consdata->nquadvars; ++i )
      {
         /* do not propose fixed variables */
         if( SCIPisEQ(scip, SCIPvarGetLbLocal(consdata->quadvarterms[i].var), SCIPvarGetUbLocal(consdata->quadvarterms[i].var)) )
            continue;
         val = SCIPgetSolVal(scip, NULL, consdata->quadvarterms[i].var);
         if( ABS(val) > brvarval )
         {
            brvarval = ABS(val);
            *brvar = consdata->quadvarterms[i].var;
         }
      }
   }
   
   if( *brvar != NULL )
   {
      SCIP_CALL( SCIPaddExternBranchCand(scip, *brvar, brvarval, SCIP_INVALID) );
   }
   
   return SCIP_OKAY;
}


/** replaces violated quadratic constraints where all quadratic variables are fixed by linear constraints */
static
SCIP_RETCODE replaceByLinearConstraints(
   SCIP*                 scip,               /**< SCIP data structure */
   SCIP_CONS**           conss,              /**< constraints */
   int                   nconss              /**< number of constraints */
   )
{
   SCIP_CONS*          cons;
   SCIP_CONSDATA*      consdata;
   SCIP_Real           constant;
   SCIP_Real           val1;
   SCIP_Real           val2;
   int                 i;
   int                 c;

   assert(scip  != NULL);
   assert(conss != NULL || nconss == 0);

   for( c = 0; c < nconss; ++c )
   {
      assert(conss != NULL);
      consdata = SCIPconsGetData(conss[c]);
      assert(consdata != NULL);

      if( !SCIPisFeasPositive(scip, consdata->lhsviol) && !SCIPisFeasPositive(scip, consdata->rhsviol) )
         continue;

      constant = 0.0;

      for( i = 0; i < consdata->nquadvars; ++i )
      {
         /* variables should be fixed if constraint is violated */
         assert(SCIPisRelEQ(scip, SCIPvarGetLbLocal(consdata->quadvarterms[i].var), SCIPvarGetUbLocal(consdata->quadvarterms[i].var)));

         val1 = (SCIPvarGetUbLocal(consdata->quadvarterms[i].var) + SCIPvarGetLbLocal(consdata->quadvarterms[i].var)) / 2.0;
         constant += (consdata->quadvarterms[i].lincoef + consdata->quadvarterms[i].sqrcoef * val1) * val1;
      }

      for( i = 0; i < consdata->nbilinterms; ++i )
      {
         val1 = (SCIPvarGetUbLocal(consdata->bilinterms[i].var1) + SCIPvarGetLbLocal(consdata->bilinterms[i].var1)) / 2.0;
         val2 = (SCIPvarGetUbLocal(consdata->bilinterms[i].var2) + SCIPvarGetLbLocal(consdata->bilinterms[i].var2)) / 2.0;
         constant += consdata->bilinterms[i].coef * val1 * val2;
      }

      SCIP_CALL( SCIPcreateConsLinear(scip, &cons, SCIPconsGetName(conss[c]),
         consdata->nlinvars, consdata->linvars, consdata->lincoefs,
         SCIPisInfinity(scip, -consdata->lhs) ? -SCIPinfinity(scip) : (consdata->lhs - constant),
         SCIPisInfinity(scip,  consdata->rhs) ?  SCIPinfinity(scip) : (consdata->rhs - constant),
         SCIPconsIsInitial(conss[c]), SCIPconsIsSeparated(conss[c]), SCIPconsIsEnforced(conss[c]),
         SCIPconsIsChecked(conss[c]), SCIPconsIsPropagated(conss[c]),  TRUE,
         SCIPconsIsModifiable(conss[c]), SCIPconsIsDynamic(conss[c]), SCIPconsIsRemovable(conss[c]),
         SCIPconsIsStickingAtNode(conss[c])) );

      SCIPdebugMessage("replace quadratic constraint <%s> by linear constraint after all quadratic vars have been fixed\n", SCIPconsGetName(conss[c]) );
      SCIPdebug( SCIPprintCons(scip, cons, NULL) );
      SCIP_CALL( SCIPaddConsLocal(scip, cons, NULL) );
      SCIP_CALL( SCIPreleaseCons(scip, &cons) );

      SCIP_CALL( SCIPdelConsLocal(scip, conss[c]) );
   }

   return SCIP_OKAY;
}

/* tightens a lower bound on a variable and checks the result */
static
SCIP_RETCODE propagateBoundsTightenVarLb(
   SCIP*                 scip,               /**< SCIP data structure */ 
   SCIP_CONS*            cons,               /**< constraint where we currently propagate */
   SCIP_Real             intervalinfty,      /**< infinity value used in interval operations */
   SCIP_VAR*             var,                /**< variable which domain we might reduce */
   SCIP_Real             bnd,                /**< new lower bound for variable */
   SCIP_RESULT*          result,             /**< result to update if there was a tightening or cutoff */
   int*                  nchgbds             /**< counter to increase if a bound was tightened */
   )
{
   SCIP_Bool infeas;
   SCIP_Bool tightened;
   
   assert(scip != NULL);
   assert(cons != NULL);
   assert(intervalinfty > 0.0);
   assert(bnd > -intervalinfty);
   assert(var != NULL);
   assert(result != NULL);
   assert(*result == SCIP_DIDNOTFIND || *result == SCIP_REDUCEDDOM);
   assert(nchgbds != NULL);
   
   /* new bound is no improvement */
   if( SCIPisLE(scip, bnd, SCIPvarGetLbLocal(var)) )
      return SCIP_OKAY;

   if( SCIPisInfinity(scip, bnd) )
   { /* domain will be outside [-infty, +infty] -> declare node infeasible */
      *result = SCIP_CUTOFF;
      SCIP_CALL( SCIPresetConsAge(scip, cons) );
      return SCIP_OKAY;
   }
   
   /* new lower bound is very low (between -intervalinfty and -SCIPinfinity()) */
   if( SCIPisInfinity(scip, -bnd) )
      return SCIP_OKAY;

   bnd = SCIPadjustedVarLb(scip, var, bnd);
   SCIP_CALL( SCIPtightenVarLb(scip, var, bnd, FALSE, &infeas, &tightened) );
   if( infeas )
   {
      SCIPdebugMessage("%s found constraint <%s> infeasible due to tightened lower bound %g for variable <%s>\n", SCIPinProbing(scip) ? "in probing" : "", SCIPconsGetName(cons), bnd, SCIPvarGetName(var));
      *result = SCIP_CUTOFF;
      SCIP_CALL( SCIPresetConsAge(scip, cons) );
      return SCIP_OKAY;
   }
   if( tightened )
   {
      SCIPdebugMessage("%s tightened lower bound of variable <%s> in constraint <%s> to %g\n", SCIPinProbing(scip) ? "in probing" : "", SCIPvarGetName(var), SCIPconsGetName(cons), bnd);
      ++*nchgbds;
      *result = SCIP_REDUCEDDOM;
      SCIP_CALL( SCIPresetConsAge(scip, cons) );
   }
   
   return SCIP_OKAY;
}

/* tightens an upper bound on a variable and checks the result */
static
SCIP_RETCODE propagateBoundsTightenVarUb(
   SCIP*                 scip,               /**< SCIP data structure */ 
   SCIP_CONS*            cons,               /**< constraint where we currently propagate */
   SCIP_Real             intervalinfty,      /**< infinity value used in interval operations */
   SCIP_VAR*             var,                /**< variable which domain we might reduce */
   SCIP_Real             bnd,                /**< new upper bound for variable */
   SCIP_RESULT*          result,             /**< result to update if there was a tightening or cutoff */
   int*                  nchgbds             /**< counter to increase if a bound was tightened */
   )
{
   SCIP_Bool infeas;
   SCIP_Bool tightened;
   
   assert(scip != NULL);
   assert(cons != NULL);
   assert(intervalinfty > 0.0);
   assert(bnd < intervalinfty);
   assert(var != NULL);
   assert(result != NULL);
   assert(*result == SCIP_DIDNOTFIND || *result == SCIP_REDUCEDDOM);
   assert(nchgbds != NULL);
   
   /* new bound is no improvement */
   if( SCIPisGE(scip, bnd, SCIPvarGetUbLocal(var)) )
      return SCIP_OKAY;

   if( SCIPisInfinity(scip, -bnd) )
   { /* domain will be outside [-infty, +infty] -> declare node infeasible */
      *result = SCIP_CUTOFF;
      SCIP_CALL( SCIPresetConsAge(scip, cons) );
      return SCIP_OKAY;
   }
   
   /* new upper bound is very high (between SCIPinfinity() and intervalinfty) */
   if( SCIPisInfinity(scip, bnd) )
      return SCIP_OKAY;

   bnd = SCIPadjustedVarUb(scip, var, bnd);
   SCIP_CALL( SCIPtightenVarUb(scip, var, bnd, FALSE, &infeas, &tightened) );
   if( infeas )
   {
      SCIPdebugMessage("%s found constraint <%s> infeasible due to tightened upper bound %g for variable <%s>\n", SCIPinProbing(scip) ? "in probing" : "", SCIPconsGetName(cons), bnd, SCIPvarGetName(var));
      *result = SCIP_CUTOFF;
      SCIP_CALL( SCIPresetConsAge(scip, cons) );
      return SCIP_OKAY;
   }
   if( tightened )
   {
      SCIPdebugMessage("%s tightened upper bound of variable <%s> in constraint <%s> to %g\n", SCIPinProbing(scip) ? "in probing" : "", SCIPvarGetName(var), SCIPconsGetName(cons), bnd);
      ++*nchgbds;
      *result = SCIP_REDUCEDDOM;
      SCIP_CALL( SCIPresetConsAge(scip, cons) );
   }
   
   return SCIP_OKAY;
}

/** solves a quadratic equation \f$ a x^2 + b x \in rhs \f$ (with b an interval) and reduces bounds on x or deduces infeasibility if possible
 */
static
SCIP_RETCODE propagateBoundsQuadVar(
   SCIP*                 scip,               /**< SCIP data structure */ 
   SCIP_CONS*            cons,               /**< constraint where we currently propagate */
   SCIP_Real             intervalinfty,      /**< infinity value used in interval operations */
   SCIP_VAR*             var,                /**< variable which bounds with might tighten */
   SCIP_Real             a,                  /**< coefficient in square term */
   SCIP_INTERVAL         b,                  /**< coefficient in linear term */
   SCIP_INTERVAL         rhs,                /**< right hand side of quadratic equation */
   SCIP_RESULT*          result,             /**< result of propagation */
   int*                  nchgbds             /**< buffer where to add number of tightened bounds */
   )
{
   SCIP_INTERVAL newrange;
   
   assert(scip != NULL);
   assert(cons != NULL);
   assert(var != NULL);
   assert(result != NULL);
   assert(nchgbds != NULL);

   /* compute solution of a*x^2 + b*x \in rhs */
   if( a == 0.0 && SCIPintervalGetInf(b) == 0.0 && SCIPintervalGetSup(b) == 0.0 )
   { /* relatively easy case: 0.0 \in rhs, thus check if infeasible or just redundant */
      if( SCIPintervalGetInf(rhs) > 0.0 || SCIPintervalGetSup(rhs) < 0.0 )
      {
         SCIPdebugMessage("found <%s> infeasible due to domain propagation for quadratic variable <%s>\n", SCIPconsGetName(cons), SCIPvarGetName(var));
         SCIP_CALL( SCIPresetConsAge(scip, cons) );
         *result = SCIP_CUTOFF;
      }
      return SCIP_OKAY;
   }
   else if( SCIPvarGetLbLocal(var) >= 0.0 )
   { 
      SCIP_INTERVAL a_;

      /* need only positive solutions */
      SCIPintervalSet(&a_, a);
      SCIPintervalSolveUnivariateQuadExpressionPositive(intervalinfty, &newrange, a_, b, rhs);
   }
   else if( SCIPvarGetUbLocal(var) <= 0.0 )
   {
      /* need only negative solutions */
      SCIP_INTERVAL a_;
      SCIP_INTERVAL tmp;
      SCIPintervalSet(&a_, a);
      SCIPintervalSetBounds(&tmp, -SCIPintervalGetSup(b), -SCIPintervalGetInf(b));
      SCIPintervalSolveUnivariateQuadExpressionPositive(intervalinfty, &tmp, a_, tmp, rhs);
      if( SCIPintervalIsEmpty(tmp) )
      {
         SCIPdebugMessage("found <%s> infeasible due to domain propagation for quadratic variable <%s>\n", SCIPconsGetName(cons), SCIPvarGetName(var));
         *result = SCIP_CUTOFF;
         SCIP_CALL( SCIPresetConsAge(scip, cons) );
         return SCIP_OKAY;
      }
      SCIPintervalSetBounds(&newrange, -SCIPintervalGetSup(tmp), -SCIPintervalGetInf(tmp));
   }
   else
   {
      /* need both positive and negative solution */
      SCIP_INTERVAL a_;
      SCIPintervalSet(&a_, a);
      SCIPintervalSolveUnivariateQuadExpression(intervalinfty, &newrange, a_, b, rhs);
   }
   
   /* SCIPdebugMessage("%g x^2 + [%g, %g] x in [%g, %g] -> [%g, %g]\n", a, b.inf, b.sup, rhs.inf, rhs.sup, newrange.inf, newrange.sup); */

   if( SCIPisInfinity(scip, SCIPintervalGetInf(newrange)) || SCIPisInfinity(scip, -SCIPintervalGetSup(newrange)) )
   { /* domain outside [-infty, +infty] -> declare node infeasible */
      SCIPdebugMessage("found <%s> infeasible because propagated domain of quadratic variable <%s> is outside of (-infty, +infty)\n", SCIPconsGetName(cons), SCIPvarGetName(var));
      *result = SCIP_CUTOFF;
      SCIP_CALL( SCIPresetConsAge(scip, cons) );
      return SCIP_OKAY;
   }

   if( SCIPintervalIsEmpty(newrange) )
   {
      SCIPdebugMessage("found <%s> infeasible due to domain propagation for quadratic variable <%s>\n", SCIPconsGetName(cons), SCIPvarGetName(var));
      *result = SCIP_CUTOFF;
      return SCIP_OKAY;
   }

   if( !SCIPisInfinity(scip, -SCIPintervalGetInf(newrange)) )
   {
      SCIP_CALL( propagateBoundsTightenVarLb(scip, cons, intervalinfty, var, SCIPintervalGetInf(newrange), result, nchgbds) );
      if( *result == SCIP_CUTOFF )
         return SCIP_OKAY;
   }

   if( !SCIPisInfinity(scip,  SCIPintervalGetSup(newrange)) )
   {
      SCIP_CALL( propagateBoundsTightenVarUb(scip, cons, intervalinfty, var, SCIPintervalGetSup(newrange), result, nchgbds) );
      if( *result == SCIP_CUTOFF )
         return SCIP_OKAY;
   }

   return SCIP_OKAY;
}

/** tries to deduce domain reductions for x in xsqrcoef x^2 + xlincoef x + ysqrcoef y^2 + ylincoef y + bilincoef x y \\in rhs
 * NOTE that domain reductions for y are not deduced 
 */
static
SCIP_RETCODE propagateBoundsBilinearTerm(
   SCIP*                 scip,               /**< SCIP data structure */
   SCIP_CONS*            cons,               /**< the constraint, where the bilinear term belongs to */
   SCIP_Real             intervalinfty,      /**< infinity value used in interval operations */
   SCIP_VAR*             x,                  /**< first variable */
   SCIP_Real             xsqrcoef,           /**< square coefficient of x */
   SCIP_Real             xlincoef,           /**< linear coefficient of x */
   SCIP_VAR*             y,                  /**< second variable */
   SCIP_Real             ysqrcoef,           /**< square coefficient of y */
   SCIP_Real             ylincoef,           /**< linear coefficient of y */
   SCIP_Real             bilincoef,          /**< bilinear coefficient of x*y */
   SCIP_INTERVAL         rhs,                /**< right hand side of quadratic equation */
   SCIP_RESULT*          result,             /**< pointer to store result of domain propagation */
   int*                  nchgbds             /**< counter to increment if domain reductions are found */
   )
{
   SCIP_INTERVAL myrhs;
   SCIP_INTERVAL varbnds;
   SCIP_INTERVAL lincoef;
   
   assert(scip != NULL);
   assert(cons != NULL);
   assert(x != NULL);
   assert(y != NULL);
   assert(x != y);
   assert(result != NULL);
   assert(*result == SCIP_DIDNOTFIND || *result == SCIP_REDUCEDDOM);
   assert(nchgbds != NULL);
   assert(bilincoef != 0.0);
   
   if( SCIPintervalIsEntire(intervalinfty, rhs) )
      return SCIP_OKAY;
  
   /* try to find domain reductions for x */
   SCIPintervalSetBounds(&varbnds, MIN(SCIPvarGetLbLocal(y), SCIPvarGetUbLocal(y)), MAX(SCIPvarGetLbLocal(y), SCIPvarGetUbLocal(y)));

   /* put ysqrcoef*y^2 + ylincoef * y into rhs */
   if( SCIPintervalGetSup(rhs) >= intervalinfty )
   {
      /* if rhs is unbounded by above, it is sufficient to get an upper bound on ysqrcoef*y^2 + ylincoef * y */
      SCIP_ROUNDMODE roundmode;
      SCIP_Real      tmp;
      
      SCIPintervalSet(&lincoef, ylincoef);
      tmp = SCIPintervalQuadUpperBound(intervalinfty, ysqrcoef, lincoef, varbnds);
      roundmode = SCIPintervalGetRoundingMode();
      SCIPintervalSetRoundingModeDownwards();
      SCIPintervalSetBounds(&myrhs, SCIPintervalGetInf(rhs) - tmp, intervalinfty);
      SCIPintervalSetRoundingMode(roundmode);
   }
   else if( SCIPintervalGetInf(rhs) <= -intervalinfty )
   {
      /* if rhs is unbounded by below, it is sufficient to get a  lower bound on ysqrcoef*y^2 + ylincoef * y */
      SCIP_ROUNDMODE roundmode;
      SCIP_Real      tmp;
      
      SCIPintervalSet(&lincoef, -ylincoef);
      tmp = -SCIPintervalQuadUpperBound(intervalinfty, -ysqrcoef, lincoef, varbnds);
      roundmode = SCIPintervalGetRoundingMode();
      SCIPintervalSetRoundingModeUpwards();
      SCIPintervalSetBounds(&myrhs, -intervalinfty, SCIPintervalGetSup(rhs) - tmp);
      SCIPintervalSetRoundingMode(roundmode);
   }
   else
   {
      /* if rhs is bounded, we need both bounds on ysqrcoef*y^2 + ylincoef * y */
      SCIP_INTERVAL tmp;
      
      SCIPintervalSet(&lincoef, ylincoef);
      SCIPintervalQuad(intervalinfty, &tmp, ysqrcoef, lincoef, varbnds);
      SCIPintervalSub(intervalinfty, &myrhs, rhs, tmp);
   }
   
   /* create equation xsqrcoef * x^2 + (xlincoef + bilincoef * [ylb, yub]) * x \in myrhs */
   SCIPintervalMulScalar(intervalinfty, &lincoef, varbnds, bilincoef);
   SCIPintervalAddScalar(intervalinfty, &lincoef, lincoef, xlincoef);
   
   /* propagate bounds on x */
   SCIP_CALL( propagateBoundsQuadVar(scip, cons, intervalinfty, x, xsqrcoef, lincoef, myrhs, result, nchgbds) );

   return SCIP_OKAY;
}

/** computes the minimal and maximal activity for the quadratic part in a constraint data
 *  only sums up terms that contribute finite values
 *  gives the number of terms that contribute infinite values
 *  only computes those activities where the corresponding side of the constraint is finite
 */
static
void propagateBoundsGetQuadActivity(
   SCIP*                 scip,               /**< SCIP data structure */
   SCIP_CONSDATA*        consdata,           /**< constraint data */
   SCIP_Real             intervalinfty,      /**< infinity value used in interval operations */
   SCIP_Real*            minquadactivity,    /**< minimal activity of quadratic variable terms where only terms with finite minimal activity contribute */
   SCIP_Real*            maxquadactivity,    /**< maximal activity of quadratic variable terms where only terms with finite maximal activity contribute */
   int*                  minactivityinf,     /**< number of quadratic variables that contribute -infinity to minimal activity */
   int*                  maxactivityinf,     /**< number of quadratic variables that contribute +infinity to maximal activity */
   SCIP_INTERVAL*        quadactcontr        /**< contribution of each quadratic variables to quadactivity */
   )
{  /*lint --e{666}*/
   SCIP_ROUNDMODE prevroundmode;
   int       i;
   int       j;
   int       k;
   SCIP_INTERVAL tmp;
   SCIP_Real bnd;
   SCIP_INTERVAL xrng;
   SCIP_INTERVAL lincoef;

   assert(scip != NULL);
   assert(consdata != NULL);
   assert(minquadactivity != NULL);
   assert(maxquadactivity != NULL);
   assert(minactivityinf != NULL);
   assert(maxactivityinf != NULL);
   assert(quadactcontr != NULL);

   /* if lhs is -infinite, then we do not compute a maximal activity, so we set it to  infinity
    * if rhs is  infinite, then we do not compute a minimal activity, so we set it to -infinity
    */
   *minquadactivity = SCIPisInfinity(scip,  consdata->rhs) ? -intervalinfty : 0.0;
   *maxquadactivity = SCIPisInfinity(scip, -consdata->lhs) ?  intervalinfty : 0.0;
   
   *minactivityinf = 0;
   *maxactivityinf = 0;

   if( consdata->nquadvars == 0 )
   {
      SCIPintervalSet(&consdata->quadactivitybounds, 0.0); 
      return;
   }
   
   for( i = 0; i < consdata->nquadvars; ++i )
   {
      /* there should be no quadratic variables fixed at -/+ infinity due to our locks */
      assert(!SCIPisInfinity(scip,  SCIPvarGetLbLocal(consdata->quadvarterms[i].var)));
      assert(!SCIPisInfinity(scip, -SCIPvarGetUbLocal(consdata->quadvarterms[i].var)));

      SCIPintervalSetBounds(&quadactcontr[i], -intervalinfty, intervalinfty);

      SCIPintervalSetBounds(&xrng,
         -infty2infty(SCIPinfinity(scip), intervalinfty, -MIN(SCIPvarGetLbLocal(consdata->quadvarterms[i].var), SCIPvarGetUbLocal(consdata->quadvarterms[i].var))),
          infty2infty(SCIPinfinity(scip), intervalinfty,  MAX(SCIPvarGetLbLocal(consdata->quadvarterms[i].var), SCIPvarGetUbLocal(consdata->quadvarterms[i].var))));

      SCIPintervalSet(&lincoef, consdata->quadvarterms[i].lincoef);
      for( j = 0; j < consdata->quadvarterms[i].nadjbilin; ++j )
      {
         k = consdata->quadvarterms[i].adjbilin[j];
         if( consdata->bilinterms[k].var1 != consdata->quadvarterms[i].var )
            continue; /* handle this term later */

         SCIPintervalSetBounds(&tmp, 
            -infty2infty(SCIPinfinity(scip), intervalinfty, -MIN(SCIPvarGetLbLocal(consdata->bilinterms[k].var2), SCIPvarGetUbLocal(consdata->bilinterms[k].var2))),
             infty2infty(SCIPinfinity(scip), intervalinfty,  MAX(SCIPvarGetLbLocal(consdata->bilinterms[k].var2), SCIPvarGetUbLocal(consdata->bilinterms[k].var2))));
         SCIPintervalMulScalar(intervalinfty, &tmp, tmp, consdata->bilinterms[k].coef);
         SCIPintervalAdd(intervalinfty, &lincoef, lincoef, tmp);
      }

      if( !SCIPisInfinity(scip, -consdata->lhs) )
      {
         /* compute maximal activity only if there is a finite left hand side */
         bnd = SCIPintervalQuadUpperBound(intervalinfty, consdata->quadvarterms[i].sqrcoef, lincoef, xrng);
         if( SCIPisInfinity(scip,  bnd) )
         {
            ++*maxactivityinf;
         }
         else if( SCIPisInfinity(scip, -bnd) )
         {
            /* if maximal activity is below value for -infinity, let's take -1e10 as upper bound on maximal activity
             * @todo something better?
             */
            bnd = -sqrt(SCIPinfinity(scip));
            *maxquadactivity += bnd;
            quadactcontr[i].sup = bnd;
         }
         else
         {
            prevroundmode = SCIPintervalGetRoundingMode();
            SCIPintervalSetRoundingModeUpwards();
            *maxquadactivity += bnd;
            SCIPintervalSetRoundingMode(prevroundmode);
            quadactcontr[i].sup = bnd;
         }
      }
      
      if( !SCIPisInfinity(scip,  consdata->rhs) )
      {
         /* compute minimal activity only if there is a finite right hand side */
         SCIPintervalSetBounds(&lincoef, -SCIPintervalGetSup(lincoef), -SCIPintervalGetInf(lincoef));
         bnd = -SCIPintervalQuadUpperBound(intervalinfty, -consdata->quadvarterms[i].sqrcoef, lincoef, xrng);

         if( SCIPisInfinity(scip, -bnd) )
         {
            ++*minactivityinf;
         }
         else if( SCIPisInfinity(scip, bnd) )
         {
            /* if minimal activity is above value for infinity, let's take 1e10 as lower bound on minimal activity
             * @todo something better?
             */
            bnd = sqrt(SCIPinfinity(scip));
            *minquadactivity += bnd;
            quadactcontr[i].inf = bnd;
         }
         else
         {
            prevroundmode = SCIPintervalGetRoundingMode();
            SCIPintervalSetRoundingModeDownwards();
            *minquadactivity += bnd;
            SCIPintervalSetRoundingMode(prevroundmode);
            quadactcontr[i].inf = bnd;
         }
      }

   }
   
   SCIPintervalSetBounds(&consdata->quadactivitybounds,
      *minactivityinf > 0 ? -intervalinfty : *minquadactivity,
      *maxactivityinf > 0 ?  intervalinfty : *maxquadactivity);
   assert(!SCIPintervalIsEmpty(consdata->quadactivitybounds));
}

/** propagates bounds on a quadratic constraint */
static
SCIP_RETCODE propagateBoundsCons(
   SCIP*                 scip,               /**< SCIP data structure */
   SCIP_CONSHDLR*        conshdlr,           /**< constraint handler */
   SCIP_CONS*            cons,               /**< constraint to process */
   SCIP_RESULT*          result,             /**< pointer to store the result of the propagation call */
   int*                  nchgbds,            /**< buffer where to add the the number of changed bounds */
   SCIP_Bool*            redundant           /**< buffer where to store whether constraint has been found to be redundant */
   )
{  /*lint --e{666}*/
   SCIP_CONSDATA*     consdata;
   SCIP_INTERVAL      consbounds;    /* lower and upper bounds of constraint */
   SCIP_INTERVAL      consactivity;  /* activity of linear plus quadratic part */
   SCIP_Real          intervalinfty; /* infinity used for interval computation */  
   SCIP_Real          minquadactivity; /* lower bound on finite activities of quadratic part */
   SCIP_Real          maxquadactivity; /* upper bound on finite activities of quadratic part */
   int                quadminactinf; /* number of quadratic variables that contribute -infinity to minimal activity of quadratic term */
   int                quadmaxactinf; /* number of quadratic variables that contribute +infinity to maximal activity of quadratic term */
   SCIP_INTERVAL*     quadactcontr;  /* contribution of each quadratic variable term to quadactivity */
   
   SCIP_VAR*          var;
   SCIP_INTERVAL      rhs;           /* right hand side of quadratic equation */
   SCIP_INTERVAL      tmp;
   SCIP_ROUNDMODE     roundmode;
   SCIP_Real          bnd;
   int                i;

   assert(scip != NULL);
   assert(conshdlr != NULL);
   assert(cons != NULL);
   assert(result != NULL);
   assert(nchgbds != NULL);
   assert(redundant != NULL);

   consdata = SCIPconsGetData(cons);
   assert(consdata != NULL);

   *result = SCIP_DIDNOTRUN;
   *redundant = FALSE;

   if( consdata->ispropagated )
      return SCIP_OKAY;

   *result = SCIP_DIDNOTFIND;

   intervalinfty = 1000 * SCIPinfinity(scip) * SCIPinfinity(scip);

   quadactcontr = NULL;
   quadminactinf = -1;
   quadmaxactinf = -1;

   SCIPdebugMessage("start domain propagation for constraint <%s>\n", SCIPconsGetName(cons));

   consdata->ispropagated = TRUE;

   /* make sure we have activity of linear term and that they are consistent */
   consdataUpdateLinearActivity(scip, consdata, intervalinfty);
   assert(consdata->minlinactivity != SCIP_INVALID);
   assert(consdata->maxlinactivity != SCIP_INVALID);
   assert(consdata->minlinactivityinf >= 0);
   assert(consdata->maxlinactivityinf >= 0);

   /* compute activity of quad term part, if not up to date
    * in that case, we also collect the contribution of each quad var term for later */
   if( SCIPintervalIsEmpty(consdata->quadactivitybounds) )
   {
      SCIP_CALL( SCIPallocBufferArray(scip, &quadactcontr, consdata->nquadvars) );
      propagateBoundsGetQuadActivity(scip, consdata, intervalinfty, &minquadactivity, &maxquadactivity, &quadminactinf, &quadmaxactinf, quadactcontr);
      assert(!SCIPintervalIsEmpty(consdata->quadactivitybounds));
   }

   SCIPdebugMessage("linear activity: [%g, %g]   quadratic activity: [%g, %g]\n",
      consdata->minlinactivityinf > 0 ? -SCIPinfinity(scip) : consdata->minlinactivity,
      consdata->maxlinactivityinf > 0 ?  SCIPinfinity(scip) : consdata->maxlinactivity,
      consdata->quadactivitybounds.inf, consdata->quadactivitybounds.sup);

   /* extend constraint bounds by epsilon to avoid some numerical difficulties */
   SCIPintervalSetBounds(&consbounds,
      -infty2infty(SCIPinfinity(scip), intervalinfty, -consdata->lhs+SCIPepsilon(scip)),
       infty2infty(SCIPinfinity(scip), intervalinfty,  consdata->rhs+SCIPepsilon(scip)));

   /* check redundancy and infeasibility */
   SCIPintervalSetBounds(&consactivity, consdata->minlinactivityinf > 0 ? -intervalinfty : consdata->minlinactivity, consdata->maxlinactivityinf > 0 ? intervalinfty : consdata->maxlinactivity);
   SCIPintervalAdd(intervalinfty, &consactivity, consactivity, consdata->quadactivitybounds);
   if( SCIPintervalIsSubsetEQ(intervalinfty, consactivity, consbounds) )
   {
      SCIPdebugMessage("found constraint <%s> to be redundant: sides: [%g, %g], activity: [%g, %g]\n",
         SCIPconsGetName(cons), consdata->lhs, consdata->rhs, SCIPintervalGetInf(consactivity), SCIPintervalGetSup(consactivity));
      *redundant = TRUE;
      goto propagateBoundsConsCleanup;
   }

   if( SCIPintervalAreDisjoint(consbounds, consactivity) )
   {
      SCIPdebugMessage("found constraint <%s> to be infeasible; sides: [%g, %g], activity: [%g, %g], infeas: %g\n",
         SCIPconsGetName(cons), consdata->lhs, consdata->rhs, SCIPintervalGetInf(consactivity), SCIPintervalGetSup(consactivity),
         MAX(consdata->lhs - SCIPintervalGetSup(consactivity), SCIPintervalGetInf(consactivity) - consdata->rhs));
      *result = SCIP_CUTOFF;
      goto propagateBoundsConsCleanup;
   }

   /* propagate linear part \in rhs = consbounds - quadactivity (use the one from consdata, since that includes infinities) */
   SCIPintervalSub(intervalinfty, &rhs, consbounds, consdata->quadactivitybounds);
   if( !SCIPintervalIsEntire(intervalinfty, rhs) )
   {
      SCIP_Real coef;

      for( i = 0; i < consdata->nlinvars; ++i )
      {
         coef = consdata->lincoefs[i];
         var  = consdata->linvars[i];

         /* skip fixed variables ??????????? */
         if( SCIPisEQ(scip, SCIPvarGetLbLocal(var), SCIPvarGetUbLocal(var)) )
            continue;

         if( coef > 0.0 )
         {
            if( SCIPintervalGetSup(rhs) < intervalinfty )
            {
               assert(consdata->minlinactivity != SCIP_INVALID);
               /* try to tighten the upper bound on var x */
               if( consdata->minlinactivityinf == 0 )
               {
                  assert(!SCIPisInfinity(scip, -SCIPvarGetLbLocal(var)));
                  /* tighten upper bound on x to (rhs.sup - (minlinactivity - coef * xlb)) / coef */
                  roundmode = SCIPintervalGetRoundingMode();
                  SCIPintervalSetRoundingModeUpwards();
                  bnd  = SCIPintervalGetSup(rhs);
                  bnd -= consdata->minlinactivity;
                  bnd += coef * SCIPvarGetLbLocal(var);
                  bnd /= coef;
                  SCIPintervalSetRoundingMode(roundmode);
                  SCIP_CALL( propagateBoundsTightenVarUb(scip, cons, intervalinfty, var, bnd, result, nchgbds) );
                  if( *result == SCIP_CUTOFF )
                     break;
               }
               else if( consdata->minlinactivityinf == 1 && SCIPisInfinity(scip, -SCIPvarGetLbLocal(var)) )
               {
                  /* x was the variable that made the minimal linear activity equal -infinity, so
                   * we tighten upper bound on x to just (rhs.sup - minlinactivity) / coef */
                  roundmode = SCIPintervalGetRoundingMode();
                  SCIPintervalSetRoundingModeUpwards();
                  bnd  = SCIPintervalGetSup(rhs);
                  bnd -= consdata->minlinactivity;
                  bnd /= coef;
                  SCIPintervalSetRoundingMode(roundmode);
                  SCIP_CALL( propagateBoundsTightenVarUb(scip, cons, intervalinfty, var, bnd, result, nchgbds) );
                  if( *result == SCIP_CUTOFF )
                     break;
               }
               /* otherwise the minimal activity is -infinity and x is not solely responsible for this */
            }

            if( SCIPintervalGetInf(rhs) > -intervalinfty )
            {
               assert(consdata->maxlinactivity != SCIP_INVALID);
               /* try to tighten the lower bound on var x */
               if( consdata->maxlinactivityinf == 0 )
               {
                  assert(!SCIPisInfinity(scip, SCIPvarGetUbLocal(var)));
                  /* tighten lower bound on x to (rhs.inf - (maxlinactivity - coef * xub)) / coef */
                  roundmode = SCIPintervalGetRoundingMode();
                  SCIPintervalSetRoundingModeDownwards();
                  bnd  = SCIPintervalGetInf(rhs);
                  bnd -= consdata->maxlinactivity;
                  bnd += coef * SCIPvarGetUbLocal(var);
                  bnd /= coef;
                  SCIPintervalSetRoundingMode(roundmode);
                  SCIP_CALL( propagateBoundsTightenVarLb(scip, cons, intervalinfty, var, bnd, result, nchgbds) );
                  if( *result == SCIP_CUTOFF )
                     break;
               }
               else if( consdata->maxlinactivityinf == 1 && SCIPisInfinity(scip, SCIPvarGetUbLocal(var)) )
               {
                  /* x was the variable that made the maximal linear activity equal infinity, so
                   * we tighten upper bound on x to just (rhs.inf - maxlinactivity) / coef */
                  roundmode = SCIPintervalGetRoundingMode();
                  SCIPintervalSetRoundingModeDownwards();
                  bnd  = SCIPintervalGetInf(rhs);
                  bnd -= consdata->maxlinactivity;
                  bnd /= coef;
                  SCIPintervalSetRoundingMode(roundmode);
                  SCIP_CALL( propagateBoundsTightenVarLb(scip, cons, intervalinfty, var, bnd, result, nchgbds) );
                  if( *result == SCIP_CUTOFF )
                     break;
               }
               /* otherwise the maximal activity is +infinity and x is not solely responsible for this */
            }
         }
         else
         {
            assert(coef < 0.0 );
            if( SCIPintervalGetInf(rhs) > -intervalinfty )
            {
               assert(consdata->maxlinactivity != SCIP_INVALID);
               /* try to tighten the upper bound on var x */
               if( consdata->maxlinactivityinf == 0 )
               {
                  assert(!SCIPisInfinity(scip, SCIPvarGetLbLocal(var)));
                  /* compute upper bound on x to (maxlinactivity - coef * xlb) - rhs.inf / (-coef) */
                  roundmode = SCIPintervalGetRoundingMode();
                  SCIPintervalSetRoundingModeUpwards();
                  bnd  = consdata->maxlinactivity;
                  bnd += (-coef) * SCIPvarGetLbLocal(var);
                  bnd -= SCIPintervalGetInf(rhs);
                  bnd /= (-coef);
                  SCIPintervalSetRoundingMode(roundmode);
                  SCIP_CALL( propagateBoundsTightenVarUb(scip, cons, intervalinfty, var, bnd, result, nchgbds) );
                  if( *result == SCIP_CUTOFF )
                     break;
               }
               else if( consdata->maxlinactivityinf == 1 && SCIPisInfinity(scip, -SCIPvarGetLbLocal(var)) )
               {
                  /* x was the variable that made the maximal linear activity equal infinity, so
                   * we tighten upper bound on x to just (maxlinactivity - rhs.inf) / (-coef) */
                  roundmode = SCIPintervalGetRoundingMode();
                  SCIPintervalSetRoundingModeUpwards();
                  bnd  = consdata->maxlinactivity;
                  bnd -= SCIPintervalGetInf(rhs);
                  bnd /= (-coef);
                  SCIPintervalSetRoundingMode(roundmode);
                  SCIP_CALL( propagateBoundsTightenVarUb(scip, cons, intervalinfty, var, bnd, result, nchgbds) );
                  if( *result == SCIP_CUTOFF )
                     break;
               }
               /* otherwise the maximal activity is infinity and x is not solely responsible for this */
            }

            if( SCIPintervalGetSup(rhs) < intervalinfty )
            {
               assert(consdata->minlinactivity != SCIP_INVALID);
               /* try to tighten the lower bound on var x */
               if( consdata->minlinactivityinf == 0 )
               {
                  assert(!SCIPisInfinity(scip, SCIPvarGetUbLocal(var)));
                  /* compute lower bound on x to (minlinactivity - coef * xub) - rhs.sup / (-coef) */
                  roundmode = SCIPintervalGetRoundingMode();
                  SCIPintervalSetRoundingModeDownwards();
                  bnd  = consdata->minlinactivity;
                  bnd += (-coef) * SCIPvarGetUbLocal(var);
                  bnd -= SCIPintervalGetSup(rhs);
                  bnd /= (-coef);
                  SCIPintervalSetRoundingMode(roundmode);
                  SCIP_CALL( propagateBoundsTightenVarLb(scip, cons, intervalinfty, var, bnd, result, nchgbds) );
                  if( *result == SCIP_CUTOFF )
                     break;
               }
               else if( consdata->minlinactivityinf == 1 && SCIPisInfinity(scip, SCIPvarGetUbLocal(var)) )
               {
                  /* x was the variable that made the maximal linear activity equal -infinity, so
                   * we tighten lower bound on x to just (minlinactivity - rhs.sup) / (-coef) */
                  roundmode = SCIPintervalGetRoundingMode();
                  SCIPintervalSetRoundingModeDownwards();
                  bnd  = consdata->minlinactivity;
                  bnd -= SCIPintervalGetSup(rhs);
                  bnd /= (-coef);
                  SCIPintervalSetRoundingMode(roundmode);
                  SCIP_CALL( propagateBoundsTightenVarLb(scip, cons, intervalinfty, var, bnd, result, nchgbds) );
                  if( *result == SCIP_CUTOFF )
                     break;
               }
               /* otherwise the minimal activity is -infinity and x is not solely responsible for this */
            }
         }
      }
      if( *result == SCIP_CUTOFF )
         goto propagateBoundsConsCleanup;
   }

   /* propagate quadratic part \in rhs = consbounds - linactivity */
   assert(consdata->minlinactivity != SCIP_INVALID);
   assert(consdata->maxlinactivity != SCIP_INVALID);
   consdataUpdateLinearActivity(scip, consdata, intervalinfty); /* make sure, activities of linear part did not become invalid by above bound changes, if any */
   assert(consdata->minlinactivityinf > 0 || consdata->maxlinactivityinf > 0 || consdata->minlinactivity <= consdata->maxlinactivity);
   SCIPintervalSetBounds(&tmp,
      consdata->minlinactivityinf > 0 ? -intervalinfty : consdata->minlinactivity,
      consdata->maxlinactivityinf > 0 ?  intervalinfty : consdata->maxlinactivity);
   SCIPintervalSub(intervalinfty, &rhs, consbounds, tmp);
   if( !SCIPintervalIsEntire(intervalinfty, rhs) )
   {
      if( consdata->nquadvars == 1 )
      {
         /* quadratic part is just a*x^2+b*x -> a common case that we treat directly */
         SCIP_INTERVAL lincoef;    /* linear coefficient of quadratic equation */

         assert(consdata->nbilinterms == 0);

         var = consdata->quadvarterms[0].var;
         SCIPintervalSet(&lincoef, consdata->quadvarterms[0].lincoef);

         /* propagate a*x^2 + b*x \in rhs */
         SCIP_CALL( propagateBoundsQuadVar(scip, cons, intervalinfty, var, consdata->quadvarterms[0].sqrcoef, lincoef, rhs, result, nchgbds) );
      }
      else if( consdata->nbilinterms == 1 && consdata->nquadvars == 2 )
      {
         /* quadratic part is just ax*x^2+bx*x + ay*y^2+by*y + c*xy -> a common case that we treat directly */
         assert(consdata->bilinterms[0].var1 == consdata->quadvarterms[0].var || consdata->bilinterms[0].var1 == consdata->quadvarterms[1].var);
         assert(consdata->bilinterms[0].var2 == consdata->quadvarterms[0].var || consdata->bilinterms[0].var2 == consdata->quadvarterms[1].var);

         /* find domain reductions for x from a_x x^2 + b_x x + a_y y^2 + b_y y + c x y \in rhs */
         SCIP_CALL( propagateBoundsBilinearTerm(scip, cons, intervalinfty,
            consdata->quadvarterms[0].var, consdata->quadvarterms[0].sqrcoef, consdata->quadvarterms[0].lincoef,
            consdata->quadvarterms[1].var, consdata->quadvarterms[1].sqrcoef, consdata->quadvarterms[1].lincoef,
            consdata->bilinterms[0].coef,
            rhs, result, nchgbds) );
         if( *result != SCIP_CUTOFF )
         {
            /* find domain reductions for y from a_x x^2 + b_x x + a_y y^2 + b_y y + c x y \in rhs */
            SCIP_CALL( propagateBoundsBilinearTerm(scip, cons, intervalinfty,
               consdata->quadvarterms[1].var, consdata->quadvarterms[1].sqrcoef, consdata->quadvarterms[1].lincoef,
               consdata->quadvarterms[0].var, consdata->quadvarterms[0].sqrcoef, consdata->quadvarterms[0].lincoef,
               consdata->bilinterms[0].coef,
               rhs, result, nchgbds) );
         }
      }
      else
      {
         /* general case */

         /* compute "advanced" information on quad var term activities, if not up-to-date */
         if( quadminactinf == -1  )
         {
            assert(quadactcontr == NULL);
            SCIP_CALL( SCIPallocBufferArray(scip, &quadactcontr, consdata->nquadvars) );
            propagateBoundsGetQuadActivity(scip, consdata, intervalinfty, &minquadactivity, &maxquadactivity, &quadminactinf, &quadmaxactinf, quadactcontr);
         }
         assert(quadactcontr != NULL);
         assert(quadminactinf >= 0);
         assert(quadmaxactinf >= 0);

         /* if the quad activities are not hopelessly unbounded on useful sides, try to deduce domain reductions on quad vars */
         if( (SCIPintervalGetSup(rhs) <  intervalinfty && quadminactinf <= 1) ||
             (SCIPintervalGetInf(rhs) > -intervalinfty && quadmaxactinf <= 1) )
         {
            SCIP_INTERVAL lincoef;
            SCIP_INTERVAL rhs2;
            int j;
            int k;

            for( i = 0; i < consdata->nquadvars; ++i )
            {
               var = consdata->quadvarterms[i].var;

               /* skip fixed variables ??????????? */
               if( SCIPisEQ(scip, SCIPvarGetLbLocal(var), SCIPvarGetUbLocal(var)) )
                  continue;

               /* compute rhs2 such that we can propagate quadvarterm(x_i) \in rhs2 */

               /* setup rhs2.sup = rhs.sup - (quadactivity.inf - quadactcontr[i].inf), if everything were finite
                * if only quadactcontr[i].inf is infinite (i.e., the other i are all finite), we just get rhs2.sup = rhs.sup
                * otherwise we get rhs2.sup = infinity */
               if( SCIPintervalGetSup(rhs) < intervalinfty )
               {
                  if( quadminactinf == 0 || (quadminactinf == 1 && SCIPintervalGetInf(quadactcontr[i]) <= -intervalinfty) )
                  {
                     /* the residual quad min activity w.r.t. quad var term i is finite */
                     assert(!SCIPisInfinity(scip, -minquadactivity));  /*lint !e644*/
                     roundmode = SCIPintervalGetRoundingMode();
                     SCIPintervalSetRoundingModeUpwards();
                     rhs2.sup = rhs.sup - minquadactivity;
                     if( quadminactinf == 0 && SCIPintervalGetInf(quadactcontr[i]) != 0.0 )
                     {
                        /* the residual quad min activity w.r.t. quad var term i is finite and nonzero, so add it to right hand side */
                        assert(!SCIPisInfinity(scip, -SCIPintervalGetInf(quadactcontr[i])));
                        rhs2.sup += SCIPintervalGetInf(quadactcontr[i]);
                     }
                     SCIPintervalSetRoundingMode(roundmode);
                  }
                  else
                  {
                     /* there are either >= 2 quad var terms contributing -infinity, or there is one which is not i */
                     rhs2.sup = intervalinfty;
                  }
               }
               else
               {
                  rhs2.sup = intervalinfty;
               }

               /* setup rhs.inf = rhs.inf - (quadactivity.sup - quadactcontr[i].sup), see also above */
               if( SCIPintervalGetInf(rhs) > -intervalinfty )
               {
                  if( quadmaxactinf == 0 || (quadmaxactinf == 1 && SCIPintervalGetSup(quadactcontr[i]) >= intervalinfty) )
                  {
                     /* the residual quad max activity w.r.t. quad var term i is finite and nonzero, so add it to right hand side */
                     assert(!SCIPisInfinity(scip, maxquadactivity));  /*lint !e644*/
                     roundmode = SCIPintervalGetRoundingMode();
                     SCIPintervalSetRoundingModeDownwards();
                     rhs2.inf = rhs.inf - maxquadactivity;
                     /* the residual quad max activity w.r.t. quad var term i is finite */
                     if( quadmaxactinf == 0 && SCIPintervalGetSup(quadactcontr[i]) != 0.0 )
                     {
                        assert(!SCIPisInfinity(scip, SCIPintervalGetSup(quadactcontr[i])));
                        rhs2.inf += SCIPintervalGetSup(quadactcontr[i]);
                     }
                     SCIPintervalSetRoundingMode(roundmode);
                  }
                  else
                  {
                     /* there are either >= 2 quad var terms contributing infinity, or there is one which is not i */
                     rhs2.inf = -intervalinfty;
                  }
               }
               else
               {
                  rhs2.inf = -intervalinfty;
               }
               assert(!SCIPintervalIsEmpty(rhs2));

               /* if rhs2 is entire, then there is nothing we could propagate */
               if( SCIPintervalIsEntire(intervalinfty, rhs2) )
                  continue;

               /* assemble linear coefficient for quad equation a*x^2 + b*x \in rhs2 */
               SCIPintervalSet(&lincoef, consdata->quadvarterms[i].lincoef);
               for( j = 0; j < consdata->quadvarterms[i].nadjbilin; ++j )
               {
                  k = consdata->quadvarterms[i].adjbilin[j];
                  if( consdata->bilinterms[k].var1 != var )
                     continue; /* this term does not contribute to the activity of quad var term i */

                  SCIPintervalSetBounds(&tmp,
                     -infty2infty(SCIPinfinity(scip), intervalinfty, -MIN(SCIPvarGetLbLocal(consdata->bilinterms[k].var2), SCIPvarGetUbLocal(consdata->bilinterms[k].var2))),
                      infty2infty(SCIPinfinity(scip), intervalinfty,  MAX(SCIPvarGetLbLocal(consdata->bilinterms[k].var2), SCIPvarGetUbLocal(consdata->bilinterms[k].var2))));
                  SCIPintervalMulScalar(intervalinfty, &tmp, tmp, consdata->bilinterms[k].coef);
                  SCIPintervalAdd(intervalinfty, &lincoef, lincoef, tmp);
               }

               /* deduce domain reductions for x_i */
               SCIP_CALL( propagateBoundsQuadVar(scip, cons, intervalinfty, var, consdata->quadvarterms[i].sqrcoef, lincoef, rhs2, result, nchgbds) );
               if( *result == SCIP_CUTOFF )
                  goto propagateBoundsConsCleanup;
            }
         }
      }
   }

propagateBoundsConsCleanup:
   SCIPfreeBufferArrayNull(scip, &quadactcontr);
   
   return SCIP_OKAY;
}

/** calls domain propagation for a set of constraints */
static
SCIP_RETCODE propagateBounds(
   SCIP*                 scip,               /**< SCIP data structure */
   SCIP_CONSHDLR*        conshdlr,           /**< constraint handler */
   SCIP_CONS**           conss,              /**< constraints to process */
   int                   nconss,             /**< number of constraints */
   SCIP_RESULT*          result,             /**< pointer to store the result of the propagation calls */
   int*                  nchgbds             /**< buffer where to add the the number of changed bounds */
)
{
   SCIP_CONSHDLRDATA* conshdlrdata;
   SCIP_RESULT propresult;
   SCIP_Bool   redundant;
   int         c;
   int         roundnr;
   SCIP_Bool   success;
   int         maxproprounds;

   assert(scip != NULL);
   assert(conshdlr != NULL);
   assert(conss != NULL || nconss == 0);
   assert(result != NULL);
   assert(nchgbds != NULL);

   conshdlrdata = SCIPconshdlrGetData(conshdlr);
   assert(conshdlrdata != NULL);

   *result = SCIP_DIDNOTFIND;
   roundnr = 0;
   if( SCIPgetStage(scip) == SCIP_STAGE_PRESOLVING )
      maxproprounds = conshdlrdata->maxproproundspresolve;
   else
      maxproprounds = conshdlrdata->maxproprounds;

   do
   {
      success = FALSE;
      ++roundnr;

      SCIPdebugMessage("starting domain propagation round %d of %d for %d constraints\n", roundnr, maxproprounds, nconss);

      for( c = 0; c < nconss && *result != SCIP_CUTOFF; ++c )
      {
         assert(conss != NULL);
         if( !SCIPconsIsEnabled(conss[c]) )
            continue;

         SCIP_CALL( propagateBoundsCons(scip, conshdlr, conss[c], &propresult, nchgbds, &redundant) );
         if( propresult != SCIP_DIDNOTFIND && propresult != SCIP_DIDNOTRUN )
         {
            *result = propresult;
            success = TRUE;
         }
         if( redundant )
         {
            SCIPdebugMessage("deleting constraint <%s> locally\n", SCIPconsGetName(conss[c]));
            SCIP_CALL( SCIPdelConsLocal(scip, conss[c]) );
         }
      }

   } while( success && *result != SCIP_CUTOFF && roundnr < maxproprounds );

   return SCIP_OKAY;
}

/* checks for a linear variable that can be increase or decreased without harming feasibility */
static
void consdataFindUnlockedLinearVar(
   SCIP*                 scip,               /**< SCIP data structure */
   SCIP_CONSDATA*        consdata            /**< constraint data */
)
{
   int i;
   int poslock;
   int neglock;

   consdata->linvar_maydecrease = -1;
   consdata->linvar_mayincrease = -1;

   /* check for a linear variable that can be increase or decreased without harming feasibility */
   for( i = 0; i < consdata->nlinvars; ++i )
   {
      /* compute locks of i'th linear variable */
      assert(consdata->lincoefs[i] != 0.0);
      if( consdata->lincoefs[i] > 0.0 )
      {
         poslock = !SCIPisInfinity(scip, -consdata->lhs) ? 1 : 0;
         neglock = !SCIPisInfinity(scip,  consdata->rhs) ? 1 : 0;
      }
      else
      {
         poslock = !SCIPisInfinity(scip,  consdata->rhs) ? 1 : 0;
         neglock = !SCIPisInfinity(scip, -consdata->lhs) ? 1 : 0;
      }

      if( SCIPvarGetNLocksDown(consdata->linvars[i]) - neglock == 0 )
      {
         /* for a*x + q(y) \in [lhs, rhs], we can decrease x without harming other constraints */
         /* if we have already one candidate, then take the one where the loss in the objective function is less */
         if( (consdata->linvar_maydecrease < 0) ||
             (SCIPvarGetObj(consdata->linvars[consdata->linvar_maydecrease]) / consdata->lincoefs[consdata->linvar_maydecrease] >
              SCIPvarGetObj(consdata->linvars[i]) / consdata->lincoefs[i]) )
            consdata->linvar_maydecrease = i;
      }

      if( SCIPvarGetNLocksDown(consdata->linvars[i]) - poslock == 0 )
      {
         /* for a*x + q(y) \in [lhs, rhs], we can increase x without harm */
         /* if we have already one candidate, then take the one where the loss in the objective function is less */
         if( (consdata->linvar_mayincrease < 0) ||
             (SCIPvarGetObj(consdata->linvars[consdata->linvar_mayincrease]) / consdata->lincoefs[consdata->linvar_mayincrease] >
              SCIPvarGetObj(consdata->linvars[i]) / consdata->lincoefs[i]) )
            consdata->linvar_mayincrease = i;
      }
   }

#ifdef SCIP_DEBUG
   if( consdata->linvar_mayincrease >= 0 )
   {
      SCIPdebugMessage("may increase <%s> to become feasible\n", SCIPvarGetName(consdata->linvars[consdata->linvar_mayincrease]));
   }
   if( consdata->linvar_maydecrease >= 0 )
   {
      SCIPdebugMessage("may decrease <%s> to become feasible\n", SCIPvarGetName(consdata->linvars[consdata->linvar_maydecrease]));
   }
#endif
}

/** Given a solution where every quadratic constraint is either feasible or can be made feasible by
 * moving a linear variable, construct the corresponding feasible solution and pass it to the trysol heuristic.
 * The method assumes that this is always possible and that not all constraints are feasible already.
 */
static
SCIP_RETCODE proposeFeasibleSolution(
   SCIP*                 scip,               /**< SCIP data structure */
   SCIP_CONSHDLR*        conshdlr,           /**< constraint handler */
   SCIP_CONS**           conss,              /**< constraints to process */
   int                   nconss,             /**< number of constraints */
   SCIP_SOL*             sol,                /**< solution to process */
   SCIP_Bool*            success             /**< buffer to store whether we succeeded to construct a solution that satisfies all provided constraints */
)
{
   SCIP_CONSDATA* consdata;
   SCIP_SOL* newsol;
   SCIP_VAR* var;
   int c;
   SCIP_Real viol;
   SCIP_Real norm;
   SCIP_Real delta;
   SCIP_Real gap;

   assert(scip  != NULL);
   assert(conshdlr != NULL);
   assert(conss != NULL || nconss == 0);
   assert(success != NULL);

   *success = FALSE;

   if( sol != NULL )
   {
      SCIP_CALL( SCIPcreateSolCopy(scip, &newsol, sol) );
   }
   else
   {
      SCIP_CALL( SCIPcreateLPSol(scip, &newsol, NULL) );
   }
   SCIP_CALL( SCIPunlinkSol(scip, newsol) );
   SCIPdebugMessage("attempt to make solution from <%s> feasible by shifting linear variable\n",
      sol != NULL ? (SCIPsolGetHeur(sol) != NULL ? SCIPheurGetName(SCIPsolGetHeur(sol)) : "tree") : "LP");

   for( c = 0; c < nconss; ++c )
   {
      consdata = SCIPconsGetData(conss[c]);  /*lint !e613*/
      assert(consdata != NULL);

      /* recompute violation of solution in case solution has changed
       * get absolution violation and sign */
      if( SCIPisFeasPositive(scip, consdata->lhsviol) )
      {
         SCIP_CALL( computeViolation(scip, conss[c], newsol, TRUE) );  /*lint !e613*/
         viol = consdata->lhs - consdata->activity;
      }
      else if( SCIPisFeasPositive(scip, consdata->rhsviol) )
      {
         SCIP_CALL( computeViolation(scip, conss[c], newsol, TRUE) );  /*lint !e613*/
         viol = consdata->rhs - consdata->activity;
      }
      else
         continue; /* constraint is satisfied */

      assert(viol != 0.0);
      if( consdata->linvar_mayincrease >= 0 &&
           ((viol > 0.0 && consdata->lincoefs[consdata->linvar_mayincrease] > 0.0) ||
            (viol < 0.0 && consdata->lincoefs[consdata->linvar_mayincrease] < 0.0)) )
      {
         /* have variable where increasing makes the constraint less violated */
         var = consdata->linvars[consdata->linvar_mayincrease];
         /* compute how much we would like to increase var */
         delta = viol / consdata->lincoefs[consdata->linvar_mayincrease];
         assert(delta > 0.0);
         /* if var has an upper bound, may need to reduce delta */
         if( !SCIPisInfinity(scip, SCIPvarGetUbGlobal(var)) )
         {
            gap = SCIPvarGetUbGlobal(var) - SCIPgetSolVal(scip, newsol, var);
            delta = MIN(MAX(0.0, gap), delta);
         }
         if( SCIPisPositive(scip, delta) )
         {
            /* if variable is integral, round delta up so that it will still have an integer value */
            if( SCIPvarIsIntegral(var) )
               delta = SCIPceil(scip, delta);

            SCIP_CALL( SCIPincSolVal(scip, newsol, var, delta) );
            SCIPdebugMessage("increase <%s> by %g to %g\n", SCIPvarGetName(var), delta, SCIPgetSolVal(scip, newsol, var));

            /* adjust constraint violation, if satisfied go on to next constraint */
            viol -= consdata->lincoefs[consdata->linvar_mayincrease] * delta;
            if( SCIPisZero(scip, viol) )
               continue;
         }
      }

      assert(viol != 0.0);
      if( consdata->linvar_maydecrease >= 0 &&
         ((viol > 0.0 && consdata->lincoefs[consdata->linvar_maydecrease] < 0.0) ||
          (viol < 0.0 && consdata->lincoefs[consdata->linvar_maydecrease] > 0.0)) )
      {
         /* have variable where decreasing makes constraint less violated */
         var = consdata->linvars[consdata->linvar_maydecrease];
         /* compute how much we would like to decrease var */
         delta = viol / consdata->lincoefs[consdata->linvar_maydecrease];
         assert(delta < 0.0);
         /* if var has a lower bound, may need to reduce delta */
         if( !SCIPisInfinity(scip, -SCIPvarGetLbGlobal(var)) )
         {
            gap = SCIPgetSolVal(scip, newsol, var) - SCIPvarGetLbGlobal(var);
            delta = MAX(MIN(0.0, gap), delta);
         }
         if( SCIPisNegative(scip, delta) )
         {
            /* if variable is integral, round delta down so that it will still have an integer value */
            if( SCIPvarIsIntegral(var) )
               delta = SCIPfloor(scip, delta);
            SCIP_CALL( SCIPincSolVal(scip, newsol, var, delta) );
            SCIPdebugMessage("increase <%s> by %g to %g\n", SCIPvarGetName(var), delta, SCIPgetSolVal(scip, newsol, var));

            /* adjust constraint violation, if satisfied go on to next constraint */
            viol -= consdata->lincoefs[consdata->linvar_maydecrease] * delta;
            if( SCIPisZero(scip, viol) )
               continue;
         }
      }

      /* still here... so maybe we could not make constraint feasible due to variable bounds
       * check if we are feasible w.r.t. (relative) feasibility tolerance */
      norm = getGradientMaxElement(scip, conss[c], newsol);  /*lint !e613*/
      if( norm > 1.0 )
         viol /= norm;
      /* if still violated, we give up */
      if( SCIPisFeasPositive(scip, REALABS(viol)) )
         break;

      /* if objective value is not better than current upper bound, we give up */
      if( !SCIPisInfinity(scip, SCIPgetUpperbound(scip)) && !SCIPisSumLT(scip, SCIPgetSolTransObj(scip, newsol), SCIPgetUpperbound(scip)) )
         break;
   }

   /* if we have a solution that should satisfy all quadratic constraints and has a better objective than the current upper bound,
    * then pass it to the trysol heuristic */
   if( c == nconss )
   {
      SCIP_CONSHDLRDATA* conshdlrdata;

      SCIPdebugMessage("pass solution with objective val %g to trysol heuristic\n", SCIPgetSolTransObj(scip, newsol));

      conshdlrdata = SCIPconshdlrGetData(conshdlr);
      assert(conshdlrdata != NULL);
      assert(conshdlrdata->trysolheur != NULL);

      SCIP_CALL( SCIPheurPassSolTrySol(scip, conshdlrdata->trysolheur, newsol) );
      *success = TRUE;
   }

   SCIP_CALL( SCIPfreeSol(scip, &newsol) );

   return SCIP_OKAY;
}

/*
 * Callback methods of constraint handler
 */

/** copy method for constraint handler plugins (called when SCIP copies plugins) */
static
SCIP_DECL_CONSHDLRCOPY(conshdlrCopyQuadratic)
{  /*lint --e{715}*/
   assert(scip != NULL);
   assert(conshdlr != NULL);
   assert(strcmp(SCIPconshdlrGetName(conshdlr), CONSHDLR_NAME) == 0);

   /* call inclusion method of constraint handler */
   SCIP_CALL( SCIPincludeConshdlrQuadratic(scip) );
 
   *valid = TRUE;

   return SCIP_OKAY;
}

/** destructor of constraint handler to free constraint handler data (called when SCIP is exiting) */
static
SCIP_DECL_CONSFREE(consFreeQuadratic)
{
   SCIP_CONSHDLRDATA* conshdlrdata;
   int                i;
   
   assert(scip     != NULL);
   assert(conshdlr != NULL);
   
   conshdlrdata = SCIPconshdlrGetData(conshdlr);
   assert(conshdlrdata != NULL);
   
   for( i = 0; i < conshdlrdata->nquadconsupgrades; ++i )
   {
      assert(conshdlrdata->quadconsupgrades[i] != NULL);
      SCIPfreeMemory(scip, &conshdlrdata->quadconsupgrades[i]);
   }
   SCIPfreeMemoryArrayNull(scip, &conshdlrdata->quadconsupgrades);
   
   SCIPfreeMemory(scip, &conshdlrdata);
   
   return SCIP_OKAY;
}

/** initialization method of constraint handler (called after problem was transformed) */
static
SCIP_DECL_CONSINIT(consInitQuadratic)
{  /*lint --e{715} */
   SCIP_CONSHDLRDATA* conshdlrdata;
   int c;
   
   assert(scip != NULL);
   assert(conshdlr != NULL);
   
   conshdlrdata = SCIPconshdlrGetData(conshdlr);
   assert(conshdlrdata != NULL);
   
#ifdef USECLOCK   
   SCIP_CALL( SCIPcreateClock(scip, &conshdlrdata->clock1) );
   SCIP_CALL( SCIPcreateClock(scip, &conshdlrdata->clock2) );
   SCIP_CALL( SCIPcreateClock(scip, &conshdlrdata->clock3) );
#endif
   
   conshdlrdata->subnlpheur = SCIPfindHeur(scip, "subnlp");
   conshdlrdata->trysolheur = SCIPfindHeur(scip, "trysol");

   /* catch variable events */
   for( c = 0; c < nconss; ++c )
   {
      SCIP_CALL( catchVarEvents(scip, conshdlrdata->eventhdlr, conss[c]) );
   }
   
   return SCIP_OKAY;
}


/** deinitialization method of constraint handler (called before transformed problem is freed) */
static
SCIP_DECL_CONSEXIT(consExitQuadratic)
{  /*lint --e{715} */
   SCIP_CONSHDLRDATA* conshdlrdata;
   int c;
   
   assert(scip != NULL);
   assert(conshdlr != NULL);
   
   conshdlrdata = SCIPconshdlrGetData(conshdlr);
   assert(conshdlrdata != NULL);
   
   /* drop variable events */
   for( c = 0; c < nconss; ++c )
   {
      SCIP_CALL( dropVarEvents(scip, conshdlrdata->eventhdlr, conss[c]) );
   }

#ifdef USECLOCK
   printf("clock1: %g\t clock2: %g\t clock3: %g\n", SCIPgetClockTime(scip, conshdlrdata->clock1), SCIPgetClockTime(scip, conshdlrdata->clock2), SCIPgetClockTime(scip, conshdlrdata->clock3));
   SCIP_CALL( SCIPfreeClock(scip, &conshdlrdata->clock1) );
   SCIP_CALL( SCIPfreeClock(scip, &conshdlrdata->clock2) );
   SCIP_CALL( SCIPfreeClock(scip, &conshdlrdata->clock3) );
#endif
   
   conshdlrdata->subnlpheur = NULL;
   conshdlrdata->trysolheur = NULL;

   return SCIP_OKAY;
}

/** presolving initialization method of constraint handler (called when presolving is about to begin) */
#if 0
static
SCIP_DECL_CONSINITPRE(consInitpreQuadratic)
{
   SCIP_CONSHDLRDATA* conshdlrdata;
   SCIP_CONSDATA* consdata;
   int c;
   
   assert(scip != NULL);
   assert(conshdlr != NULL);
   assert(conss != NULL || nconss == 0);
   
   conshdlrdata = SCIPconshdlrGetData(conshdlr);
   assert(conshdlrdata != NULL);
   
   *result = SCIP_FEASIBLE;

   return SCIP_OKAY;
}
#else
#define consInitpreQuadratic NULL
#endif

/** presolving deinitialization method of constraint handler (called after presolving has been finished) */
static
SCIP_DECL_CONSEXITPRE(consExitpreQuadratic)
{
   SCIP_CONSHDLRDATA* conshdlrdata;
   SCIP_CONSDATA*     consdata;
   int                i;
   int                c;
   
   assert(scip != NULL);
   assert(conshdlr != NULL);
   assert(conss != NULL || nconss == 0);
   
   conshdlrdata = SCIPconshdlrGetData(conshdlr);
   assert(conshdlrdata != NULL);

   *result = SCIP_FEASIBLE;

   for( c = 0; c < nconss; ++c )
   {
      assert(conss != NULL);
      consdata = SCIPconsGetData(conss[c]);
      assert(consdata != NULL);

      if( !consdata->isremovedfixings )
      {
         SCIP_CALL( removeFixedVariables(scip, conss[c]) );
      }
      /* make sure we do not have duplicate bilinear terms, quad var terms, or linear vars */
      SCIP_CALL( mergeAndCleanBilinearTerms(scip, conss[c]) );
      SCIP_CALL( mergeAndCleanQuadVarTerms(scip, conss[c]) );
      SCIP_CALL( mergeAndCleanLinearVars(scip, conss[c]) );

      assert(consdata->isremovedfixings);
      assert(consdata->linvarsmerged);
      assert(consdata->quadvarsmerged);
      assert(consdata->bilinmerged);

#ifndef NDEBUG
      for( i = 0; i < consdata->nlinvars; ++i )
         assert(SCIPvarIsActive(consdata->linvars[i]));

      for( i = 0; i < consdata->nquadvars; ++i )
         assert(SCIPvarIsActive(consdata->quadvarterms[i].var));
#endif

      SCIP_CALL( boundUnboundedVars(scip, conss[c], conshdlrdata->defaultbound, NULL) );
      
      /* tell SCIP that we have something nonlinear */
      if( consdata->nquadvars > 0 )
      {
         SCIPmarkNonlinearitiesPresent(scip);
         if( !SCIPhasContinuousNonlinearitiesPresent(scip) )
            for( i = 0; i < consdata->nquadvars; ++i )
               if( SCIPvarGetType(consdata->quadvarterms[i].var) >= SCIP_VARTYPE_CONTINUOUS )
               {
                  SCIPmarkContinuousNonlinearitiesPresent(scip);
                  break;
               }
      }
   }

   return SCIP_OKAY;
}

/** solving process initialization method of constraint handler (called when branch and bound process is about to begin) */
static
SCIP_DECL_CONSINITSOL(consInitsolQuadratic)
{
   SCIP_CONSHDLRDATA* conshdlrdata;
   SCIP_CONSDATA*     consdata;
   int                c;
   int                i;
   
   assert(scip     != NULL);
   assert(conshdlr != NULL);
   assert(conss    != NULL || nconss == 0);
   
   conshdlrdata = SCIPconshdlrGetData(conshdlr);
   assert(conshdlrdata != NULL);
   
   for( c = 0; c < nconss; ++c )
   {
      assert(conss != NULL);
      consdata = SCIPconsGetData(conss[c]);
      assert(consdata != NULL);

      /* check for a linear variable that can be increase or decreased without harming feasibility */
      consdataFindUnlockedLinearVar(scip, consdata);

      /* setup lincoefsmin, lincoefsmax */
      consdata->lincoefsmin = SCIPinfinity(scip);
      consdata->lincoefsmax = 0.0;
      for( i = 0; i < consdata->nlinvars; ++i )
      {
         consdata->lincoefsmin = MIN(consdata->lincoefsmin, REALABS(consdata->lincoefs[i]));
         consdata->lincoefsmax = MAX(consdata->lincoefsmax, REALABS(consdata->lincoefs[i]));
      }

<<<<<<< HEAD
      /* add nlrow respresentation to NLP, if NLP had been constructed */
      if( SCIPisNLPConstructed(scip) && SCIPconsIsChecked(conss[c]) )
=======
      /* add nlrow representation to NLP, if NLP had been constructed */
      if( SCIPisNLPConstructed(scip) )
>>>>>>> d7dd5fbe
      {
         if( consdata->nlrow == NULL )
         {
            SCIP_CALL( createNlRow(scip, conss[c]) );
            assert(consdata->nlrow != NULL);
         }
         SCIP_CALL( SCIPaddNlRow(scip, consdata->nlrow) );
      }

      /* setup sepaquadvars and sepabilinvar2pos */
      assert(consdata->sepaquadvars == NULL);
      assert(consdata->sepabilinvar2pos == NULL);
      if( consdata->nquadvars > 0 )
      {
         SCIP_CALL( SCIPallocBlockMemoryArray(scip, &consdata->sepaquadvars,     consdata->nquadvars) );
         SCIP_CALL( SCIPallocBlockMemoryArray(scip, &consdata->sepabilinvar2pos, consdata->nbilinterms) );

         /* make sure, quadratic variable terms are sorted */
         SCIP_CALL( consdataSortQuadVarTerms(scip, consdata) );

         for( i = 0; i < consdata->nquadvars; ++i )
            consdata->sepaquadvars[i] = consdata->quadvarterms[i].var;

         for( i = 0; i < consdata->nbilinterms; ++i )
         {
            SCIP_CALL( consdataFindQuadVarTerm(scip, consdata, consdata->bilinterms[i].var2, &consdata->sepabilinvar2pos[i]) );
         }
      }
   }

   conshdlrdata->newsoleventfilterpos = -1;
   if( nconss != 0 && conshdlrdata->linearizeheursol )
   {
      SCIP_EVENTHDLR* eventhdlr;

      eventhdlr = SCIPfindEventhdlr(scip, CONSHDLR_NAME"_newsolution");
      assert(eventhdlr != NULL);

      /* @todo should be catch every new solution or only new *best* solutions */
      SCIP_CALL( SCIPcatchEvent(scip, SCIP_EVENTTYPE_SOLFOUND, eventhdlr, (SCIP_EVENTDATA*)conshdlr, &conshdlrdata->newsoleventfilterpos) );
   }

   if( nconss != 0 && !SCIPisIpoptAvailableIpopt() && !SCIPisInRestart(scip) )
   {
      SCIPverbMessage(scip, SCIP_VERBLEVEL_HIGH, NULL, "Quadratic constraint handler does not have LAPACK for eigenvalue computation. Will assume that matrices (with size > 2x2) are indefinite.\n");
   }

   return SCIP_OKAY;
}

/** solving process deinitialization method of constraint handler (called before branch and bound process data is freed) */
static
SCIP_DECL_CONSEXITSOL(consExitsolQuadratic)
{  /*lint --e{715}*/
   SCIP_CONSHDLRDATA* conshdlrdata;
   SCIP_CONSDATA* consdata;
   int c;
   
   assert(scip != NULL);
   assert(conshdlr != NULL);
   assert(conss != NULL || nconss == 0);
   
   conshdlrdata = SCIPconshdlrGetData(conshdlr);
   assert(conshdlrdata != NULL);

   if( conshdlrdata->newsoleventfilterpos >= 0 )
   {
      SCIP_EVENTHDLR* eventhdlr;

      eventhdlr = SCIPfindEventhdlr(scip, CONSHDLR_NAME"_newsolution");
      assert(eventhdlr != NULL);

      SCIP_CALL( SCIPdropEvent(scip, SCIP_EVENTTYPE_SOLFOUND, eventhdlr, (SCIP_EVENTDATA*)conshdlr, conshdlrdata->newsoleventfilterpos) );
      conshdlrdata->newsoleventfilterpos = -1;
   }

   for( c = 0; c < nconss; ++c )
   {
      consdata = SCIPconsGetData(conss[c]);  /*lint !e613*/
      assert(consdata != NULL);

      /* free nonlinear row representation */
      if( consdata->nlrow != NULL )
      {
         SCIP_CALL( SCIPreleaseNlRow(scip, &consdata->nlrow) );
      }

      assert(consdata->sepaquadvars     != NULL || consdata->nquadvars == 0);
      assert(consdata->sepabilinvar2pos != NULL || consdata->nquadvars == 0);
      SCIPfreeBlockMemoryArrayNull(scip, &consdata->sepaquadvars,     consdata->nquadvars);
      SCIPfreeBlockMemoryArrayNull(scip, &consdata->sepabilinvar2pos, consdata->nbilinterms);
   }

   return SCIP_OKAY;
}

/** frees specific constraint data */
static
SCIP_DECL_CONSDELETE(consDeleteQuadratic)
{
   SCIP_CONSHDLRDATA* conshdlrdata;
   
   assert(scip != NULL);
   assert(conshdlr != NULL);
   assert(cons != NULL);
   assert(consdata != NULL);
   assert(SCIPconsGetData(cons) == *consdata);
   
   conshdlrdata = SCIPconshdlrGetData(conshdlr);
   assert(conshdlrdata != NULL);

   if( SCIPconsIsTransformed(cons) )
   {
      SCIP_CALL( dropVarEvents(scip, conshdlrdata->eventhdlr, cons) );
   }

   SCIP_CALL( consdataFree(scip, consdata) );

   assert(*consdata == NULL);

   return SCIP_OKAY;
}

/** transforms constraint data into data belonging to the transformed problem */
static
SCIP_DECL_CONSTRANS(consTransQuadratic)
{  
   SCIP_CONSDATA* sourcedata;
   SCIP_CONSDATA* targetdata;
   int            i;

   sourcedata = SCIPconsGetData(sourcecons);
   assert(sourcedata != NULL);
   
   SCIP_CALL( consdataCreate(scip, &targetdata,
      sourcedata->lhs, sourcedata->rhs,
      sourcedata->nlinvars, sourcedata->linvars, sourcedata->lincoefs,
      sourcedata->nquadvars, sourcedata->quadvarterms,
      sourcedata->nbilinterms, sourcedata->bilinterms,
      FALSE) );
   
   for( i = 0; i < targetdata->nlinvars; ++i )
   {
      SCIP_CALL( SCIPgetTransformedVar(scip, targetdata->linvars[i], &targetdata->linvars[i]) );
      SCIP_CALL( SCIPcaptureVar(scip, targetdata->linvars[i]) );
   }
   
   for( i = 0; i < targetdata->nquadvars; ++i )
   {
      SCIP_CALL( SCIPgetTransformedVar(scip, targetdata->quadvarterms[i].var, &targetdata->quadvarterms[i].var) );
      SCIP_CALL( SCIPcaptureVar(scip, targetdata->quadvarterms[i].var) );
   }
   
   for( i = 0; i < targetdata->nbilinterms; ++i )
   {
      SCIP_CALL( SCIPgetTransformedVar(scip, targetdata->bilinterms[i].var1, &targetdata->bilinterms[i].var1) );
      SCIP_CALL( SCIPgetTransformedVar(scip, targetdata->bilinterms[i].var2, &targetdata->bilinterms[i].var2) );
   }
   
   /* create target constraint */
   SCIP_CALL( SCIPcreateCons(scip, targetcons, SCIPconsGetName(sourcecons), conshdlr, targetdata,
      SCIPconsIsInitial(sourcecons), SCIPconsIsSeparated(sourcecons), SCIPconsIsEnforced(sourcecons),
      SCIPconsIsChecked(sourcecons), SCIPconsIsPropagated(sourcecons),  SCIPconsIsLocal(sourcecons),
      SCIPconsIsModifiable(sourcecons), SCIPconsIsDynamic(sourcecons), SCIPconsIsRemovable(sourcecons),
      SCIPconsIsStickingAtNode(sourcecons)) );

   SCIPdebugMessage("created transformed quadratic constraint ");
   SCIPdebug( SCIPprintCons(scip, *targetcons, NULL) );

   return SCIP_OKAY;
}

/** LP initialization method of constraint handler */
static
SCIP_DECL_CONSINITLP(consInitlpQuadratic)
{  
   SCIP_CONSHDLRDATA* conshdlrdata;
   SCIP_CONSDATA*     consdata;
   SCIP_VAR*          var;
   SCIP_ROW*          row;
   SCIP_Real*         x;
   int                c;
   int                i;

   assert(scip != NULL);
   assert(conshdlr != NULL);
   assert(conss != NULL || nconss == 0);
   
   conshdlrdata = SCIPconshdlrGetData(conshdlr);
   assert(conshdlrdata != NULL);

   for( c = 0; c < nconss; ++c )
   {
      SCIP_CALL( checkCurvature(scip, conss[c], conshdlrdata->checkcurvature) );

      consdata = SCIPconsGetData(conss[c]);
      assert(consdata != NULL);

      row = NULL;

      if( consdata->nquadvars == 0 )
      {
         /* if we are actually linear, add the constraint as row to the LP */
         SCIP_CALL( SCIPcreateEmptyRow(scip, &row, SCIPconsGetName(conss[c]), consdata->lhs, consdata->rhs, SCIPconsIsLocal(conss[c]), FALSE , TRUE) );
         SCIP_CALL( SCIPaddVarsToRow(scip, row, consdata->nlinvars, consdata->linvars, consdata->lincoefs) );
         SCIP_CALL( SCIPaddCut(scip, NULL, row, FALSE) );
         SCIP_CALL( SCIPreleaseRow (scip, &row) );
         continue;
      }

      /* alloc memory for reference point */
      SCIP_CALL( SCIPallocBufferArray(scip, &x, consdata->nquadvars) );

      /* for convex parts, add linearizations in 5 points */
      if( (consdata->isconvex  && !SCIPisInfinity(scip,  consdata->rhs)) ||
          (consdata->isconcave && !SCIPisInfinity(scip, -consdata->lhs)) )
      {
         SCIP_Real lb;
         SCIP_Real ub;
         SCIP_Real lambda;
         int k;

         for( k = 0; k < 5; ++k )
         {
            lambda = 0.1 * (k+1); /* lambda = 0.1, 0.2, 0.3, 0.4, 0.5 */
            for( i = 0; i < consdata->nquadvars; ++i )
            {
               var = consdata->quadvarterms[i].var;
               lb = SCIPvarGetLbGlobal(var);
               ub = SCIPvarGetUbGlobal(var);

               /* make bounds finite */
               if( SCIPisInfinity(scip, -lb) )
                  lb = MIN(-10.0, ub - 0.1*REALABS(ub));
               if( SCIPisInfinity(scip,  ub) )
                  ub = MAX( 10.0, lb + 0.1*REALABS(lb));

               if( SCIPvarGetBestBoundType(var) == SCIP_BOUNDTYPE_LOWER )
                  x[i] = lambda * ub + (1.0 - lambda) * lb;
               else
                  x[i] = lambda * lb + (1.0 - lambda) * ub;
            }

            SCIP_CALL( generateCut(scip, conss[c], x, consdata->isconvex ? SCIP_SIDETYPE_RIGHT : SCIP_SIDETYPE_LEFT, &row, NULL, conshdlrdata->cutmaxrange, FALSE, -SCIPinfinity(scip), 0.0) );
            if( row != NULL )
            {
               SCIP_CALL( SCIPaddCut(scip, NULL, row, FALSE /* forcecut */) );
               SCIPdebugMessage("initlp adds row <%s> for lambda = %g of conss <%s>\n", SCIProwGetName(row), lambda, SCIPconsGetName(conss[c]));
               SCIPdebug( SCIP_CALL( SCIPprintRow(scip, row, NULL) ) );
               SCIP_CALL( SCIPreleaseRow (scip, &row) );
            }
         }
      }

      /* for concave parts, add underestimator w.r.t. at most 2 reference points */
      if( (!consdata->isconvex  && !SCIPisInfinity(scip,  consdata->rhs)) ||
          (!consdata->isconcave && !SCIPisInfinity(scip, -consdata->lhs)) )
      {
         SCIP_Bool unbounded;
         SCIP_Bool possquare;
         SCIP_Bool negsquare;
         SCIP_Real lb;
         SCIP_Real ub;
         SCIP_Real lambda;
         int k;

         unbounded = FALSE; /* whether there are unbounded variables */
         possquare = FALSE; /* whether there is a positive square term */
         negsquare = FALSE; /* whether there is a negative square term */
         lambda = 0.6; /* weight of preferred bound */
         for( k = 0; k < 2; ++k )
         {
            /* set reference point to 0 projected on bounds for unbounded variables or in between lower and upper bound for bounded variables
             * in the first round, we set it closer to the best bound, in the second closer to the worst bound
             * the reason is, that for a bilinear term with bounded variables, there are always two linear underestimators
             * if the reference point is set to the middle, then rounding and luck decides which underestimator is chosen
             * we thus choose the reference point not to be the middle, so both McCormick terms are definitely chosen one time
             * of course, the possible number of cuts is something in the order of 2^nquadvars, and we choose two of them here
             */
            for( i = 0; i < consdata->nquadvars; ++i )
            {
               var = consdata->quadvarterms[i].var;
               lb = SCIPvarGetLbGlobal(var);
               ub = SCIPvarGetUbGlobal(var);

               if( SCIPisInfinity(scip, -lb) )
               {
                  if( SCIPisInfinity(scip, ub) )
                     x[i] = 0.0;
                  else
                     x[i] = MIN(0.0, ub);
                  unbounded = TRUE;
               }
               else
               {
                  if( SCIPisInfinity(scip, ub) )
                  {
                     x[i] = MAX(0.0, lb);
                     unbounded = TRUE;
                  }
                  else
                     x[i] = lambda * SCIPvarGetBestBound(var) + (1.0-lambda) * SCIPvarGetWorstBound(var);
               }

               possquare |= consdata->quadvarterms[i].sqrcoef > 0.0;
               negsquare |= consdata->quadvarterms[i].sqrcoef < 0.0;
            }

            if( !consdata->isconvex  && !SCIPisInfinity(scip,  consdata->rhs) )
            {
               SCIP_CALL( generateCut(scip, conss[c], x, SCIP_SIDETYPE_RIGHT,  &row, NULL, conshdlrdata->cutmaxrange, conshdlrdata->checkcurvature, -SCIPinfinity(scip), 0.0) );
               if( row != NULL )
               {
                  SCIP_CALL( SCIPaddCut(scip, NULL, row, FALSE /* forcecut */) );
                  SCIPdebugMessage("initlp adds row <%s> for rhs of conss <%s>, round %d\n", SCIProwGetName(row), SCIPconsGetName(conss[c]), k);
                  SCIPdebug( SCIP_CALL( SCIPprintRow(scip, row, NULL) ) );
                  SCIP_CALL( SCIPreleaseRow (scip, &row) );
               }
            }
            if( !consdata->isconcave && !SCIPisInfinity(scip, -consdata->lhs) )
            {
               SCIP_CALL( generateCut(scip, conss[c], x, SCIP_SIDETYPE_LEFT, &row, NULL, conshdlrdata->cutmaxrange, conshdlrdata->checkcurvature, -SCIPinfinity(scip), 0.0) );
               if( row != NULL )
               {
                  SCIP_CALL( SCIPaddCut(scip, NULL, row, FALSE /* forcecut */) );
                  SCIPdebugMessage("initlp adds row <%s> for lhs of conss <%s>, round %d\n", SCIProwGetName(row), SCIPconsGetName(conss[c]), k);
                  SCIPdebug( SCIP_CALL( SCIPprintRow(scip, row, NULL) ) );
                  SCIP_CALL( SCIPreleaseRow (scip, &row) );
               }
            }

            /* if there are unbounded variables, then there is typically only at most one possible underestimator, so don't try another round
             * similar, if there are no bilinear terms and no linearizations of square terms, then the reference point does not matter, so don't do another round */
            if( unbounded ||
                (consdata->nbilinterms == 0 && (!possquare || SCIPisInfinity(scip,  consdata->rhs))) ||
                (consdata->nbilinterms == 0 && (!negsquare || SCIPisInfinity(scip, -consdata->lhs)))
              )
               break;

            /* invert lambda for second round */
            lambda = 1.0 - lambda;
         }
      }

      SCIPfreeBufferArray(scip, &x);
   }

   return SCIP_OKAY;
}

/** separation method of constraint handler for LP solutions */
static
SCIP_DECL_CONSSEPALP(consSepalpQuadratic)
{  
   SCIP_CONSHDLRDATA* conshdlrdata;
   SCIP_CONS*         maxviolcon;

   assert(scip != NULL);
   assert(conshdlr != NULL);
   assert(conss != NULL || nconss == 0);
   assert(result != NULL);

   *result = SCIP_DIDNOTFIND;
   
   conshdlrdata = SCIPconshdlrGetData(conshdlr);
   assert(conshdlrdata != NULL);

   SCIP_CALL( computeViolations(scip, conss, nconss, NULL, conshdlrdata->doscaling, &maxviolcon) );
   if( maxviolcon == NULL )
      return SCIP_OKAY;

   SCIP_CALL( separatePoint(scip, conshdlr, conss, nconss, nusefulconss, NULL, conshdlrdata->mincutefficacysepa, FALSE, result, NULL) );
   if( *result == SCIP_SEPARATED )
      return SCIP_OKAY;

   return SCIP_OKAY;
}

/** separation method of constraint handler for arbitrary primal solutions */
static
SCIP_DECL_CONSSEPASOL(consSepasolQuadratic)
{
   SCIP_CONSHDLRDATA* conshdlrdata;
   SCIP_CONS*         maxviolcon;
   
   assert(scip != NULL);
   assert(conshdlr != NULL);
   assert(conss != NULL || nconss == 0);
   assert(sol != NULL);
   assert(result != NULL);
   
   conshdlrdata = SCIPconshdlrGetData(conshdlr);
   assert(conshdlrdata != NULL);

   *result = SCIP_DIDNOTFIND;

   SCIP_CALL( computeViolations(scip, conss, nconss, sol, conshdlrdata->doscaling, &maxviolcon) );
   if( maxviolcon == NULL )
      return SCIP_OKAY;

   SCIP_CALL( separatePoint(scip, conshdlr, conss, nconss, nusefulconss, sol, conshdlrdata->mincutefficacysepa, FALSE, result, NULL) );

   return SCIP_OKAY;
}

/** constraint enforcing method of constraint handler for LP solutions */
static
SCIP_DECL_CONSENFOLP(consEnfolpQuadratic)
{  /*lint --e{715}*/
   SCIP_CONSHDLRDATA* conshdlrdata;
   SCIP_CONSDATA*     consdata;
   SCIP_CONS*         maxviolcon;
   SCIP_Real          maxviol;
   SCIP_RESULT        propresult;
   SCIP_RESULT        separateresult;
   int                nchgbds;
   int                nnotify;
   SCIP_Real          sepaefficacy;
   SCIP_Real          minefficacy;

   assert(scip != NULL);
   assert(conshdlr != NULL);
   assert(conss != NULL || nconss == 0);
   
   conshdlrdata = SCIPconshdlrGetData(conshdlr);
   assert(conshdlrdata != NULL);
   
   SCIP_CALL( computeViolations(scip, conss, nconss, NULL, conshdlrdata->doscaling, &maxviolcon) );
   if( maxviolcon == NULL )
   {
      *result = SCIP_FEASIBLE;
      return SCIP_OKAY;
   }
   
   *result = SCIP_INFEASIBLE;

   consdata = SCIPconsGetData(maxviolcon);
   assert(consdata != NULL);
   maxviol = consdata->lhsviol + consdata->rhsviol;
   assert(!SCIPisFeasZero(scip, maxviol));

   SCIPdebugMessage("enfolp with max violation %g in cons <%s>\n", maxviol, SCIPconsGetName(maxviolcon));

   /* run domain propagation */
   nchgbds = 0;
   SCIP_CALL( propagateBounds(scip, conshdlr, conss, nconss, &propresult, &nchgbds) );
   if( propresult == SCIP_CUTOFF || propresult == SCIP_REDUCEDDOM )
   {
      SCIPdebugMessage("propagation succeeded (%s)\n", propresult == SCIP_CUTOFF ? "cutoff" : "reduceddom");
      *result = propresult;
      return SCIP_OKAY;
   }

   /* we would like a cut that is efficient enough that it is not redundant in the LP (>feastol)
    * however, if the maximal violation is very small, also the best cut efficacy cannot be large
    * thus, in the latter case, we are also happy if the efficacy is at least, say, 75% of the maximal violation
    * but in any case we need an efficacy that is at least feastol
    */
   minefficacy = MIN(0.75*maxviol, conshdlrdata->mincutefficacyenfofac * SCIPfeastol(scip));
   minefficacy = MAX(minefficacy, SCIPfeastol(scip));
   SCIP_CALL( separatePoint(scip, conshdlr, conss, nconss, nusefulconss, NULL, minefficacy, TRUE, &separateresult, &sepaefficacy) );
   if( separateresult == SCIP_SEPARATED )
   {
      SCIPdebugMessage("separation succeeded (bestefficacy = %g, minefficacy = %g)\n", sepaefficacy, minefficacy);
      *result = SCIP_SEPARATED;
      return SCIP_OKAY;
   }

   /* we are not feasible, the whole node is not infeasible, and we cannot find a good cut
    * -> collect variables for branching
    */

   SCIPdebugMessage("separation failed (bestefficacy = %g < %g = minefficacy ); max viol: %g\n", sepaefficacy, minefficacy, maxviol);

   /* find branching candidates */
   SCIP_CALL( registerVariableInfeasibilities(scip, conshdlr, conss, nconss, &nnotify) );

   if( nnotify == 0 && !solinfeasible && minefficacy > SCIPfeastol(scip) )
   {
      /* fallback 1: we also have no branching candidates, so try to find a weak cut */
      SCIP_CALL( separatePoint(scip, conshdlr, conss, nconss, nusefulconss, NULL, SCIPfeastol(scip), TRUE, &separateresult, &sepaefficacy) );
      if( separateresult == SCIP_SEPARATED )
      {
         SCIPdebugMessage("separation fallback succeeded, efficacy = %g\n", sepaefficacy);
         *result = SCIP_SEPARATED;
         return SCIP_OKAY;
      }
   }

   if( nnotify == 0 && !solinfeasible )
   { /* fallback 2: separation probably failed because of numerical difficulties with a convex constraint;
        if noone declared solution infeasible yet and we had not even found a weak cut, try to resolve by branching */
      SCIP_VAR* brvar = NULL;
      SCIP_CALL( registerLargeLPValueVariableForBranching(scip, conss, nconss, &brvar) );
      if( brvar == NULL )
      {
         /* fallback 3: all quadratic variables seem to be fixed -> replace by linear constraint */
         SCIP_CALL( replaceByLinearConstraints(scip, conss, nconss) );
         *result = SCIP_CONSADDED;
         return SCIP_OKAY;
      }
      else
      {
         SCIPdebugMessage("Could not find any usual branching variable candidate. Proposed variable <%s> with LP value %g for branching.\n", SCIPvarGetName(brvar), SCIPgetSolVal(scip, NULL, brvar));
      }
   }
   
   return SCIP_OKAY;
}


/** constraint enforcing method of constraint handler for pseudo solutions */
static
SCIP_DECL_CONSENFOPS(consEnfopsQuadratic)
{  /*lint --e{715}*/
   SCIP_CONSHDLRDATA* conshdlrdata;
   SCIP_CONS*         maxviolcon;
   SCIP_CONSDATA*     consdata;
   SCIP_RESULT        propresult;
   SCIP_VAR*          var;
   int                c;
   int                i;
   int                nchgbds;

   assert(scip != NULL);
   assert(conshdlr != NULL);
   assert(conss != NULL || nconss == 0);
   
   conshdlrdata = SCIPconshdlrGetData(conshdlr);
   assert(conshdlrdata != NULL);
   
   SCIP_CALL( computeViolations(scip, conss, nconss, NULL, conshdlrdata->doscaling, &maxviolcon) );
   if( maxviolcon == NULL )
   {
      *result = SCIP_FEASIBLE;
      return SCIP_OKAY;
   }
   
   *result = SCIP_INFEASIBLE;

   SCIPdebugMessage("enfops with max violation in cons <%s>\n", SCIPconsGetName(maxviolcon));

   /* run domain propagation */
   nchgbds = 0;
   SCIP_CALL( propagateBounds(scip, conshdlr, conss, nconss, &propresult, &nchgbds) );
   if( propresult == SCIP_CUTOFF || propresult == SCIP_REDUCEDDOM )
   {
      *result = propresult;
      return SCIP_OKAY;
   }

   /* we are not feasible and we cannot proof that the whole node is infeasible
    * -> collect all variables in violated constraints for branching
    */

   for( c = 0; c < nconss; ++c )
   {
      assert(conss != NULL);
      consdata = SCIPconsGetData(conss[c]);
      assert(consdata != NULL);

      if( !SCIPisFeasPositive(scip, consdata->lhsviol) && !SCIPisFeasPositive(scip, consdata->rhsviol) )
         continue;

      for( i = 0; i < consdata->nlinvars; ++i )
      {
         var = consdata->linvars[i];
         if( !SCIPisEQ(scip, SCIPvarGetLbLocal(var), SCIPvarGetUbLocal(var)) )
         {
            SCIP_CALL( SCIPaddExternBranchCand(scip, var, MAX(consdata->lhsviol, consdata->rhsviol), SCIP_INVALID) );
         }
      }

      for( i = 0; i < consdata->nquadvars; ++i )
      {
         var = consdata->quadvarterms[i].var;
         if( !SCIPisEQ(scip, SCIPvarGetLbLocal(var), SCIPvarGetUbLocal(var)) )
         {
            SCIP_CALL( SCIPaddExternBranchCand(scip, var, MAX(consdata->lhsviol, consdata->rhsviol), SCIP_INVALID) );
         }
      }
   }

   return SCIP_OKAY;
}

/** domain propagation method of constraint handler */
static
SCIP_DECL_CONSPROP(consPropQuadratic)
{
   int         nchgbds;

   assert(scip != NULL);
   assert(conshdlr != NULL);
   assert(conss != NULL || nconss == 0);
   assert(result != NULL);

   nchgbds = 0;
   SCIP_CALL( propagateBounds(scip, conshdlr, conss, nconss, result, &nchgbds) );

   return SCIP_OKAY;
}

/** presolving method of constraint handler */
static
SCIP_DECL_CONSPRESOL(consPresolQuadratic)
{  /*lint --e{715,788}*/
   SCIP_CONSHDLRDATA* conshdlrdata;
   SCIP_CONSDATA*     consdata;
   SCIP_Bool          havechange;
   SCIP_Bool          doreformulations;
   int                c;
   int                i;

   assert(scip     != NULL);
   assert(conshdlr != NULL);
   assert(conss    != NULL || nconss == 0);
   assert(result   != NULL);
   
   *result = SCIP_DIDNOTFIND;
   
   /* if other presolvers did not find any changes (except for deleted conss) since last call,
    * then try the reformulations (replacing products with binaries, disaggregation, setting default variable bounds)
    * otherwise, we wait with these
    */
   doreformulations = (nrounds > 0 || SCIPconshdlrWasPresolvingDelayed(conshdlr)) &&
      nnewfixedvars == 0 && nnewaggrvars == 0 && nnewchgvartypes == 0 && nnewchgbds == 0 &&
      nnewholes == 0 && /* nnewdelconss == 0 && */ nnewaddconss == 0 && nnewupgdconss == 0 && nnewchgcoefs == 0 && nnewchgsides == 0;
   SCIPdebugMessage("presolving will %swait with reformulation\n", doreformulations ? "not " : "");

   conshdlrdata = SCIPconshdlrGetData(conshdlr);
   assert(conshdlrdata != NULL);

   for( c = 0; c < nconss; ++c )
   {
      assert(conss != NULL);
      consdata = SCIPconsGetData(conss[c]);
      assert(consdata != NULL);

      SCIPdebugMessage("process constraint <%s>\n", SCIPconsGetName(conss[c]));
      SCIPdebug( SCIPprintCons(scip, conss[c], NULL) );

      havechange = FALSE;
#if 0
      if( consdata->isimpladded )
      {
         int nbilinremoved;
         SCIP_CALL( presolveApplyImplications(scip, conss[c], &nbilinremoved) );
         if( nbilinremoved > 0 )
         {
            *nchgcoefs += nbilinremoved;
            havechange = TRUE;
            *result = SCIP_SUCCESS;
         }
         assert(!consdata->isimpladded);
      }
#endif
      /* call upgrade methods if the constraint has not been presolved yet or there has been a bound tightening or possibly be a change in variable type
       * we want to do this before (multi)aggregated variables are replaced, since that may change structure, e.g., introduce bilinear terms
       */
      if( !consdata->ispresolved || !consdata->ispropagated || nnewchgvartypes > 0 )
      {
         SCIP_Bool upgraded;

         SCIP_CALL( presolveUpgrade(scip, conshdlr, conss[c], &upgraded, nupgdconss, naddconss) );
         if( upgraded )
         {
            *result = SCIP_SUCCESS;
            continue;
         }
      }

      if( !consdata->isremovedfixings )
      {
         SCIP_CALL( removeFixedVariables(scip, conss[c]) );
         assert(consdata->isremovedfixings);
         havechange = TRUE;
      }

      /* @todo divide constraint by gcd of coefficients if all are integral */

      if( doreformulations )
      {
         int naddconss_old;

         naddconss_old = *naddconss;

         SCIP_CALL( presolveTryAddAND(scip, conshdlr, conss[c], naddconss) );
         assert(*naddconss >= naddconss_old);

         if( *naddconss == naddconss_old )
         {
            /* user not so empathic about AND, or we don't have products of two binaries, so try this more general reformulation */
            SCIP_CALL( presolveTryAddLinearReform(scip, conshdlr, conss[c], naddconss) );
            assert(*naddconss >= naddconss_old);
         }

         if( conshdlrdata->disaggregate )
         {
            /* try disaggregation, if enabled */
            SCIP_CALL( presolveDisaggregate(scip, conshdlr, conss[c], naddconss) );
         }

         if( *naddconss > naddconss_old )
         {
            /* if something happened, report success and cleanup constraint */
            *result = SCIP_SUCCESS;
            havechange = TRUE;
            SCIP_CALL( mergeAndCleanBilinearTerms(scip, conss[c]) );
            SCIP_CALL( mergeAndCleanQuadVarTerms(scip, conss[c]) );
            SCIP_CALL( mergeAndCleanLinearVars(scip, conss[c]) );
         }
      }
      
      if( consdata->nlinvars == 0 && consdata->nquadvars == 0 )
      {
         /* all variables fixed or removed, constraint function is 0.0 now */
         SCIP_CALL( dropVarEvents(scip, conshdlrdata->eventhdlr, conss[c]) ); /* well, there shouldn't be any variables left anyway */
         if( (!SCIPisInfinity(scip, -consdata->lhs) && SCIPisFeasPositive(scip, consdata->lhs)) ||
             (!SCIPisInfinity(scip,  consdata->rhs) && SCIPisFeasNegative(scip, consdata->rhs)) )
         { /* left hand side positive or right hand side negative */
            SCIPdebugMessage("constraint <%s> is constant and infeasible\n", SCIPconsGetName(conss[c]));
            SCIP_CALL( SCIPdelCons(scip, conss[c]) );
            ++*ndelconss;
            *result = SCIP_CUTOFF;
            return SCIP_OKAY;
         }

         /* left and right hand side are consistent */
         SCIPdebugMessage("constraint <%s> is constant and feasible, deleting\n", SCIPconsGetName(conss[c]));
         SCIP_CALL( SCIPdelCons(scip, conss[c]) );
         ++*ndelconss;
         *result = SCIP_SUCCESS;
         continue;
      }

      if( !consdata->ispropagated )
      {
         /* try domain propagation if there were bound changes or constraint has changed (in which case, processVarEvents may have set ispropagated to false) */
         SCIP_RESULT propresult;
         SCIP_Bool redundant;
         int roundnr;

         roundnr = 0;
         do
         {
            ++roundnr;

            SCIPdebugMessage("starting domain propagation round %d of %d\n", roundnr, conshdlrdata->maxproproundspresolve);

            SCIP_CALL( propagateBoundsCons(scip, conshdlr, conss[c], &propresult, nchgbds, &redundant) );

            if( propresult == SCIP_CUTOFF )
            {
               SCIPdebugMessage("propagation on constraint <%s> says problem is infeasible in presolve\n", SCIPconsGetName(conss[c]));
               *result = SCIP_CUTOFF;
               return SCIP_OKAY;
            }

            /* delete constraint if found redundant by bound tightening */
            if( redundant )
            {
               SCIP_CALL( dropVarEvents(scip, conshdlrdata->eventhdlr, conss[c]) );
               SCIP_CALL( SCIPdelCons(scip, conss[c]) );
               ++*ndelconss;
               *result = SCIP_SUCCESS;
               break;
            }

            if( propresult == SCIP_REDUCEDDOM )
            {
               *result = SCIP_SUCCESS;
               havechange = TRUE;
            }

         } while( !consdata->ispropagated && roundnr < conshdlrdata->maxproproundspresolve );

         if( redundant )
            continue;
      }

      if( doreformulations && !SCIPisInfinity(scip, conshdlrdata->defaultbound) )
      {
         int nboundchanges;

         nboundchanges = 0;
         SCIP_CALL( boundUnboundedVars(scip, conss[c], conshdlrdata->defaultbound, &nboundchanges) );
         if( nboundchanges != 0 )
         {
            *nchgbds += nboundchanges;
            *result   = SCIP_SUCCESS;
            havechange = TRUE;
         }
      }

      /* check if we have a single linear continuous variable that we can make implicit integer */
      if( (nnewchgvartypes != 0 || havechange || !consdata->ispresolved)
          && (SCIPisEQ(scip, consdata->lhs, consdata->rhs) && SCIPisIntegral(scip, consdata->lhs)) )
      {
         int       ncontvar;
         SCIP_VAR* candidate;
         SCIP_Bool fail;

         fail = FALSE;
         candidate = NULL;
         ncontvar = 0;
         
         for( i = 0; !fail && i < consdata->nlinvars; ++i )
         {
            if( !SCIPisIntegral(scip, consdata->lincoefs[i]) )
            {
               fail = TRUE;
            }
            else if( SCIPvarGetType(consdata->linvars[i]) == SCIP_VARTYPE_CONTINUOUS )
            {
               if( ncontvar > 0 ) /* now at 2nd continuous variable */
                  fail = TRUE;
               else if( SCIPisEQ(scip, ABS(consdata->lincoefs[i]), 1.0) )
                  candidate = consdata->linvars[i];
               ++ncontvar;
            }
         }
         for( i = 0; !fail && i < consdata->nquadvars; ++i )
            fail = SCIPvarGetType(consdata->quadvarterms[i].var) == SCIP_VARTYPE_CONTINUOUS ||
                  !SCIPisIntegral(scip, consdata->quadvarterms[i].lincoef) ||
                  !SCIPisIntegral(scip, consdata->quadvarterms[i].sqrcoef);
         for( i = 0; !fail && i < consdata->nbilinterms; ++i )
            fail = !SCIPisIntegral(scip, consdata->bilinterms[i].coef);

         if( !fail && candidate != NULL )
         {
            SCIP_Bool infeasible;

            SCIPdebugMessage("make variable <%s> implicit integer due to constraint <%s>\n", SCIPvarGetName(candidate), SCIPconsGetName(conss[c]));

            SCIP_CALL( SCIPchgVarType(scip, candidate, SCIP_VARTYPE_IMPLINT, &infeasible) );
            if( infeasible )
            {
               SCIPdebugMessage("infeasible upgrade of variable <%s> to integral type, domain is empty\n", SCIPvarGetName(candidate));
               *result = SCIP_CUTOFF;

               return SCIP_OKAY;
            }

            ++(*nchgvartypes);
            *result = SCIP_SUCCESS;
            havechange = TRUE;
         }
      }

      /* call upgrade methods again if constraint has been changed */
      if( havechange )
      {
         SCIP_Bool upgraded;

         SCIP_CALL( presolveUpgrade(scip, conshdlr, conss[c], &upgraded, nupgdconss, naddconss) );
         if( upgraded )
         {
            *result = SCIP_SUCCESS;
            continue;
         }
      }

      consdata->ispresolved = TRUE;
   }

   /* if we did not try reformulations, ensure that presolving is called again even if there were only a few changes (< abortfac) */
   if( !doreformulations )
      *result = SCIP_DELAYED;

   return SCIP_OKAY;
}


/** propagation conflict resolving method of constraint handler */
#if 0
static
SCIP_DECL_CONSRESPROP(consRespropQuadratic)
{  /*lint --e{715}*/
   SCIPerrorMessage("method of quadratic constraint handler not implemented yet\n");
   SCIPABORT(); /*lint --e{527}*/

   return SCIP_OKAY;
}
#else
#define consRespropQuadratic NULL
#endif

/** variable rounding lock method of constraint handler */
static
SCIP_DECL_CONSLOCK(consLockQuadratic)
{  /*lint --e{715}*/
   SCIP_CONSDATA* consdata;
   SCIP_Bool      haslb;
   SCIP_Bool      hasub;
   int            i;
   
   assert(scip != NULL);
   assert(cons != NULL);
  
   consdata = SCIPconsGetData(cons);
   assert(consdata != NULL);

   haslb = !SCIPisInfinity(scip, -consdata->lhs);
   hasub = !SCIPisInfinity(scip, consdata->rhs);

   for( i = 0; i < consdata->nlinvars; ++i )
   {
      if( consdata->lincoefs[i] > 0 )
      {
         if( haslb )
         {
            SCIP_CALL( SCIPaddVarLocks(scip, consdata->linvars[i], nlockspos, nlocksneg) );
         }
         if( hasub )
         {
            SCIP_CALL( SCIPaddVarLocks(scip, consdata->linvars[i], nlocksneg, nlockspos) );
         }
      }
      else
      {
         if( haslb )
         {
            SCIP_CALL( SCIPaddVarLocks(scip, consdata->linvars[i], nlocksneg, nlockspos) );
         }
         if( hasub )
         {
            SCIP_CALL( SCIPaddVarLocks(scip, consdata->linvars[i], nlockspos, nlocksneg) );
         }
      }
   }

   for( i = 0; i < consdata->nquadvars; ++i )
   { /* TODO try to be more clever */
      SCIP_CALL( SCIPaddVarLocks(scip, consdata->quadvarterms[i].var, nlockspos+nlocksneg, nlockspos+nlocksneg) );
   }

   return SCIP_OKAY;
}


/** constraint activation notification method of constraint handler */
#if 0
static
SCIP_DECL_CONSACTIVE(consActiveQuadratic)
{  /*lint --e{715}*/
   SCIPerrorMessage("method of quadratic constraint handler not implemented yet\n");
   SCIPABORT(); /*lint --e{527}*/

   return SCIP_OKAY;
}
#else
#define consActiveQuadratic NULL
#endif


/** constraint deactivation notification method of constraint handler */
#if 0
static
SCIP_DECL_CONSDEACTIVE(consDeactiveQuadratic)
{  /*lint --e{715}*/
   SCIPerrorMessage("method of quadratic constraint handler not implemented yet\n");
   SCIPABORT(); /*lint --e{527}*/

   return SCIP_OKAY;
}
#else
#define consDeactiveQuadratic NULL
#endif


/** constraint enabling notification method of constraint handler */
#if 0
static
SCIP_DECL_CONSENABLE(consEnableQuadratic)
{  /*lint --e{715}*/
   SCIPerrorMessage("method of quadratic constraint handler not implemented yet\n");
   SCIPABORT(); /*lint --e{527}*/

   return SCIP_OKAY;
}
#else
#define consEnableQuadratic NULL
#endif


/** constraint disabling notification method of constraint handler */
#if 0
static
SCIP_DECL_CONSDISABLE(consDisableQuadratic)
{  /*lint --e{715}*/
   SCIPerrorMessage("method of quadratic constraint handler not implemented yet\n");
   SCIPABORT(); /*lint --e{527}*/

   return SCIP_OKAY;
}
#else
#define consDisableQuadratic NULL
#endif


/** constraint display method of constraint handler */
static
SCIP_DECL_CONSPRINT(consPrintQuadratic)
{  /*lint --e{715}*/
   SCIP_CONSDATA* consdata;

   assert(scip != NULL);
   assert(cons != NULL);

   consdata = SCIPconsGetData(cons);
   assert(consdata != NULL);

   /* print left hand side for ranged rows */
   if( !SCIPisInfinity(scip, -consdata->lhs)
      && !SCIPisInfinity(scip, consdata->rhs)
      && !SCIPisEQ(scip, consdata->lhs, consdata->rhs) )
      SCIPinfoMessage(scip, file, "%.15g <= ", consdata->lhs);

   /* print marker that constraint function starts now */
   SCIPinfoMessage(scip, file, "[ ");

   /* print coefficients and variables */
   if( consdata->nlinvars == 0 && consdata->nquadvars == 0 )
   {
      SCIPinfoMessage(scip, file, "0 ");
   }
   else
   {
      SCIP_VAR*** monomialvars;
      SCIP_Real** monomialexps;
      SCIP_Real*  monomialcoefs;
      int*        monomialnvars;
      int         nmonomials;
      int         monomialssize;
      int         j;

      monomialssize = consdata->nlinvars + 2 * consdata->nquadvars + consdata->nbilinterms;
      SCIP_CALL( SCIPallocBufferArray(scip, &monomialvars,  monomialssize) );
      SCIP_CALL( SCIPallocBufferArray(scip, &monomialexps,  monomialssize) );
      SCIP_CALL( SCIPallocBufferArray(scip, &monomialcoefs, monomialssize) );
      SCIP_CALL( SCIPallocBufferArray(scip, &monomialnvars, monomialssize) );

      nmonomials = 0;
      for( j = 0; j < consdata->nlinvars; ++j )
      {
         assert(nmonomials < monomialssize);

         SCIP_CALL( SCIPallocBufferArray(scip, &monomialvars[nmonomials], 1) );

         monomialvars[nmonomials][0] = consdata->linvars[j];
         monomialexps[nmonomials] = NULL;
         monomialcoefs[nmonomials] = consdata->lincoefs[j];
         monomialnvars[nmonomials] = 1;
         ++nmonomials;
      }

      for( j = 0; j < consdata->nquadvars; ++j )
      {
         if( consdata->quadvarterms[j].lincoef != 0.0 )
         {
            assert(nmonomials < monomialssize);

            SCIP_CALL( SCIPallocBufferArray(scip, &monomialvars[nmonomials], 1) );

            monomialvars[nmonomials][0] = consdata->quadvarterms[j].var;
            monomialexps[nmonomials] = NULL;
            monomialcoefs[nmonomials] = consdata->quadvarterms[j].lincoef;
            monomialnvars[nmonomials] = 1;
            ++nmonomials;
         }

         if( consdata->quadvarterms[j].sqrcoef != 0.0 )
         {
            assert(nmonomials < monomialssize);

            SCIP_CALL( SCIPallocBufferArray(scip, &monomialvars[nmonomials], 1) );
            SCIP_CALL( SCIPallocBufferArray(scip, &monomialexps[nmonomials], 1) );

            monomialvars[nmonomials][0] = consdata->quadvarterms[j].var;
            monomialexps[nmonomials][0] = 2.0;
            monomialcoefs[nmonomials] = consdata->quadvarterms[j].sqrcoef;
            monomialnvars[nmonomials] = 1;
            ++nmonomials;
         }
      }

      for( j = 0; j < consdata->nbilinterms; ++j )
      {
         assert(nmonomials < monomialssize);

         SCIP_CALL( SCIPallocBufferArray(scip, &monomialvars[nmonomials], 2) );

         monomialvars[nmonomials][0] = consdata->bilinterms[j].var1;
         monomialvars[nmonomials][1] = consdata->bilinterms[j].var2;
         monomialexps[nmonomials] = NULL;
         monomialcoefs[nmonomials] = consdata->bilinterms[j].coef;
         monomialnvars[nmonomials] = 2;
         ++nmonomials;
      }

      SCIP_CALL( SCIPwriteVarsPolynomial(scip, file, monomialvars, monomialexps, monomialcoefs, monomialnvars, nmonomials, FALSE) );

      for( j = 0; j < nmonomials; ++j )
      {
         SCIPfreeBufferArray(scip, &monomialvars[j]);
         SCIPfreeBufferArrayNull(scip, &monomialexps[j]);
      }

      SCIPfreeBufferArray(scip, &monomialvars);
      SCIPfreeBufferArray(scip, &monomialexps);
      SCIPfreeBufferArray(scip, &monomialcoefs);
      SCIPfreeBufferArray(scip, &monomialnvars);
   }

   /* print marker that constraint function ends now */
   SCIPinfoMessage(scip, file, " ]");

   /* print right hand side */
   if( SCIPisEQ(scip, consdata->lhs, consdata->rhs) )
   {
      SCIPinfoMessage(scip, file, " == %.15g", consdata->rhs);
   }
   else if( !SCIPisInfinity(scip, consdata->rhs) )
   {
      SCIPinfoMessage(scip, file, " <= %.15g", consdata->rhs);
   }
   else if( !SCIPisInfinity(scip, -consdata->lhs) )
   {
      SCIPinfoMessage(scip, file, " >= %.15g", consdata->lhs);
   }
   else
   {
      /* should be ignored by parser */
      SCIPinfoMessage(scip, file, " [free]");
   }

   return SCIP_OKAY;
}

/** feasibility check method of constraint handler for integral solutions */
static
SCIP_DECL_CONSCHECK(consCheckQuadratic)
{  /*lint --e{715}*/
   SCIP_CONSHDLRDATA* conshdlrdata;
   SCIP_CONSDATA*     consdata;
   SCIP_Real          maxviol;
   int                c;
   SCIP_Bool          maypropfeasible; /* whether we may be able to propose a feasible solution */

   assert(scip != NULL);
   assert(conss != NULL || nconss == 0);
   assert(sol != NULL);
   assert(result != NULL);
   
   conshdlrdata = SCIPconshdlrGetData(conshdlr);
   assert(conshdlrdata != NULL);

   *result = SCIP_FEASIBLE;

   maxviol = 0.0;
   maypropfeasible = conshdlrdata->linfeasshift && (conshdlrdata->trysolheur != NULL) &&
      SCIPgetStage(scip) >= SCIP_STAGE_TRANSFORMED && SCIPgetStage(scip) <= SCIP_STAGE_SOLVING;
   for( c = 0; c < nconss; ++c )
   {
      assert(conss != NULL);
      SCIP_CALL( computeViolation(scip, conss[c], sol, conshdlrdata->doscaling) );
      
      consdata = SCIPconsGetData(conss[c]);
      assert(consdata != NULL);
      
      if( SCIPisFeasPositive(scip, consdata->lhsviol) || SCIPisFeasPositive(scip, consdata->rhsviol) )
      {
         *result = SCIP_INFEASIBLE;
         if( printreason )
         {
            SCIP_CALL( SCIPprintCons(scip, conss[c], NULL) );
            if( SCIPisFeasPositive(scip, consdata->lhsviol) )
            {
               SCIPinfoMessage(scip, NULL, "violation: left hand side is violated by %.15g (scaled: %.15g)\n", consdata->lhs - consdata->activity, consdata->lhsviol);
            }
            if( SCIPisFeasPositive(scip, consdata->rhsviol) )
            {
               SCIPinfoMessage(scip, NULL, "violation: right hand side is violated by %.15g (scaled: %.15g)\n", consdata->activity - consdata->rhs, consdata->rhsviol);
            }
         }
         if( (conshdlrdata->subnlpheur == NULL || sol == NULL) && !maypropfeasible )
            return SCIP_OKAY;
         if( consdata->lhsviol > maxviol || consdata->rhsviol > maxviol )
            maxviol = consdata->lhsviol + consdata->rhsviol;
         if( maypropfeasible )
         {
            /* update information on linear variables that may be in- or decreased */
            if( SCIPgetStage(scip) != SCIP_STAGE_SOLVING )
               consdataFindUnlockedLinearVar(scip, consdata);

            if( SCIPisFeasPositive(scip, consdata->lhsviol) )
            {
               /* check if there is a variable which may help to get the left hand side satisfied
                * if there is no such var, then we cannot get feasible */
               if( !(consdata->linvar_mayincrease >= 0 && consdata->lincoefs[consdata->linvar_mayincrease] > 0.0) &&
                   !(consdata->linvar_maydecrease >= 0 && consdata->lincoefs[consdata->linvar_maydecrease] < 0.0) )
                  maypropfeasible = FALSE;
            }
            else
            {
               assert(SCIPisFeasPositive(scip, consdata->rhsviol));
               /* check if there is a variable which may help to get the right hand side satisfied
                * if there is no such var, then we cannot get feasible */
               if( !(consdata->linvar_mayincrease >= 0 && consdata->lincoefs[consdata->linvar_mayincrease] < 0.0) &&
                   !(consdata->linvar_maydecrease >= 0 && consdata->lincoefs[consdata->linvar_maydecrease] > 0.0) )
                  maypropfeasible = FALSE;
            }
         }
      }
   }
   
   if( *result == SCIP_INFEASIBLE && maypropfeasible )
   {
      SCIP_Bool success;

      SCIP_CALL( proposeFeasibleSolution(scip, conshdlr, conss, nconss, sol, &success) );

      /* do not pass solution to NLP heuristic if we made it feasible this way */
      if( success )
         return SCIP_OKAY;
   }

   if( *result == SCIP_INFEASIBLE && conshdlrdata->subnlpheur != NULL && sol != NULL )
   {
      SCIP_CALL( SCIPupdateStartpointHeurSubNlp(scip, conshdlrdata->subnlpheur, sol, maxviol) );
   }

   return SCIP_OKAY;
}

/** constraint copying method of constraint handler */
static
SCIP_DECL_CONSCOPY(consCopyQuadratic)
{
   SCIP_CONSDATA*    consdata;
   SCIP_CONSDATA*    targetconsdata;
   SCIP_VAR**        linvars;
   SCIP_QUADVARTERM* quadvarterms;
   SCIP_BILINTERM*   bilinterms;
   int               i;
   int               j;
   int               k;
   
   assert(scip != NULL);
   assert(cons != NULL);
   assert(sourcescip != NULL);
   assert(sourceconshdlr != NULL);
   assert(sourcecons != NULL);
   assert(varmap != NULL);
   assert(valid != NULL);
   
   consdata = SCIPconsGetData(sourcecons);
   assert(consdata != NULL);
   
   linvars = NULL;
   quadvarterms = NULL;
   bilinterms = NULL;

   *valid = TRUE;
   
   if( consdata->nlinvars != 0 )
   {
      SCIP_CALL( SCIPallocBufferArray(sourcescip, &linvars, consdata->nlinvars) );
      for( i = 0; i < consdata->nlinvars; ++i )
      {
         SCIP_CALL( SCIPgetVarCopy(sourcescip, scip, consdata->linvars[i], &linvars[i], varmap, consmap, global, valid) );
         assert(!(*valid) || linvars[i] != NULL);

         /* we do not copy, if a variable is missing */
         if( !(*valid) )
            goto TERMINATE;  
      }
   }
   
   if( consdata->nbilinterms != 0 )
   {
      SCIP_CALL( SCIPallocBufferArray(sourcescip, &bilinterms, consdata->nbilinterms) );
   }

   if( consdata->nquadvars != 0 )
   {
      SCIP_CALL( SCIPallocBufferArray(sourcescip, &quadvarterms, consdata->nquadvars) );
      for( i = 0; i < consdata->nquadvars; ++i )
      {
         SCIP_CALL( SCIPgetVarCopy(sourcescip, scip, consdata->quadvarterms[i].var, &quadvarterms[i].var, varmap, consmap, global, valid) );
         assert(!(*valid) || quadvarterms[i].var != NULL);
         
         /* we do not copy, if a variable is missing */
         if( !(*valid) )
            goto TERMINATE;
         
         quadvarterms[i].lincoef   = consdata->quadvarterms[i].lincoef;
         quadvarterms[i].sqrcoef   = consdata->quadvarterms[i].sqrcoef;
         quadvarterms[i].eventdata = NULL;
         quadvarterms[i].nadjbilin = consdata->quadvarterms[i].nadjbilin;
         quadvarterms[i].adjbilin  = consdata->quadvarterms[i].adjbilin;
         
         assert(consdata->nbilinterms != 0 || consdata->quadvarterms[i].nadjbilin == 0);
         
         for( j = 0; j < consdata->quadvarterms[i].nadjbilin; ++j )
         {
            assert(bilinterms != NULL);
            
            k = consdata->quadvarterms[i].adjbilin[j];
            assert(consdata->bilinterms[k].var1 != NULL);
            assert(consdata->bilinterms[k].var2 != NULL);
            if( consdata->bilinterms[k].var1 == consdata->quadvarterms[i].var )
            {
               assert(consdata->bilinterms[k].var2 != consdata->quadvarterms[i].var);
               bilinterms[k].var1 = quadvarterms[i].var;
            }
            else
            {
               assert(consdata->bilinterms[k].var2 == consdata->quadvarterms[i].var);
               bilinterms[k].var2 = quadvarterms[i].var;
            }
            bilinterms[k].coef = consdata->bilinterms[k].coef; 
         }
      }
   }
      
   assert(stickingatnode == FALSE);
   SCIP_CALL( SCIPcreateConsQuadratic2(scip, cons, name ? name : SCIPconsGetName(sourcecons),
      consdata->nlinvars, linvars, consdata->lincoefs,
      consdata->nquadvars, quadvarterms,
      consdata->nbilinterms, bilinterms,
      consdata->lhs, consdata->rhs,
      initial, separate, enforce, check, propagate, local, modifiable, dynamic, removable) );

   /* copy information on curvature */
   targetconsdata = SCIPconsGetData(*cons);
   targetconsdata->isconvex      = consdata->isconvex;
   targetconsdata->isconcave     = consdata->isconcave;
   targetconsdata->iscurvchecked = consdata->iscurvchecked;

 TERMINATE:
   SCIPfreeBufferArrayNull(sourcescip, &quadvarterms);
   SCIPfreeBufferArrayNull(sourcescip, &bilinterms);
   SCIPfreeBufferArrayNull(sourcescip, &linvars);
   
   return SCIP_OKAY;
}

/** constraint parsing method of constraint handler */
#if 1
static
SCIP_DECL_CONSPARSE(consParseQuadratic)
{  /*lint --e{715}*/
   SCIP_VAR*** monomialvars;
   SCIP_Real** monomialexps;
   SCIP_Real*  monomialcoefs;
   int*        monomialnvars;
   int         nmonomials;
   int         endpos;

   SCIP_Real lhs;
   SCIP_Real rhs;

   assert(scip != NULL);
   assert(success != NULL);
   assert(str != NULL);
   assert(name != NULL);
   assert(cons != NULL);

   /* set left and right hand side to their default values */
   lhs = -SCIPinfinity(scip);
   rhs =  SCIPinfinity(scip);

   (*success) = FALSE;

   /* return of string empty */
   if( !*str )
      return SCIP_OKAY;

   /* ignore whitespace */
   while( isspace(*str) )
      ++str;

   if( *str != '[' )
   {
      /* we seem to have a left-hand-side */
      char* endstr;

      lhs = strtod(str, &endstr);
      if( str == endstr )
      {
         SCIPerrorMessage("error parsing left-hand-side from %s\n", str);
         return SCIP_OKAY;
      }
      str = endstr;

      while( isspace(*str) )
         ++str;

      if( str[0] == '\0' || str[0] != '<' || str[1] != '=' )
      {
         SCIPerrorMessage("expected '<=' at %s\n", str);
         return SCIP_OKAY;
      }

      str += 2;

      /* ignore whitespace */
      while( isspace(*str) )
         ++str;
   }

   if( *str != '[' )
   {
      SCIPerrorMessage("expected '[' at %s\n", str);
      return SCIP_OKAY;
   }
   ++str;

   SCIP_CALL( SCIPparseVarsPolynomial(scip, str, 0, ']', &monomialvars, &monomialexps, &monomialcoefs, &monomialnvars, &nmonomials, &endpos, success) );

   if( *success )
   {
      /* check what comes after quadratic function */
      char* endstr;

      str += endpos;
      assert(*str == ']');
      ++str;

      /* ignore whitespace */
      while( isspace(*str) )
         ++str;

      if( *str && str[0] == '<' && str[1] == '=' )
      {
         /* we seem to get a right-hand-side */
         str += 2;

         rhs = strtod(str, &endstr);
         if( str == endstr )
         {
            SCIPerrorMessage("error parsing right-hand-side from %s\n", str);
            *success = FALSE;
         }
         else
            str = endstr;
      }
      else if( *str && str[0] == '>' && str[1] == '=' )
      {
         /* we seem to get a left-hand-side */
         str += 2;

         /* we should not have a left-hand-side already */
         assert(SCIPisInfinity(scip, -lhs));

         lhs = strtod(str, &endstr);
         if( str == endstr )
         {
            SCIPerrorMessage("error parsing left-hand-side from %s\n", str);
            *success = FALSE;
         }
         else
            str = endstr;
      }
      else if( *str && str[0] == '=' && str[1] == '=' )
      {
         /* we seem to get a left- and right-hand-side */
         str += 2;

         /* we should not have a left-hand-side already */
         assert(SCIPisInfinity(scip, -lhs));

         lhs = strtod(str, &endstr);
         rhs = lhs;
         if( str == endstr )
         {
            SCIPerrorMessage("error parsing left-hand-side from %s\n", str);
            *success = FALSE;
         }
         else
            str = endstr;
      }
   }

   if( *success )
   {
      int i;

      /* setup constraint */
      assert(stickingatnode == FALSE);
      SCIP_CALL( SCIPcreateConsQuadratic(scip, cons, name, 0, NULL, NULL,
         0, NULL, NULL, NULL, lhs, rhs,
         initial, separate, enforce, check, propagate, local, modifiable, dynamic, removable) );

      for( i = 0; i < nmonomials; ++i )
      {
         if( monomialnvars[i] == 0 )
         {
            /* constant monomial */
            SCIPaddConstantQuadratic(scip, *cons, monomialcoefs[i]);
         }
         else if( monomialnvars[i] == 1 && monomialexps[i][0] == 1.0 )
         {
            /* linear monomial */
            SCIP_CALL( SCIPaddLinearVarQuadratic(scip, *cons, monomialvars[i][0], monomialcoefs[i]) );
         }
         else if( monomialnvars[i] == 1 && monomialexps[i][0] == 2.0 )
         {
            /* square monomial */
            SCIP_CALL( SCIPaddQuadVarQuadratic(scip, *cons, monomialvars[i][0], 0.0, monomialcoefs[i]) );
         }
         else if( monomialnvars[i] == 2 && monomialexps[i][0] == 1.0 && monomialexps[i][1] == 1.0 )
         {
            /* bilinear term */
            SCIP_VAR* var1;
            SCIP_VAR* var2;
            int pos;

            var1 = monomialvars[i][0];
            var2 = monomialvars[i][1];
            if( var1 == var2 )
            {
               /* actually a square term */
               SCIP_CALL( SCIPaddQuadVarQuadratic(scip, *cons, var1, 0.0, monomialcoefs[i]) );
            }
            else
            {
               SCIP_CALL( SCIPfindQuadVarTermQuadratic(scip, *cons, var1, &pos) );
               if( pos == -1 )
               {
                  SCIP_CALL( SCIPaddQuadVarQuadratic(scip, *cons, var1, 0.0, 0.0) );
               }

               SCIP_CALL( SCIPfindQuadVarTermQuadratic(scip, *cons, var2, &pos) );
               if( pos == -1 )
               {
                  SCIP_CALL( SCIPaddQuadVarQuadratic(scip, *cons, var2, 0.0, 0.0) );
               }
            }

            SCIP_CALL( SCIPaddBilinTermQuadratic(scip, *cons, var1, var2, monomialcoefs[i]) );
         }
         else
         {
            SCIPerrorMessage("polynomial in quadratic constraint does not have degree at most 2\n");
            *success = FALSE;
            SCIP_CALL( SCIPreleaseCons(scip, cons) );
            break;
         }
      }
   }

   SCIPfreeParseVarsPolynomialData(scip, &monomialvars, &monomialexps, &monomialcoefs, &monomialnvars, nmonomials);

   return SCIP_OKAY;
}
#else
#define consParseQuadratic NULL
#endif


/*
 * constraint specific interface methods
 */

/** creates the handler for quadratic constraints and includes it in SCIP */
SCIP_RETCODE SCIPincludeConshdlrQuadratic(
   SCIP*                 scip                /**< SCIP data structure */
   )
{
   SCIP_CONSHDLRDATA* conshdlrdata;

   /* create quadratic constraint handler data */
   SCIP_CALL( SCIPallocMemory(scip, &conshdlrdata) );
   BMSclearMemory(conshdlrdata);

   /* include constraint handler */
   SCIP_CALL( SCIPincludeConshdlr(scip, CONSHDLR_NAME, CONSHDLR_DESC,
         CONSHDLR_SEPAPRIORITY, CONSHDLR_ENFOPRIORITY, CONSHDLR_CHECKPRIORITY,
         CONSHDLR_SEPAFREQ, CONSHDLR_PROPFREQ, CONSHDLR_EAGERFREQ, CONSHDLR_MAXPREROUNDS,
         CONSHDLR_DELAYSEPA, CONSHDLR_DELAYPROP, CONSHDLR_DELAYPRESOL, CONSHDLR_NEEDSCONS,
         CONSHDLR_PROP_TIMING,
         conshdlrCopyQuadratic,
         consFreeQuadratic, consInitQuadratic, consExitQuadratic,
         consInitpreQuadratic, consExitpreQuadratic, consInitsolQuadratic, consExitsolQuadratic,
         consDeleteQuadratic, consTransQuadratic, consInitlpQuadratic,
         consSepalpQuadratic, consSepasolQuadratic, consEnfolpQuadratic, consEnfopsQuadratic, consCheckQuadratic,
         consPropQuadratic, consPresolQuadratic, consRespropQuadratic, consLockQuadratic,
         consActiveQuadratic, consDeactiveQuadratic,
         consEnableQuadratic, consDisableQuadratic,
         consPrintQuadratic, consCopyQuadratic, consParseQuadratic,
         conshdlrdata) );

   /* add quadratic constraint handler parameters */
   SCIP_CALL( SCIPaddIntParam(scip, "constraints/"CONSHDLR_NAME"/replacebinaryprod",
         "max. length of linear term which when multiplied with a binary variables is replaced by an auxiliary variable and a linear reformulation (0 to turn off)",
         &conshdlrdata->replacebinaryprodlength, FALSE, INT_MAX, 0, INT_MAX, NULL, NULL) );

   SCIP_CALL( SCIPaddIntParam(scip, "constraints/"CONSHDLR_NAME"/empathy4and",
         "empathy level for using the AND constraint handler: 0 always avoid using AND; 1 use AND sometimes; 2 use AND as often as possible",
         &conshdlrdata->empathy4and, FALSE, 0, 0, 2, NULL, NULL) );
   
   SCIP_CALL( SCIPaddBoolParam(scip, "constraints/"CONSHDLR_NAME"/binreforminitial",
         "whether to make non-varbound linear constraints added due to replacing products with binary variables initial",
         &conshdlrdata->binreforminitial, TRUE, FALSE, NULL, NULL) );

   SCIP_CALL( SCIPaddRealParam(scip, "constraints/"CONSHDLR_NAME"/minefficacysepa",
         "minimal efficacy for a cut to be added to the LP during separation; overwrites separating/efficacy",
         &conshdlrdata->mincutefficacysepa, TRUE, 0.0001, 0.0, SCIPinfinity(scip), NULL, NULL) );

   SCIP_CALL( SCIPaddRealParam(scip, "constraints/"CONSHDLR_NAME"/minefficacyenfofac",
         "minimal target efficacy of a cut in order to add it to relaxation during enforcement as a factor of the feasibility tolerance (may be ignored)",
         &conshdlrdata->mincutefficacyenfofac, TRUE, 2.0, 1.0, SCIPinfinity(scip), NULL, NULL) );

   SCIP_CALL( SCIPaddBoolParam(scip, "constraints/"CONSHDLR_NAME"/scaling", 
         "whether a quadratic constraint should be scaled w.r.t. the current gradient norm when checking for feasibility",
         &conshdlrdata->doscaling, TRUE, TRUE, NULL, NULL) );

   SCIP_CALL( SCIPaddRealParam(scip, "constraints/"CONSHDLR_NAME"/defaultbound",
         "a default bound to impose on unbounded variables in quadratic terms (-defaultbound is used for missing lower bounds)",
         &conshdlrdata->defaultbound, TRUE, SCIPinfinity(scip), 0.0, SCIPinfinity(scip), NULL, NULL) );

   SCIP_CALL( SCIPaddRealParam(scip, "constraints/"CONSHDLR_NAME"/cutmaxrange",
         "maximal range of a cut (maximal coefficient divided by minimal coefficient) in order to be added to LP relaxation",
         &conshdlrdata->cutmaxrange, TRUE, 1e+10, 0.0, SCIPinfinity(scip), NULL, NULL) );

   SCIP_CALL( SCIPaddBoolParam(scip, "constraints/"CONSHDLR_NAME"/linearizeheursol",
         "whether linearizations of convex quadratic constraints should be added to cutpool in a solution found by some heuristic",
         &conshdlrdata->linearizeheursol, TRUE, TRUE, NULL, NULL) );

   SCIP_CALL( SCIPaddBoolParam(scip, "constraints/"CONSHDLR_NAME"/checkcurvature",
         "whether multivariate quadratic functions should be checked for convexity/concavity",
         &conshdlrdata->checkcurvature, FALSE, TRUE, NULL, NULL) );
   
   SCIP_CALL( SCIPaddBoolParam(scip, "constraints/"CONSHDLR_NAME"/linfeasshift",
         "whether to try to make solutions in check function feasible by shifting a linear variable (esp. useful if constraint was actually objective function)",
         &conshdlrdata->linfeasshift, TRUE, TRUE, NULL, NULL) );

   SCIP_CALL( SCIPaddBoolParam(scip, "constraints/"CONSHDLR_NAME"/disaggregate",
         "whether to disaggregate quadratic parts that decompose into a sum of non-overlapping quadratic terms",
         &conshdlrdata->disaggregate, TRUE, FALSE, NULL, NULL) );

   SCIP_CALL( SCIPaddIntParam(scip, "constraints/"CONSHDLR_NAME"/maxproprounds",
         "limit on number of propagation rounds for a single constraint within one round of SCIP propagation during solve",
         &conshdlrdata->maxproprounds, TRUE, 1, 0, INT_MAX, NULL, NULL) );

   SCIP_CALL( SCIPaddIntParam(scip, "constraints/"CONSHDLR_NAME"/maxproproundspresolve",
         "limit on number of propagation rounds for a single constraint within one round of SCIP presolve",
         &conshdlrdata->maxproproundspresolve, TRUE, 10, 0, INT_MAX, NULL, NULL) );

   SCIP_CALL( SCIPincludeEventhdlr(scip, CONSHDLR_NAME"_boundchange", "signals a bound change to a quadratic constraint",
         NULL,
         NULL, NULL, NULL, NULL, NULL, NULL, processVarEvent, NULL) );
   conshdlrdata->eventhdlr = SCIPfindEventhdlr(scip, CONSHDLR_NAME"_boundchange");

   SCIP_CALL( SCIPincludeEventhdlr(scip, CONSHDLR_NAME"_newsolution", "handles the event that a new primal solution has been found",
         NULL,
         NULL, NULL, NULL, NULL, NULL, NULL, processNewSolutionEvent, NULL) );

   return SCIP_OKAY;
}

/** includes a quadratic constraint update method into the quadratic constraint handler */
SCIP_RETCODE SCIPincludeQuadconsUpgrade(
   SCIP*                 scip,               /**< SCIP data structure */
   SCIP_DECL_QUADCONSUPGD((*quadconsupgd)),  /**< method to call for upgrading quadratic constraint */
   int                   priority,           /**< priority of upgrading method */
   const char*           conshdlrname        /**< name of the constraint handler */
   )
{
   SCIP_CONSHDLR*        conshdlr;
   SCIP_CONSHDLRDATA*    conshdlrdata;
   SCIP_QUADCONSUPGRADE* quadconsupgrade;
   char                  paramname[SCIP_MAXSTRLEN];
   char                  paramdesc[SCIP_MAXSTRLEN];
   int                   i;
   
   assert(quadconsupgd != NULL);
   assert(conshdlrname != NULL );

   /* find the quadratic constraint handler */
   conshdlr = SCIPfindConshdlr(scip, CONSHDLR_NAME);
   if( conshdlr == NULL )
   {
      SCIPerrorMessage("quadratic constraint handler not found\n");
      return SCIP_PLUGINNOTFOUND;
   }

   conshdlrdata = SCIPconshdlrGetData(conshdlr);
   assert(conshdlrdata != NULL);

   if( !conshdlrdataHasUpgrade(scip, conshdlrdata, quadconsupgd, conshdlrname) )
   {
      /* create a quadratic constraint upgrade data object */
      SCIP_CALL( SCIPallocMemory(scip, &quadconsupgrade) );
      quadconsupgrade->quadconsupgd = quadconsupgd;
      quadconsupgrade->priority     = priority;
      quadconsupgrade->active       = TRUE;

      /* insert quadratic constraint upgrade method into constraint handler data */
      assert(conshdlrdata->nquadconsupgrades <= conshdlrdata->quadconsupgradessize);
      if( conshdlrdata->nquadconsupgrades+1 > conshdlrdata->quadconsupgradessize )
      {
         int newsize;

         newsize = SCIPcalcMemGrowSize(scip, conshdlrdata->nquadconsupgrades+1);
         SCIP_CALL( SCIPreallocMemoryArray(scip, &conshdlrdata->quadconsupgrades, newsize) );
         conshdlrdata->quadconsupgradessize = newsize;
      }
      assert(conshdlrdata->nquadconsupgrades+1 <= conshdlrdata->quadconsupgradessize);
   
      for( i = conshdlrdata->nquadconsupgrades; i > 0 && conshdlrdata->quadconsupgrades[i-1]->priority < quadconsupgrade->priority; --i )
         conshdlrdata->quadconsupgrades[i] = conshdlrdata->quadconsupgrades[i-1];
      assert(0 <= i && i <= conshdlrdata->nquadconsupgrades);
      conshdlrdata->quadconsupgrades[i] = quadconsupgrade;
      conshdlrdata->nquadconsupgrades++;

      /* adds parameter to turn on and off the upgrading step */
      (void) SCIPsnprintf(paramname, SCIP_MAXSTRLEN, "constraints/"CONSHDLR_NAME"/upgrade/%s", conshdlrname);
      (void) SCIPsnprintf(paramdesc, SCIP_MAXSTRLEN, "enable quadratic upgrading for constraint handler <%s>", conshdlrname);
      SCIP_CALL( SCIPaddBoolParam(scip,
            paramname, paramdesc,
            &quadconsupgrade->active, FALSE, TRUE, NULL, NULL) );
   }

   return SCIP_OKAY;
}

/** Creates and captures a quadratic constraint.
 * 
 *  The constraint should be given in the form
 *  \f[
 *  \ell \leq \sum_{i=1}^n b_i x_i + \sum_{j=1}^m a_j y_jz_j \leq u,
 *  \f]
 *  where \f$x_i = y_j = z_k\f$ is possible.
 */
SCIP_RETCODE SCIPcreateConsQuadratic(
   SCIP*                 scip,               /**< SCIP data structure */
   SCIP_CONS**           cons,               /**< pointer to hold the created constraint */
   const char*           name,               /**< name of constraint */
   int                   nlinvars,           /**< number of linear terms (n) */
   SCIP_VAR**            linvars,            /**< array with variables in linear part (x_i) */
   SCIP_Real*            lincoefs,           /**< array with coefficients of variables in linear part (b_i) */
   int                   nquadterms,         /**< number of quadratic terms (m) */
   SCIP_VAR**            quadvars1,          /**< array with first variables in quadratic terms (y_j) */
   SCIP_VAR**            quadvars2,          /**< array with second variables in quadratic terms (z_j) */
   SCIP_Real*            quadcoefs,          /**< array with coefficients of quadratic terms (a_j) */
   SCIP_Real             lhs,                /**< left hand side of quadratic equation (ell) */
   SCIP_Real             rhs,                /**< right hand side of quadratic equation (u) */
   SCIP_Bool             initial,            /**< should the LP relaxation of constraint be in the initial LP?
                                              *   Usually set to TRUE. Set to FALSE for 'lazy constraints'. */
   SCIP_Bool             separate,           /**< should the constraint be separated during LP processing?
                                              *   Usually set to TRUE. */
   SCIP_Bool             enforce,            /**< should the constraint be enforced during node processing?
                                              *   TRUE for model constraints, FALSE for additional, redundant constraints. */
   SCIP_Bool             check,              /**< should the constraint be checked for feasibility?
                                              *   TRUE for model constraints, FALSE for additional, redundant constraints. */
   SCIP_Bool             propagate,          /**< should the constraint be propagated during node processing?
                                              *   Usually set to TRUE. */
   SCIP_Bool             local,              /**< is constraint only valid locally?
                                              *   Usually set to FALSE. Has to be set to TRUE, e.g., for branching constraints. */
   SCIP_Bool             modifiable,         /**< is constraint modifiable (subject to column generation)?
                                              *   Usually set to FALSE. In column generation applications, set to TRUE if pricing
                                              *   adds coefficients to this constraint. */
   SCIP_Bool             dynamic,            /**< is constraint subject to aging?
                                              *   Usually set to FALSE. Set to TRUE for own cuts which
                                              *   are separated as constraints. */
   SCIP_Bool             removable           /**< should the relaxation be removed from the LP due to aging or cleanup?
                                              *   Usually set to FALSE. Set to TRUE for 'lazy constraints' and 'user cuts'. */
   )
{
   SCIP_CONSHDLR* conshdlr;
   SCIP_CONSDATA* consdata;
   SCIP_HASHMAP*  quadvaridxs;
   SCIP_Real      sqrcoef;
   int i;
   int var1pos;
   int var2pos;
   
   int nbilinterms;
   
   assert(modifiable == FALSE); /* we do not support column generation */

   /* find the quadratic constraint handler */
   conshdlr = SCIPfindConshdlr(scip, CONSHDLR_NAME);
   if( conshdlr == NULL )
   {
      SCIPerrorMessage("quadratic constraint handler not found\n");
      return SCIP_PLUGINNOTFOUND;
   }

   /* create constraint data and constraint */
   SCIP_CALL( consdataCreateEmpty(scip, &consdata) );
   
   consdata->lhs = lhs;
   consdata->rhs = rhs;
   
   SCIP_CALL( SCIPcreateCons(scip, cons, name, conshdlr, consdata, initial, separate, enforce, check, propagate,
         local, modifiable, dynamic, removable, FALSE) );

   /* add quadratic variables and remember their indices */
   SCIP_CALL( SCIPhashmapCreate(&quadvaridxs, SCIPblkmem(scip), SCIPcalcHashtableSize(5 * nquadterms)) );
   nbilinterms = 0;
   for( i = 0; i < nquadterms; ++i )
   {
      if( SCIPisZero(scip, quadcoefs[i]) )
         continue;
      
      /* if it is actually a square term, remember it's coefficient */
      if( quadvars1[i] == quadvars2[i] )
         sqrcoef = quadcoefs[i];
      else
         sqrcoef = 0.0;

      /* add quadvars1[i], if not in there already */
      if( !SCIPhashmapExists(quadvaridxs, quadvars1[i]) )
      {
         SCIP_CALL( addQuadVarTerm(scip, *cons, quadvars1[i], 0.0, sqrcoef, FALSE) );
         assert(consdata->nquadvars >= 0);
         assert(consdata->quadvarterms[consdata->nquadvars-1].var == quadvars1[i]);
         
         SCIP_CALL( SCIPhashmapInsert(quadvaridxs, quadvars1[i], (void*)(size_t)(consdata->nquadvars-1)) );
      }
      else if( !SCIPisZero(scip, sqrcoef) )
      {
         /* if it's there already, but we got a square coefficient, add it to the previous one */ 
         var1pos = (int) (size_t) SCIPhashmapGetImage(quadvaridxs, quadvars1[i]);
         assert(consdata->quadvarterms[var1pos].var == quadvars1[i]);
         consdata->quadvarterms[var1pos].sqrcoef += sqrcoef;
      }
      
      if( quadvars1[i] == quadvars2[i] )
         continue;
      
      /* add quadvars2[i], if not in there already */
      if( !SCIPhashmapExists(quadvaridxs, quadvars2[i]) )
      {
         assert(sqrcoef == 0.0);
         SCIP_CALL( addQuadVarTerm(scip, *cons, quadvars2[i], 0.0, 0.0, FALSE) );
         assert(consdata->nquadvars >= 0);
         assert(consdata->quadvarterms[consdata->nquadvars-1].var == quadvars2[i]);
         
         SCIP_CALL( SCIPhashmapInsert(quadvaridxs, quadvars2[i], (void*)(size_t)(consdata->nquadvars-1)) );
      }
      
      ++nbilinterms;
   }
   
   /* add bilinear terms, if we saw any */
   if( nbilinterms > 0 )
   {
      SCIP_CALL( consdataEnsureBilinSize(scip, consdata, nbilinterms) );
      for( i = 0; i < nquadterms; ++i )
      {
         if( SCIPisZero(scip, quadcoefs[i]) )
            continue;

         /* square terms have been taken care of already */
         if( quadvars1[i] == quadvars2[i] )
            continue;
         
         assert(SCIPhashmapExists(quadvaridxs, quadvars1[i]));
         assert(SCIPhashmapExists(quadvaridxs, quadvars2[i]));
         
         var1pos = (int) (size_t) SCIPhashmapGetImage(quadvaridxs, quadvars1[i]);
         var2pos = (int) (size_t) SCIPhashmapGetImage(quadvaridxs, quadvars2[i]);
         
         SCIP_CALL( addBilinearTerm(scip, *cons, var1pos, var2pos, quadcoefs[i]) );
      }
   }

   /* add linear variables */
   SCIP_CALL( consdataEnsureLinearVarsSize(scip, consdata, nlinvars) );
   for( i = 0; i < nlinvars; ++i )
   {
      if( SCIPisZero(scip, lincoefs[i]) )
         continue;
      
      /* if it's a linear coefficient for a quadratic variable, add it there, otherwise add as linear variable */
      if( SCIPhashmapExists(quadvaridxs, linvars[i]) )
      {
         var1pos = (int) (size_t) SCIPhashmapGetImage(quadvaridxs, linvars[i]);
         assert(consdata->quadvarterms[var1pos].var == linvars[i]);
         consdata->quadvarterms[var1pos].lincoef += lincoefs[i];
      }
      else
      {
         SCIP_CALL( addLinearCoef(scip, *cons, linvars[i], lincoefs[i]) );
      }
   }

   if( SCIPisTransformed(scip) )
   {
      SCIP_CONSHDLRDATA* conshdlrdata = SCIPconshdlrGetData(conshdlr);
      assert(conshdlrdata != NULL);
      assert(conshdlrdata->eventhdlr != NULL);
      
      SCIP_CALL( catchVarEvents(scip, conshdlrdata->eventhdlr, *cons) );
   }
   
   SCIPhashmapFree(&quadvaridxs);
   
   SCIPdebugMessage("created quadratic constraint ");
   SCIPdebug( SCIPprintCons(scip, *cons, NULL) );

   return SCIP_OKAY;
}

/** Creates and captures a quadratic constraint.
 * 
 * The constraint should be given in the form
 * \f[
 * \ell \leq \sum_{i=1}^n b_i x_i + \sum_{j=1}^m (a_j y_j^2 + b_j y_j) + \sum_{k=1}^p c_kv_kw_k \leq u.
 * \f]
 */
SCIP_RETCODE SCIPcreateConsQuadratic2(
   SCIP*                 scip,               /**< SCIP data structure */
   SCIP_CONS**           cons,               /**< pointer to hold the created constraint */
   const char*           name,               /**< name of constraint */
   int                   nlinvars,           /**< number of linear terms (n) */
   SCIP_VAR**            linvars,            /**< array with variables in linear part (x_i) */ 
   SCIP_Real*            lincoefs,           /**< array with coefficients of variables in linear part (b_i) */ 
   int                   nquadvarterms,      /**< number of quadratic terms (m) */
   SCIP_QUADVARTERM*     quadvarterms,       /**< quadratic variable terms */
   int                   nbilinterms,        /**< number of bilinear terms (p) */
   SCIP_BILINTERM*       bilinterms,         /**< bilinear terms */
   SCIP_Real             lhs,                /**< constraint left hand side (ell) */
   SCIP_Real             rhs,                /**< constraint right hand side (u) */
   SCIP_Bool             initial,            /**< should the LP relaxation of constraint be in the initial LP? */
   SCIP_Bool             separate,           /**< should the constraint be separated during LP processing? */
   SCIP_Bool             enforce,            /**< should the constraint be enforced during node processing? */
   SCIP_Bool             check,              /**< should the constraint be checked for feasibility? */
   SCIP_Bool             propagate,          /**< should the constraint be propagated during node processing? */
   SCIP_Bool             local,              /**< is constraint only valid locally? */
   SCIP_Bool             modifiable,         /**< is constraint modifiable (subject to column generation)? */
   SCIP_Bool             dynamic,            /**< is constraint dynamic? */
   SCIP_Bool             removable           /**< should the constraint be removed from the LP due to aging or cleanup? */
   )
{
   SCIP_CONSHDLR* conshdlr;
   SCIP_CONSDATA* consdata;
   
   assert(modifiable == FALSE); /* we do not support column generation */
   assert(nlinvars == 0 || (linvars != NULL && lincoefs != NULL));
   assert(nquadvarterms == 0 || quadvarterms != NULL);
   assert(nbilinterms == 0 || bilinterms != NULL);
   
   /* find the quadratic constraint handler */
   conshdlr = SCIPfindConshdlr(scip, CONSHDLR_NAME);
   if( conshdlr == NULL )
   {
      SCIPerrorMessage("quadratic constraint handler not found\n");
      return SCIP_PLUGINNOTFOUND;
   }

   /* create constraint data */
   SCIP_CALL( consdataCreate(scip, &consdata, lhs, rhs,
      nlinvars, linvars, lincoefs, nquadvarterms, quadvarterms, nbilinterms, bilinterms,
      TRUE) );
  
   /* create constraint */
   SCIP_CALL( SCIPcreateCons(scip, cons, name, conshdlr, consdata, initial, separate, enforce, check, propagate,
      local, modifiable, dynamic, removable, FALSE) );

   if( SCIPisTransformed(scip) )
   {
      SCIP_CONSHDLRDATA* conshdlrdata = SCIPconshdlrGetData(conshdlr);
      assert(conshdlrdata != NULL);
      assert(conshdlrdata->eventhdlr != NULL);
      
      SCIP_CALL( catchVarEvents(scip, conshdlrdata->eventhdlr, *cons) );
   }

   return SCIP_OKAY;
}

/** Adds a constant to the constraint function, that is, subtracts a constant from both sides */
void SCIPaddConstantQuadratic(
   SCIP*                 scip,               /**< SCIP data structure */
   SCIP_CONS*            cons,               /**< constraint */
   SCIP_Real             constant            /**< constant to subtract from both sides */
   )
{
   SCIP_CONSDATA* consdata;

   assert(scip != NULL);
   assert(cons != NULL);
   assert(!SCIPisInfinity(scip, REALABS(constant)));

   consdata = SCIPconsGetData(cons);
   assert(consdata != NULL);
   assert(consdata->lhs <= consdata->rhs);

   if( !SCIPisInfinity(scip, -consdata->lhs) )
      consdata->lhs -= constant;
   if( !SCIPisInfinity(scip,  consdata->rhs) )
      consdata->rhs -= constant;

   if( consdata->lhs > consdata->rhs )
   {
      assert(SCIPisEQ(scip, consdata->lhs, consdata->rhs));
      consdata->lhs = consdata->rhs;
   }
}

/** Adds a linear variable with coefficient to a quadratic constraint.
 */
SCIP_RETCODE SCIPaddLinearVarQuadratic(
   SCIP*                 scip,               /**< SCIP data structure */
   SCIP_CONS*            cons,               /**< constraint */
   SCIP_VAR*             var,                /**< variable */
   SCIP_Real             coef                /**< coefficient of variable */
   )
{
   assert(scip != NULL);
   assert(cons != NULL);
   assert(var  != NULL);
   assert(!SCIPisInfinity(scip, REALABS(coef)));
   
   SCIP_CALL( addLinearCoef(scip, cons, var, coef) );
   
   return SCIP_OKAY;
}

/** Adds a quadratic variable with linear and square coefficient to a quadratic constraint.
 */
SCIP_RETCODE SCIPaddQuadVarQuadratic(
   SCIP*                 scip,               /**< SCIP data structure */
   SCIP_CONS*            cons,               /**< constraint */
   SCIP_VAR*             var,                /**< variable */
   SCIP_Real             lincoef,            /**< linear coefficient of variable */
   SCIP_Real             sqrcoef             /**< square coefficient of variable */
   )
{
   assert(scip != NULL);
   assert(cons != NULL);
   assert(var  != NULL);
   assert(!SCIPisInfinity(scip, REALABS(lincoef)));
   assert(!SCIPisInfinity(scip, REALABS(sqrcoef)));
   
   SCIP_CALL( addQuadVarTerm(scip, cons, var, lincoef, sqrcoef, SCIPconsIsTransformed(cons)) );
   
   return SCIP_OKAY;
}

/** Adds a linear coefficient for a quadratic variable.
 * variable need to have been added as quadratic variable before
 * @see SCIPaddQuadVarQuadratic
 */
SCIP_RETCODE SCIPaddQuadVarLinearCoefQuadratic(
   SCIP*                 scip,               /**< SCIP data structure */
   SCIP_CONS*            cons,               /**< constraint */
   SCIP_VAR*             var,                /**< variable */
   SCIP_Real             coef                /**< value to add to linear coefficient of variable */
   )
{
   SCIP_CONSDATA* consdata;
   int pos;

   assert(scip != NULL);
   assert(cons != NULL);
   assert(var  != NULL);
   assert(!SCIPisInfinity(scip, REALABS(coef)));

   if( SCIPisZero(scip, coef) )
      return SCIP_OKAY;

   consdata = SCIPconsGetData(cons);
   assert(consdata != NULL);

   SCIP_CALL( consdataFindQuadVarTerm(scip, consdata, var, &pos) );
   if( pos < 0 )
   {
      SCIPerrorMessage("Quadratic variable <%s> not found in constraint. Cannot change linear coefficient.\n", SCIPvarGetName(var));
      return SCIP_INVALIDDATA;
   }
   assert(pos < consdata->nquadvars);
   assert(consdata->quadvarterms[pos].var == var);

   consdata->quadvarterms[pos].lincoef += coef;

   /* update flags and invalid activities */
   consdata->ispropagated  = FALSE;
   consdata->ispresolved   = consdata->ispresolved && !SCIPisZero(scip, consdata->quadvarterms[pos].lincoef);

   SCIPintervalSetEmpty(&consdata->quadactivitybounds);
   consdata->activity = SCIP_INVALID;

   return SCIP_OKAY;
}

/** Adds a square coefficient for a quadratic variable.
 * variable need to have been added as quadratic variable before
 * @see SCIPaddQuadVarQuadratic
 */
SCIP_RETCODE SCIPaddSquareCoefQuadratic(
   SCIP*                 scip,               /**< SCIP data structure */
   SCIP_CONS*            cons,               /**< constraint */
   SCIP_VAR*             var,                /**< variable */
   SCIP_Real             coef                /**< value to add to square coefficient of variable */
   )
{
   SCIP_CONSDATA* consdata;
   int pos;

   assert(scip != NULL);
   assert(cons != NULL);
   assert(var  != NULL);
   assert(!SCIPisInfinity(scip, REALABS(coef)));

   if( SCIPisZero(scip, coef) )
      return SCIP_OKAY;

   consdata = SCIPconsGetData(cons);
   assert(consdata != NULL);

   SCIP_CALL( consdataFindQuadVarTerm(scip, consdata, var, &pos) );
   if( pos < 0 )
   {
      SCIPerrorMessage("Quadratic variable <%s> not found in constraint. Cannot change square coefficient.\n", SCIPvarGetName(var));
      return SCIP_INVALIDDATA;
   }
   assert(pos < consdata->nquadvars);
   assert(consdata->quadvarterms[pos].var == var);

   consdata->quadvarterms[pos].sqrcoef += coef;

   /* update flags and invalid activities */
   consdata->isconvex      = FALSE;
   consdata->isconcave     = FALSE;
   consdata->iscurvchecked = FALSE;
   consdata->ispropagated  = FALSE;
   consdata->ispresolved   = consdata->ispresolved && !SCIPisZero(scip, consdata->quadvarterms[pos].sqrcoef);

   SCIPintervalSetEmpty(&consdata->quadactivitybounds);
   consdata->activity = SCIP_INVALID;

   return SCIP_OKAY;
}

/** Adds a bilinear term to a quadratic constraint.
 * The variables of the bilinear term must have been added before.
 * The variables need to be different.
 */
SCIP_RETCODE SCIPaddBilinTermQuadratic(
   SCIP*                 scip,               /**< SCIP data structure */
   SCIP_CONS*            cons,               /**< constraint */
   SCIP_VAR*             var1,               /**< first variable */
   SCIP_VAR*             var2,               /**< second variable */
   SCIP_Real             coef                /**< coefficient of bilinear term */
   )
{
   SCIP_CONSDATA* consdata;
   int            var1pos;
   int            var2pos;
   
   assert(scip != NULL);
   assert(cons != NULL);
   assert(var1 != NULL);
   assert(var2 != NULL);
   assert(var1 != var2);
   assert(!SCIPisInfinity(scip, REALABS(coef)));
   
   consdata = SCIPconsGetData(cons);
   assert(consdata != NULL);
   
   SCIP_CALL( consdataFindQuadVarTerm(scip, consdata, var1, &var1pos) );
   if( var1pos < 0 )
   {
      SCIPerrorMessage("Quadratic variable <%s> not found in constraint. Cannot add bilinear term.\n", SCIPvarGetName(var1));
      return SCIP_INVALIDDATA;
   }
   
   SCIP_CALL( consdataFindQuadVarTerm(scip, consdata, var2, &var2pos) );
   if( var2pos < 0 )
   {
      SCIPerrorMessage("Quadratic variable <%s> not found in constraint. Cannot add bilinear term.\n", SCIPvarGetName(var2));
      return SCIP_INVALIDDATA;
   }
   
   SCIP_CALL( addBilinearTerm(scip, cons, var1pos, var2pos, coef) );

   return SCIP_OKAY;
}

/** Gets the quadratic constraint as a nonlinear row representation.
 */
SCIP_RETCODE SCIPgetNlRowQuadratic(
   SCIP*                 scip,               /**< SCIP data structure */
   SCIP_CONS*            cons,               /**< constraint */
   SCIP_NLROW**          nlrow               /**< a buffer where to store pointer to nonlinear row */
   )
{
   SCIP_CONSDATA* consdata;

   assert(cons  != NULL);
   assert(nlrow != NULL);

   consdata = SCIPconsGetData(cons);
   assert(consdata != NULL);

   if( consdata->nlrow == NULL )
   {
      SCIP_CALL( createNlRow(scip, cons) );
   }
   assert(consdata->nlrow != NULL);
   *nlrow = consdata->nlrow;

   return SCIP_OKAY;
}

/** Gets the number of variables in the linear term of a quadratic constraint.
 */
int SCIPgetNLinearVarsQuadratic(
   SCIP*                 scip,               /**< SCIP data structure */
   SCIP_CONS*            cons                /**< constraint */
   )
{
   assert(cons != NULL);
   assert(SCIPconsGetData(cons) != NULL);
   
   return SCIPconsGetData(cons)->nlinvars;
}

/** Gets the variables in the linear part of a quadratic constraint.
 *  Length is given by SCIPgetNLinearVarsQuadratic.
 */
SCIP_VAR** SCIPgetLinearVarsQuadratic(
   SCIP*                 scip,               /**< SCIP data structure */
   SCIP_CONS*            cons                /**< constraint */
   )
{
   assert(cons != NULL);
   assert(SCIPconsGetData(cons) != NULL);
   
   return SCIPconsGetData(cons)->linvars;
}

/** Gets the coefficients in the linear part of a quadratic constraint.
 *  Length is given by SCIPgetNLinearVarsQuadratic.
 */
SCIP_Real* SCIPgetCoefsLinearVarsQuadratic(
   SCIP*                 scip,               /**< SCIP data structure */
   SCIP_CONS*            cons                /**< constraint */
   )
{
   assert(cons != NULL);
   assert(SCIPconsGetData(cons) != NULL);
   
   return SCIPconsGetData(cons)->lincoefs;
}

/** Gets the number of quadratic variable terms of a quadratic constraint.
 */
int SCIPgetNQuadVarTermsQuadratic(
   SCIP*                 scip,               /**< SCIP data structure */
   SCIP_CONS*            cons                /**< constraint */
   )
{
   assert(cons != NULL);
   assert(SCIPconsGetData(cons) != NULL);
   
   return SCIPconsGetData(cons)->nquadvars;
}

/** Gets the quadratic variable terms of a quadratic constraint.
 *  Length is given by SCIPgetNQuadVarTermsQuadratic.
 */
SCIP_QUADVARTERM* SCIPgetQuadVarTermsQuadratic(
   SCIP*                 scip,               /**< SCIP data structure */
   SCIP_CONS*            cons                /**< constraint */
   )
{
   assert(cons != NULL);
   assert(SCIPconsGetData(cons) != NULL);
   
   return SCIPconsGetData(cons)->quadvarterms;
}

/** Finds the position of a quadratic variable term for a given variable.
 * Note that if the quadratic variable terms have not been sorted before, then a search may reorder the current order of the terms.
 */
SCIP_RETCODE SCIPfindQuadVarTermQuadratic(
   SCIP*                 scip,               /**< SCIP data structure */
   SCIP_CONS*            cons,               /**< constraint */
   SCIP_VAR*             var,                /**< variable to search for */
   int*                  pos                 /**< buffer to store position of quadvarterm for var, or -1 if not found */
   )
{
   assert(cons != NULL);
   assert(SCIPconsGetData(cons) != NULL);
   assert(var != NULL);
   assert(pos != NULL);

   SCIP_CALL( consdataFindQuadVarTerm(scip, SCIPconsGetData(cons), var, pos) );

   return SCIP_OKAY;
}

/** Gets the number of bilinear terms of a quadratic constraint.
 */
int SCIPgetNBilinTermsQuadratic(
   SCIP*                 scip,               /**< SCIP data structure */
   SCIP_CONS*            cons                /**< constraint */
   )
{
   assert(cons != NULL);
   assert(SCIPconsGetData(cons) != NULL);
   
   return SCIPconsGetData(cons)->nbilinterms;
}

/** Gets the bilinear terms of a quadratic constraint.
 *  Length is given by SCIPgetNBilinTermQuadratic.
 */
SCIP_BILINTERM* SCIPgetBilinTermsQuadratic(
   SCIP*                 scip,               /**< SCIP data structure */
   SCIP_CONS*            cons                /**< constraint */
   )
{
   assert(cons != NULL);
   assert(SCIPconsGetData(cons) != NULL);
   
   return SCIPconsGetData(cons)->bilinterms;
}

/** Gets the left hand side of a quadratic constraint.
 */
SCIP_Real SCIPgetLhsQuadratic(
   SCIP*                 scip,               /**< SCIP data structure */
   SCIP_CONS*            cons                /**< constraint */
   )
{
   assert(cons != NULL);
   assert(SCIPconsGetData(cons) != NULL);
   
   return SCIPconsGetData(cons)->lhs;
}

/** Gets the right hand side of a quadratic constraint.
 */
SCIP_Real SCIPgetRhsQuadratic(
   SCIP*                 scip,               /**< SCIP data structure */
   SCIP_CONS*            cons                /**< constraint */
   )
{
   assert(cons != NULL);
   assert(SCIPconsGetData(cons) != NULL);
   
   return SCIPconsGetData(cons)->rhs;
}

/** Check the quadratic function of a quadratic constraint for its semi-definiteness, if not done yet.
 */
SCIP_RETCODE SCIPcheckCurvatureQuadratic(
   SCIP*                 scip,               /**< SCIP data structure */
   SCIP_CONS*            cons                /**< constraint */
   )
{
   assert(cons != NULL);

   SCIP_CALL( checkCurvature(scip, cons, TRUE) );
   
   return SCIP_OKAY;
}

/** Indicates whether the quadratic function of a quadratic constraint is (known to be) convex.
 */
SCIP_Bool SCIPisConvexQuadratic(
   SCIP*                 scip,               /**< SCIP data structure */
   SCIP_CONS*            cons                /**< constraint */
   )
{
   assert(cons != NULL);
   assert(SCIPconsGetData(cons) != NULL);
   
   /* with FALSE, one should never get an error, since there is no memory allocated */
   SCIP_CALL_ABORT( checkCurvature(scip, cons, FALSE) );
   
   return SCIPconsGetData(cons)->isconvex;
}

/** Indicates whether the quadratic function of a quadratic constraint is (known to be) concave.
 */
SCIP_Bool SCIPisConcaveQuadratic(
   SCIP*                 scip,               /**< SCIP data structure */
   SCIP_CONS*            cons                /**< constraint */
   )
{
   assert(cons != NULL);
   assert(SCIPconsGetData(cons) != NULL);

   /* with FALSE, one should never get an error, since there is no memory allocated */
   SCIP_CALL_ABORT( checkCurvature(scip, cons, FALSE) );

   return SCIPconsGetData(cons)->isconcave;
}

/** Computes the violation of a constraint by a solution */
SCIP_RETCODE SCIPgetViolationQuadratic(
   SCIP*                 scip,               /**< SCIP data structure */
   SCIP_CONS*            cons,               /**< constraint */
   SCIP_SOL*             sol,                /**< solution which violation to calculate, or NULL for LP solution */
   SCIP_Real*            violation           /**< buffer to store violation of constraint */
   )
{
   SCIP_CONSDATA* consdata;
   
   assert(scip != NULL);
   assert(cons != NULL);
   assert(violation != NULL);
   
   SCIP_CALL( computeViolation(scip, cons, sol, TRUE) ); /* we assume that scaling was left on */

   consdata = SCIPconsGetData(cons);
   assert(consdata != NULL);
   
   *violation = MAX(consdata->lhsviol, consdata->rhsviol);
   
   return SCIP_OKAY;
}

/** Adds the constraint to an NLPI problem. */
SCIP_RETCODE SCIPaddToNlpiProblemQuadratic(
   SCIP*                 scip,               /**< SCIP data structure */
   SCIP_CONS*            cons,               /**< constraint */
   SCIP_NLPI*            nlpi,               /**< interface to NLP solver */
   SCIP_NLPIPROBLEM*     nlpiprob,           /**< NLPI problem where to add constraint */
   SCIP_HASHMAP*         scipvar2nlpivar,    /**< mapping from SCIP variables to variable indices in NLPI */
   SCIP_Bool             names               /**< whether to pass constraint names to NLPI */
   )
{
   SCIP_CONSDATA* consdata;
   int            nlininds;
   int*           lininds;
   SCIP_Real*     linvals;
   int            nquadelems;
   SCIP_QUADELEM* quadelems;
   SCIP_VAR*      othervar;
   const char*    name;
   int            j;
   int            l;
   int            lincnt;
   int            quadcnt;
   int            idx1;
   int            idx2;

   assert(scip != NULL);
   assert(cons != NULL);
   assert(nlpi != NULL);
   assert(nlpiprob != NULL);
   assert(scipvar2nlpivar != NULL);
   
   consdata = SCIPconsGetData(cons);
   assert(consdata != NULL);

   /* count nonzeros in quadratic part */
   nlininds = consdata->nlinvars;
   nquadelems = consdata->nbilinterms;
   for( j = 0; j < consdata->nquadvars; ++j )
   {
      if( consdata->quadvarterms[j].sqrcoef )
         ++nquadelems;
      if( consdata->quadvarterms[j].lincoef != 0.0 )
         ++nlininds;
   }

   /* setup linear part */
   lininds = NULL;
   linvals = NULL;
   lincnt  = 0;
   if( nlininds > 0 )
   {
      SCIP_CALL( SCIPallocBufferArray(scip, &lininds, nlininds) );
      SCIP_CALL( SCIPallocBufferArray(scip, &linvals, nlininds) );
      
      for( j = 0; j < consdata->nlinvars; ++j )
      {
         linvals[j] = consdata->lincoefs[j];
         assert(SCIPhashmapExists(scipvar2nlpivar, consdata->linvars[j]));
         lininds[j] = (int) (size_t) SCIPhashmapGetImage(scipvar2nlpivar, consdata->linvars[j]);
      }
      
      lincnt = consdata->nlinvars;
   }

   /* setup quadratic part */
   quadelems = NULL;
   if( nquadelems > 0 )
   {
      SCIP_CALL( SCIPallocBufferArray(scip, &quadelems, nquadelems) );
   }
   quadcnt = 0;
     
   for( j = 0; j < consdata->nquadvars; ++j )
   {
      assert(SCIPhashmapExists(scipvar2nlpivar, consdata->quadvarterms[j].var));
      idx1 = (int)(size_t)SCIPhashmapGetImage(scipvar2nlpivar, consdata->quadvarterms[j].var);
      if( consdata->quadvarterms[j].lincoef != 0.0 )
      {
         assert(lininds != NULL);
         assert(linvals != NULL);
         lininds[lincnt] = idx1;
         linvals[lincnt] = consdata->quadvarterms[j].lincoef;
         ++lincnt;
      }

      if( consdata->quadvarterms[j].sqrcoef != 0.0 )
      {
         assert(quadcnt < nquadelems);
         assert(quadelems != NULL);
         quadelems[quadcnt].idx1 = idx1;
         quadelems[quadcnt].idx2 = idx1;
         quadelems[quadcnt].coef = consdata->quadvarterms[j].sqrcoef;
         ++quadcnt;
      }

      for( l = 0; l < consdata->quadvarterms[j].nadjbilin; ++l )
      {
         othervar = consdata->bilinterms[consdata->quadvarterms[j].adjbilin[l]].var2;
         /* if othervar is on position 2, then we process this bilinear term later (or it was processed already) */
         if( othervar == consdata->quadvarterms[j].var )
            continue;

         assert(quadcnt < nquadelems);
         assert(quadelems != NULL);
         assert(SCIPhashmapExists(scipvar2nlpivar, othervar));
         idx2 = (int)(size_t)SCIPhashmapGetImage(scipvar2nlpivar, othervar);
         quadelems[quadcnt].idx1 = MIN(idx1, idx2);
         quadelems[quadcnt].idx2 = MAX(idx1, idx2);
         quadelems[quadcnt].coef = consdata->bilinterms[consdata->quadvarterms[j].adjbilin[l]].coef;
         ++quadcnt;
      }
   }

   assert(quadcnt == nquadelems);
   assert(lincnt  == nlininds);

   name = names ? SCIPconsGetName(cons) : NULL;

   SCIP_CALL( SCIPnlpiAddConstraints(nlpi, nlpiprob, 1,
      &consdata->lhs, &consdata->rhs,
      &nlininds, &lininds, &linvals ,
      &nquadelems, &quadelems,
      NULL, NULL, &name) );

   SCIPfreeBufferArrayNull(scip, &quadelems);
   SCIPfreeBufferArrayNull(scip, &lininds);
   SCIPfreeBufferArrayNull(scip, &linvals);

   return SCIP_OKAY;
}<|MERGE_RESOLUTION|>--- conflicted
+++ resolved
@@ -7339,13 +7339,8 @@
          consdata->lincoefsmax = MAX(consdata->lincoefsmax, REALABS(consdata->lincoefs[i]));
       }
 
-<<<<<<< HEAD
-      /* add nlrow respresentation to NLP, if NLP had been constructed */
+      /* add nlrow representation to NLP, if NLP had been constructed */
       if( SCIPisNLPConstructed(scip) && SCIPconsIsChecked(conss[c]) )
-=======
-      /* add nlrow representation to NLP, if NLP had been constructed */
-      if( SCIPisNLPConstructed(scip) )
->>>>>>> d7dd5fbe
       {
          if( consdata->nlrow == NULL )
          {
