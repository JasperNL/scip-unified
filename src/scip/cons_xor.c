--- conflicted
+++ resolved
@@ -38,11 +38,8 @@
 
 #include "scip/pub_misc.h"
 #include "scip/cons_xor.h"
-<<<<<<< HEAD
 #include "scip/cons_setppc.h"
-=======
 #include "scip/cons_linear.h"
->>>>>>> 02231872
 
 
 /* constraint handler properties */
@@ -776,7 +773,6 @@
          /* get binary representative of variable */
          SCIP_CALL( SCIPgetBinvarRepresentative(scip, var, &repvar, &negated) );
 
-<<<<<<< HEAD
 	 /* remove all negations by replacing them with the active variable
 	  * it holds that xor(x1, ~x2) = 0 <=> xor(x1, x2) = 1
 	  */
@@ -787,18 +783,6 @@
 	    repvar = SCIPvarGetNegationVar(repvar);
 	    consdata->rhs = !consdata->rhs;
 	 }
-=======
-         /* remove all negations by replacing them with the active variable
-          * it holds that xor(x1, ~x2) = 0 <=> xor(x1, x2) = 1
-          */
-         if( negated )
-         {
-            assert(SCIPvarIsNegated(repvar));
-
-            repvar = SCIPvarGetNegationVar(repvar);
-            consdata->rhs = !consdata->rhs;
-         }
->>>>>>> 02231872
 
          /* check, if the variable should be replaced with the representative */
          if( repvar != var )
