--- conflicted
+++ resolved
@@ -818,24 +818,14 @@
       vsnprintf(bigmsg, (size_t) n+1, formatstr, aq);
 #endif
       assert(m == n);
-<<<<<<< HEAD
-      va_end(ap);
+      va_end(aq);
       messagePrintError(bigmsg);
-=======
-      va_end(aq);
-      messagePrintError(bigmsg, n);
->>>>>>> d816f3d8
       BMSfreeMemory(&bigmsg);
       return;
    }
 
-<<<<<<< HEAD
    messagePrintError(msg);
-   va_end(ap);
-=======
-   messagePrintError(msg, SCIP_MAXSTRLEN);
    va_end(aq);
->>>>>>> d816f3d8
 }
 
 /** Method to set the error printing method. Setting the error printing method to NULL will suspend all error methods.
