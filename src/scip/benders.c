/* * * * * * * * * * * * * * * * * * * * * * * * * * * * * * * * * * * * * * */
/*                                                                           */
/*                  This file is part of the program and library             */
/*         SCIP --- Solving Constraint Integer Programs                      */
/*                                                                           */
/*    Copyright (C) 2002-2017 Konrad-Zuse-Zentrum                            */
/*                            fuer Informationstechnik Berlin                */
/*                                                                           */
/*  SCIP is distributed under the terms of the ZIB Academic License.         */
/*                                                                           */
/*  You should have received a copy of the ZIB Academic License              */
/*  along with SCIP; see the file COPYING. If not email to scip@zib.de.      */
/*                                                                           */
/* * * * * * * * * * * * * * * * * * * * * * * * * * * * * * * * * * * * * * */

/**@file   benders.c
 * @brief  methods for Benders' decomposition
 * @author Stephen J. Maher
 */

/*---+----1----+----2----+----3----+----4----+----5----+----6----+----7----+----8----+----9----+----0----+----1----+----2*/
//#define SCIP_DEBUG
//#define SCIP_MOREDEBUG
#include <assert.h>
#include <string.h>

#include "scip/def.h"
#include "scip/set.h"
#include "scip/clock.h"
#include "scip/paramset.h"
#include "scip/lp.h"
#include "scip/prob.h"
#include "scip/pricestore.h"
#include "scip/scip.h"
#include "scip/benders.h"
#include "scip/pub_message.h"
#include "scip/pub_misc.h"
#include "scip/cons_linear.h"

#include "scip/struct_benders.h"
#include "scip/struct_benderscut.h"

#include "scip/benderscut.h"
#include "scip/misc_benders.h"

/* Defaults for parameters */
#define SCIP_DEFAULT_TRANSFERCUTS          TRUE  /** Should Benders' cuts generated in LNS heuristics be transferred to the main SCIP instance? */
#define SCIP_DEFAULT_CUTSASCONSS           TRUE  /** Should the transferred cuts be added as constraints? */
#define SCIP_DEFAULT_MIPCHECKFREQ             5  /** the number of iterations that the MIP is checked, -1 for always. */
#define SCIP_DEFAULT_LNSCHECK              TRUE  /** should the Benders' decomposition be used in LNS heuristics */
#define SCIP_DEFAULT_LNSMAXDEPTH             -1  /** the maximum depth at which the LNS check is performed */
#define SCIP_DEFAULT_SUBPROBFRAC            1.0  /** the fraction of subproblems that are solved in each iteration */

#define AUXILIARYVAR_NAME     "##bendersauxiliaryvar" /** the name for the Benders' auxiliary variables in the master problem */

/* event handler properties */
#define NODEFOCUS_EVENTHDLR_NAME         "bendersnodefocus"
#define NODEFOCUS_EVENTHDLR_DESC         "node focus event handler for Benders' decomposition"
#define MIPNODEFOCUS_EVENTHDLR_NAME      "bendersmipsolvenodefocus"
#define MIPNODEFOCUS_EVENTHDLR_DESC      "node focus event handler for the MIP solve method for Benders' decomposition"
#define UPPERBOUND_EVENTHDLR_NAME        "bendersupperbound"
#define UPPERBOUND_EVENTHDLR_DESC        "found solution event handler to terminate subproblem solve for a given upper bound"


struct SCIP_EventhdlrData
{
   int                   filterpos;          /**< the event filter entry */
   int                   numruns;            /**< the number of times that the problem has been solved */
   SCIP_Real             upperbound;         /**< an upper bound for the problem */
   SCIP_Bool             solvemip;           /**< is the event called from a MIP subproblem solve*/
};


/* ---------------- Local methods for event handlers ---------------- */
/** init method for the event handlers */
static
SCIP_RETCODE initEventhandler(
   SCIP*                 scip,               /**< the SCIP data structure */
   SCIP_EVENTHDLR*       eventhdlr           /**< the event handlers data structure */
   )
{
   SCIP_EVENTHDLRDATA* eventhdlrdata;

   assert(scip != NULL);
   assert(eventhdlr != NULL);

   eventhdlrdata = SCIPeventhdlrGetData(eventhdlr);
   assert(eventhdlrdata != NULL);

   eventhdlrdata->filterpos = -1;
   eventhdlrdata->numruns = 0;
   eventhdlrdata->upperbound = -SCIPinfinity(scip);
   eventhdlrdata->solvemip = FALSE;

   return SCIP_OKAY;
}


/** initsol method for the event handlers */
static
SCIP_RETCODE initsolEventhandler(
   SCIP*                 scip,               /**< the SCIP data structure */
   SCIP_EVENTHDLR*       eventhdlr,          /**< the event handlers data structure */
   SCIP_EVENTTYPE        eventtype           /**< event type mask to select events to catch */
   )
{
   SCIP_EVENTHDLRDATA* eventhdlrdata;

   assert(scip != NULL);
   assert(eventhdlr != NULL);

   eventhdlrdata = SCIPeventhdlrGetData(eventhdlr);

   SCIP_CALL(SCIPcatchEvent(scip, eventtype, eventhdlr, NULL, &eventhdlrdata->filterpos));

   return SCIP_OKAY;
}

/** the exit method for the event handlers */
static
SCIP_RETCODE exitsolEventhandler(
   SCIP*                 scip,               /**< the SCIP data structure */
   SCIP_EVENTHDLR*       eventhdlr,          /**< the event handlers data structure */
   SCIP_EVENTTYPE        eventtype           /**< event type mask to select events to catch */
   )
{
   SCIP_EVENTHDLRDATA* eventhdlrdata;

   assert(scip != NULL);
   assert(eventhdlr != NULL);

   eventhdlrdata = SCIPeventhdlrGetData(eventhdlr);

   if( eventhdlrdata->filterpos >= 0 )
   {
      SCIP_CALL(SCIPdropEvent(scip, eventtype, eventhdlr, NULL, eventhdlrdata->filterpos));
      eventhdlrdata->filterpos = -1;
   }

   return SCIP_OKAY;
}

/** free method for the event handler */
static
SCIP_RETCODE freeEventhandler(
   SCIP*                 scip,               /**< the SCIP data structure */
   SCIP_EVENTHDLR*       eventhdlr           /**< the event handlers data structure */
   )
{
   SCIP_EVENTHDLRDATA* eventhdlrdata;

   assert(scip != NULL);
   assert(eventhdlr != NULL);

   eventhdlrdata = SCIPeventhdlrGetData(eventhdlr);
   assert(eventhdlrdata != NULL);

   SCIPfreeBlockMemory(scip, &eventhdlrdata);

   SCIPeventhdlrSetData(eventhdlr, NULL);

   return SCIP_OKAY;
}



/* ---------------- Callback methods of node focus event handler ---------------- */

/** exec the event handler */
static
SCIP_DECL_EVENTEXEC(eventExecBendersNodefocus)
{  /*lint --e{715}*/
   SCIP_EVENTHDLRDATA* eventhdlrdata;

   assert(scip != NULL);
   assert(eventhdlr != NULL);
   assert(strcmp(SCIPeventhdlrGetName(eventhdlr), NODEFOCUS_EVENTHDLR_NAME) == 0);

   eventhdlrdata = SCIPeventhdlrGetData(eventhdlr);

   /* sending an interrupt solve signal to return the control back to the Benders' decomposition plugin.
    * This will ensure the SCIP stage is SCIP_STAGE_SOLVING, allowing the use of probing mode. */
   SCIP_CALL( SCIPinterruptSolve(scip) );

   SCIP_CALL(SCIPdropEvent(scip, SCIP_EVENTTYPE_NODEFOCUSED, eventhdlr, NULL, eventhdlrdata->filterpos));
   eventhdlrdata->filterpos = -1;

   return SCIP_OKAY;
}

/** initialization method of event handler (called after problem was transformed) */
static
SCIP_DECL_EVENTINIT(eventInitBendersNodefocus)
{
   assert(scip != NULL);
   assert(eventhdlr != NULL);
   assert(strcmp(SCIPeventhdlrGetName(eventhdlr), NODEFOCUS_EVENTHDLR_NAME) == 0);

   SCIP_CALL( initEventhandler(scip, eventhdlr) );

   return SCIP_OKAY;
}

/** solving process initialization method of event handler (called when branch and bound process is about to begin) */
static
SCIP_DECL_EVENTINITSOL(eventInitsolBendersNodefocus)
{
   assert(scip != NULL);
   assert(eventhdlr != NULL);
   assert(strcmp(SCIPeventhdlrGetName(eventhdlr), NODEFOCUS_EVENTHDLR_NAME) == 0);

   SCIP_CALL( initsolEventhandler(scip, eventhdlr, SCIP_EVENTTYPE_NODEFOCUSED) );

   return SCIP_OKAY;
}

/** solving process deinitialization method of event handler (called before branch and bound process data is freed) */
static
SCIP_DECL_EVENTEXITSOL(eventExitsolBendersNodefocus)
{
   assert(scip != NULL);
   assert(eventhdlr != NULL);
   assert(strcmp(SCIPeventhdlrGetName(eventhdlr), NODEFOCUS_EVENTHDLR_NAME) == 0);

   SCIP_CALL( exitsolEventhandler(scip, eventhdlr, SCIP_EVENTTYPE_NODEFOCUSED) );

   return SCIP_OKAY;
}

/** deinitialization method of event handler (called before transformed problem is freed) */
static
SCIP_DECL_EVENTFREE(eventFreeBendersNodefocus)
{
   assert(scip != NULL);
   assert(eventhdlr != NULL);
   assert(strcmp(SCIPeventhdlrGetName(eventhdlr), NODEFOCUS_EVENTHDLR_NAME) == 0);

   SCIP_CALL( freeEventhandler(scip, eventhdlr) );

   return SCIP_OKAY;
}


/* ---------------- Callback methods of MIP solve node focus event handler ---------------- */

/** exec the event handler */
static
SCIP_DECL_EVENTEXEC(eventExecBendersMipnodefocus)
{  /*lint --e{715}*/
   SCIP_EVENTHDLRDATA* eventhdlrdata;

   assert(scip != NULL);
   assert(eventhdlr != NULL);
   assert(strcmp(SCIPeventhdlrGetName(eventhdlr), MIPNODEFOCUS_EVENTHDLR_NAME) == 0);

   eventhdlrdata = SCIPeventhdlrGetData(eventhdlr);

   /* interrupting the solve so that the control is returned back to the Benders' core. */
   if( eventhdlrdata->numruns == 0 && !eventhdlrdata->solvemip )
      SCIP_CALL( SCIPinterruptSolve(scip) );

   SCIP_CALL(SCIPdropEvent(scip, SCIP_EVENTTYPE_NODEFOCUSED, eventhdlr, NULL, eventhdlrdata->filterpos));
   eventhdlrdata->filterpos = -1;

   eventhdlrdata->numruns++;

   return SCIP_OKAY;
}

/** initialization method of event handler (called after problem was transformed) */
static
SCIP_DECL_EVENTINIT(eventInitBendersMipnodefocus)
{
   assert(scip != NULL);
   assert(eventhdlr != NULL);
   assert(strcmp(SCIPeventhdlrGetName(eventhdlr), MIPNODEFOCUS_EVENTHDLR_NAME) == 0);

   SCIP_CALL( initEventhandler(scip, eventhdlr) );

   return SCIP_OKAY;
}

/** solving process initialization method of event handler (called when branch and bound process is about to begin) */
static
SCIP_DECL_EVENTINITSOL(eventInitsolBendersMipnodefocus)
{
   assert(scip != NULL);
   assert(eventhdlr != NULL);
   assert(strcmp(SCIPeventhdlrGetName(eventhdlr), MIPNODEFOCUS_EVENTHDLR_NAME) == 0);

   SCIP_CALL( initsolEventhandler(scip, eventhdlr, SCIP_EVENTTYPE_NODEFOCUSED) );

   return SCIP_OKAY;
}

/** solving process deinitialization method of event handler (called before branch and bound process data is freed) */
static
SCIP_DECL_EVENTEXITSOL(eventExitsolBendersMipnodefocus)
{
   assert(scip != NULL);
   assert(eventhdlr != NULL);
   assert(strcmp(SCIPeventhdlrGetName(eventhdlr), MIPNODEFOCUS_EVENTHDLR_NAME) == 0);

   SCIP_CALL( exitsolEventhandler(scip, eventhdlr, SCIP_EVENTTYPE_NODEFOCUSED) );

   return SCIP_OKAY;
}

/** deinitialization method of event handler (called before transformed problem is freed) */
static
SCIP_DECL_EVENTFREE(eventFreeBendersMipnodefocus)
{
   assert(scip != NULL);
   assert(eventhdlr != NULL);
   assert(strcmp(SCIPeventhdlrGetName(eventhdlr), MIPNODEFOCUS_EVENTHDLR_NAME) == 0);

   SCIP_CALL( freeEventhandler(scip, eventhdlr) );

   return SCIP_OKAY;
}

/* ---------------- Callback methods of solution found event handler ---------------- */

/** exec the event handler */
static
SCIP_DECL_EVENTEXEC(eventExecBendersUpperbound)
{  /*lint --e{715}*/
   SCIP_EVENTHDLRDATA* eventhdlrdata;
   SCIP_SOL* bestsol;

   assert(scip != NULL);
   assert(eventhdlr != NULL);
   assert(strcmp(SCIPeventhdlrGetName(eventhdlr), UPPERBOUND_EVENTHDLR_NAME) == 0);

   eventhdlrdata = SCIPeventhdlrGetData(eventhdlr);
   assert(eventhdlrdata != NULL);

   bestsol = SCIPgetBestSol(scip);

   if( SCIPisLT(scip, SCIPgetSolOrigObj(scip, bestsol), eventhdlrdata->upperbound) )
      SCIP_CALL( SCIPinterruptSolve(scip) );

   return SCIP_OKAY;
}

/** initialization method of event handler (called after problem was transformed) */
static
SCIP_DECL_EVENTINIT(eventInitBendersUpperbound)
{
   assert(scip != NULL);
   assert(eventhdlr != NULL);
   assert(strcmp(SCIPeventhdlrGetName(eventhdlr), UPPERBOUND_EVENTHDLR_NAME) == 0);

   SCIP_CALL( initEventhandler(scip, eventhdlr) );

   return SCIP_OKAY;
}

/** solving process initialization method of event handler (called when branch and bound process is about to begin) */
static
SCIP_DECL_EVENTINITSOL(eventInitsolBendersUpperbound)
{
   assert(scip != NULL);
   assert(eventhdlr != NULL);
   assert(strcmp(SCIPeventhdlrGetName(eventhdlr), UPPERBOUND_EVENTHDLR_NAME) == 0);

   SCIP_CALL( initsolEventhandler(scip, eventhdlr, SCIP_EVENTTYPE_BESTSOLFOUND) );

   return SCIP_OKAY;
}

/** solving process deinitialization method of event handler (called before branch and bound process data is freed) */
static
SCIP_DECL_EVENTEXITSOL(eventExitsolBendersUpperbound)
{
   assert(scip != NULL);
   assert(eventhdlr != NULL);
   assert(strcmp(SCIPeventhdlrGetName(eventhdlr), UPPERBOUND_EVENTHDLR_NAME) == 0);

   SCIP_CALL( exitsolEventhandler(scip, eventhdlr, SCIP_EVENTTYPE_BESTSOLFOUND) );

   return SCIP_OKAY;
}

/** deinitialization method of event handler (called before transformed problem is freed) */
static
SCIP_DECL_EVENTFREE(eventFreeBendersUpperbound)
{
   assert(scip != NULL);
   assert(eventhdlr != NULL);
   assert(strcmp(SCIPeventhdlrGetName(eventhdlr), UPPERBOUND_EVENTHDLR_NAME) == 0);

   SCIP_CALL( freeEventhandler(scip, eventhdlr) );

   return SCIP_OKAY;
}

/** updates the upper bound in the event handler data */
static
SCIP_RETCODE updateEventhdlrUpperbound(
   SCIP_BENDERS*         benders,            /**< Benders' decomposition */
   int                   probnumber,         /**< the subproblem number */
   SCIP_Real             upperbound          /**< the upper bound value */
   )
{
   SCIP_EVENTHDLR* eventhdlr;
   SCIP_EVENTHDLRDATA* eventhdlrdata;

   assert(benders != NULL);
   assert(probnumber >= 0 && probnumber < benders->nsubproblems);

   eventhdlr = SCIPfindEventhdlr(SCIPbendersSubproblem(benders, probnumber), UPPERBOUND_EVENTHDLR_NAME);
   assert(eventhdlr != NULL);

   eventhdlrdata = SCIPeventhdlrGetData(eventhdlr);
   assert(eventhdlrdata != NULL);

   eventhdlrdata->upperbound = upperbound;

   return SCIP_OKAY;
}

/* Local methods */

/** A workaround for GCG. This is a temp vardata that is set for the auxiliary variables */
struct SCIP_VarData
{
   int                   vartype;             /**< the variable type. In GCG this indicates whether the variable is a
                                                   master problem or subproblem variable. */
};


/** adds the auxiliary variables to the Benders' decomposition master problem */
static
SCIP_RETCODE addAuxiliaryVariablesToMaster(
   SCIP*                 scip,               /**< SCIP data structure */
   SCIP_BENDERS*         benders,            /**< benders */
   SCIP_Real*            lowerbound          /**< array of lower bounds for the auxiliary variables */
   )
{
   SCIP_BENDERS* topbenders;        /* the highest priority Benders' decomposition */
   SCIP_VAR* auxiliaryvar;
   SCIP_VARDATA* vardata;
   char varname[SCIP_MAXSTRLEN];    /* the name of the auxiliary variable */
   SCIP_Bool shareauxvars;
   int i;

   /* this is a workaround for GCG. GCG expects that the variable has vardata when added. So a dummy vardata is created */
   SCIP_CALL( SCIPallocBlockMemory(scip, &vardata) );
   vardata->vartype = -1;

   /* getting the highest priority Benders' decomposition */
   topbenders = SCIPgetBenders(scip)[0];

   /* if the current Benders is the highest priority Benders, then we need to create the auxiliary variables.
    * Otherwise, if the shareauxvars flag is set, then the auxiliar variables from the highest priority Benders' are
    * stored with this Benders. */
   shareauxvars = FALSE;
   if( topbenders != benders && SCIPbendersShareAuxVars(benders) )
      shareauxvars = TRUE;

   for( i = 0; i < SCIPbendersGetNSubproblems(benders); i++ )
   {
      /* if the auxiliary variables are shared, then a pointer to the variable is retrieved from topbenders,
       * otherwise the auxiliaryvariable is created. */
      if( shareauxvars )
<<<<<<< HEAD
         auxiliaryvar = SCIPbendersGetAuxiliaryVar(topbenders, i);
      else
      {
         (void) SCIPsnprintf(varname, SCIP_MAXSTRLEN, "%s_%d_%s", AUXILIARYVAR_NAME, i, SCIPbendersGetName(benders) );
         SCIP_CALL( SCIPcreateVarBasic(scip, &auxiliaryvar, varname, lowerbound[i], SCIPinfinity(scip), 1.0,
               SCIP_VARTYPE_CONTINUOUS) );

         SCIPvarSetData(auxiliaryvar, vardata);

=======
      {
         auxiliaryvar = SCIPbendersGetAuxiliaryVar(topbenders, i);

         SCIP_CALL( SCIPcaptureVar(scip, auxiliaryvar) );
      }
      else
      {
         (void) SCIPsnprintf(varname, SCIP_MAXSTRLEN, "%s_%d_%s", AUXILIARYVAR_NAME, i, SCIPbendersGetName(benders) );
         SCIP_CALL( SCIPcreateVarBasic(scip, &auxiliaryvar, varname, lowerbound[i], SCIPinfinity(scip), 1.0,
               SCIP_VARTYPE_CONTINUOUS) );

         SCIPvarSetData(auxiliaryvar, vardata);

>>>>>>> e0c3fb02
         SCIP_CALL( SCIPaddVar(scip, auxiliaryvar) );
      }

      benders->auxiliaryvars[i] = auxiliaryvar;
   }

   SCIPfreeBlockMemory(scip, &vardata);

   return SCIP_OKAY;
}

/** assigns the copied auxiliary variables in the target scip to the target benders data */
static
SCIP_RETCODE assignAuxiliaryVariables(
   SCIP*                 scip,               /**< SCIP data structure, the target scip */
   SCIP_BENDERS*         benders             /**< benders */
   )
{
   SCIP_BENDERS* topbenders;        /* the highest priority Benders' decomposition */
   SCIP_VAR* targetvar;
   SCIP_VARDATA* vardata;
   char varname[SCIP_MAXSTRLEN];    /* the name of the auxiliary variable */
   SCIP_Bool shareauxvars;
   int i;

   assert(scip != NULL);
   assert(benders != NULL);

   /* this is a workaround for GCG. GCG expects that the variable has vardata when added. So a dummy vardata is created */
   SCIP_CALL( SCIPallocBlockMemory(scip, &vardata) );
   vardata->vartype = -1;

   /* getting the highest priority Benders' decomposition */
   topbenders = SCIPgetBenders(scip)[0];

   /* if the auxiliary variable are shared, then the variable name will have a suffix of the highest priority Benders'
    * name. So the shareauxvars flag indicates how to search for the auxiliary variables */
   shareauxvars = FALSE;
   if( topbenders != benders && SCIPbendersShareAuxVars(benders) )
      shareauxvars = TRUE;

   for( i = 0; i < SCIPbendersGetNSubproblems(benders); i++ )
   {
      if( shareauxvars )
         (void) SCIPsnprintf(varname, SCIP_MAXSTRLEN, "%s_%d_%s", AUXILIARYVAR_NAME, i, SCIPbendersGetName(topbenders));
      else
         (void) SCIPsnprintf(varname, SCIP_MAXSTRLEN, "%s_%d_%s", AUXILIARYVAR_NAME, i, SCIPbendersGetName(benders));

      /* finding the variable in the copied problem that has the same name as the auxiliary variable */
      targetvar = SCIPfindVar(scip, varname);
      assert(targetvar != NULL);

<<<<<<< HEAD
      SCIP_CALL( SCIPcaptureVar(scip, benders->auxiliaryvars[i]) );

      if( !shareauxvars )
         SCIP_CALL( SCIPreleaseVar(scip, &auxiliaryvar) );
   }

   SCIPfreeBlockMemory(scip, &vardata);

   return SCIP_OKAY;
}

/** assigns the copied auxiliary variables in the target scip to the target benders data */
static
SCIP_RETCODE assignAuxiliaryVariables(
   SCIP*                 scip,               /**< SCIP data structure, the target scip */
   SCIP_BENDERS*         benders             /**< benders */
   )
{
   SCIP_BENDERS* topbenders;        /* the highest priority Benders' decomposition */
   SCIP_VAR* targetvar;
   SCIP_VARDATA* vardata;
   char varname[SCIP_MAXSTRLEN];    /* the name of the auxiliary variable */
   SCIP_Bool shareauxvars;
   int i;

   assert(scip != NULL);
   assert(benders != NULL);

   /* this is a workaround for GCG. GCG expects that the variable has vardata when added. So a dummy vardata is created */
   SCIP_CALL( SCIPallocBlockMemory(scip, &vardata) );
   vardata->vartype = -1;

   /* getting the highest priority Benders' decomposition */
   topbenders = SCIPgetBenders(scip)[0];

   /* if the auxiliary variable are shared, then the variable name will have a suffix of the highest priority Benders'
    * name. So the shareauxvars flag indicates how to search for the auxiliary variables */
   shareauxvars = FALSE;
   if( topbenders != benders && SCIPbendersShareAuxVars(benders) )
      shareauxvars = TRUE;

   for( i = 0; i < SCIPbendersGetNSubproblems(benders); i++ )
   {
      if( shareauxvars )
         (void) SCIPsnprintf(varname, SCIP_MAXSTRLEN, "%s_%d_%s", AUXILIARYVAR_NAME, i, SCIPbendersGetName(topbenders));
      else
         (void) SCIPsnprintf(varname, SCIP_MAXSTRLEN, "%s_%d_%s", AUXILIARYVAR_NAME, i, SCIPbendersGetName(benders));

      /* finding the variable in the copied problem that has the same name as the auxiliary variable */
      targetvar = SCIPfindVar(scip, varname);

=======
>>>>>>> e0c3fb02
      SCIPvarSetData(targetvar, vardata);

      benders->auxiliaryvars[i] = SCIPvarGetTransVar(targetvar);

      SCIP_CALL( SCIPcaptureVar(scip, benders->auxiliaryvars[i]) );
   }

   SCIPfreeBlockMemory(scip, &vardata);

   return SCIP_OKAY;
}

/* sets the subproblem objective value array to -infinity */
static
void resetSubproblemObjectiveValue(
   SCIP_BENDERS*         benders             /**< the Benders' decomposition structure */
   )
{
   SCIP* subproblem;
   int nsubproblems;
   int i;

   assert(benders != NULL);

   nsubproblems = SCIPbendersGetNSubproblems(benders);

   for( i = 0; i < nsubproblems; i++ )
   {
      subproblem = SCIPbendersSubproblem(benders, i);
      SCIPbendersSetSubprobObjval(benders, i, SCIPinfinity(subproblem));
   }
}


/** compares two benders w. r. to their priority */
SCIP_DECL_SORTPTRCOMP(SCIPbendersComp)
{  /*lint --e{715}*/
   return ((SCIP_BENDERS*)elem2)->priority - ((SCIP_BENDERS*)elem1)->priority;
}

/** comparison method for sorting benders w.r.t. to their name */
SCIP_DECL_SORTPTRCOMP(SCIPbendersCompName)
{
   return strcmp(SCIPbendersGetName((SCIP_BENDERS*)elem1), SCIPbendersGetName((SCIP_BENDERS*)elem2));
}

/** method to call, when the priority of a benders was changed */
static
SCIP_DECL_PARAMCHGD(paramChgdBendersPriority)
{  /*lint --e{715}*/
   SCIP_PARAMDATA* paramdata;

   paramdata = SCIPparamGetData(param);
   assert(paramdata != NULL);

   /* use SCIPsetBendersPriority() to mark the benderss unsorted */
   SCIPsetBendersPriority(scip, (SCIP_BENDERS*)paramdata, SCIPparamGetInt(param)); /*lint !e740*/

   return SCIP_OKAY;
}

/** copies the given benders to a new scip */
SCIP_RETCODE SCIPbendersCopyInclude(
   SCIP_BENDERS*         benders,            /**< benders */
   SCIP_SET*             sourceset,          /**< SCIP_SET of SCIP to copy from */
   SCIP_SET*             targetset,          /**< SCIP_SET of SCIP to copy to */
   SCIP_Bool*            valid               /**< was the copying process valid? */
   )
{
   SCIP_BENDERS* targetbenders;  /* the copy of the Benders' decomposition struct in the target set */
   int i;

   assert(benders != NULL);
   assert(targetset != NULL);
   assert(valid != NULL);
   assert(targetset->scip != NULL);

   (*valid) = FALSE;

   if( benders->benderscopy != NULL && targetset->benders_copybenders )
   {
      SCIPsetDebugMsg(targetset, "including benders %s in subscip %p\n", SCIPbendersGetName(benders), (void*)targetset->scip);
      SCIP_CALL( benders->benderscopy(targetset->scip, benders) );

      /* if the Benders' decomposition is active, then copy is not valid. */
      (*valid) = !SCIPbendersIsActive(benders);

      /* copying the Benders' cuts */
      targetbenders = SCIPsetFindBenders(targetset, SCIPbendersGetName(benders));

      /* storing the pointer to the source scip instance */
      targetbenders->sourcescip = sourceset->scip;

      /* the flag is set to indicate that the Benders' decomposition is a copy */
      targetbenders->iscopy = TRUE;

      /* calling the copy method for the Benders' cuts */
      SCIPbendersSortBenderscuts(benders);
      for( i = 0; i < benders->nbenderscuts; i++ )
      {
         SCIP_CALL( SCIPbenderscutCopyInclude(targetbenders, benders->benderscuts[i], targetset) );
      }
   }

   return SCIP_OKAY;
}

/** creates a Benders' decomposition structure
 *  To use the Benders' decomposition for solving a problem, it first has to be activated with a call to SCIPactivateBenders().
 */
SCIP_RETCODE SCIPbendersCreate(
   SCIP_BENDERS**        benders,            /**< pointer to Benders' decomposition data structure */
   SCIP_SET*             set,                /**< global SCIP settings */
   SCIP_MESSAGEHDLR*     messagehdlr,        /**< message handler */
   BMS_BLKMEM*           blkmem,             /**< block memory for parameter settings */
   const char*           name,               /**< name of Benders' decomposition */
   const char*           desc,               /**< description of Benders' decomposition */
   int                   priority,           /**< priority of the Benders' decomposition */
   SCIP_Bool             cutlp,              /**< should Benders' cuts be generated for LP solutions */
   SCIP_Bool             cutpseudo,          /**< should Benders' cuts be generated for pseudo solutions */
   SCIP_Bool             cutrelax,           /**< should Benders' cuts be generated for relaxation solutions */
   SCIP_Bool             shareauxvars,       /**< should this Benders' use the highest priority Benders aux vars */
   SCIP_DECL_BENDERSCOPY ((*benderscopy)),   /**< copy method of benders or NULL if you don't want to copy your plugin into sub-SCIPs */
   SCIP_DECL_BENDERSFREE ((*bendersfree)),   /**< destructor of Benders' decomposition */
   SCIP_DECL_BENDERSINIT ((*bendersinit)),   /**< initialize Benders' decomposition */
   SCIP_DECL_BENDERSEXIT ((*bendersexit)),   /**< deinitialize Benders' decomposition */
   SCIP_DECL_BENDERSINITPRE((*bendersinitpre)),/**< presolving initialization method for Benders' decomposition */
   SCIP_DECL_BENDERSEXITPRE((*bendersexitpre)),/**< presolving deinitialization method for Benders' decomposition */
   SCIP_DECL_BENDERSINITSOL((*bendersinitsol)),/**< solving process initialization method of Benders' decomposition */
   SCIP_DECL_BENDERSEXITSOL((*bendersexitsol)),/**< solving process deinitialization method of Benders' decomposition */
   SCIP_DECL_BENDERSGETVAR((*bendersgetvar)),/**< returns the master variable for a given subproblem variable */
   SCIP_DECL_BENDERSCREATESUB((*benderscreatesub)),/**< creates a Benders' decomposition subproblem */
   SCIP_DECL_BENDERSPRESUBSOLVE((*benderspresubsolve)),/**< called prior to the subproblem solving loop */
   SCIP_DECL_BENDERSSOLVESUB((*benderssolvesub)),/**< the solving method for the Benders' decomposition subproblems */
   SCIP_DECL_BENDERSPOSTSOLVE((*benderspostsolve)),/**< called after the subproblems are solved. */
   SCIP_DECL_BENDERSFREESUB((*bendersfreesub)),/**< the freeing method for the Benders' decomposition subproblems */
   SCIP_BENDERSDATA*     bendersdata         /**< Benders' decomposition data */
   )
{
   char paramname[SCIP_MAXSTRLEN];
   char paramdesc[SCIP_MAXSTRLEN];

   assert(benders != NULL);
   assert(name != NULL);
   assert(desc != NULL);

   /* Checking whether the benderssolvesub and the bendersfreesub are both implemented or both are not implemented */
   if( (benderssolvesub == NULL && bendersfreesub != NULL) || (benderssolvesub != NULL && bendersfreesub == NULL) )
   {
      SCIPerrorMessage("Benders' decomposition <%s> requires that both bendersSolvesub%s and bendersFreesub%s are \
         implemented or neither\n", name, name, name);
      return SCIP_INVALIDCALL;
   }

   SCIP_ALLOC( BMSallocMemory(benders) );
   BMSclearMemory(*benders);
   SCIP_ALLOC( BMSduplicateMemoryArray(&(*benders)->name, name, strlen(name)+1) );
   SCIP_ALLOC( BMSduplicateMemoryArray(&(*benders)->desc, desc, strlen(desc)+1) );
   (*benders)->priority = priority;
   (*benders)->cutlp = cutlp;
   (*benders)->cutpseudo = cutpseudo;
   (*benders)->cutrelax = cutrelax;
   (*benders)->shareauxvars = shareauxvars;
   (*benders)->benderscopy = benderscopy;
   (*benders)->bendersfree = bendersfree;
   (*benders)->bendersinit = bendersinit;
   (*benders)->bendersexit = bendersexit;
   (*benders)->bendersinitpre = bendersinitpre;
   (*benders)->bendersexitpre = bendersexitpre;
   (*benders)->bendersinitsol = bendersinitsol;
   (*benders)->bendersexitsol = bendersexitsol;
   (*benders)->bendersgetvar = bendersgetvar;
   (*benders)->benderscreatesub = benderscreatesub;
   (*benders)->benderspresubsolve = benderspresubsolve;
   (*benders)->benderssolvesub = benderssolvesub;
   (*benders)->benderspostsolve = benderspostsolve;
   (*benders)->bendersfreesub = bendersfreesub;
   (*benders)->bendersdata = bendersdata;
   SCIP_CALL( SCIPclockCreate(&(*benders)->setuptime, SCIP_CLOCKTYPE_DEFAULT) );
   SCIP_CALL( SCIPclockCreate(&(*benders)->bendersclock, SCIP_CLOCKTYPE_DEFAULT) );

   (*benders)->bestauxvarbound = -SCIPsetInfinity(set);
   (*benders)->bestsubprobbound = SCIPsetInfinity(set);

   /* add parameters */
   (void) SCIPsnprintf(paramname, SCIP_MAXSTRLEN, "benders/%s/priority", name);
   (void) SCIPsnprintf(paramdesc, SCIP_MAXSTRLEN, "priority of benders <%s>", name);
   SCIP_CALL( SCIPsetAddIntParam(set, messagehdlr, blkmem, paramname, paramdesc,
                  &(*benders)->priority, FALSE, priority, INT_MIN/4, INT_MAX/4,
                  paramChgdBendersPriority, (SCIP_PARAMDATA*)(*benders)) ); /*lint !e740*/

   (void) SCIPsnprintf(paramname, SCIP_MAXSTRLEN, "benders/%s/cutlp", name);
   SCIP_CALL( SCIPsetAddBoolParam(set, messagehdlr, blkmem, paramname,
        "should Benders' cuts be generated for LP solutions?", &(*benders)->cutlp, FALSE, cutlp, NULL, NULL) ); /*lint !e740*/

   (void) SCIPsnprintf(paramname, SCIP_MAXSTRLEN, "benders/%s/cutpseudo", name);
   SCIP_CALL( SCIPsetAddBoolParam(set, messagehdlr, blkmem, paramname,
        "should Benders' cuts be generated for pseudo solutions?", &(*benders)->cutpseudo, FALSE, cutpseudo, NULL, NULL) ); /*lint !e740*/

   (void) SCIPsnprintf(paramname, SCIP_MAXSTRLEN, "benders/%s/cutrelax", name);
   SCIP_CALL( SCIPsetAddBoolParam(set, messagehdlr, blkmem, paramname,
        "should Benders' cuts be generated for relaxation solutions?", &(*benders)->cutrelax, FALSE, cutrelax, NULL, NULL) ); /*lint !e740*/

   /* These parameters are left for the user to decide in a settings file. This departs from the usual SCIP convention
    * where the settings available at the creation of the plugin can be set in the function call. */
   (void) SCIPsnprintf(paramname, SCIP_MAXSTRLEN, "benders/%s/transfercuts", name);
   SCIP_CALL( SCIPsetAddBoolParam(set, messagehdlr, blkmem, paramname,
        "Should Benders' cuts from LNS heuristics be transferred to the main SCIP instance?", &(*benders)->transfercuts,
        FALSE, SCIP_DEFAULT_TRANSFERCUTS, NULL, NULL) ); /*lint !e740*/

   (void) SCIPsnprintf(paramname, SCIP_MAXSTRLEN, "benders/%s/mipcheckfreq", name);
   SCIP_CALL( SCIPsetAddIntParam(set, messagehdlr, blkmem, paramname,
        "The frequency at which the MIP subproblems are checked, -1 for always", &(*benders)->mipcheckfreq, FALSE,
        SCIP_DEFAULT_MIPCHECKFREQ, -1, INT_MAX, NULL, NULL) ); /*lint !e740*/

   (void) SCIPsnprintf(paramname, SCIP_MAXSTRLEN, "benders/%s/lnscheck", name);
   SCIP_CALL( SCIPsetAddBoolParam(set, messagehdlr, blkmem, paramname,
        "Should Benders' decomposition be used in LNS heurisics?", &(*benders)->lnscheck, FALSE, SCIP_DEFAULT_LNSCHECK,
        NULL, NULL) ); /*lint !e740*/

   (void) SCIPsnprintf(paramname, SCIP_MAXSTRLEN, "benders/%s/lnsmaxdepth", name);
   SCIP_CALL( SCIPsetAddIntParam(set, messagehdlr, blkmem, paramname,
        "maximal depth level at which the LNS check is performed (-1: no limit)", &(*benders)->lnsmaxdepth, TRUE,
        SCIP_DEFAULT_LNSMAXDEPTH, -1, SCIP_MAXTREEDEPTH, NULL, NULL) );

   (void) SCIPsnprintf(paramname, SCIP_MAXSTRLEN, "benders/%s/cutsasconss", name);
   SCIP_CALL( SCIPsetAddBoolParam(set, messagehdlr, blkmem, paramname,
        "Should the transferred cuts be added as constraints?", &(*benders)->cutsasconss, FALSE,
        SCIP_DEFAULT_CUTSASCONSS, NULL, NULL) ); /*lint !e740*/

   (void) SCIPsnprintf(paramname, SCIP_MAXSTRLEN, "benders/%s/subprobfrac", name);
   SCIP_CALL( SCIPsetAddRealParam(set, messagehdlr, blkmem, paramname,
        "The fraction of subproblems that are solved in each iteration.", &(*benders)->subprobfrac, FALSE,
        SCIP_DEFAULT_SUBPROBFRAC, 0.0, 1.0, NULL, NULL) ); /*lint !e740*/

   return SCIP_OKAY;
}

/** calls destructor and frees memory of Benders' decomposition */
SCIP_RETCODE SCIPbendersFree(
   SCIP_BENDERS**        benders,            /**< pointer to Benders' decomposition data structure */
   SCIP_SET*             set                 /**< global SCIP settings */
   )
{
   int i;

   assert(benders != NULL);
   assert(*benders != NULL);
   assert(!(*benders)->initialized);
   assert(set != NULL);

   /* call destructor of Benders' decomposition */
   if( (*benders)->bendersfree != NULL )
   {
      SCIP_CALL( (*benders)->bendersfree(set->scip, *benders) );
   }

   /* freeing the Benders' cuts */
   for( i = 0; i < (*benders)->nbenderscuts; i++ )
   {
      SCIP_CALL( SCIPbenderscutFree(&((*benders)->benderscuts[i]), set) );
   }
   BMSfreeMemoryArrayNull(&(*benders)->benderscuts);

   SCIPclockFree(&(*benders)->bendersclock);
   SCIPclockFree(&(*benders)->setuptime);
   BMSfreeMemoryArray(&(*benders)->name);
   BMSfreeMemoryArray(&(*benders)->desc);
   BMSfreeMemory(benders);

   return SCIP_OKAY;
}

/** initialises a MIP subproblem by putting the problem into SCIP_STAGE_SOLVING. This is achieved by calling SCIPsolve
 *  and then interrupting the solve in a node focus event handler.
 *  The LP subproblem is also initialised using this method; however, a different event handler is added. This event
 *  handler will put the LP subproblem into probing mode.
 *  The MIP solving function is called to initialise the subproblem because this function calls SCIPsolve with the
 *  appropriate parameter settings for Benders' decomposition.
 */
static
SCIP_RETCODE initialiseSubproblem(
   SCIP_BENDERS*         benders,            /**< Benders' decomposition */
   int                   probnumber          /**< the subproblem number */
   )
{
   SCIP* subproblem;
   SCIP_Bool infeasible;
   SCIP_Bool cutoff;

   assert(benders != NULL);
   assert(probnumber >= 0 && probnumber < SCIPbendersGetNSubproblems(benders));

   subproblem = SCIPbendersSubproblem(benders, probnumber);
   assert(subproblem != NULL);

   /* Getting the problem into the right SCIP stage for solving */
   SCIP_CALL( SCIPbendersSolveSubproblemMIP(benders, probnumber, &infeasible, SCIP_BENDERSENFOTYPE_LP, FALSE) );

   assert(SCIPgetStage(subproblem) == SCIP_STAGE_SOLVING);

   /* Constructing the LP that can be solved in later iterations */
   SCIP_CALL( SCIPconstructLP(subproblem, &cutoff) );

   return SCIP_OKAY;
}


/** initialises an LP subproblem by putting the problem into probing mode. The probing mode is envoked in a node focus
 *  event handler. This event handler is added just prior to calling the initialise subproblem function.
 */
static
SCIP_RETCODE initialiseLPSubproblem(
   SCIP_BENDERS*         benders,            /**< Benders' decomposition */
   int                   probnumber          /**< the subproblem number */
   )
{
   SCIP* subproblem;
   SCIP_EVENTHDLR* eventhdlr;
   SCIP_EVENTHDLRDATA* eventhdlrdata;

   assert(benders != NULL);
   assert(probnumber >= 0 && probnumber < SCIPbendersGetNSubproblems(benders));

   subproblem = SCIPbendersSubproblem(benders, probnumber);
   assert(subproblem != NULL);

   /* include event handler into SCIP */
   SCIP_CALL( SCIPallocBlockMemory(subproblem, &eventhdlrdata) );
   SCIP_CALL( SCIPincludeEventhdlrBasic(subproblem, &eventhdlr, NODEFOCUS_EVENTHDLR_NAME, NODEFOCUS_EVENTHDLR_DESC,
         eventExecBendersNodefocus, eventhdlrdata) );
   SCIP_CALL( SCIPsetEventhdlrInit(subproblem, eventhdlr, eventInitBendersNodefocus) );
   SCIP_CALL( SCIPsetEventhdlrInitsol(subproblem, eventhdlr, eventInitsolBendersNodefocus) );
   SCIP_CALL( SCIPsetEventhdlrExitsol(subproblem, eventhdlr, eventExitsolBendersNodefocus) );
   SCIP_CALL( SCIPsetEventhdlrFree(subproblem, eventhdlr, eventFreeBendersNodefocus) );
   assert(eventhdlr != NULL);

   /* calling an initial solve to put the problem into probing mode */
   SCIP_CALL( initialiseSubproblem(benders, probnumber) );

   return SCIP_OKAY;
}


/** creates the subproblems and registers it with the Benders' decomposition struct */
static
SCIP_RETCODE createSubproblems(
   SCIP_BENDERS*         benders,            /**< Benders' decomposition */
   SCIP_SET*             set                 /**< global SCIP settings */
   )
{
   SCIP* subproblem;
   SCIP_EVENTHDLR* eventhdlr;
   int nbinvars;
   int nintvars;
   int nimplintvars;
   int nsubproblems;
   int i;

   assert(benders != NULL);
   assert(set != NULL);

   /* if the subproblems have already been created, then they will not be created again. This is the case if the
    * transformed problem has been freed and then retransformed. The subproblems should only be created when the problem
    * is first transformed. */
   if( benders->subprobscreated )
      return SCIP_OKAY;

   nsubproblems = SCIPbendersGetNSubproblems(benders);

   /* creating all subproblems */
   for( i = 0; i < nsubproblems; i++ )
   {
      /* calling the create subproblem call back method */
      SCIP_CALL( benders->benderscreatesub(set->scip, benders, i) );

      subproblem = SCIPbendersSubproblem(benders, i);

      assert(subproblem != NULL);

      /* setting global limits for the subproblems. This overwrites the limits set by the user */
      SCIP_CALL( SCIPsetIntParam(subproblem, "limits/maxorigsol", 0) );

      /* getting the number of integer and binary variables to determine the problem type */
      SCIP_CALL( SCIPgetVarsData(subproblem, NULL, NULL, &nbinvars, &nintvars, &nimplintvars, NULL) );

      /* if there are no binary and integer variables, then the subproblem is an LP.
       * In this case, the SCIP instance is put into probing mode via the use of an event handler. */
      if( nbinvars == 0 && nintvars == 0 && nimplintvars == 0 )
      {
         SCIPbendersSetSubprobIsLP(benders, i, TRUE);

         /* if the user has not implemented a solve subproblem callback, then the subproblem solves are performed
          * internally. To be more efficient the subproblem is put into probing mode. */
         if( benders->benderssolvesub == NULL && SCIPgetStage(subproblem) <= SCIP_STAGE_PROBLEM )
            SCIP_CALL( initialiseLPSubproblem(benders, i) );
      }
      else
      {
         SCIP_EVENTHDLRDATA* eventhdlrdata_mipnodefocus;
         SCIP_EVENTHDLRDATA* eventhdlrdata_upperbound;

         SCIPbendersSetSubprobIsLP(benders, i, FALSE);

         /* because the subproblems could be reused in the copy, the event handler is not created again.
          * NOTE: This currently works with the benders_default implementation. It may not be very general. */
         if( benders->benderssolvesub == NULL && !benders->iscopy )
         {
            SCIP_CALL( SCIPallocBlockMemory(subproblem, &eventhdlrdata_mipnodefocus) );
            SCIP_CALL( SCIPallocBlockMemory(subproblem, &eventhdlrdata_upperbound) );

            /* include the first LP solved event handler into the subproblem */
            SCIP_CALL( SCIPincludeEventhdlrBasic(subproblem, &eventhdlr, MIPNODEFOCUS_EVENTHDLR_NAME,
                  MIPNODEFOCUS_EVENTHDLR_DESC, eventExecBendersMipnodefocus, eventhdlrdata_mipnodefocus) );
            SCIP_CALL( SCIPsetEventhdlrInit(subproblem, eventhdlr, eventInitBendersMipnodefocus) );
            SCIP_CALL( SCIPsetEventhdlrInitsol(subproblem, eventhdlr, eventInitsolBendersMipnodefocus) );
            SCIP_CALL( SCIPsetEventhdlrExitsol(subproblem, eventhdlr, eventExitsolBendersMipnodefocus) );
            SCIP_CALL( SCIPsetEventhdlrFree(subproblem, eventhdlr, eventFreeBendersMipnodefocus) );
            assert(eventhdlr != NULL);


            /* include the upper bound interrupt event handler into the subproblem */
            SCIP_CALL( SCIPincludeEventhdlrBasic(subproblem, &eventhdlr, UPPERBOUND_EVENTHDLR_NAME,
                  UPPERBOUND_EVENTHDLR_DESC, eventExecBendersUpperbound, eventhdlrdata_upperbound) );
            SCIP_CALL( SCIPsetEventhdlrInit(subproblem, eventhdlr, eventInitBendersUpperbound) );
            SCIP_CALL( SCIPsetEventhdlrInitsol(subproblem, eventhdlr, eventInitsolBendersUpperbound) );
            SCIP_CALL( SCIPsetEventhdlrExitsol(subproblem, eventhdlr, eventExitsolBendersUpperbound) );
            SCIP_CALL( SCIPsetEventhdlrFree(subproblem, eventhdlr, eventFreeBendersUpperbound) );
            assert(eventhdlr != NULL);
         }
      }
   }

   benders->subprobscreated = TRUE;

   return SCIP_OKAY;

}


/** creates a variable mapping between the master problem variables of the source scip and the sub scip */
static
SCIP_RETCODE createMasterVarMapping(
   SCIP_BENDERS*         benders,            /**< Benders' decomposition */
   SCIP_SET*             set                 /**< global SCIP settings */
   )
{
   SCIP_VAR** vars;  /* the variables from the copied sub SCIP */
   SCIP_VAR* sourcevar;
   SCIP_VAR* origvar;
   SCIP_Real scalar;
   SCIP_Real constant;
   int nvars;
   int i;
   SCIP_RETCODE retcode;

   assert(benders != NULL);
   assert(set != NULL);
   assert(benders->iscopy);
   assert(benders->mastervarsmap == NULL);

   /* getting the master problem variable data */
   vars = SCIPgetVars(set->scip);
   nvars = SCIPgetNVars(set->scip);

   /* creating the hashmap for the mapping between the master variable of the target and source scip */
   SCIP_CALL( SCIPhashmapCreate(&benders->mastervarsmap, SCIPblkmem(set->scip), nvars) );

   for( i = 0; i < nvars; i++ )
   {
      origvar = vars[i];

      /* The variable needs to be transformed back into an original variable. If the variable is already original, then
       * this function just returns the same variable */
      retcode = SCIPvarGetOrigvarSum(&origvar, &scalar, &constant);
      if( retcode != SCIP_OKAY )
         assert(FALSE);

      sourcevar = SCIPfindVar(benders->sourcescip, SCIPvarGetName(origvar));
      if( sourcevar != NULL )
      {
         SCIP_CALL( SCIPhashmapInsert(benders->mastervarsmap, vars[i], sourcevar) );
         SCIP_CALL( SCIPcaptureVar(benders->sourcescip, sourcevar) );
      }
   }

   return SCIP_OKAY;
}


/** initializes Benders' decomposition */
SCIP_RETCODE SCIPbendersInit(
   SCIP_BENDERS*         benders,            /**< Benders' decomposition */
   SCIP_SET*             set                 /**< global SCIP settings */
   )
{
   int i;

   assert(benders != NULL);
   assert(set != NULL);

   if( benders->initialized )
   {
      SCIPerrorMessage("Benders' decomposition <%s> already initialized\n", benders->name);
      return SCIP_INVALIDCALL;
   }

   if( set->misc_resetstat )
   {
      SCIPclockReset(benders->setuptime);
      SCIPclockReset(benders->bendersclock);

      benders->ncalls = 0;
      benders->ncutsfound = 0;
      benders->ntransferred = 0;
   }

   /* start timing */
   SCIPclockStart(benders->setuptime, set);

   /* creates the subproblems and sets up the probing mode for LP subproblems. This function calls the benderscreatesub
    * callback. */
   SCIP_CALL( createSubproblems(benders, set) );

   if( benders->bendersinit != NULL )
      SCIP_CALL( benders->bendersinit(set->scip, benders) );

   /* getting the transformed auxiliary variables */
   //nsubproblems = SCIPbendersGetNSubproblems(benders);
   //for( i = 0; i < nsubproblems; i++ )
      //SCIP_CALL( SCIPgetTransformedVar(set->scip, benders->auxiliaryvars[i], &benders->auxiliaryvars[i]) );


   /* if the Benders' decomposition is a copy, then a variable mapping between the master problem variables is required */
   if( benders->iscopy )
      SCIP_CALL( createMasterVarMapping(benders, set) );


   /* initialising the Benders' cuts */
   SCIPbendersSortBenderscuts(benders);
   for( i = 0; i < benders->nbenderscuts; i++ )
   {
      SCIP_CALL( SCIPbenderscutInit(benders->benderscuts[i], set) );
   }

   benders->initialized = TRUE;

   /* stop timing */
   SCIPclockStop(benders->setuptime, set);

   return SCIP_OKAY;
}


/** create and add transferred cut */
static
SCIP_RETCODE createAndAddTransferredCut(
   SCIP*                 sourcescip,         /**< the source SCIP from when the Benders' decomposition was copied */
   SCIP_BENDERS*         benders,            /**< the Benders' decomposition structure of the sub SCIP */
   SCIP_VAR**            vars,               /**< the variables from the source constraint */
   SCIP_Real*            vals,               /**< the coefficients of the variables in the source constriant */
   SCIP_Real             lhs,                /**< the LHS of the source constraint */
   SCIP_Real             rhs,                /**< the RHS of the source constraint */
   int                   nvars               /**< the number of variables in the source constraint */
   )
{
   SCIP_BENDERS* sourcebenders;     /* the Benders' decomposition of the source SCIP */
   SCIP_CONSHDLR* consbenders;      /* a helper variable for the Benders' decomposition constraint handler */
   SCIP_CONS* transfercons;         /* the constraint that is generated to transfer the constraints/cuts */
   SCIP_ROW* transfercut;           /* the cut that is generated to transfer the constraints/cuts */
   SCIP_VAR* sourcevar;             /* the source variable that will be added to the transferred cut */
   char cutname[SCIP_MAXSTRLEN];    /* the name of the transferred cut */
   int i;
   SCIP_Bool fail;

   assert(sourcescip != NULL);
   assert(benders != NULL);
   assert(vars != NULL);
   assert(vals != NULL);

   /* retrieving the source Benders' decomposition structure */
   sourcebenders = SCIPfindBenders(sourcescip, SCIPbendersGetName(benders));

   /* retrieving the Benders' decomposition constraint handler */
   consbenders = SCIPfindConshdlr(sourcescip, "benders");

   /* setting the name of the transferred cut */
   (void) SCIPsnprintf(cutname, SCIP_MAXSTRLEN, "transferredcut_%d",
      SCIPbendersGetNTransferredCuts(sourcebenders) );

   /* creating an empty row/constraint for the transferred cut */
   if( sourcebenders->cutsasconss )
   {
      SCIP_CALL( SCIPcreateConsBasicLinear(sourcescip, &transfercons, cutname, 0, NULL, NULL, lhs, rhs) );
      SCIP_CALL( SCIPsetConsRemovable(sourcescip, transfercons, TRUE) );
   }
   else
      SCIP_CALL( SCIPcreateEmptyRowCons(sourcescip, &transfercut, consbenders, cutname, lhs, rhs, FALSE,
            FALSE, TRUE) );

   fail = FALSE;
   for( i = 0; i < nvars; i++ )
   {
      /* getting the source var from the hash map */
      sourcevar = (SCIP_VAR*) SCIPhashmapGetImage(benders->mastervarsmap, vars[i]);

      /* if the source variable is not found, then the mapping in incomplete. So the constraint can not be
       * transferred. */
      if( sourcevar == NULL )
      {
         fail = TRUE;
         break;
      }

      if( sourcebenders->cutsasconss )
         SCIP_CALL( SCIPaddCoefLinear(sourcescip, transfercons, sourcevar, vals[i]) );    /*lint !e644*/
      else
         SCIP_CALL( SCIPaddVarToRow(sourcescip, transfercut, sourcevar, vals[i]) );       /*lint !e644*/

      /* NOTE: There could be a problem with the auxiliary variables. They may not be copied. */
   }

   /* if all of the source variables were found to generate the cut */
   if( !fail )
   {
      if( sourcebenders->cutsasconss )
         SCIP_CALL( SCIPaddCons(sourcescip, transfercons) );
      else
         SCIP_CALL( SCIPaddPoolCut(sourcescip, transfercut) );

      sourcebenders->ntransferred++;
   }

   /* release the row/constraint */
   if( sourcebenders->cutsasconss )
      SCIP_CALL( SCIPreleaseCons(sourcescip, &transfercons) );
   else
      SCIP_CALL( SCIPreleaseRow(sourcescip, &transfercut) );

   return SCIP_OKAY;
}


/** transfers the cuts generated in a subscip to the source scip */
static
SCIP_RETCODE transferBendersCuts(
   SCIP*                 sourcescip,         /**< the source SCIP from when the Benders' decomposition was copied */
   SCIP*                 subscip,            /**< the sub SCIP where the Benders' cuts were generated */
   SCIP_BENDERS*         benders             /**< the Benders' decomposition structure of the sub SCIP */
   )
{
   SCIP_BENDERS* sourcebenders;     /* the Benders' decomposition of the source SCIP */
   SCIP_BENDERSCUT* benderscut;     /* a helper variable for the Benders' cut plugin */
   SCIP_CONS** addedcons;           /* the constraints added by the Benders' cut */
   SCIP_ROW** addedcuts;            /* the cuts added by the Benders' cut */
   SCIP_VAR** vars;                 /* the variables of the added constraint/row */
   SCIP_Real* vals;                 /* the values of the added constraint/row */
   SCIP_Real lhs;                   /* the LHS of the added constraint/row */
   SCIP_Real rhs;                   /* the RHS of the added constraint/row */
   int naddedcons;
   int naddedcuts;
   int nvars;
   int i;
   int j;
   int k;

   assert(subscip != NULL);
   assert(benders != NULL);

   /* retrieving the source Benders' decomposition structure */
   sourcebenders = SCIPfindBenders(sourcescip, SCIPbendersGetName(benders));

   /* exit if the cuts should not be transferred from the sub SCIP to the source SCIP. */
   if( !sourcebenders->transfercuts )
      return SCIP_OKAY;

   for( i = 0; i < benders->nbenderscuts; i++ )
   {
      benderscut = benders->benderscuts[i];

      /* retreiving the Benders' cuts constraints */
      SCIP_CALL( SCIPbenderscutGetCons(benderscut, &addedcons, &naddedcons) );

      /* looping over all added constraints to costruct the cut for the source scip */
      for( j = 0; j < naddedcons; j++ )
      {
         SCIP_CONSHDLR* conshdlr;
         const char * conshdlrname;

         conshdlr = SCIPconsGetHdlr(addedcons[j]);
         assert(conshdlr != NULL);
         conshdlrname = SCIPconshdlrGetName(conshdlr);

         /* it is only possible to transfer linear constraints. If the Benders' cut has been added as another
          * constraint, then this will not be transferred to the source SCIP */
         if( strcmp(conshdlrname, "linear") == 0 )
         {
            /* collecting the variable information from the constraint */
            nvars = SCIPgetNVarsLinear(subscip, addedcons[j]);
            vars = SCIPgetVarsLinear(subscip, addedcons[j]);
            vals = SCIPgetValsLinear(subscip, addedcons[j]);

            /* collecting the bounds from the constraint */
            lhs = SCIPgetLhsLinear(subscip, addedcons[j]);
            rhs = SCIPgetRhsLinear(subscip, addedcons[j]);

            /* create and add the cut to be transferred from the sub SCIP to the source SCIP */
            SCIP_CALL( createAndAddTransferredCut(sourcescip, benders, vars, vals, lhs, rhs, nvars) );
         }
      }

      /* retreiving the Benders' cuts added cuts */
      SCIP_CALL( SCIPbenderscutGetCuts(benderscut, &addedcuts, &naddedcuts) );

      /* looping over all added constraints to costruct the cut for the source scip */
      for( j = 0; j < naddedcuts; j++ )
      {
         SCIP_COL** cols;
         int ncols;

         cols = SCIProwGetCols(addedcuts[j]);
         ncols = SCIProwGetNNonz(addedcuts[j]);

         /* get all variables of the row */
         SCIP_CALL( SCIPallocBufferArray(subscip, &vars, ncols) );
         for( k = 0; k < ncols; ++k )
            vars[k] = SCIPcolGetVar(cols[k]);

         /* collecting the variable information from the constraint */
         vals = SCIProwGetVals(addedcuts[j]);

         /* collecting the bounds from the constraint */
         lhs = SCIProwGetLhs(addedcuts[j]) - SCIProwGetConstant(addedcuts[j]);
         rhs = SCIProwGetRhs(addedcuts[j]) - SCIProwGetConstant(addedcuts[j]);

         /* create and add the cut to be transferred from the sub SCIP to the source SCIP */
         SCIP_CALL( createAndAddTransferredCut(sourcescip, benders, vars, vals, lhs, rhs, ncols) );

         SCIPfreeBufferArray(subscip, &vars);
      }
   }

   return SCIP_OKAY;
}


/** releases the variables that have been captured in the hashmap */
static
SCIP_RETCODE releaseVarMappingHashmapVars(
   SCIP*                 scip,               /**< the SCIP data structure */
   SCIP_BENDERS*         benders             /**< Benders' decomposition */
   )
{
   int nentries;
   int i;

   assert(scip != NULL);
   assert(benders != NULL);

   assert(benders->mastervarsmap != NULL);

   nentries = SCIPhashmapGetNEntries(benders->mastervarsmap);

   for( i = 0; i < nentries; ++i )
   {
      SCIP_HASHMAPENTRY* entry;
      entry = SCIPhashmapGetEntry(benders->mastervarsmap, i);

      if( entry != NULL )
      {
         SCIP_VAR* var;
         var = (SCIP_VAR*) SCIPhashmapEntryGetImage(entry);

         SCIP_CALL( SCIPreleaseVar(scip, &var) );
      }
   }

   return SCIP_OKAY;
}


/** calls exit method of Benders' decomposition */
SCIP_RETCODE SCIPbendersExit(
   SCIP_BENDERS*         benders,            /**< Benders' decomposition */
   SCIP_SET*             set                 /**< global SCIP settings */
   )
{
   int nsubproblems;
   int i;

   assert(benders != NULL);
   assert(set != NULL);

   if( !benders->initialized )
   {
      SCIPerrorMessage("Benders' decomposition <%s> not initialized\n", benders->name);
      return SCIP_INVALIDCALL;
   }

   /* start timing */
   SCIPclockStart(benders->setuptime, set);

   if( benders->bendersexit != NULL )
      SCIP_CALL( benders->bendersexit(set->scip, benders) );

   /* if the Benders' decomposition is a copy, then
    * - the generated cuts will be transferred to the source scip, and
    * - the hash map must be freed */
   if( benders->iscopy )
   {
      SCIP_CALL( transferBendersCuts(benders->sourcescip, set->scip, benders) );
      SCIP_CALL( releaseVarMappingHashmapVars(benders->sourcescip, benders) );
      SCIPhashmapFree(&benders->mastervarsmap);
   }

   /* releasing all of the auxiliary variables */
   nsubproblems = SCIPbendersGetNSubproblems(benders);
   for( i = 0; i < nsubproblems; i++ )
      SCIP_CALL( SCIPreleaseVar(set->scip, &benders->auxiliaryvars[i]) );

   /* calling the exit method for the Benders' cuts */
   SCIPbendersSortBenderscuts(benders);
   for( i = 0; i < benders->nbenderscuts; i++ )
   {
      SCIP_CALL( SCIPbenderscutExit(benders->benderscuts[i], set) );
   }

   benders->initialized = FALSE;

   /* stop timing */
   SCIPclockStop(benders->setuptime, set);

   return SCIP_OKAY;
}

/** solves an independent subproblem to identify its lower bound. The lower bound is then used to update the bound on
 *  the auxiliary variable
 *  TODO: Infeasibility of the original problem could be detected here. Need to check how to inform SCIP that the
 *  problem is infeasible.
 */
static
SCIP_RETCODE evaluateIndependentSubproblemBound(
   SCIP*                 scip,               /**< the SCIP data structure */
   SCIP_BENDERS*         benders,            /**< Benders' decomposition */
   int                   probnumber,         /**< the subproblem to be evaluated */
   SCIP_Real*            lowerbound          /**< the lowerbound for the subproblem */
   )
{
   SCIP* subproblem;

   assert(scip != NULL);
   assert(benders != NULL);

   /* getting the subproblem to evaluate */
   subproblem = SCIPbendersSubproblem(benders, probnumber);

   SCIP_CALL( SCIPsetIntParam(subproblem, "display/verblevel", (int)SCIP_VERBLEVEL_NONE) );

   /* we don't need to change any settings because we only need to solve the subproblem once. So the default SCIP
    * settings are used
    */
   SCIP_CALL( SCIPsolve(subproblem) );

   /* getting the lower bound value */
   (*lowerbound) = SCIPgetSolOrigObj(subproblem, SCIPgetBestSol(subproblem));

   return SCIP_OKAY;
}

/** checks whether a subproblem is independent.
 *  If it is independent, then a lower bounding constraint is added to the master problem
 */
static
SCIP_RETCODE checkSubproblemIndependenceAndLowerbound(
   SCIP*                 scip,               /**< the SCIP data structure */
   SCIP_BENDERS*         benders,            /**< Benders' decomposition */
   SCIP_Real*            lowerbound          /**< an array to store the lower bound for the auxiliary variables */
   )
{
   SCIP_VAR** vars;
   int nvars;
   int nsubproblems;
   int i;
   int j;

   assert(scip != NULL);
   assert(benders != NULL);

   /* retrieving the master problem variables */
   SCIP_CALL( SCIPgetVarsData(scip, &vars, &nvars, NULL, NULL, NULL, NULL) );

   nsubproblems = SCIPbendersGetNSubproblems(benders);

   /* looping over all subproblems to check whether there exists at least one master problem variable */
   for( i = 0; i < nsubproblems; i++ )
   {
      SCIP_Bool independent = TRUE;
      for( j = 0; j < nvars; j++ )
      {
         SCIP_VAR* subprobvar;

         /* getting the subproblem problem variable corresponding to the master problem variable */
         SCIP_CALL( SCIPgetBendersSubproblemVar(scip, benders, vars[j], &subprobvar, i) );

         /* if the subporblem variable is not NULL, then the subproblem depends on the master problem */
         if( subprobvar != NULL )
         {
            independent = FALSE;
            break;
         }
      }

      /* setting the independent flag */
      SCIPbendersSetSubprobIsIndependent(benders, i, independent);

      /* if the subproblem is independent, then the bound is evaluated and the lower bound on the auxiliary variable
       * is updated
       */
      if( independent )
         SCIP_CALL( evaluateIndependentSubproblemBound(scip, benders, i, &lowerbound[i]) );
      else
         lowerbound[i] = -SCIPinfinity(scip);
   }

   return SCIP_OKAY;
}

/** informs the Benders' decomposition that the presolving process is being started */
SCIP_RETCODE SCIPbendersInitpre(
   SCIP_BENDERS*         benders,            /**< Benders' decomposition */
   SCIP_SET*             set,                /**< global SCIP settings */
   SCIP_STAT*            stat                /**< dynamic problem statistics */
   )
{
   assert(benders != NULL);
   assert(set != NULL);
   assert(stat != NULL);

   if( !benders->iscopy )
   {
      SCIP_Real* lowerbound;
      int nsubproblems;
      int i;

      nsubproblems = SCIPbendersGetNSubproblems(benders);

      /* allocating memory for the auxiliay variables lower bounds array */
      SCIP_CALL( SCIPallocBufferArray(set->scip, &lowerbound, nsubproblems) );

      /* initialising the lower bound array */
      for( i = 0; i < nsubproblems; i++ )
         lowerbound[i] = -SCIPsetInfinity(set);

<<<<<<< HEAD
      /* check the subproblem independence and update the auxiliary variable lower bounds.
       * This check is only performed if the user has not implemented a solve subproblem function.
       */
      if( benders->benderssolvesub == NULL )
        SCIP_CALL( checkSubproblemIndependenceAndLowerbound(set->scip, benders, lowerbound) );

=======
>>>>>>> e0c3fb02
      /* adding the auxiliary variables to the master problem */
      SCIP_CALL( addAuxiliaryVariablesToMaster(set->scip, benders, lowerbound) );

      /* freeing the lower bound array */
      SCIPfreeBufferArray(set->scip, &lowerbound);
   }
   else
   {
      /* the copied auxiliary variables must be assigned to the target benders */
      SCIP_CALL( assignAuxiliaryVariables(set->scip, benders) );
   }


   /* call presolving initialization method of Benders' decomposition */
   if( benders->bendersinitpre != NULL )
   {
      /* start timing */
      SCIPclockStart(benders->setuptime, set);

      SCIP_CALL( benders->bendersinitpre(set->scip, benders) );

      /* stop timing */
      SCIPclockStop(benders->setuptime, set);
   }

   return SCIP_OKAY;
}


/** informs the Benders' decomposition that the presolving process has completed */
SCIP_RETCODE SCIPbendersExitpre(
   SCIP_BENDERS*         benders,            /**< Benders' decomposition */
   SCIP_SET*             set,                /**< global SCIP settings */
   SCIP_STAT*            stat                /**< dynamic problem statistics */
   )
{
   assert(benders != NULL);
   assert(set != NULL);
   assert(stat != NULL);

   /* call presolving  deinitialization method of Benders' decomposition */
   if( benders->bendersexitpre != NULL )
   {
      /* start timing */
      SCIPclockStart(benders->setuptime, set);

      SCIP_CALL( benders->bendersexitpre(set->scip, benders) );

      /* stop timing */
      SCIPclockStop(benders->setuptime, set);
   }

   return SCIP_OKAY;
}

/** informs Benders' decomposition that the branch and bound process is being started */
SCIP_RETCODE SCIPbendersInitsol(
   SCIP_BENDERS*         benders,            /**< Benders' decomposition */
   SCIP_SET*             set                 /**< global SCIP settings */
   )
{
   int i;

   assert(benders != NULL);
   assert(set != NULL);

   /* call solving process initialization method of Benders' decomposition */
   if( benders->bendersinitsol != NULL )
   {
      /* start timing */
      SCIPclockStart(benders->setuptime, set);

      SCIP_CALL( benders->bendersinitsol(set->scip, benders) );

      /* stop timing */
      SCIPclockStop(benders->setuptime, set);
   }

   /* calling the initsol method for the Benders' cuts */
   SCIPbendersSortBenderscuts(benders);
   for( i = 0; i < benders->nbenderscuts; i++ )
   {
      SCIP_CALL( SCIPbenderscutInitsol(benders->benderscuts[i], set) );
   }

   return SCIP_OKAY;
}

/** informs Benders' decomposition that the branch and bound process data is being freed */
SCIP_RETCODE SCIPbendersExitsol(
   SCIP_BENDERS*         benders,            /**< Benders' decomposition */
   SCIP_SET*             set                 /**< global SCIP settings */
   )
{
   int i;

   assert(benders != NULL);
   assert(set != NULL);

   /* call solving process deinitialization method of Benders' decomposition */
   if( benders->bendersexitsol != NULL )
   {
      /* start timing */
      SCIPclockStart(benders->setuptime, set);

      SCIP_CALL( benders->bendersexitsol(set->scip, benders) );

      /* stop timing */
      SCIPclockStop(benders->setuptime, set);
   }

   /* sorting the Benders' decomposition cuts in order of priority. Only a single cut is generated for each subproblem
    * per solving iteration. This is particularly important in the case of the optimality and feasibility cuts. Since
    * these work on two different solutions to the subproblem, it is not necessary to generate both cuts. So, once the
    * feasibility cut is generated, then no other cuts will be generated.
    */
   SCIPbendersSortBenderscuts(benders);

   /* calling the exitsol method for the Benders' cuts */
   for( i = 0; i < benders->nbenderscuts; i++ )
   {
      SCIP_CALL( SCIPbenderscutExitsol(benders->benderscuts[i], set) );
   }

   return SCIP_OKAY;
}

/** activates benders such that it is called in LP solving loop */
SCIP_RETCODE SCIPbendersActivate(
   SCIP_BENDERS*         benders,            /**< the Benders' decomposition structure */
   SCIP_SET*             set,                /**< global SCIP settings */
   int                   nsubproblems        /**< the number subproblems used in this decomposition */
   )
{
   int i;

   assert(benders != NULL);
   assert(set != NULL);
   assert(set->stage == SCIP_STAGE_INIT || set->stage == SCIP_STAGE_PROBLEM);

   if( !benders->active )
   {
      benders->active = TRUE;
      set->nactivebenders++;
      set->benderssorted = FALSE;

      benders->nsubproblems = nsubproblems;

      /* allocating memory for the subproblems arrays */
      SCIP_ALLOC( BMSallocMemoryArray(&benders->subproblems, benders->nsubproblems) );
      SCIP_ALLOC( BMSallocMemoryArray(&benders->auxiliaryvars, benders->nsubproblems) );
      SCIP_ALLOC( BMSallocMemoryArray(&benders->subprobobjval, benders->nsubproblems) );
      SCIP_ALLOC( BMSallocMemoryArray(&benders->bestsubprobobjval, benders->nsubproblems) );
      SCIP_ALLOC( BMSallocMemoryArray(&benders->subprobislp, benders->nsubproblems) );
      SCIP_ALLOC( BMSallocMemoryArray(&benders->subprobsetup, benders->nsubproblems) );
<<<<<<< HEAD
      SCIP_ALLOC( BMSallocMemoryArray(&benders->indepsubprob, benders->nsubproblems) );
=======
>>>>>>> e0c3fb02
      SCIP_ALLOC( BMSallocMemoryArray(&benders->mastervarscont, benders->nsubproblems) );

      for( i = 0; i < benders->nsubproblems; i++ )
      {
         benders->subproblems[i] = NULL;
         benders->auxiliaryvars[i] = NULL;
         benders->subprobobjval[i] = SCIPsetInfinity(set);
         benders->bestsubprobobjval[i] = SCIPsetInfinity(set);
         benders->subprobislp[i] = FALSE;
         benders->subprobsetup[i] = FALSE;
<<<<<<< HEAD
         benders->indepsubprob[i] = FALSE;
=======
>>>>>>> e0c3fb02
         benders->mastervarscont[i] = FALSE;
      }
   }

   return SCIP_OKAY;
}

/** deactivates benders such that it is no longer called in LP solving loop */
void SCIPbendersDeactivate(
   SCIP_BENDERS*         benders,            /**< the Benders' decomposition structure */
   SCIP_SET*             set                 /**< global SCIP settings */
   )
{
   assert(benders != NULL);
   assert(set != NULL);
   assert(set->stage == SCIP_STAGE_INIT || set->stage == SCIP_STAGE_PROBLEM);

   if( benders->active )
   {
#ifndef NDEBUG
      int nsubproblems;
      int i;

      nsubproblems = SCIPbendersGetNSubproblems(benders);

      /* checking whether the auxiliary variables and subproblems are all NULL */
      for( i = 0; i < nsubproblems; i++ )
         assert(benders->auxiliaryvars[i] == NULL);
#endif

      benders->active = FALSE;
      set->nactivebenders--;
      set->benderssorted = FALSE;

      /* freeing the memory allocated during the activation of the Benders' decomposition */
      BMSfreeMemoryArray(&benders->mastervarscont);
<<<<<<< HEAD
      BMSfreeMemoryArray(&benders->indepsubprob);
=======
>>>>>>> e0c3fb02
      BMSfreeMemoryArray(&benders->subprobsetup);
      BMSfreeMemoryArray(&benders->subprobislp);
      BMSfreeMemoryArray(&benders->bestsubprobobjval);
      BMSfreeMemoryArray(&benders->subprobobjval);
      BMSfreeMemoryArray(&benders->auxiliaryvars);
      BMSfreeMemoryArray(&benders->subproblems);
   }
}

/** returns whether the given Benders decomposition is in use in the current problem */
SCIP_Bool SCIPbendersIsActive(
   SCIP_BENDERS*         benders             /**< the Benders' decomposition structure */
   )
{
   assert(benders != NULL);

   return benders->active;
}

/** returns whether only the LP is checked in this solve loop
 *  when Benders' is used in the LNS heuristics, only the LP of the master/subproblems is checked, i.e. no integer
 *  cuts are generated. In this case, then Benders' decomposition is performed under the assumption that all
 *  subproblems are linear programs.
 */
static
SCIP_Bool onlyCheckSubproblemLP(
   SCIP_BENDERS*         benders             /**< Benders' decomposition */
   )
{
   return benders->iscopy && benders->lnscheck;
}

/** returns the number of subproblems that will be checked in this iteration */
static
int numSubproblemsToCheck(
   SCIP_BENDERS*         benders,            /**< Benders' decomposition */
   SCIP_SET*             set,                /**< global SCIP settings */
   SCIP_BENDERSENFOTYPE  type                /**< the type of solution being enforced */
   )
{
   if( benders->ncalls == 0 || type == SCIP_BENDERSENFOTYPE_CHECK || onlyCheckSubproblemLP(benders) )
      return SCIPbendersGetNSubproblems(benders);
   else
      return (int) SCIPsetCeil(set, (SCIP_Real) SCIPbendersGetNSubproblems(benders)*benders->subprobfrac);
}

/** solves each of the Benders' decomposition subproblems for the given solution. All, or a fraction, of subproblems are
 *  solved before the Benders' decomposition cuts are generated.
 */
static
SCIP_RETCODE solveBendersSubproblems(
   SCIP_BENDERS*         benders,            /**< Benders' decomposition */
   SCIP_SET*             set,                /**< global SCIP settings */
   SCIP_SOL*             sol,                /**< primal CIP solution */
   SCIP_BENDERSENFOTYPE  type,               /**< the type of solution being enforced */
   SCIP_BENDERSSOLVELOOP solveloop,          /**< the current solve loop */
   SCIP_Bool             checkint,           /**< are the subproblems called during a check/enforce of integer sols? */
   int*                  nsubprobssolved,    /**< the number of subproblems solved in this solve loop */
   int*                  nchecked,           /**< the number of subproblems checked in the current loop */
   SCIP_Bool*            subisinfeas,        /**< array to store whether a subproblem is infeasible */
   SCIP_Bool*            infeasible,         /**< is the master problem infeasible with respect to the Benders' cuts? */
   SCIP_Bool*            optimal             /**< is the current solution optimal? */
   )
{
   SCIP_Bool onlylpcheck;
   int nsubproblems;
   int numtocheck;
   int numnotopt;
   int subproblemcount;
   int i;

   assert(benders != NULL);
   assert(set != NULL);

   /* getting the number of subproblems in the Benders' decompsition */
   nsubproblems = SCIPbendersGetNSubproblems(benders);

   /* in the case of an LNS check, only the LP of the subproblems will be solved. This is a performance feature, since
    * solving the LP relaxation is much more efficient than solving the MIP. While the MIP is not solved during the LNS
    * check, the solutions are still of higher quality than when Benders' is not employed. */
   onlylpcheck = onlyCheckSubproblemLP(benders);

   /* it is possible to only solve a subset of subproblems. This is given by a parameter. */
   numtocheck = numSubproblemsToCheck(benders, set, type);

   SCIPdebugMessage("Performing the subproblem solving process. Number of subproblems to check %d\n", numtocheck);

   SCIPdebugMessage("Benders' decomposition - solve loop %d\n", solveloop);
   numnotopt = 0;
   subproblemcount = 0;

   if( type == SCIP_BENDERSENFOTYPE_CHECK && sol == NULL )
   {
      /* TODO: Check whether this is absolutely necessary. I think that this if statment can be removed. */
      (*infeasible) = TRUE;
   }
   else
   {
      /* solving each of the subproblems for Benders decomposition */
      /* TODO: ensure that the each of the subproblems solve and update the parameters with the correct return values */
      i = benders->firstchecked;
      /*for( i = 0; i < nsubproblems; i++ )*/
      while( subproblemcount < nsubproblems && numnotopt < numtocheck )
      {
         SCIP_Bool subinfeas = FALSE;
         SCIP_Bool lpsub = SCIPbendersSubprobIsLP(benders, i);
         SCIP_Bool solvesub = TRUE;

         /* for the second solving loop, if the problem is an LP, it is not solved again. If the problem is a MIP,
          * then the subproblem objective function value is set to infinity. However, if the subproblem is proven
          * infeasible from the LP, then the IP loop is not performed. */
         if( solveloop >= SCIP_BENDERSSOLVELOOP_CIP )
         {
            if( lpsub || subisinfeas[i] )
               solvesub = FALSE;
            else
               SCIPbendersSetSubprobObjval(benders, i, SCIPinfinity(SCIPbendersSubproblem(benders, i)));
         }

         if( solvesub )
         {
            SCIP_CALL( SCIPbendersExecSubproblemSolve(benders, set, sol, i, solveloop, FALSE, &subinfeas, type) );

#ifdef SCIP_DEBUG
            if( type == SCIP_BENDERSENFOTYPE_LP )
            {
               SCIPdebugMessage("LP: Subproblem %d (%f < %f)\n", i, SCIPbendersGetAuxiliaryVarVal(benders, set, sol, i),
                  SCIPbendersGetSubprobObjval(benders, i));
            }
#endif
            (*infeasible) = (*infeasible) || subinfeas;
            subisinfeas[i] = subinfeas;

            /* if the subproblems are being solved as part of the conscheck, then we break once an infeasibility is found.
             * The result pointer is set to (*infeasible) and the execution is halted.
             */
            if( checkint )
            {
               /* if the subproblem is feasible, then it is necessary to update the value of the auxiliary variable to the
                * objective function value of the subproblem.
                */
               if( !subinfeas )
               {
                  SCIP_Bool subproboptimal;

                  SCIP_CALL( SCIPbendersCheckSubprobOptimality(benders, set, sol, i, &subproboptimal) );

                  /* It is only possible to determine the optimality of a solution within a given subproblem in four
                   * different cases:
                   * i) solveloop == SCIP_BENDERSSOLVELOOP_LP and the subproblem is an LP.
                   * ii) solveloop == SCIP_BENDERSOLVELOOP_LP and only the LP relaxations will be checked.
                   * iii) solveloop == SCIP_BENDERSSOLVELOOP_USER, since the user has defined a solve function
                   * iv) solveloop == SCIP_BENDERSSOLVELOOP_CIP and the MIP for the subproblem has been solved.
                   */
                  if( lpsub || onlylpcheck
                     || solveloop == SCIP_BENDERSSOLVELOOP_CIP
                     || solveloop == SCIP_BENDERSSOLVELOOP_USER )
                     (*optimal) = (*optimal) && subproboptimal;

#ifdef SCIP_DEBUG
                  if( lpsub || solveloop >= SCIP_BENDERSSOLVELOOP_CIP )
                  {
                     if( subproboptimal )
                     {
                        SCIPdebugMessage("Subproblem %d is Optimal (%f >= %f)\n", i,
                           SCIPbendersGetAuxiliaryVarVal(benders, set, sol, i), SCIPbendersGetSubprobObjval(benders, i));
                     }
                     else
                     {
                        SCIPdebugMessage("Subproblem %d is NOT Optimal (%f < %f)\n", i,
                           SCIPbendersGetAuxiliaryVarVal(benders, set, sol, i), SCIPbendersGetSubprobObjval(benders, i));
                     }
                  }
#endif

                  /* the nchecked variable is only incremented when the original form of the subproblem has been solved.
                   * What is meant by "original" is that the LP relaxation of CIPs are solved to generate valid cuts. So
                   * if the subproblem is defined as a CIP, then it is only classified as checked if the CIP is solved.
                   * There are three cases where the "original" form is solved are:
                   * i) solveloop == SCIP_BENDERSSOLVELOOP_LP and the subproblem is an LP - the original form has been
                   * solved.
                   * ii) solveloop == SCIP_BENDERSSOLVELOOP_CIP and the CIP for the subproblem has been solved.
                   * iii) solveloop == SCIP_BENDERSSOLVELOOP_USER, since the user has defined a solve function should be
                   * the "original form".
                   */
                  if( (solveloop == SCIP_BENDERSSOLVELOOP_LP && lpsub)
                     || (solveloop == SCIP_BENDERSSOLVELOOP_CIP && !lpsub)
                     || solveloop == SCIP_BENDERSSOLVELOOP_USER || onlylpcheck )
                     (*nchecked)++;


                  if( !subproboptimal )
                  {
                     numnotopt++;
                     assert(numnotopt <= nsubproblems);
                  }
               }
               else
               {
                  numnotopt++;
                  assert(numnotopt <= nsubproblems);
               }
            }
         }

         subproblemcount++;
         i++;
         if( i >= nsubproblems )
            i = 0;
         benders->lastchecked = i;
      }
   }

   (*nsubprobssolved) = subproblemcount;

   return SCIP_OKAY;
}

/** calls the Benders' decompsition cuts for the given solve loop. There are three cases:
 *  i) solveloop == SCIP_BENDERSSOLVELOOP_LP - only the LP Benders' cuts are called
 *  ii) solveloop == SCIP_BENDERSSOLVELOOP_CIP - only the CIP Benders' cuts are called
 *  iii) solveloop == SCIP_BENDERSSOLVELOOP_USER - all Benders' cuts are called in decreasing priority
 */
static
SCIP_RETCODE generateBendersCuts(
   SCIP_BENDERS*         benders,            /**< Benders' decomposition */
   SCIP_SET*             set,                /**< global SCIP settings */
   SCIP_SOL*             sol,                /**< primal CIP solution */
   SCIP_RESULT*          result,             /**< result of the pricing process */
   SCIP_BENDERSENFOTYPE  type,               /**< the type of solution being enforced */
   SCIP_BENDERSSOLVELOOP solveloop,          /**< the current solve loop */
   SCIP_Bool             checkint,           /**< are the subproblems called during a check/enforce of integer sols? */
   int                   nsubprobssolved,    /**< the number of subproblems solved in this solve loop */
   int*                  nsolveloops         /**< the number of solve loops, is updated w.r.t added cuts */
   )
{
   SCIP_BENDERSCUT** benderscuts;
   int nbenderscuts;
   int nsubproblems;
   int subproblemcount;
   int i;
   int j;
   SCIP_Bool onlylpcheck;

   assert(benders != NULL);
   assert(set != NULL);

   /* getting the Benders' decomposition cuts */
   benderscuts = SCIPbendersGetBenderscuts(benders);
   nbenderscuts = SCIPbendersGetNBenderscuts(benders);

   /* getting the number of subproblems in the Benders' decompsition */
   nsubproblems = SCIPbendersGetNSubproblems(benders);

   /* in the case of an LNS check, only the LP of the subproblems will be solved. This is a performance feature, since
    * solving the LP relaxation is much more efficient than solving the MIP. While the MIP is not solved during the LNS
    * check, the solutions are still of higher quality than when Benders' is not employed. */
   onlylpcheck = onlyCheckSubproblemLP(benders);

   /* It is only possible to add cuts to the problem if it has not already been solved */
   if( SCIPsetGetStage(set) < SCIP_STAGE_SOLVED )
   {
      SCIP_Longint addedcuts = 0;

      /* This is done in two loops. The first is by subproblem and the second is by cut type. */
      //for( i = 0; i < nsubproblems; i++ )
      i = benders->firstchecked;
      subproblemcount = 0;
      while( subproblemcount < nsubprobssolved )
      {
         SCIP_Bool lpsub = SCIPbendersSubprobIsLP(benders, i);

         /* cuts can only be generated if the subproblem is not independent */
         if( !SCIPbendersSubprobIsIndependent(benders, i) )
         {
            for( j = 0; j < nbenderscuts; j++ )
            {
               SCIP_RESULT cutresult;
               SCIP_Longint prevaddedcuts;

               assert(benderscuts[j] != NULL);

               prevaddedcuts = SCIPbenderscutGetNFound(benderscuts[j]);

               cutresult = SCIP_DIDNOTRUN;

               /* if the subproblem is an LP, then only LP based cuts are generated. This is also only performed in
                * the first iteration of the solve loop.
                * TODO: Need to work out how to handle the solve loops. Should I always run two solve loops? Or only one
                * when the user defines a subproblem solving method */
               if( (solveloop == SCIP_BENDERSSOLVELOOP_LP && SCIPbenderscutIsLPCut(benderscuts[j]))
                  || (solveloop == SCIP_BENDERSSOLVELOOP_CIP && !lpsub && !SCIPbenderscutIsLPCut(benderscuts[j]))
                  || solveloop == SCIP_BENDERSSOLVELOOP_USER )
                  SCIP_CALL( SCIPbenderscutExec(benderscuts[j], set, benders, sol, i, type, &cutresult) );

               addedcuts += (SCIPbenderscutGetNFound(benderscuts[j]) - prevaddedcuts);

               /* the result is updated only if a Benders' cut is generated */
               if( cutresult == SCIP_CONSADDED || cutresult == SCIP_SEPARATED )
               {
                  *result = cutresult;

                  benders->ncutsfound++;

                  /* at most a single cut is generated for each subproblem */
                  break;
               }
            }
         }

         subproblemcount++;
         i++;
         if( i >= nsubproblems )
            i = 0;
      }

      /* if no cuts were added, then the number of solve loops is increased */
      if( addedcuts == 0 && SCIPbendersGetNLPSubprobs(benders) < SCIPbendersGetNSubproblems(benders)
         && benders->benderssolvesub == NULL && checkint && !onlylpcheck )
         (*nsolveloops) = 2;
   }

   return SCIP_OKAY;
}

/** solves the subproblem using the current master problem solution. */
/*  TODO: consider allowing the possibility to pass solution information back from the subproblems instead of the scip
 *  instance. This would allow the use of different solvers for the subproblems, more importantly allowing the use of an
 *  LP solver for LP subproblems. */
SCIP_RETCODE SCIPbendersExec(
   SCIP_BENDERS*         benders,            /**< Benders' decomposition */
   SCIP_SET*             set,                /**< global SCIP settings */
   SCIP_SOL*             sol,                /**< primal CIP solution */
   SCIP_RESULT*          result,             /**< result of the pricing process */
   SCIP_Bool*            infeasible,         /**< is the master problem infeasible with respect to the Benders' cuts? */
   SCIP_Bool*            auxviol,            /**< set to TRUE only if the solution is feasible but the aux vars are violated */
   SCIP_BENDERSENFOTYPE  type,               /**< the type of solution being enforced */
   SCIP_Bool             checkint            /**< should the integer solution be checked by the subproblems */
   )
{
   int nsubproblems;
   int subproblemcount;
   int nsubprobssolved;
   int nsolveloops;     /* the number of times the subproblems are solved. An additional loop is required when integer
                           variables are in the subproblem */
   int i;
   int l;
   SCIP_Bool optimal;
   SCIP_Bool allchecked;      /* flag to indicate whether all subproblems have been checked */
   int nchecked;              /* the number of subproblems that have been checked */
   SCIP_Bool* subisinfeas;

   SCIPdebugMessage("Starting Benders' decomposition subproblem solving. type %d checkint %d\n", type, checkint);

   /* start timing */
   SCIPclockStart(benders->bendersclock, set);

   nsubproblems = SCIPbendersGetNSubproblems(benders);

   (*auxviol) = FALSE;
   (*infeasible) = FALSE;

   /* It is assumed that the problem is optimal, until a subproblem is found not to be optimal. However, not all
    * subproblems could be checked in each iteration. As such, it is not possible to state that the problem is optimal
    * if not all subproblems are checked. Situations where this may occur is when a subproblem is a MIP and only the LP
    * is solved. Also, in a distributed computation, then it may be advantageous to only solve some subproblems before
    * resolving the master problem. As such, for a problem to be optimal, then (optimal && allchecked) == TRUE
    */
   optimal = TRUE;
   nchecked = 0;

   assert(benders != NULL);
   assert(result != NULL);

   /* if the Benders' decomposition is called from a sub-scip, it is assumed that this is an LNS heuristic. As such, the
    * check is not performed and the solution is assumed to be feasible
    */
   if( benders->iscopy
      && (!benders->lnscheck
         || (benders->lnsmaxdepth > -1 && SCIPgetDepth(benders->sourcescip) > benders->lnsmaxdepth)) )
   {
      (*result) = SCIP_DIDNOTRUN;
      return SCIP_OKAY;
   }

   /* it is not necessary to check all primal solutions by solving the Benders' decomposition subproblems.
    * Only the improving solutions are checked to improve efficiency of the algorithm.
    * If the solution is non-improving, the result FEASIBLE is returned. While this may be incorrect w.r.t to the
    * Benders' subproblems, this solution will never be the optimal solution. A non-improving solution may be used
    * within LNS primal heuristics. If this occurs, the improving solution, if found, will be checked by the solving
    * the Benders' decomposition subproblems.
    * TODO: Add a parameter to control this behaviour.
    */
   if( checkint && SCIPsetIsFeasLE(set, SCIPgetPrimalbound(set->scip), SCIPgetSolOrigObj(set->scip, sol)) )
   {
      (*result) = SCIP_DIDNOTRUN;
      return SCIP_OKAY;
   }

   /* setting the first subproblem to check in this round of subproblem checks */
   benders->firstchecked = benders->lastchecked;

   /* allocating memory for the infeasible subproblem array */
   SCIP_CALL( SCIPallocClearBlockMemoryArray(set->scip, &subisinfeas, nsubproblems) );

   /* sets the stored objective function values of the subproblems to infinity */
   resetSubproblemObjectiveValue(benders);

   if( benders->benderspresubsolve != NULL )
      SCIP_CALL( benders->benderspresubsolve(set->scip, benders) );

   *result = SCIP_DIDNOTRUN;

   /* by default the number of solve loops is 1. This is the case if all subproblems are LP or the user has defined a
    * benderssolvesub callback. If there is a subproblem that is not an LP, then 2 solve loops are performed. The first
    * loop is the LP solving loop, the second solves the subproblem to integer optimality.
    */
   nsolveloops = 1;

   for( l = 0; l < nsolveloops; l++ )
   {
      SCIP_BENDERSSOLVELOOP solveloop;    /* identifies what problem type is solve in this solve loop */

      if( benders->benderssolvesub != NULL )
         solveloop = SCIP_BENDERSSOLVELOOP_USER;
      else
         solveloop = l;


      /* solving the subproblems for this round of enforcement/checking. */
      SCIP_CALL( solveBendersSubproblems(benders, set, sol, type, solveloop, checkint, &nsubprobssolved, &nchecked,
            subisinfeas, infeasible, &optimal) );


      /* Generating cuts for the subproblems. */
      SCIP_CALL( generateBendersCuts(benders, set, sol, result, type, solveloop, checkint, nsubprobssolved,
            &nsolveloops) );
   }

   allchecked = (nchecked == nsubproblems);

#ifdef SCIP_DEBUG
   if( (*result) == SCIP_CONSADDED )
   {
      SCIPdebugMessage("Benders decomposition: Cut added\n");
   }
#endif

   if( checkint && (type == SCIP_BENDERSENFOTYPE_CHECK || (*result) != SCIP_CONSADDED) )
   {
      /* if the subproblems are being solved as part of conscheck, then the results flag must be returned after the solving
       * has completed.
       */
      if( (*infeasible) || !allchecked )
         (*result) = SCIP_INFEASIBLE;
      else
      {
         (*result) = SCIP_FEASIBLE;

         /* if the subproblems are not infeasible, but they are also not optimal. This means that there is a violation
          * in the auxiliary variable values. In this case, a feasible result is returned with the auxviol flag set to
          * TRUE.
          */
         (*auxviol) = !optimal;
      }
   }
#if 0
   /* The else branch existed when the if statement checked for type == CHECK. I think that the else is not needed.
    * Keeping it here to check whether it was needed  */
   else if( type == PSEUDO )
   {
      if( (*infeasible) || !(optimal && allchecked) )
         (*result) = SCIP_INFEASIBLE;
      else
         (*result) = SCIP_FEASIBLE;
   }
#endif

   /* calling the post-solve call back for the Benders' decomposition algorithm. This allows the user to work directly
    * with the solved subproblems and the master problem */
   if( benders->benderspostsolve != NULL )
   {
      SCIP_CALL( benders->benderspostsolve(set->scip, benders, sol, (*infeasible)) );
   }

   /* freeing the subproblems after the cuts are generated */
   i = benders->firstchecked;
   subproblemcount = 0;
   while( subproblemcount < nsubprobssolved )
   /*for( i = 0; i < benders->nsubproblems; i++ )*/
   {
      SCIP_CALL( SCIPbendersFreeSubproblem(benders, set, i) );

      subproblemcount++;
      i++;
      if( i >= nsubproblems )
         i = 0;
   }

   /* increment the number of calls to the Benders' decomposition subproblem solve */
   benders->ncalls++;

   SCIPdebugMessage("End Benders' decomposition subproblem solve. result %d infeasible %d auxviol %d\n", *result,
      *infeasible, *auxviol);

   /* end timing */
   SCIPclockStop(benders->bendersclock, set);

   /* freeing memory */
   SCIPfreeBlockMemoryArray(set->scip, &subisinfeas, nsubproblems);

   return SCIP_OKAY;
}

/** solves the subproblems. */
SCIP_RETCODE SCIPbendersExecSubproblemSolve(
   SCIP_BENDERS*         benders,            /**< Benders' decomposition */
   SCIP_SET*             set,                /**< global SCIP settings */
   SCIP_SOL*             sol,                /**< primal CIP solution */
   int                   probnumber,            /**< the subproblem number */
   SCIP_BENDERSSOLVELOOP solveloop,          /**< the solve loop iteration. The first iter is for LP, the second for IP */
   SCIP_Bool             enhancement,        /**< is the solve performed as part of and enhancement? */
   SCIP_Bool*            infeasible,         /**< returns whether the current subproblem is infeasible */
   SCIP_BENDERSENFOTYPE  type                /**< the enforcement type calling this function */
   )
{
   SCIP* subproblem;
   SCIP_SOL* bestsol;

   assert(benders != NULL);
<<<<<<< HEAD
   assert(probnum >= 0 && probnum < benders->nsubproblems);

   SCIPdebugMessage("Benders decomposition: solving subproblem %d\n", probnum);
=======
   assert(probnumber >= 0 && probnumber < benders->nsubproblems);

   SCIPdebugMessage("Benders decomposition: solving subproblem %d\n", probnumber);
>>>>>>> e0c3fb02

   /* if the subproblem solve callback is implemented, then that is used instead of the default setup */
   if( solveloop == SCIP_BENDERSSOLVELOOP_USER )
   {
      assert(benders->benderssolvesub != NULL);
<<<<<<< HEAD
      SCIP_CALL( benders->benderssolvesub(set->scip, benders, sol, probnum, infeasible) );
=======
      SCIP_CALL( benders->benderssolvesub(set->scip, benders, sol, probnumber, infeasible) );
>>>>>>> e0c3fb02
   }
   else
   {
      /* setting up the subproblem */
      if( solveloop == SCIP_BENDERSSOLVELOOP_LP )
<<<<<<< HEAD
         SCIP_CALL( SCIPbendersSetupSubproblem(benders, set, sol, probnum) );
      else
         SCIP_CALL( updateEventhdlrUpperbound(benders, probnum, SCIPbendersGetAuxiliaryVarVal(benders, set, sol, probnum)) );
=======
         SCIP_CALL( SCIPbendersSetupSubproblem(benders, set, sol, probnumber) );
      else
         SCIP_CALL( updateEventhdlrUpperbound(benders, probnumber, SCIPbendersGetAuxiliaryVarVal(benders, set, sol, probnumber)) );
>>>>>>> e0c3fb02


      /* solving the subproblem
       * the LP of the subproblem is solved in the first solveloop.
       * In the second solve loop, the MIP problem is solved */
<<<<<<< HEAD
      if( solveloop == SCIP_BENDERSSOLVELOOP_LP || SCIPbendersSubprobIsLP(benders, probnum) )
         SCIP_CALL( SCIPbendersSolveSubproblemLP(benders, probnum, infeasible) );
      else
         SCIP_CALL( SCIPbendersSolveSubproblemMIP(benders, probnum, infeasible, type, FALSE) );
   }

   subproblem = SCIPbendersSubproblem(benders, probnum);
=======
      if( solveloop == SCIP_BENDERSSOLVELOOP_LP || SCIPbendersSubprobIsLP(benders, probnumber) )
         SCIP_CALL( SCIPbendersSolveSubproblemLP(benders, probnumber, infeasible) );
      else
         SCIP_CALL( SCIPbendersSolveSubproblemMIP(benders, probnumber, infeasible, type, FALSE) );
   }

   subproblem = SCIPbendersSubproblem(benders, probnumber);
>>>>>>> e0c3fb02

   bestsol = SCIPgetBestSol(subproblem);

   if( !enhancement )
   {
<<<<<<< HEAD
      if( solveloop == SCIP_BENDERSSOLVELOOP_LP )
      {
         if( SCIPgetLPSolstat(subproblem) == SCIP_LPSOLSTAT_OPTIMAL )
            SCIPbendersSetSubprobObjval(benders, probnum, SCIPgetSolOrigObj(subproblem, NULL));
         else if( SCIPgetLPSolstat(subproblem) == SCIP_LPSOLSTAT_INFEASIBLE )
            SCIPbendersSetSubprobObjval(benders, probnum, SCIPinfinity(set->scip));
         else
            assert(FALSE);
=======
      /* The following handles the cases when the subproblem is OPTIMAL, INFEASIBLE and UNBOUNDED.
       * If a subproblem is unbounded, then the auxiliary variables are set to -infinity and the unbounded flag is
       * returned as TRUE. No cut will be generated, but the result will be set to SCIP_FEASIBLE.
       */
      if( solveloop == SCIP_BENDERSSOLVELOOP_LP )
      {
         if( SCIPgetLPSolstat(subproblem) == SCIP_LPSOLSTAT_OPTIMAL )
            SCIPbendersSetSubprobObjval(benders, probnumber, SCIPgetSolOrigObj(subproblem, NULL));
         else if( SCIPgetLPSolstat(subproblem) == SCIP_LPSOLSTAT_INFEASIBLE )
            SCIPbendersSetSubprobObjval(benders, probnumber, SCIPinfinity(set->scip));
         else if( SCIPgetLPSolstat(subproblem) == SCIP_LPSOLSTAT_UNBOUNDEDRAY )
         {
            SCIPerrorMessage("The LP of Benders' decomposition subproblem %d is unbounded. This should not happen.\n",
               probnumber);
            SCIPABORT();
         }
         else
         {
            SCIPerrorMessage("Invalid status returned from solving the LP of Benders' decomposition subproblem %d. LP status: %d\n",
               probnumber, SCIPgetLPSolstat(subproblem));
            SCIPABORT();
         }
>>>>>>> e0c3fb02
      }
      else
      {
         assert(solveloop == SCIP_BENDERSSOLVELOOP_CIP || solveloop == SCIP_BENDERSSOLVELOOP_USER);

<<<<<<< HEAD
         if( SCIPgetStatus(subproblem) == SCIP_STATUS_OPTIMAL )
            SCIPbendersSetSubprobObjval(benders, probnum, SCIPgetSolOrigObj(subproblem, bestsol));
         else if( SCIPgetStatus(subproblem) == SCIP_STATUS_INFEASIBLE )
            SCIPbendersSetSubprobObjval(benders, probnum, SCIPinfinity(set->scip));
         else if( SCIPgetStatus(subproblem) == SCIP_STATUS_USERINTERRUPT || SCIPgetStatus(subproblem) == SCIP_STATUS_BESTSOLLIMIT )
            SCIPbendersSetSubprobObjval(benders, probnum, SCIPgetSolOrigObj(subproblem, bestsol));
         else
            assert(FALSE);
=======
         /* TODO: Consider whether other solutions status should be handled */
         if( SCIPgetStatus(subproblem) == SCIP_STATUS_OPTIMAL )
            SCIPbendersSetSubprobObjval(benders, probnumber, SCIPgetSolOrigObj(subproblem, bestsol));
         else if( SCIPgetStatus(subproblem) == SCIP_STATUS_INFEASIBLE )
            SCIPbendersSetSubprobObjval(benders, probnumber, SCIPinfinity(set->scip));
         else if( SCIPgetStatus(subproblem) == SCIP_STATUS_USERINTERRUPT || SCIPgetStatus(subproblem) == SCIP_STATUS_BESTSOLLIMIT )
            SCIPbendersSetSubprobObjval(benders, probnumber, SCIPgetSolOrigObj(subproblem, bestsol));
         else if( SCIPgetStatus(subproblem) == SCIP_STATUS_UNBOUNDED )
         {
            SCIPerrorMessage("The Benders' decomposition subproblem %d is unbounded. This should not happen.\n",
               probnumber);
            SCIPABORT();
         }
         else
         {
            SCIPerrorMessage("Invalid status returned from solving Benders' decomposition subproblem %d. Solution status: %d\n",
               probnumber, SCIPgetStatus(subproblem));
            SCIPABORT();
         }
>>>>>>> e0c3fb02
      }
   }

   return SCIP_OKAY;
}

/** sets up the subproblem using the solution to the master problem  */
SCIP_RETCODE SCIPbendersSetupSubproblem(
   SCIP_BENDERS*         benders,            /**< variable benders */
   SCIP_SET*             set,                /**< global SCIP settings */
   SCIP_SOL*             sol,                /**< primal CIP solution */
<<<<<<< HEAD
   int                   probnum             /**< the subproblem number */
=======
   int                   probnumber          /**< the subproblem number */
>>>>>>> e0c3fb02
   )
{
   SCIP* subproblem;
   SCIP_VAR** vars;
   SCIP_VAR* mastervar;
   SCIP_Real solval;
   int nvars;
   int i;

   assert(benders != NULL);
   assert(set != NULL);
<<<<<<< HEAD
   assert(probnum >= 0 && probnum < SCIPbendersGetNSubproblems(benders));

   /* changing all of the master problem variable to continuous. */
   SCIP_CALL( SCIPbendersChgMastervarsToCont(benders, set, probnum) );

   subproblem = SCIPbendersSubproblem(benders, probnum);
=======
   assert(probnumber >= 0 && probnumber < SCIPbendersGetNSubproblems(benders));

   /* changing all of the master problem variable to continuous. */
   SCIP_CALL( SCIPbendersChgMastervarsToCont(benders, set, probnumber) );

   subproblem = SCIPbendersSubproblem(benders, probnumber);
>>>>>>> e0c3fb02

   /* if the Benders subproblem is an LP, then probing mode must be started.
    * If the subproblem is a MIP, the problem must be initialised, put into SCIP_STAGE_SOLVING to be able to change the
    * variable bounds. The probing mode is entered once the variable bounds are set.
    * In the MIP case, the transformed problem is freed after each subproblem solve round. */
<<<<<<< HEAD
   if( SCIPbendersSubprobIsLP(benders, probnum) )
      SCIP_CALL( SCIPstartProbing(subproblem) );
   else
      SCIP_CALL( initialiseSubproblem(benders, probnum) );
=======
   if( SCIPbendersSubprobIsLP(benders, probnumber) )
      SCIP_CALL( SCIPstartProbing(subproblem) );
   else
      SCIP_CALL( initialiseSubproblem(benders, probnumber) );
>>>>>>> e0c3fb02

   vars = SCIPgetVars(subproblem);
   nvars = SCIPgetNVars(subproblem);

   /* looping over all variables in the subproblem to find those corresponding to the master problem variables. */
   /* TODO: It should be possible to store the pointers to the master variables to speed up the subproblem setup */
   for( i = 0; i < nvars; i++ )
   {
      SCIP_CALL( SCIPbendersGetVar(benders, set, vars[i], &mastervar, -1) );

      if( mastervar != NULL )
      {
<<<<<<< HEAD
=======
         /** It is possible due to numerics that the solution value exceeds the upper or lower bounds. When this
          * happens, it causes an error in the LP solver as a result of inconsistent bounds. So the following statements
          * are used to enusure that the bounds are not exceeded when applying the fixings for the Benders'
          * decomposition subproblems
          */
>>>>>>> e0c3fb02
         solval = SCIPgetSolVal(set->scip, sol, mastervar);
         if( solval > SCIPvarGetUbLocal(vars[i]) )
            solval = SCIPvarGetUbLocal(vars[i]);
         else if( solval < SCIPvarGetLbLocal(vars[i]) )
            solval = SCIPvarGetLbLocal(vars[i]);
<<<<<<< HEAD

         //printf("Setting up Benders subproblem %d - fixing <%s> to %g [%g, %g]\n", probnum, SCIPvarGetName(vars[i]),
            //solval, SCIPvarGetLbLocal(vars[i]), SCIPvarGetUbLocal(vars[i]));

         /* fixing the variable in the subproblem */
         if( !SCIPisEQ(subproblem, SCIPvarGetLbLocal(vars[i]), SCIPvarGetUbLocal(vars[i])) )
         {
            if( SCIPisGT(subproblem, solval, SCIPvarGetLbLocal(vars[i])) )
               SCIP_CALL( SCIPchgVarLb(subproblem, vars[i], solval) );
            if( SCIPisLT(subproblem, solval, SCIPvarGetUbLocal(vars[i])) )
               SCIP_CALL( SCIPchgVarUb(subproblem, vars[i], solval) );
         }

         assert(SCIPisEQ(subproblem, SCIPvarGetLbLocal(vars[i]), SCIPvarGetUbLocal(vars[i])));
      }
   }

   /* if the subproblem is a MIP, the probing mode is entered after setting up the subproblem */
   if( !SCIPbendersSubprobIsLP(benders, probnum) )
      SCIP_CALL( SCIPstartProbing(subproblem) );

   /* set the flag to indicate that the subproblems have been set up */
   SCIPbendersSetSubprobIsSetup(benders, probnum, TRUE);

=======

         /* fixing the variable in the subproblem */
         if( !SCIPisEQ(subproblem, SCIPvarGetLbLocal(vars[i]), SCIPvarGetUbLocal(vars[i])) )
         {
            SCIP_CALL( SCIPchgVarLb(subproblem, vars[i], solval) );
            SCIP_CALL( SCIPchgVarUb(subproblem, vars[i], solval) );
         }

         assert(SCIPisEQ(subproblem, SCIPvarGetLbLocal(vars[i]), SCIPvarGetUbLocal(vars[i])));
      }
   }

   /* if the subproblem is a MIP, the probing mode is entered after setting up the subproblem */
   if( !SCIPbendersSubprobIsLP(benders, probnumber) )
      SCIP_CALL( SCIPstartProbing(subproblem) );

   /* set the flag to indicate that the subproblems have been set up */
   SCIPbendersSetSubprobIsSetup(benders, probnumber, TRUE);

>>>>>>> e0c3fb02
   return SCIP_OKAY;
}

/** Solve a Benders' decomposition subproblems. This will either call the user defined method or the generic solving
 * methods. If the generic method is called, then the subproblem must be set up before calling this method. */
SCIP_RETCODE SCIPbendersSolveSubproblem(
   SCIP_BENDERS*         benders,            /**< Benders' decomposition */
   SCIP_SET*             set,                /**< global SCIP settings */
   SCIP_SOL*             sol,                /**< primal CIP solution, can be NULL */
   int                   probnumber,         /**< the subproblem number */
   SCIP_Bool*            infeasible,         /**< returns whether the current subproblem is infeasible */
   SCIP_BENDERSENFOTYPE  type,               /**< the enforcement type calling this function */
   SCIP_Bool             solvemip            /**< directly solve the MIP subproblem */
   )
{
   assert(benders != NULL);
   assert(set != NULL);
   assert(probnumber >= 0 && probnumber < SCIPbendersGetNSubproblems(benders));
<<<<<<< HEAD

   /* the subproblem must be set up before this function is called. */
   if( SCIPbendersSubprobIsSetup(benders, probnumber) )
   {
      SCIPinfoMessage(set->scip, NULL, "Benders subproblem %d must be set up before calling \
         SCIPbendersSolveSubproblem(). Call SCIPsetupSubproblem() first.\n", probnumber);
      return SCIP_OKAY;
   }

   /* if the subproblem solve callback is implemented, then that is used instead of the default setup */
   if( benders->benderssolvesub != NULL)
      SCIP_CALL( benders->benderssolvesub(set->scip, benders, sol, probnumber, infeasible) );
   else
   {
      /* solving the subproblem */
      if( solvemip )
         SCIP_CALL( SCIPbendersSolveSubproblemMIP(benders, probnumber, infeasible, type, solvemip) );
      else
      {
         /* if the subproblem is an LP, then it should have been initialised and in SCIP_STAGE_SOLVING.
          * in this case, the subproblem only needs to be put into probing mode. */
         if( SCIPbendersSubprobIsLP(benders, probnumber) )
         {
            /* if the subproblem is not in probing mode, then it must be put into that mode for the LP solve. */
            if( !SCIPinProbing(SCIPbendersSubproblem(benders, probnumber)) )
               SCIP_CALL( SCIPstartProbing(SCIPbendersSubproblem(benders, probnumber)) );
         }
         else
            SCIP_CALL( initialiseSubproblem(benders, probnumber) );

=======

   /* the subproblem must be set up before this function is called. */
   if( SCIPbendersSubprobIsSetup(benders, probnumber) )
   {
      SCIPerrorMessage("Benders subproblem %d must be set up before calling SCIPbendersSolveSubproblem(). Call SCIPsetupSubproblem() first.\n", probnumber);
      return SCIP_ERROR;
   }

   /* if the subproblem solve callback is implemented, then that is used instead of the default setup */
   if( benders->benderssolvesub != NULL)
      SCIP_CALL( benders->benderssolvesub(set->scip, benders, sol, probnumber, infeasible) );
   else
   {
      /* solving the subproblem */
      if( solvemip )
         SCIP_CALL( SCIPbendersSolveSubproblemMIP(benders, probnumber, infeasible, type, solvemip) );
      else
      {
         /* if the subproblem is an LP, then it should have been initialised and in SCIP_STAGE_SOLVING.
          * in this case, the subproblem only needs to be put into probing mode. */
         if( SCIPbendersSubprobIsLP(benders, probnumber) )
         {
            /* if the subproblem is not in probing mode, then it must be put into that mode for the LP solve. */
            if( !SCIPinProbing(SCIPbendersSubproblem(benders, probnumber)) )
               SCIP_CALL( SCIPstartProbing(SCIPbendersSubproblem(benders, probnumber)) );
         }
         else
            SCIP_CALL( initialiseSubproblem(benders, probnumber) );

>>>>>>> e0c3fb02
         SCIP_CALL( SCIPbendersSolveSubproblemLP(benders, probnumber, infeasible) );
      }
   }

   return SCIP_OKAY;
}

/** stores the original parameters from the subproblem */
static
SCIP_RETCODE storeOrigSubprobParams(
   SCIP*                 scip,               /**< the SCIP data structure */
   SCIP_SUBPROBPARAMS*   origparams          /**< the original subproblem parameters */
   )
{
   assert(scip != NULL);
   assert(origparams != NULL);

   SCIP_CALL( SCIPgetBoolParam(scip, "conflict/enable", &origparams->conflict_enable) );
   SCIP_CALL( SCIPgetIntParam(scip, "lp/disablecutoff", &origparams->lp_disablecutoff) );
   SCIP_CALL( SCIPgetIntParam(scip, "lp/scaling", &origparams->lp_scaling) );
   SCIP_CALL( SCIPgetCharParam(scip, "lp/initalgorithm", &origparams->lp_initalg) );
   SCIP_CALL( SCIPgetCharParam(scip, "lp/resolvealgorithm", &origparams->lp_resolvealg) );
   SCIP_CALL( SCIPgetBoolParam(scip, "misc/alwaysgetduals", &origparams->misc_alwaysgetduals) );
   SCIP_CALL( SCIPgetBoolParam(scip, "misc/scaleobj", &origparams->misc_scaleobj) );
   SCIP_CALL( SCIPgetBoolParam(scip, "misc/catchctrlc", &origparams->misc_catchctrlc) );
   SCIP_CALL( SCIPgetIntParam(scip, "propagating/maxrounds", &origparams->prop_maxrounds) );
   SCIP_CALL( SCIPgetIntParam(scip, "propagating/maxroundsroot", &origparams->prop_maxroundsroot) );
   SCIP_CALL( SCIPgetIntParam(scip, "constraints/linear/propfreq", &origparams->cons_linear_propfreq) );

   return SCIP_OKAY;
}

/** sets the parameters for the subproblem */
static
SCIP_RETCODE setSubprobParams(
   SCIP*                 scip                /**< the SCIP data structure */
   )
{
   assert(scip != NULL);

   /* Do we have to disable presolving? If yes, we have to store all presolving parameters. */
   SCIP_CALL( SCIPsetPresolving(scip, SCIP_PARAMSETTING_OFF, TRUE) );

   /* Disabling heuristics so that the problem is not trivially solved */
   SCIP_CALL( SCIPsetHeuristics(scip, SCIP_PARAMSETTING_OFF, TRUE) );

   /* store parameters that are changed for the generation of the subproblem cuts */
   SCIP_CALL( SCIPsetParam(scip, "conflict/enable", FALSE) );

   SCIP_CALL( SCIPsetIntParam(scip, "lp/disablecutoff", 1) );
   SCIP_CALL( SCIPsetIntParam(scip, "lp/scaling", 0) );

   SCIP_CALL( SCIPsetCharParam(scip, "lp/initalgorithm", 'd') );
   SCIP_CALL( SCIPsetCharParam(scip, "lp/resolvealgorithm", 'd') );

   SCIP_CALL( SCIPsetBoolParam(scip, "misc/alwaysgetduals", TRUE) );
   SCIP_CALL( SCIPsetBoolParam(scip, "misc/scaleobj", FALSE) );

   /* do not abort subproblem on CTRL-C */
   SCIP_CALL( SCIPsetBoolParam(scip, "misc/catchctrlc", FALSE) );

   SCIP_CALL( SCIPsetIntParam(scip, "display/verblevel", (int)SCIP_VERBLEVEL_NONE) );

   SCIP_CALL( SCIPsetIntParam(scip, "propagating/maxrounds", 0) );
   SCIP_CALL( SCIPsetIntParam(scip, "propagating/maxroundsroot", 0) );

   SCIP_CALL( SCIPsetIntParam(scip, "constraints/linear/propfreq", -1) );

   return SCIP_OKAY;
}

/** resets the original parameters from the subproblem */
static
SCIP_RETCODE resetOrigSubprobParams(
   SCIP*                 scip,               /**< the SCIP data structure */
   SCIP_SUBPROBPARAMS*   origparams          /**< the original subproblem parameters */
   )
{
   assert(scip != NULL);
   assert(origparams != NULL);

   SCIP_CALL( SCIPsetBoolParam(scip, "conflict/enable", origparams->conflict_enable) );
   SCIP_CALL( SCIPsetIntParam(scip, "lp/disablecutoff", origparams->lp_disablecutoff) );
   SCIP_CALL( SCIPsetIntParam(scip, "lp/scaling", origparams->lp_scaling) );
   SCIP_CALL( SCIPsetCharParam(scip, "lp/initalgorithm", origparams->lp_initalg) );
   SCIP_CALL( SCIPsetCharParam(scip, "lp/resolvealgorithm", origparams->lp_resolvealg) );
   SCIP_CALL( SCIPsetBoolParam(scip, "misc/alwaysgetduals", origparams->misc_alwaysgetduals) );
   SCIP_CALL( SCIPsetBoolParam(scip, "misc/scaleobj", origparams->misc_scaleobj) );
   SCIP_CALL( SCIPsetBoolParam(scip, "misc/catchctrlc", origparams->misc_catchctrlc) );
   SCIP_CALL( SCIPsetIntParam(scip, "propagating/maxrounds", origparams->prop_maxrounds) );
   SCIP_CALL( SCIPsetIntParam(scip, "propagating/maxroundsroot", origparams->prop_maxroundsroot) );
   SCIP_CALL( SCIPsetIntParam(scip, "constraints/linear/propfreq", origparams->cons_linear_propfreq) );

   return SCIP_OKAY;
}

/** solves the LP of the Benders' decomposition subproblem. This requires that the subproblem is in probing mode */
SCIP_RETCODE SCIPbendersSolveSubproblemLP(
   SCIP_BENDERS*         benders,            /**< the Benders' decomposition data structure */
   int                   probnumber,         /**< the subproblem number */
   SCIP_Bool*            infeasible          /**< a flag to indicate whether all subproblems are feasible */
   )
{
   SCIP* subproblem;
   SCIP_SUBPROBPARAMS* origparams;
   SCIP_Bool lperror;
   SCIP_Bool cutoff;

   assert(benders != NULL);
   assert(infeasible != NULL);
   assert(SCIPbendersSubprobIsSetup(benders, probnumber));

   (*infeasible) = FALSE;


   /* TODO: This should be solved just as an LP, so as a MIP. There is too much overhead with the MIP.
    * Need to change status check for checking the LP. */
   subproblem = SCIPbendersSubproblem(benders, probnumber);

   assert(SCIPisLPConstructed(subproblem));
   assert(SCIPinProbing(subproblem));

   /* allocating memory for the parameter storage */
   SCIP_CALL( SCIPallocBlockMemory(subproblem, &origparams) );

   /* store the original parameters of the subproblem */
   SCIP_CALL( storeOrigSubprobParams(subproblem, origparams) );

   /* setting the subproblem parameters */
   SCIP_CALL( setSubprobParams(subproblem) );

   SCIP_CALL( SCIPsolveProbingLP(subproblem, -1, &lperror, &cutoff) );

   assert(!lperror);

   if( SCIPgetLPSolstat(subproblem) == SCIP_LPSOLSTAT_INFEASIBLE )
      (*infeasible) = TRUE;
<<<<<<< HEAD
   else if( SCIPgetLPSolstat(subproblem) != SCIP_LPSOLSTAT_OPTIMAL )
      assert(FALSE);

   //SCIP_CALL( SCIPprintStatistics(subprob, NULL) );
=======
   else if( SCIPgetLPSolstat(subproblem) != SCIP_LPSOLSTAT_OPTIMAL
      && SCIPgetLPSolstat(subproblem) != SCIP_LPSOLSTAT_UNBOUNDEDRAY )
   {
      SCIPerrorMessage("Invalid status: %d. Solving the LP relaxation of Benders' decomposition subproblem %d.\n",
         SCIPgetLPSolstat(subproblem), probnumber);
      SCIPABORT();
   }
>>>>>>> e0c3fb02

   /* resetting the subproblem parameters */
   SCIP_CALL( resetOrigSubprobParams(subproblem, origparams) );

   /* freeing the parameter storage */
   SCIPfreeBlockMemory(subproblem, &origparams);

   return SCIP_OKAY;
}

/** solves the Benders' decomposition subproblem. */
SCIP_RETCODE SCIPbendersSolveSubproblemMIP(
   SCIP_BENDERS*         benders,            /**< the Benders' decomposition data structure */
   int                   probnumber,         /**< the subproblem number */
   SCIP_Bool*            infeasible,         /**< returns whether the current subproblem is infeasible */
   SCIP_BENDERSENFOTYPE  type,               /**< the enforcement type calling this function */
   SCIP_Bool             solvemip            /**< directly solve the MIP subproblem */
   )
{
   SCIP* subproblem;
   SCIP_SUBPROBPARAMS* origparams;

   assert(benders != NULL);
   assert(infeasible != NULL);

   (*infeasible) = FALSE;

   subproblem = SCIPbendersSubproblem(benders, probnumber);

   /* allocating memory for the parameter storage */
   SCIP_CALL( SCIPallocBlockMemory(subproblem, &origparams) );

   /* store the original parameters of the subproblem */
   SCIP_CALL( storeOrigSubprobParams(subproblem, origparams) );

   /* If the solve has been stopped for the subproblem, then we need to restart it to complete the solve. The subproblem
    * is stopped when it is a MIP so that LP cuts and IP cuts can be generated. */
   if( SCIPgetStage(subproblem) == SCIP_STAGE_SOLVING )
   {
      /* the subproblem should be in probing mode. Otherwise, the eventhandler did not work correctly */
      assert( SCIPinProbing(subproblem) );

      /* the probing mode needs to be stopped so that the MIP can be solved */
      SCIP_CALL( SCIPendProbing(subproblem) );

      /* the problem was interrupted in the event handler, so SCIP needs to be informed that the problem is to be restarted */
      SCIP_CALL( SCIPrestartSolve(subproblem) );

      /* if the solve type is for CHECK, then the FEASIBILITY emphasis setting is used. */
      if( type == SCIP_BENDERSENFOTYPE_CHECK )
      {
         SCIP_CALL( SCIPsetHeuristics(subproblem, SCIP_PARAMSETTING_FAST, TRUE) );

         /* the number of solution improvements is limited to try and prove feasibility quickly */
         /* NOTE: This should be a parameter */
         /* SCIP_CALL( SCIPsetIntParam(subproblem, "limits/bestsol", 5) ); */
      }
   }
   else if( solvemip )
   {
      /* if the MIP will be solved directly, then the probing mode needs to be skipped.
       * This is achieved by setting the solvemip flag in the event handler data to TRUE
       */
      SCIP_EVENTHDLR* eventhdlr;
      SCIP_EVENTHDLRDATA* eventhdlrdata;

      eventhdlr = SCIPfindEventhdlr(subproblem, MIPNODEFOCUS_EVENTHDLR_NAME);
      eventhdlrdata = SCIPeventhdlrGetData(eventhdlr);

      eventhdlrdata->solvemip = TRUE;
   }
   else
   {
      /* if the problem is not in probing mode, then we need to solve the LP. That requires all methods that will
       * modify the structure of the problem need to be deactivated */

      /* setting the subproblem parameters */
      SCIP_CALL( setSubprobParams(subproblem) );

#ifdef SCIP_MOREDEBUG
      SCIP_CALL( SCIPsetBoolParam(subproblem, "display/lpinfo", TRUE) );
#endif
   }

#ifdef SCIP_MOREDEBUG
      SCIP_CALL( SCIPsetIntParam(subproblem, "display/verblevel", (int)SCIP_VERBLEVEL_FULL) );
#endif

   SCIP_CALL( SCIPsolve(subproblem) );

   assert(SCIPgetStatus(subproblem) == SCIP_STATUS_INFEASIBLE || SCIPgetStatus(subproblem) == SCIP_STATUS_OPTIMAL
      || SCIPgetStatus(subproblem) == SCIP_STATUS_USERINTERRUPT || SCIPgetStatus(subproblem) == SCIP_STATUS_BESTSOLLIMIT);

   if( SCIPgetStatus(subproblem) == SCIP_STATUS_INFEASIBLE )
      (*infeasible) = TRUE;

   /* resetting the subproblem parameters */
   SCIP_CALL( resetOrigSubprobParams(subproblem, origparams) );

   /* freeing the parameter storage */
   SCIPfreeBlockMemory(subproblem, &origparams);

   return SCIP_OKAY;
}

/** frees the subproblems. */
SCIP_RETCODE SCIPbendersFreeSubproblem(
   SCIP_BENDERS*         benders,            /**< Benders' decomposition */
   SCIP_SET*             set,                /**< global SCIP settings */
   int                   probnumber          /**< the subproblem number */
   )
{
   assert(benders != NULL);
   assert(benders->bendersfreesub != NULL || (benders->bendersfreesub == NULL && benders->benderssolvesub == NULL));
   assert(probnumber >= 0 && probnumber < benders->nsubproblems);

   if( benders->bendersfreesub != NULL )
      SCIP_CALL( benders->bendersfreesub(set->scip, benders, probnumber) );
   else
   {
      /* the subproblem is only freed if it is not independent */
      if( !SCIPbendersSubprobIsIndependent(benders, probnumber) )
      {
         SCIP* subproblem = SCIPbendersSubproblem(benders, probnumber);

         if( SCIPbendersSubprobIsLP(benders, probnumber) )
         {
            /* ending probing mode to reset the current node. The probing mode will be restarted at the next solve */
            SCIP_CALL( SCIPendProbing(subproblem) );
         }
         else
         {
            /* if the subproblems were solved as part of an enforcement stage, then they will still be in probing mode. The
             * probing mode must first be finished and then the problem can be freed */
            if( SCIPgetStage(subproblem) >= SCIP_STAGE_TRANSFORMED && SCIPinProbing(subproblem) )
               SCIP_CALL( SCIPendProbing(subproblem) );

            SCIP_CALL( SCIPfreeTransform(subproblem) );
         }
      }
   }

   /* setting the setup flag for the subproblem to FALSE */
   SCIPbendersSetSubprobIsSetup(benders, probnumber, FALSE);
   return SCIP_OKAY;
}

/** compares the subproblem objective value with the auxiliary variable value for optimality */
SCIP_RETCODE SCIPbendersCheckSubprobOptimality(
   SCIP_BENDERS*         benders,            /**< the benders' decomposition structure */
   SCIP_SET*             set,                /**< global SCIP settings */
   SCIP_SOL*             sol,                /**< primal CIP solution */
   int                   probnumber,         /**< the subproblem number */
   SCIP_Bool*            optimal             /**< flag to indicate whether the current subproblem is optimal for the master */
   )
{
   SCIP_Real auxiliaryvarval;
   SCIP_Real soltol;

   assert(benders != NULL);
   assert(set != NULL);
   assert(probnumber >= 0 && probnumber < benders->nsubproblems);

   (*optimal) = FALSE;

   auxiliaryvarval = SCIPbendersGetAuxiliaryVarVal(benders, set, sol, probnumber);

   SCIP_CALL( SCIPsetGetRealParam(set, "benders/solutiontol", &soltol) );

   SCIPsetDebugMsg(set, "Subproblem %d - Auxiliary Variable: %g Subproblem Objective: %g Reldiff: %g Soltol: %g\n",
      probnumber, auxiliaryvarval, SCIPbendersGetSubprobObjval(benders, probnumber),
      SCIPrelDiff(SCIPbendersGetSubprobObjval(benders, probnumber), auxiliaryvarval), soltol);

   if( SCIPrelDiff(SCIPbendersGetSubprobObjval(benders, probnumber), auxiliaryvarval) < soltol )
      (*optimal) = TRUE;

   return SCIP_OKAY;
}

/** returns the value of the auxiliary variable value in a master problem solution */
SCIP_Real SCIPbendersGetAuxiliaryVarVal(
   SCIP_BENDERS*         benders,            /**< the benders' decomposition structure */
   SCIP_SET*             set,                /**< global SCIP settings */
   SCIP_SOL*             sol,                /**< primal CIP solution */
   int                   probnumber          /**< the subproblem number */
   )
{
   SCIP_VAR* auxiliaryvar;

   assert(benders != NULL);
   assert(set != NULL);

   auxiliaryvar = SCIPbendersGetAuxiliaryVar(benders, probnumber);
   assert(auxiliaryvar != NULL);

   return SCIPgetSolVal(set->scip, sol, auxiliaryvar);
}

/** returns the corresponding master or subproblem variable for the given variable.
 * This provides a call back for the variable mapping between the master and subproblems */
SCIP_RETCODE SCIPbendersGetVar(
   SCIP_BENDERS*         benders,            /**< Benders' decomposition */
   SCIP_SET*             set,                /**< global SCIP settings */
   SCIP_VAR*             var,                /**< the variable for which the corresponding variable is desired */
   SCIP_VAR**            mappedvar,          /**< the variable that is mapped to var */
   int                   probnumber          /**< the problem number for the desired variable, -1 for the master problem */
   )
{
   assert(benders != NULL);
   assert(set != NULL);
   assert(var != NULL);
   assert(mappedvar != NULL);
   assert(benders->bendersgetvar != NULL);

   (*mappedvar) = NULL;

   /* if the variable name matches the auxiliary variable, then the master variable is returned as NULL */
   if( strstr(SCIPvarGetName(var), AUXILIARYVAR_NAME) != NULL )
      return SCIP_OKAY;

   SCIP_CALL( benders->bendersgetvar(set->scip, benders, var, mappedvar, probnumber) );

<<<<<<< HEAD
   return SCIP_OKAY;
}

/** gets user data of Benders' decomposition */
SCIP_BENDERSDATA* SCIPbendersGetData(
   SCIP_BENDERS*         benders             /**< Benders' decomposition */
   )
{
   assert(benders != NULL);
=======
   if( SCIPgetStatus(subproblem) == SCIP_STATUS_INFEASIBLE )
      (*infeasible) = TRUE;
   else if( SCIPgetStatus(subproblem) != SCIP_STATUS_OPTIMAL && SCIPgetStatus(subproblem) != SCIP_STATUS_UNBOUNDED
      && SCIPgetStatus(subproblem) != SCIP_STATUS_USERINTERRUPT && SCIPgetStatus(subproblem) != SCIP_STATUS_BESTSOLLIMIT)
   {
      SCIPerrorMessage("Invalid status: %d. Solving the CIP of Benders' decomposition subproblem %d.\n",
         SCIPgetLPSolstat(subproblem), probnumber);
      SCIPABORT();
   }
>>>>>>> e0c3fb02

   return benders->bendersdata;
}

/** sets user data of Benders' decomposition; user has to free old data in advance! */
void SCIPbendersSetData(
   SCIP_BENDERS*         benders,            /**< Benders' decomposition */
   SCIP_BENDERSDATA*     bendersdata         /**< new Benders' decomposition user data */
   )
{
   assert(benders != NULL);

   benders->bendersdata = bendersdata;
}

/** frees the subproblems. */
SCIP_RETCODE SCIPbendersFreeSubproblem(
   SCIP_BENDERS*         benders,            /**< Benders' decomposition */
   SCIP_SET*             set,                /**< global SCIP settings */
   int                   probnumber          /**< the subproblem number */
   )
{
   assert(benders != NULL);
   assert(benders->bendersfreesub != NULL || (benders->bendersfreesub == NULL && benders->benderssolvesub == NULL));
   assert(probnumber >= 0 && probnumber < benders->nsubproblems);

   if( benders->bendersfreesub != NULL )
      SCIP_CALL( benders->bendersfreesub(set->scip, benders, probnumber) );
   else
   {
      SCIP* subproblem = SCIPbendersSubproblem(benders, probnumber);

      if( SCIPbendersSubprobIsLP(benders, probnumber) )
      {
         /* ending probing mode to reset the current node. The probing mode will be restarted at the next solve */
         SCIP_CALL( SCIPendProbing(subproblem) );
      }
      else
      {
         /* if the subproblems were solved as part of an enforcement stage, then they will still be in probing mode. The
          * probing mode must first be finished and then the problem can be freed */
         if( SCIPgetStage(subproblem) >= SCIP_STAGE_TRANSFORMED && SCIPinProbing(subproblem) )
            SCIP_CALL( SCIPendProbing(subproblem) );

         SCIP_CALL( SCIPfreeTransform(subproblem) );
      }
   }

   /* setting the setup flag for the subproblem to FALSE */
   SCIPbendersSetSubprobIsSetup(benders, probnumber, FALSE);
   return SCIP_OKAY;
}

/** compares the subproblem objective value with the auxiliary variable value for optimality */
SCIP_RETCODE SCIPbendersCheckSubprobOptimality(
   SCIP_BENDERS*         benders,            /**< the benders' decomposition structure */
   SCIP_SET*             set,                /**< global SCIP settings */
   SCIP_SOL*             sol,                /**< primal CIP solution */
   int                   probnumber,         /**< the subproblem number */
   SCIP_Bool*            optimal             /**< flag to indicate whether the current subproblem is optimal for the master */
   )
{
   SCIP_Real auxiliaryvarval;
   SCIP_Real soltol;

   assert(benders != NULL);
   assert(set != NULL);
   assert(probnumber >= 0 && probnumber < benders->nsubproblems);

   (*optimal) = FALSE;

   auxiliaryvarval = SCIPbendersGetAuxiliaryVarVal(benders, set, sol, probnumber);

   SCIP_CALL( SCIPsetGetRealParam(set, "benders/solutiontol", &soltol) );

   SCIPsetDebugMsg(set, "Subproblem %d - Auxiliary Variable: %g Subproblem Objective: %g Reldiff: %g Soltol: %g\n",
      probnumber, auxiliaryvarval, SCIPbendersGetSubprobObjval(benders, probnumber),
      SCIPrelDiff(SCIPbendersGetSubprobObjval(benders, probnumber), auxiliaryvarval), soltol);

   if( SCIPrelDiff(SCIPbendersGetSubprobObjval(benders, probnumber), auxiliaryvarval) < soltol )
      (*optimal) = TRUE;

   return SCIP_OKAY;
}

/** returns the value of the auxiliary variable value in a master problem solution */
SCIP_Real SCIPbendersGetAuxiliaryVarVal(
   SCIP_BENDERS*         benders,            /**< the benders' decomposition structure */
   SCIP_SET*             set,                /**< global SCIP settings */
   SCIP_SOL*             sol,                /**< primal CIP solution */
   int                   probnumber          /**< the subproblem number */
   )
{
   SCIP_VAR* auxiliaryvar;

   assert(benders != NULL);
   assert(set != NULL);

   auxiliaryvar = SCIPbendersGetAuxiliaryVar(benders, probnumber);
   assert(auxiliaryvar != NULL);

   return SCIPgetSolVal(set->scip, sol, auxiliaryvar);
}

/** returns the corresponding master or subproblem variable for the given variable.
 * This provides a call back for the variable mapping between the master and subproblems */
SCIP_RETCODE SCIPbendersGetVar(
   SCIP_BENDERS*         benders,            /**< Benders' decomposition */
   SCIP_SET*             set,                /**< global SCIP settings */
   SCIP_VAR*             var,                /**< the variable for which the corresponding variable is desired */
   SCIP_VAR**            mappedvar,          /**< the variable that is mapped to var */
   int                   probnumber          /**< the problem number for the desired variable, -1 for the master problem */
   )
{
   assert(benders != NULL);
   assert(set != NULL);
   assert(var != NULL);
   assert(mappedvar != NULL);
   assert(benders->bendersgetvar != NULL);

   (*mappedvar) = NULL;

   /* if the variable name matches the auxiliary variable, then the master variable is returned as NULL */
   if( strstr(SCIPvarGetName(var), AUXILIARYVAR_NAME) != NULL )
      return SCIP_OKAY;

   SCIP_CALL( benders->bendersgetvar(set->scip, benders, var, mappedvar, probnumber) );

   return SCIP_OKAY;
}

/** gets user data of Benders' decomposition */
SCIP_BENDERSDATA* SCIPbendersGetData(
   SCIP_BENDERS*         benders             /**< Benders' decomposition */
   )
{
   assert(benders != NULL);

   return benders->bendersdata;
}

/** sets user data of Benders' decomposition; user has to free old data in advance! */
void SCIPbendersSetData(
   SCIP_BENDERS*         benders,            /**< Benders' decomposition */
   SCIP_BENDERSDATA*     bendersdata         /**< new Benders' decomposition user data */
   )
{
   assert(benders != NULL);

   benders->bendersdata = bendersdata;
}

/** sets copy callback of benders */
void SCIPbendersSetCopy(
   SCIP_BENDERS*         benders,            /**< Benders' decomposition */
   SCIP_DECL_BENDERSCOPY ((*benderscopy))    /**< copy callback of benders */
   )
{
   assert(benders != NULL);

   benders->benderscopy = benderscopy;
}

/** sets destructor callback of Benders' decomposition */
void SCIPbendersSetFree(
   SCIP_BENDERS*         benders,            /**< Benders' decomposition */
   SCIP_DECL_BENDERSFREE ((*bendersfree))    /**< destructor of Benders' decomposition */
   )
{
   assert(benders != NULL);

   benders->bendersfree = bendersfree;
}

/** sets initialization callback of Benders' decomposition */
void SCIPbendersSetInit(
   SCIP_BENDERS*         benders,            /**< Benders' decomposition */
   SCIP_DECL_BENDERSINIT((*bendersinit))     /**< initialize the Benders' decomposition */
   )
{
   assert(benders != NULL);

   benders->bendersinit = bendersinit;
}

/** sets deinitialization callback of Benders' decomposition */
void SCIPbendersSetExit(
   SCIP_BENDERS*         benders,            /**< Benders' decomposition */
   SCIP_DECL_BENDERSEXIT((*bendersexit))     /**< deinitialize the Benders' decomposition */
   )
{
   assert(benders != NULL);

   benders->bendersexit = bendersexit;
}

/** sets presolving initialization callback of Benders' decomposition */
void SCIPbendersSetInitpre(
   SCIP_BENDERS*         benders,            /**< Benders' decomposition */
   SCIP_DECL_BENDERSINITPRE((*bendersinitpre))/**< initialize presolving for Benders' decomposition */
   )
{
   assert(benders != NULL);

   benders->bendersinitpre = bendersinitpre;
}

/** sets presolving deinitialization callback of Benders' decomposition */
void SCIPbendersSetExitpre(
   SCIP_BENDERS*         benders,            /**< Benders' decomposition */
   SCIP_DECL_BENDERSEXITPRE((*bendersexitpre))/**< deinitialize presolving for Benders' decomposition */
   )
{
   assert(benders != NULL);

   benders->bendersexitpre = bendersexitpre;
}

/** sets solving process initialization callback of Benders' decomposition */
void SCIPbendersSetInitsol(
   SCIP_BENDERS*         benders,            /**< Benders' decomposition */
   SCIP_DECL_BENDERSINITSOL((*bendersinitsol))/**< solving process initialization callback of Benders' decomposition */
   )
{
   assert(benders != NULL);

   benders->bendersinitsol = bendersinitsol;
}

/** sets solving process deinitialization callback of Benders' decomposition */
void SCIPbendersSetExitsol(
   SCIP_BENDERS*         benders,            /**< Benders' decomposition */
   SCIP_DECL_BENDERSEXITSOL((*bendersexitsol))/**< solving process deinitialization callback of Benders' decomposition */
   )
{
   assert(benders != NULL);

   benders->bendersexitsol = bendersexitsol;
}

/** sets the pre subproblem solve callback of Benders' decomposition */
void SCIPbendersSetPresubsolve(
   SCIP_BENDERS*         benders,            /**< Benders' decomposition */
   SCIP_DECL_BENDERSPRESUBSOLVE((*benderspresubsolve))/**< called prior to the subproblem solving loop */
   )
{
   assert(benders != NULL);

   benders->benderspresubsolve = benderspresubsolve;
}

/** sets solve callback of Benders' decomposition */
void SCIPbendersSetSolvesub(
   SCIP_BENDERS*         benders,            /**< Benders' decomposition */
   SCIP_DECL_BENDERSSOLVESUB((*benderssolvesub))/**< solving method for a Benders' decomposition subproblem */
   )
{
   assert(benders != NULL);

   benders->benderssolvesub = benderssolvesub;
}

/** sets post-solve callback of Benders' decomposition */
void SCIPbendersSetPostsolve(
   SCIP_BENDERS*         benders,            /**< Benders' decomposition */
   SCIP_DECL_BENDERSPOSTSOLVE((*benderspostsolve))/**< solving process deinitialization callback of Benders' decomposition */
   )
{
   assert(benders != NULL);

   benders->benderspostsolve = benderspostsolve;
}

/** sets free subproblem callback of Benders' decomposition */
void SCIPbendersSetFreesub(
   SCIP_BENDERS*         benders,            /**< Benders' decomposition */
   SCIP_DECL_BENDERSFREESUB((*bendersfreesub))/**< the freeing callback for the subproblem */
   )
{
   assert(benders != NULL);

   benders->bendersfreesub = bendersfreesub;
}

/** gets name of Benders' decomposition */
const char* SCIPbendersGetName(
   SCIP_BENDERS*         benders             /**< Benders' decomposition */
   )
{
   assert(benders != NULL);

   return benders->name;
}

/** gets description of Benders' decomposition */
const char* SCIPbendersGetDesc(
   SCIP_BENDERS*         benders             /**< Benders' dnumberecomposition */
   )
{
   assert(benders != NULL);

   return benders->desc;
}

/** gets priority of Benders' decomposition */
int SCIPbendersGetPriority(
   SCIP_BENDERS*         benders             /**< Benders' decomposition */
   )
{
   assert(benders != NULL);

   return benders->priority;
}

/** sets priority of Benders' decomposition */
void SCIPbendersSetPriority(
   SCIP_BENDERS*         benders,            /**< Benders' decomposition */
   SCIP_SET*             set,                /**< global SCIP settings */
   int                   priority            /**< new priority of the Benders' decomposition */
   )
{
   assert(benders != NULL);
   assert(set != NULL);

   benders->priority = priority;
   set->benderssorted = FALSE;
}

/** gets the number of subproblems for the Benders' decomposition */
int SCIPbendersGetNSubproblems(
   SCIP_BENDERS*         benders             /**< the Benders' decomposition data structure */
   )
{
   assert(benders != NULL);

   return benders->nsubproblems;
}

/** returns the SCIP instance for a given subproblem */
SCIP* SCIPbendersSubproblem(
   SCIP_BENDERS*         benders,            /**< the Benders' decomposition data structure */
   int                   probnumber          /**< the subproblem number */
   )
{
   assert(benders != NULL);
   assert(probnumber >= 0 && probnumber < benders->nsubproblems);

   return benders->subproblems[probnumber];
}

/** gets the number of times, the benders was called and tried to find a variable with negative reduced costs */
int SCIPbendersGetNCalls(
   SCIP_BENDERS*         benders             /**< Benders' decomposition */
   )
{
   assert(benders != NULL);

   return benders->ncalls;
}

/** gets the number of optimality cuts found by the collection of Benders' decomposition subproblems */
int SCIPbendersGetNCutsFound(
   SCIP_BENDERS*         benders             /**< Benders' decomposition */
   )
{
   assert(benders != NULL);

   return benders->ncutsfound;
}

/** gets time in seconds used in this benders for setting up for next stages */
SCIP_Real SCIPbendersGetSetupTime(
   SCIP_BENDERS*         benders             /**< Benders' decomposition */
   )
{
   assert(benders != NULL);

   return SCIPclockGetTime(benders->setuptime);
}

/** gets time in seconds used in this benders */
SCIP_Real SCIPbendersGetTime(
   SCIP_BENDERS*         benders             /**< Benders' decomposition */
   )
{
   assert(benders != NULL);

   return SCIPclockGetTime(benders->bendersclock);
}

/** enables or disables all clocks of \p benders, depending on the value of the flag */
void SCIPbendersEnableOrDisableClocks(
   SCIP_BENDERS*         benders,            /**< the benders for which all clocks should be enabled or disabled */
   SCIP_Bool             enable              /**< should the clocks of the benders be enabled? */
   )
{
   assert(benders != NULL);

   SCIPclockEnableOrDisable(benders->setuptime, enable);
   SCIPclockEnableOrDisable(benders->bendersclock, enable);
}

/** is Benders' decomposition initialized? */
SCIP_Bool SCIPbendersIsInitialized(
   SCIP_BENDERS*         benders             /**< Benders' decomposition */
   )
{
   assert(benders != NULL);

   return benders->initialized;
}

/** are Benders' cuts generated from the LP solutions? */
SCIP_Bool SCIPbendersCutLP(
   SCIP_BENDERS*         benders             /**< Benders' decomposition */
   )
{
   assert(benders != NULL);

   return benders->cutlp;
}

/** are Benders' cuts generated from the pseudo solutions? */
SCIP_Bool SCIPbendersCutPseudo(
   SCIP_BENDERS*         benders             /**< Benders' decomposition */
   )
{
   assert(benders != NULL);

   return benders->cutpseudo;
}

/** are Benders' cuts generated from the relaxation solutions? */
SCIP_Bool SCIPbendersCutRelaxation(
   SCIP_BENDERS*         benders             /**< Benders' decomposition */
   )
{
   assert(benders != NULL);

   return benders->cutrelax;
}

/** should this Benders' use the auxiliary variables from the highest priority Benders' */
SCIP_Bool SCIPbendersShareAuxVars(
   SCIP_BENDERS*         benders             /**< Benders' decomposition */
   )
{
   assert(benders != NULL);

   return benders->shareauxvars;
}

/** Adds a subproblem to the Benders' decomposition data */
SCIP_RETCODE SCIPbendersAddSubproblem(
   SCIP_BENDERS*         benders,            /**< Benders' decomposition */
   SCIP*                 subproblem          /**< subproblem to be added to the data storage */
   )
{
   assert(benders != NULL);
   assert(subproblem != NULL);
   assert(benders->subproblems != NULL);
   assert(benders->naddedsubprobs + 1 <= benders->nsubproblems);

   benders->subproblems[benders->naddedsubprobs] = subproblem;

   benders->naddedsubprobs++;

   return SCIP_OKAY;
}

/** Removes the subproblems from the Benders' decomposition data */
<<<<<<< HEAD
SCIP_RETCODE SCIPbendersRemoveSubproblems(
=======
void SCIPbendersRemoveSubproblems(
>>>>>>> e0c3fb02
   SCIP_BENDERS*         benders             /**< Benders' decomposition */
   )
{
   assert(benders != NULL);
   assert(benders->subproblems != NULL);

<<<<<<< HEAD
   while( benders->naddedsubprobs > 0 )
   {
      benders->naddedsubprobs--;
      benders->subproblems[benders->naddedsubprobs] = NULL;
   }

   return SCIP_OKAY;
=======
   BMSclearMemoryArray(&benders->subproblems, benders->naddedsubprobs);
   benders->naddedsubprobs = 0;
>>>>>>> e0c3fb02
}

/** returns the auxiliary variable for the given subproblem */
SCIP_VAR* SCIPbendersGetAuxiliaryVar(
   SCIP_BENDERS*         benders,            /**< Benders' decomposition */
   int                   probnumber          /**< the subproblem number */
   )
{
   assert(benders != NULL);
   assert(probnumber >= 0 && probnumber < SCIPbendersGetNSubproblems(benders));

   return benders->auxiliaryvars[probnumber];
}

/** returns all auxiliary variables */
SCIP_VAR** SCIPbendersGetAuxiliaryVars(
   SCIP_BENDERS*         benders             /**< Benders' decomposition */
   )
{
   assert(benders != NULL);

   return benders->auxiliaryvars;
}
/** stores the objective function value of the subproblem for use in cut generation */
void SCIPbendersSetSubprobObjval(
   SCIP_BENDERS*         benders,            /**< the Benders' decomposition structure */
   int                   probnumber,         /**< the subproblem number */
   SCIP_Real             objval              /**< the objective function value for the subproblem */
   )
{
   assert(benders != NULL);
   assert(probnumber >= 0 && probnumber < SCIPbendersGetNSubproblems(benders));

   /* updating the best objval */
   if( objval < benders->bestsubprobobjval[probnumber] )
      benders->bestsubprobobjval[probnumber] = objval;

   benders->subprobobjval[probnumber] = objval;
}

/** returns the objective function value of the subproblem for use in cut generation */
SCIP_Real SCIPbendersGetSubprobObjval(
   SCIP_BENDERS*         benders,            /**< variable benders */
   int                   probnumber          /**< the subproblem number */
   )
{
   assert(benders != NULL);
   assert(probnumber >= 0 && probnumber < SCIPbendersGetNSubproblems(benders));

   return benders->subprobobjval[probnumber];
}
<<<<<<< HEAD
=======

/* returns whether the subproblem is an LP. This means that the dual solution can be trusted. */
SCIP_Bool SCIPbendersSubprobIsLP(
   SCIP_BENDERS*         benders,            /**< Benders' decomposition */
   int                   probnumber          /**< the subproblem number */
   )
{
   assert(benders != NULL);
   assert(probnumber >= 0 && probnumber < SCIPbendersGetNSubproblems(benders));

   return benders->subprobislp[probnumber];
}

/* sets the flag indicating whether a subproblem is an LP. It is possible that this can change during the solving
 * process. One example is when the three-phase method is employed, where the first phase solves the of both the master
 * and subproblems and by the third phase the integer subproblem is solved. */
void SCIPbendersSetSubprobIsLP(
   SCIP_BENDERS*         benders,            /**< Benders' decomposition */
   int                   probnumber,         /**< the subproblem number */
   SCIP_Bool             islp                /**< flag to indicate whether the subproblem is an LP */
   )
{
   assert(benders != NULL);
   assert(probnumber >= 0 && probnumber < SCIPbendersGetNSubproblems(benders));

   if( islp && !benders->subprobislp[probnumber] )
      benders->nlpsubprobs++;
   else if( !islp && benders->subprobislp[probnumber] )
      benders->nlpsubprobs--;

   benders->subprobislp[probnumber] = islp;

   assert(benders->nlpsubprobs >= 0 && benders->nlpsubprobs <= benders->nsubproblems);
}

/** returns the number of subproblems that are LPs */
int SCIPbendersGetNLPSubprobs(
   SCIP_BENDERS*         benders             /**< Benders' decomposition */
   )
{
   assert(benders != NULL);

   return benders->nlpsubprobs;
}

/** changes all of the master problem variables in the given subproblem to continuous */
SCIP_RETCODE SCIPbendersChgMastervarsToCont(
   SCIP_BENDERS*         benders,            /**< Benders' decomposition */
   SCIP_SET*             set,                /**< global SCIP settings */
   int                   probnumber          /**< the subproblem number */
   )
{
   SCIP* subproblem;
   SCIP_VAR** vars;
   int nbinvars;
   int nintvars;
   int nimplvars;
   int chgvarscount;
   int origintvars;
   int i;
   SCIP_Bool infeasible;

   assert(benders != NULL);
   assert(set != NULL);
   assert(probnumber >= 0 && probnumber < SCIPbendersGetNSubproblems(benders));

   subproblem = SCIPbendersSubproblem(benders, probnumber);
   assert(subproblem != NULL);

   /* only set the master problem variable to continuous if they have not already been changed. */
   if( !SCIPbendersGetMastervarsCont(benders, probnumber) )
   {
      /* retrieving the variable data */
      SCIP_CALL( SCIPgetVarsData(subproblem, &vars, NULL, &nbinvars, &nintvars, &nimplvars, NULL) );

      origintvars = nbinvars + nintvars + nimplvars;

      chgvarscount = 0;

      /* looping over all integer variables to change the master variables to continuous */
      i = 0;
      while( i < nbinvars + nintvars + nimplvars )
      {
         SCIP_VAR* mastervar;

         SCIP_CALL( SCIPbendersGetVar(benders, set, vars[i], &mastervar, -1) );

         if( SCIPvarGetType(vars[i]) != SCIP_VARTYPE_CONTINUOUS && mastervar != NULL )
         {
            SCIP_CALL( SCIPchgVarType(subproblem, vars[i], SCIP_VARTYPE_CONTINUOUS, &infeasible) );

            assert(!infeasible);

            chgvarscount++;
            SCIP_CALL( SCIPgetVarsData(subproblem, NULL, NULL, &nbinvars, &nintvars, &nimplvars, NULL) );
         }
         else
            i++;
      }

      /* if all of the integer variables have been changed to continuous, then the subproblem must now be an LP. In this
       * case, the subproblem is initialised and then put into probing mode */
      if( chgvarscount > 0 && chgvarscount == origintvars )
      {
         SCIP_CALL( initialiseLPSubproblem(benders, probnumber) );
         SCIPbendersSetSubprobIsLP(benders, probnumber, TRUE);
      }

      SCIP_CALL( SCIPbendersSetMastervarsCont(benders, probnumber, TRUE) );
   }

   return SCIP_OKAY;
}

/** sets the subproblem setup flag */
void SCIPbendersSetSubprobIsSetup(
   SCIP_BENDERS*         benders,            /**< Benders' decomposition */
   int                   probnumber,         /**< the subproblem number */
   SCIP_Bool             issetup             /**< flag to indicate whether the subproblem has been setup */
   )
{
   assert(benders != NULL);
   assert(probnumber >= 0 && probnumber < SCIPbendersGetNSubproblems(benders));

   benders->subprobsetup[probnumber] = issetup;
}

/** returns the subproblem setup flag */
SCIP_Bool SCIPbendersSubprobIsSetup(
   SCIP_BENDERS*         benders,            /**< Benders' decomposition */
   int                   probnumber          /**< the subproblem number */
   )
{
   assert(benders != NULL);
   assert(probnumber >= 0 && probnumber < SCIPbendersGetNSubproblems(benders));

   return benders->subprobsetup[probnumber];
}

/** sets a flag to indicate whether the master variables are all set to continuous */
SCIP_RETCODE SCIPbendersSetMastervarsCont(
   SCIP_BENDERS*         benders,            /**< Benders' decomposition */
   int                   probnumber,         /**< the subproblem number */
   SCIP_Bool             arecont             /**< flag to indicate whether the master problem variables are continuous */
   )
{
   assert(benders != NULL);
   assert(probnumber >= 0 && probnumber < SCIPbendersGetNSubproblems(benders));

   /* if the master variables were all continuous and now are not, then the subproblem must exit probing mode and be
    * changed to non-LP subproblem */
   if( benders->mastervarscont[probnumber] && !arecont )
   {
      if( SCIPinProbing(SCIPbendersSubproblem(benders, probnumber)) )
         SCIP_CALL( SCIPendProbing(SCIPbendersSubproblem(benders, probnumber)) );

      SCIPbendersSetSubprobIsLP(benders, probnumber, FALSE);
   }

   benders->mastervarscont[probnumber] = arecont;

   return SCIP_OKAY;
}

/** returns whether the master variables are all set to continuous */
SCIP_Bool SCIPbendersGetMastervarsCont(
   SCIP_BENDERS*         benders,            /**< Benders' decomposition */
   int                   probnumber          /**< the subproblem number */
   )
{
   assert(benders != NULL);
   assert(probnumber >= 0 && probnumber < SCIPbendersGetNSubproblems(benders));

   return benders->mastervarscont[probnumber];
}

>>>>>>> e0c3fb02
/** sets the sorted flags in the Benders' decomposition */
void SCIPbendersSetBenderscutsSorted(
   SCIP_BENDERS*         benders,            /**< Benders' decomposition structure */
   SCIP_Bool             sorted              /**< the value to set the sorted flag to */
   )
{
   assert(benders != NULL);

   benders->benderscutssorted = sorted;
   benders->benderscutsnamessorted = sorted;
}

/** inserts a Benders' cut into the Benders' cnumberuts list */
SCIP_RETCODE SCIPbendersIncludeBenderscut(
   SCIP_BENDERS*         benders,            /**< Benders' decomposition structure */
   SCIP_SET*             set,                /**< global SCIP settings */
   SCIP_BENDERSCUT*      benderscut          /**< Benders' cut */
   )
{
   assert(benders != NULL);
   assert(benderscut != NULL);

   if( benders->nbenderscuts >= benders->benderscutssize )
   {
      benders->benderscutssize = SCIPsetCalcMemGrowSize(set, benders->nbenderscuts+1);
      SCIP_ALLOC( BMSreallocMemoryArray(&benders->benderscuts, benders->benderscutssize) );
   }
   assert(benders->nbenderscuts < benders->benderscutssize);

   benders->benderscuts[benders->nbenderscuts] = benderscut;
   benders->nbenderscuts++;
   benders->benderscutssorted = FALSE;

   return SCIP_OKAY;
}

/** returns the Benders' cut of the given name, or NULL if not existing */
SCIP_BENDERSCUT* SCIPfindBenderscut(
   SCIP_BENDERS*         benders,            /**< Benders' decomposition */
   const char*           name                /**< name of Benderscut' decomposition */
   )
{
   int i;

   assert(benders != NULL);
   assert(name != NULL);

   for( i = 0; i < benders->nbenderscuts; i++ )
   {
      if( strcmp(SCIPbenderscutGetName(benders->benderscuts[i]), name) == 0 )
         return benders->benderscuts[i];
   }

   return NULL;
}

/** returns the array of currently available Benders' cuts; active benders are in the first slots of the array */
SCIP_BENDERSCUT** SCIPbendersGetBenderscuts(
   SCIP_BENDERS*         benders             /**< Benders' decomposition */
   )
{
   assert(benders != NULL);

   if( !benders->benderscutssorted )
   {
      SCIPsortPtr((void**)benders->benderscuts, SCIPbenderscutComp, benders->nbenderscuts);
      benders->benderscutssorted = TRUE;
      benders->benderscutsnamessorted = FALSE;
   }

   return benders->benderscuts;
}

/** returns the number of currently available Benders' cuts */
int SCIPbendersGetNBenderscuts(
   SCIP_BENDERS*         benders             /**< Benders' decomposition */
   )
{
   assert(benders != NULL);

   return benders->nbenderscuts;
}

/** sets the priority of a Benders' decomposition */
SCIP_RETCODE SCIPbendersSetBenderscutPriority(
   SCIP_BENDERS*         benders,            /**< Benders' decomposition */
   SCIP_BENDERSCUT*      benderscut,         /**< Benders' cut */
   int                   priority            /**< new priority of the Benders' decomposition */
   )
{
   assert(benders != NULL);
   assert(benderscut != NULL);

   benderscut->priority = priority;
   benders->benderscutssorted = FALSE;

   return SCIP_OKAY;
}

/** sorts benders cuts by priorities */
void SCIPbendersSortBenderscuts(
   SCIP_BENDERS*         benders             /**< benders */
   )
{
   assert(benders != NULL);

   if( !benders->benderscutssorted )
   {
      SCIPsortPtr((void**)benders->benderscuts, SCIPbenderscutComp, benders->nbenderscuts);
      benders->benderscutssorted = TRUE;
      benders->benderscutsnamessorted = FALSE;
   }
}

/** sorts benders cuts by name */
void SCIPbendersSortBenderscutsName(
   SCIP_BENDERS*         benders             /**< benders */
   )
{
   assert(benders != NULL);

   if( !benders->benderscutsnamessorted )
   {
      SCIPsortPtr((void**)benders->benderscuts, SCIPbenderscutCompName, benders->nbenderscuts);
      benders->benderscutssorted = FALSE;
      benders->benderscutsnamessorted = TRUE;
   }
}

/* sets the flag indicating whether a subproblem is an LP. It is possible that this can change during the solving
 * process. One example is when the three-phase method is employed, where the first phase solves the of both the master
 * and subproblems and by the third phase the integer subproblem is solved. */
void SCIPbendersSetSubprobIsLP(
   SCIP_BENDERS*         benders,            /**< Benders' decomposition */
   int                   probnumber,         /**< the subproblem number */
   SCIP_Bool             islp                /**< flag to indicate whether the subproblem is an LP */
   )
{
   assert(benders != NULL);
   assert(probnumber >= 0 && probnumber < SCIPbendersGetNSubproblems(benders));

   if( islp && !benders->subprobislp[probnumber] )
      benders->nlpsubprobs++;
   else if( !islp && benders->subprobislp[probnumber] )
      benders->nlpsubprobs--;

   benders->subprobislp[probnumber] = islp;

   assert(benders->nlpsubprobs >= 0 && benders->nlpsubprobs <= benders->nsubproblems);
}

/* returns whether the subproblem is an LP. This means that the dual solution can be trusted. */
SCIP_Bool SCIPbendersSubprobIsLP(
   SCIP_BENDERS*         benders,            /**< Benders' decomposition */
   int                   probnumber          /**< the subproblem number */
   )
{
   assert(benders != NULL);
   assert(probnumber >= 0 && probnumber < SCIPbendersGetNSubproblems(benders));

   return benders->subprobislp[probnumber];
}

/** returns the number of subproblems that are LPs */
int SCIPbendersGetNLPSubprobs(
   SCIP_BENDERS*         benders             /**< Benders' decomposition */
   )
{
   assert(benders != NULL);

   return benders->nlpsubprobs;
}

/** changes all of the master problem variables in the given subproblem to continuous */
SCIP_RETCODE SCIPbendersChgMastervarsToCont(
   SCIP_BENDERS*         benders,            /**< Benders' decomposition */
   SCIP_SET*             set,                /**< global SCIP settings */
   int                   probnumber          /**< the subproblem number */
   )
{
   SCIP* subproblem;
   SCIP_VAR** vars;
   int nbinvars;
   int nintvars;
   int nimplvars;
   int chgvarscount;
   int origintvars;
   int i;
   SCIP_Bool infeasible;

   assert(benders != NULL);
   assert(set != NULL);
   assert(probnumber >= 0 && probnumber < SCIPbendersGetNSubproblems(benders));

   subproblem = SCIPbendersSubproblem(benders, probnumber);
   assert(subproblem != NULL);

   /* if the benders is a copy, then the actions of this function should have already been performed. As such, the
    * MastervarsCont flag is being set to TRUE */
   //if( benders->iscopy )
      //SCIP_CALL( SCIPbendersSetMastervarsCont(benders, probnumber, TRUE) );

   /* only set the master problem variable to continuous if they have not already been changed. */
   if( !SCIPbendersGetMastervarsCont(benders, probnumber) )
   {
      /* retreiving the variable data */
      SCIP_CALL( SCIPgetVarsData(subproblem, &vars, NULL, &nbinvars, &nintvars, &nimplvars, NULL) );

      origintvars = nbinvars + nintvars + nimplvars;

      chgvarscount = 0;

      /* looping over all integer variables to change the master variables to continuous */
      i = 0;
      while( i < nbinvars + nintvars + nimplvars )
      {
         SCIP_VAR* mastervar;

         SCIP_CALL( SCIPbendersGetVar(benders, set, vars[i], &mastervar, -1) );

         if( SCIPvarGetType(vars[i]) != SCIP_VARTYPE_CONTINUOUS && mastervar != NULL )
         {
            SCIP_CALL( SCIPchgVarType(subproblem, vars[i], SCIP_VARTYPE_CONTINUOUS, &infeasible) );

            assert(!infeasible);

            chgvarscount++;
            SCIP_CALL( SCIPgetVarsData(subproblem, NULL, NULL, &nbinvars, &nintvars, &nimplvars, NULL) );
         }
         else
            i++;
      }

      /* if all of the integer variables have been changed to continuous, then the subproblem must now be an LP. In this
       * case, the subproblem is initialised and then put into probing mode */
      if( chgvarscount > 0 && chgvarscount == origintvars )
      {
         SCIP_CALL( initialiseLPSubproblem(benders, probnumber) );
         SCIPbendersSetSubprobIsLP(benders, probnumber, TRUE);
      }

      SCIP_CALL( SCIPbendersSetMastervarsCont(benders, probnumber, TRUE) );
   }

   return SCIP_OKAY;
}

/** sets the subproblem setup flag */
void SCIPbendersSetSubprobIsSetup(
   SCIP_BENDERS*         benders,            /**< Benders' decomposition */
   int                   probnumber,         /**< the subproblem number */
   SCIP_Bool             issetup             /**< flag to indicate whether the subproblem has been setup */
   )
{
   assert(benders != NULL);
   assert(probnumber >= 0 && probnumber < SCIPbendersGetNSubproblems(benders));

   benders->subprobsetup[probnumber] = issetup;
}

/** returns the subproblem setup flag */
SCIP_Bool SCIPbendersSubprobIsSetup(
   SCIP_BENDERS*         benders,            /**< Benders' decomposition */
   int                   probnumber          /**< the subproblem number */
   )
{
   assert(benders != NULL);
   assert(probnumber >= 0 && probnumber < SCIPbendersGetNSubproblems(benders));

   return benders->subprobsetup[probnumber];
}

/** sets the independent subproblem flag */
void SCIPbendersSetSubprobIsIndependent(
   SCIP_BENDERS*         benders,            /**< Benders' decomposition */
   int                   probnumber,         /**< the subproblem number */
   SCIP_Bool             isindep             /**< flag to indicate whether the subproblem is independent */
   )
{
   assert(benders != NULL);
   assert(probnumber >= 0 && probnumber < SCIPbendersGetNSubproblems(benders));

   benders->indepsubprob[probnumber] = isindep;
}

/** returns whether the subproblem is independent */
SCIP_Bool SCIPbendersSubprobIsIndependent(
   SCIP_BENDERS*         benders,            /**< Benders' decomposition */
   int                   probnumber          /**< the subproblem number */
   )
{
   assert(benders != NULL);
   assert(probnumber >= 0 && probnumber < SCIPbendersGetNSubproblems(benders));

   return benders->indepsubprob[probnumber];
}

/** sets a flag to indicate whether the master variables are all set to continuous */
SCIP_RETCODE SCIPbendersSetMastervarsCont(
   SCIP_BENDERS*         benders,            /**< Benders' decomposition */
   int                   probnumber,         /**< the subproblem number */
   SCIP_Bool             arecont             /**< flag to indicate whether the master problem variables are continuous */
   )
{
   assert(benders != NULL);
   assert(probnumber >= 0 && probnumber < SCIPbendersGetNSubproblems(benders));

   /* if the master variables were all continuous and now are not, then the subproblem must exit probing mode and be
    * changed to non-LP subproblem */
   if( benders->mastervarscont[probnumber] && !arecont )
   {
      if( SCIPinProbing(SCIPbendersSubproblem(benders, probnumber)) )
         SCIP_CALL( SCIPendProbing(SCIPbendersSubproblem(benders, probnumber)) );

      SCIPbendersSetSubprobIsLP(benders, probnumber, FALSE);
   }

   benders->mastervarscont[probnumber] = arecont;

   return SCIP_OKAY;
}

/** returns whether the master variables are all set to continuous */
SCIP_Bool SCIPbendersGetMastervarsCont(
   SCIP_BENDERS*         benders,            /**< Benders' decomposition */
   int                   probnumber          /**< the subproblem number */
   )
{
   assert(benders != NULL);
   assert(probnumber >= 0 && probnumber < SCIPbendersGetNSubproblems(benders));

   return benders->mastervarscont[probnumber];
}

/** returns the number of cuts that have been transferred from sub SCIPs to the master SCIP */
int SCIPbendersGetNTransferredCuts(
   SCIP_BENDERS*         benders             /**< the Benders' decomposition data structure */
   )
{
   assert(benders != NULL);

   return benders->ntransferred;
}<|MERGE_RESOLUTION|>--- conflicted
+++ resolved
@@ -464,17 +464,6 @@
       /* if the auxiliary variables are shared, then a pointer to the variable is retrieved from topbenders,
        * otherwise the auxiliaryvariable is created. */
       if( shareauxvars )
-<<<<<<< HEAD
-         auxiliaryvar = SCIPbendersGetAuxiliaryVar(topbenders, i);
-      else
-      {
-         (void) SCIPsnprintf(varname, SCIP_MAXSTRLEN, "%s_%d_%s", AUXILIARYVAR_NAME, i, SCIPbendersGetName(benders) );
-         SCIP_CALL( SCIPcreateVarBasic(scip, &auxiliaryvar, varname, lowerbound[i], SCIPinfinity(scip), 1.0,
-               SCIP_VARTYPE_CONTINUOUS) );
-
-         SCIPvarSetData(auxiliaryvar, vardata);
-
-=======
       {
          auxiliaryvar = SCIPbendersGetAuxiliaryVar(topbenders, i);
 
@@ -488,7 +477,6 @@
 
          SCIPvarSetData(auxiliaryvar, vardata);
 
->>>>>>> e0c3fb02
          SCIP_CALL( SCIPaddVar(scip, auxiliaryvar) );
       }
 
@@ -541,11 +529,11 @@
       targetvar = SCIPfindVar(scip, varname);
       assert(targetvar != NULL);
 
-<<<<<<< HEAD
+      SCIPvarSetData(targetvar, vardata);
+
+      benders->auxiliaryvars[i] = SCIPvarGetTransVar(targetvar);
+
       SCIP_CALL( SCIPcaptureVar(scip, benders->auxiliaryvars[i]) );
-
-      if( !shareauxvars )
-         SCIP_CALL( SCIPreleaseVar(scip, &auxiliaryvar) );
    }
 
    SCIPfreeBlockMemory(scip, &vardata);
@@ -593,8 +581,6 @@
       /* finding the variable in the copied problem that has the same name as the auxiliary variable */
       targetvar = SCIPfindVar(scip, varname);
 
-=======
->>>>>>> e0c3fb02
       SCIPvarSetData(targetvar, vardata);
 
       benders->auxiliaryvars[i] = SCIPvarGetTransVar(targetvar);
@@ -1548,15 +1534,12 @@
       for( i = 0; i < nsubproblems; i++ )
          lowerbound[i] = -SCIPsetInfinity(set);
 
-<<<<<<< HEAD
       /* check the subproblem independence and update the auxiliary variable lower bounds.
        * This check is only performed if the user has not implemented a solve subproblem function.
        */
       if( benders->benderssolvesub == NULL )
         SCIP_CALL( checkSubproblemIndependenceAndLowerbound(set->scip, benders, lowerbound) );
 
-=======
->>>>>>> e0c3fb02
       /* adding the auxiliary variables to the master problem */
       SCIP_CALL( addAuxiliaryVariablesToMaster(set->scip, benders, lowerbound) );
 
@@ -1712,10 +1695,7 @@
       SCIP_ALLOC( BMSallocMemoryArray(&benders->bestsubprobobjval, benders->nsubproblems) );
       SCIP_ALLOC( BMSallocMemoryArray(&benders->subprobislp, benders->nsubproblems) );
       SCIP_ALLOC( BMSallocMemoryArray(&benders->subprobsetup, benders->nsubproblems) );
-<<<<<<< HEAD
       SCIP_ALLOC( BMSallocMemoryArray(&benders->indepsubprob, benders->nsubproblems) );
-=======
->>>>>>> e0c3fb02
       SCIP_ALLOC( BMSallocMemoryArray(&benders->mastervarscont, benders->nsubproblems) );
 
       for( i = 0; i < benders->nsubproblems; i++ )
@@ -1726,10 +1706,7 @@
          benders->bestsubprobobjval[i] = SCIPsetInfinity(set);
          benders->subprobislp[i] = FALSE;
          benders->subprobsetup[i] = FALSE;
-<<<<<<< HEAD
          benders->indepsubprob[i] = FALSE;
-=======
->>>>>>> e0c3fb02
          benders->mastervarscont[i] = FALSE;
       }
    }
@@ -1766,10 +1743,7 @@
 
       /* freeing the memory allocated during the activation of the Benders' decomposition */
       BMSfreeMemoryArray(&benders->mastervarscont);
-<<<<<<< HEAD
       BMSfreeMemoryArray(&benders->indepsubprob);
-=======
->>>>>>> e0c3fb02
       BMSfreeMemoryArray(&benders->subprobsetup);
       BMSfreeMemoryArray(&benders->subprobislp);
       BMSfreeMemoryArray(&benders->bestsubprobobjval);
@@ -2300,53 +2274,28 @@
    SCIP_SOL* bestsol;
 
    assert(benders != NULL);
-<<<<<<< HEAD
-   assert(probnum >= 0 && probnum < benders->nsubproblems);
-
-   SCIPdebugMessage("Benders decomposition: solving subproblem %d\n", probnum);
-=======
    assert(probnumber >= 0 && probnumber < benders->nsubproblems);
 
    SCIPdebugMessage("Benders decomposition: solving subproblem %d\n", probnumber);
->>>>>>> e0c3fb02
 
    /* if the subproblem solve callback is implemented, then that is used instead of the default setup */
    if( solveloop == SCIP_BENDERSSOLVELOOP_USER )
    {
       assert(benders->benderssolvesub != NULL);
-<<<<<<< HEAD
-      SCIP_CALL( benders->benderssolvesub(set->scip, benders, sol, probnum, infeasible) );
-=======
       SCIP_CALL( benders->benderssolvesub(set->scip, benders, sol, probnumber, infeasible) );
->>>>>>> e0c3fb02
    }
    else
    {
       /* setting up the subproblem */
       if( solveloop == SCIP_BENDERSSOLVELOOP_LP )
-<<<<<<< HEAD
-         SCIP_CALL( SCIPbendersSetupSubproblem(benders, set, sol, probnum) );
-      else
-         SCIP_CALL( updateEventhdlrUpperbound(benders, probnum, SCIPbendersGetAuxiliaryVarVal(benders, set, sol, probnum)) );
-=======
          SCIP_CALL( SCIPbendersSetupSubproblem(benders, set, sol, probnumber) );
       else
          SCIP_CALL( updateEventhdlrUpperbound(benders, probnumber, SCIPbendersGetAuxiliaryVarVal(benders, set, sol, probnumber)) );
->>>>>>> e0c3fb02
 
 
       /* solving the subproblem
        * the LP of the subproblem is solved in the first solveloop.
        * In the second solve loop, the MIP problem is solved */
-<<<<<<< HEAD
-      if( solveloop == SCIP_BENDERSSOLVELOOP_LP || SCIPbendersSubprobIsLP(benders, probnum) )
-         SCIP_CALL( SCIPbendersSolveSubproblemLP(benders, probnum, infeasible) );
-      else
-         SCIP_CALL( SCIPbendersSolveSubproblemMIP(benders, probnum, infeasible, type, FALSE) );
-   }
-
-   subproblem = SCIPbendersSubproblem(benders, probnum);
-=======
       if( solveloop == SCIP_BENDERSSOLVELOOP_LP || SCIPbendersSubprobIsLP(benders, probnumber) )
          SCIP_CALL( SCIPbendersSolveSubproblemLP(benders, probnumber, infeasible) );
       else
@@ -2354,22 +2303,11 @@
    }
 
    subproblem = SCIPbendersSubproblem(benders, probnumber);
->>>>>>> e0c3fb02
 
    bestsol = SCIPgetBestSol(subproblem);
 
    if( !enhancement )
    {
-<<<<<<< HEAD
-      if( solveloop == SCIP_BENDERSSOLVELOOP_LP )
-      {
-         if( SCIPgetLPSolstat(subproblem) == SCIP_LPSOLSTAT_OPTIMAL )
-            SCIPbendersSetSubprobObjval(benders, probnum, SCIPgetSolOrigObj(subproblem, NULL));
-         else if( SCIPgetLPSolstat(subproblem) == SCIP_LPSOLSTAT_INFEASIBLE )
-            SCIPbendersSetSubprobObjval(benders, probnum, SCIPinfinity(set->scip));
-         else
-            assert(FALSE);
-=======
       /* The following handles the cases when the subproblem is OPTIMAL, INFEASIBLE and UNBOUNDED.
        * If a subproblem is unbounded, then the auxiliary variables are set to -infinity and the unbounded flag is
        * returned as TRUE. No cut will be generated, but the result will be set to SCIP_FEASIBLE.
@@ -2392,22 +2330,11 @@
                probnumber, SCIPgetLPSolstat(subproblem));
             SCIPABORT();
          }
->>>>>>> e0c3fb02
       }
       else
       {
          assert(solveloop == SCIP_BENDERSSOLVELOOP_CIP || solveloop == SCIP_BENDERSSOLVELOOP_USER);
 
-<<<<<<< HEAD
-         if( SCIPgetStatus(subproblem) == SCIP_STATUS_OPTIMAL )
-            SCIPbendersSetSubprobObjval(benders, probnum, SCIPgetSolOrigObj(subproblem, bestsol));
-         else if( SCIPgetStatus(subproblem) == SCIP_STATUS_INFEASIBLE )
-            SCIPbendersSetSubprobObjval(benders, probnum, SCIPinfinity(set->scip));
-         else if( SCIPgetStatus(subproblem) == SCIP_STATUS_USERINTERRUPT || SCIPgetStatus(subproblem) == SCIP_STATUS_BESTSOLLIMIT )
-            SCIPbendersSetSubprobObjval(benders, probnum, SCIPgetSolOrigObj(subproblem, bestsol));
-         else
-            assert(FALSE);
-=======
          /* TODO: Consider whether other solutions status should be handled */
          if( SCIPgetStatus(subproblem) == SCIP_STATUS_OPTIMAL )
             SCIPbendersSetSubprobObjval(benders, probnumber, SCIPgetSolOrigObj(subproblem, bestsol));
@@ -2427,7 +2354,6 @@
                probnumber, SCIPgetStatus(subproblem));
             SCIPABORT();
          }
->>>>>>> e0c3fb02
       }
    }
 
@@ -2439,11 +2365,7 @@
    SCIP_BENDERS*         benders,            /**< variable benders */
    SCIP_SET*             set,                /**< global SCIP settings */
    SCIP_SOL*             sol,                /**< primal CIP solution */
-<<<<<<< HEAD
-   int                   probnum             /**< the subproblem number */
-=======
    int                   probnumber          /**< the subproblem number */
->>>>>>> e0c3fb02
    )
 {
    SCIP* subproblem;
@@ -2455,37 +2377,21 @@
 
    assert(benders != NULL);
    assert(set != NULL);
-<<<<<<< HEAD
-   assert(probnum >= 0 && probnum < SCIPbendersGetNSubproblems(benders));
-
-   /* changing all of the master problem variable to continuous. */
-   SCIP_CALL( SCIPbendersChgMastervarsToCont(benders, set, probnum) );
-
-   subproblem = SCIPbendersSubproblem(benders, probnum);
-=======
    assert(probnumber >= 0 && probnumber < SCIPbendersGetNSubproblems(benders));
 
    /* changing all of the master problem variable to continuous. */
    SCIP_CALL( SCIPbendersChgMastervarsToCont(benders, set, probnumber) );
 
    subproblem = SCIPbendersSubproblem(benders, probnumber);
->>>>>>> e0c3fb02
 
    /* if the Benders subproblem is an LP, then probing mode must be started.
     * If the subproblem is a MIP, the problem must be initialised, put into SCIP_STAGE_SOLVING to be able to change the
     * variable bounds. The probing mode is entered once the variable bounds are set.
     * In the MIP case, the transformed problem is freed after each subproblem solve round. */
-<<<<<<< HEAD
-   if( SCIPbendersSubprobIsLP(benders, probnum) )
-      SCIP_CALL( SCIPstartProbing(subproblem) );
-   else
-      SCIP_CALL( initialiseSubproblem(benders, probnum) );
-=======
    if( SCIPbendersSubprobIsLP(benders, probnumber) )
       SCIP_CALL( SCIPstartProbing(subproblem) );
    else
       SCIP_CALL( initialiseSubproblem(benders, probnumber) );
->>>>>>> e0c3fb02
 
    vars = SCIPgetVars(subproblem);
    nvars = SCIPgetNVars(subproblem);
@@ -2498,45 +2404,16 @@
 
       if( mastervar != NULL )
       {
-<<<<<<< HEAD
-=======
          /** It is possible due to numerics that the solution value exceeds the upper or lower bounds. When this
           * happens, it causes an error in the LP solver as a result of inconsistent bounds. So the following statements
           * are used to enusure that the bounds are not exceeded when applying the fixings for the Benders'
           * decomposition subproblems
           */
->>>>>>> e0c3fb02
          solval = SCIPgetSolVal(set->scip, sol, mastervar);
          if( solval > SCIPvarGetUbLocal(vars[i]) )
             solval = SCIPvarGetUbLocal(vars[i]);
          else if( solval < SCIPvarGetLbLocal(vars[i]) )
             solval = SCIPvarGetLbLocal(vars[i]);
-<<<<<<< HEAD
-
-         //printf("Setting up Benders subproblem %d - fixing <%s> to %g [%g, %g]\n", probnum, SCIPvarGetName(vars[i]),
-            //solval, SCIPvarGetLbLocal(vars[i]), SCIPvarGetUbLocal(vars[i]));
-
-         /* fixing the variable in the subproblem */
-         if( !SCIPisEQ(subproblem, SCIPvarGetLbLocal(vars[i]), SCIPvarGetUbLocal(vars[i])) )
-         {
-            if( SCIPisGT(subproblem, solval, SCIPvarGetLbLocal(vars[i])) )
-               SCIP_CALL( SCIPchgVarLb(subproblem, vars[i], solval) );
-            if( SCIPisLT(subproblem, solval, SCIPvarGetUbLocal(vars[i])) )
-               SCIP_CALL( SCIPchgVarUb(subproblem, vars[i], solval) );
-         }
-
-         assert(SCIPisEQ(subproblem, SCIPvarGetLbLocal(vars[i]), SCIPvarGetUbLocal(vars[i])));
-      }
-   }
-
-   /* if the subproblem is a MIP, the probing mode is entered after setting up the subproblem */
-   if( !SCIPbendersSubprobIsLP(benders, probnum) )
-      SCIP_CALL( SCIPstartProbing(subproblem) );
-
-   /* set the flag to indicate that the subproblems have been set up */
-   SCIPbendersSetSubprobIsSetup(benders, probnum, TRUE);
-
-=======
 
          /* fixing the variable in the subproblem */
          if( !SCIPisEQ(subproblem, SCIPvarGetLbLocal(vars[i]), SCIPvarGetUbLocal(vars[i])) )
@@ -2556,7 +2433,6 @@
    /* set the flag to indicate that the subproblems have been set up */
    SCIPbendersSetSubprobIsSetup(benders, probnumber, TRUE);
 
->>>>>>> e0c3fb02
    return SCIP_OKAY;
 }
 
@@ -2575,14 +2451,12 @@
    assert(benders != NULL);
    assert(set != NULL);
    assert(probnumber >= 0 && probnumber < SCIPbendersGetNSubproblems(benders));
-<<<<<<< HEAD
 
    /* the subproblem must be set up before this function is called. */
    if( SCIPbendersSubprobIsSetup(benders, probnumber) )
    {
-      SCIPinfoMessage(set->scip, NULL, "Benders subproblem %d must be set up before calling \
-         SCIPbendersSolveSubproblem(). Call SCIPsetupSubproblem() first.\n", probnumber);
-      return SCIP_OKAY;
+      SCIPerrorMessage("Benders subproblem %d must be set up before calling SCIPbendersSolveSubproblem(). Call SCIPsetupSubproblem() first.\n", probnumber);
+      return SCIP_ERROR;
    }
 
    /* if the subproblem solve callback is implemented, then that is used instead of the default setup */
@@ -2606,37 +2480,6 @@
          else
             SCIP_CALL( initialiseSubproblem(benders, probnumber) );
 
-=======
-
-   /* the subproblem must be set up before this function is called. */
-   if( SCIPbendersSubprobIsSetup(benders, probnumber) )
-   {
-      SCIPerrorMessage("Benders subproblem %d must be set up before calling SCIPbendersSolveSubproblem(). Call SCIPsetupSubproblem() first.\n", probnumber);
-      return SCIP_ERROR;
-   }
-
-   /* if the subproblem solve callback is implemented, then that is used instead of the default setup */
-   if( benders->benderssolvesub != NULL)
-      SCIP_CALL( benders->benderssolvesub(set->scip, benders, sol, probnumber, infeasible) );
-   else
-   {
-      /* solving the subproblem */
-      if( solvemip )
-         SCIP_CALL( SCIPbendersSolveSubproblemMIP(benders, probnumber, infeasible, type, solvemip) );
-      else
-      {
-         /* if the subproblem is an LP, then it should have been initialised and in SCIP_STAGE_SOLVING.
-          * in this case, the subproblem only needs to be put into probing mode. */
-         if( SCIPbendersSubprobIsLP(benders, probnumber) )
-         {
-            /* if the subproblem is not in probing mode, then it must be put into that mode for the LP solve. */
-            if( !SCIPinProbing(SCIPbendersSubproblem(benders, probnumber)) )
-               SCIP_CALL( SCIPstartProbing(SCIPbendersSubproblem(benders, probnumber)) );
-         }
-         else
-            SCIP_CALL( initialiseSubproblem(benders, probnumber) );
-
->>>>>>> e0c3fb02
          SCIP_CALL( SCIPbendersSolveSubproblemLP(benders, probnumber, infeasible) );
       }
    }
@@ -2774,12 +2617,6 @@
 
    if( SCIPgetLPSolstat(subproblem) == SCIP_LPSOLSTAT_INFEASIBLE )
       (*infeasible) = TRUE;
-<<<<<<< HEAD
-   else if( SCIPgetLPSolstat(subproblem) != SCIP_LPSOLSTAT_OPTIMAL )
-      assert(FALSE);
-
-   //SCIP_CALL( SCIPprintStatistics(subprob, NULL) );
-=======
    else if( SCIPgetLPSolstat(subproblem) != SCIP_LPSOLSTAT_OPTIMAL
       && SCIPgetLPSolstat(subproblem) != SCIP_LPSOLSTAT_UNBOUNDEDRAY )
    {
@@ -2787,7 +2624,6 @@
          SCIPgetLPSolstat(subproblem), probnumber);
       SCIPABORT();
    }
->>>>>>> e0c3fb02
 
    /* resetting the subproblem parameters */
    SCIP_CALL( resetOrigSubprobParams(subproblem, origparams) );
@@ -2878,11 +2714,15 @@
 
    SCIP_CALL( SCIPsolve(subproblem) );
 
-   assert(SCIPgetStatus(subproblem) == SCIP_STATUS_INFEASIBLE || SCIPgetStatus(subproblem) == SCIP_STATUS_OPTIMAL
-      || SCIPgetStatus(subproblem) == SCIP_STATUS_USERINTERRUPT || SCIPgetStatus(subproblem) == SCIP_STATUS_BESTSOLLIMIT);
-
    if( SCIPgetStatus(subproblem) == SCIP_STATUS_INFEASIBLE )
       (*infeasible) = TRUE;
+   else if( SCIPgetStatus(subproblem) != SCIP_STATUS_OPTIMAL && SCIPgetStatus(subproblem) != SCIP_STATUS_UNBOUNDED
+      && SCIPgetStatus(subproblem) != SCIP_STATUS_USERINTERRUPT && SCIPgetStatus(subproblem) != SCIP_STATUS_BESTSOLLIMIT)
+   {
+      SCIPerrorMessage("Invalid status: %d. Solving the CIP of Benders' decomposition subproblem %d.\n",
+         SCIPgetLPSolstat(subproblem), probnumber);
+      SCIPABORT();
+   }
 
    /* resetting the subproblem parameters */
    SCIP_CALL( resetOrigSubprobParams(subproblem, origparams) );
@@ -3010,155 +2850,6 @@
 
    SCIP_CALL( benders->bendersgetvar(set->scip, benders, var, mappedvar, probnumber) );
 
-<<<<<<< HEAD
-   return SCIP_OKAY;
-}
-
-/** gets user data of Benders' decomposition */
-SCIP_BENDERSDATA* SCIPbendersGetData(
-   SCIP_BENDERS*         benders             /**< Benders' decomposition */
-   )
-{
-   assert(benders != NULL);
-=======
-   if( SCIPgetStatus(subproblem) == SCIP_STATUS_INFEASIBLE )
-      (*infeasible) = TRUE;
-   else if( SCIPgetStatus(subproblem) != SCIP_STATUS_OPTIMAL && SCIPgetStatus(subproblem) != SCIP_STATUS_UNBOUNDED
-      && SCIPgetStatus(subproblem) != SCIP_STATUS_USERINTERRUPT && SCIPgetStatus(subproblem) != SCIP_STATUS_BESTSOLLIMIT)
-   {
-      SCIPerrorMessage("Invalid status: %d. Solving the CIP of Benders' decomposition subproblem %d.\n",
-         SCIPgetLPSolstat(subproblem), probnumber);
-      SCIPABORT();
-   }
->>>>>>> e0c3fb02
-
-   return benders->bendersdata;
-}
-
-/** sets user data of Benders' decomposition; user has to free old data in advance! */
-void SCIPbendersSetData(
-   SCIP_BENDERS*         benders,            /**< Benders' decomposition */
-   SCIP_BENDERSDATA*     bendersdata         /**< new Benders' decomposition user data */
-   )
-{
-   assert(benders != NULL);
-
-   benders->bendersdata = bendersdata;
-}
-
-/** frees the subproblems. */
-SCIP_RETCODE SCIPbendersFreeSubproblem(
-   SCIP_BENDERS*         benders,            /**< Benders' decomposition */
-   SCIP_SET*             set,                /**< global SCIP settings */
-   int                   probnumber          /**< the subproblem number */
-   )
-{
-   assert(benders != NULL);
-   assert(benders->bendersfreesub != NULL || (benders->bendersfreesub == NULL && benders->benderssolvesub == NULL));
-   assert(probnumber >= 0 && probnumber < benders->nsubproblems);
-
-   if( benders->bendersfreesub != NULL )
-      SCIP_CALL( benders->bendersfreesub(set->scip, benders, probnumber) );
-   else
-   {
-      SCIP* subproblem = SCIPbendersSubproblem(benders, probnumber);
-
-      if( SCIPbendersSubprobIsLP(benders, probnumber) )
-      {
-         /* ending probing mode to reset the current node. The probing mode will be restarted at the next solve */
-         SCIP_CALL( SCIPendProbing(subproblem) );
-      }
-      else
-      {
-         /* if the subproblems were solved as part of an enforcement stage, then they will still be in probing mode. The
-          * probing mode must first be finished and then the problem can be freed */
-         if( SCIPgetStage(subproblem) >= SCIP_STAGE_TRANSFORMED && SCIPinProbing(subproblem) )
-            SCIP_CALL( SCIPendProbing(subproblem) );
-
-         SCIP_CALL( SCIPfreeTransform(subproblem) );
-      }
-   }
-
-   /* setting the setup flag for the subproblem to FALSE */
-   SCIPbendersSetSubprobIsSetup(benders, probnumber, FALSE);
-   return SCIP_OKAY;
-}
-
-/** compares the subproblem objective value with the auxiliary variable value for optimality */
-SCIP_RETCODE SCIPbendersCheckSubprobOptimality(
-   SCIP_BENDERS*         benders,            /**< the benders' decomposition structure */
-   SCIP_SET*             set,                /**< global SCIP settings */
-   SCIP_SOL*             sol,                /**< primal CIP solution */
-   int                   probnumber,         /**< the subproblem number */
-   SCIP_Bool*            optimal             /**< flag to indicate whether the current subproblem is optimal for the master */
-   )
-{
-   SCIP_Real auxiliaryvarval;
-   SCIP_Real soltol;
-
-   assert(benders != NULL);
-   assert(set != NULL);
-   assert(probnumber >= 0 && probnumber < benders->nsubproblems);
-
-   (*optimal) = FALSE;
-
-   auxiliaryvarval = SCIPbendersGetAuxiliaryVarVal(benders, set, sol, probnumber);
-
-   SCIP_CALL( SCIPsetGetRealParam(set, "benders/solutiontol", &soltol) );
-
-   SCIPsetDebugMsg(set, "Subproblem %d - Auxiliary Variable: %g Subproblem Objective: %g Reldiff: %g Soltol: %g\n",
-      probnumber, auxiliaryvarval, SCIPbendersGetSubprobObjval(benders, probnumber),
-      SCIPrelDiff(SCIPbendersGetSubprobObjval(benders, probnumber), auxiliaryvarval), soltol);
-
-   if( SCIPrelDiff(SCIPbendersGetSubprobObjval(benders, probnumber), auxiliaryvarval) < soltol )
-      (*optimal) = TRUE;
-
-   return SCIP_OKAY;
-}
-
-/** returns the value of the auxiliary variable value in a master problem solution */
-SCIP_Real SCIPbendersGetAuxiliaryVarVal(
-   SCIP_BENDERS*         benders,            /**< the benders' decomposition structure */
-   SCIP_SET*             set,                /**< global SCIP settings */
-   SCIP_SOL*             sol,                /**< primal CIP solution */
-   int                   probnumber          /**< the subproblem number */
-   )
-{
-   SCIP_VAR* auxiliaryvar;
-
-   assert(benders != NULL);
-   assert(set != NULL);
-
-   auxiliaryvar = SCIPbendersGetAuxiliaryVar(benders, probnumber);
-   assert(auxiliaryvar != NULL);
-
-   return SCIPgetSolVal(set->scip, sol, auxiliaryvar);
-}
-
-/** returns the corresponding master or subproblem variable for the given variable.
- * This provides a call back for the variable mapping between the master and subproblems */
-SCIP_RETCODE SCIPbendersGetVar(
-   SCIP_BENDERS*         benders,            /**< Benders' decomposition */
-   SCIP_SET*             set,                /**< global SCIP settings */
-   SCIP_VAR*             var,                /**< the variable for which the corresponding variable is desired */
-   SCIP_VAR**            mappedvar,          /**< the variable that is mapped to var */
-   int                   probnumber          /**< the problem number for the desired variable, -1 for the master problem */
-   )
-{
-   assert(benders != NULL);
-   assert(set != NULL);
-   assert(var != NULL);
-   assert(mappedvar != NULL);
-   assert(benders->bendersgetvar != NULL);
-
-   (*mappedvar) = NULL;
-
-   /* if the variable name matches the auxiliary variable, then the master variable is returned as NULL */
-   if( strstr(SCIPvarGetName(var), AUXILIARYVAR_NAME) != NULL )
-      return SCIP_OKAY;
-
-   SCIP_CALL( benders->bendersgetvar(set->scip, benders, var, mappedvar, probnumber) );
-
    return SCIP_OKAY;
 }
 
@@ -3502,29 +3193,15 @@
 }
 
 /** Removes the subproblems from the Benders' decomposition data */
-<<<<<<< HEAD
-SCIP_RETCODE SCIPbendersRemoveSubproblems(
-=======
 void SCIPbendersRemoveSubproblems(
->>>>>>> e0c3fb02
    SCIP_BENDERS*         benders             /**< Benders' decomposition */
    )
 {
    assert(benders != NULL);
    assert(benders->subproblems != NULL);
 
-<<<<<<< HEAD
-   while( benders->naddedsubprobs > 0 )
-   {
-      benders->naddedsubprobs--;
-      benders->subproblems[benders->naddedsubprobs] = NULL;
-   }
-
-   return SCIP_OKAY;
-=======
    BMSclearMemoryArray(&benders->subproblems, benders->naddedsubprobs);
    benders->naddedsubprobs = 0;
->>>>>>> e0c3fb02
 }
 
 /** returns the auxiliary variable for the given subproblem */
@@ -3576,41 +3253,6 @@
 
    return benders->subprobobjval[probnumber];
 }
-<<<<<<< HEAD
-=======
-
-/* returns whether the subproblem is an LP. This means that the dual solution can be trusted. */
-SCIP_Bool SCIPbendersSubprobIsLP(
-   SCIP_BENDERS*         benders,            /**< Benders' decomposition */
-   int                   probnumber          /**< the subproblem number */
-   )
-{
-   assert(benders != NULL);
-   assert(probnumber >= 0 && probnumber < SCIPbendersGetNSubproblems(benders));
-
-   return benders->subprobislp[probnumber];
-}
-
-/* sets the flag indicating whether a subproblem is an LP. It is possible that this can change during the solving
- * process. One example is when the three-phase method is employed, where the first phase solves the of both the master
- * and subproblems and by the third phase the integer subproblem is solved. */
-void SCIPbendersSetSubprobIsLP(
-   SCIP_BENDERS*         benders,            /**< Benders' decomposition */
-   int                   probnumber,         /**< the subproblem number */
-   SCIP_Bool             islp                /**< flag to indicate whether the subproblem is an LP */
-   )
-{
-   assert(benders != NULL);
-   assert(probnumber >= 0 && probnumber < SCIPbendersGetNSubproblems(benders));
-
-   if( islp && !benders->subprobislp[probnumber] )
-      benders->nlpsubprobs++;
-   else if( !islp && benders->subprobislp[probnumber] )
-      benders->nlpsubprobs--;
-
-   benders->subprobislp[probnumber] = islp;
-
-   assert(benders->nlpsubprobs >= 0 && benders->nlpsubprobs <= benders->nsubproblems);
 }
 
 /** returns the number of subproblems that are LPs */
@@ -3752,9 +3394,6 @@
    assert(probnumber >= 0 && probnumber < SCIPbendersGetNSubproblems(benders));
 
    return benders->mastervarscont[probnumber];
-}
-
->>>>>>> e0c3fb02
 /** sets the sorted flags in the Benders' decomposition */
 void SCIPbendersSetBenderscutsSorted(
    SCIP_BENDERS*         benders,            /**< Benders' decomposition structure */
@@ -3882,219 +3521,4 @@
       benders->benderscutssorted = FALSE;
       benders->benderscutsnamessorted = TRUE;
    }
-}
-
-/* sets the flag indicating whether a subproblem is an LP. It is possible that this can change during the solving
- * process. One example is when the three-phase method is employed, where the first phase solves the of both the master
- * and subproblems and by the third phase the integer subproblem is solved. */
-void SCIPbendersSetSubprobIsLP(
-   SCIP_BENDERS*         benders,            /**< Benders' decomposition */
-   int                   probnumber,         /**< the subproblem number */
-   SCIP_Bool             islp                /**< flag to indicate whether the subproblem is an LP */
-   )
-{
-   assert(benders != NULL);
-   assert(probnumber >= 0 && probnumber < SCIPbendersGetNSubproblems(benders));
-
-   if( islp && !benders->subprobislp[probnumber] )
-      benders->nlpsubprobs++;
-   else if( !islp && benders->subprobislp[probnumber] )
-      benders->nlpsubprobs--;
-
-   benders->subprobislp[probnumber] = islp;
-
-   assert(benders->nlpsubprobs >= 0 && benders->nlpsubprobs <= benders->nsubproblems);
-}
-
-/* returns whether the subproblem is an LP. This means that the dual solution can be trusted. */
-SCIP_Bool SCIPbendersSubprobIsLP(
-   SCIP_BENDERS*         benders,            /**< Benders' decomposition */
-   int                   probnumber          /**< the subproblem number */
-   )
-{
-   assert(benders != NULL);
-   assert(probnumber >= 0 && probnumber < SCIPbendersGetNSubproblems(benders));
-
-   return benders->subprobislp[probnumber];
-}
-
-/** returns the number of subproblems that are LPs */
-int SCIPbendersGetNLPSubprobs(
-   SCIP_BENDERS*         benders             /**< Benders' decomposition */
-   )
-{
-   assert(benders != NULL);
-
-   return benders->nlpsubprobs;
-}
-
-/** changes all of the master problem variables in the given subproblem to continuous */
-SCIP_RETCODE SCIPbendersChgMastervarsToCont(
-   SCIP_BENDERS*         benders,            /**< Benders' decomposition */
-   SCIP_SET*             set,                /**< global SCIP settings */
-   int                   probnumber          /**< the subproblem number */
-   )
-{
-   SCIP* subproblem;
-   SCIP_VAR** vars;
-   int nbinvars;
-   int nintvars;
-   int nimplvars;
-   int chgvarscount;
-   int origintvars;
-   int i;
-   SCIP_Bool infeasible;
-
-   assert(benders != NULL);
-   assert(set != NULL);
-   assert(probnumber >= 0 && probnumber < SCIPbendersGetNSubproblems(benders));
-
-   subproblem = SCIPbendersSubproblem(benders, probnumber);
-   assert(subproblem != NULL);
-
-   /* if the benders is a copy, then the actions of this function should have already been performed. As such, the
-    * MastervarsCont flag is being set to TRUE */
-   //if( benders->iscopy )
-      //SCIP_CALL( SCIPbendersSetMastervarsCont(benders, probnumber, TRUE) );
-
-   /* only set the master problem variable to continuous if they have not already been changed. */
-   if( !SCIPbendersGetMastervarsCont(benders, probnumber) )
-   {
-      /* retreiving the variable data */
-      SCIP_CALL( SCIPgetVarsData(subproblem, &vars, NULL, &nbinvars, &nintvars, &nimplvars, NULL) );
-
-      origintvars = nbinvars + nintvars + nimplvars;
-
-      chgvarscount = 0;
-
-      /* looping over all integer variables to change the master variables to continuous */
-      i = 0;
-      while( i < nbinvars + nintvars + nimplvars )
-      {
-         SCIP_VAR* mastervar;
-
-         SCIP_CALL( SCIPbendersGetVar(benders, set, vars[i], &mastervar, -1) );
-
-         if( SCIPvarGetType(vars[i]) != SCIP_VARTYPE_CONTINUOUS && mastervar != NULL )
-         {
-            SCIP_CALL( SCIPchgVarType(subproblem, vars[i], SCIP_VARTYPE_CONTINUOUS, &infeasible) );
-
-            assert(!infeasible);
-
-            chgvarscount++;
-            SCIP_CALL( SCIPgetVarsData(subproblem, NULL, NULL, &nbinvars, &nintvars, &nimplvars, NULL) );
-         }
-         else
-            i++;
-      }
-
-      /* if all of the integer variables have been changed to continuous, then the subproblem must now be an LP. In this
-       * case, the subproblem is initialised and then put into probing mode */
-      if( chgvarscount > 0 && chgvarscount == origintvars )
-      {
-         SCIP_CALL( initialiseLPSubproblem(benders, probnumber) );
-         SCIPbendersSetSubprobIsLP(benders, probnumber, TRUE);
-      }
-
-      SCIP_CALL( SCIPbendersSetMastervarsCont(benders, probnumber, TRUE) );
-   }
-
-   return SCIP_OKAY;
-}
-
-/** sets the subproblem setup flag */
-void SCIPbendersSetSubprobIsSetup(
-   SCIP_BENDERS*         benders,            /**< Benders' decomposition */
-   int                   probnumber,         /**< the subproblem number */
-   SCIP_Bool             issetup             /**< flag to indicate whether the subproblem has been setup */
-   )
-{
-   assert(benders != NULL);
-   assert(probnumber >= 0 && probnumber < SCIPbendersGetNSubproblems(benders));
-
-   benders->subprobsetup[probnumber] = issetup;
-}
-
-/** returns the subproblem setup flag */
-SCIP_Bool SCIPbendersSubprobIsSetup(
-   SCIP_BENDERS*         benders,            /**< Benders' decomposition */
-   int                   probnumber          /**< the subproblem number */
-   )
-{
-   assert(benders != NULL);
-   assert(probnumber >= 0 && probnumber < SCIPbendersGetNSubproblems(benders));
-
-   return benders->subprobsetup[probnumber];
-}
-
-/** sets the independent subproblem flag */
-void SCIPbendersSetSubprobIsIndependent(
-   SCIP_BENDERS*         benders,            /**< Benders' decomposition */
-   int                   probnumber,         /**< the subproblem number */
-   SCIP_Bool             isindep             /**< flag to indicate whether the subproblem is independent */
-   )
-{
-   assert(benders != NULL);
-   assert(probnumber >= 0 && probnumber < SCIPbendersGetNSubproblems(benders));
-
-   benders->indepsubprob[probnumber] = isindep;
-}
-
-/** returns whether the subproblem is independent */
-SCIP_Bool SCIPbendersSubprobIsIndependent(
-   SCIP_BENDERS*         benders,            /**< Benders' decomposition */
-   int                   probnumber          /**< the subproblem number */
-   )
-{
-   assert(benders != NULL);
-   assert(probnumber >= 0 && probnumber < SCIPbendersGetNSubproblems(benders));
-
-   return benders->indepsubprob[probnumber];
-}
-
-/** sets a flag to indicate whether the master variables are all set to continuous */
-SCIP_RETCODE SCIPbendersSetMastervarsCont(
-   SCIP_BENDERS*         benders,            /**< Benders' decomposition */
-   int                   probnumber,         /**< the subproblem number */
-   SCIP_Bool             arecont             /**< flag to indicate whether the master problem variables are continuous */
-   )
-{
-   assert(benders != NULL);
-   assert(probnumber >= 0 && probnumber < SCIPbendersGetNSubproblems(benders));
-
-   /* if the master variables were all continuous and now are not, then the subproblem must exit probing mode and be
-    * changed to non-LP subproblem */
-   if( benders->mastervarscont[probnumber] && !arecont )
-   {
-      if( SCIPinProbing(SCIPbendersSubproblem(benders, probnumber)) )
-         SCIP_CALL( SCIPendProbing(SCIPbendersSubproblem(benders, probnumber)) );
-
-      SCIPbendersSetSubprobIsLP(benders, probnumber, FALSE);
-   }
-
-   benders->mastervarscont[probnumber] = arecont;
-
-   return SCIP_OKAY;
-}
-
-/** returns whether the master variables are all set to continuous */
-SCIP_Bool SCIPbendersGetMastervarsCont(
-   SCIP_BENDERS*         benders,            /**< Benders' decomposition */
-   int                   probnumber          /**< the subproblem number */
-   )
-{
-   assert(benders != NULL);
-   assert(probnumber >= 0 && probnumber < SCIPbendersGetNSubproblems(benders));
-
-   return benders->mastervarscont[probnumber];
-}
-
-/** returns the number of cuts that have been transferred from sub SCIPs to the master SCIP */
-int SCIPbendersGetNTransferredCuts(
-   SCIP_BENDERS*         benders             /**< the Benders' decomposition data structure */
-   )
-{
-   assert(benders != NULL);
-
-   return benders->ntransferred;
 }