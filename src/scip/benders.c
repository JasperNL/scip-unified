--- conflicted
+++ resolved
@@ -2242,11 +2242,7 @@
 {
    int nsubproblems;
    int subproblemcount;
-<<<<<<< HEAD
    int nchecked;
-=======
-   int nsubprobssolved;
->>>>>>> de39be02
    int nsolveloops;     /* the number of times the subproblems are solved. An additional loop is required when integer
                            variables are in the subproblem */
    int i;
@@ -2257,11 +2253,7 @@
    SCIP_Bool* subprobsolved;
    SCIP_Bool* subisinfeas;
 
-<<<<<<< HEAD
-   SCIPdebugMessage("Starting Benders' decomposition subproblem solving. type %d checkint %d\n", type, checkint);
-=======
    SCIPsetDebugMsg(set, "Starting Benders' decomposition subproblem solving. type %d checkint %d\n", type, checkint);
->>>>>>> de39be02
 
    /* start timing */
    SCIPclockStart(benders->bendersclock, set);
@@ -2364,12 +2356,6 @@
             nsolveloops = 2;
       }
 
-<<<<<<< HEAD
-=======
-      /* Generating cuts for the subproblems. */
-      SCIP_CALL( generateBendersCuts(benders, set, sol, result, type, solveloop, checkint, nsubprobssolved,
-            &nsolveloops) );
->>>>>>> de39be02
    }
 
    allverified = (nverified == nsubproblems);
@@ -2381,9 +2367,6 @@
    }
 #endif
 
-<<<<<<< HEAD
-   if( type == SCIP_BENDERSENFOTYPE_PSEUDO )
-=======
    /* if the result is SCIP_DIDNOTFIND, then there was a error in generating cuts in all subproblems that are not
     * optimal. This result does not cutoff any solution, so the Benders' decomposition algorithm will fail.
     * TODO: Work out a way to ensure Benders' decomposition does not terminate due to a SCIP_DIDNOTFIND result.
@@ -2395,8 +2378,7 @@
       goto TERMINATE;
    }
 
-   if( checkint && (type == SCIP_BENDERSENFOTYPE_CHECK || (*result) != SCIP_CONSADDED) )
->>>>>>> de39be02
+   if( type == SCIP_BENDERSENFOTYPE_PSEUDO )
    {
       if( (*infeasible) || !allverified )
          (*result) = SCIP_SOLVELP;
@@ -2455,11 +2437,7 @@
    /* increment the number of calls to the Benders' decomposition subproblem solve */
    benders->ncalls++;
 
-<<<<<<< HEAD
-   SCIPdebugMessage("End Benders' decomposition subproblem solve. result %d infeasible %d auxviol %d\n", *result,
-=======
    SCIPsetDebugMsg(set, "End Benders' decomposition subproblem solve. result %d infeasible %d auxviol %d\n", *result,
->>>>>>> de39be02
       *infeasible, *auxviol);
 
    /* end timing */
