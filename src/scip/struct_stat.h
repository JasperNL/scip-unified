--- conflicted
+++ resolved
@@ -108,13 +108,10 @@
    SCIP_CLOCK*           lpsoltime;          /**< time needed for storing feasible LP solutions */
    SCIP_CLOCK*           pseudosoltime;      /**< time needed for storing feasible pseudo solutions */
    SCIP_CLOCK*           nodeactivationtime; /**< time needed for path switching and activating nodes */
-<<<<<<< HEAD
+   SCIP_CLOCK*           nlpsoltime;         /**< time needed for solving NLPs */
+   SCIP_CLOCK*           copyclock;          /**< time needed for copying problems */
    SCIP_CLOCK*           provedfeaslptime;   /**< time needed for safe dual bound computation for feasible LPs */
    SCIP_CLOCK*           provedinfeaslptime; /**< time needed for safe verification for infeasible LPs */
-=======
-   SCIP_CLOCK*           nlpsoltime;         /**< time needed for solving NLPs */
-   SCIP_CLOCK*           copyclock;          /**< time needed for copying problems */
->>>>>>> caa99d18
    SCIP_HISTORY*         glbhistory;         /**< global history information over all variables */
    SCIP_HISTORY*         glbhistorycrun;     /**< global history information over all variables for current run */
    SCIP_VAR*             lastbranchvar;      /**< last variable, that was branched on */
