--- conflicted
+++ resolved
@@ -86,13 +86,9 @@
    SCIP_Longint          nholechgs;          /**< total number of hole changes generated in the tree */
    SCIP_Longint          nprobboundchgs;     /**< total number of bound changes generated in the tree during probing */
    SCIP_Longint          nprobholechgs;      /**< total number of hole changes generated in the tree  during probing */
-<<<<<<< HEAD
    SCIP_Longint          nsbdowndomchgs;     /**< total number of domain changes generated at down children during strong branching */
    SCIP_Longint          nsbupdomchgs;       /**< total number of domain changes generated at up children during strong branching */
-   SCIP_Longint          nnodesbeforefirst;  /**< number of nodes before first primal solution */   
-=======
    SCIP_Longint          nnodesbeforefirst;  /**< number of nodes before first primal solution */
->>>>>>> 87ad835d
    SCIP_Real             firstlpdualbound;   /**< dual bound of root node computed by first LP solve (without cuts) */
    SCIP_Real             rootlowerbound;     /**< lower bound of root node */
    SCIP_Real             vsidsweight;        /**< current weight to use for updating VSIDS in history */
