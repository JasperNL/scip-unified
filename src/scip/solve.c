--- conflicted
+++ resolved
@@ -2103,14 +2103,8 @@
    SCIP_EVENTFILTER*     eventfilter,        /**< event filter for global (not variable dependent) events */
    SCIP_EVENTQUEUE*      eventqueue,         /**< event queue */
    SCIP_CLIQUETABLE*     cliquetable,        /**< clique table data structure */
-<<<<<<< HEAD
-   SCIP_Bool*            finishedfirstsepa,  /**< pointer to store whether the first separation cycle was finished */
-   SCIP_Bool*            propagateagain,     /**< pointer to store whether we want to propagate again */
-   SCIP_Bool*            solvelpagain,       /**< pointer to store whether we want to solve the lp again */
-=======
    SCIP_Bool             fullseparation,     /**< are we in the first prop-and-cut-and-price loop? */
    SCIP_Bool*            propagateagain,     /**< pointer to store whether we want to propagate again */
->>>>>>> d3e0b83e
    SCIP_Bool*            cutoff,             /**< pointer to store whether the node can be cut off */
    SCIP_Bool*            unbounded,          /**< pointer to store whether an unbounded ray was found in the LP */
    SCIP_Bool*            lperror,            /**< pointer to store whether an unresolved error in LP solving occured */
@@ -2130,7 +2124,6 @@
    SCIP_Bool mustsepa;
    SCIP_Bool delayedsepa;
    SCIP_Bool root;
-   SCIP_Bool wassepafinished = *finishedfirstsepa;
    int maxseparounds;
    int nsepastallrounds;
    int maxnsepastallrounds;
@@ -2173,11 +2166,7 @@
       maxseparounds = INT_MAX;
    if( stat->nruns > 1 && root && set->sepa_maxroundsrootsubrun >= 0 )
       maxseparounds = MIN(maxseparounds, set->sepa_maxroundsrootsubrun);
-<<<<<<< HEAD
-   if( wassepafinished && set->sepa_maxaddrounds >= 0 )
-=======
    if( !fullseparation && set->sepa_maxaddrounds >= 0 )
->>>>>>> d3e0b83e
       maxseparounds = MIN(maxseparounds, stat->nseparounds + set->sepa_maxaddrounds);
    maxnsepastallrounds = set->sepa_maxstallrounds;
    if( maxnsepastallrounds == -1 )
@@ -2201,7 +2190,6 @@
    delayedsepa = FALSE;
    *cutoff = FALSE;
    *unbounded = (SCIPlpGetSolstat(lp) == SCIP_LPSOLSTAT_UNBOUNDEDRAY);
-   *finishedfirstsepa = TRUE;
    nsepastallrounds = 0;
    stalllpsolstat = SCIP_LPSOLSTAT_NOTSOLVED;
    stalllpobjval = SCIP_REAL_MIN;
@@ -2298,7 +2286,6 @@
 
                      /* remove previous primal ray, store new one if LP is unbounded */
                      SCIP_CALL( updatePrimalRay(blkmem, set, stat, transprob, primal, tree, lp, *lperror) );
-<<<<<<< HEAD
 
                      mustprice = TRUE;
                      *propagateagain = TRUE;
@@ -2311,31 +2298,6 @@
                   {
                      *propagateagain = TRUE;
 
-                     if ( lp->solved && SCIPprobAllColsInLP(transprob, set, lp) && SCIPlpIsRelax(lp) )
-                     {
-                        assert(lp->flushed);
-                        assert(lp->solved);
-
-                        SCIP_CALL( SCIPnodeUpdateLowerboundLP(focusnode, set, stat, tree, transprob, origprob, lp) );
-                        SCIPsetDebugMsg(set, " -> new lower bound: %g (LP status: %d, LP obj: %g)\n",
-                           SCIPnodeGetLowerbound(focusnode), SCIPlpGetSolstat(lp), SCIPlpGetObjval(lp, set, transprob));
-
-                        /* update node estimate */
-                        SCIP_CALL( updateEstimate(set, stat, tree, lp, branchcand) );
-
-=======
-
-                     mustprice = TRUE;
-                     *propagateagain = TRUE;
-                  }
-                  /* propagation might have changed the best bound of loose variables, thereby changing the loose objective
-                   * value which is added to the LP value; because of the loose status, the LP might not be reoptimized,
-                   * but the lower bound of the node needs to be updated
-                   */
-                  else if( stat->nboundchgs > oldnboundchgs )
-                  {
-                     *propagateagain = TRUE;
-
                      if( lp->solved && SCIPprobAllColsInLP(transprob, set, lp) && SCIPlpIsRelax(lp) )
                      {
                         assert(lp->flushed);
@@ -2348,7 +2310,6 @@
                         /* update node estimate */
                         SCIP_CALL( updateEstimate(set, stat, tree, lp, branchcand) );
 
->>>>>>> d3e0b83e
                         if( root && SCIPlpGetSolstat(lp) == SCIP_LPSOLSTAT_OPTIMAL )
                            SCIPprobUpdateBestRootSol(transprob, set, stat, lp);
                      }
@@ -2388,11 +2349,7 @@
           * we don't need to separate cuts
           * (the global limits are only checked at the root node in order to not query system time too often)
           */
-<<<<<<< HEAD
-         if( !separate
-=======
          if( !separate || (*cutoff)
->>>>>>> d3e0b83e
              || (SCIPlpGetSolstat(lp) != SCIP_LPSOLSTAT_OPTIMAL && SCIPlpGetSolstat(lp) != SCIP_LPSOLSTAT_UNBOUNDEDRAY)
              || SCIPsetIsGE(set, SCIPnodeGetLowerbound(focusnode), primal->cutoffbound)
              || (root && SCIPsolveIsStopped(set, stat, FALSE)) )
@@ -2400,31 +2357,12 @@
             mustsepa = FALSE;
             delayedsepa = FALSE;
          }
-<<<<<<< HEAD
-
-         /* if we need to propagate again, we postpone separation */
-         if( *propagateagain )
-         {
-            SCIPdebugMessage("postpone separation, since we want to propagate again, first\n");
-
-            mustsepa = FALSE;
-            delayedsepa = FALSE;
-            *solvelpagain = TRUE;
-            if( !wassepafinished )
-               *finishedfirstsepa = FALSE;
-         }
-      }
-
-      /* separation (needs not to be done completely, because we just want to increase the lower bound) */
-      if( !(*cutoff) && !(*lperror) && mustsepa )
-=======
          else
             assert(!(*lperror));
       }
 
       /* separation (needs not to be done completely, because we just want to increase the lower bound) */
       if( mustsepa )
->>>>>>> d3e0b83e
       {
          SCIP_Longint olddomchgcount;
          SCIP_Longint oldninitconssadded;
@@ -2798,13 +2736,7 @@
    SCIP_Bool             initiallpsolved,    /**< was the initial LP already solved? */
    SCIP_Bool             fullseparation,     /**< are we in the first prop-and-cut-and-price loop? */
    SCIP_Bool             newinitconss,       /**< do we have to add new initial constraints? */
-<<<<<<< HEAD
-   SCIP_Bool*            finishedfirstsepa,  /**< pointer to store whether the first separation cycle was finished */
    SCIP_Bool*            propagateagain,     /**< pointer to store whether we want to propagate again */
-   SCIP_Bool*            solvelpagain,       /**< pointer to store whether we want to solve the lp again */
-=======
-   SCIP_Bool*            propagateagain,     /**< pointer to store whether we want to propagate again */
->>>>>>> d3e0b83e
    SCIP_Bool*            cutoff,             /**< pointer to store TRUE, if the node can be cut off */
    SCIP_Bool*            unbounded,          /**< pointer to store TRUE, if an unbounded ray was found in the LP */
    SCIP_Bool*            lperror,            /**< pointer to store TRUE, if an unresolved error in LP solving occured */
@@ -2932,14 +2864,9 @@
    if( !(*cutoff) && !(*lperror) )
    {
       /* solve the LP with price-and-cut*/
-<<<<<<< HEAD
-      SCIP_CALL( priceAndCutLoop(blkmem, set, messagehdlr, stat, mem, transprob, origprob,  primal, tree, reopt, lp, pricestore, sepastore, cutpool, delayedcutpool,
-            branchcand, conflict, eventfilter, eventqueue, cliquetable, finishedfirstsepa, propagateagain, solvelpagain, cutoff, unbounded, lperror, pricingaborted) );
-=======
       SCIP_CALL( priceAndCutLoop(blkmem, set, messagehdlr, stat, mem, transprob, origprob,  primal, tree, reopt, lp,
             pricestore, sepastore, cutpool, delayedcutpool, branchcand, conflict, conflictstore, eventfilter,
             eventqueue, cliquetable, fullseparation, propagateagain, cutoff, unbounded, lperror, pricingaborted) );
->>>>>>> d3e0b83e
    }
    assert(*cutoff || *lperror || (lp->flushed && lp->solved));
 
@@ -3459,7 +3386,6 @@
    SCIP_Longint*         afterlpproplps,     /**< pointer to store the last LP count for which AFTERLP propagation was performed */
    SCIP_HEURTIMING*      heurtiming,         /**< timing for running heuristics after propagation call */
    int*                  nlperrors,          /**< pointer to store the number of lp errors */
-   SCIP_Bool*            finishedfirstsepa,  /**< pointer to store whether the first separation cycle was finished */
    SCIP_Bool*            fullpropagation,    /**< pointer to store whether we want to do a fullpropagation next time */
    SCIP_Bool*            propagateagain,     /**< pointer to store whether we want to propagate again */
    SCIP_Bool*            lpsolved,           /**< pointer to store whether the lp was solved */
@@ -3511,12 +3437,7 @@
 
    newinitconss = FALSE;
 
-<<<<<<< HEAD
-   /* domain propagation */
-   if( propagate && !(*cutoff) && !(*postpone) )
-=======
-   if( !(*cutoff) )
->>>>>>> d3e0b83e
+   if( !(*cutoff) && !(*postpone) )
    {
       SCIP_Longint oldninitconssadded;
       SCIP_Longint oldnboundchgs;
@@ -3526,18 +3447,12 @@
       oldnboundchgs = stat->nboundchgs;
       oldninitconssadded = stat->ninitconssadded;
 
-<<<<<<< HEAD
-      SCIP_CALL( propagateDomains(blkmem, set, stat, primal, tree, SCIPtreeGetCurrentDepth(tree), 0, *fullpropagation,
-            timingmask, cutoff, postpone) );
-      assert(BMSgetNUsedBufferMemory(mem->buffer) == 0);
-=======
       /* call after LP propagators */
       if( (*afterlpproplps) < stat->nnodelps && (*lpsolved) )
       {
          SCIP_CALL( propagateDomains(blkmem, set, stat, primal, tree, SCIPtreeGetCurrentDepth(tree), 0, *fullpropagation,
-               SCIP_PROPTIMING_AFTERLPLOOP, cutoff) );
+               SCIP_PROPTIMING_AFTERLPLOOP, cutoff, postpone) );
          assert(BMSgetNUsedBufferMemory(mem->buffer) == 0);
->>>>>>> d3e0b83e
 
          /* check, if the path was cutoff */
          *cutoff = *cutoff || (tree->cutoffdepth <= actdepth);
@@ -3549,7 +3464,7 @@
       if( propagate && !(*cutoff) )
       {
          SCIP_CALL( propagateDomains(blkmem, set, stat, primal, tree, SCIPtreeGetCurrentDepth(tree), 0, *fullpropagation,
-               SCIP_PROPTIMING_BEFORELP, cutoff) );
+               SCIP_PROPTIMING_BEFORELP, cutoff, postpone) );
          assert(BMSgetNUsedBufferMemory(mem->buffer) == 0);
       }
 
@@ -3597,18 +3512,13 @@
    }
    assert(SCIPsepastoreGetNCuts(sepastore) == 0);
 
-<<<<<<< HEAD
    if( *postpone )
       return SCIP_OKAY;
 
-   /* call primal heuristics that are applicable after propagation loop before lp solve */
-   if( !(*cutoff) && !SCIPtreeProbing(tree) && timingmask == SCIP_PROPTIMING_BEFORELP )
-=======
    /* call primal heuristics that are applicable after propagation loop before lp solve;
     * the first time we go here, we call the before node heuristics instead
     */
    if( !(*cutoff) && !SCIPtreeProbing(tree) )
->>>>>>> d3e0b83e
    {
       /* if the heuristics find a new incumbent solution, propagate again */
       SCIP_CALL( SCIPprimalHeuristics(set, stat, transprob, primal, tree, lp, NULL, *heurtiming,
@@ -3678,13 +3588,8 @@
 
       /* solve the node's LP */
       SCIP_CALL( solveNodeLP(blkmem, set, messagehdlr, stat, mem, origprob, transprob, primal, tree, reopt, lp, pricestore,
-<<<<<<< HEAD
-            sepastore, cutpool, delayedcutpool, branchcand, conflict, eventfilter, eventqueue, cliquetable, *initiallpsolved,
-            newinitconss, finishedfirstsepa, propagateagain, solvelpagain, cutoff, unbounded, lperror, pricingaborted) );
-=======
             sepastore, cutpool, delayedcutpool, branchcand, conflict, conflictstore, eventfilter, eventqueue, cliquetable,
             initiallpsolved, fullseparation, newinitconss, propagateagain, cutoff, unbounded, lperror, pricingaborted) );
->>>>>>> d3e0b83e
 
       *lpsolved = TRUE;
       *solvelpagain = FALSE;
@@ -3853,7 +3758,6 @@
    SCIP_Bool fullseparation;
    SCIP_Bool solverelaxagain;
    SCIP_Bool solvelpagain;
-   SCIP_Bool finishedfirstsepa;
    SCIP_Bool propagateagain;
    SCIP_Bool fullpropagation;
    SCIP_Bool branched;
@@ -3933,7 +3837,6 @@
    stat->nseparounds = 0;
    solverelaxagain = TRUE;
    solvelpagain = TRUE;
-   finishedfirstsepa = FALSE;
    propagateagain = TRUE;
    fullpropagation = TRUE;
    forcedlpsolve = FALSE;
@@ -3958,45 +3861,19 @@
       forcedenforcement = FALSE;
       afterlpproplps = -1L;
 
-<<<<<<< HEAD
-      /* update lower bound with the pseudo objective value, and cut off node by bounding */
-      SCIP_CALL( applyBounding(blkmem, set, stat, transprob, origprob, primal, tree, reopt, lp, branchcand, eventqueue,
-            conflict, cliquetable, cutoff) );
-
-      /* propagate domains before lp solving and solve relaxation and lp */
-      SCIPsetDebugMsg(set, " -> node solving loop: call propagators that are applicable before LP is solved\n");
-      SCIP_CALL( propAndSolve(blkmem, set, messagehdlr, stat, mem, origprob, transprob, primal, tree, reopt, lp, relaxation, pricestore, sepastore,
-            branchcand, cutpool, delayedcutpool, conflict, eventfilter, eventqueue, cliquetable, focusnode, actdepth, SCIP_PROPTIMING_BEFORELP,
-            propagate, solvelp, solverelax, forcedlpsolve, &nlperrors, &finishedfirstsepa, &fullpropagation, &propagateagain,
-            &initiallpsolved, &solvelpagain, &solverelaxagain, cutoff, postpone, unbounded, &lperror, &pricingaborted,
-            &forcedenforcement) );
-
-      if( !(*cutoff) && !(*postpone) && !propagateagain)
-=======
       while( !lperror && !(*cutoff) && (propagateagain || solvelpagain || solverelaxagain
             || (afterlpproplps < stat->nnodelps && lpsolved)) )
->>>>>>> d3e0b83e
       {
          solverelax = solverelaxagain;
          solverelaxagain = FALSE;
          solvelp = solvelpagain;
          solvelpagain = FALSE;
-<<<<<<< HEAD
-         forcedenforcement = FALSE;
-
-         /* propagate domains after lp solving and resolve relaxation and lp */
-         SCIPsetDebugMsg(set, " -> node solving loop: call propagators that are applicable after LP has been solved\n");
-         SCIP_CALL( propAndSolve(blkmem, set, messagehdlr, stat, mem, origprob, transprob, primal, tree, reopt, lp, relaxation, pricestore, sepastore,
-               branchcand, cutpool, delayedcutpool, conflict, eventfilter, eventqueue, cliquetable, focusnode, actdepth, SCIP_PROPTIMING_AFTERLPLOOP,
-               propagate, solvelp, solverelax, forcedlpsolve, &nlperrors, &finishedfirstsepa, &fullpropagation, &propagateagain,
-               &initiallpsolved, &solvelpagain, &solverelaxagain, cutoff, postpone, unbounded, &lperror, &pricingaborted,
-               &forcedenforcement) );
-=======
          propagate = propagateagain;
          propagateagain = FALSE;
 
          /* update lower bound with the pseudo objective value, and cut off node by bounding */
-         SCIP_CALL( applyBounding(blkmem, set, stat, transprob, origprob, primal, tree, reopt, lp, branchcand, eventqueue, conflict, cliquetable, cutoff) );
+      SCIP_CALL( applyBounding(blkmem, set, stat, transprob, origprob, primal, tree, reopt, lp, branchcand, eventqueue,
+            conflict, cliquetable, cutoff) );
 
          /* propagate domains before lp solving and solve relaxation and lp */
          SCIPsetDebugMsg(set, " -> node solving loop: call propagators that are applicable before%s LP is solved\n", lpsolved ? " and after" : "");
@@ -4004,13 +3881,12 @@
                relaxation, pricestore, sepastore, branchcand, cutpool, delayedcutpool, conflict, conflictstore, eventfilter,
                eventqueue, cliquetable, focusnode, actdepth, propagate, solvelp, solverelax, forcedlpsolve, initiallpsolved,
                fullseparation, &afterlpproplps, &heurtiming, &nlperrors, &fullpropagation, &propagateagain, &lpsolved,
-               &solvelpagain, &solverelaxagain, cutoff, unbounded, stopped, &lperror, &pricingaborted, &forcedenforcement) );
+               &solvelpagain, &solverelaxagain, cutoff, postpone, unbounded, stopped, &lperror, &pricingaborted, &forcedenforcement) );
          initiallpsolved |= lpsolved;
 
          /* time or solution limit was hit and we already created a dummy child node to terminate fast */
          if( *stopped )
             return SCIP_OKAY;
->>>>>>> d3e0b83e
       }
       fullseparation = FALSE;
 
@@ -4654,11 +4530,7 @@
 
          /* focus selected node */
          SCIP_CALL( SCIPnodeFocus(&focusnode, blkmem, set, messagehdlr, stat, transprob, origprob, primal, tree, reopt,
-<<<<<<< HEAD
-               lp, branchcand, conflict, eventfilter, eventqueue, cliquetable, &cutoff, FALSE, FALSE) );
-=======
-               lp, branchcand, conflict, conflictstore, eventfilter, eventqueue, cliquetable, &cutoff, FALSE) );
->>>>>>> d3e0b83e
+               lp, branchcand, conflict, conflictstore, eventfilter, eventqueue, cliquetable, &cutoff, FALSE, FALSE) );
          if( cutoff )
             stat->ndelayedcutoffs++;
 
@@ -4696,14 +4568,9 @@
       SCIP_CALL( SCIPeventProcess(&event, set, NULL, NULL, NULL, eventfilter) );
 
       /* solve focus node */
-<<<<<<< HEAD
-      SCIP_CALL( solveNode(blkmem, set, messagehdlr, stat, mem, origprob, transprob, primal, tree, reopt, lp, relaxation, pricestore, sepastore, branchcand,
-            cutpool, delayedcutpool, conflict, eventfilter, eventqueue, cliquetable, &cutoff, &postpone, &unbounded, &infeasible, restart, &afternodeheur, &stopped) );
-=======
       SCIP_CALL( solveNode(blkmem, set, messagehdlr, stat, mem, origprob, transprob, primal, tree, reopt, lp, relaxation,
             pricestore, sepastore, branchcand, cutpool, delayedcutpool, conflict, conflictstore, eventfilter, eventqueue,
-            cliquetable, &cutoff, &unbounded, &infeasible, restart, &afternodeheur, &stopped) );
->>>>>>> d3e0b83e
+            cliquetable, &cutoff, &postpone, &unbounded, &infeasible, restart, &afternodeheur, &stopped) );
       assert(!cutoff || infeasible);
       assert(BMSgetNUsedBufferMemory(mem->buffer) == 0);
       assert(SCIPtreeGetCurrentNode(tree) == focusnode);
@@ -4915,7 +4782,7 @@
       {
          SCIP_NODE* newfocusnode = NULL;
          SCIP_CALL( SCIPnodeFocus(&newfocusnode, blkmem, set, messagehdlr, stat, transprob, origprob, primal, tree, reopt, lp,
-               branchcand, conflict, eventfilter, eventqueue, cliquetable, &cutoff, TRUE, FALSE) );
+               branchcand, conflict, conflictstore, eventfilter, eventqueue, cliquetable, &cutoff, TRUE, FALSE) );
 
       }
 
@@ -4996,11 +4863,7 @@
 
       focusnode = NULL;
       SCIP_CALL( SCIPnodeFocus(&focusnode, blkmem, set, messagehdlr, stat, transprob, origprob, primal, tree, reopt, lp,
-<<<<<<< HEAD
-            branchcand, conflict, eventfilter, eventqueue, cliquetable, &cutoff, FALSE, FALSE) );
-=======
-            branchcand, conflict, conflictstore, eventfilter, eventqueue, cliquetable, &cutoff, FALSE) );
->>>>>>> d3e0b83e
+            branchcand, conflict, conflictstore, eventfilter, eventqueue, cliquetable, &cutoff, FALSE, FALSE) );
    }
 
    /* check whether we finished solving */
