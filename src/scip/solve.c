/* * * * * * * * * * * * * * * * * * * * * * * * * * * * * * * * * * * * * * */
/*                                                                           */
/*                  This file is part of the program and library             */
/*         SCIP --- Solving Constraint Integer Programs                      */
/*                                                                           */
/*    Copyright (C) 2002-2016 Konrad-Zuse-Zentrum                            */
/*                            fuer Informationstechnik Berlin                */
/*                                                                           */
/*  SCIP is distributed under the terms of the ZIB Academic License.         */
/*                                                                           */
/*  You should have received a copy of the ZIB Academic License              */
/*  along with SCIP; see the file COPYING. If not email to scip@zib.de.      */
/*                                                                           */
/* * * * * * * * * * * * * * * * * * * * * * * * * * * * * * * * * * * * * * */

/**@file   solve.c
 * @brief  main solving loop and node processing
 * @author Tobias Achterberg
 * @author Timo Berthold
 * @author Marc Pfetsch
 * @author Gerald Gamrath
 */

/*---+----1----+----2----+----3----+----4----+----5----+----6----+----7----+----8----+----9----+----0----+----1----+----2*/
#include <assert.h>

#include "scip/def.h"
#include "scip/set.h"
#include "scip/stat.h"
#include "scip/clock.h"
#include "scip/visual.h"
#include "scip/interrupt.h"
#include "scip/event.h"
#include "scip/lp.h"
#include "scip/mem.h"
#include "scip/var.h"
#include "scip/prob.h"
#include "scip/sol.h"
#include "scip/primal.h"
#include "scip/tree.h"
#include "scip/reopt.h"
#include "scip/pricestore.h"
#include "scip/sepastore.h"
#include "scip/cutpool.h"
#include "scip/solve.h"
#include "scip/scip.h"
#include "scip/branch.h"
#include "scip/conflict.h"
#include "scip/cons.h"
#include "scip/disp.h"
#include "scip/heur.h"
#include "scip/nodesel.h"
#include "scip/pricer.h"
#include "scip/relax.h"
#include "scip/sepa.h"
#include "scip/prop.h"
#include "scip/pub_misc.h"
#include "scip/debug.h"


#define MAXNLPERRORS  10                /**< maximal number of LP error loops in a single node */
#define MAXNCLOCKSKIPS 64               /**< maximum number of SCIPsolveIsStopped() calls without checking the clock */
#define NINITCALLS 1000L                /**< minimum number of calls to SCIPsolveIsStopped() prior to dynamic clock skips */
#define SAFETYFACTOR 1e-2               /**< the probability that SCIP skips the clock call after the time limit has already been reached */

/** returns whether the solving process will be / was stopped before proving optimality;
 *  if the solving process was stopped, stores the reason as status in stat
 */
SCIP_Bool SCIPsolveIsStopped(
   SCIP_SET*             set,                /**< global SCIP settings */
   SCIP_STAT*            stat,               /**< dynamic problem statistics */
   SCIP_Bool             checknodelimits     /**< should the node limits be involved in the check? */
   )
{
   assert(set != NULL);
   assert(stat != NULL);

   /* increase the number of calls to this method */
   ++stat->nisstoppedcalls;

   /* in case lowerbound >= upperbound, we do not want to terminate with SCIP_STATUS_GAPLIMIT but with the ordinary
    * SCIP_STATUS_OPTIMAL/INFEASIBLE/...
    */
   if( set->stage >= SCIP_STAGE_SOLVING && SCIPsetIsLE(set, SCIPgetUpperbound(set->scip), SCIPgetLowerbound(set->scip)) )
      return TRUE;

   /* if some limit has been changed since the last call, we reset the status */
   if( set->limitchanged )
   {
      stat->status = SCIP_STATUS_UNKNOWN;
      set->limitchanged = FALSE;
   }

   if( SCIPinterrupted() || stat->userinterrupt )
   {
      stat->status = SCIP_STATUS_USERINTERRUPT;
      stat->userinterrupt = FALSE;
      SCIPresetInterrupted();
   }
   /* only measure the clock if a time limit is set */
   else if( set->istimelimitfinite )
   {
      /* check if we have already called this function sufficiently often for a valid estimation of its average call interval */
      if( stat->nclockskipsleft <= 0 || stat->nisstoppedcalls < NINITCALLS )
      {
         SCIP_Real currtime = SCIPclockGetTime(stat->solvingtime);

         /* use the measured time to update the average time interval between two calls to this method */
         if( set->time_rareclockcheck && stat->nisstoppedcalls >= NINITCALLS )
         {
            SCIP_Real avgisstoppedfreq;
            int nclockskips = MAXNCLOCKSKIPS;

            avgisstoppedfreq = currtime / stat->nisstoppedcalls;

            /* if we are approaching the time limit, reset the number of clock skips to 0 */
            if( (SAFETYFACTOR * (set->limit_time - currtime) / (avgisstoppedfreq + 1e-6)) < nclockskips )
               nclockskips = 0;

            stat->nclockskipsleft = nclockskips;
         }
         else
            stat->nclockskipsleft = 0;

         /* set the status if the time limit was hit */
         if( currtime >= set->limit_time )
         {
            stat->status = SCIP_STATUS_TIMELIMIT;
            return TRUE;
         }
      }
      else if( SCIPclockGetLastTime(stat->solvingtime) >= set->limit_time )
      {
         /* use information if clock has been updated more recently */
         stat->status = SCIP_STATUS_TIMELIMIT;
         return TRUE;
      }
      else
         --stat->nclockskipsleft;
   }
   if( SCIPgetMemUsed(set->scip) >= set->limit_memory*1048576.0 - set->mem_externestim )
      stat->status = SCIP_STATUS_MEMLIMIT;
   else if( set->stage >= SCIP_STAGE_SOLVING && SCIPgetNLimSolsFound(set->scip) > 0
      && (SCIPsetIsLT(set, SCIPgetGap(set->scip), set->limit_gap)
         || SCIPsetIsLT(set, SCIPgetUpperbound(set->scip) - SCIPgetLowerbound(set->scip), set->limit_absgap)) )
      stat->status = SCIP_STATUS_GAPLIMIT;
   else if( set->limit_solutions >= 0 && set->stage >= SCIP_STAGE_PRESOLVED
      && SCIPgetNLimSolsFound(set->scip) >= set->limit_solutions )
      stat->status = SCIP_STATUS_SOLLIMIT;
   else if( set->limit_bestsol >= 0 && set->stage >= SCIP_STAGE_PRESOLVED
      && SCIPgetNBestSolsFound(set->scip) >= set->limit_bestsol )
      stat->status = SCIP_STATUS_BESTSOLLIMIT;
   else if( checknodelimits && set->limit_nodes >= 0 && stat->nnodes >= set->limit_nodes )
      stat->status = SCIP_STATUS_NODELIMIT;
   else if( checknodelimits && set->limit_totalnodes >= 0 && stat->ntotalnodes >= set->limit_totalnodes )
      stat->status = SCIP_STATUS_TOTALNODELIMIT;
   else if( checknodelimits && set->limit_stallnodes >= 0 && stat->nnodes >= stat->bestsolnode + set->limit_stallnodes )
      stat->status = SCIP_STATUS_STALLNODELIMIT;

   /* If stat->status was initialized to SCIP_STATUS_NODELIMIT or SCIP_STATUS_STALLNODELIMIT due to a previous call to SCIPsolveIsStopped(,,TRUE),
    * in the case of checknodelimits == FALSE, we do not want to report here that the solve will be stopped due to a nodelimit.
    */
   if( !checknodelimits )
      return (stat->status != SCIP_STATUS_UNKNOWN && stat->status != SCIP_STATUS_NODELIMIT && stat->status != SCIP_STATUS_TOTALNODELIMIT && stat->status != SCIP_STATUS_STALLNODELIMIT);
   else
      return (stat->status != SCIP_STATUS_UNKNOWN);
}

/** calls primal heuristics */
SCIP_RETCODE SCIPprimalHeuristics(
   SCIP_SET*             set,                /**< global SCIP settings */
   SCIP_STAT*            stat,               /**< dynamic problem statistics */
   SCIP_PROB*            prob,               /**< transformed problem after presolve */
   SCIP_PRIMAL*          primal,             /**< primal data */
   SCIP_TREE*            tree,               /**< branch and bound tree, or NULL if called during presolving */
   SCIP_LP*              lp,                 /**< LP data, or NULL if called during presolving or propagation */
   SCIP_NODE*            nextnode,           /**< next node that will be processed, or NULL if no more nodes left
                                              *   (only needed when calling after node heuristics) */
   SCIP_HEURTIMING       heurtiming,         /**< current point in the node solving process */
   SCIP_Bool             nodeinfeasible,     /**< was the current node already detected to be infeasible? */
   SCIP_Bool*            foundsol            /**< pointer to store whether a solution has been found */
   )
{  /*lint --e{715}*/

   SCIP_RESULT result;
   SCIP_Longint oldnbestsolsfound;
   SCIP_Real lowerbound;
   int ndelayedheurs;
   int depth;
   int lpstateforkdepth;
   int h;
#ifndef NDEBUG
   SCIP_Bool inprobing;
   SCIP_Bool indiving;
#endif

   assert(set != NULL);
   assert(primal != NULL);
   assert(tree != NULL || heurtiming == SCIP_HEURTIMING_BEFOREPRESOL || heurtiming == SCIP_HEURTIMING_DURINGPRESOLLOOP);
   assert(lp != NULL || heurtiming == SCIP_HEURTIMING_BEFOREPRESOL || heurtiming == SCIP_HEURTIMING_DURINGPRESOLLOOP
      || heurtiming == SCIP_HEURTIMING_AFTERPROPLOOP);
   assert(heurtiming == SCIP_HEURTIMING_BEFORENODE || heurtiming == SCIP_HEURTIMING_DURINGLPLOOP
      || heurtiming == SCIP_HEURTIMING_AFTERLPLOOP || heurtiming == SCIP_HEURTIMING_AFTERNODE
      || heurtiming == SCIP_HEURTIMING_DURINGPRICINGLOOP || heurtiming == SCIP_HEURTIMING_BEFOREPRESOL
      || heurtiming == SCIP_HEURTIMING_DURINGPRESOLLOOP || heurtiming == SCIP_HEURTIMING_AFTERPROPLOOP
      || heurtiming == (SCIP_HEURTIMING_AFTERLPLOOP | SCIP_HEURTIMING_AFTERNODE));
   assert(heurtiming != SCIP_HEURTIMING_AFTERNODE || (nextnode == NULL) == (SCIPtreeGetNNodes(tree) == 0));
   assert(foundsol != NULL);

   *foundsol = FALSE;

   /* nothing to do, if no heuristics are available, or if the branch-and-bound process is finished */
   if( set->nheurs == 0 || (heurtiming == SCIP_HEURTIMING_AFTERNODE && nextnode == NULL) )
      return SCIP_OKAY;

   /* do not continue if we reached a time limit */
   if( SCIPsolveIsStopped(set, stat, FALSE) )
      return SCIP_OKAY;

   /* sort heuristics by priority, but move the delayed heuristics to the front */
   SCIPsetSortHeurs(set);

   /* specialize the AFTERNODE timing flag */
   if( (heurtiming & SCIP_HEURTIMING_AFTERNODE) == SCIP_HEURTIMING_AFTERNODE )
   {
      SCIP_Bool plunging;
      SCIP_Bool pseudonode;

      /* clear the AFTERNODE flags and replace them by the right ones */
      heurtiming &= ~SCIP_HEURTIMING_AFTERNODE;

      /* we are in plunging mode iff the next node is a sibling or a child, and no leaf */
      assert(nextnode == NULL
         || SCIPnodeGetType(nextnode) == SCIP_NODETYPE_SIBLING
         || SCIPnodeGetType(nextnode) == SCIP_NODETYPE_CHILD
         || SCIPnodeGetType(nextnode) == SCIP_NODETYPE_LEAF);
      plunging = (nextnode != NULL && SCIPnodeGetType(nextnode) != SCIP_NODETYPE_LEAF);
      pseudonode = !SCIPtreeHasFocusNodeLP(tree);
      if( plunging && SCIPtreeGetCurrentDepth(tree) > 0 ) /* call plunging heuristics also at root node */
      {
         if( !pseudonode )
            heurtiming |= SCIP_HEURTIMING_AFTERLPNODE;
         else
            heurtiming |= SCIP_HEURTIMING_AFTERPSEUDONODE;
      }
      else
      {
         if( !pseudonode )
            heurtiming |= SCIP_HEURTIMING_AFTERLPPLUNGE | SCIP_HEURTIMING_AFTERLPNODE;
         else
            heurtiming |= SCIP_HEURTIMING_AFTERPSEUDOPLUNGE | SCIP_HEURTIMING_AFTERPSEUDONODE;
      }
   }

   /* initialize the tree related data, if we are not in presolving */
   if( heurtiming == SCIP_HEURTIMING_BEFOREPRESOL || heurtiming == SCIP_HEURTIMING_DURINGPRESOLLOOP )
   {
      depth = -1;
      lpstateforkdepth = -1;

      SCIPdebugMessage("calling primal heuristics %s presolving\n",
         heurtiming == SCIP_HEURTIMING_BEFOREPRESOL ? "before" : "during");
   }
   else
   {
      assert(tree != NULL); /* for lint */
      depth = SCIPtreeGetFocusDepth(tree);
      lpstateforkdepth = (tree->focuslpstatefork != NULL ? SCIPnodeGetDepth(tree->focuslpstatefork) : -1);

      SCIPdebugMessage("calling primal heuristics in depth %d (timing: %u)\n", depth, heurtiming);
   }

   /* call heuristics */
   ndelayedheurs = 0;
   oldnbestsolsfound = primal->nbestsolsfound;

#ifndef NDEBUG
   /* remember old probing and diving status */
   inprobing = tree != NULL && SCIPtreeProbing(tree);
   indiving = lp != NULL && SCIPlpDiving(lp);

   /* heuristics should currently not be called in diving mode */
   assert(!indiving);
#endif

   /* collect lower bound of current node */
   if( tree !=  NULL )
   {
      assert(SCIPtreeGetFocusNode(tree) != NULL);
      lowerbound = SCIPnodeGetLowerbound(SCIPtreeGetFocusNode(tree));
   }
   else if( lp != NULL )
      lowerbound = SCIPlpGetPseudoObjval(lp, set, prob);
   else
      lowerbound = -SCIPsetInfinity(set);

   for( h = 0; h < set->nheurs; ++h )
   {
      /* it might happen that a diving heuristic renders the previously solved node LP invalid
       * such that additional calls to LP heuristics will fail; better abort the loop in this case
       */
      if( lp != NULL && lp->resolvelperror)
         break;

#ifdef SCIP_DEBUG
      {
         SCIP_Bool delayed;
         if( SCIPheurShouldBeExecuted(set->heurs[h], depth, lpstateforkdepth, heurtiming, &delayed) )
         {
            SCIPdebugMessage(" -> executing heuristic <%s> with priority %d\n",
               SCIPheurGetName(set->heurs[h]), SCIPheurGetPriority(set->heurs[h]));
         }
      }
#endif

      SCIP_CALL( SCIPheurExec(set->heurs[h], set, primal, depth, lpstateforkdepth, heurtiming, nodeinfeasible,
            &ndelayedheurs, &result) );

      /* if the new solution cuts off the current node due to a new primal solution (via the cutoff bound) interrupt
       * calling the remaining heuristics
       */
      if( (result == SCIP_FOUNDSOL && lowerbound > primal->cutoffbound) || SCIPsolveIsStopped(set, stat, FALSE) )
         break;

      /* make sure that heuristic did not change probing or diving status */
      assert(tree == NULL || inprobing == SCIPtreeProbing(tree));
      assert(lp == NULL || indiving == SCIPlpDiving(lp));
   }
   assert(0 <= ndelayedheurs && ndelayedheurs <= set->nheurs);

   *foundsol = (primal->nbestsolsfound > oldnbestsolsfound);

   return SCIP_OKAY;
}

/** applies one round of propagation */
static
SCIP_RETCODE propagationRound(
   BMS_BLKMEM*           blkmem,             /**< block memory buffers */
   SCIP_SET*             set,                /**< global SCIP settings */
   SCIP_STAT*            stat,               /**< dynamic problem statistics */
   SCIP_PRIMAL*          primal,             /**< primal data */
   SCIP_TREE*            tree,               /**< branch and bound tree */
   int                   depth,              /**< depth level to use for propagator frequency checks */
   SCIP_Bool             fullpropagation,    /**< should all constraints be propagated (or only new ones)? */
   SCIP_Bool             onlydelayed,        /**< should only delayed propagators be called? */
   SCIP_Bool*            delayed,            /**< pointer to store whether a propagator was delayed */
   SCIP_Bool*            propagain,          /**< pointer to store whether propagation should be applied again */
   SCIP_PROPTIMING       timingmask,         /**< timing mask to decide which propagators are executed */
   SCIP_Bool*            cutoff              /**< pointer to store whether the node can be cut off */
   )
{  /*lint --e{715}*/
   SCIP_RESULT result;
   SCIP_Bool abortoncutoff;
   int i;

   assert(set != NULL);
   assert(delayed != NULL);
   assert(propagain != NULL);
   assert(cutoff != NULL);

   *delayed = FALSE;
   *propagain = FALSE;

   /* sort propagators */
   SCIPsetSortProps(set);

   /* check if we want to abort on a cutoff; if we are not in the solving stage (e.g., in presolving), we want to abort
    * anyway
    */
   abortoncutoff = set->prop_abortoncutoff || (set->stage != SCIP_STAGE_SOLVING);

   /* call additional propagators with nonnegative priority */
   for( i = 0; i < set->nprops && (!(*cutoff) || !abortoncutoff); ++i )
   {
      /* timing needs to fit */
      if( (SCIPpropGetTimingmask(set->props[i]) & timingmask) == 0 )
         continue;

      if( SCIPpropGetPriority(set->props[i]) < 0 )
         continue;

      if( onlydelayed && !SCIPpropWasDelayed(set->props[i]) )
         continue;

      SCIPdebugMessage("calling propagator <%s>\n", SCIPpropGetName(set->props[i]));

      SCIP_CALL( SCIPpropExec(set->props[i], set, stat, depth, onlydelayed, tree->sbprobing, timingmask, &result) );
      *delayed = *delayed || (result == SCIP_DELAYED);
      *propagain = *propagain || (result == SCIP_REDUCEDDOM);

      /* beside the result pointer of the propagator we have to check if an internal cutoff was detected; this can
       * happen when a global bound change was applied which is globally valid and leads locally (for the current node
       * and others) to an infeasible problem;
       */
      *cutoff = *cutoff || (result == SCIP_CUTOFF) || (tree->cutoffdepth <= SCIPtreeGetCurrentDepth(tree));

      if( result == SCIP_CUTOFF )
      {
         SCIPdebugMessage(" -> propagator <%s> detected cutoff\n", SCIPpropGetName(set->props[i]));
      }

      /* if we work off the delayed propagators, we stop immediately if a reduction was found */
      if( onlydelayed && result == SCIP_REDUCEDDOM )
      {
         *delayed = TRUE;
         return SCIP_OKAY;
      }
   }

   /* propagate constraints */
   for( i = 0; i < set->nconshdlrs && (!(*cutoff) || !abortoncutoff); ++i )
   {
      /* timing needs to fit */
      if( (SCIPconshdlrGetPropTiming(set->conshdlrs[i]) & timingmask) == 0 )
         continue;

      if( onlydelayed && !SCIPconshdlrWasPropagationDelayed(set->conshdlrs[i]) )
         continue;

      SCIPdebugMessage("calling propagation method of constraint handler <%s>\n", SCIPconshdlrGetName(set->conshdlrs[i]));

      SCIP_CALL( SCIPconshdlrPropagate(set->conshdlrs[i], blkmem, set, stat, depth, fullpropagation, onlydelayed,
            tree->sbprobing, timingmask, &result) );
      *delayed = *delayed || (result == SCIP_DELAYED);
      *propagain = *propagain || (result == SCIP_REDUCEDDOM);

      /* beside the result pointer of the propagator we have to check if an internal cutoff was detected; this can
       * happen when a global bound change was applied which is globally valid and leads locally (for the current node
       * and others) to an infeasible problem;
       */
      *cutoff = *cutoff || (result == SCIP_CUTOFF) || (tree->cutoffdepth <= SCIPtreeGetCurrentDepth(tree));

      if( result == SCIP_CUTOFF )
      {
         SCIPdebugMessage(" -> constraint handler <%s> detected cutoff in propagation\n",
            SCIPconshdlrGetName(set->conshdlrs[i]));
      }

      /* if we work off the delayed propagators, we stop immediately if a reduction was found */
      if( onlydelayed && result == SCIP_REDUCEDDOM )
      {
         *delayed = TRUE;
         return SCIP_OKAY;
      }
   }

   /* call additional propagators with negative priority */
   for( i = 0; i < set->nprops && (!(*cutoff) || !abortoncutoff); ++i )
   {
      /* timing needs to fit */
      if( (SCIPpropGetTimingmask(set->props[i]) & timingmask) == 0 )
         continue;

      if( SCIPpropGetPriority(set->props[i]) >= 0 )
         continue;

      if( onlydelayed && !SCIPpropWasDelayed(set->props[i]) )
         continue;

      SCIPdebugMessage("calling propagator <%s>\n", SCIPpropGetName(set->props[i]));

      SCIP_CALL( SCIPpropExec(set->props[i], set, stat, depth, onlydelayed, tree->sbprobing, timingmask, &result) );
      *delayed = *delayed || (result == SCIP_DELAYED);
      *propagain = *propagain || (result == SCIP_REDUCEDDOM);

      /* beside the result pointer of the propagator we have to check if an internal cutoff was detected; this can
       * happen when a global bound change was applied which is globally valid and leads locally (for the current node
       * and others) to an infeasible problem;
       */
      *cutoff = *cutoff || (result == SCIP_CUTOFF) || (tree->cutoffdepth <= SCIPtreeGetCurrentDepth(tree));

      if( result == SCIP_CUTOFF )
      {
         SCIPdebugMessage(" -> propagator <%s> detected cutoff\n", SCIPpropGetName(set->props[i]));
      }

      /* if we work off the delayed propagators, we stop immediately if a reduction was found */
      if( onlydelayed && result == SCIP_REDUCEDDOM )
      {
         *delayed = TRUE;
         return SCIP_OKAY;
      }
   }

   return SCIP_OKAY;
}

/** applies domain propagation on current node */
static
SCIP_RETCODE propagateDomains(
   BMS_BLKMEM*           blkmem,             /**< block memory buffers */
   SCIP_SET*             set,                /**< global SCIP settings */
   SCIP_STAT*            stat,               /**< dynamic problem statistics */
   SCIP_PRIMAL*          primal,             /**< primal data */
   SCIP_TREE*            tree,               /**< branch and bound tree */
   int                   depth,              /**< depth level to use for propagator frequency checks */
   int                   maxproprounds,      /**< maximal number of propagation rounds (-1: no limit, 0: parameter settings) */
   SCIP_Bool             fullpropagation,    /**< should all constraints be propagated (or only new ones)? */
   SCIP_PROPTIMING       timingmask,         /**< timing mask to decide which propagators are executed */
   SCIP_Bool*            cutoff              /**< pointer to store whether the node can be cut off */
   )
{
   SCIP_NODE* node;
   SCIP_Bool delayed;
   SCIP_Bool propagain;
   int propround;

   assert(set != NULL);
   assert(tree != NULL);
   assert(depth >= 0);
   assert(cutoff != NULL);

   node = SCIPtreeGetCurrentNode(tree);
   assert(node != NULL);
   assert(SCIPnodeIsActive(node));
   assert(SCIPnodeGetType(node) == SCIP_NODETYPE_FOCUSNODE
      || SCIPnodeGetType(node) == SCIP_NODETYPE_REFOCUSNODE
      || SCIPnodeGetType(node) == SCIP_NODETYPE_PROBINGNODE);

   /* adjust maximal number of propagation rounds */
   if( maxproprounds == 0 )
      maxproprounds = (depth == 0 ? set->prop_maxroundsroot : set->prop_maxrounds);
   if( maxproprounds == -1 )
      maxproprounds = INT_MAX;

   SCIPdebugMessage("domain propagation of node %p in depth %d (using depth %d, maxrounds %d, proptiming %u)\n",
      (void*)node, SCIPnodeGetDepth(node), depth, maxproprounds, timingmask);

   /* propagate as long new bound changes were found and the maximal number of propagation rounds is not exceeded */
   *cutoff = FALSE;
   propround = 0;
   propagain = TRUE;
   while( propagain && !(*cutoff) && propround < maxproprounds && !SCIPsolveIsStopped(set, stat, FALSE) )
   {
      propround++;

      /* perform the propagation round by calling the propagators and constraint handlers */
      SCIP_CALL( propagationRound(blkmem, set, stat, primal, tree, depth, fullpropagation, FALSE, &delayed, &propagain, timingmask, cutoff) );

      /* if the propagation will be terminated, call the delayed propagators */
      while( delayed && (!propagain || propround >= maxproprounds) && !(*cutoff) )
      {
         /* call the delayed propagators and constraint handlers */
         SCIP_CALL( propagationRound(blkmem, set, stat, primal, tree, depth, fullpropagation, TRUE, &delayed, &propagain, timingmask, cutoff) );
      }

      /* if a reduction was found, we want to do another full propagation round (even if the propagator only claimed
       * to have done a domain reduction without applying a domain change)
       */
      fullpropagation = TRUE;
   }

   /* mark the node to be completely propagated in the current repropagation subtree level */
   SCIPnodeMarkPropagated(node, tree);

   if( *cutoff )
   {
      SCIPdebugMessage(" --> domain propagation of node %p finished: cutoff!\n", (void*)node);
   }

   return SCIP_OKAY;
}

/** applies domain propagation on current node and flushes the conflict storage afterwards */
SCIP_RETCODE SCIPpropagateDomains(
   BMS_BLKMEM*           blkmem,             /**< block memory buffers */
   SCIP_SET*             set,                /**< global SCIP settings */
   SCIP_STAT*            stat,               /**< dynamic problem statistics */
   SCIP_PROB*            transprob,          /**< transformed problem */
   SCIP_PROB*            origprob,           /**< original problem */
   SCIP_PRIMAL*          primal,             /**< primal data */
   SCIP_TREE*            tree,               /**< branch and bound tree */
   SCIP_REOPT*           reopt,              /**< reoptimization data structure */
   SCIP_LP*              lp,                 /**< LP data */
   SCIP_BRANCHCAND*      branchcand,         /**< branching candidate storage */
   SCIP_EVENTQUEUE*      eventqueue,         /**< event queue */
   SCIP_CONFLICT*        conflict,           /**< conflict analysis data */
   SCIP_CLIQUETABLE*     cliquetable,        /**< clique table data structure */
   int                   depth,              /**< depth level to use for propagator frequency checks */
   int                   maxproprounds,      /**< maximal number of propagation rounds (-1: no limit, 0: parameter settings) */
   SCIP_PROPTIMING       timingmask,         /**< timing mask to decide which propagators are executed */
   SCIP_Bool*            cutoff              /**< pointer to store whether the node can be cut off */
   )
{
   /* apply domain propagation */
   SCIP_CALL( propagateDomains(blkmem, set, stat, primal, tree, depth, maxproprounds, TRUE, timingmask, cutoff) );

   /* flush the conflict set storage */
   SCIP_CALL( SCIPconflictFlushConss(conflict, blkmem, set, stat, transprob, origprob, tree, reopt, lp, branchcand, eventqueue, cliquetable) );

   return SCIP_OKAY;
}

/** returns whether the given variable with the old LP solution value should lead to an update of the pseudo cost entry */
static
SCIP_Bool isPseudocostUpdateValid(
   SCIP_VAR*             var,                /**< problem variable */
   SCIP_SET*             set,                /**< global SCIP settings */
   SCIP_Real             oldlpsolval,        /**< solution value of variable in old LP */
   SCIP_Bool             updateintegers,     /**< whether to update pseudo costs for integer variables */
   SCIP_Bool             updatecontinuous    /**< whether to update pseudo costs for continuous variables */
   )
{
   SCIP_Real newlpsolval;

   assert(var != NULL);

   if( !updatecontinuous && SCIPvarGetType(var) == SCIP_VARTYPE_CONTINUOUS )
      return FALSE;

   if( !updateintegers && SCIPvarGetType(var) != SCIP_VARTYPE_CONTINUOUS )
      return FALSE;

   if( SCIPvarGetType(var) == SCIP_VARTYPE_CONTINUOUS && set->branch_lpgainnorm != 'l' )
   {
      /* if the variable is fixed at +/- infinity or it has an unbounded domain, then the domain-based update strategies will not work */
      if( SCIPsetIsInfinity(set, REALABS(SCIPvarGetLbLocal(var))) || SCIPsetIsInfinity(set, REALABS(SCIPvarGetUbLocal(var))) )
         return FALSE;

      /* @todo if set->branch_lpgainnorm == 's', then we would need to know then domain before branching
       * since this is difficult to get, we don't check for unboundedness here and let the pscost update fail later
       * however, this makes the weights used to spread a pseudo cost update over all domain changes inaccurate
       */

      return TRUE;
   }

   /* if the old LP solution value is unknown, the pseudo cost update cannot be performed */
   if( oldlpsolval >= SCIP_INVALID )
      return FALSE;

   /* the bound change on the given variable was responsible for the gain in the dual bound, if the variable's
    * old solution value is outside the current bounds, and the new solution value is equal to the bound
    * closest to the old solution value
    */

   /* find out, which of the current bounds is violated by the old LP solution value */
   if( SCIPsetIsLT(set, oldlpsolval, SCIPvarGetLbLocal(var)) )
   {
      newlpsolval = SCIPvarGetLPSol(var);
      return SCIPsetIsEQ(set, newlpsolval, SCIPvarGetLbLocal(var));
   }
   else if( SCIPsetIsGT(set, oldlpsolval, SCIPvarGetUbLocal(var)) )
   {
      newlpsolval = SCIPvarGetLPSol(var);
      return SCIPsetIsEQ(set, newlpsolval, SCIPvarGetUbLocal(var));
   }
   else
      return FALSE;
}

/** pseudo cost flag stored in the variables to mark them for the pseudo cost update */
enum PseudocostFlag
{
   PSEUDOCOST_NONE     = 0,             /**< variable's bounds were not changed */
   PSEUDOCOST_IGNORE   = 1,             /**< bound changes on variable should be ignored for pseudo cost updates */
   PSEUDOCOST_UPDATE   = 2              /**< pseudo cost value of variable should be updated */
};
typedef enum PseudocostFlag PSEUDOCOSTFLAG;

/** updates the variable's pseudo cost values after the node's initial LP was solved */
static
SCIP_RETCODE updatePseudocost(
   SCIP_SET*             set,                /**< global SCIP settings */
   SCIP_STAT*            stat,               /**< dynamic problem statistics */
   SCIP_PROB*            prob,               /**< transformed problem after presolve */
   SCIP_TREE*            tree,               /**< branch and bound tree */
   SCIP_LP*              lp,                 /**< LP data */
   SCIP_Bool             updateintegers,     /**< whether to update pseudo costs for integer variables */
   SCIP_Bool             updatecontinuous    /**< whether to update pseudo costs for continuous variables */
   )
{
   SCIP_NODE* focusnode;
   int actdepth;

   assert(lp != NULL);
   assert(tree != NULL);
   assert(tree->path != NULL);

   focusnode = SCIPtreeGetFocusNode(tree);
   assert(SCIPnodeIsActive(focusnode));
   assert(SCIPnodeGetType(focusnode) == SCIP_NODETYPE_FOCUSNODE);
   actdepth = SCIPnodeGetDepth(focusnode);
   assert(tree->path[actdepth] == focusnode);

   if( (updateintegers || updatecontinuous) && lp->solved && SCIPlpGetSolstat(lp) == SCIP_LPSOLSTAT_OPTIMAL && tree->focuslpstatefork != NULL )
   {
      SCIP_BOUNDCHG** updates;
      SCIP_NODE* node;
      SCIP_VAR* var;
      SCIP_Real weight;
      SCIP_Real lpgain;
      int nupdates;
      int nvalidupdates;
      int d;
      int i;

      assert(SCIPnodeIsActive(tree->focuslpstatefork));
      assert(tree->path[tree->focuslpstatefork->depth] == tree->focuslpstatefork);

      /* get a buffer for the collected bound changes; start with a size twice as large as the number of nodes between
       * current node and LP fork
       */
      SCIP_CALL( SCIPsetAllocBufferArray(set, &updates, (int)(2*(actdepth - tree->focuslpstatefork->depth))) );
      nupdates = 0;
      nvalidupdates = 0;

      /* search the nodes from LP fork down to current node for bound changes in between; move in this direction,
       * because the bound changes closer to the LP fork are more likely to have a valid LP solution information
       * attached; collect the bound changes for pseudo cost value updates and mark the corresponding variables such
       * that they are not updated twice in case of more than one bound change on the same variable
       */
      for( d = tree->focuslpstatefork->depth+1; d <= actdepth; ++d )
      {
         node = tree->path[d];

         if( node->domchg != NULL )
         {
            SCIP_BOUNDCHG* boundchgs;
            int nboundchgs;

            boundchgs = node->domchg->domchgbound.boundchgs;
            nboundchgs = node->domchg->domchgbound.nboundchgs;
            for( i = 0; i < nboundchgs; ++i )
            {
               var = boundchgs[i].var;
               assert(var != NULL);

               /* we even collect redundant bound changes, since they were not redundant in the LP branching decision
                * and therefore should be regarded in the pseudocost updates
                *
                * however, if the variable is continuous and we normalize the pseudo costs by the domain reduction,
                * then getting the variable bound before the branching is not possible by looking at the variables branching information (since redundant branchings are not applied)
                * thus, in this case we ignore the boundchange
                */
               if( (SCIP_BOUNDCHGTYPE)boundchgs[i].boundchgtype == SCIP_BOUNDCHGTYPE_BRANCHING &&
                   (PSEUDOCOSTFLAG)var->pseudocostflag == PSEUDOCOST_NONE
                 )
               {
                  /* remember the bound change and mark the variable */
                  SCIP_CALL( SCIPsetReallocBufferArray(set, &updates, nupdates+1) );
                  updates[nupdates] = &boundchgs[i];
                  nupdates++;

                  /* check, if the bound change would lead to a valid pseudo cost update
                   * and see comment above (however, ...) */
                  if( isPseudocostUpdateValid(var, set, boundchgs[i].data.branchingdata.lpsolval, updateintegers, updatecontinuous) &&
                      (SCIPvarGetType(var) != SCIP_VARTYPE_CONTINUOUS || !boundchgs[i].redundant || set->branch_lpgainnorm != 'd')
                    )
                  {
                     var->pseudocostflag = PSEUDOCOST_UPDATE; /*lint !e641*/
                     nvalidupdates++;
                  }
                  else
                     var->pseudocostflag = PSEUDOCOST_IGNORE; /*lint !e641*/
               }
            }
         }
      }

      /* update the pseudo cost values and reset the variables' flags; assume, that the responsibility for the dual gain
       * is equally spread on all bound changes that lead to valid pseudo cost updates
       */
      assert(SCIPnodeGetType(tree->focuslpstatefork) == SCIP_NODETYPE_FORK);
      weight = (nvalidupdates > 0 ? 1.0 / (SCIP_Real)nvalidupdates : 1.0);
      lpgain = (SCIPlpGetObjval(lp, set, prob) - tree->focuslpstatefork->data.fork->lpobjval) * weight;
      lpgain = MAX(lpgain, 0.0);

      for( i = 0; i < nupdates; ++i )
      {
         assert((SCIP_BOUNDCHGTYPE)updates[i]->boundchgtype == SCIP_BOUNDCHGTYPE_BRANCHING);

         var = updates[i]->var;
         assert(var != NULL);
         assert((PSEUDOCOSTFLAG)var->pseudocostflag != PSEUDOCOST_NONE);

         if( (PSEUDOCOSTFLAG)var->pseudocostflag == PSEUDOCOST_UPDATE )
         {
            if( SCIPvarGetType(var) != SCIP_VARTYPE_CONTINUOUS || set->branch_lpgainnorm == 'l' )
            {
               SCIPdebugMessage("updating pseudocosts of <%s>: sol: %g -> %g, LP: %e -> %e => solvaldelta = %g, gain=%g, weight: %g\n",
                  SCIPvarGetName(var), updates[i]->data.branchingdata.lpsolval, SCIPvarGetLPSol(var),
                  tree->focuslpstatefork->data.fork->lpobjval, SCIPlpGetObjval(lp, set, prob),
                  SCIPvarGetLPSol(var) - updates[i]->data.branchingdata.lpsolval, lpgain, weight);
               SCIP_CALL( SCIPvarUpdatePseudocost(var, set, stat,
                  SCIPvarGetLPSol(var) - updates[i]->data.branchingdata.lpsolval, lpgain, weight) );
            }
            else
            {
               /* set->branch_lpgainnorm == 'd':
                * For continuous variables, we want to pseudocosts to be the average of the gain in the LP value
                * if the domain is reduced from x% of its original width to y% of its original (e.g., global) width, i.e.,
                * to be the average of LPgain / (oldwidth/origwidth - newwidth/origwidth) = LPgain * origwidth / (oldwidth - newwidth).
                * Then an expected improvement in the LP value by a reduction of the domain width
                * from x% to y% of its original width can be computed by pseudocost * (oldwidth - newwidth) / origwidth.
                * Since the original width cancels out, we can also define the pseudocosts as average of LPgain / (oldwidth - newwidth)
                * and compute the expected improvement as pseudocost * (oldwidth - newwidth).
                *
                * Let var have bounds [a,c] before the branching and assume we branched on some value b.
                * b is given by updates[i]->newbound.
                *
                * If updates[i]->boundtype = upper, then node corresponds to the child [a,b].
                * Thus, we have oldwidth = c-a, newwidth = b-a, and oldwidth - newwidth = c-b.
                * To get c (the previous upper bound), we look into the var->ubchginfos array.
                *
                * If updates[i]->boundtype = lower, then node corresponds to the child [b,c].
                * Thus, we have oldwidth = c-a, newwidth = c-b, and oldwidth - newwidth = b-a.
                * To get c (the previous lower bound), we look into the var->lbchginfos array.
                */
               SCIP_BDCHGINFO* bdchginfo;
               SCIP_Real oldbound;
               SCIP_Real delta;
               int j;
               int nbdchginfos;

               assert(set->branch_lpgainnorm == 'd' || set->branch_lpgainnorm == 's');

               oldbound = SCIP_INVALID;

               if( set->branch_lpgainnorm == 'd' )
               {
                  assert(!updates[i]->redundant);

                  if( (SCIP_BOUNDTYPE)updates[i]->boundtype == SCIP_BOUNDTYPE_UPPER )
                  {
                     nbdchginfos = SCIPvarGetNBdchgInfosUb(var);

                     /* walk backwards through bound change information array to find the bound change corresponding to branching in updates[i]
                      * usually it will be the first one we look at */
                     for( j = nbdchginfos-1; j >= 0; --j )
                     {
                        bdchginfo = SCIPvarGetBdchgInfoUb(var, j);

                        if( bdchginfo->oldbound > updates[i]->newbound )
                        {
                           /* first boundchange which upper bound is above the upper bound set by the branching in updates[i]
                            * if bdchginfo->boundchgtype == SCIP_BOUNDCHGTYPE_BRANCHING, then this should be exactly the bound change that we are looking for
                            * if bdchginfo->boundchgtype != SCIP_BOUNDCHGTYPE_BRANCHING, then this should be because the branching domain change has not been applied to the variable due to redundancy
                            * in this case, i.e., if there was another boundchange coming from somewhere else, I am not sure whether oldbound is an accurate value to compute the old domain size, so we skip the pseudocosts update
                            */
                           if( (SCIP_BOUNDCHGTYPE)bdchginfo->boundchgtype == SCIP_BOUNDCHGTYPE_BRANCHING )
                           {
                              assert(bdchginfo->newbound == updates[i]->newbound); /*lint !e777*/
                              oldbound = bdchginfo->oldbound;
                           }
                           else
                              assert(updates[i]->redundant);

                           break;
                        }
                     }
                     /* if the bound change was redundant (e.g., due to a change in the global bound), then it was not applied, so there exists no corresponding bound change info
                      * if it is not redundant, then we should have found at least one corresponding boundchange */
                     assert(j >= 0 || updates[i]->redundant);
                     if( oldbound != SCIP_INVALID ) /*lint !e777*/
                     {
                        assert(!SCIPsetIsInfinity(set, -oldbound)); /* branching on a variable fixed to -infinity does not make sense */
                        assert(!SCIPsetIsInfinity(set, updates[i]->newbound)); /* branching to infinity does not make sense */

                        /* if the old upper bound is at infinity or the new upper bound is at -infinity, then we say the delta (c-b) is infinity */
                        if( SCIPsetIsInfinity(set, oldbound) || SCIPsetIsInfinity(set, -updates[i]->newbound) )
                           delta = SCIP_INVALID;
                        else
                           delta = updates[i]->newbound - oldbound;
                     }
                     else
                        delta = SCIP_INVALID;

                  }
                  else
                  {
                     assert((SCIP_BOUNDTYPE)updates[i]->boundtype == SCIP_BOUNDTYPE_LOWER);
                     nbdchginfos = SCIPvarGetNBdchgInfosLb(var);

                     /* walk backwards through bound change information array to find the bound change corresponding to branching in updates[i]
                      * usually it will be the first one we look at */
                     for( j = nbdchginfos-1; j >= 0; --j )
                     {
                        bdchginfo = SCIPvarGetBdchgInfoLb(var, j);

                        if( bdchginfo->oldbound < updates[i]->newbound )
                        {
                           /* first boundchange which lower bound is below the lower bound set by the branching in updates[i]
                            * if bdchginfo->boundchgtype == SCIP_BOUNDCHGTYPE_BRANCHING, then this should be exactly the bound change that we are looking for
                            * if bdchginfo->boundchgtype != SCIP_BOUNDCHGTYPE_BRANCHING, then this should be because the branching domain change has not been applied to the variable due to redundancy
                            * in this case, i.e., if there was another boundchange coming from somewhere else, I am not sure whether oldbound is an accurate value to compute the old domain size, so we skip the pseudocosts update
                            */
                           if( (SCIP_BOUNDCHGTYPE)bdchginfo->boundchgtype == SCIP_BOUNDCHGTYPE_BRANCHING )
                           {
                              assert(bdchginfo->newbound == updates[i]->newbound); /*lint !e777*/
                              oldbound = bdchginfo->oldbound;
                           }
                           else
                              assert(updates[i]->redundant);

                           break;
                        }
                     }
                     /* if the bound change was redundant (e.g., due to a change in the global bound), then it was not applied, so there exists no corresponding bound change info
                      * if it is not redundant, then we should have found at least one corresponding boundchange */
                     assert(j >= 0 || updates[i]->redundant);
                     if( oldbound != SCIP_INVALID ) /*lint !e777*/
                     {
                        assert(!SCIPsetIsInfinity(set, oldbound)); /* branching on a variable fixed to +infinity does not make sense */
                        assert(!SCIPsetIsInfinity(set, -updates[i]->newbound)); /* branching to infinity does not make sense */

                        /* if the old lower bound is at -infinity or the new lower bound is at +infinity, then we say the delta (b-a) is infinity */
                        if( SCIPsetIsInfinity(set, -oldbound) || SCIPsetIsInfinity(set, updates[i]->newbound) )
                           delta = SCIP_INVALID;
                        else
                           delta = updates[i]->newbound - oldbound;
                     }
                     else
                        delta = SCIP_INVALID;
                  }
               }
               else
               {
                  /* set->branch_lpgainnorm == 's':
                   * Here, we divide the LPgain by the reduction in the sibling node.
                   *
                   * If updates[i]->boundtype = upper, then node corresponds to the child [a,b].
                   * Thus, we have oldwidth = c-a, newwidth = c-b, and oldwidth - newwidth = b-a.
                   * Conveniently, we just use the current lower bound for a (it may have been tightened, though).
                   *
                   * If updates[i]->boundtype = lower, then node corresponds to the child [b,a].
                   * Thus, we have oldwidth = c-a, newwidth = b-a, and oldwidth - newwidth = c-b.
                   * Conveniently, we just use the current upper bound for c (it may have been tightened, though).
                   */
                  if( (SCIP_BOUNDTYPE)updates[i]->boundtype == SCIP_BOUNDTYPE_UPPER )
                  {
                     assert(!SCIPsetIsInfinity(set, updates[i]->newbound)); /* branching on a variable fixed to +infinity does not make sense */
                     assert(!SCIPsetIsInfinity(set, SCIPvarGetLbLocal(var))); /* branching to infinity does not make sense */
                     if( SCIPsetIsInfinity(set, -updates[i]->newbound) || SCIPsetIsInfinity(set, -SCIPvarGetLbLocal(var)) )
                        delta = SCIP_INVALID;
                     else
                        delta = updates[i]->newbound - SCIPvarGetLbLocal(var);
                  }
                  else
                  {
                     assert((SCIP_BOUNDTYPE)updates[i]->boundtype == SCIP_BOUNDTYPE_LOWER);
                     assert(!SCIPsetIsInfinity(set, -updates[i]->newbound)); /* branching on a variable fixed to -infinity does not make sense */
                     assert(!SCIPsetIsInfinity(set, -SCIPvarGetUbLocal(var))); /* branching to -infinity does not make sense */
                     if( SCIPsetIsInfinity(set, updates[i]->newbound) || SCIPsetIsInfinity(set, SCIPvarGetUbLocal(var)) )
                        delta = SCIP_INVALID;
                     else
                        delta = -(SCIPvarGetUbLocal(var) - updates[i]->newbound);
                  }
               }

               if( delta != SCIP_INVALID ) /*lint !e777*/
               {
                  SCIPdebugMessage("updating pseudocosts of <%s> with strategy %c: domain: [%g,%g] -> [%g,%g], LP: %e -> %e => "
                     "delta = %g, gain=%g, weight: %g\n",
                     SCIPvarGetName(var), set->branch_lpgainnorm,
                     (SCIP_BOUNDTYPE)updates[i]->boundtype == SCIP_BOUNDTYPE_UPPER ? SCIPvarGetLbLocal(var) : oldbound,
                     (SCIP_BOUNDTYPE)updates[i]->boundtype == SCIP_BOUNDTYPE_UPPER ? oldbound : SCIPvarGetUbLocal(var),
                     (SCIP_BOUNDTYPE)updates[i]->boundtype == SCIP_BOUNDTYPE_UPPER ? SCIPvarGetLbLocal(var) : updates[i]->newbound,
                     (SCIP_BOUNDTYPE)updates[i]->boundtype == SCIP_BOUNDTYPE_UPPER ? updates[i]->newbound : SCIPvarGetUbLocal(var),
                     tree->focuslpstatefork->lowerbound, SCIPlpGetObjval(lp, set, prob),
                     delta, lpgain, weight);

                  SCIP_CALL( SCIPvarUpdatePseudocost(var, set, stat, delta, lpgain, weight) );
               }
            }
         }
         var->pseudocostflag = PSEUDOCOST_NONE; /*lint !e641*/
      }

      /* free the buffer for the collected bound changes */
      SCIPsetFreeBufferArray(set, &updates);
   }

   return SCIP_OKAY;
}

/** updates the estimated value of a primal feasible solution for the focus node after the LP was solved */
static
SCIP_RETCODE updateEstimate(
   SCIP_SET*             set,                /**< global SCIP settings */
   SCIP_STAT*            stat,               /**< problem statistics */
   SCIP_TREE*            tree,               /**< branch and bound tree */
   SCIP_LP*              lp,                 /**< current LP data */
   SCIP_BRANCHCAND*      branchcand          /**< branching candidate storage */
   )
{
   SCIP_NODE* focusnode;
   SCIP_VAR** lpcands;
   SCIP_Real* lpcandsfrac;
   SCIP_Real estimate;
   int nlpcands;
   int i;

   assert(SCIPtreeHasFocusNodeLP(tree));

   /* estimate is only available if LP was solved to optimality */
   if( SCIPlpGetSolstat(lp) != SCIP_LPSOLSTAT_OPTIMAL || !SCIPlpIsRelax(lp) )
      return SCIP_OKAY;

   focusnode = SCIPtreeGetFocusNode(tree);
   assert(focusnode != NULL);

   /* get the fractional variables */
   SCIP_CALL( SCIPbranchcandGetLPCands(branchcand, set, stat, lp, &lpcands, NULL, &lpcandsfrac, &nlpcands, NULL, NULL) );

   /* calculate the estimate: lowerbound + sum(min{f_j * pscdown_j, (1-f_j) * pscup_j}) */
   estimate = SCIPnodeGetLowerbound(focusnode);

   /* an infinite lower bound implies an infinite estimate */
   if( SCIPsetIsInfinity(set, estimate) )
   {
      SCIPnodeSetEstimate(focusnode, set, estimate);
      return SCIP_OKAY;
   }

   for( i = 0; i < nlpcands; ++i )
   {
      SCIP_Real pscdown;
      SCIP_Real pscup;

      pscdown = SCIPvarGetPseudocost(lpcands[i], stat, 0.0-lpcandsfrac[i]);
      pscup = SCIPvarGetPseudocost(lpcands[i], stat, 1.0-lpcandsfrac[i]);
      estimate += MIN(pscdown, pscup);
   }
   SCIPnodeSetEstimate(focusnode, set, estimate);

   return SCIP_OKAY;
}

/** puts all constraints with initial flag TRUE into the LP */
SCIP_RETCODE SCIPinitConssLP(
   BMS_BLKMEM*           blkmem,             /**< block memory buffers */
   SCIP_SET*             set,                /**< global SCIP settings */
   SCIP_SEPASTORE*       sepastore,          /**< separation storage */
   SCIP_STAT*            stat,               /**< dynamic problem statistics */
   SCIP_PROB*            transprob,          /**< transformed problem */
   SCIP_PROB*            origprob,           /**< original problem */
   SCIP_TREE*            tree,               /**< branch and bound tree */
   SCIP_REOPT*           reopt,              /**< reoptimization data structure */
   SCIP_LP*              lp,                 /**< LP data */
   SCIP_BRANCHCAND*      branchcand,         /**< branching candidate storage */
   SCIP_EVENTQUEUE*      eventqueue,         /**< event queue */
   SCIP_EVENTFILTER*     eventfilter,        /**< global event filter */
   SCIP_CLIQUETABLE*     cliquetable,        /**< clique table data structure */
   SCIP_Bool             root,               /**< is this the initial root LP? */
   SCIP_Bool             firstsubtreeinit,   /**< is this the first call in the current subtree after jumping through the tree? */
   SCIP_Bool*            cutoff              /**< pointer to store whether the node can be cut off */
   )
{
   int h;

   assert(set != NULL);
   assert(lp != NULL);
   assert(cutoff != NULL);

   /* inform separation storage, that LP is now filled with initial data */
   SCIPsepastoreStartInitialLP(sepastore);

   /* add LP relaxations of all initial constraints to LP */
   SCIPdebugMessage("init LP: initial rows\n");
   for( h = 0; h < set->nconshdlrs; ++h )
   {
      SCIP_CALL( SCIPconshdlrInitLP(set->conshdlrs[h], blkmem, set, stat, tree, firstsubtreeinit, cutoff) );
   }
   SCIP_CALL( SCIPsepastoreApplyCuts(sepastore, blkmem, set, stat, transprob, origprob, tree, reopt, lp, branchcand,
         eventqueue, eventfilter, cliquetable, root, SCIP_EFFICIACYCHOICE_LP, cutoff) );

   /* inform separation storage, that initial LP setup is now finished */
   SCIPsepastoreEndInitialLP(sepastore);

  return SCIP_OKAY;
}

/** constructs the initial LP of the current node */
static
SCIP_RETCODE initLP(
   BMS_BLKMEM*           blkmem,             /**< block memory buffers */
   SCIP_SET*             set,                /**< global SCIP settings */
   SCIP_STAT*            stat,               /**< dynamic problem statistics */
   SCIP_PROB*            transprob,          /**< transformed problem */
   SCIP_PROB*            origprob,           /**< original problem */
   SCIP_TREE*            tree,               /**< branch and bound tree */
   SCIP_REOPT*           reopt,              /**< reoptimization data structure */
   SCIP_LP*              lp,                 /**< LP data */
   SCIP_PRICESTORE*      pricestore,         /**< pricing storage */
   SCIP_SEPASTORE*       sepastore,          /**< separation storage */
   SCIP_BRANCHCAND*      branchcand,         /**< branching candidate storage */
   SCIP_EVENTQUEUE*      eventqueue,         /**< event queue */
   SCIP_EVENTFILTER*     eventfilter,        /**< global event filter */
   SCIP_CLIQUETABLE*     cliquetable,        /**< clique table data structure */
   SCIP_Bool             root,               /**< is this the initial root LP? */
   SCIP_Bool*            cutoff              /**< pointer to store whether the node can be cut off */
   )
{
   SCIP_VAR* var;
   int v;

   assert(set != NULL);
   assert(transprob != NULL);
   assert(lp != NULL);
   assert(cutoff != NULL);

   *cutoff = FALSE;

   /* at the root node, we have to add the initial variables as columns */
   if( root )
   {
      assert(SCIPlpGetNCols(lp) == 0);
      assert(SCIPlpGetNRows(lp) == 0);
      assert(lp->nremovablecols == 0);
      assert(lp->nremovablerows == 0);

      /* inform pricing storage, that LP is now filled with initial data */
      SCIPpricestoreStartInitialLP(pricestore);

      /* add all initial variables to LP */
      SCIPdebugMessage("init LP: initial columns\n");
      for( v = 0; v < transprob->nvars; ++v )
      {
         var = transprob->vars[v];
         assert(SCIPvarGetProbindex(var) >= 0);

         if( SCIPvarIsInitial(var) )
         {
            SCIP_CALL( SCIPpricestoreAddVar(pricestore, blkmem, set, eventqueue, lp, var, 0.0, TRUE) );
         }
      }
      assert(lp->nremovablecols == 0);
      SCIP_CALL( SCIPpricestoreApplyVars(pricestore, blkmem, set, stat, eventqueue, transprob, tree, lp) );

      /* inform pricing storage, that initial LP setup is now finished */
      SCIPpricestoreEndInitialLP(pricestore);
   }

   /* put all initial constraints into the LP */
   /* @todo check whether we jumped through the tree */
   SCIP_CALL( SCIPinitConssLP(blkmem, set, sepastore, stat, transprob, origprob, tree, reopt, lp, branchcand, eventqueue,
         eventfilter, cliquetable, root, TRUE, cutoff) );

   return SCIP_OKAY;
}

/** constructs the LP of the current node, but does not load the LP state and warmstart information  */
SCIP_RETCODE SCIPconstructCurrentLP(
   BMS_BLKMEM*           blkmem,             /**< block memory buffers */
   SCIP_SET*             set,                /**< global SCIP settings */
   SCIP_STAT*            stat,               /**< dynamic problem statistics */
   SCIP_PROB*            transprob,          /**< transformed problem */
   SCIP_PROB*            origprob,           /**< original problem */
   SCIP_TREE*            tree,               /**< branch and bound tree */
   SCIP_REOPT*           reopt,              /**< reoptimization data structure */
   SCIP_LP*              lp,                 /**< LP data */
   SCIP_PRICESTORE*      pricestore,         /**< pricing storage */
   SCIP_SEPASTORE*       sepastore,          /**< separation storage */
   SCIP_BRANCHCAND*      branchcand,         /**< branching candidate storage */
   SCIP_EVENTQUEUE*      eventqueue,         /**< event queue */
   SCIP_EVENTFILTER*     eventfilter,        /**< global event filter */
   SCIP_CLIQUETABLE*     cliquetable,        /**< clique table data structure */
   SCIP_Bool             newinitconss,       /**< do we have to add new initial constraints? */
   SCIP_Bool*            cutoff              /**< pointer to store whether the node can be cut off */
   )
{
   SCIP_Bool initroot;

   assert(tree != NULL);
   assert(cutoff != NULL);

   *cutoff = FALSE;

   if( !SCIPtreeIsFocusNodeLPConstructed(tree) )
   {
      /* load the LP into the solver and load the LP state */
      SCIPdebugMessage("loading LP\n");
      SCIP_CALL( SCIPtreeLoadLP(tree, blkmem, set, eventqueue, eventfilter, lp, &initroot) );
      assert(initroot || SCIPnodeGetDepth(SCIPtreeGetFocusNode(tree)) > 0);
      assert(SCIPtreeIsFocusNodeLPConstructed(tree));

      /* setup initial LP relaxation of node */
      SCIP_CALL( initLP(blkmem, set, stat, transprob, origprob, tree, reopt, lp, pricestore, sepastore, branchcand,
            eventqueue, eventfilter, cliquetable, initroot, cutoff) );
   }
   else if( newinitconss )
   {
      SCIP_CALL( SCIPinitConssLP(blkmem, set, sepastore, stat, transprob,
            origprob, tree, reopt, lp, branchcand, eventqueue, eventfilter, cliquetable, FALSE, FALSE,
            cutoff) );
   }

   return SCIP_OKAY;
}

/** updates the primal ray stored in primal data
 * clears previously stored primal ray, if existing and there was no LP error
 * stores current primal ray, if LP is unbounded and there has been no error
 */
static
SCIP_RETCODE updatePrimalRay(
   BMS_BLKMEM*           blkmem,             /**< block memory buffers */
   SCIP_SET*             set,                /**< global SCIP settings */
   SCIP_STAT*            stat,               /**< dynamic problem statistics */
   SCIP_PROB*            prob,               /**< transformed problem after presolve */
   SCIP_PRIMAL*          primal,             /**< primal data */
   SCIP_TREE*            tree,               /**< branch and bound tree */
   SCIP_LP*              lp,                 /**< LP data */
   SCIP_Bool             lperror             /**< has there been an LP error? */
   )
{
   assert(blkmem != NULL);
   assert(set != NULL);
   assert(stat != NULL);
   assert(prob != NULL);
   assert(primal != NULL);
   assert(tree != NULL);
   assert(lp != NULL);

   if( lperror )
      return SCIP_OKAY;

   /* clear previously stored primal ray, if any */
   if( primal->primalray != NULL )
   {
      SCIP_CALL( SCIPsolFree(&primal->primalray, blkmem, primal) );
   }

   /* store unbounded ray, if LP is unbounded */
   if( SCIPlpGetSolstat(lp) == SCIP_LPSOLSTAT_UNBOUNDEDRAY )
   {
      SCIP_VAR** vars;
      SCIP_Real* ray;
      int nvars;
      int i;

      SCIPdebugMessage("LP is unbounded, store primal ray\n");

      vars = prob->vars;
      nvars = prob->nvars;

      /* get buffer memory for storing the ray and load the ray values into it */
      SCIP_CALL( SCIPsetAllocBufferArray(set, &ray, nvars) );
      BMSclearMemoryArray(ray, nvars);
      SCIP_CALL( SCIPlpGetPrimalRay(lp, set, ray) );

      /* create solution to store the primal ray in */
      assert(primal->primalray == NULL);
      SCIP_CALL( SCIPsolCreate(&primal->primalray, blkmem, set, stat, primal, tree, NULL) );

      /* set values of all active variable in the solution that represents the primal ray */
      for( i = 0; i < nvars; i++ )
      {
         SCIP_CALL( SCIPsolSetVal(primal->primalray, set, stat, tree, vars[i], ray[i]) );
      }

      SCIPdebug( SCIP_CALL( SCIPprintRay(set->scip, primal->primalray, NULL, FALSE) ) );

      /* free memory for buffering the ray values */
      SCIPsetFreeBufferArray(set, &ray);
   }

   return SCIP_OKAY;
}

/** load and solve the initial LP of a node */
static
SCIP_RETCODE solveNodeInitialLP(
   BMS_BLKMEM*           blkmem,             /**< block memory buffers */
   SCIP_SET*             set,                /**< global SCIP settings */
   SCIP_MESSAGEHDLR*     messagehdlr,        /**< message handler */
   SCIP_STAT*            stat,               /**< dynamic problem statistics */
   SCIP_PROB*            transprob,          /**< transformed problem after presolve */
   SCIP_PROB*            origprob,           /**< original problem */
   SCIP_PRIMAL*          primal,             /**< primal data */
   SCIP_TREE*            tree,               /**< branch and bound tree */
   SCIP_REOPT*           reopt,              /**< reoptimization data structure */
   SCIP_LP*              lp,                 /**< LP data */
   SCIP_PRICESTORE*      pricestore,         /**< pricing storage */
   SCIP_SEPASTORE*       sepastore,          /**< separation storage */
   SCIP_BRANCHCAND*      branchcand,         /**< branching candidate storage */
   SCIP_EVENTFILTER*     eventfilter,        /**< event filter for global (not variable dependent) events */
   SCIP_EVENTQUEUE*      eventqueue,         /**< event queue */
   SCIP_CLIQUETABLE*     cliquetable,        /**< clique table data structure */
   SCIP_Bool             newinitconss,       /**< do we have to add new initial constraints? */
   SCIP_Bool*            cutoff,             /**< pointer to store whether the node can be cut off */
   SCIP_Bool*            lperror             /**< pointer to store whether an unresolved error in LP solving occured */
   )
{
   /* initializing variables for compiler warnings, which are not correct */
   SCIP_Real starttime = 0.0;
   SCIP_Longint nlpiterations = 0;
   SCIP_NODE* focusnode;

   assert(stat != NULL);
   assert(tree != NULL);
   assert(lp != NULL);
   assert(cutoff != NULL);
   assert(lperror != NULL);
   assert(SCIPtreeGetFocusNode(tree) != NULL);
   assert(SCIPnodeGetType(SCIPtreeGetFocusNode(tree)) == SCIP_NODETYPE_FOCUSNODE);

   *cutoff = FALSE;
   *lperror = FALSE;

   /* load the LP into the solver */
   SCIP_CALL( SCIPconstructCurrentLP(blkmem, set, stat, transprob, origprob, tree, reopt, lp, pricestore, sepastore,
         branchcand, eventqueue, eventfilter, cliquetable, newinitconss, cutoff) );

   if( *cutoff )
      return SCIP_OKAY;

   /* load the LP state */
   SCIP_CALL( SCIPtreeLoadLPState(tree, blkmem, set, stat, eventqueue, lp) );

   focusnode = SCIPtreeGetFocusNode(tree);

   /* store current LP iteration count and solving time if we are at the root node */
   if( focusnode->depth == 0 )
   {
      nlpiterations = stat->nlpiterations;
      starttime = SCIPclockGetTime(stat->solvingtime);
   }

   /* solve initial LP */
   SCIPdebugMessage("node: solve initial LP\n");
   SCIP_CALL( SCIPlpSolveAndEval(lp, set, messagehdlr, blkmem, stat, eventqueue, eventfilter, transprob,
         SCIPnodeGetDepth(SCIPtreeGetFocusNode(tree)) == 0 ? set->lp_rootiterlim : set->lp_iterlim, TRUE, TRUE, FALSE, lperror) );
   assert(lp->flushed);
   assert(lp->solved || *lperror);

   /* save time for very first LP in root node */
   if ( stat->nnodelps == 0 && focusnode->depth == 0 )
   {
      stat->firstlptime = SCIPclockGetTime(stat->solvingtime) - starttime;
   }

   /* remove previous primal ray, store new one if LP is unbounded */
   SCIP_CALL( updatePrimalRay(blkmem, set, stat, transprob, primal, tree, lp, *lperror) );

   if( !(*lperror) )
   {
      SCIP_EVENT event;

      if( SCIPlpGetSolstat(lp) != SCIP_LPSOLSTAT_ITERLIMIT && SCIPlpGetSolstat(lp) != SCIP_LPSOLSTAT_TIMELIMIT )
      {
         /* issue FIRSTLPSOLVED event */
         SCIP_CALL( SCIPeventChgType(&event, SCIP_EVENTTYPE_FIRSTLPSOLVED) );
         SCIP_CALL( SCIPeventChgNode(&event, SCIPtreeGetFocusNode(tree)) );
         SCIP_CALL( SCIPeventProcess(&event, set, NULL, NULL, NULL, eventfilter) );
      }

      /* update pseudo cost values for integer variables (always) and for continuous variables (if not delayed) */
      SCIP_CALL( updatePseudocost(set, stat, transprob, tree, lp, TRUE, !set->branch_delaypscost) );

      /* update lower bound of current node w.r.t. initial lp */
      assert(!(*cutoff));
      if( (SCIPlpGetSolstat(lp) == SCIP_LPSOLSTAT_OPTIMAL || SCIPlpGetSolstat(lp) == SCIP_LPSOLSTAT_UNBOUNDEDRAY
	    || SCIPlpGetSolstat(lp) == SCIP_LPSOLSTAT_OBJLIMIT)
	 && SCIPprobAllColsInLP(transprob, set, lp) && SCIPlpIsRelax(lp) )
      {
	 SCIP_CALL( SCIPnodeUpdateLowerboundLP(focusnode, set, stat, tree, transprob, origprob, lp) );

         /* if this is the first LP solved at the root, store its iteration count and solution value */
         if( stat->nnodelps == 0 && focusnode->depth == 0 )
         {
            SCIP_Real lowerbound;

            assert(stat->nrootfirstlpiterations == 0);
            stat->nrootfirstlpiterations = stat->nlpiterations - nlpiterations;

            if( set->misc_exactsolve )
            {
               SCIP_CALL( SCIPlpGetProvedLowerbound(lp, set, &lowerbound) );
            }
            else
               lowerbound = SCIPlpGetObjval(lp, set, transprob);

            stat->firstlpdualbound = SCIPprobExternObjval(transprob, origprob, set, lowerbound);
         }
      }
   }

   return SCIP_OKAY;
}

/** makes sure the LP is flushed and solved */
static
SCIP_RETCODE separationRoundResolveLP(
   BMS_BLKMEM*           blkmem,             /**< block memory buffers */
   SCIP_SET*             set,                /**< global SCIP settings */
   SCIP_MESSAGEHDLR*     messagehdlr,        /**< message handler */
   SCIP_STAT*            stat,               /**< dynamic problem statistics */
   SCIP_EVENTQUEUE*      eventqueue,         /**< event queue */
   SCIP_EVENTFILTER*     eventfilter,        /**< global event filter */
   SCIP_PROB*            prob,               /**< transformed problem after presolve */
   SCIP_PRIMAL*          primal,             /**< primal data */
   SCIP_TREE*            tree,               /**< branch and bound tree */
   SCIP_LP*              lp,                 /**< LP data */
   SCIP_Bool*            lperror,            /**< pointer to store whether an unresolved error in LP solving occured */
   SCIP_Bool*            mustsepa,           /**< pointer to store TRUE if additional separation rounds should be performed */
   SCIP_Bool*            mustprice           /**< pointer to store TRUE if additional pricing rounds should be performed */
   )
{
   assert(lp != NULL);
   assert(lperror != NULL);
   assert(mustsepa != NULL);
   assert(mustprice != NULL);

   /* if bound changes were applied in the separation round, we have to resolve the LP */
   if( !lp->flushed )
   {
      /* solve LP (with dual simplex) */
      SCIPdebugMessage("separation: resolve LP\n");
      SCIP_CALL( SCIPlpSolveAndEval(lp, set, messagehdlr, blkmem, stat, eventqueue, eventfilter, prob, set->lp_iterlim, FALSE, TRUE, FALSE, lperror) );
      assert(lp->flushed);
      assert(lp->solved || *lperror);
      *mustsepa = TRUE;
      *mustprice = TRUE;

      /* remove previous primal ray, store new one if LP is unbounded */
      SCIP_CALL( updatePrimalRay(blkmem, set, stat, prob, primal, tree, lp, *lperror) );
   }

   return SCIP_OKAY;
}

/** applies one round of LP separation */
static
SCIP_RETCODE separationRoundLP(
   BMS_BLKMEM*           blkmem,             /**< block memory buffers */
   SCIP_SET*             set,                /**< global SCIP settings */
   SCIP_MESSAGEHDLR*     messagehdlr,        /**< message handler */
   SCIP_STAT*            stat,               /**< dynamic problem statistics */
   SCIP_EVENTQUEUE*      eventqueue,         /**< event queue */
   SCIP_EVENTFILTER*     eventfilter,        /**< global event filter */
   SCIP_PROB*            prob,               /**< transformed problem after presolve */
   SCIP_PRIMAL*          primal,             /**< primal data */
   SCIP_TREE*            tree,               /**< branch and bound tree */
   SCIP_LP*              lp,                 /**< LP data */
   SCIP_SEPASTORE*       sepastore,          /**< separation storage */
   int                   actdepth,           /**< current depth in the tree */
   SCIP_Real             bounddist,          /**< current relative distance of local dual bound to global dual bound */
   SCIP_Bool             onlydelayed,        /**< should only delayed separators be called? */
   SCIP_Bool*            delayed,            /**< pointer to store whether a separator was delayed */
   SCIP_Bool*            enoughcuts,         /**< pointer to store whether enough cuts have been found this round */
   SCIP_Bool*            cutoff,             /**< pointer to store whether the node can be cut off */
   SCIP_Bool*            lperror,            /**< pointer to store whether an unresolved error in LP solving occured */
   SCIP_Bool*            mustsepa,           /**< pointer to store TRUE if additional separation rounds should be performed */
   SCIP_Bool*            mustprice           /**< pointer to store TRUE if additional pricing rounds should be performed */
   )
{
   SCIP_RESULT result;
   int i;
   SCIP_Bool consadded;
   SCIP_Bool root;

   assert(set != NULL);
   assert(lp != NULL);
   assert(set->conshdlrs_sepa != NULL);
   assert(delayed != NULL);
   assert(enoughcuts != NULL);
   assert(cutoff != NULL);
   assert(lperror != NULL);

   root = (actdepth == 0);
   *delayed = FALSE;
   *enoughcuts = (SCIPsepastoreGetNCuts(sepastore) >= 2 * (SCIP_Longint)SCIPsetGetSepaMaxcuts(set, root));
   *lperror = FALSE;
   consadded = FALSE;

   SCIPdebugMessage("calling separators on LP solution in depth %d (onlydelayed: %u)\n", actdepth, onlydelayed);

   /* sort separators by priority */
   SCIPsetSortSepas(set);

   /* call LP separators with nonnegative priority */
   for( i = 0; i < set->nsepas && !(*cutoff) && !(*lperror) && !(*enoughcuts) && lp->flushed && lp->solved
           && (SCIPlpGetSolstat(lp) == SCIP_LPSOLSTAT_OPTIMAL || SCIPlpGetSolstat(lp) == SCIP_LPSOLSTAT_UNBOUNDEDRAY);
        ++i )
   {
      if( SCIPsepaGetPriority(set->sepas[i]) < 0 )
         continue;

      if( onlydelayed && !SCIPsepaWasLPDelayed(set->sepas[i]) )
         continue;

      SCIPdebugMessage(" -> executing separator <%s> with priority %d\n",
         SCIPsepaGetName(set->sepas[i]), SCIPsepaGetPriority(set->sepas[i]));
      SCIP_CALL( SCIPsepaExecLP(set->sepas[i], set, stat, sepastore, actdepth, bounddist, onlydelayed, &result) );
      *cutoff = *cutoff || (result == SCIP_CUTOFF);
      consadded = consadded || (result == SCIP_CONSADDED);
      *enoughcuts = *enoughcuts || (SCIPsepastoreGetNCuts(sepastore) >= 2 * (SCIP_Longint)SCIPsetGetSepaMaxcuts(set, root)) || (result == SCIP_NEWROUND);
      *delayed = *delayed || (result == SCIP_DELAYED);

      if( !(*cutoff) )
      {
         /* make sure the LP is solved (after adding bound changes, LP has to be flushed and resolved) */
         SCIP_CALL( separationRoundResolveLP(blkmem, set, messagehdlr, stat, eventqueue, eventfilter, prob, primal, tree, lp, lperror, mustsepa, mustprice) );
      }
      else
      {
         SCIPdebugMessage(" -> separator <%s> detected cutoff\n", SCIPsepaGetName(set->sepas[i]));
      }

      /* if we work off the delayed separators, we stop immediately if a cut was found */
      if( onlydelayed && (result == SCIP_CONSADDED || result == SCIP_REDUCEDDOM || result == SCIP_SEPARATED || result == SCIP_NEWROUND) )
      {
         SCIPdebugMessage(" -> delayed separator <%s> found a cut\n", SCIPsepaGetName(set->sepas[i]));
         *delayed = TRUE;
         return SCIP_OKAY;
      }
   }

   /* try separating constraints of the constraint handlers */
   for( i = 0; i < set->nconshdlrs && !(*cutoff) && !(*lperror) && !(*enoughcuts) && lp->flushed && lp->solved
           && (SCIPlpGetSolstat(lp) == SCIP_LPSOLSTAT_OPTIMAL || SCIPlpGetSolstat(lp) == SCIP_LPSOLSTAT_UNBOUNDEDRAY);
        ++i )
   {
      if( onlydelayed && !SCIPconshdlrWasLPSeparationDelayed(set->conshdlrs_sepa[i]) )
         continue;

      SCIPdebugMessage(" -> executing separation of constraint handler <%s> with priority %d\n",
         SCIPconshdlrGetName(set->conshdlrs_sepa[i]), SCIPconshdlrGetSepaPriority(set->conshdlrs_sepa[i]));
      SCIP_CALL( SCIPconshdlrSeparateLP(set->conshdlrs_sepa[i], blkmem, set, stat, sepastore, actdepth, onlydelayed,
            &result) );
      *cutoff = *cutoff || (result == SCIP_CUTOFF);
      consadded = consadded || (result == SCIP_CONSADDED);
      *enoughcuts = *enoughcuts || (SCIPsepastoreGetNCuts(sepastore) >= 2 * (SCIP_Longint)SCIPsetGetSepaMaxcuts(set, root)) || (result == SCIP_NEWROUND);
      *delayed = *delayed || (result == SCIP_DELAYED);

      if( !(*cutoff) )
      {
         /* make sure the LP is solved (after adding bound changes, LP has to be flushed and resolved) */
         SCIP_CALL( separationRoundResolveLP(blkmem, set, messagehdlr, stat, eventqueue, eventfilter, prob, primal, tree, lp, lperror, mustsepa, mustprice) );
      }
      else
      {
         SCIPdebugMessage(" -> constraint handler <%s> detected cutoff in separation\n", SCIPconshdlrGetName(set->conshdlrs_sepa[i]));
      }

      /* if we work off the delayed separators, we stop immediately if a cut was found */
      if( onlydelayed && (result == SCIP_CONSADDED || result == SCIP_REDUCEDDOM || result == SCIP_SEPARATED || result == SCIP_NEWROUND) )
      {
         SCIPdebugMessage(" -> delayed constraint handler <%s> found a cut\n",
            SCIPconshdlrGetName(set->conshdlrs_sepa[i]));
         *delayed = TRUE;
         return SCIP_OKAY;
      }
   }

   /* call LP separators with negative priority */
   for( i = 0; i < set->nsepas && !(*cutoff) && !(*lperror) && !(*enoughcuts) && lp->flushed && lp->solved
           && (SCIPlpGetSolstat(lp) == SCIP_LPSOLSTAT_OPTIMAL || SCIPlpGetSolstat(lp) == SCIP_LPSOLSTAT_UNBOUNDEDRAY);
        ++i )
   {
      if( SCIPsepaGetPriority(set->sepas[i]) >= 0 )
         continue;

      if( onlydelayed && !SCIPsepaWasLPDelayed(set->sepas[i]) )
         continue;

      SCIPdebugMessage(" -> executing separator <%s> with priority %d\n",
         SCIPsepaGetName(set->sepas[i]), SCIPsepaGetPriority(set->sepas[i]));
      SCIP_CALL( SCIPsepaExecLP(set->sepas[i], set, stat, sepastore, actdepth, bounddist, onlydelayed, &result) );
      *cutoff = *cutoff || (result == SCIP_CUTOFF);
      consadded = consadded || (result == SCIP_CONSADDED);
      *enoughcuts = *enoughcuts || (SCIPsepastoreGetNCuts(sepastore) >= 2 * (SCIP_Longint)SCIPsetGetSepaMaxcuts(set, root)) || (result == SCIP_NEWROUND);
      *delayed = *delayed || (result == SCIP_DELAYED);

      if( !(*cutoff) )
      {
         /* make sure the LP is solved (after adding bound changes, LP has to be flushed and resolved) */
         SCIP_CALL( separationRoundResolveLP(blkmem, set, messagehdlr, stat, eventqueue, eventfilter, prob, primal, tree, lp, lperror, mustsepa, mustprice) );
      }
      else
      {
         SCIPdebugMessage(" -> separator <%s> detected cutoff\n", SCIPsepaGetName(set->sepas[i]));
      }

      /* if we work off the delayed separators, we stop immediately if a cut was found */
      if( onlydelayed && (result == SCIP_CONSADDED || result == SCIP_REDUCEDDOM || result == SCIP_SEPARATED || result == SCIP_NEWROUND) )
      {
         SCIPdebugMessage(" -> delayed separator <%s> found a cut\n", SCIPsepaGetName(set->sepas[i]));
         *delayed = TRUE;
         return SCIP_OKAY;
      }
   }

   /* process the constraints that were added during this separation round */
   while( consadded )
   {
      assert(!onlydelayed);
      consadded = FALSE;

      for( i = 0; i < set->nconshdlrs && !(*cutoff) && !(*lperror) && !(*enoughcuts) && lp->flushed && lp->solved
              && (SCIPlpGetSolstat(lp) == SCIP_LPSOLSTAT_OPTIMAL || SCIPlpGetSolstat(lp) == SCIP_LPSOLSTAT_UNBOUNDEDRAY);
           ++i )
      {
         SCIPdebugMessage(" -> executing separation of constraint handler <%s> with priority %d\n",
            SCIPconshdlrGetName(set->conshdlrs_sepa[i]), SCIPconshdlrGetSepaPriority(set->conshdlrs_sepa[i]));
         SCIP_CALL( SCIPconshdlrSeparateLP(set->conshdlrs_sepa[i], blkmem, set, stat, sepastore, actdepth, onlydelayed,
            &result) );
         *cutoff = *cutoff || (result == SCIP_CUTOFF);
         consadded = consadded || (result == SCIP_CONSADDED);
         *enoughcuts = *enoughcuts || (SCIPsepastoreGetNCuts(sepastore) >= 2 * (SCIP_Longint)SCIPsetGetSepaMaxcuts(set, root)) || (result == SCIP_NEWROUND);
         *delayed = *delayed || (result == SCIP_DELAYED);

         if( !(*cutoff) )
         {
            /* make sure the LP is solved (after adding bound changes, LP has to be flushed and resolved) */
            SCIP_CALL( separationRoundResolveLP(blkmem, set, messagehdlr, stat, eventqueue, eventfilter, prob, primal, tree, lp, lperror, mustsepa, mustprice) );
         }
         else
         {
            SCIPdebugMessage(" -> constraint handler <%s> detected cutoff in separation\n", SCIPconshdlrGetName(set->conshdlrs_sepa[i]));
         }
      }
   }

   SCIPdebugMessage(" -> separation round finished: delayed=%u, enoughcuts=%u, lpflushed=%u, cutoff=%u\n",
      *delayed, *enoughcuts, lp->flushed, *cutoff);

   return SCIP_OKAY;
}

/** applies one round of separation on the given primal solution */
static
SCIP_RETCODE separationRoundSol(
   BMS_BLKMEM*           blkmem,             /**< block memory buffers */
   SCIP_SET*             set,                /**< global SCIP settings */
   SCIP_STAT*            stat,               /**< dynamic problem statistics */
   SCIP_SEPASTORE*       sepastore,          /**< separation storage */
   SCIP_SOL*             sol,                /**< primal solution that should be separated, or NULL for LP solution */
   int                   actdepth,           /**< current depth in the tree */
   SCIP_Bool             onlydelayed,        /**< should only delayed separators be called? */
   SCIP_Bool*            delayed,            /**< pointer to store whether a separator was delayed */
   SCIP_Bool*            enoughcuts,         /**< pointer to store whether enough cuts have been found this round */
   SCIP_Bool*            cutoff              /**< pointer to store whether the node can be cut off */
   )
{
   SCIP_RESULT result;
   int i;
   SCIP_Bool consadded;
   SCIP_Bool root;

   assert(set != NULL);
   assert(set->conshdlrs_sepa != NULL);
   assert(delayed != NULL);
   assert(enoughcuts != NULL);
   assert(cutoff != NULL);

   *delayed = FALSE;
   *enoughcuts = FALSE;
   consadded = FALSE;
   root = (actdepth == 0);

   SCIPdebugMessage("calling separators on primal solution in depth %d (onlydelayed: %u)\n", actdepth, onlydelayed);

   /* sort separators by priority */
   SCIPsetSortSepas(set);

   /* call separators with nonnegative priority */
   for( i = 0; i < set->nsepas && !(*cutoff) && !(*enoughcuts) && !SCIPsolveIsStopped(set, stat, FALSE); ++i )
   {
      if( SCIPsepaGetPriority(set->sepas[i]) < 0 )
         continue;

      if( onlydelayed && !SCIPsepaWasSolDelayed(set->sepas[i]) )
         continue;

      SCIP_CALL( SCIPsepaExecSol(set->sepas[i], set, stat, sepastore, sol, actdepth, onlydelayed, &result) );
      *cutoff = *cutoff || (result == SCIP_CUTOFF);
      consadded = consadded || (result == SCIP_CONSADDED);
      *enoughcuts = *enoughcuts || (SCIPsepastoreGetNCuts(sepastore) >= 2 * (SCIP_Longint)SCIPsetGetSepaMaxcuts(set, root)) || (result == SCIP_NEWROUND);
      *delayed = *delayed || (result == SCIP_DELAYED);
      if( *cutoff )
      {
         SCIPdebugMessage(" -> separator <%s> detected cutoff\n", SCIPsepaGetName(set->sepas[i]));
      }

      /* if we work off the delayed separators, we stop immediately if a cut was found */
      if( onlydelayed && (result == SCIP_CONSADDED || result == SCIP_REDUCEDDOM || result == SCIP_SEPARATED || result == SCIP_NEWROUND) )
      {
         *delayed = TRUE;
         return SCIP_OKAY;
      }
   }

   /* try separating constraints of the constraint handlers */
   for( i = 0; i < set->nconshdlrs && !(*cutoff) && !(*enoughcuts) && !SCIPsolveIsStopped(set, stat, FALSE); ++i )
   {
      if( onlydelayed && !SCIPconshdlrWasSolSeparationDelayed(set->conshdlrs_sepa[i]) )
         continue;

      SCIP_CALL( SCIPconshdlrSeparateSol(set->conshdlrs_sepa[i], blkmem, set, stat, sepastore, sol, actdepth, onlydelayed,
            &result) );
      *cutoff = *cutoff || (result == SCIP_CUTOFF);
      consadded = consadded || (result == SCIP_CONSADDED);
      *enoughcuts = *enoughcuts || (SCIPsepastoreGetNCuts(sepastore) >= 2 * (SCIP_Longint)SCIPsetGetSepaMaxcuts(set, root)) || (result == SCIP_NEWROUND);
      *delayed = *delayed || (result == SCIP_DELAYED);
      if( *cutoff )
      {
         SCIPdebugMessage(" -> constraint handler <%s> detected cutoff in separation\n",
            SCIPconshdlrGetName(set->conshdlrs_sepa[i]));
      }

      /* if we work off the delayed separators, we stop immediately if a cut was found */
      if( onlydelayed && (result == SCIP_CONSADDED || result == SCIP_REDUCEDDOM || result == SCIP_SEPARATED || result == SCIP_NEWROUND) )
      {
         *delayed = TRUE;
         return SCIP_OKAY;
      }
   }

   /* call separators with negative priority */
   for( i = 0; i < set->nsepas && !(*cutoff) && !(*enoughcuts) && !SCIPsolveIsStopped(set, stat, FALSE); ++i )
   {
      if( SCIPsepaGetPriority(set->sepas[i]) >= 0 )
         continue;

      if( onlydelayed && !SCIPsepaWasSolDelayed(set->sepas[i]) )
         continue;

      SCIP_CALL( SCIPsepaExecSol(set->sepas[i], set, stat, sepastore, sol, actdepth, onlydelayed, &result) );
      *cutoff = *cutoff || (result == SCIP_CUTOFF);
      consadded = consadded || (result == SCIP_CONSADDED);
      *enoughcuts = *enoughcuts || (SCIPsepastoreGetNCuts(sepastore) >= 2 * (SCIP_Longint)SCIPsetGetSepaMaxcuts(set, root)) || (result == SCIP_NEWROUND);
      *delayed = *delayed || (result == SCIP_DELAYED);
      if( *cutoff )
      {
         SCIPdebugMessage(" -> separator <%s> detected cutoff\n", SCIPsepaGetName(set->sepas[i]));
      }

      /* if we work off the delayed separators, we stop immediately if a cut was found */
      if( onlydelayed && (result == SCIP_CONSADDED || result == SCIP_REDUCEDDOM || result == SCIP_SEPARATED || result == SCIP_NEWROUND) )
      {
         *delayed = TRUE;
         return SCIP_OKAY;
      }
   }

   /* process the constraints that were added during this separation round */
   while( consadded )
   {
      assert(!onlydelayed);
      consadded = FALSE;

      for( i = 0; i < set->nconshdlrs && !(*cutoff) && !(*enoughcuts) && !SCIPsolveIsStopped(set, stat, FALSE); ++i )
      {
         SCIP_CALL( SCIPconshdlrSeparateSol(set->conshdlrs_sepa[i], blkmem, set, stat, sepastore, sol, actdepth, onlydelayed, &result) );
         *cutoff = *cutoff || (result == SCIP_CUTOFF);
         consadded = consadded || (result == SCIP_CONSADDED);
         *enoughcuts = *enoughcuts || (SCIPsepastoreGetNCuts(sepastore) >= 2 * (SCIP_Longint)SCIPsetGetSepaMaxcuts(set, root)) || (result == SCIP_NEWROUND);
         *delayed = *delayed || (result == SCIP_DELAYED);
         if( *cutoff )
         {
            SCIPdebugMessage(" -> constraint handler <%s> detected cutoff in separation\n",
               SCIPconshdlrGetName(set->conshdlrs_sepa[i]));
         }
      }
   }

   SCIPdebugMessage(" -> separation round finished: delayed=%u, enoughcuts=%u, cutoff=%u\n",
      *delayed, *enoughcuts, *cutoff);

   return SCIP_OKAY;
}

/** applies one round of separation on the given primal solution or on the LP solution */
SCIP_RETCODE SCIPseparationRound(
   BMS_BLKMEM*           blkmem,             /**< block memory buffers */
   SCIP_SET*             set,                /**< global SCIP settings */
   SCIP_MESSAGEHDLR*     messagehdlr,        /**< message handler */
   SCIP_STAT*            stat,               /**< dynamic problem statistics */
   SCIP_EVENTQUEUE*      eventqueue,         /**< event queue */
   SCIP_EVENTFILTER*     eventfilter,        /**< global event filter */
   SCIP_PROB*            prob,               /**< transformed problem after presolve */
   SCIP_PRIMAL*          primal,             /**< primal data */
   SCIP_TREE*            tree,               /**< branch and bound tree */
   SCIP_LP*              lp,                 /**< LP data */
   SCIP_SEPASTORE*       sepastore,          /**< separation storage */
   SCIP_SOL*             sol,                /**< primal solution that should be separated, or NULL for LP solution */
   int                   actdepth,           /**< current depth in the tree */
   SCIP_Bool             onlydelayed,        /**< should only delayed separators be called? */
   SCIP_Bool*            delayed,            /**< pointer to store whether a separator was delayed */
   SCIP_Bool*            cutoff              /**< pointer to store whether the node can be cut off */
   )
{
   SCIP_Bool enoughcuts;

   assert(delayed != NULL);
   assert(cutoff != NULL);

   *delayed = FALSE;
   *cutoff = FALSE;
   enoughcuts = FALSE;

   if( sol == NULL )
   {
      SCIP_Bool lperror;
      SCIP_Bool mustsepa;
      SCIP_Bool mustprice;

      /* apply a separation round on the LP solution */
      lperror = FALSE;
      mustsepa = FALSE;
      mustprice = FALSE;
      SCIP_CALL( separationRoundLP(blkmem, set, messagehdlr, stat, eventqueue, eventfilter, prob, primal, tree, lp, sepastore, actdepth, 0.0, onlydelayed, delayed, &enoughcuts,
            cutoff, &lperror, &mustsepa, &mustprice) );
   }
   else
   {
      /* apply a separation round on the given primal solution */
      SCIP_CALL( separationRoundSol(blkmem, set, stat, sepastore, sol, actdepth, onlydelayed, delayed, &enoughcuts, cutoff) );
   }

   return SCIP_OKAY;
}

/** solves the current LP completely with pricing in new variables */
SCIP_RETCODE SCIPpriceLoop(
   BMS_BLKMEM*           blkmem,             /**< block memory buffers */
   SCIP_SET*             set,                /**< global SCIP settings */
   SCIP_MESSAGEHDLR*     messagehdlr,        /**< message handler */
   SCIP_STAT*            stat,               /**< dynamic problem statistics */
   SCIP_PROB*            transprob,          /**< transformed problem */
   SCIP_PROB*            origprob,           /**< original problem */
   SCIP_PRIMAL*          primal,             /**< primal data */
   SCIP_TREE*            tree,               /**< branch and bound tree */
   SCIP_REOPT*           reopt,              /**< reoptimization data structure */
   SCIP_LP*              lp,                 /**< LP data */
   SCIP_PRICESTORE*      pricestore,         /**< pricing storage */
   SCIP_SEPASTORE*       sepastore,          /**< separation storage */
   SCIP_BRANCHCAND*      branchcand,         /**< branching candidate storage */
   SCIP_EVENTQUEUE*      eventqueue,         /**< event queue */
   SCIP_EVENTFILTER*     eventfilter,        /**< global event filter */
   SCIP_CLIQUETABLE*     cliquetable,        /**< clique table data structure */
   SCIP_Bool             pretendroot,        /**< should the pricers be called as if we are at the root node? */
   SCIP_Bool             displayinfo,        /**< should info lines be displayed after each pricing round? */
   int                   maxpricerounds,     /**< maximal number of pricing rounds (-1: no limit);
                                              *   a finite limit means that the LP might not be solved to optimality! */
   int*                  npricedcolvars,     /**< pointer to store number of column variables after problem vars were priced */
   SCIP_Bool*            mustsepa,           /**< pointer to store TRUE if a separation round should follow */
   SCIP_Bool*            lperror,            /**< pointer to store whether an unresolved error in LP solving occured */
   SCIP_Bool*            aborted             /**< pointer to store whether the pricing was aborted and the lower bound must
                                              *   not be used */
   )
{
   SCIP_NODE* focusnode;
   int npricerounds;
   SCIP_Bool mustprice;
   SCIP_Bool cutoff;

   assert(transprob != NULL);
   assert(lp != NULL);
   assert(lp->flushed);
   assert(lp->solved);
   assert(npricedcolvars != NULL);
   assert(mustsepa != NULL);
   assert(lperror != NULL);
   assert(aborted != NULL);

   focusnode = SCIPtreeGetFocusNode(tree);
   *npricedcolvars = transprob->ncolvars;
   *lperror = FALSE;
   *aborted = FALSE;

   /* if the LP is unbounded, we don't need to price */
   mustprice = (SCIPlpGetSolstat(lp) == SCIP_LPSOLSTAT_OPTIMAL
      || SCIPlpGetSolstat(lp) == SCIP_LPSOLSTAT_INFEASIBLE
      || SCIPlpGetSolstat(lp) == SCIP_LPSOLSTAT_OBJLIMIT);

   /* if all the variables are already in the LP, we don't need to price */
   mustprice = mustprice && !SCIPprobAllColsInLP(transprob, set, lp);

   /* check if infinite number of pricing rounds should be used */
   if( maxpricerounds == -1 )
      maxpricerounds = INT_MAX;

   /* pricing (has to be done completely to get a valid lower bound) */
   npricerounds = 0;
   while( !(*lperror) && mustprice && npricerounds < maxpricerounds )
   {
      SCIP_Bool enoughvars;
      SCIP_RESULT result;
      SCIP_Real lb;
      SCIP_Bool foundsol;
      SCIP_Bool stopearly;
      SCIP_Bool stoppricing;
      int p;

      assert(lp->flushed);
      assert(lp->solved);
      assert(SCIPlpGetSolstat(lp) != SCIP_LPSOLSTAT_UNBOUNDEDRAY);

      /* check if pricing loop should be aborted */
      if( SCIPsolveIsStopped(set, stat, FALSE) )
      {
         /* do not print the warning message if we stopped because the problem is solved */
         if( !SCIPsetIsLE(set, SCIPgetUpperbound(set->scip), SCIPgetLowerbound(set->scip)) )
            SCIPmessagePrintWarning(messagehdlr, "pricing has been interrupted -- LP of current node is invalid\n");

         *aborted = TRUE;
         break;
      }

      /* call primal heuristics which are callable during pricing */
      SCIP_CALL( SCIPprimalHeuristics(set, stat, transprob, primal, tree, lp, NULL, SCIP_HEURTIMING_DURINGPRICINGLOOP,
            FALSE, &foundsol) );

      /* price problem variables */
      SCIPdebugMessage("problem variable pricing\n");
      assert(SCIPpricestoreGetNVars(pricestore) == 0);
      assert(SCIPpricestoreGetNBoundResets(pricestore) == 0);
      SCIP_CALL( SCIPpricestoreAddProbVars(pricestore, blkmem, set, stat, transprob, tree, lp, branchcand, eventqueue) );
      *npricedcolvars = transprob->ncolvars;

      /* call external pricers to create additional problem variables */
      SCIPdebugMessage("external variable pricing\n");

      /* sort pricer algorithms by priority */
      SCIPsetSortPricers(set);

      /* call external pricer algorithms, that are active for the current problem */
      enoughvars = (SCIPpricestoreGetNVars(pricestore) >= SCIPsetGetPriceMaxvars(set, pretendroot)/2 + 1);
      stoppricing = FALSE;
      for( p = 0; p < set->nactivepricers && !enoughvars; ++p )
      {
         SCIP_CALL( SCIPpricerExec(set->pricers[p], set, transprob, lp, pricestore, &lb, &stopearly, &result) );
         assert(result == SCIP_DIDNOTRUN || result == SCIP_SUCCESS);
         SCIPdebugMessage("pricing: pricer %s returned result = %s, lowerbound = %f\n",
            SCIPpricerGetName(set->pricers[p]), (result == SCIP_DIDNOTRUN ? "didnotrun" : "success"), lb);
         enoughvars = enoughvars || (SCIPpricestoreGetNVars(pricestore) >= (SCIPsetGetPriceMaxvars(set, pretendroot)+1)/2);
         *aborted = ( (*aborted) || (result == SCIP_DIDNOTRUN) );

         /* set stoppricing to TRUE, of the first pricer wants to stop pricing */
         if( p == 0 && stopearly )
            stoppricing = TRUE;

         /* stoppricing only remains TRUE, if all other pricers want to stop pricing as well */
         if( stoppricing && !stopearly )
            stoppricing = FALSE;

         /* update lower bound w.r.t. the lower bound given by the pricer */
         SCIPnodeUpdateLowerbound(focusnode, stat, set, tree, transprob, origprob, lb);
         SCIPdebugMessage(" -> new lower bound given by pricer %s: %g\n", SCIPpricerGetName(set->pricers[p]), lb);
      }

      /* apply the priced variables to the LP */
      SCIP_CALL( SCIPpricestoreApplyVars(pricestore, blkmem, set, stat, eventqueue, transprob, tree, lp) );
      assert(SCIPpricestoreGetNVars(pricestore) == 0);
      assert(!lp->flushed || lp->solved);
      mustprice = !lp->flushed || (transprob->ncolvars != *npricedcolvars);
      *mustsepa = *mustsepa || !lp->flushed;

      /* after adding columns, the LP should be primal feasible such that the primal simplex is applicable;
       * if LP was infeasible, we have to use dual simplex
       */
      SCIPdebugMessage("pricing: solve LP\n");
      SCIP_CALL( SCIPlpSolveAndEval(lp, set, messagehdlr, blkmem, stat, eventqueue, eventfilter, transprob, -1LL, FALSE, TRUE, FALSE, lperror) );
      assert(lp->flushed);
      assert(lp->solved || *lperror);

      /* reset bounds temporarily set by pricer to their original values */
      SCIPdebugMessage("pricing: reset bounds\n");
      SCIP_CALL( SCIPpricestoreResetBounds(pricestore, blkmem, set, stat, lp, branchcand, eventqueue) );
      assert(SCIPpricestoreGetNVars(pricestore) == 0);
      assert(SCIPpricestoreGetNBoundResets(pricestore) == 0);
      assert(!lp->flushed || lp->solved || *lperror);

      /* put all initial constraints into the LP */
      SCIP_CALL( SCIPinitConssLP(blkmem, set, sepastore, stat, transprob, origprob, tree, reopt, lp, branchcand, eventqueue,
            eventfilter, cliquetable, FALSE, FALSE, &cutoff) );
      assert(cutoff == FALSE);

      mustprice = mustprice || !lp->flushed || (transprob->ncolvars != *npricedcolvars);
      *mustsepa = *mustsepa || !lp->flushed;

      /* if all pricers wanted to stop pricing, do not do another pricing round (LP value is no valid dual bound in this case) */
      if( stoppricing )
      {
         SCIPdebugMessage("pricing: stop pricing and perform early branching\n");
         mustprice = FALSE;
         *aborted = TRUE;
      }

      /* solve LP again after resetting bounds and adding new initial constraints (with dual simplex) */
      SCIPdebugMessage("pricing: solve LP after resetting bounds and adding new initial constraints\n");
      SCIP_CALL( SCIPlpSolveAndEval(lp, set, messagehdlr, blkmem, stat, eventqueue, eventfilter, transprob, -1LL, FALSE, FALSE, FALSE, lperror) );
      assert(lp->flushed);
      assert(lp->solved || *lperror);

      /* remove previous primal ray, store new one if LP is unbounded */
      SCIP_CALL( updatePrimalRay(blkmem, set, stat, transprob, primal, tree, lp, *lperror) );

      /* increase pricing round counter */
      stat->npricerounds++;
      npricerounds++;

      /* display node information line */
      if( displayinfo && mustprice )
      {
         if( (SCIP_VERBLEVEL)set->disp_verblevel >= SCIP_VERBLEVEL_FULL
             || ((SCIP_VERBLEVEL)set->disp_verblevel >= SCIP_VERBLEVEL_HIGH && npricerounds % 100 == 1) )
         {
            SCIP_CALL( SCIPdispPrintLine(set, messagehdlr, stat, NULL, TRUE, TRUE) );
         }
      }

      /* if the LP is unbounded, we can stop pricing */
      mustprice = mustprice &&
         (SCIPlpGetSolstat(lp) == SCIP_LPSOLSTAT_OPTIMAL
            || SCIPlpGetSolstat(lp) == SCIP_LPSOLSTAT_INFEASIBLE
          || SCIPlpGetSolstat(lp) == SCIP_LPSOLSTAT_OBJLIMIT );

      /* if the lower bound is already higher than the cutoff bound, we can stop pricing */
      mustprice = mustprice && SCIPsetIsLT(set, SCIPnodeGetLowerbound(focusnode), primal->cutoffbound);
   }
   assert(lp->flushed);
   assert(lp->solved || *lperror);

   *aborted = ( (*aborted) || (*lperror) || SCIPlpGetSolstat(lp) == SCIP_LPSOLSTAT_NOTSOLVED
      || SCIPlpGetSolstat(lp) == SCIP_LPSOLSTAT_ERROR || npricerounds == maxpricerounds );

   /* set information, whether the current lp is a valid relaxation of the current problem */
   SCIPlpSetIsRelax(lp, !(*aborted));

   return SCIP_OKAY;
}

/** separates cuts of the cut pool */
static
SCIP_RETCODE cutpoolSeparate(
   SCIP_CUTPOOL*         cutpool,            /**< cut pool */
   BMS_BLKMEM*           blkmem,             /**< block memory */
   SCIP_SET*             set,                /**< global SCIP settings */
   SCIP_STAT*            stat,               /**< problem statistics data */
   SCIP_EVENTQUEUE*      eventqueue,         /**< event queue */
   SCIP_EVENTFILTER*     eventfilter,        /**< event filter for global events */
   SCIP_LP*              lp,                 /**< current LP data */
   SCIP_SEPASTORE*       sepastore,          /**< separation storage */
   SCIP_Bool             cutpoolisdelayed,   /**< is the cutpool delayed (count cuts found)? */
   SCIP_Bool             root,               /**< are we at the root node? */
   int                   actdepth,           /**< the depth of the focus node */
   SCIP_Bool*            enoughcuts,         /**< pointer to store if enough cuts were found in current separation round */
   SCIP_Bool*            cutoff              /**< pointer to store if an cutoff was detected */
   )
{
   if( (set->sepa_poolfreq == 0 && actdepth == 0)
      || (set->sepa_poolfreq > 0 && actdepth % set->sepa_poolfreq == 0) )
   {
      SCIP_RESULT result;

      /* in case of the "normal" cutpool the sepastore should be empty since the cutpool is called as first separator;
       * in case of the delayed cutpool the sepastore should be also empty because the delayed cutpool is only called if
       * the sepastore is empty after all separators and the the "normal" cutpool were called without success;
       */
      assert(SCIPsepastoreGetNCuts(sepastore) == 0);

      SCIP_CALL( SCIPcutpoolSeparate(cutpool, blkmem, set, stat, eventqueue, eventfilter, lp, sepastore, NULL, cutpoolisdelayed, root, &result) );
      *cutoff = *cutoff || (result == SCIP_CUTOFF);
      *enoughcuts = *enoughcuts || (SCIPsepastoreGetNCuts(sepastore) >= 2 * (SCIP_Longint)SCIPsetGetSepaMaxcuts(set, root)) || (result == SCIP_NEWROUND);
   }

   return SCIP_OKAY;
}

/** solve the current LP of a node with a price-and-cut loop */
static
SCIP_RETCODE priceAndCutLoop(
   BMS_BLKMEM*           blkmem,             /**< block memory buffers */
   SCIP_SET*             set,                /**< global SCIP settings */
   SCIP_MESSAGEHDLR*     messagehdlr,        /**< message handler */
   SCIP_STAT*            stat,               /**< dynamic problem statistics */
   SCIP_MEM*             mem,                /**< block memory pools */
   SCIP_PROB*            transprob,          /**< transformed problem */
   SCIP_PROB*            origprob,           /**< original problem */
   SCIP_PRIMAL*          primal,             /**< primal data */
   SCIP_TREE*            tree,               /**< branch and bound tree */
   SCIP_REOPT*           reopt,              /**< reoptimization data structure */
   SCIP_LP*              lp,                 /**< LP data */
   SCIP_PRICESTORE*      pricestore,         /**< pricing storage */
   SCIP_SEPASTORE*       sepastore,          /**< separation storage */
   SCIP_CUTPOOL*         cutpool,            /**< global cut pool */
   SCIP_CUTPOOL*         delayedcutpool,     /**< global delayed cut pool */
   SCIP_BRANCHCAND*      branchcand,         /**< branching candidate storage */
   SCIP_CONFLICT*        conflict,           /**< conflict analysis data */
   SCIP_EVENTFILTER*     eventfilter,        /**< event filter for global (not variable dependent) events */
   SCIP_EVENTQUEUE*      eventqueue,         /**< event queue */
   SCIP_CLIQUETABLE*     cliquetable,        /**< clique table data structure */
<<<<<<< HEAD
   SCIP_Bool*            finishedfirstsepa,  /**< pointer to store whether the first separation cycle was finished */
   SCIP_Bool*            propagateagain,     /**< pointer to store whether we want to propagate again */
   SCIP_Bool*            solvelpagain,       /**< pointer to store whether we want to solve the lp again */
=======
   SCIP_Bool             initiallpsolved,    /**< was the initial LP already solved? */
   SCIP_Bool*            propagateagain,     /**< pointer to store whether we want to propagate again */
>>>>>>> a7e2cf5e
   SCIP_Bool*            cutoff,             /**< pointer to store whether the node can be cut off */
   SCIP_Bool*            unbounded,          /**< pointer to store whether an unbounded ray was found in the LP */
   SCIP_Bool*            lperror,            /**< pointer to store whether an unresolved error in LP solving occured */
   SCIP_Bool*            pricingaborted      /**< pointer to store whether the pricing was aborted and the lower bound must
                                              *   not be used */
   )
{
   SCIP_NODE* focusnode;
   SCIP_EVENT event;
   SCIP_LPSOLSTAT stalllpsolstat;
   SCIP_Real loclowerbound;
   SCIP_Real glblowerbound;
   SCIP_Real bounddist;
   SCIP_Real stalllpobjval;
   SCIP_Bool separate;
   SCIP_Bool mustprice;
   SCIP_Bool mustsepa;
   SCIP_Bool delayedsepa;
   SCIP_Bool root;
   SCIP_Bool wassepafinished = *finishedfirstsepa;
   int maxseparounds;
   int nsepastallrounds;
   int maxnsepastallrounds;
   int stallnfracs;
   int actdepth;
   int npricedcolvars;

   assert(set != NULL);
   assert(blkmem != NULL);
   assert(stat != NULL);
   assert(transprob != NULL);
   assert(tree != NULL);
   assert(lp != NULL);
   assert(pricestore != NULL);
   assert(sepastore != NULL);
   assert(cutpool != NULL);
   assert(delayedcutpool != NULL);
   assert(primal != NULL);
   assert(cutoff != NULL);
   assert(unbounded != NULL);
   assert(lperror != NULL);

   focusnode = SCIPtreeGetFocusNode(tree);
   assert(focusnode != NULL);
   assert(SCIPnodeGetType(focusnode) == SCIP_NODETYPE_FOCUSNODE);
   actdepth = SCIPnodeGetDepth(focusnode);
   root = (actdepth == 0);

   /* check, if we want to separate at this node */
   loclowerbound = SCIPnodeGetLowerbound(focusnode);
   glblowerbound = SCIPtreeGetLowerbound(tree, set);
   assert(primal->cutoffbound > glblowerbound);
   bounddist = (loclowerbound - glblowerbound)/(primal->cutoffbound - glblowerbound);
   separate = SCIPsetIsLE(set, bounddist, set->sepa_maxbounddist);
   separate = separate && (set->sepa_maxruns == -1 || stat->nruns <= set->sepa_maxruns);

   /* get maximal number of separation rounds */
   maxseparounds = (root ? set->sepa_maxroundsroot : set->sepa_maxrounds);
   if( maxseparounds == -1 )
      maxseparounds = INT_MAX;
   if( stat->nruns > 1 && root && set->sepa_maxroundsrootsubrun >= 0 )
      maxseparounds = MIN(maxseparounds, set->sepa_maxroundsrootsubrun);
   if( wassepafinished && set->sepa_maxaddrounds >= 0 )
      maxseparounds = MIN(maxseparounds, stat->nseparounds + set->sepa_maxaddrounds);
   maxnsepastallrounds = set->sepa_maxstallrounds;
   if( maxnsepastallrounds == -1 )
      maxnsepastallrounds = INT_MAX;

   /* solve initial LP of price-and-cut loop */
   /* @todo check if LP is always already solved, because of calling solveNodeInitialLP() in solveNodeLP()? */
   SCIPdebugMessage("node: solve LP with price and cut\n");
   SCIP_CALL( SCIPlpSolveAndEval(lp, set, messagehdlr, blkmem,  stat, eventqueue, eventfilter, transprob,
         set->lp_iterlim, FALSE, TRUE, FALSE, lperror) );
   assert(lp->flushed);
   assert(lp->solved || *lperror);

   /* remove previous primal ray, store new one if LP is unbounded */
   SCIP_CALL( updatePrimalRay(blkmem, set, stat, transprob, primal, tree, lp, *lperror) );

   /* price-and-cut loop */
   npricedcolvars = transprob->ncolvars;
   mustprice = TRUE;
   mustsepa = separate;
   delayedsepa = FALSE;
   *cutoff = FALSE;
   *unbounded = (SCIPlpGetSolstat(lp) == SCIP_LPSOLSTAT_UNBOUNDEDRAY);
   *finishedfirstsepa = TRUE;
   nsepastallrounds = 0;
   stalllpsolstat = SCIP_LPSOLSTAT_NOTSOLVED;
   stalllpobjval = SCIP_REAL_MIN;
   stallnfracs = INT_MAX;
   lp->installing = FALSE;
   while( !(*cutoff) && !(*lperror) && (mustprice || mustsepa || delayedsepa) )
   {
      SCIPdebugMessage("-------- node solving loop --------\n");
      assert(lp->flushed);
      assert(lp->solved);

      /* solve the LP with pricing in new variables */
      while( mustprice && !(*lperror) )
      {
         SCIP_CALL( SCIPpriceLoop(blkmem, set, messagehdlr, stat, transprob, origprob, primal, tree, reopt, lp,
               pricestore, sepastore, branchcand, eventqueue, eventfilter, cliquetable, root, root, -1, &npricedcolvars,
               &mustsepa, lperror, pricingaborted) );

         mustprice = FALSE;

         assert(lp->flushed);
         assert(lp->solved || *lperror);

         /* update lower bound w.r.t. the LP solution */
         if( !(*lperror) && !(*pricingaborted) && SCIPlpIsRelax(lp) )
         {
            SCIP_CALL( SCIPnodeUpdateLowerboundLP(focusnode, set, stat, tree, transprob, origprob, lp) );
            SCIPdebugMessage(" -> new lower bound: %g (LP status: %d, LP obj: %g)\n",
               SCIPnodeGetLowerbound(focusnode), SCIPlpGetSolstat(lp), SCIPlpGetObjval(lp, set, transprob));

            /* update node estimate */
            SCIP_CALL( updateEstimate(set, stat, tree, lp, branchcand) );

            if( root && SCIPlpGetSolstat(lp) == SCIP_LPSOLSTAT_OPTIMAL )
               SCIPprobUpdateBestRootSol(transprob, set, stat, lp);
         }
         else
         {
            SCIPdebugMessage(" -> error solving LP or pricing aborted. keeping old bound: %g\n", SCIPnodeGetLowerbound(focusnode));
         }

         /* display node information line for root node */
         if( root && (SCIP_VERBLEVEL)set->disp_verblevel >= SCIP_VERBLEVEL_HIGH )
         {
            SCIP_CALL( SCIPdispPrintLine(set, messagehdlr, stat, NULL, TRUE, TRUE) );
         }

         if( !(*lperror) )
         {
            /* call propagators that are applicable during LP solving loop only if the node is not cut off */
            if( SCIPsetIsLT(set, SCIPnodeGetLowerbound(focusnode), primal->cutoffbound) )
            {
               SCIP_Longint oldnboundchgs;
               SCIP_Longint oldninitconssadded;

               oldnboundchgs = stat->nboundchgs;
               oldninitconssadded = stat->ninitconssadded;

               SCIPdebugMessage(" -> LP solved: call propagators that are applicable during LP solving loop\n");

               SCIP_CALL( propagateDomains(blkmem, set, stat, primal, tree, SCIPtreeGetCurrentDepth(tree), 0, FALSE,
                     SCIP_PROPTIMING_DURINGLPLOOP, cutoff) );
               assert(BMSgetNUsedBufferMemory(mem->buffer) == 0);

               if( stat->ninitconssadded != oldninitconssadded )
               {
                  SCIPdebugMessage("new initial constraints added during propagation: old=%" SCIP_LONGINT_FORMAT ", new=%" SCIP_LONGINT_FORMAT "\n", oldninitconssadded, stat->ninitconssadded);

                  SCIP_CALL( SCIPinitConssLP(blkmem, set, sepastore, stat, transprob, origprob, tree, reopt, lp,
                        branchcand, eventqueue, eventfilter, cliquetable, FALSE, FALSE, cutoff) );
               }

               if( !(*cutoff) )
               {
                  /* if we found something, solve LP again */
                  if( !lp->flushed )
                  {
                     SCIPdebugMessage("    -> found reduction: resolve LP\n");

                     /* in the root node, remove redundant rows permanently from the LP */
                     if( root )
                     {
                        SCIP_CALL( SCIPlpFlush(lp, blkmem, set, eventqueue) );
                        SCIP_CALL( SCIPlpRemoveRedundantRows(lp, blkmem, set, stat, eventqueue, eventfilter) );
                     }

                     /* resolve LP */
                     SCIP_CALL( SCIPlpSolveAndEval(lp, set, messagehdlr, blkmem, stat, eventqueue, eventfilter, transprob,
                           set->lp_iterlim, FALSE, TRUE, FALSE, lperror) );
                     assert(lp->flushed);
                     assert(lp->solved || *lperror);

                     /* remove previous primal ray, store new one if LP is unbounded */
                     SCIP_CALL( updatePrimalRay(blkmem, set, stat, transprob, primal, tree, lp, *lperror) );
<<<<<<< HEAD

                     mustprice = TRUE;
                     *propagateagain = TRUE;
                  }
                  /* propagation might have changed the best bound of loose variables, thereby changing the loose objective
                   * value which is added to the LP value; because of the loose status, the LP might not be reoptimized,
                   * but the lower bound of the node needs to be updated
                   */
                  else if( stat->nboundchgs > oldnboundchgs )
                  {
                     *propagateagain = TRUE;

                     if ( lp->solved && SCIPprobAllColsInLP(transprob, set, lp) && SCIPlpIsRelax(lp) )
                     {
                        assert(lp->flushed);
                        assert(lp->solved);

                        SCIP_CALL( SCIPnodeUpdateLowerboundLP(focusnode, set, stat, tree, transprob, origprob, lp) );
                        SCIPdebugMessage(" -> new lower bound: %g (LP status: %d, LP obj: %g)\n",
                           SCIPnodeGetLowerbound(focusnode), SCIPlpGetSolstat(lp), SCIPlpGetObjval(lp, set, transprob));

=======

                     mustprice = TRUE;
                     *propagateagain = TRUE;
                  }
                  /* propagation might have changed the best bound of loose variables, thereby changing the loose objective
                   * value which is added to the LP value; because of the loose status, the LP might not be reoptimized,
                   * but the lower bound of the node needs to be updated
                   */
                  else if( stat->nboundchgs > oldnboundchgs )
                  {
                     *propagateagain = TRUE;

                     if ( lp->solved && SCIPprobAllColsInLP(transprob, set, lp) && SCIPlpIsRelax(lp) )
                     {
                        assert(lp->flushed);
                        assert(lp->solved);

                        SCIP_CALL( SCIPnodeUpdateLowerboundLP(focusnode, set, stat, tree, transprob, origprob, lp) );
                        SCIPdebugMessage(" -> new lower bound: %g (LP status: %d, LP obj: %g)\n",
                           SCIPnodeGetLowerbound(focusnode), SCIPlpGetSolstat(lp), SCIPlpGetObjval(lp, set, transprob));

>>>>>>> a7e2cf5e
                        /* update node estimate */
                        SCIP_CALL( updateEstimate(set, stat, tree, lp, branchcand) );

                        if( root && SCIPlpGetSolstat(lp) == SCIP_LPSOLSTAT_OPTIMAL )
                           SCIPprobUpdateBestRootSol(transprob, set, stat, lp);
                     }
                  }
               }
            }
         }

         /* call primal heuristics that are applicable during node LP solving loop */
         if( !*cutoff && SCIPlpGetSolstat(lp) == SCIP_LPSOLSTAT_OPTIMAL )
         {
            SCIP_Bool foundsol;

            SCIP_CALL( SCIPprimalHeuristics(set, stat, transprob, primal, tree, lp, NULL, SCIP_HEURTIMING_DURINGLPLOOP,
                  FALSE, &foundsol) );
            assert(BMSgetNUsedBufferMemory(mem->buffer) == 0);

            *lperror = *lperror || lp->resolvelperror;
         }
      }
      assert(lp->flushed || *cutoff);
      assert(lp->solved || *lperror || *cutoff);

      /* check, if we exceeded the separation round limit */
      mustsepa = mustsepa
         && stat->nseparounds < maxseparounds
         && nsepastallrounds < maxnsepastallrounds
         && !(*cutoff);

      /* if separators were delayed, we want to apply a final separation round with the delayed separators */
      delayedsepa = delayedsepa && !mustsepa && !(*cutoff); /* if regular separation applies, we ignore delayed separators */
      mustsepa = mustsepa || delayedsepa;

<<<<<<< HEAD
=======
      /* if the LP is infeasible, exceeded the objective limit or a global performance limit was reached,
       * we don't need to separate cuts
       * (the global limits are only checked at the root node in order to not query system time too often)
       */
>>>>>>> a7e2cf5e
      if( mustsepa )
      {
         /* if the LP is infeasible, exceeded the objective limit or a global performance limit was reached,
          * we don't need to separate cuts
          * (the global limits are only checked at the root node in order to not query system time too often)
          */
         if( !separate
             || (SCIPlpGetSolstat(lp) != SCIP_LPSOLSTAT_OPTIMAL && SCIPlpGetSolstat(lp) != SCIP_LPSOLSTAT_UNBOUNDEDRAY)
             || SCIPsetIsGE(set, SCIPnodeGetLowerbound(focusnode), primal->cutoffbound)
             || (root && SCIPsolveIsStopped(set, stat, FALSE)) )
         {
            mustsepa = FALSE;
            delayedsepa = FALSE;
         }

         /* if we need to propagate again, we postpone separation */
         if( *propagateagain )
         {
            SCIPdebugMessage("postpone separation, since we want to propagate again, first\n");

            mustsepa = FALSE;
            delayedsepa = FALSE;
            *solvelpagain = TRUE;
            if( !wassepafinished )
               *finishedfirstsepa = FALSE;
         }
      }

      /* separation (needs not to be done completely, because we just want to increase the lower bound) */
      if( !(*cutoff) && !(*lperror) && mustsepa )
      {
         SCIP_Longint olddomchgcount;
         SCIP_Longint oldninitconssadded;
         SCIP_Bool enoughcuts;

         assert(lp->flushed);
         assert(lp->solved);
         assert(SCIPlpGetSolstat(lp) == SCIP_LPSOLSTAT_OPTIMAL || SCIPlpGetSolstat(lp) == SCIP_LPSOLSTAT_UNBOUNDEDRAY);

         olddomchgcount = stat->domchgcount;
         oldninitconssadded = stat->ninitconssadded;

         mustsepa = FALSE;
         enoughcuts = (SCIPsetGetSepaMaxcuts(set, root) == 0);

         /* global cut pool separation */
         if( !enoughcuts && !delayedsepa )
         {
            SCIP_CALL( cutpoolSeparate(cutpool, blkmem, set, stat, eventqueue, eventfilter, lp, sepastore, FALSE, root,
                  actdepth, &enoughcuts, cutoff) );

            if( *cutoff )
            {
               SCIPdebugMessage(" -> global cut pool detected cutoff\n");
            }
         }
         assert(lp->flushed);
         assert(lp->solved);
         assert(SCIPlpGetSolstat(lp) == SCIP_LPSOLSTAT_OPTIMAL || SCIPlpGetSolstat(lp) == SCIP_LPSOLSTAT_UNBOUNDEDRAY);

         /* constraint separation */
         SCIPdebugMessage("constraint separation\n");

         /* separate constraints and LP */
         if( !(*cutoff) && !(*lperror) && !enoughcuts && lp->solved )
         {
            /* apply a separation round */
            SCIP_CALL( separationRoundLP(blkmem, set, messagehdlr, stat, eventqueue, eventfilter, transprob, primal, tree,
                  lp, sepastore, actdepth, bounddist, delayedsepa,
                  &delayedsepa, &enoughcuts, cutoff, lperror, &mustsepa, &mustprice) );
            assert(BMSgetNUsedBufferMemory(mem->buffer) == 0);

            /* if we are close to the stall round limit, also call the delayed separators */
            if( !(*cutoff) && !(*lperror) && !enoughcuts && lp->solved
               && (SCIPlpGetSolstat(lp) == SCIP_LPSOLSTAT_OPTIMAL || SCIPlpGetSolstat(lp) == SCIP_LPSOLSTAT_UNBOUNDEDRAY)
               && nsepastallrounds >= maxnsepastallrounds-1 && delayedsepa )
            {
               SCIP_CALL( separationRoundLP(blkmem, set, messagehdlr, stat, eventqueue, eventfilter, transprob, primal,
                     tree, lp, sepastore, actdepth, bounddist, delayedsepa,
                     &delayedsepa, &enoughcuts, cutoff, lperror, &mustsepa, &mustprice) );
               assert(BMSgetNUsedBufferMemory(mem->buffer) == 0);
            }
         }

         /* delayed global cut pool separation */
         if( !(*cutoff) && SCIPlpGetSolstat(lp) == SCIP_LPSOLSTAT_OPTIMAL && SCIPsepastoreGetNCuts(sepastore) == 0 )
         {
            assert( !(*lperror) );

            SCIP_CALL( cutpoolSeparate(delayedcutpool, blkmem, set, stat, eventqueue, eventfilter, lp, sepastore, TRUE,
                  root, actdepth, &enoughcuts, cutoff) );

            if( *cutoff )
            {
               SCIPdebugMessage(" -> delayed global cut pool detected cutoff\n");
            }
            assert(SCIPlpGetSolstat(lp) == SCIP_LPSOLSTAT_OPTIMAL);
            assert(lp->flushed);
            assert(lp->solved);
         }

         assert(*cutoff || *lperror || SCIPlpIsSolved(lp));
         assert(!SCIPlpIsSolved(lp)
            || SCIPlpGetSolstat(lp) == SCIP_LPSOLSTAT_OPTIMAL
            || SCIPlpGetSolstat(lp) == SCIP_LPSOLSTAT_UNBOUNDEDRAY
            || SCIPlpGetSolstat(lp) == SCIP_LPSOLSTAT_INFEASIBLE
            || SCIPlpGetSolstat(lp) == SCIP_LPSOLSTAT_OBJLIMIT
            || SCIPlpGetSolstat(lp) == SCIP_LPSOLSTAT_ITERLIMIT
            || SCIPlpGetSolstat(lp) == SCIP_LPSOLSTAT_TIMELIMIT);

         if( *cutoff || *lperror
            || SCIPlpGetSolstat(lp) == SCIP_LPSOLSTAT_INFEASIBLE || SCIPlpGetSolstat(lp) == SCIP_LPSOLSTAT_OBJLIMIT
            || SCIPlpGetSolstat(lp) == SCIP_LPSOLSTAT_ITERLIMIT  || SCIPlpGetSolstat(lp) == SCIP_LPSOLSTAT_TIMELIMIT )
         {
            /* the found cuts are of no use, because the node is infeasible anyway (or we have an error in the LP) */
            SCIP_CALL( SCIPsepastoreClearCuts(sepastore, blkmem, set, eventqueue, eventfilter, lp) );
         }
         else
         {
            /* apply found cuts */
            SCIP_CALL( SCIPsepastoreApplyCuts(sepastore, blkmem, set, stat, transprob, origprob, tree, reopt, lp,
                  branchcand, eventqueue, eventfilter, cliquetable, root, SCIP_EFFICIACYCHOICE_LP, cutoff) );

            if( !(*cutoff) )
            {
               mustprice = mustprice || !lp->flushed || (transprob->ncolvars != npricedcolvars);
               mustsepa = mustsepa || !lp->flushed;

               /* if a new bound change (e.g. a cut with only one column) was found, propagate domains again */
               if( stat->domchgcount != olddomchgcount )
               {
                  SCIPdebugMessage(" -> separation changed bound: propagate again\n");

                  *propagateagain = TRUE;

                  /* in the root node, remove redundant rows permanently from the LP */
                  if( root )
                  {
                     SCIP_CALL( SCIPlpFlush(lp, blkmem, set, eventqueue) );
                     SCIP_CALL( SCIPlpRemoveRedundantRows(lp, blkmem, set, stat, eventqueue, eventfilter) );
                  }
               }

               if( stat->ninitconssadded != oldninitconssadded )
               {
                  SCIPdebugMessage("new initial constraints added during propagation: old=%" SCIP_LONGINT_FORMAT ", new=%" SCIP_LONGINT_FORMAT "\n",
                        oldninitconssadded, stat->ninitconssadded);

                  SCIP_CALL( SCIPinitConssLP(blkmem, set, sepastore, stat, transprob, origprob, tree, reopt, lp,
                        branchcand, eventqueue, eventfilter, cliquetable, FALSE, FALSE, cutoff) );
               }

               if( !(*cutoff) )
               {
                  SCIP_Real lpobjval;

                  /* solve LP (with dual simplex) */
                  SCIPdebugMessage("separation: solve LP\n");
                  SCIP_CALL( SCIPlpSolveAndEval(lp, set, messagehdlr, blkmem, stat, eventqueue, eventfilter, transprob,
                        set->lp_iterlim, FALSE, TRUE, FALSE, lperror) );
                  assert(lp->flushed);
                  assert(lp->solved || *lperror);

                  /* remove previous primal ray, store new one if LP is unbounded */
                  SCIP_CALL( updatePrimalRay(blkmem, set, stat, transprob, primal, tree, lp, *lperror) );

                  if( !(*lperror) )
                  {
                     SCIP_Bool stalling;

                     /* propagation might have changed the best bound of loose variables, thereby changing the loose objective value
                      * which is added to the LP value; because of the loose status, the LP might not be reoptimized, but the lower
                      * bound of the node needs to be updated
                      */
                     if( stat->domchgcount != olddomchgcount && (!mustprice || mustsepa) && !(*cutoff)
                        && SCIPprobAllColsInLP(transprob, set, lp) && SCIPlpIsRelax(lp) )
                     {
                        SCIP_CALL( SCIPnodeUpdateLowerboundLP(focusnode, set, stat, tree, transprob, origprob, lp) );
                        SCIPdebugMessage(" -> new lower bound: %g (LP status: %d, LP obj: %g)\n",
                           SCIPnodeGetLowerbound(focusnode), SCIPlpGetSolstat(lp), SCIPlpGetObjval(lp, set, transprob));

                        /* update node estimate */
                        SCIP_CALL( updateEstimate(set, stat, tree, lp, branchcand) );

                        if( root && SCIPlpGetSolstat(lp) == SCIP_LPSOLSTAT_OPTIMAL )
                           SCIPprobUpdateBestRootSol(transprob, set, stat, lp);
                     }

                     /* check if we are stalling
                      * If we have an LP solution, then we are stalling if
                      *   we had an LP solution before and
                      *   the LP value did not improve and
                      *   the number of fractional variables did not decrease.
                      * If we do not have an LP solution, then we are stalling if the solution status of the LP did not change.
                      */
                     if( SCIPlpGetSolstat(lp) == SCIP_LPSOLSTAT_OPTIMAL )
                     {
                        SCIP_Real objreldiff;
                        int nfracs;

                        SCIP_CALL( SCIPbranchcandGetLPCands(branchcand, set, stat, lp, NULL, NULL, NULL, &nfracs, NULL,
                              NULL) );
                        lpobjval = SCIPlpGetObjval(lp, set, transprob);

                        objreldiff = SCIPrelDiff(lpobjval, stalllpobjval);
                        SCIPdebugMessage(" -> LP bound moved from %g to %g (reldiff: %g)\n",
                           stalllpobjval, lpobjval, objreldiff);

                        stalling = (stalllpsolstat == SCIP_LPSOLSTAT_OPTIMAL &&
                            objreldiff <= 1e-04 &&
                            nfracs >= (0.9 - 0.1 * nsepastallrounds) * stallnfracs);

                        stalllpobjval = lpobjval;
                        stallnfracs = nfracs;
                     }
                     else
                     {
                        stalling = (stalllpsolstat == SCIPlpGetSolstat(lp));
                     }

                     if( !stalling )
                     {
                        nsepastallrounds = 0;
                        lp->installing = FALSE;
                     }
                     else
                     {
                        nsepastallrounds++;
                     }
                     stalllpsolstat = SCIPlpGetSolstat(lp);

                     /* tell LP that we are (close to) stalling */
                     if( nsepastallrounds >= maxnsepastallrounds-2 )
                        lp->installing = TRUE;
                     SCIPdebugMessage(" -> nsepastallrounds=%d/%d\n", nsepastallrounds, maxnsepastallrounds);
                  }
               }
            }
         }
         assert(*cutoff || *lperror || (lp->flushed && lp->solved)); /* cutoff: LP may be unsolved due to bound changes */

         SCIPdebugMessage("separation round %d/%d finished (%d/%d stall rounds): mustprice=%u, mustsepa=%u, delayedsepa=%u, propagateagain=%u\n",
            stat->nseparounds, maxseparounds, nsepastallrounds, maxnsepastallrounds, mustprice, mustsepa, delayedsepa, *propagateagain);

         /* increase separation round counter */
         stat->nseparounds++;
      }
   }

   if ( nsepastallrounds >= maxnsepastallrounds )
   {
      SCIPmessagePrintVerbInfo(messagehdlr, set->disp_verblevel, SCIP_VERBLEVEL_FULL,
         "Truncate separation round because of stalling (%d stall rounds).\n", maxnsepastallrounds);
   }

   if( !*lperror )
   {
      /* update pseudo cost values for continuous variables, if it should be delayed */
      SCIP_CALL( updatePseudocost(set, stat, transprob, tree, lp, FALSE, set->branch_delaypscost) );
   }

   /* update lower bound w.r.t. the LP solution */
   if( *cutoff )
   {
      SCIPnodeUpdateLowerbound(focusnode, stat, set, tree, transprob, origprob, SCIPsetInfinity(set));
   }
   else if( !(*lperror) )
   {
      assert(lp->flushed);
      assert(lp->solved);

      if( SCIPlpIsRelax(lp) )
      {
         SCIP_CALL( SCIPnodeUpdateLowerboundLP(focusnode, set, stat, tree, transprob, origprob, lp) );
      }

      /* update node estimate */
      SCIP_CALL( updateEstimate(set, stat, tree, lp, branchcand) );

      /* issue LPSOLVED event */
      if( SCIPlpGetSolstat(lp) != SCIP_LPSOLSTAT_ITERLIMIT && SCIPlpGetSolstat(lp) != SCIP_LPSOLSTAT_TIMELIMIT )
      {
         SCIP_CALL( SCIPeventChgType(&event, SCIP_EVENTTYPE_LPSOLVED) );
         SCIP_CALL( SCIPeventChgNode(&event, focusnode) );
         SCIP_CALL( SCIPeventProcess(&event, set, NULL, NULL, NULL, eventfilter) );
      }

      /* if the LP is a relaxation and we are not solving exactly, then we may analyze an infeasible or bound exceeding
       * LP (not necessary in the root node) and cut off the current node
       */
      if( !set->misc_exactsolve && !root && SCIPlpIsRelax(lp) && SCIPprobAllColsInLP(transprob, set, lp)
         && (SCIPlpGetSolstat(lp) == SCIP_LPSOLSTAT_INFEASIBLE || SCIPlpGetSolstat(lp) == SCIP_LPSOLSTAT_OBJLIMIT) )
      {
         SCIP_CALL( SCIPconflictAnalyzeLP(conflict, blkmem, set, stat, transprob, origprob, tree, reopt, lp, branchcand,
               eventqueue, cliquetable, NULL) );
         *cutoff = TRUE;
      }
   }
   /* check for unboundedness */
   if( !(*lperror) )
   {
      *unbounded = (SCIPlpGetSolstat(lp) == SCIP_LPSOLSTAT_UNBOUNDEDRAY);
      /* assert(!(*unbounded) || root); */ /* unboundedness can only happen in the root node; no, of course it can also happens in the tree if a branching did not help to resolve unboundedness */
   }

   lp->installing = FALSE;

   SCIPdebugMessage(" -> final lower bound: %g (LP status: %d, LP obj: %g)\n",
      SCIPnodeGetLowerbound(focusnode), SCIPlpGetSolstat(lp),
      *cutoff ? SCIPsetInfinity(set) : *lperror ? -SCIPsetInfinity(set) : SCIPlpGetObjval(lp, set, transprob));

   return SCIP_OKAY;
}

/** updates the current lower bound with the pseudo objective value, cuts off node by bounding, and applies conflict
 *  analysis if the pseudo objective lead to the cutoff
 */
static
SCIP_RETCODE applyBounding(
   BMS_BLKMEM*           blkmem,             /**< block memory buffers */
   SCIP_SET*             set,                /**< global SCIP settings */
   SCIP_STAT*            stat,               /**< dynamic problem statistics */
   SCIP_PROB*            transprob,          /**< tranformed problem after presolve */
   SCIP_PROB*            origprob,           /**< original problem */
   SCIP_PRIMAL*          primal,             /**< primal data */
   SCIP_TREE*            tree,               /**< branch and bound tree */
   SCIP_REOPT*           reopt,              /**< reoptimization data structure */
   SCIP_LP*              lp,                 /**< LP data */
   SCIP_BRANCHCAND*      branchcand,         /**< branching candidate storage */
   SCIP_EVENTQUEUE*      eventqueue,         /**< event queue */
   SCIP_CONFLICT*        conflict,           /**< conflict analysis data */
   SCIP_CLIQUETABLE*     cliquetable,        /**< clique table data structure */
   SCIP_Bool*            cutoff              /**< pointer to store TRUE, if the node can be cut off */
   )
{
   assert(transprob != NULL);
   assert(origprob != NULL);
   assert(primal != NULL);
   assert(cutoff != NULL);

   if( !(*cutoff) )
   {
      SCIP_NODE* focusnode;
      SCIP_Real pseudoobjval;

      /* get current focus node */
      focusnode = SCIPtreeGetFocusNode(tree);

      /* update lower bound w.r.t. the pseudo solution */
      pseudoobjval = SCIPlpGetPseudoObjval(lp, set, transprob);
      SCIPnodeUpdateLowerbound(focusnode, stat, set, tree, transprob, origprob, pseudoobjval);
      SCIPdebugMessage(" -> lower bound: %g [%g] (pseudoobj: %g [%g]), cutoff bound: %g [%g]\n",
         SCIPnodeGetLowerbound(focusnode), SCIPprobExternObjval(transprob, origprob, set, SCIPnodeGetLowerbound(focusnode)) + SCIPgetOrigObjoffset(set->scip),
         pseudoobjval, SCIPprobExternObjval(transprob, origprob, set, pseudoobjval) + SCIPgetOrigObjoffset(set->scip),
         primal->cutoffbound, SCIPprobExternObjval(transprob, origprob, set, primal->cutoffbound) + SCIPgetOrigObjoffset(set->scip));

      /* check for infeasible node by bounding */
      if( (set->misc_exactsolve && SCIPnodeGetLowerbound(focusnode) >= primal->cutoffbound)
         || (!set->misc_exactsolve && SCIPsetIsGE(set, SCIPnodeGetLowerbound(focusnode), primal->cutoffbound)) )
      {
         SCIPdebugMessage("node is cut off by bounding (lower=%g, upper=%g)\n",
            SCIPnodeGetLowerbound(focusnode), primal->cutoffbound);
         SCIPnodeUpdateLowerbound(focusnode, stat, set, tree, transprob, origprob, SCIPsetInfinity(set));
         *cutoff = TRUE;

         /* call pseudo conflict analysis, if the node is cut off due to the pseudo objective value */
         if( pseudoobjval >= primal->cutoffbound && !SCIPsetIsInfinity(set, -pseudoobjval) )
         {
            SCIP_CALL( SCIPconflictAnalyzePseudo(conflict, blkmem, set, stat, transprob, origprob, tree, reopt, lp, branchcand, eventqueue, cliquetable, NULL) );
         }
      }
   }

   return SCIP_OKAY;
}

/** solves the current node's LP in a price-and-cut loop */
static
SCIP_RETCODE solveNodeLP(
   BMS_BLKMEM*           blkmem,             /**< block memory buffers */
   SCIP_SET*             set,                /**< global SCIP settings */
   SCIP_MESSAGEHDLR*     messagehdlr,        /**< message handler */
   SCIP_STAT*            stat,               /**< dynamic problem statistics */
   SCIP_MEM*             mem,                /**< block memory pools */
   SCIP_PROB*            origprob,           /**< original problem */
   SCIP_PROB*            transprob,          /**< transformed problem after presolve */
   SCIP_PRIMAL*          primal,             /**< primal data */
   SCIP_TREE*            tree,               /**< branch and bound tree */
   SCIP_REOPT*           reopt,              /**< reoptimization data structure */
   SCIP_LP*              lp,                 /**< LP data */
   SCIP_PRICESTORE*      pricestore,         /**< pricing storage */
   SCIP_SEPASTORE*       sepastore,          /**< separation storage */
   SCIP_CUTPOOL*         cutpool,            /**< global cut pool */
   SCIP_CUTPOOL*         delayedcutpool,     /**< global delayed cut pool */
   SCIP_BRANCHCAND*      branchcand,         /**< branching candidate storage */
   SCIP_CONFLICT*        conflict,           /**< conflict analysis data */
   SCIP_EVENTFILTER*     eventfilter,        /**< event filter for global (not variable dependent) events */
   SCIP_EVENTQUEUE*      eventqueue,         /**< event queue */
   SCIP_CLIQUETABLE*     cliquetable,        /**< clique table data structure */
   SCIP_Bool             initiallpsolved,    /**< was the initial LP already solved? */
   SCIP_Bool             newinitconss,       /**< do we have to add new initial constraints? */
<<<<<<< HEAD
   SCIP_Bool*            finishedfirstsepa,  /**< pointer to store whether the first separation cycle was finished */
   SCIP_Bool*            propagateagain,     /**< pointer to store whether we want to propagate again */
   SCIP_Bool*            solvelpagain,       /**< pointer to store whether we want to solve the lp again */
=======
   SCIP_Bool*            propagateagain,     /**< pointer to store whether we want to propagate again */
>>>>>>> a7e2cf5e
   SCIP_Bool*            cutoff,             /**< pointer to store TRUE, if the node can be cut off */
   SCIP_Bool*            unbounded,          /**< pointer to store TRUE, if an unbounded ray was found in the LP */
   SCIP_Bool*            lperror,            /**< pointer to store TRUE, if an unresolved error in LP solving occured */
   SCIP_Bool*            pricingaborted      /**< pointer to store TRUE, if the pricing was aborted and the lower bound
                                              *   must not be used */
   )
{
   SCIP_Longint nlpiterations;
   SCIP_Longint nlps;

   assert(stat != NULL);
   assert(tree != NULL);
   assert(SCIPtreeHasFocusNodeLP(tree));
   assert(cutoff != NULL);
   assert(unbounded != NULL);
   assert(lperror != NULL);
   assert(*cutoff == FALSE);
   assert(*unbounded == FALSE);
   assert(*lperror == FALSE);

   nlps = stat->nlps;
   nlpiterations = stat->nlpiterations;

   if( !initiallpsolved )
   {
      /* load and solve the initial LP of the node */
      SCIP_CALL( solveNodeInitialLP(blkmem, set, messagehdlr, stat, transprob, origprob, primal, tree, reopt, lp,
            pricestore, sepastore, branchcand, eventfilter, eventqueue, cliquetable, newinitconss, cutoff, lperror) );

      assert(*cutoff || *lperror || (lp->flushed && lp->solved));
      SCIPdebugMessage("price-and-cut-loop: initial LP status: %d, LP obj: %g\n",
         SCIPlpGetSolstat(lp),
         *cutoff ? SCIPsetInfinity(set) : *lperror ? -SCIPsetInfinity(set) : SCIPlpGetObjval(lp, set, transprob));

      /* update initial LP iteration counter */
      stat->ninitlps += stat->nlps - nlps;
      stat->ninitlpiterations += stat->nlpiterations - nlpiterations;

      /* In the root node, we try if the initial LP solution is feasible to avoid expensive setup of data structures in
       * separators; in case the root LP is aborted, e.g., by hitting the time limit, we do not check the LP solution
       * since the corresponding data structures have not been updated.
       */
      if( SCIPtreeGetCurrentDepth(tree) == 0 && !(*cutoff) && !(*lperror)
         && (SCIPlpGetSolstat(lp) == SCIP_LPSOLSTAT_OPTIMAL || SCIPlpGetSolstat(lp) == SCIP_LPSOLSTAT_UNBOUNDEDRAY)
         && !SCIPsolveIsStopped(set, stat, FALSE) )
      {
         SCIP_Bool checklprows;
         SCIP_Bool stored;
         SCIP_SOL* sol;
         SCIP_Longint oldnbestsolsfound = primal->nbestsolsfound;

         SCIP_CALL( SCIPsolCreateLPSol(&sol, blkmem, set, stat, transprob, primal, tree, lp, NULL) );

         if( SCIPlpGetSolstat(lp) == SCIP_LPSOLSTAT_UNBOUNDEDRAY )
            checklprows = FALSE;
         else
            checklprows = TRUE;

#ifndef NDEBUG
         /* in the debug mode we want to explicitly check if the solution is feasible if it was stored */
         SCIP_CALL( SCIPprimalTrySol(primal, blkmem, set, messagehdlr, stat, origprob, transprob, tree, reopt, lp,
               eventqueue, eventfilter, sol, FALSE, TRUE, TRUE, checklprows, &stored) );

         if( stored )
         {
            SCIP_Bool feasible;

            SCIP_CALL( SCIPsolCheck(sol, set, messagehdlr, blkmem, stat, transprob, FALSE, TRUE, TRUE, checklprows, &feasible) );
            assert(feasible);
         }

         SCIP_CALL( SCIPsolFree(&sol, blkmem, primal) );
#else
         SCIP_CALL( SCIPprimalTrySolFree(primal, blkmem, set, messagehdlr, stat, origprob, transprob, tree, reopt, lp,
               eventqueue, eventfilter, &sol, FALSE, TRUE, TRUE, checklprows, &stored) );
#endif
         if( stored )
         {
            stat->nlpsolsfound++;

            if( primal->nbestsolsfound != oldnbestsolsfound )
            {
               stat->nlpbestsolsfound++;
               SCIPstoreSolutionGap(set->scip);
            }

            if( set->reopt_enable )
            {
               assert(reopt != NULL);
               SCIP_CALL( SCIPreoptCheckCutoff(reopt, set, blkmem, tree->focusnode, SCIP_EVENTTYPE_NODEFEASIBLE,
                     SCIPlpGetSolstat(lp), tree->root == tree->focusnode, TRUE, tree->focusnode->lowerbound,
                     tree->effectiverootdepth) );
            }
         }

         if( SCIPlpGetSolstat(lp) == SCIP_LPSOLSTAT_UNBOUNDEDRAY )
            *unbounded = TRUE;
      }
   }
   else
   {
      SCIP_CALL( SCIPinitConssLP(blkmem, set, sepastore, stat, transprob,
            origprob, tree, reopt, lp, branchcand, eventqueue, eventfilter, cliquetable, FALSE, FALSE,
            cutoff) );
   }
   assert(SCIPsepastoreGetNCuts(sepastore) == 0);

   /* check for infeasible node by bounding */
   SCIP_CALL( applyBounding(blkmem, set, stat, transprob, origprob, primal, tree, reopt, lp, branchcand, eventqueue, conflict, cliquetable, cutoff) );
#ifdef SCIP_DEBUG
   if( *cutoff )
   {
      if( SCIPtreeGetCurrentDepth(tree) == 0 )
      {
         SCIPdebugMessage("solution cuts off root node, stop solution process\n");
      }
      else
      {
         SCIPdebugMessage("solution cuts off node\n");
      }
   }
#endif

   if( !(*cutoff) && !(*lperror) )
   {
      /* solve the LP with price-and-cut*/
      SCIP_CALL( priceAndCutLoop(blkmem, set, messagehdlr, stat, mem, transprob, origprob,  primal, tree, reopt, lp, pricestore, sepastore, cutpool, delayedcutpool,
<<<<<<< HEAD
            branchcand, conflict, eventfilter, eventqueue, cliquetable, finishedfirstsepa, propagateagain, solvelpagain, cutoff, unbounded, lperror, pricingaborted) );
=======
            branchcand, conflict, eventfilter, eventqueue, cliquetable, initiallpsolved, propagateagain, cutoff, unbounded, lperror, pricingaborted) );
>>>>>>> a7e2cf5e
   }
   assert(*cutoff || *lperror || (lp->flushed && lp->solved));

   /* if there is no LP error, then *unbounded should be TRUE, iff the LP solution status is unboundedray */
   assert(*lperror || ((SCIPlpGetSolstat(lp) == SCIP_LPSOLSTAT_UNBOUNDEDRAY) == *unbounded));

   /* If pricing was aborted while solving the LP of the node and the node cannot be cut off due to the lower bound computed by the pricer,
   *  the solving of the LP might be stopped due to the objective limit, but the node may not be cut off, since the LP objective
   *  is not a feasible lower bound for the solutions in the current subtree.
   *  In this case, the LP has to be solved to optimality by temporarily removing the cutoff bound.
   */
   if( (*pricingaborted) && (SCIPlpGetSolstat(lp) == SCIP_LPSOLSTAT_OBJLIMIT || SCIPlpGetSolstat(lp) == SCIP_LPSOLSTAT_ITERLIMIT)
      && !(*cutoff) )
   {
      SCIP_Real tmpcutoff;

      /* temporarily disable cutoffbound, which also disables the objective limit */
      tmpcutoff = lp->cutoffbound;
      lp->cutoffbound = SCIPlpiInfinity(SCIPlpGetLPI(lp));

      lp->solved = FALSE;
      SCIP_CALL( SCIPlpSolveAndEval(lp, set, messagehdlr, blkmem, stat, eventqueue, eventfilter, transprob, -1LL, FALSE, FALSE, FALSE, lperror) );

      /* reinstall old cutoff bound */
      lp->cutoffbound = tmpcutoff;

      SCIPdebugMessage("re-optimized LP without cutoff bound: LP status: %d, LP obj: %g\n",
         SCIPlpGetSolstat(lp), *lperror ? -SCIPsetInfinity(set) : SCIPlpGetObjval(lp, set, transprob));

      /* lp solstat should not be objlimit, since the cutoff bound was removed temporarily */
      assert(SCIPlpGetSolstat(lp) != SCIP_LPSOLSTAT_OBJLIMIT);
      /* lp solstat should not be unboundedray, since the lp was dual feasible */
      assert(SCIPlpGetSolstat(lp) != SCIP_LPSOLSTAT_UNBOUNDEDRAY);
      /* there should be no primal ray, since the lp was dual feasible */
      assert(primal->primalray == NULL);
      if( SCIPlpGetSolstat(lp) == SCIP_LPSOLSTAT_INFEASIBLE )
      {
         *cutoff = TRUE;
      }
   }
   assert(!(*pricingaborted) || SCIPlpGetSolstat(lp) == SCIP_LPSOLSTAT_OPTIMAL
      || SCIPlpGetSolstat(lp) == SCIP_LPSOLSTAT_NOTSOLVED || SCIPsolveIsStopped(set, stat, FALSE) || (*cutoff));

   assert(*cutoff || *lperror || (lp->flushed && lp->solved));

   /* update node's LP iteration counter */
   stat->nnodelps += stat->nlps - nlps;
   stat->nnodelpiterations += stat->nlpiterations - nlpiterations;

   /* update number of root node LPs and iterations if the root node was processed */
   if( SCIPnodeGetDepth(tree->focusnode) == 0 )
   {
      stat->nrootlps += stat->nlps - nlps;
      stat->nrootlpiterations += stat->nlpiterations - nlpiterations;
   }

   return SCIP_OKAY;
}

/** calls relaxators */
static
SCIP_RETCODE solveNodeRelax(
   SCIP_SET*             set,                /**< global SCIP settings */
   SCIP_STAT*            stat,               /**< dynamic problem statistics */
   SCIP_TREE*            tree,               /**< branch and bound tree */
   SCIP_PROB*            transprob,          /**< transformed problem */
   SCIP_PROB*            origprob,           /**< original problem */
   int                   depth,              /**< depth of current node */
   SCIP_Bool             beforelp,           /**< should the relaxators with non-negative or negative priority be called? */
   SCIP_Bool*            cutoff,             /**< pointer to store TRUE, if the node can be cut off */
   SCIP_Bool*            propagateagain,     /**< pointer to store TRUE, if domain propagation should be applied again */
   SCIP_Bool*            solvelpagain,       /**< pointer to store TRUE, if the node's LP has to be solved again */
   SCIP_Bool*            solverelaxagain     /**< pointer to store TRUE, if the external relaxators should be called
                                              *   again */
   )
{
   SCIP_RESULT result;
   SCIP_Real lowerbound;
   int r;

   assert(set != NULL);
   assert(cutoff != NULL);
   assert(solvelpagain != NULL);
   assert(propagateagain != NULL);
   assert(solverelaxagain != NULL);
   assert(!(*cutoff));

   /* sort by priority */
   SCIPsetSortRelaxs(set);

   for( r = 0; r < set->nrelaxs && !(*cutoff); ++r )
   {
      if( beforelp != (SCIPrelaxGetPriority(set->relaxs[r]) >= 0) )
         continue;

      lowerbound = -SCIPsetInfinity(set);

      SCIP_CALL( SCIPrelaxExec(set->relaxs[r], set, stat, depth, &lowerbound, &result) );

      switch( result )
      {
      case SCIP_CUTOFF:
         *cutoff = TRUE;
         SCIPdebugMessage(" -> relaxator <%s> detected cutoff\n", SCIPrelaxGetName(set->relaxs[r]));
         break;

      case SCIP_CONSADDED:
         *solvelpagain = TRUE;   /* the separation for new constraints should be called */
         *propagateagain = TRUE; /* the propagation for new constraints should be called */
         break;

      case SCIP_REDUCEDDOM:
         *solvelpagain = TRUE;
         *propagateagain = TRUE;
         break;

      case SCIP_SEPARATED:
         *solvelpagain = TRUE;
         break;

      case SCIP_SUSPENDED:
         *solverelaxagain = TRUE;
         break;

      case SCIP_SUCCESS:
      case SCIP_DIDNOTRUN:
         break;

      default:
         SCIPerrorMessage("invalid result code <%d> of relaxator <%s>\n", result, SCIPrelaxGetName(set->relaxs[r]));
         return SCIP_INVALIDRESULT;
      }  /*lint !e788*/

      if( result != SCIP_CUTOFF && result != SCIP_DIDNOTRUN && result != SCIP_SUSPENDED )
      {
         SCIP_NODE* focusnode;

         focusnode = SCIPtreeGetFocusNode(tree);
         assert(focusnode != NULL);
         assert(SCIPnodeGetType(focusnode) == SCIP_NODETYPE_FOCUSNODE);

         /* update lower bound w.r.t. the lower bound given by the relaxator */
         SCIPnodeUpdateLowerbound(focusnode, stat, set, tree, transprob, origprob, lowerbound);
         SCIPdebugMessage(" -> new lower bound given by relaxator %s: %g\n",
            SCIPrelaxGetName(set->relaxs[r]), lowerbound);
      }
   }

   return SCIP_OKAY;
}

/** marks all relaxators to be unsolved */
static
void markRelaxsUnsolved(
   SCIP_SET*             set,                /**< global SCIP settings */
   SCIP_RELAXATION*      relaxation          /**< global relaxation data */
   )
{
   int r;

   assert(set != NULL);
   assert(relaxation != NULL);

   SCIPrelaxationSetSolValid(relaxation, FALSE);

   for( r = 0; r < set->nrelaxs; ++r )
      SCIPrelaxMarkUnsolved(set->relaxs[r]);
}

/** enforces constraints by branching, separation, or domain reduction */
static
SCIP_RETCODE enforceConstraints(
   BMS_BLKMEM*           blkmem,             /**< block memory buffers */
   SCIP_SET*             set,                /**< global SCIP settings */
   SCIP_STAT*            stat,               /**< dynamic problem statistics */
   SCIP_PROB*            prob,               /**< transformed problem after presolve */
   SCIP_TREE*            tree,               /**< branch and bound tree */
   SCIP_LP*              lp,                 /**< LP data */
   SCIP_RELAXATION*      relaxation,         /**< global relaxation data */
   SCIP_SEPASTORE*       sepastore,          /**< separation storage */
   SCIP_BRANCHCAND*      branchcand,         /**< branching candidate storage */
   SCIP_Bool*            branched,           /**< pointer to store whether a branching was created */
   SCIP_Bool*            cutoff,             /**< pointer to store TRUE, if the node can be cut off */
   SCIP_Bool*            infeasible,         /**< pointer to store TRUE, if the LP/pseudo solution is infeasible */
   SCIP_Bool*            propagateagain,     /**< pointer to store TRUE, if domain propagation should be applied again */
   SCIP_Bool*            solvelpagain,       /**< pointer to store TRUE, if the node's LP has to be solved again */
   SCIP_Bool*            solverelaxagain,    /**< pointer to store TRUE, if the external relaxators should be called again */
   SCIP_Bool             forced              /**< should enforcement of pseudo solution be forced? */
   )
{
   SCIP_RESULT result;
   SCIP_Real pseudoobjval;
   SCIP_Bool resolved;
   SCIP_Bool objinfeasible;
   int h;

   assert(set != NULL);
   assert(stat != NULL);
   assert(tree != NULL);
   assert(SCIPtreeGetFocusNode(tree) != NULL);
   assert(branched != NULL);
   assert(cutoff != NULL);
   assert(infeasible != NULL);
   assert(propagateagain != NULL);
   assert(solvelpagain != NULL);
   assert(solverelaxagain != NULL);
   assert(!(*cutoff));
   assert(!(*propagateagain));
   assert(!(*solvelpagain));
   assert(!(*solverelaxagain));

   *branched = FALSE;
   /**@todo avoid checking the same pseudosolution twice */

   /* enforce constraints by branching, applying additional cutting planes (if LP is being processed),
    * introducing new constraints, or tighten the domains
    */
   SCIPdebugMessage("enforcing constraints on %s solution\n", SCIPtreeHasFocusNodeLP(tree) ? "LP" : "pseudo");

   /* check, if the solution is infeasible anyway due to it's objective value */
   if( SCIPtreeHasFocusNodeLP(tree) )
      objinfeasible = FALSE;
   else
   {
      pseudoobjval = SCIPlpGetPseudoObjval(lp, set, prob);
      objinfeasible = SCIPsetIsFeasLT(set, pseudoobjval, SCIPnodeGetLowerbound(SCIPtreeGetFocusNode(tree)));
   }

   /* during constraint enforcement, generated cuts should enter the LP in any case; otherwise, a constraint handler
    * would fail to enforce its constraints if it relies on the modification of the LP relaxation
    */
   SCIPsepastoreStartForceCuts(sepastore);

   /* enforce constraints until a handler resolved an infeasibility with cutting off the node, branching,
    * reducing a domain, or separating a cut
    * if a constraint handler introduced new constraints to enforce his constraints, the newly added constraints
    * have to be enforced themselves
    */
   resolved = FALSE;
   for( h = 0; h < set->nconshdlrs && !resolved; ++h )
   {
      assert(SCIPsepastoreGetNCuts(sepastore) == 0); /* otherwise, the LP should have been resolved first */

      if( SCIPtreeHasFocusNodeLP(tree) )
      {
         assert(lp->flushed);
         assert(lp->solved);
         assert(SCIPlpGetSolstat(lp) == SCIP_LPSOLSTAT_OPTIMAL || SCIPlpGetSolstat(lp) == SCIP_LPSOLSTAT_UNBOUNDEDRAY);
         SCIP_CALL( SCIPconshdlrEnforceLPSol(set->conshdlrs_enfo[h], blkmem, set, stat, tree, sepastore, *infeasible,
               &result) );
      }
      else
      {
         SCIP_CALL( SCIPconshdlrEnforcePseudoSol(set->conshdlrs_enfo[h], blkmem, set, stat, tree, branchcand, *infeasible,
               objinfeasible, forced, &result) );
         if( SCIPsepastoreGetNCuts(sepastore) != 0 )
         {
            SCIPerrorMessage("pseudo enforcing method of constraint handler <%s> separated cuts\n",
               SCIPconshdlrGetName(set->conshdlrs_enfo[h]));
            return SCIP_INVALIDRESULT;
         }
      }
      SCIPdebugMessage("enforcing of <%s> returned result %d\n", SCIPconshdlrGetName(set->conshdlrs_enfo[h]), result);

      switch( result )
      {
      case SCIP_CUTOFF:
         assert(tree->nchildren == 0);
         *cutoff = TRUE;
         *infeasible = TRUE;
         resolved = TRUE;
         SCIPdebugMessage(" -> constraint handler <%s> detected cutoff in enforcement\n",
            SCIPconshdlrGetName(set->conshdlrs_enfo[h]));
         break;

      case SCIP_CONSADDED:
         assert(tree->nchildren == 0);
         *infeasible = TRUE;
         *propagateagain = TRUE; /* the propagation for new constraints should be called */
         *solvelpagain = TRUE;   /* the separation for new constraints should be called */
         *solverelaxagain = TRUE;
         markRelaxsUnsolved(set, relaxation);
         resolved = TRUE;
         break;

      case SCIP_REDUCEDDOM:
         assert(tree->nchildren == 0);
         *infeasible = TRUE;
         *propagateagain = TRUE;
         *solvelpagain = TRUE;
         *solverelaxagain = TRUE;
         markRelaxsUnsolved(set, relaxation);
         resolved = TRUE;
         break;

      case SCIP_SEPARATED:
         assert(tree->nchildren == 0);
         assert(SCIPsepastoreGetNCuts(sepastore) > 0);
         *infeasible = TRUE;
         *solvelpagain = TRUE;
         *solverelaxagain = TRUE;
         markRelaxsUnsolved(set, relaxation);
         resolved = TRUE;
         break;

      case SCIP_BRANCHED:
         assert(tree->nchildren >= 1);
         assert(!SCIPtreeHasFocusNodeLP(tree) || (lp->flushed && lp->solved));
         assert(SCIPsepastoreGetNCuts(sepastore) == 0);
         *infeasible = TRUE;
         *branched = TRUE;
         resolved = TRUE;

         /* increase the number of internal nodes */
         stat->ninternalnodes++;
         stat->ntotalinternalnodes++;
         break;

      case SCIP_SOLVELP:
         assert(!SCIPtreeHasFocusNodeLP(tree));
         assert(tree->nchildren == 0);
         assert(SCIPsepastoreGetNCuts(sepastore) == 0);
         *infeasible = TRUE;
         *solvelpagain = TRUE;
         resolved = TRUE;
         SCIPtreeSetFocusNodeLP(tree, TRUE); /* the node's LP must be solved */
         break;

      case SCIP_INFEASIBLE:
         assert(tree->nchildren == 0);
         assert(!SCIPtreeHasFocusNodeLP(tree) || (lp->flushed && lp->solved));
         assert(SCIPsepastoreGetNCuts(sepastore) == 0);
         *infeasible = TRUE;
         break;

      case SCIP_FEASIBLE:
         assert(tree->nchildren == 0);
         assert(!SCIPtreeHasFocusNodeLP(tree) || (lp->flushed && lp->solved));
         assert(SCIPsepastoreGetNCuts(sepastore) == 0);
         break;

      case SCIP_DIDNOTRUN:
         assert(tree->nchildren == 0);
         assert(!SCIPtreeHasFocusNodeLP(tree) || (lp->flushed && lp->solved));
         assert(SCIPsepastoreGetNCuts(sepastore) == 0);
         assert(objinfeasible);
         *infeasible = TRUE;
         break;

      default:
         SCIPerrorMessage("invalid result code <%d> from enforcing method of constraint handler <%s>\n",
            result, SCIPconshdlrGetName(set->conshdlrs_enfo[h]));
         return SCIP_INVALIDRESULT;
      }  /*lint !e788*/

      /* the enforcement method may add a primal solution, after which the LP status could be set to
       * objective limit reached
       */
      if( SCIPtreeHasFocusNodeLP(tree) && SCIPlpGetSolstat(lp) == SCIP_LPSOLSTAT_OBJLIMIT )
      {
         *cutoff = TRUE;
         *infeasible = TRUE;
         resolved = TRUE;
         SCIPdebugMessage(" -> LP exceeded objective limit\n");

         /* If we used the probing mode during branching, it might happen that we added a constraint or global bound
          * and returned SCIP_CONSADDED or SCIP_REDUCEDDOM, but when reoptimizing the LP after ending the probing mode,
          * this leads to hitting the objective limit. In this case, we do not need to propagate or solve the LP again.
          */
         *propagateagain = FALSE;
         *solvelpagain = FALSE;
      }

      assert(!(*branched) || (resolved && !(*cutoff) && *infeasible && !(*propagateagain) && !(*solvelpagain)));
      assert(!(*cutoff) || (resolved && !(*branched) && *infeasible && !(*propagateagain) && !(*solvelpagain)));
      assert(*infeasible || (!resolved && !(*branched) && !(*cutoff) && !(*propagateagain) && !(*solvelpagain)));
      assert(!(*propagateagain) || (resolved && !(*branched) && !(*cutoff) && *infeasible));
      assert(!(*solvelpagain) || (resolved && !(*branched) && !(*cutoff) && *infeasible));
   }
   assert(!objinfeasible || *infeasible);
   assert(resolved == (*branched || *cutoff || *propagateagain || *solvelpagain));
   assert(*cutoff || *solvelpagain || SCIPsepastoreGetNCuts(sepastore) == 0);

   /* deactivate the cut forcing of the constraint enforcement */
   SCIPsepastoreEndForceCuts(sepastore);

   SCIPdebugMessage(" -> enforcing result: branched=%u, cutoff=%u, infeasible=%u, propagateagain=%u, solvelpagain=%u, resolved=%u\n",
      *branched, *cutoff, *infeasible, *propagateagain, *solvelpagain, resolved);

   return SCIP_OKAY;
}

/** applies the cuts stored in the separation store, or clears the store if the node can be cut off */
static
SCIP_RETCODE applyCuts(
   BMS_BLKMEM*           blkmem,             /**< block memory buffers */
   SCIP_SET*             set,                /**< global SCIP settings */
   SCIP_STAT*            stat,               /**< dynamic problem statistics */
   SCIP_PROB*            transprob,          /**< transformed problem */
   SCIP_PROB*            origprob,           /**< original problem */
   SCIP_TREE*            tree,               /**< branch and bound tree */
   SCIP_REOPT*           reopt,              /**< reotimization data structure */
   SCIP_LP*              lp,                 /**< LP data */
   SCIP_SEPASTORE*       sepastore,          /**< separation storage */
   SCIP_BRANCHCAND*      branchcand,         /**< branching candidate storage */
   SCIP_EVENTQUEUE*      eventqueue,         /**< event queue */
   SCIP_EVENTFILTER*     eventfilter,        /**< global event filter */
   SCIP_CLIQUETABLE*     cliquetable,        /**< clique table data structure */
   SCIP_Bool             root,               /**< is this the initial root LP? */
   SCIP_EFFICIACYCHOICE  efficiacychoice,    /**< type of solution to base efficiacy computation on */
   SCIP_Bool*            cutoff,             /**< pointer to whether the node can be cut off */
   SCIP_Bool*            propagateagain,     /**< pointer to store TRUE, if domain propagation should be applied again */
   SCIP_Bool*            solvelpagain        /**< pointer to store TRUE, if the node's LP has to be solved again */
   )
{
   assert(stat != NULL);
   assert(cutoff != NULL);
   assert(propagateagain != NULL);
   assert(solvelpagain != NULL);

   if( *cutoff )
   {
      /* the found cuts are of no use, because the node is infeasible anyway (or we have an error in the LP) */
      SCIP_CALL( SCIPsepastoreClearCuts(sepastore, blkmem, set, eventqueue, eventfilter, lp) );
   }
   else if( SCIPsepastoreGetNCuts(sepastore) > 0 )
   {
      SCIP_Longint olddomchgcount;

      olddomchgcount = stat->domchgcount;
      SCIP_CALL( SCIPsepastoreApplyCuts(sepastore, blkmem, set, stat, transprob, origprob, tree, reopt, lp, branchcand,
            eventqueue, eventfilter, cliquetable, root, efficiacychoice, cutoff) );
      *propagateagain = *propagateagain || (stat->domchgcount != olddomchgcount);
      *solvelpagain = TRUE;
   }

   return SCIP_OKAY;
}

/** updates the cutoff, propagateagain, and solverelaxagain status of the current solving loop */
static
void updateLoopStatus(
   SCIP_SET*             set,                /**< global SCIP settings */
   SCIP_STAT*            stat,               /**< dynamic problem statistics */
   SCIP_TREE*            tree,               /**< branch and bound tree */
   int                   depth,              /**< depth of current node */
   SCIP_Bool*            cutoff,             /**< pointer to store TRUE, if the node can be cut off */
   SCIP_Bool*            propagateagain,     /**< pointer to store TRUE, if domain propagation should be applied again */
   SCIP_Bool*            solverelaxagain     /**< pointer to store TRUE, if at least one relaxator should be called again */
   )
{
   SCIP_NODE* focusnode;
   int r;

   assert(set != NULL);
   assert(stat != NULL);
   assert(cutoff != NULL);
   assert(propagateagain != NULL);
   assert(solverelaxagain != NULL);

   /* check, if the path was cutoff */
   *cutoff = *cutoff || (tree->cutoffdepth <= depth);

   /* check if branching was already performed */
   if( tree->nchildren == 0 )
   {
      /* check, if the focus node should be repropagated */
      focusnode = SCIPtreeGetFocusNode(tree);
      *propagateagain = *propagateagain || SCIPnodeIsPropagatedAgain(focusnode);

      /* check, if one of the external relaxations should be solved again */
      for( r = 0; r < set->nrelaxs && !(*solverelaxagain); ++r )
         *solverelaxagain = !SCIPrelaxIsSolved(set->relaxs[r], stat);
   }
   else
   {
      /* if branching was performed, avoid another node loop iteration */
      *propagateagain = FALSE;
      *solverelaxagain = FALSE;
   }
}


/** propagate domains and solve relaxation and lp */
static
SCIP_RETCODE propAndSolve(
   BMS_BLKMEM*           blkmem,             /**< block memory buffers */
   SCIP_SET*             set,                /**< global SCIP settings */
   SCIP_MESSAGEHDLR*     messagehdlr,        /**< message handler */
   SCIP_STAT*            stat,               /**< dynamic problem statistics */
   SCIP_MEM*             mem,                /**< block memory pools */
   SCIP_PROB*            origprob,           /**< original problem */
   SCIP_PROB*            transprob,          /**< transformed problem after presolve */
   SCIP_PRIMAL*          primal,             /**< primal data */
   SCIP_TREE*            tree,               /**< branch and bound tree */
   SCIP_REOPT*           reopt,              /**< reoptimization data structure */
   SCIP_LP*              lp,                 /**< LP data */
   SCIP_RELAXATION*      relaxation,         /**< global relaxation data */
   SCIP_PRICESTORE*      pricestore,         /**< pricing storage */
   SCIP_SEPASTORE*       sepastore,          /**< separation storage */
   SCIP_BRANCHCAND*      branchcand,         /**< branching candidate storage */
   SCIP_CUTPOOL*         cutpool,            /**< global cut pool */
   SCIP_CUTPOOL*         delayedcutpool,     /**< global delayed cut pool */
   SCIP_CONFLICT*        conflict,           /**< conflict analysis data */
   SCIP_EVENTFILTER*     eventfilter,        /**< event filter for global (not variable dependent) events */
   SCIP_EVENTQUEUE*      eventqueue,         /**< event queue */
   SCIP_CLIQUETABLE*     cliquetable,        /**< clique table data structure */
   SCIP_NODE*            focusnode,          /**< focused node */
   int                   actdepth,           /**< depth in the b&b tree */
   SCIP_PROPTIMING       timingmask,         /**< timing mask for propagation round */
   SCIP_Bool             propagate,          /**< should we propagate */
   SCIP_Bool             solvelp,            /**< should we solve the lp */
   SCIP_Bool             solverelax,         /**< should we solve the relaxation */
   SCIP_Bool             forcedlpsolve,      /**< is there a need for a solve lp */
   SCIP_HEURTIMING*      heurtiming,         /**< timing for running heuristics after propagation call */
   int*                  nlperrors,          /**< pointer to store the number of lp errors */
   SCIP_Bool*            finishedfirstsepa,  /**< pointer to store whether the first separation cycle was finished */
   SCIP_Bool*            fullpropagation,    /**< pointer to store whether we want to do a fullpropagation next time */
   SCIP_Bool*            propagateagain,     /**< pointer to store whether we want to propagate again */
   SCIP_Bool*            initiallpsolved,    /**< pointer to store whether the initial lp was solved */
   SCIP_Bool*            solvelpagain,       /**< pointer to store whether we want to solve the lp again */
   SCIP_Bool*            solverelaxagain,    /**< pointer to store whether we want to solve the relaxation again */
   SCIP_Bool*            cutoff,             /**< pointer to store whether the node can be cut off */
   SCIP_Bool*            unbounded,          /**< pointer to store whether the focus node is unbounded */
   SCIP_Bool*            stopped,            /**< pointer to store whether solving was interrupted */
   SCIP_Bool*            lperror,            /**< pointer to store TRUE, if an unresolved error in LP solving occured */
   SCIP_Bool*            pricingaborted,     /**< pointer to store TRUE, if the pricing was aborted and the lower bound must not be used */
   SCIP_Bool*            forcedenforcement   /**< pointer to store whether the enforcement of pseudo solution should be forced */
   )
{
   SCIP_Bool newinitconss;

   assert(set != NULL);
   assert(stat != NULL);
   assert(origprob != NULL);
   assert(transprob != NULL);
   assert(tree != NULL);
   assert(lp != NULL);
   assert(primal != NULL);
   assert(pricestore != NULL);
   assert(sepastore != NULL);
   assert(SCIPsepastoreGetNCuts(sepastore) == 0);
   assert(branchcand != NULL);
   assert(cutpool != NULL);
   assert(delayedcutpool != NULL);
   assert(conflict != NULL);
   assert(SCIPconflictGetNConflicts(conflict) == 0);
   assert(eventfilter != NULL);
   assert(eventqueue != NULL);
   assert(focusnode != NULL);
   assert(heurtiming != NULL);
   assert(nlperrors != NULL);
   assert(fullpropagation != NULL);
   assert(propagateagain != NULL);
   assert(initiallpsolved != NULL);
   assert(solvelpagain != NULL);
   assert(solverelaxagain != NULL);
   assert(cutoff != NULL);
   assert(unbounded != NULL);
   assert(lperror != NULL);
   assert(pricingaborted != NULL);
   assert(forcedenforcement != NULL);

   newinitconss = FALSE;

   /* domain propagation */
   if( propagate && !(*cutoff) )
   {
      SCIP_Longint oldninitconssadded;
      SCIP_Longint oldnboundchgs;
      SCIP_Bool lpwasflushed;

      lpwasflushed = lp->flushed;
      oldnboundchgs = stat->nboundchgs;
      oldninitconssadded = stat->ninitconssadded;

      SCIP_CALL( propagateDomains(blkmem, set, stat, primal, tree, SCIPtreeGetCurrentDepth(tree), 0, *fullpropagation, timingmask, cutoff) );
      assert(BMSgetNUsedBufferMemory(mem->buffer) == 0);

      newinitconss = (stat->ninitconssadded != oldninitconssadded);

      if( timingmask != SCIP_PROPTIMING_BEFORELP )
         *fullpropagation = FALSE;

      /* check, if the path was cutoff */
      *cutoff = *cutoff || (tree->cutoffdepth <= actdepth);

      /* if the LP was flushed and is now no longer flushed, a bound change occurred, and the LP has to be resolved;
       * we also have to solve the LP if new intial constraints were added which need to be added to the LP
       */
      solvelp = solvelp || (lpwasflushed && (!lp->flushed || newinitconss));

      /* the number of bound changes was increased by the propagation call, thus the relaxation should be solved again */
      if( stat->nboundchgs > oldnboundchgs )
      {
         /* propagation might have changed the best bound of loose variables, thereby changing the loose objective value
          * which is added to the LP value; because of the loose status, the LP might not be reoptimized, but the lower
          * bound of the node needs to be updated
          */
         if( !solvelp && lp->flushed && lp->solved && SCIPprobAllColsInLP(transprob, set, lp) && SCIPlpIsRelax(lp) )
         {
            SCIP_CALL( SCIPnodeUpdateLowerboundLP(focusnode, set, stat, tree, transprob, origprob, lp) );
            SCIPdebugMessage(" -> new lower bound: %g (LP status: %d, LP obj: %g)\n",
               SCIPnodeGetLowerbound(focusnode), SCIPlpGetSolstat(lp), SCIPlpGetObjval(lp, set, transprob));

            if( SCIPtreeHasFocusNodeLP(tree) )
            {
               /* update node estimate */
               SCIP_CALL( updateEstimate(set, stat, tree, lp, branchcand) );

               if( actdepth == 0 && SCIPlpGetSolstat(lp) == SCIP_LPSOLSTAT_OPTIMAL )
                  SCIPprobUpdateBestRootSol(transprob, set, stat, lp);
            }
         }

         solverelax = TRUE;
         markRelaxsUnsolved(set, relaxation);
      }

      /* update lower bound with the pseudo objective value, and cut off node by bounding */
      SCIP_CALL( applyBounding(blkmem, set, stat, transprob, origprob, primal, tree, reopt, lp, branchcand, eventqueue, conflict, cliquetable, cutoff) );
   }
   assert(SCIPsepastoreGetNCuts(sepastore) == 0);

   /* call primal heuristics that are applicable after propagation loop before lp solve */
   if( !(*cutoff) && !SCIPtreeProbing(tree) && timingmask == SCIP_PROPTIMING_BEFORELP )
   {
      /* if the heuristics find a new incumbent solution, propagate again */
      SCIP_CALL( SCIPprimalHeuristics(set, stat, transprob, primal, tree, lp, NULL, *heurtiming,
            FALSE, propagateagain) );
      assert(BMSgetNUsedBufferMemory(mem->buffer) == 0);

      *heurtiming = SCIP_HEURTIMING_AFTERPROPLOOP;

      /* check if primal heuristics found a solution and we therefore reached a solution limit */
      if( SCIPsolveIsStopped(set, stat, FALSE) )
      {
         SCIP_NODE* node;

         /* we reached a solution limit and do not want to continue the processing of the current node, but in order to
          * allow restarting the optimization process later, we need to create a "branching" with only one child node that
          * is a copy of the focusnode
          */
         SCIPtreeSetFocusNodeLP(tree, FALSE);
         SCIP_CALL( SCIPnodeCreateChild(&node, blkmem, set, stat, tree, 1.0, focusnode->estimate) );
         assert(tree->nchildren >= 1);
         *stopped = TRUE;
         return SCIP_OKAY;
      }

      /* if diving produced an LP error, switch back to non-LP node */
      if( lp->resolvelperror )
      {
         SCIPtreeSetFocusNodeLP(tree, FALSE);
         lp->resolvelperror = FALSE;
      }
   }

   /* solve external relaxations with non-negative priority */
   if( solverelax && !(*cutoff) )
   {
      /* clear the storage of external branching candidates */
      SCIPbranchcandClearExternCands(branchcand);

      SCIP_CALL( solveNodeRelax(set, stat, tree, transprob, origprob, actdepth, TRUE, cutoff, propagateagain, solvelpagain, solverelaxagain) );
      assert(BMSgetNUsedBufferMemory(mem->buffer) == 0);

      /* check, if the path was cutoff */
      *cutoff = *cutoff || (tree->cutoffdepth <= actdepth);

      /* apply found cuts */
      SCIP_CALL( applyCuts(blkmem, set, stat, transprob, origprob, tree, reopt, lp, sepastore, branchcand, eventqueue, eventfilter,
            cliquetable, (actdepth == 0), SCIP_EFFICIACYCHOICE_RELAX, cutoff, propagateagain, solvelpagain) );

      /* update lower bound with the pseudo objective value, and cut off node by bounding */
      SCIP_CALL( applyBounding(blkmem, set, stat, transprob, origprob, primal, tree, reopt, lp, branchcand, eventqueue, conflict, cliquetable, cutoff) );
   }
   assert(SCIPsepastoreGetNCuts(sepastore) == 0);

   /* check, if we want to solve the LP at this node */
   if( solvelp && !(*cutoff) && SCIPtreeHasFocusNodeLP(tree) )
   {
      *lperror = FALSE;
      *unbounded = FALSE;

      /* solve the node's LP */
      SCIP_CALL( solveNodeLP(blkmem, set, messagehdlr, stat, mem, origprob, transprob, primal, tree, reopt, lp, pricestore,
            sepastore, cutpool, delayedcutpool, branchcand, conflict, eventfilter, eventqueue, cliquetable, *initiallpsolved,
<<<<<<< HEAD
            newinitconss, finishedfirstsepa, propagateagain, solvelpagain, cutoff, unbounded, lperror, pricingaborted) );
=======
            newinitconss, propagateagain, cutoff, unbounded, lperror, pricingaborted) );
>>>>>>> a7e2cf5e

      *initiallpsolved = TRUE;
      SCIPdebugMessage(" -> LP status: %d, LP obj: %g, iter: %" SCIP_LONGINT_FORMAT ", count: %" SCIP_LONGINT_FORMAT "\n",
         SCIPlpGetSolstat(lp),
         *cutoff ? SCIPsetInfinity(set) : (*lperror ? -SCIPsetInfinity(set) : SCIPlpGetObjval(lp, set, transprob)),
         stat->nlpiterations, stat->lpcount);

      /* check, if the path was cutoff */
      *cutoff = *cutoff || (tree->cutoffdepth <= actdepth);

      /* if an error occured during LP solving, switch to pseudo solution */
      if( *lperror )
      {
         if( forcedlpsolve )
         {
            SCIPerrorMessage("(node %" SCIP_LONGINT_FORMAT ") unresolved numerical troubles in LP %" SCIP_LONGINT_FORMAT " cannot be dealt with\n",
               stat->nnodes, stat->nlps);
            return SCIP_LPERROR;
         }
         SCIPtreeSetFocusNodeLP(tree, FALSE);
         ++(*nlperrors);
         SCIPmessagePrintVerbInfo(messagehdlr, set->disp_verblevel, actdepth == 0 ? SCIP_VERBLEVEL_HIGH : SCIP_VERBLEVEL_FULL,
            "(node %" SCIP_LONGINT_FORMAT ") unresolved numerical troubles in LP %" SCIP_LONGINT_FORMAT " -- using pseudo solution instead (loop %d)\n",
            stat->nnodes, stat->nlps, *nlperrors);
      }

      if( SCIPlpGetSolstat(lp) == SCIP_LPSOLSTAT_TIMELIMIT || SCIPlpGetSolstat(lp) == SCIP_LPSOLSTAT_ITERLIMIT )
      {
         SCIPtreeSetFocusNodeLP(tree, FALSE);
         *forcedenforcement = TRUE;

         SCIPmessagePrintVerbInfo(messagehdlr, set->disp_verblevel, actdepth == 0 ? SCIP_VERBLEVEL_HIGH : SCIP_VERBLEVEL_FULL,
            "(node %" SCIP_LONGINT_FORMAT ") LP solver hit %s limit in LP %" SCIP_LONGINT_FORMAT " -- using pseudo solution instead\n",
            stat->nnodes, SCIPlpGetSolstat(lp) == SCIP_LPSOLSTAT_TIMELIMIT ? "time" : "iteration", stat->nlps);
      }

      if( SCIPlpGetSolstat(lp) == SCIP_LPSOLSTAT_UNBOUNDEDRAY )
      {
         SCIPmessagePrintVerbInfo(messagehdlr, set->disp_verblevel, actdepth == 0 ? SCIP_VERBLEVEL_HIGH : SCIP_VERBLEVEL_FULL,
            "(node %" SCIP_LONGINT_FORMAT ") LP relaxation is unbounded (LP %" SCIP_LONGINT_FORMAT ")\n", stat->nnodes, stat->nlps);
      }

      /* if we solve exactly, the LP claims to be infeasible but the infeasibility could not be proved,
       * we have to forget about the LP and use the pseudo solution instead
       */
      if( !(*cutoff) && !(*lperror) && (set->misc_exactsolve || *pricingaborted) && SCIPlpGetSolstat(lp) == SCIP_LPSOLSTAT_INFEASIBLE
         && SCIPnodeGetLowerbound(focusnode) < primal->cutoffbound )
      {
         if( SCIPbranchcandGetNPseudoCands(branchcand) == 0 && transprob->ncontvars > 0 )
         {
            SCIPerrorMessage("(node %" SCIP_LONGINT_FORMAT ") could not prove infeasibility of LP %" SCIP_LONGINT_FORMAT " (exactsolve=%u, pricingaborted=%u), all variables are fixed, %d continuous vars\n",
               stat->nnodes, stat->nlps, set->misc_exactsolve, *pricingaborted, transprob->ncontvars);
            SCIPerrorMessage("(node %" SCIP_LONGINT_FORMAT ")  -> have to call PerPlex() (feature not yet implemented)\n", stat->nnodes);
            /**@todo call PerPlex */
            return SCIP_LPERROR;
         }
         else
         {
            SCIPtreeSetFocusNodeLP(tree, FALSE);
            *forcedenforcement = TRUE;

            SCIPmessagePrintVerbInfo(messagehdlr, set->disp_verblevel, SCIP_VERBLEVEL_FULL,
               "(node %" SCIP_LONGINT_FORMAT ") could not prove infeasibility of LP %" SCIP_LONGINT_FORMAT " (exactsolve=%u, pricingaborted=%u) -- using pseudo solution (%d unfixed vars) instead\n",
               stat->nnodes, stat->nlps, set->misc_exactsolve, *pricingaborted, SCIPbranchcandGetNPseudoCands(branchcand));
         }
      }

      /* update lower bound with the pseudo objective value, and cut off node by bounding */
      SCIP_CALL( applyBounding(blkmem, set, stat, transprob, origprob, primal, tree, reopt, lp, branchcand, eventqueue, conflict,
            cliquetable, cutoff) );
   }
   assert(SCIPsepastoreGetNCuts(sepastore) == 0);
   assert(*cutoff || !SCIPtreeHasFocusNodeLP(tree) || (lp->flushed && lp->solved));

   /* solve external relaxations with negative priority */
   if( solverelax && !(*cutoff) )
   {
      SCIP_CALL( solveNodeRelax(set, stat, tree, transprob, origprob, actdepth, FALSE, cutoff, propagateagain, solvelpagain,
            solverelaxagain) );
      assert(BMSgetNUsedBufferMemory(mem->buffer) == 0);

      /* check, if the path was cutoff */
      *cutoff = *cutoff || (tree->cutoffdepth <= actdepth);

      /* apply found cuts */
      SCIP_CALL( applyCuts(blkmem, set, stat, transprob, origprob, tree, reopt, lp, sepastore, branchcand, eventqueue, eventfilter,
            cliquetable, (actdepth == 0), SCIP_EFFICIACYCHOICE_RELAX, cutoff, propagateagain, solvelpagain) );

      /* update lower bound with the pseudo objective value, and cut off node by bounding */
      SCIP_CALL( applyBounding(blkmem, set, stat, transprob, origprob, primal, tree, reopt, lp, branchcand, eventqueue, conflict,
            cliquetable, cutoff) );
   }
   assert(SCIPsepastoreGetNCuts(sepastore) == 0);

   return SCIP_OKAY;
}

/** check if a restart can be performed */
#ifndef NDEBUG
static
SCIP_Bool restartAllowed(
   SCIP_SET*             set,                /**< global SCIP settings */
   SCIP_STAT*            stat                /**< dynamic problem statistics */
   )
{
   assert(set != NULL);
   assert(stat != NULL);

   return (set->nactivepricers == 0 && !set->reopt_enable
         && (set->presol_maxrestarts == -1 || stat->nruns <= set->presol_maxrestarts)
         && (set->limit_restarts == -1 || stat->nruns <= set->limit_restarts));
}
#else
#define restartAllowed(set,stat)             ((set)->nactivepricers == 0 && !set->reopt_enable && ((set)->presol_maxrestarts == -1 || (stat)->nruns <= (set)->presol_maxrestarts) \
                                                && (set->limit_restarts == -1 || stat->nruns <= set->limit_restarts))
#endif

/** solves the focus node */
static
SCIP_RETCODE solveNode(
   BMS_BLKMEM*           blkmem,             /**< block memory buffers */
   SCIP_SET*             set,                /**< global SCIP settings */
   SCIP_MESSAGEHDLR*     messagehdlr,        /**< message handler */
   SCIP_STAT*            stat,               /**< dynamic problem statistics */
   SCIP_MEM*             mem,                /**< block memory pools */
   SCIP_PROB*            origprob,           /**< original problem */
   SCIP_PROB*            transprob,          /**< transformed problem after presolve */
   SCIP_PRIMAL*          primal,             /**< primal data */
   SCIP_TREE*            tree,               /**< branch and bound tree */
   SCIP_REOPT*           reopt,              /**< reoptimization data structure */
   SCIP_LP*              lp,                 /**< LP data */
   SCIP_RELAXATION*      relaxation,         /**< global relaxation data */
   SCIP_PRICESTORE*      pricestore,         /**< pricing storage */
   SCIP_SEPASTORE*       sepastore,          /**< separation storage */
   SCIP_BRANCHCAND*      branchcand,         /**< branching candidate storage */
   SCIP_CUTPOOL*         cutpool,            /**< global cut pool */
   SCIP_CUTPOOL*         delayedcutpool,     /**< global delayed cut pool */
   SCIP_CONFLICT*        conflict,           /**< conflict analysis data */
   SCIP_EVENTFILTER*     eventfilter,        /**< event filter for global (not variable dependent) events */
   SCIP_EVENTQUEUE*      eventqueue,         /**< event queue */
   SCIP_CLIQUETABLE*     cliquetable,        /**< clique table data structure */
   SCIP_Bool*            cutoff,             /**< pointer to store whether the node can be cut off */
   SCIP_Bool*            unbounded,          /**< pointer to store whether the focus node is unbounded */
   SCIP_Bool*            infeasible,         /**< pointer to store whether the focus node's solution is infeasible */
   SCIP_Bool*            restart,            /**< should solving process be started again with presolving? */
   SCIP_Bool*            afternodeheur,      /**< pointer to store whether AFTERNODE heuristics were already called */
   SCIP_Bool*            stopped             /**< pointer to store whether solving was interrupted */
   )
{
   SCIP_NODE* focusnode;
   SCIP_Longint lastdomchgcount;
   SCIP_Real restartfac;
   SCIP_Longint lastlpcount;
   SCIP_HEURTIMING heurtiming;
   int actdepth;
   int nlperrors;
   int nloops;
   SCIP_Bool foundsol;
   SCIP_Bool focusnodehaslp;
   SCIP_Bool initiallpsolved;
   SCIP_Bool solverelaxagain;
   SCIP_Bool solvelpagain;
   SCIP_Bool finishedfirstsepa;
   SCIP_Bool propagateagain;
   SCIP_Bool fullpropagation;
   SCIP_Bool branched;
   SCIP_Bool forcedlpsolve;
   SCIP_Bool wasforcedlpsolve;
   SCIP_Bool pricingaborted;

   assert(set != NULL);
   assert(stat != NULL);
   assert(origprob != NULL);
   assert(transprob != NULL);
   assert(tree != NULL);
   assert(primal != NULL);
   assert(SCIPsepastoreGetNCuts(sepastore) == 0);
   assert(SCIPconflictGetNConflicts(conflict) == 0);
   assert(cutoff != NULL);
   assert(unbounded != NULL);
   assert(infeasible != NULL);
   assert(restart != NULL);
   assert(afternodeheur != NULL);

   *cutoff = FALSE;
   *unbounded = FALSE;
   *infeasible = FALSE;
   *restart = FALSE;
   *afternodeheur = FALSE;
   *stopped = FALSE;
   pricingaborted = FALSE;

   focusnode = SCIPtreeGetFocusNode(tree);
   assert(focusnode != NULL);
   assert(SCIPnodeGetType(focusnode) == SCIP_NODETYPE_FOCUSNODE);
   actdepth = SCIPnodeGetDepth(focusnode);

   /* invalidate relaxation solution */
   SCIPrelaxationSetSolValid(relaxation, FALSE);

   /* clear the storage of external branching candidates */
   SCIPbranchcandClearExternCands(branchcand);

   SCIPdebugMessage("Processing node %" SCIP_LONGINT_FORMAT " in depth %d, %d siblings\n",
      stat->nnodes, actdepth, tree->nsiblings);
   SCIPdebugMessage("current pseudosolution: obj=%g\n", SCIPlpGetPseudoObjval(lp, set, transprob));
   /*debug(SCIPprobPrintPseudoSol(transprob, set));*/

   /* check, if we want to solve the LP at the selected node:
    * - solve the LP, if the lp solve depth and frequency demand solving
    * - solve the root LP, if the LP solve frequency is set to 0
    * - solve the root LP, if there are continuous variables present
    * - don't solve the node if its cut off by the pseudo objective value anyway
    */
   focusnodehaslp = (set->lp_solvedepth == -1 || actdepth <= set->lp_solvedepth);
   focusnodehaslp = focusnodehaslp && (set->lp_solvefreq >= 1 && actdepth % set->lp_solvefreq == 0);
   focusnodehaslp = focusnodehaslp || (actdepth == 0 && set->lp_solvefreq == 0);
   focusnodehaslp = focusnodehaslp && SCIPsetIsLT(set, SCIPlpGetPseudoObjval(lp, set, transprob), primal->cutoffbound);
   focusnodehaslp = set->reopt_enable ? focusnodehaslp && SCIPreoptGetSolveLP(reopt, set, focusnode) : focusnodehaslp;
   SCIPtreeSetFocusNodeLP(tree, focusnodehaslp);

   /* external node solving loop:
    *  - propagate domains
    *  - solve SCIP_LP
    *  - enforce constraints
    * if a constraint handler adds constraints to enforce its own constraints, both, propagation and LP solving
    * is applied again (if applicable on current node); however, if the new constraints don't have the enforce flag set,
    * it is possible, that the current infeasible solution is not cut off; in this case, we have to declare the solution
    * infeasible and perform a branching
    */
   lastdomchgcount = stat->domchgcount;
   lastlpcount = stat->lpcount;
   initiallpsolved = FALSE;
   heurtiming = SCIP_HEURTIMING_BEFORENODE;
   nlperrors = 0;
   stat->npricerounds = 0;
   stat->nseparounds = 0;
   solverelaxagain = TRUE;
   solvelpagain = TRUE;
   finishedfirstsepa = FALSE;
   propagateagain = TRUE;
   fullpropagation = TRUE;
   forcedlpsolve = FALSE;
   nloops = 0;

   while( !(*cutoff) && (solverelaxagain || solvelpagain || propagateagain) && nlperrors < MAXNLPERRORS && !(*restart) )
   {
      SCIP_Bool lperror;
      SCIP_Bool solverelax;
      SCIP_Bool solvelp;
      SCIP_Bool propagate;
      SCIP_Bool forcedenforcement;

      assert(SCIPsepastoreGetNCuts(sepastore) == 0);

      *unbounded = FALSE;
      *infeasible = FALSE;

      nloops++;
      lperror = FALSE;
      *unbounded = FALSE;
      solverelax = solverelaxagain;
      solverelaxagain = FALSE;
      solvelp = solvelpagain;
      solvelpagain = FALSE;
      propagate = propagateagain;
      propagateagain = FALSE;
      forcedenforcement = FALSE;

      /* update lower bound with the pseudo objective value, and cut off node by bounding */
      SCIP_CALL( applyBounding(blkmem, set, stat, transprob, origprob, primal, tree, reopt, lp, branchcand, eventqueue, conflict, cliquetable, cutoff) );

      /* propagate domains before lp solving and solve relaxation and lp */
      SCIPdebugMessage(" -> node solving loop: call propagators that are applicable before LP is solved\n");
      SCIP_CALL( propAndSolve(blkmem, set, messagehdlr, stat, mem, origprob, transprob, primal, tree, reopt, lp, relaxation, pricestore, sepastore,
            branchcand, cutpool, delayedcutpool, conflict, eventfilter, eventqueue, cliquetable, focusnode, actdepth, SCIP_PROPTIMING_BEFORELP,
<<<<<<< HEAD
            propagate, solvelp, solverelax, forcedlpsolve, &nlperrors, &finishedfirstsepa, &fullpropagation, &propagateagain,
            &initiallpsolved, &solvelpagain, &solverelaxagain, cutoff, unbounded, &lperror, &pricingaborted,
            &forcedenforcement) );

      if( !(*cutoff) && !propagateagain)
=======
            propagate, solvelp, solverelax, forcedlpsolve, &heurtiming, &nlperrors, &fullpropagation, &propagateagain,
            &initiallpsolved, &solvelpagain, &solverelaxagain, cutoff, unbounded, stopped, &lperror, &pricingaborted,
            &forcedenforcement) );

      /* time or solution limit was hit and we already created a dummy child node to terminate fast */
      if( *stopped )
         return SCIP_OKAY;

      if( !(*cutoff) && !propagateagain )
>>>>>>> a7e2cf5e
      {
         solverelax = solverelaxagain;
         solverelaxagain = FALSE;
         solvelp = solvelpagain;
         solvelpagain = FALSE;
         forcedenforcement = FALSE;

         /* propagate domains after lp solving and resolve relaxation and lp */
         SCIPdebugMessage(" -> node solving loop: call propagators that are applicable after LP has been solved\n");
         SCIP_CALL( propAndSolve(blkmem, set, messagehdlr, stat, mem, origprob, transprob, primal, tree, reopt, lp, relaxation, pricestore, sepastore,
               branchcand, cutpool, delayedcutpool, conflict, eventfilter, eventqueue, cliquetable, focusnode, actdepth, SCIP_PROPTIMING_AFTERLPLOOP,
<<<<<<< HEAD
               propagate, solvelp, solverelax, forcedlpsolve, &nlperrors, &finishedfirstsepa, &fullpropagation, &propagateagain,
               &initiallpsolved, &solvelpagain, &solverelaxagain, cutoff, unbounded, &lperror, &pricingaborted,
=======
               propagate, solvelp, solverelax, forcedlpsolve, &heurtiming, &nlperrors, &fullpropagation, &propagateagain,
               &initiallpsolved, &solvelpagain, &solverelaxagain, cutoff, unbounded, stopped, &lperror, &pricingaborted,
>>>>>>> a7e2cf5e
               &forcedenforcement) );

         assert(!(*stopped));
      }

      /* update the cutoff, propagateagain, and solverelaxagain status of current solving loop */
      updateLoopStatus(set, stat, tree, actdepth, cutoff, &propagateagain, &solverelaxagain);

      /* call primal heuristics that should be applied after the LP relaxation of the node was solved;
       * if this is the first loop of the root node, call also AFTERNODE heuristics already here, since they might help
       * to improve the primal bound, thereby producing additional reduced cost strengthenings and strong branching
       * bound fixings which also might lead to a restart
       */
      if( !(*cutoff) || SCIPtreeGetNNodes(tree) > 0 )
      {
         if( actdepth == 0 && nloops == 1 )
         {
            SCIP_CALL( SCIPprimalHeuristics(set, stat, transprob, primal, tree, lp, NULL,
                  SCIP_HEURTIMING_AFTERLPLOOP | SCIP_HEURTIMING_AFTERNODE, *cutoff, &foundsol) );
            *afternodeheur = TRUE; /* the AFTERNODE heuristics should not be called again after the node */
         }
         else
         {
            SCIP_CALL( SCIPprimalHeuristics(set, stat, transprob, primal, tree, lp, NULL, SCIP_HEURTIMING_AFTERLPLOOP,
                  *cutoff, &foundsol) );
         }
         assert(BMSgetNUsedBufferMemory(mem->buffer) == 0);

         /* heuristics might have found a solution or set the cutoff bound such that the current node is cut off */
         SCIP_CALL( applyBounding(blkmem, set, stat, transprob, origprob, primal, tree, reopt, lp, branchcand, eventqueue, conflict, cliquetable, cutoff) );
      }

      /* check if heuristics leave us with an invalid LP */
      if( lp->resolvelperror )
      {
         if( forcedlpsolve )
         {
            SCIPerrorMessage("(node %" SCIP_LONGINT_FORMAT ") unresolved numerical troubles in LP %" SCIP_LONGINT_FORMAT " cannot be dealt with\n",
               stat->nnodes, stat->nlps);
            return SCIP_LPERROR;
         }
         SCIPtreeSetFocusNodeLP(tree, FALSE);
         lp->resolvelperror = FALSE;
         nlperrors++;
         SCIPmessagePrintVerbInfo(messagehdlr, set->disp_verblevel, SCIP_VERBLEVEL_FULL,
            "(node %" SCIP_LONGINT_FORMAT ") unresolved numerical troubles in LP %" SCIP_LONGINT_FORMAT " -- using pseudo solution instead (loop %d)\n",
            stat->nnodes, stat->nlps, nlperrors);
      }

      /* if an improved solution was found, propagate and solve the relaxations again */
      if( foundsol )
      {
         propagateagain = TRUE;
         solvelpagain = TRUE;
         solverelaxagain = TRUE;
         markRelaxsUnsolved(set, relaxation);
      }

      /* enforce constraints */
      branched = FALSE;
      if( !(*cutoff) && !solverelaxagain && !solvelpagain && !propagateagain )
      {
         /* if the solution changed since the last enforcement, we have to completely reenforce it; otherwise, we
          * only have to enforce the additional constraints added in the last enforcement, but keep the infeasible
          * flag TRUE in order to not declare the infeasible solution feasible due to disregarding the already
          * enforced constraints
          */
         if( lastdomchgcount != stat->domchgcount || lastlpcount != stat->lpcount )
         {
            lastdomchgcount = stat->domchgcount;
            lastlpcount = stat->lpcount;
            *infeasible = FALSE;
         }

         /* call constraint enforcement */
         SCIP_CALL( enforceConstraints(blkmem, set, stat, transprob, tree, lp, relaxation, sepastore, branchcand,
               &branched, cutoff, infeasible, &propagateagain, &solvelpagain, &solverelaxagain, forcedenforcement) );
         assert(branched == (tree->nchildren > 0));
         assert(!branched || (!(*cutoff) && *infeasible && !propagateagain && !solvelpagain));
         assert(!(*cutoff) || (!branched && *infeasible && !propagateagain && !solvelpagain));
         assert(*infeasible || (!branched && !(*cutoff) && !propagateagain && !solvelpagain));
         assert(!propagateagain || (!branched && !(*cutoff) && *infeasible));
         assert(!solvelpagain || (!branched && !(*cutoff) && *infeasible));

         assert(BMSgetNUsedBufferMemory(mem->buffer) == 0);

         /* apply found cuts */
         SCIP_CALL( applyCuts(blkmem, set, stat, transprob, origprob, tree, reopt, lp, sepastore, branchcand, eventqueue, eventfilter,
               cliquetable, (actdepth == 0), SCIP_EFFICIACYCHOICE_LP, cutoff, &propagateagain, &solvelpagain) );

         /* update lower bound with the pseudo objective value, and cut off node by bounding */
         SCIP_CALL( applyBounding(blkmem, set, stat, transprob, origprob, primal, tree, reopt, lp, branchcand, eventqueue, conflict, cliquetable, cutoff) );

         /* update the cutoff, propagateagain, and solverelaxagain status of current solving loop */
         updateLoopStatus(set, stat, tree, actdepth, cutoff, &propagateagain, &solverelaxagain);
      }
      assert(SCIPsepastoreGetNCuts(sepastore) == 0);

      /* The enforcement detected no infeasibility, so, no branching was performed,
       * but the pricing was aborted and the current feasible solution does not have to be the
       * best solution in the current subtree --> we have to do a pseudo branching,
       * so we set infeasible TRUE and add the current solution to the solution pool
       */
      if( pricingaborted && !(*infeasible) && !(*cutoff) )
      {
         SCIP_Longint oldnbestsolsfound = primal->nbestsolsfound;
         SCIP_SOL* sol;
         SCIP_Bool stored;

         SCIP_CALL( SCIPsolCreateCurrentSol(&sol, blkmem, set, stat, transprob, primal, tree, lp, NULL) );
         SCIP_CALL( SCIPprimalTrySolFree(primal, blkmem, set, messagehdlr, stat, origprob, transprob, tree, reopt, lp,
               eventqueue, eventfilter, &sol, FALSE, TRUE, TRUE, TRUE, &stored) );

         if( stored )
         {
            stat->nlpsolsfound++;

            if( primal->nbestsolsfound != oldnbestsolsfound )
            {
               stat->nlpbestsolsfound++;
               SCIPstoreSolutionGap(set->scip);
            }
         }

         *infeasible = TRUE;
      }

      /* if the node is infeasible, but no constraint handler could resolve the infeasibility
       * -> branch on LP, external candidates, or the pseudo solution
       * -> e.g. select non-fixed binary or integer variable x with value x', create three
       *    sons: x <= x'-1, x = x', and x >= x'+1.
       *    In the left and right branch, the current solution is cut off. In the middle
       *    branch, the constraints can hopefully reduce domains of other variables to cut
       *    off the current solution.
       * In LP branching, we cannot allow adding constraints, because this does not necessary change the LP and can
       * therefore lead to an infinite loop.
       */
      wasforcedlpsolve = forcedlpsolve;
      forcedlpsolve = FALSE;
      if( (*infeasible) && !(*cutoff)
         && (!(*unbounded) || SCIPbranchcandGetNExternCands(branchcand) > 0 || SCIPbranchcandGetNPseudoCands(branchcand) > 0)
         && !solverelaxagain && !solvelpagain && !propagateagain && !branched )
      {
         SCIP_RESULT result;
         int nlpcands;

         result = SCIP_DIDNOTRUN;

         if( SCIPtreeHasFocusNodeLP(tree) )
         {
            SCIP_CALL( SCIPbranchcandGetLPCands(branchcand, set, stat, lp, NULL, NULL, NULL, &nlpcands, NULL, NULL) );
         }
         else
            nlpcands = 0;

         if( nlpcands > 0 )
         {
            /* branch on LP solution */
            SCIPdebugMessage("infeasibility in depth %d was not resolved: branch on LP solution with %d fractionals\n",
               SCIPnodeGetDepth(focusnode), nlpcands);
            SCIP_CALL( SCIPbranchExecLP(blkmem, set, stat, transprob, origprob, tree, reopt, lp, sepastore, branchcand,
                  eventqueue, primal->cutoffbound, FALSE, &result) );
            assert(BMSgetNUsedBufferMemory(mem->buffer) == 0);
            assert(result != SCIP_DIDNOTRUN && result != SCIP_DIDNOTFIND);
         }
         else
         {
            if( SCIPbranchcandGetNExternCands(branchcand) > 0 )
            {
               /* branch on external candidates */
               SCIPdebugMessage("infeasibility in depth %d was not resolved: branch on %d external branching candidates.\n",
                  SCIPnodeGetDepth(focusnode), SCIPbranchcandGetNExternCands(branchcand));
               SCIP_CALL( SCIPbranchExecExtern(blkmem, set, stat, transprob, origprob, tree, reopt, lp, sepastore, branchcand,
                     eventqueue, primal->cutoffbound, TRUE, &result) );
               assert(BMSgetNUsedBufferMemory(mem->buffer) == 0);
            }

            if( result == SCIP_DIDNOTRUN || result == SCIP_DIDNOTFIND )
            {
               /* branch on pseudo solution */
               SCIPdebugMessage("infeasibility in depth %d was not resolved: branch on pseudo solution with %d unfixed integers\n",
                  SCIPnodeGetDepth(focusnode), SCIPbranchcandGetNPseudoCands(branchcand));
               SCIP_CALL( SCIPbranchExecPseudo(blkmem, set, stat, transprob, origprob, tree, reopt, lp, branchcand, eventqueue,
                     primal->cutoffbound, TRUE, &result) );
               assert(BMSgetNUsedBufferMemory(mem->buffer) == 0);
            }
         }

         switch( result )
         {
         case SCIP_CUTOFF:
            assert(tree->nchildren == 0);
            *cutoff = TRUE;
            SCIPdebugMessage(" -> branching rule detected cutoff\n");
            break;
         case SCIP_CONSADDED:
            assert(tree->nchildren == 0);
            if( nlpcands > 0 )
            {
               SCIPerrorMessage("LP branching rule added constraint, which was not allowed this time\n");
               return SCIP_INVALIDRESULT;
            }
            propagateagain = TRUE;
            solvelpagain = TRUE;
            solverelaxagain = TRUE;
            markRelaxsUnsolved(set, relaxation);
            break;
         case SCIP_REDUCEDDOM:
            assert(tree->nchildren == 0);
            propagateagain = TRUE;
            solvelpagain = TRUE;
            solverelaxagain = TRUE;
            markRelaxsUnsolved(set, relaxation);
            break;
         case SCIP_SEPARATED:
            assert(tree->nchildren == 0);
            assert(SCIPsepastoreGetNCuts(sepastore) > 0);
            solvelpagain = TRUE;
            solverelaxagain = TRUE;
            markRelaxsUnsolved(set, relaxation);
            break;
         case SCIP_BRANCHED:
            assert(tree->nchildren >= 1);
            assert(SCIPsepastoreGetNCuts(sepastore) == 0);
            branched = TRUE;

            /* increase the number of internal nodes */
            stat->ninternalnodes++;
            stat->ntotalinternalnodes++;
            break;
         case SCIP_DIDNOTFIND: /*lint -fallthrough*/
         case SCIP_DIDNOTRUN:
            /* all integer variables in the infeasible solution are fixed,
             * - if no continuous variables exist and all variables are known, the infeasible pseudo solution is completely
             *   fixed, and the node can be cut off
             * - if at least one continuous variable exists or we do not know all variables due to external pricers, we
             *   cannot resolve the infeasibility by branching -> solve LP (and maybe price in additional variables)
             */
            assert(tree->nchildren == 0);
            assert(SCIPsepastoreGetNCuts(sepastore) == 0);
            assert(SCIPbranchcandGetNPseudoCands(branchcand) == 0);

            if( transprob->ncontvars == 0 && set->nactivepricers == 0 )
            {
               *cutoff = TRUE;
               SCIPdebugMessage(" -> cutoff because all variables are fixed in current node\n");
            }
            else
            {
               /* feasible LP solutions with all integers fixed must be feasible
                * if also no external branching candidates were available
                */
               assert(!SCIPtreeHasFocusNodeLP(tree) || pricingaborted);

               if( SCIPlpGetSolstat(lp) == SCIP_LPSOLSTAT_TIMELIMIT || SCIPlpGetSolstat(lp) == SCIP_LPSOLSTAT_ITERLIMIT || SCIPsolveIsStopped(set, stat, FALSE) )
               {
                  SCIP_NODE* node;

                  /* as we hit the time or iteration limit or another interrupt (e.g., gap limit), we do not want to solve the LP again.
                   * in order to terminate correctly, we create a "branching" with only one child node
                   * that is a copy of the focusnode
                   */
                  SCIP_CALL( SCIPnodeCreateChild(&node, blkmem, set, stat, tree, 1.0, focusnode->estimate) );
                  assert(tree->nchildren >= 1);
                  assert(SCIPsepastoreGetNCuts(sepastore) == 0);
                  branched = TRUE;
               }
               else
               {
                  SCIP_VERBLEVEL verblevel;

                  if( pricingaborted )
                  {
                     SCIPerrorMessage("pricing was aborted, but no branching could be created!\n");
                     return SCIP_INVALIDRESULT;
                  }

                  if( wasforcedlpsolve )
                  {
                     assert(SCIPtreeHasFocusNodeLP(tree));
                     SCIPerrorMessage("LP was solved, all integers fixed, some constraint still infeasible, but no branching could be created!\n");
                     return SCIP_INVALIDRESULT;
                  }

                  verblevel = SCIP_VERBLEVEL_FULL;

                  if( !tree->forcinglpmessage && set->disp_verblevel == SCIP_VERBLEVEL_HIGH )
                  {
                     verblevel = SCIP_VERBLEVEL_HIGH;

                     /* remember that the forcing LP solving message was posted and do only post it again if the
                      * verblevel is SCIP_VERBLEVEL_FULL
                      */
                     tree->forcinglpmessage = TRUE;
                  }

                  SCIPmessagePrintVerbInfo(messagehdlr, set->disp_verblevel, verblevel,
                     "(node %" SCIP_LONGINT_FORMAT ") forcing the solution of an LP (last LP %" SCIP_LONGINT_FORMAT ")...\n", stat->nnodes, stat->nlps);

                  /* solve the LP in the next loop */
                  SCIPtreeSetFocusNodeLP(tree, TRUE);
                  solvelpagain = TRUE;
                  forcedlpsolve = TRUE; /* this LP must be solved without error - otherwise we have to abort */
               }
            }
            break;
         default:
            SCIPerrorMessage("invalid result code <%d> from SCIPbranchLP(), SCIPbranchExt() or SCIPbranchPseudo()\n", result);
            return SCIP_INVALIDRESULT;
         }  /*lint !e788*/
         assert(*cutoff || solvelpagain || propagateagain || branched); /* something must have been done */
         assert(!(*cutoff) || (!solvelpagain && !propagateagain && !branched));
         assert(!solvelpagain || (!(*cutoff) && !branched));
         assert(!propagateagain || (!(*cutoff) && !branched));
         assert(!branched || (!solvelpagain && !propagateagain));
         assert(branched == (tree->nchildren > 0));

         /* apply found cuts */
         SCIP_CALL( applyCuts(blkmem, set, stat, transprob, origprob, tree, reopt, lp, sepastore, branchcand, eventqueue, eventfilter,
               cliquetable, (actdepth == 0), SCIP_EFFICIACYCHOICE_LP, cutoff, &propagateagain, &solvelpagain) );

         /* update lower bound with the pseudo objective value, and cut off node by bounding */
         SCIP_CALL( applyBounding(blkmem, set, stat, transprob, origprob, primal, tree, reopt, lp, branchcand, eventqueue, conflict, cliquetable, cutoff) );

         /* update the cutoff, propagateagain, and solverelaxagain status of current solving loop */
         updateLoopStatus(set, stat, tree, actdepth, cutoff, &propagateagain, &solverelaxagain);
      }

      /* check for immediate restart */
      *restart = *restart || (actdepth == 0 && restartAllowed(set, stat) && (stat->userrestart
	    || (stat->nrootintfixingsrun > set->presol_immrestartfac * (transprob->nvars - transprob->ncontvars)
	       && (stat->nruns == 1 || transprob->nvars <= (1.0-set->presol_restartminred) * stat->prevrunnvars))) );

      SCIPdebugMessage("node solving iteration %d finished: cutoff=%u, propagateagain=%u, solverelaxagain=%u, solvelpagain=%u, nlperrors=%d, restart=%u\n",
         nloops, *cutoff, propagateagain, solverelaxagain, solvelpagain, nlperrors, *restart);
   }
   assert(SCIPsepastoreGetNCuts(sepastore) == 0);
   assert(*cutoff || SCIPconflictGetNConflicts(conflict) == 0);

   /* flush the conflict set storage */
   SCIP_CALL( SCIPconflictFlushConss(conflict, blkmem, set, stat, transprob, origprob, tree, reopt, lp, branchcand, eventqueue, cliquetable) );

   /* check for too many LP errors */
   if( nlperrors >= MAXNLPERRORS )
   {
      SCIPerrorMessage("(node %" SCIP_LONGINT_FORMAT ") unresolved numerical troubles in LP %" SCIP_LONGINT_FORMAT " -- aborting\n", stat->nnodes, stat->nlps);
      return SCIP_LPERROR;
   }

   /* check for final restart */
   restartfac = set->presol_subrestartfac;
   if( actdepth == 0 )
      restartfac = MIN(restartfac, set->presol_restartfac);
   *restart = *restart || (restartAllowed(set, stat) && (stat->userrestart
	 || (stat->nrootintfixingsrun > restartfac * (transprob->nvars - transprob->ncontvars)
	    && (stat->nruns == 1 || transprob->nvars <= (1.0-set->presol_restartminred) * stat->prevrunnvars))) );

   /* remember the last root LP solution */
   if( actdepth == 0 && !(*cutoff) && !(*unbounded) )
   {
      /* the root pseudo objective value and pseudo objective value should be equal in the root node */
      assert(SCIPsetIsFeasEQ(set, SCIPlpGetGlobalPseudoObjval(lp, set, transprob), SCIPlpGetPseudoObjval(lp, set, transprob)));

      SCIPprobStoreRootSol(transprob, set, stat, lp, SCIPtreeHasFocusNodeLP(tree));
   }

   /* check for cutoff */
   if( *cutoff )
   {
      SCIPdebugMessage("node is cut off\n");

      if( SCIPtreeHasFocusNodeLP(tree) && lp->flushed && lp->solved && SCIPlpGetSolstat(lp) == SCIP_LPSOLSTAT_OBJLIMIT )
      {

      }
      SCIPnodeUpdateLowerbound(focusnode, stat, set, tree, transprob, origprob, SCIPsetInfinity(set));
      *infeasible = TRUE;
      SCIP_CALL( SCIPdebugRemoveNode(blkmem, set, focusnode) ); /*lint !e506 !e774*/
   }
   else if( !(*unbounded) && SCIPlpGetSolstat(lp) == SCIP_LPSOLSTAT_OPTIMAL )
   {
      /* update the regression statistic nlpbranchcands and LP objective value  */
      int nlpbranchcands;
      SCIP_Real lpobjval;

      /* get number of LP candidate variables */
      SCIP_CALL( SCIPbranchcandGetLPCands(branchcand, set, stat, lp, NULL, NULL, NULL, &nlpbranchcands, NULL, NULL) );

      /* get LP objective value */
      lpobjval = SCIPlpGetObjval(lp, set, transprob);
      assert(lpobjval != SCIP_INVALID && !SCIPsetIsInfinity(set, REALABS(lpobjval))); /*lint !e777*/

      /* add the observation to the regression */
      SCIPregressionAddObservation(stat->regressioncandsobjval, (SCIP_Real)nlpbranchcands, lpobjval);
   }

   return SCIP_OKAY;
}

/** if feasible, adds current solution to the solution storage */
static
SCIP_RETCODE addCurrentSolution(
   BMS_BLKMEM*           blkmem,             /**< block memory buffers */
   SCIP_SET*             set,                /**< global SCIP settings */
   SCIP_MESSAGEHDLR*     messagehdlr,        /**< message handler */
   SCIP_STAT*            stat,               /**< dynamic problem statistics */
   SCIP_PROB*            origprob,           /**< original problem */
   SCIP_PROB*            transprob,          /**< transformed problem after presolve */
   SCIP_PRIMAL*          primal,             /**< primal data */
   SCIP_TREE*            tree,               /**< branch and bound tree */
   SCIP_REOPT*           reopt,              /**< reoptimization data structure */
   SCIP_LP*              lp,                 /**< LP data */
   SCIP_EVENTQUEUE*      eventqueue,         /**< event queue */
   SCIP_EVENTFILTER*     eventfilter,        /**< event filter for global (not variable dependent) events */
   SCIP_Bool             checksol            /**< should the solution be checked? */
   )
{
   SCIP_Longint oldnbestsolsfound = primal->nbestsolsfound;
   SCIP_SOL* sol;
   SCIP_Bool foundsol;

   /* found a feasible solution */
   if( SCIPtreeHasFocusNodeLP(tree) )
   {
      assert(lp->primalfeasible);

      /* start clock for LP solutions */
      SCIPclockStart(stat->lpsoltime, set);

      /* add solution to storage */
      SCIP_CALL( SCIPsolCreateLPSol(&sol, blkmem, set, stat, transprob, primal, tree, lp, NULL) );
      if( checksol || set->misc_exactsolve )
      {
         /* if we want to solve exactly, we have to check the solution exactly again */
         SCIP_CALL( SCIPprimalTrySolFree(primal, blkmem, set, messagehdlr, stat, origprob, transprob, tree, reopt, lp,
               eventqueue, eventfilter, &sol, FALSE, TRUE, TRUE, TRUE, &foundsol) );
      }
      else
      {
         SCIP_CALL( SCIPprimalAddSolFree(primal, blkmem, set, messagehdlr, stat, origprob, transprob, tree, reopt, lp,
               eventqueue, eventfilter, &sol, &foundsol) );
      }

      if( foundsol )
      {
         stat->nlpsolsfound++;

         if( primal->nbestsolsfound != oldnbestsolsfound )
         {
            stat->nlpbestsolsfound++;
            SCIPstoreSolutionGap(set->scip);
         }
      }

      /* stop clock for LP solutions */
      SCIPclockStop(stat->lpsoltime, set);
   }
   else
   {
      /* start clock for pseudo solutions */
      SCIPclockStart(stat->pseudosoltime, set);

      /* add solution to storage */
      SCIP_CALL( SCIPsolCreatePseudoSol(&sol, blkmem, set, stat, transprob, primal, tree, lp, NULL) );
      if( checksol || set->misc_exactsolve )
      {
         /* if we want to solve exactly, we have to check the solution exactly again */
         SCIP_CALL( SCIPprimalTrySolFree(primal, blkmem, set, messagehdlr, stat, origprob, transprob, tree, reopt, lp,
               eventqueue, eventfilter, &sol, FALSE, TRUE, TRUE, TRUE, &foundsol) );
      }
      else
      {
         SCIP_CALL( SCIPprimalAddSolFree(primal, blkmem, set, messagehdlr, stat, origprob, transprob, tree, reopt, lp,
               eventqueue, eventfilter, &sol, &foundsol) );
      }

      /* stop clock for pseudo solutions */
      SCIPclockStop(stat->pseudosoltime, set);

      if( foundsol )
      {
         stat->npssolsfound++;

         if( primal->nbestsolsfound != oldnbestsolsfound )
         {
            stat->npsbestsolsfound++;
            SCIPstoreSolutionGap(set->scip);
         }
      }
   }

   return SCIP_OKAY;
}

/** main solving loop */
SCIP_RETCODE SCIPsolveCIP(
   BMS_BLKMEM*           blkmem,             /**< block memory buffers */
   SCIP_SET*             set,                /**< global SCIP settings */
   SCIP_MESSAGEHDLR*     messagehdlr,        /**< message handler */
   SCIP_STAT*            stat,               /**< dynamic problem statistics */
   SCIP_MEM*             mem,                /**< block memory pools */
   SCIP_PROB*            origprob,           /**< original problem */
   SCIP_PROB*            transprob,          /**< transformed problem after presolve */
   SCIP_PRIMAL*          primal,             /**< primal data */
   SCIP_TREE*            tree,               /**< branch and bound tree */
   SCIP_REOPT*           reopt,              /**< reoptimization data structure */
   SCIP_LP*              lp,                 /**< LP data */
   SCIP_RELAXATION*      relaxation,         /**< global relaxation data */
   SCIP_PRICESTORE*      pricestore,         /**< pricing storage */
   SCIP_SEPASTORE*       sepastore,          /**< separation storage */
   SCIP_CUTPOOL*         cutpool,            /**< global cut pool */
   SCIP_CUTPOOL*         delayedcutpool,     /**< global delayed cut pool */
   SCIP_BRANCHCAND*      branchcand,         /**< branching candidate storage */
   SCIP_CONFLICT*        conflict,           /**< conflict analysis data */
   SCIP_EVENTFILTER*     eventfilter,        /**< event filter for global (not variable dependent) events */
   SCIP_EVENTQUEUE*      eventqueue,         /**< event queue */
   SCIP_CLIQUETABLE*     cliquetable,        /**< clique table data structure */
   SCIP_Bool*            restart             /**< should solving process be started again with presolving? */
   )
{
   SCIP_NODESEL* nodesel;
   SCIP_NODE* focusnode;
   SCIP_NODE* nextnode;
   SCIP_EVENT event;
   SCIP_Real restartfac;
   SCIP_Real restartconfnum;
   int nnodes;
   int depth;
   SCIP_Bool cutoff;
   SCIP_Bool unbounded;
   SCIP_Bool infeasible;
   SCIP_Bool foundsol;

   assert(set != NULL);
   assert(blkmem != NULL);
   assert(stat != NULL);
   assert(transprob != NULL);
   assert(tree != NULL);
   assert(lp != NULL);
   assert(pricestore != NULL);
   assert(sepastore != NULL);
   assert(branchcand != NULL);
   assert(cutpool != NULL);
   assert(delayedcutpool != NULL);
   assert(primal != NULL);
   assert(eventfilter != NULL);
   assert(eventqueue != NULL);
   assert(restart != NULL);

   /* check for immediate restart (if problem solving marked to be restarted was aborted) */
   restartfac = set->presol_subrestartfac;
   if( SCIPtreeGetCurrentDepth(tree) == 0 )
      restartfac = MIN(restartfac, set->presol_restartfac);
   *restart = restartAllowed(set, stat) && (stat->userrestart
      || (stat->nrootintfixingsrun > restartfac * (transprob->nvars - transprob->ncontvars)
	 && (stat->nruns == 1 || transprob->nvars <= (1.0-set->presol_restartminred) * stat->prevrunnvars)) );

   /* calculate the number of successful conflict analysis calls that should trigger a restart */
   if( set->conf_restartnum > 0 )
   {
      int i;

      restartconfnum = (SCIP_Real)set->conf_restartnum;
      for( i = 0; i < stat->nconfrestarts; ++i )
         restartconfnum *= set->conf_restartfac;
   }
   else
      restartconfnum = SCIP_REAL_MAX;
   assert(restartconfnum >= 0.0);

   /* switch status to UNKNOWN */
   stat->status = SCIP_STATUS_UNKNOWN;

   focusnode = NULL;
   nextnode = NULL;
   unbounded = FALSE;

   while( !SCIPsolveIsStopped(set, stat, TRUE) && !(*restart) )
   {
      SCIP_Longint nsuccessconflicts;
      SCIP_Bool afternodeheur;
      SCIP_Bool stopped;
      SCIP_Bool branched = FALSE;

      assert(BMSgetNUsedBufferMemory(mem->buffer) == 0);

      foundsol = FALSE;
      infeasible = FALSE;

      do
      {
         /* update the memory saving flag, switch algorithms respectively */
         SCIPstatUpdateMemsaveMode(stat, set, messagehdlr, mem);

         /* get the current node selector */
         nodesel = SCIPsetGetNodesel(set, stat);

         /* inform tree about the current node selector */
         SCIP_CALL( SCIPtreeSetNodesel(tree, set, messagehdlr, stat, nodesel) );

         /* the next node was usually already selected in the previous solving loop before the primal heuristics were
          * called, because they need to know, if the next node will be a child/sibling (plunging) or not;
          * if the heuristics found a new best solution that cut off some of the nodes, the node selector must be called
          * again, because the selected next node may be invalid due to cut off
          */
         if( nextnode == NULL )
         {
            /* select next node to process */
            SCIP_CALL( SCIPnodeselSelect(nodesel, set, &nextnode) );
         }
         focusnode = nextnode;
         nextnode = NULL;
         assert(BMSgetNUsedBufferMemory(mem->buffer) == 0);

         /* start node activation timer */
         SCIPclockStart(stat->nodeactivationtime, set);

         /* focus selected node */
         SCIP_CALL( SCIPnodeFocus(&focusnode, blkmem, set, messagehdlr, stat, transprob, origprob, primal, tree, reopt,
               lp, branchcand, conflict, eventfilter, eventqueue, cliquetable, &cutoff, FALSE) );
         if( cutoff )
            stat->ndelayedcutoffs++;

         /* stop node activation timer */
         SCIPclockStop(stat->nodeactivationtime, set);

         assert(BMSgetNUsedBufferMemory(mem->buffer) == 0);
      }
      while( cutoff ); /* select new node, if the current one was located in a cut off subtree */

      assert(SCIPtreeGetCurrentNode(tree) == focusnode);
      assert(SCIPtreeGetFocusNode(tree) == focusnode);

      /* if no more node was selected, we finished optimization */
      if( focusnode == NULL )
      {
         assert(SCIPtreeGetNNodes(tree) == 0);
         break;
      }

      /* update maxdepth and node count statistics */
      depth = SCIPnodeGetDepth(focusnode);
      stat->maxdepth = MAX(stat->maxdepth, depth);
      stat->maxtotaldepth = MAX(stat->maxtotaldepth, depth);
      stat->nnodes++;
      stat->ntotalnodes++;

      /* update reference bound statistic, if available */
      if( SCIPsetIsGE(set, SCIPnodeGetLowerbound(focusnode), stat->referencebound) )
         stat->nnodesaboverefbound++;

      /* issue NODEFOCUSED event */
      SCIP_CALL( SCIPeventChgType(&event, SCIP_EVENTTYPE_NODEFOCUSED) );
      SCIP_CALL( SCIPeventChgNode(&event, focusnode) );
      SCIP_CALL( SCIPeventProcess(&event, set, NULL, NULL, NULL, eventfilter) );

      /* solve focus node */
      SCIP_CALL( solveNode(blkmem, set, messagehdlr, stat, mem, origprob, transprob, primal, tree, reopt, lp, relaxation, pricestore, sepastore, branchcand,
            cutpool, delayedcutpool, conflict, eventfilter, eventqueue, cliquetable, &cutoff, &unbounded, &infeasible, restart, &afternodeheur, &stopped) );
      assert(!cutoff || infeasible);
      assert(BMSgetNUsedBufferMemory(mem->buffer) == 0);
      assert(SCIPtreeGetCurrentNode(tree) == focusnode);
      assert(SCIPtreeGetFocusNode(tree) == focusnode);

      branched = (tree->nchildren > 0);

      if( stopped )
         break;

      /* check for restart */
      if( !(*restart) )
      {
         /* change color of node in visualization */
         SCIPvisualSolvedNode(stat->visual, set, stat, focusnode);

         /* check, if the current solution is feasible */
         if( !infeasible )
         {
            SCIP_Bool feasible;

            assert(!SCIPtreeHasFocusNodeLP(tree) || (lp->flushed && lp->solved));
            assert(!cutoff);

            /* in the unbounded case, we check the solution w.r.t. the original problem, because we do not want to rely
             * on the LP feasibility and integrality is not checked for unbounded solutions, anyway
             */
            if( unbounded )
            {
               SCIP_SOL* sol;

               if( SCIPtreeHasFocusNodeLP(tree) )
               {
                  SCIP_CALL( SCIPsolCreateLPSol(&sol, blkmem, set, stat, transprob, primal, tree, lp, NULL) );
               }
               else
               {
                  SCIP_CALL( SCIPsolCreatePseudoSol(&sol, blkmem, set, stat, transprob, primal, tree, lp, NULL) );
               }
               SCIP_CALL( SCIPcheckSolOrig(set->scip, sol, &feasible, FALSE, FALSE) );

               SCIP_CALL( SCIPsolFree(&sol, blkmem, primal) );
            }
            else
               feasible = TRUE;

            /* node solution is feasible: add it to the solution store */
            if( feasible )
            {
               SCIP_CALL( addCurrentSolution(blkmem, set, messagehdlr, stat, origprob, transprob, primal, tree, reopt,
                     lp, eventqueue, eventfilter, FALSE) );

               /* increment number of feasible leaf nodes */
               stat->nfeasleaves++;

               /* issue NODEFEASIBLE event */
               SCIP_CALL( SCIPeventChgType(&event, SCIP_EVENTTYPE_NODEFEASIBLE) );
               SCIP_CALL( SCIPeventChgNode(&event, focusnode) );
               SCIP_CALL( SCIPeventProcess(&event, set, NULL, NULL, NULL, eventfilter) );

               if( set->reopt_enable )
               {
                  assert(reopt != NULL);
                  SCIP_CALL( SCIPreoptCheckCutoff(reopt, set, blkmem, focusnode, SCIP_EVENTTYPE_NODEFEASIBLE,
                        SCIPlpGetSolstat(lp), tree->root == focusnode, tree->focusnode == focusnode, focusnode->lowerbound,
                        tree->effectiverootdepth) );
               }
            }
         }
         else if( !unbounded )
         {
            /* node solution is not feasible */
            if( !branched )
            {
               assert(tree->nchildren == 0);

               /* change color of node in visualization output */
               SCIPvisualCutoffNode(stat->visual, set, stat, focusnode, TRUE);

               /* issue NODEINFEASIBLE event */
               SCIP_CALL( SCIPeventChgType(&event, SCIP_EVENTTYPE_NODEINFEASIBLE) );

               /* we only increase the number of objective leaf nodes if we hit the LP objective limit; we might have also
                * hit the objective limit at a node that is actually infeasible, or a dual reduction led to an infeasibility prior
                * to LP solving such that the node will be marked as infeasible */
               if( SCIPtreeHasCurrentNodeLP(tree) && SCIPlpGetSolstat(lp) == SCIP_LPSOLSTAT_OBJLIMIT )
                  stat->nobjleaves++;
               else
                  stat->ninfeasleaves++;

               if( set->reopt_enable )
               {
                  assert(reopt != NULL);
                  SCIP_CALL( SCIPreoptCheckCutoff(reopt, set, blkmem, focusnode, SCIP_EVENTTYPE_NODEINFEASIBLE,
                        SCIPlpGetSolstat(lp), tree->root == focusnode, tree->focusnode == focusnode, focusnode->lowerbound,
                        tree->effectiverootdepth) );
               }

               /* increase the cutoff counter of the branching variable */
               if( stat->lastbranchvar != NULL )
               {
                  SCIP_CALL( SCIPvarIncCutoffSum(stat->lastbranchvar, blkmem, set, stat, stat->lastbranchdir, stat->lastbranchvalue, 1.0) );
               }
               /**@todo if last branching variable is unknown, retrieve it from the nodes' boundchg arrays */
            }
            else
            {
               assert(tree->nchildren > 0);

               /* issue NODEBRANCHED event */
               SCIP_CALL( SCIPeventChgType(&event, SCIP_EVENTTYPE_NODEBRANCHED) );

               if( set->reopt_enable )
               {
                  assert(reopt != NULL);
                  SCIP_CALL( SCIPreoptCheckCutoff(reopt, set, blkmem, focusnode, SCIP_EVENTTYPE_NODEBRANCHED,
                        SCIPlpGetSolstat(lp), tree->root == focusnode, tree->focusnode == focusnode, focusnode->lowerbound,
                        tree->effectiverootdepth) );
               }
            }
            SCIP_CALL( SCIPeventChgNode(&event, focusnode) );
            SCIP_CALL( SCIPeventProcess(&event, set, NULL, NULL, NULL, eventfilter) );
         }
         assert(BMSgetNUsedBufferMemory(mem->buffer) == 0);

         /* if no branching was created, the node was not cut off, but its lower bound is still smaller than
          * the cutoff bound, we have to branch on a non-fixed variable;
          * this can happen, if we want to solve exactly, the current solution was declared feasible by the
          * constraint enforcement, but in exact solution checking it was found out to be infeasible;
          * in this case, no branching would have been generated by the enforcement of constraints, but we
          * have to further investigate the current sub tree;
          * note that we must noch check tree->nchildren > 0 here to determine whether we branched, we rather
          * check it directly after solveNode() and store the result, because an event handler might impose a
          * new cutoff bound (as is the case in ParaSCIP)
          */
         if( !cutoff && !unbounded && !branched && SCIPnodeGetLowerbound(focusnode) < primal->cutoffbound )
         {
            SCIP_RESULT result;

            assert(set->misc_exactsolve);

            do
            {
               result = SCIP_DIDNOTRUN;
               if( SCIPbranchcandGetNPseudoCands(branchcand) == 0 )
               {
                  if( transprob->ncontvars > 0 )
                  {
                     /**@todo call PerPlex */
                     SCIPerrorMessage("cannot branch on all-fixed LP -- have to call PerPlex instead\n");
                  }
               }
               else
               {
                  SCIP_CALL( SCIPbranchExecPseudo(blkmem, set, stat, transprob, origprob, tree, reopt, lp, branchcand,
                        eventqueue, primal->cutoffbound, FALSE, &result) );
                  assert(result != SCIP_DIDNOTRUN && result != SCIP_DIDNOTFIND);
               }
            }
            while( result == SCIP_REDUCEDDOM );
         }
         assert(BMSgetNUsedBufferMemory(mem->buffer) == 0);

         /* select node to process in next solving loop; the primal heuristics need to know whether a child/sibling
          * (plunging) will be selected as next node or not
          */
         SCIP_CALL( SCIPnodeselSelect(nodesel, set, &nextnode) );
         assert(BMSgetNUsedBufferMemory(mem->buffer) == 0);

         /* call primal heuristics that should be applied after the node was solved */
         nnodes = SCIPtreeGetNNodes(tree);
         stopped = SCIPsolveIsStopped(set, stat, TRUE);
         if( !afternodeheur && (!cutoff || nnodes > 0) && !stopped )
         {
            SCIP_CALL( SCIPprimalHeuristics(set, stat, transprob, primal, tree, lp, nextnode, SCIP_HEURTIMING_AFTERNODE,
                  cutoff, &foundsol) );
            assert(BMSgetNUsedBufferMemory(mem->buffer) == 0);

            stopped = SCIPsolveIsStopped(set, stat, FALSE);
         }

         /* if the heuristics found a new best solution that cut off some of the nodes, the node selector must be called
          * again, because the selected next node may be invalid due to cut off
          */
         assert(!tree->cutoffdelayed);

         if( nnodes != SCIPtreeGetNNodes(tree) || stopped )
            nextnode = NULL;
      }
      else if( !infeasible )
      {
         /* The current solution was not proven to be infeasible, but due to the restart, this does not mean that it is
          * feasible, we might just have skipped the check. Thus, we try to add it to the solution store, but check it
          * again.
          */
         SCIP_CALL( addCurrentSolution(blkmem, set, messagehdlr, stat, origprob, transprob, primal, tree, reopt, lp,
               eventqueue, eventfilter, TRUE) );

         if( set->reopt_enable )
         {
            assert(reopt != NULL);
            SCIP_CALL( SCIPreoptCheckCutoff(reopt, set, blkmem, focusnode, SCIP_EVENTTYPE_NODEFEASIBLE,
                  SCIPlpGetSolstat(lp), tree->root == focusnode, tree->focusnode == focusnode, focusnode->lowerbound,
                  tree->effectiverootdepth) );
         }
      }

      /* compute number of successfully applied conflicts */
      nsuccessconflicts = SCIPconflictGetNPropSuccess(conflict) + SCIPconflictGetNInfeasibleLPSuccess(conflict)
         + SCIPconflictGetNBoundexceedingLPSuccess(conflict) + SCIPconflictGetNStrongbranchSuccess(conflict)
         + SCIPconflictGetNPseudoSuccess(conflict);

      /* trigger restart due to conflicts and the restart parameters allow another restart */
      if( nsuccessconflicts >= restartconfnum && restartAllowed(set, stat) )
      {
         SCIPmessagePrintVerbInfo(messagehdlr, set->disp_verblevel, SCIP_VERBLEVEL_HIGH,
            "(run %d, node %" SCIP_LONGINT_FORMAT ") restarting after %" SCIP_LONGINT_FORMAT " successful conflict analysis calls\n",
            stat->nruns, stat->nnodes, nsuccessconflicts);
         *restart = TRUE;

         stat->nconfrestarts++;
      }

      /* restart if the userrestart was set to true, we have still some nodes left and the restart parameters allow
       * another restart
       */
      *restart = *restart || (stat->userrestart && SCIPtreeGetNNodes(tree) > 0 && restartAllowed(set, stat));
      if( restartAllowed(set, stat) && set->limit_autorestartnodes == stat->nnodes && stat->ntotalnodes - stat->nruns + 1 == set->limit_autorestartnodes )
      {
         SCIPmessagePrintVerbInfo(messagehdlr, set->disp_verblevel, SCIP_VERBLEVEL_HIGH,
               "(run %d, node %" SCIP_LONGINT_FORMAT ") restarting: triggering parameter controlled restart)\n",
               stat->nruns, stat->nnodes);
         *restart = TRUE;
      }
      /* if restart limit was exceeded, change the status; if status is different from unknown, ie some other limit was
       * hit, leave it unchanged
       */
      if( *restart && stat->status == SCIP_STATUS_UNKNOWN && set->limit_restarts >= 0 && stat->nruns > set->limit_restarts )
      {
         *restart = FALSE;
         stat->status = SCIP_STATUS_RESTARTLIMIT;
      }

      /* display node information line */
      SCIP_CALL( SCIPdispPrintLine(set, messagehdlr, stat, NULL, (SCIPnodeGetDepth(focusnode) == 0) && infeasible && !foundsol, TRUE) );

      SCIPdebugMessage("Processing of node %" SCIP_LONGINT_FORMAT " in depth %d finished. %d siblings, %d children, %d leaves left\n",
         stat->nnodes, SCIPnodeGetDepth(focusnode), tree->nsiblings, tree->nchildren, SCIPtreeGetNLeaves(tree));
      SCIPdebugMessage("**********************************************************************\n");
   }

   /* update the primal-dual integral if node or time limits were hit or an interruption signal was called */
   if( SCIPsolveIsStopped(set, stat, TRUE) )
   {
      SCIPstatUpdatePrimalDualIntegral(stat, set, transprob, origprob, SCIPsetInfinity(set), -SCIPsetInfinity(set));
   }

   assert(BMSgetNUsedBufferMemory(mem->buffer) == 0);

   SCIPdebugMessage("Problem solving finished with status %u (restart=%u, userrestart=%u)\n", stat->status, *restart, stat->userrestart);

   /* cuts off nodes with lower bound is not better than given cutoff bound, manually; this necessary to ensure that
    * SCIP terminates with a proper solve stage
    */
   SCIP_CALL( SCIPtreeCutoff(tree, reopt, blkmem, set, stat, eventqueue, lp, primal->cutoffbound) );

   /* if the current node is the only remaining node, and if its lower bound exceeds the upper bound, we have
    * to delete it manually in order to get to the SOLVED stage instead of thinking, that only the gap limit
    * was reached (this may happen, if the current node is the one defining the global lower bound and a
    * feasible solution with the same value was found at this node)
    */
   if( tree->focusnode != NULL && SCIPtreeGetNNodes(tree) == 0
      && SCIPsetIsGE(set, tree->focusnode->lowerbound, primal->cutoffbound) )
   {
      if( set->reopt_enable )
      {
         assert(reopt != NULL);
         SCIP_CALL( SCIPreoptCheckCutoff(reopt, set, blkmem, tree->focusnode, SCIP_EVENTTYPE_NODEINFEASIBLE,
               SCIPlpGetSolstat(lp), tree->root == focusnode, tree->focusnode == focusnode, tree->focusnode->lowerbound,
               tree->effectiverootdepth) );
      }

      focusnode = NULL;
      SCIP_CALL( SCIPnodeFocus(&focusnode, blkmem, set, messagehdlr, stat, transprob, origprob, primal, tree, reopt, lp,
            branchcand, conflict, eventfilter, eventqueue, cliquetable, &cutoff, FALSE) );
   }

   /* check whether we finished solving */
   if( SCIPtreeGetNNodes(tree) == 0 && SCIPtreeGetCurrentNode(tree) == NULL )
   {
      /* no restart necessary */
      *restart = FALSE;

      /* set the solution status */
      if( unbounded )
      {
         if( primal->nsols > 0 )
         {
            /* switch status to UNBOUNDED */
            stat->status = SCIP_STATUS_UNBOUNDED;
         }
         else
         {
            /* switch status to INFORUNB */
            stat->status = SCIP_STATUS_INFORUNBD;
         }
      }
      else if( primal->nlimsolsfound == 0 )
      {
         assert(primal->nsols == 0 || SCIPsetIsFeasGT(set, SCIPsolGetObj(primal->sols[0], set, transprob, origprob),
               SCIPprobInternObjval(transprob, origprob, set, SCIPprobGetObjlim(transprob, set))));

         /* switch status to INFEASIBLE */
         stat->status = SCIP_STATUS_INFEASIBLE;
      }
      else
      {
         /* switch status to OPTIMAL */
         stat->status = SCIP_STATUS_OPTIMAL;
      }
   }

   return SCIP_OKAY;
}<|MERGE_RESOLUTION|>--- conflicted
+++ resolved
@@ -2086,14 +2086,9 @@
    SCIP_EVENTFILTER*     eventfilter,        /**< event filter for global (not variable dependent) events */
    SCIP_EVENTQUEUE*      eventqueue,         /**< event queue */
    SCIP_CLIQUETABLE*     cliquetable,        /**< clique table data structure */
-<<<<<<< HEAD
    SCIP_Bool*            finishedfirstsepa,  /**< pointer to store whether the first separation cycle was finished */
    SCIP_Bool*            propagateagain,     /**< pointer to store whether we want to propagate again */
    SCIP_Bool*            solvelpagain,       /**< pointer to store whether we want to solve the lp again */
-=======
-   SCIP_Bool             initiallpsolved,    /**< was the initial LP already solved? */
-   SCIP_Bool*            propagateagain,     /**< pointer to store whether we want to propagate again */
->>>>>>> a7e2cf5e
    SCIP_Bool*            cutoff,             /**< pointer to store whether the node can be cut off */
    SCIP_Bool*            unbounded,          /**< pointer to store whether an unbounded ray was found in the LP */
    SCIP_Bool*            lperror,            /**< pointer to store whether an unresolved error in LP solving occured */
@@ -2275,7 +2270,6 @@
 
                      /* remove previous primal ray, store new one if LP is unbounded */
                      SCIP_CALL( updatePrimalRay(blkmem, set, stat, transprob, primal, tree, lp, *lperror) );
-<<<<<<< HEAD
 
                      mustprice = TRUE;
                      *propagateagain = TRUE;
@@ -2297,29 +2291,6 @@
                         SCIPdebugMessage(" -> new lower bound: %g (LP status: %d, LP obj: %g)\n",
                            SCIPnodeGetLowerbound(focusnode), SCIPlpGetSolstat(lp), SCIPlpGetObjval(lp, set, transprob));
 
-=======
-
-                     mustprice = TRUE;
-                     *propagateagain = TRUE;
-                  }
-                  /* propagation might have changed the best bound of loose variables, thereby changing the loose objective
-                   * value which is added to the LP value; because of the loose status, the LP might not be reoptimized,
-                   * but the lower bound of the node needs to be updated
-                   */
-                  else if( stat->nboundchgs > oldnboundchgs )
-                  {
-                     *propagateagain = TRUE;
-
-                     if ( lp->solved && SCIPprobAllColsInLP(transprob, set, lp) && SCIPlpIsRelax(lp) )
-                     {
-                        assert(lp->flushed);
-                        assert(lp->solved);
-
-                        SCIP_CALL( SCIPnodeUpdateLowerboundLP(focusnode, set, stat, tree, transprob, origprob, lp) );
-                        SCIPdebugMessage(" -> new lower bound: %g (LP status: %d, LP obj: %g)\n",
-                           SCIPnodeGetLowerbound(focusnode), SCIPlpGetSolstat(lp), SCIPlpGetObjval(lp, set, transprob));
-
->>>>>>> a7e2cf5e
                         /* update node estimate */
                         SCIP_CALL( updateEstimate(set, stat, tree, lp, branchcand) );
 
@@ -2356,13 +2327,6 @@
       delayedsepa = delayedsepa && !mustsepa && !(*cutoff); /* if regular separation applies, we ignore delayed separators */
       mustsepa = mustsepa || delayedsepa;
 
-<<<<<<< HEAD
-=======
-      /* if the LP is infeasible, exceeded the objective limit or a global performance limit was reached,
-       * we don't need to separate cuts
-       * (the global limits are only checked at the root node in order to not query system time too often)
-       */
->>>>>>> a7e2cf5e
       if( mustsepa )
       {
          /* if the LP is infeasible, exceeded the objective limit or a global performance limit was reached,
@@ -2764,13 +2728,9 @@
    SCIP_CLIQUETABLE*     cliquetable,        /**< clique table data structure */
    SCIP_Bool             initiallpsolved,    /**< was the initial LP already solved? */
    SCIP_Bool             newinitconss,       /**< do we have to add new initial constraints? */
-<<<<<<< HEAD
    SCIP_Bool*            finishedfirstsepa,  /**< pointer to store whether the first separation cycle was finished */
    SCIP_Bool*            propagateagain,     /**< pointer to store whether we want to propagate again */
    SCIP_Bool*            solvelpagain,       /**< pointer to store whether we want to solve the lp again */
-=======
-   SCIP_Bool*            propagateagain,     /**< pointer to store whether we want to propagate again */
->>>>>>> a7e2cf5e
    SCIP_Bool*            cutoff,             /**< pointer to store TRUE, if the node can be cut off */
    SCIP_Bool*            unbounded,          /**< pointer to store TRUE, if an unbounded ray was found in the LP */
    SCIP_Bool*            lperror,            /**< pointer to store TRUE, if an unresolved error in LP solving occured */
@@ -2898,11 +2858,7 @@
    {
       /* solve the LP with price-and-cut*/
       SCIP_CALL( priceAndCutLoop(blkmem, set, messagehdlr, stat, mem, transprob, origprob,  primal, tree, reopt, lp, pricestore, sepastore, cutpool, delayedcutpool,
-<<<<<<< HEAD
             branchcand, conflict, eventfilter, eventqueue, cliquetable, finishedfirstsepa, propagateagain, solvelpagain, cutoff, unbounded, lperror, pricingaborted) );
-=======
-            branchcand, conflict, eventfilter, eventqueue, cliquetable, initiallpsolved, propagateagain, cutoff, unbounded, lperror, pricingaborted) );
->>>>>>> a7e2cf5e
    }
    assert(*cutoff || *lperror || (lp->flushed && lp->solved));
 
@@ -3591,11 +3547,7 @@
       /* solve the node's LP */
       SCIP_CALL( solveNodeLP(blkmem, set, messagehdlr, stat, mem, origprob, transprob, primal, tree, reopt, lp, pricestore,
             sepastore, cutpool, delayedcutpool, branchcand, conflict, eventfilter, eventqueue, cliquetable, *initiallpsolved,
-<<<<<<< HEAD
             newinitconss, finishedfirstsepa, propagateagain, solvelpagain, cutoff, unbounded, lperror, pricingaborted) );
-=======
-            newinitconss, propagateagain, cutoff, unbounded, lperror, pricingaborted) );
->>>>>>> a7e2cf5e
 
       *initiallpsolved = TRUE;
       SCIPdebugMessage(" -> LP status: %d, LP obj: %g, iter: %" SCIP_LONGINT_FORMAT ", count: %" SCIP_LONGINT_FORMAT "\n",
@@ -3872,14 +3824,7 @@
       SCIPdebugMessage(" -> node solving loop: call propagators that are applicable before LP is solved\n");
       SCIP_CALL( propAndSolve(blkmem, set, messagehdlr, stat, mem, origprob, transprob, primal, tree, reopt, lp, relaxation, pricestore, sepastore,
             branchcand, cutpool, delayedcutpool, conflict, eventfilter, eventqueue, cliquetable, focusnode, actdepth, SCIP_PROPTIMING_BEFORELP,
-<<<<<<< HEAD
-            propagate, solvelp, solverelax, forcedlpsolve, &nlperrors, &finishedfirstsepa, &fullpropagation, &propagateagain,
-            &initiallpsolved, &solvelpagain, &solverelaxagain, cutoff, unbounded, &lperror, &pricingaborted,
-            &forcedenforcement) );
-
-      if( !(*cutoff) && !propagateagain)
-=======
-            propagate, solvelp, solverelax, forcedlpsolve, &heurtiming, &nlperrors, &fullpropagation, &propagateagain,
+            propagate, solvelp, solverelax, forcedlpsolve, &heurtiming, &nlperrors, &finishedfirstsepa, &fullpropagation, &propagateagain,
             &initiallpsolved, &solvelpagain, &solverelaxagain, cutoff, unbounded, stopped, &lperror, &pricingaborted,
             &forcedenforcement) );
 
@@ -3888,7 +3833,6 @@
          return SCIP_OKAY;
 
       if( !(*cutoff) && !propagateagain )
->>>>>>> a7e2cf5e
       {
          solverelax = solverelaxagain;
          solverelaxagain = FALSE;
@@ -3900,13 +3844,8 @@
          SCIPdebugMessage(" -> node solving loop: call propagators that are applicable after LP has been solved\n");
          SCIP_CALL( propAndSolve(blkmem, set, messagehdlr, stat, mem, origprob, transprob, primal, tree, reopt, lp, relaxation, pricestore, sepastore,
                branchcand, cutpool, delayedcutpool, conflict, eventfilter, eventqueue, cliquetable, focusnode, actdepth, SCIP_PROPTIMING_AFTERLPLOOP,
-<<<<<<< HEAD
-               propagate, solvelp, solverelax, forcedlpsolve, &nlperrors, &finishedfirstsepa, &fullpropagation, &propagateagain,
-               &initiallpsolved, &solvelpagain, &solverelaxagain, cutoff, unbounded, &lperror, &pricingaborted,
-=======
-               propagate, solvelp, solverelax, forcedlpsolve, &heurtiming, &nlperrors, &fullpropagation, &propagateagain,
+               propagate, solvelp, solverelax, forcedlpsolve, &heurtiming, &nlperrors, &finishedfirstsepa, &fullpropagation, &propagateagain,
                &initiallpsolved, &solvelpagain, &solverelaxagain, cutoff, unbounded, stopped, &lperror, &pricingaborted,
->>>>>>> a7e2cf5e
                &forcedenforcement) );
 
          assert(!(*stopped));
