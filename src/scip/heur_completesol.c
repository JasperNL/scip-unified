/* * * * * * * * * * * * * * * * * * * * * * * * * * * * * * * * * * * * * * */
/*                                                                           */
/*                  This file is part of the program and library             */
/*         SCIP --- Solving Constraint Integer Programs                      */
/*                                                                           */
/*    Copyright (C) 2002-2017 Konrad-Zuse-Zentrum                            */
/*                            fuer Informationstechnik Berlin                */
/*                                                                           */
/*  SCIP is distributed under the terms of the ZIB Academic License.         */
/*                                                                           */
/*  You should have received a copy of the ZIB Academic License              */
/*  along with SCIP; see the file COPYING. If not email to scip@zib.de.      */
/*                                                                           */
/* * * * * * * * * * * * * * * * * * * * * * * * * * * * * * * * * * * * * * */

/**@file   heur_completesol.c
 * @brief  COMPLETESOL - primal heuristic trying to complete given partial solutions
 * @author Jakob Witzig
 */

/*---+----1----+----2----+----3----+----4----+----5----+----6----+----7----+----8----+----9----+----0----+----1----+----2*/

#include <assert.h>
#include <string.h>
#include <stdio.h>

#include "scip/heur_completesol.h"
#include "scip/scipdefplugins.h"       /* needed for the secondary SCIP instance */
#include "scip/pub_misc.h"
#include "scip/def.h"

#define HEUR_NAME             "completesol"
#define HEUR_DESC             "primal heuristic trying to complete given partial solutions"
#define HEUR_DISPCHAR         'h'
#define HEUR_PRIORITY         0
#define HEUR_FREQ             1
#define HEUR_FREQOFS          0
#define HEUR_MAXDEPTH         0
#define HEUR_TIMING           SCIP_HEURTIMING_BEFOREPRESOL | SCIP_HEURTIMING_BEFORENODE
#define HEUR_USESSUBSCIP      TRUE  /**< does the heuristic use a secondary SCIP instance? */

/* default values for heuristic plugins */
#define DEFAULT_MAXNODES      5000LL    /**< maximum number of nodes to regard in the subproblem */
#define DEFAULT_MAXUNKRATE    0.85      /**< maximum percentage of unknown solution values */
#define DEFAULT_ADDALLSOLS   FALSE      /**< should all subproblem solutions be added to the original SCIP? */
#define DEFAULT_MINNODES      50LL      /**< minimum number of nodes to regard in the subproblem */
#define DEFAULT_NODESOFS      500LL     /**< number of nodes added to the contingent of the total nodes */
#define DEFAULT_NODESQUOT     0.1       /**< subproblem nodes in relation to nodes of the original problem */
#define DEFAULT_LPLIMFAC      2.0       /**< factor by which the limit on the number of LP depends on the node limit */
#define DEFAULT_OBJWEIGHT     1.0       /**< weight of the original objective function (1: only original objective) */
#define DEFAULT_BOUNDWIDENING 0.1       /**< bound widening factor applied to continuous variables
                                         *   (0: round bounds to next integer, 1: relax to global bounds)
                                         */
#define DEFAULT_MINIMPROVE    0.01      /**< factor by which the incumbent should be improved at least */
#define DEFAULT_MINOBJWEIGHT 1e-3       /**< minimal weight for original objective function (zero could lead to infinite solutions) */
#define DEFAULT_IGNORECONT  FALSE       /**< should solution values for continuous variables be ignored? */
#define DEFAULT_BESTSOLS        5       /**< heuristic stops, if the given number of improving solutions were found (-1: no limit) */
#define DEFAULT_MAXPROPROUNDS  10       /**< maximal number of iterations in propagation (-1: no limit) */
<<<<<<< HEAD
#define DEFAULT_MAXLPITER      -1       /**< maximal number of LP iterations (-1: no limit) */
=======
#define DEFAULT_MAXLPITER      -1LL     /**< maximal number of LP iterations (-1: no limit) */
>>>>>>> b61e68c1
#define DEFAULT_MAXCONTVARS    -1       /**< maximal number of continuous variables after presolving (-1: no limit) */
#define DEFAULT_BEFOREPRESOL  TRUE      /**< should the heuristic run before presolving? */

/* event handler properties */
#define EVENTHDLR_NAME         "Completesol"
#define EVENTHDLR_DESC         "LP event handler for " HEUR_NAME " heuristic"


/** primal heuristic data */
struct SCIP_HeurData
{
   SCIP_Longint          maxnodes;           /**< maximum number of nodes to regard in the subproblem */
   SCIP_Longint          minnodes;           /**< minimum number of nodes to regard in the subproblem */
   SCIP_Longint          nodesofs;           /**< number of nodes added to the contingent of the total nodes */
   SCIP_Longint          maxlpiter;          /**< maximal number of LP iterations (-1: no limit) */
   SCIP_Real             maxunknownrate;     /**< maximal rate of changed coefficients in the objective function */
   SCIP_Real             nodesquot;          /**< subproblem nodes in relation to nodes of the original problem */
   SCIP_Real             nodelimit;          /**< the nodelimit employed in the current sub-SCIP, for the event handler*/
   SCIP_Real             lplimfac;           /**< factor by which the limit on the number of LP depends on the node limit */
   SCIP_Real             objweight;          /**< weight of the original objective function (1: only original obj, 0: try to keep to given solution) */
   SCIP_Real             boundwidening;      /**< bound widening factor applied to continuous variables
                                              *   (0: fix variables to given solution values, 1: relax to global bounds)
                                              */
   SCIP_Real             minimprove;         /**< factor by which the incumbent should be improved at least */
   SCIP_Bool             addallsols;         /**< should all subproblem solutions be added to the original SCIP? */
   SCIP_Bool             ignorecont;         /**< should solution values for continuous variables be ignored? */
   SCIP_Bool             beforepresol;       /**< should the heuristic run before presolving? */
   int                   bestsols;           /**< heuristic stops, if the given number of improving solutions were found (-1: no limit) */
   int                   maxcontvars;        /**< maximal number of continuous variables after presolving (-1: no limit) */
   int                   maxproprounds;      /**< maximal number of iterations in propagation (-1: no limit) */
};

/* ---------------- Callback methods of event handler ---------------- */

/* exec the event handler
 *
 * we interrupt the solution process
 */
static
SCIP_DECL_EVENTEXEC(eventExecCompletesol)
{
   SCIP_HEURDATA* heurdata;

   assert(eventhdlr != NULL);
   assert(eventdata != NULL);
   assert(strcmp(SCIPeventhdlrGetName(eventhdlr), EVENTHDLR_NAME) == 0);
   assert(event != NULL);
   assert(SCIPeventGetType(event) & SCIP_EVENTTYPE_LPSOLVED);

   heurdata = (SCIP_HEURDATA*)eventdata;
   assert(heurdata != NULL);

   /* interrupt solution process of sub-SCIP */
   if( SCIPgetNLPs(scip) > heurdata->lplimfac * heurdata->nodelimit )
   {
      SCIPdebugMsg(scip, "interrupt after %" SCIP_LONGINT_FORMAT " LPs\n",SCIPgetNLPs(scip));
      SCIP_CALL( SCIPinterruptSolve(scip) );
   }

   return SCIP_OKAY;
}

/** creates a subproblem by fixing a number of variables */
static
SCIP_RETCODE createSubproblem(
   SCIP*                 scip,               /**< original SCIP data structure */
   SCIP*                 subscip,            /**< SCIP data structure for the subproblem */
   SCIP_HEURDATA*        heurdata,           /**< heuristic's private data structure */
   SCIP_VAR**            subvars,            /**< the variables of the subproblem */
   SCIP_SOL*             partialsol,         /**< partial solution */
   SCIP_Bool*            tightened,          /**< array to store for which variables we have found bound tightenings */
   SCIP_Bool*            success             /**< pointer to store whether the creation was successful */
   )
{
   SCIP_VAR** vars;
   SCIP_CONS* objcons;
   SCIP_Real epsobj;
   SCIP_Real cutoff;
   SCIP_Real upperbound;
   char consobjname[SCIP_MAXSTRLEN];
   int nvars;
   int i;

   assert(scip != NULL);
   assert(subscip != NULL);
   assert(subvars != NULL);
   assert(heurdata != NULL);

   *success = TRUE;

   /* if there is already a solution, add an objective cutoff */
   if( SCIPgetNSols(scip) > 0 )
   {
      assert(!SCIPisInfinity(scip, SCIPgetUpperbound(scip)));

      upperbound = SCIPgetUpperbound(scip) - SCIPsumepsilon(scip);

      if( !SCIPisInfinity(scip, -1.0 * SCIPgetLowerbound(scip)) )
         cutoff = (1 - heurdata->minimprove) * SCIPgetUpperbound(scip) + heurdata->minimprove * SCIPgetLowerbound(scip);
      else
      {
         if( SCIPgetUpperbound(scip) >= 0 )
            cutoff = (1 - heurdata->minimprove) * SCIPgetUpperbound(scip);
         else
            cutoff = (1 + heurdata->minimprove) * SCIPgetUpperbound(scip);
      }
      cutoff = MIN(upperbound, cutoff);
      SCIPdebugMsg(scip, "set cutoff=%g for sub-SCIP\n", cutoff);
   }
   else
      cutoff = SCIPinfinity(scip);

   /* calculate objective coefficients for all potential epsilons */
   if( SCIPisEQ(scip, heurdata->objweight, 1.0) )
      return SCIP_OKAY;
   else if( !SCIPisInfinity(scip, cutoff) )
      epsobj = 1.0;
   else
   {
      /* divide by objweight to avoid changing objective coefficient of original problem variables */
      epsobj = (1.0 - heurdata->objweight)/heurdata->objweight;

      /* scale with -1 if we have a maximization problem */
      if( SCIPgetObjsense(scip) == SCIP_OBJSENSE_MAXIMIZE )
         epsobj *= -1.0;
   }

   /* get active variables */
   vars = SCIPgetVars(scip);
   nvars = SCIPgetNVars(scip);

   objcons = NULL;

   /* add constraints to measure the distance to the given partial solution */
   for( i = 0; i < nvars; i++ )
   {
      SCIP_Real solval;
      int idx;

      assert(SCIPvarIsActive(vars[i]));

      /* add objective function as a constraint, if a primal bound exists */
      if( SCIPisInfinity(scip, cutoff) )
      {
         /* create the constraints */
         if( objcons == NULL )
         {
            SCIP_Real lhs;
            SCIP_Real rhs;

            if( SCIPgetObjsense(subscip) == SCIP_OBJSENSE_MINIMIZE )
            {
               lhs = -SCIPinfinity(subscip);
               rhs = cutoff;
            }
            else
            {
               lhs = cutoff;
               rhs = SCIPinfinity(subscip);
            }

            (void)SCIPsnprintf(consobjname, SCIP_MAXSTRLEN, "obj");
            SCIP_CALL( SCIPcreateConsBasicLinear(subscip, &objcons, consobjname, 0, NULL, NULL, lhs, rhs) );
         }

         /* add the variable to the constraints */
         SCIP_CALL( SCIPaddCoefLinear(subscip, objcons, subvars[i], SCIPvarGetObj(subvars[i])) );

         /* set objective coefficient to 0.0 */
         SCIP_CALL( SCIPchgVarObj(subscip, subvars[i], 0.0) );
      }

      solval = SCIPgetSolVal(scip, partialsol, vars[i]);

      /* skip variables with unknown solution value */
      if( solval == SCIP_UNKNOWN ) /*lint !e777*/
         continue;

      idx = SCIPvarGetProbindex(vars[i]);
      assert(idx >= 0);

      /* skip variables where we already found some bound tightenings */
      if( tightened[idx] == FALSE )
      {
         /* special case: vars[i] is binary; we do not add an extra variable, but we mimic the behavior we would get with it.
          * E.g., if the solval is 0.3, setting the variable to 0 would give a cost of 0.3 * epsobj, setting it to 1 gives
          * 0.7 * epsobj. Thus, 0.3 * epsobj can be treated as a constant in the objective function and the variable gets
          * an objective coefficient of 0.4 * epsobj.
          */
         if( SCIPvarIsBinary(vars[i]) )
         {
            SCIP_Real frac = SCIPfeasFrac(scip, solval);
            SCIP_Real objcoef;

            frac = MIN(frac, 1-frac);
            objcoef = (1 - 2*frac) * epsobj * (int)SCIPgetObjsense(scip);

            if( solval > 0.5 )
            {
               SCIP_CALL( SCIPchgVarObj(scip, vars[i], -objcoef) );
            }
            else
            {
               SCIP_CALL( SCIPchgVarObj(scip, vars[i], objcoef) );
            }
         }
         else
         {
            SCIP_CONS* conspos;
            SCIP_CONS* consneg;
            SCIP_VAR* eps;
            char consnamepos[SCIP_MAXSTRLEN];
            char consnameneg[SCIP_MAXSTRLEN];
            char epsname[SCIP_MAXSTRLEN];

            /* create two new variables */
            (void)SCIPsnprintf(epsname, SCIP_MAXSTRLEN, "eps_%s", SCIPvarGetName(subvars[i]));

            SCIP_CALL( SCIPcreateVarBasic(subscip, &eps, epsname, 0.0, SCIPinfinity(scip), epsobj, SCIP_VARTYPE_CONTINUOUS) );
            SCIP_CALL( SCIPaddVar(subscip, eps) );

            /* create two constraints */
            (void)SCIPsnprintf(consnamepos, SCIP_MAXSTRLEN, "cons_%s_pos", SCIPvarGetName(subvars[i]));
            (void)SCIPsnprintf(consnameneg, SCIP_MAXSTRLEN, "cons_%s_neq", SCIPvarGetName(subvars[i]));

            /* x_{i} - s_{i} <= e_{i}   <==>   x_{i} - e_{i} <= s_{i} */
            SCIP_CALL( SCIPcreateConsBasicLinear(subscip, &conspos, consnamepos, 0, NULL, NULL, -SCIPinfinity(scip), solval) );
            SCIP_CALL( SCIPaddCoefLinear(subscip, conspos, subvars[i], 1.0) );
            SCIP_CALL( SCIPaddCoefLinear(subscip, conspos, eps, -1.0) );
            SCIP_CALL( SCIPaddCons(subscip, conspos) );
            SCIP_CALL( SCIPreleaseCons(subscip, &conspos) );

            /* s_{i} - x_{i} <= e_{i}   <==>   e_{i} - x_{i} >= s_{i} */
            SCIP_CALL( SCIPcreateConsBasicLinear(subscip, &consneg, consnameneg, 0, NULL, NULL, solval, SCIPinfinity(scip)) );
            SCIP_CALL( SCIPaddCoefLinear(subscip, consneg, subvars[i], -1.0) );
            SCIP_CALL( SCIPaddCoefLinear(subscip, consneg, eps, 1.0) );
            SCIP_CALL( SCIPaddCons(subscip, consneg) );
            SCIP_CALL( SCIPreleaseCons(subscip, &consneg) );

            /* release the variables */
            SCIP_CALL( SCIPreleaseVar(subscip, &eps) );
         }
      }
   }

   /* add and release the constraint representing the original objective function */
   if( objcons != NULL )
   {
      SCIP_CALL( SCIPaddCons(subscip, objcons) );
      SCIP_CALL( SCIPreleaseCons(subscip, &objcons) );
   }

   return SCIP_OKAY;
}

/** creates a new solution for the original problem by copying the solution of the subproblem */
static
SCIP_RETCODE createNewSol(
   SCIP*                 scip,               /**< original SCIP data structure */
   SCIP*                 subscip,            /**< SCIP structure of the subproblem */
   SCIP_VAR**            subvars,            /**< the variables of the subproblem */
   SCIP_HEUR*            heur,               /**< Completesol heuristic structure */
   SCIP_SOL*             subsol,             /**< solution of the subproblem or the partial */
   SCIP_Bool*            success             /**< used to store whether new solution was found or not */
   )
{
   SCIP_VAR** vars;                          /* the original problem's variables */
   int nvars;                                /* the original problem's number of variables */
   SCIP_SOL* newsol;                         /* solution to be created for the original problem */
   int v;

   assert(scip != NULL);
   assert(subscip != NULL);
   assert(subvars != NULL);
   assert(subsol != NULL);

   /* get variables' data */
   SCIP_CALL( SCIPgetVarsData(scip, &vars, &nvars, NULL, NULL, NULL, NULL) );

   /* sub-SCIP may have more variables than the number of active (transformed) variables in the main SCIP
    * since constraint copying may have required the copy of variables that are fixed in the main SCIP
    */
   assert(nvars <= SCIPgetNOrigVars(subscip));

   /* create new solution for the original problem */
   SCIP_CALL( SCIPcreateSol(scip, &newsol, heur) );

   for( v = 0; v < nvars; v++ )
   {
      SCIP_Real solval = SCIPgetSolVal(subscip, subsol, subvars[v]);

      assert(!SCIPisInfinity(subscip, solval) && !SCIPisInfinity(subscip, -solval));
      assert(solval != SCIP_UNKNOWN); /*lint !e777*/

      SCIP_CALL( SCIPsetSolVal(scip, newsol, vars[v], solval) );
   }

   /* try to add new solution to SCIP and free it immediately */
   SCIP_CALL( SCIPtrySolFree(scip, &newsol, FALSE, FALSE, TRUE, TRUE, TRUE, success) );

   return SCIP_OKAY;
}

/** perform a probing bound change or fixes the variable */
static
SCIP_RETCODE chgProbingBound(
   SCIP*                 scip,               /**< original SCIP data structure */
   SCIP_VAR*             var,                /**< problem variable */
   SCIP_Real             newval,             /**< new bound */
   SCIP_BRANCHDIR        branchdir,          /**< bound change direction */
   SCIP_Bool*            success             /**< pointer to store whether the bound could be tightened */
   )
{
   SCIP_Real ub;
   SCIP_Real lb;

   assert(scip != NULL);
   assert(var != NULL);

   (*success) = FALSE;

   ub = SCIPvarGetUbLocal(var);
   lb = SCIPvarGetLbLocal(var);

   switch (branchdir) {
   case SCIP_BRANCHDIR_DOWNWARDS:
      if( SCIPisLT(scip, newval, ub) && SCIPisGE(scip, newval, lb) )
      {
         SCIP_CALL( SCIPchgVarUbProbing(scip, var, newval) );
         (*success) = TRUE;
      }
      break;
   case SCIP_BRANCHDIR_UPWARDS:
      if( SCIPisLE(scip, newval, ub) && SCIPisGT(scip, newval, lb) )
      {
         SCIP_CALL( SCIPchgVarLbProbing(scip, var, newval) );
         (*success) = TRUE;
      }
      break;
   case SCIP_BRANCHDIR_FIXED:
      if( SCIPisLE(scip, newval, ub) && SCIPisGE(scip, newval, lb) )
      {
         SCIP_CALL( SCIPfixVarProbing(scip, var, newval) );
         (*success) = TRUE;
      }
      break;
   default:
      return SCIP_INVALIDDATA;
   }/*lint !e788*/

   return SCIP_OKAY;
}

/** tries variables bound changes guided by the given solution */
static
SCIP_RETCODE tightenVariables(
   SCIP*                 scip,               /**< original SCIP data structure */
   SCIP_HEURDATA*        heurdata,           /**< heuristic's private data structure */
   SCIP_VAR**            vars,               /**< problem variables */
   int                   nvars,              /**< number of problem variables */
   SCIP_SOL*             sol,                /**< solution to guide the bound changes */
   SCIP_Bool*            tightened,          /**< array to store if variable bound could be tightened */
   SCIP_Bool*            success             /**< pointer to store the success */
   )
{
#ifndef NDEBUG
   SCIP_Bool incontsection;
#endif
   SCIP_Bool abortearly;
   SCIP_Bool cutoff;
   SCIP_Bool probingsuccess;
   SCIP_Longint ndomreds;
   SCIP_Longint ndomredssum;
   int nbndtightenings;
   int v;

   assert(scip != NULL);
   assert(heurdata != NULL);
   assert(vars != NULL);
   assert(nvars >= 0);
   assert(sol != NULL);
   assert(tightened != NULL);

   assert(SCIPsolGetOrigin(sol) == SCIP_SOLORIGIN_PARTIAL);

   SCIPdebugMsg(scip, "> start probing along the solution values\n");

   *success = TRUE;
   abortearly = FALSE;
   nbndtightenings = 0;
   ndomredssum = 0;
#ifndef NDEBUG
   incontsection = FALSE;
#endif

   /* there is at least one integral variable; open one probing node for all non-continuous variables */
   if( nvars - SCIPgetNContVars(scip) > 0 )
   {
      SCIP_CALL( SCIPnewProbingNode(scip) );
   }

   for( v = 0; v < nvars && !abortearly; v++ )
   {
      SCIP_Real solval;

      assert(SCIPvarIsActive(vars[v]));

      cutoff = FALSE;
      ndomreds = 0;

#ifndef NDEBUG
      incontsection |= (!SCIPvarIsIntegral(vars[v])); /*lint !e514*/
      assert(!incontsection || !SCIPvarIsIntegral(vars[v]));
#endif

      /* return if we have found enough domain reductions tightenings */
      if( ndomredssum > 0.3*nvars )
         break;

      solval = SCIPgetSolVal(scip, sol, vars[v]);

      /* skip unknown variables */
      if( solval == SCIP_UNKNOWN ) /*lint !e777*/
         continue;
      assert(!SCIPisInfinity(scip, solval) && !SCIPisInfinity(scip, -solval));

      /* variable is binary or integer */
      if( SCIPvarIsIntegral(vars[v]) )
      {
         /* the solution value is integral, try to fix them */
         if( SCIPisIntegral(scip, solval) )
         {
            SCIP_CALL( chgProbingBound(scip, vars[v], solval, SCIP_BRANCHDIR_FIXED, &probingsuccess) );
            tightened[SCIPvarGetProbindex(vars[v])] = TRUE;
            ++nbndtightenings;

#ifdef SCIP_MORE_DEBUG
               SCIPdebugMsg(scip, "> fix variable <%s> = [%g,%g] to %g \n", SCIPvarGetName(vars[v]),
                     SCIPvarGetLbGlobal(vars[v]), SCIPvarGetUbGlobal(vars[v]), solval);
#endif
         }
         else
         {
            SCIP_Real ub = SCIPceil(scip, solval) + 1.0;
            SCIP_Real lb = SCIPfloor(scip, solval) - 1.0;

            /* try tightening of upper bound */
            if( SCIPisLT(scip, ub, SCIPvarGetUbLocal(vars[v])) )
            {
               SCIP_CALL( chgProbingBound(scip, vars[v], solval, SCIP_BRANCHDIR_DOWNWARDS, &probingsuccess) );
               tightened[SCIPvarGetProbindex(vars[v])] = TRUE;
               ++nbndtightenings;

#ifdef SCIP_MORE_DEBUG
               SCIPdebugMsg(scip, "> tighten upper bound of variable <%s>: %g to %g\n", SCIPvarGetName(vars[v]),
                     SCIPvarGetUbGlobal(vars[v]), ub);
#endif
            }

            /* try tightening of lower bound */
            if( SCIPisGT(scip, lb, SCIPvarGetLbLocal(vars[v])) )
            {
               SCIP_CALL( chgProbingBound(scip, vars[v], solval, SCIP_BRANCHDIR_UPWARDS, &probingsuccess) );
               tightened[SCIPvarGetProbindex(vars[v])] = TRUE;
               ++nbndtightenings;

#ifdef SCIP_MORE_DEBUG
               SCIPdebugMsg(scip, "> tighten lower bound of variable <%s>: %g to %g\n", SCIPvarGetName(vars[v]),
                     SCIPvarGetLbGlobal(vars[v]), ub);
#endif
            }
         }
      }
      /* variable is continuous */
      else
      {
         /* fix to lb or ub */
         if( SCIPisEQ(scip, solval, SCIPvarGetLbLocal(vars[v])) || SCIPisEQ(scip, solval, SCIPvarGetUbLocal(vars[v])) )
         {
            /* open a new probing node */
            if( SCIPgetProbingDepth(scip) < SCIP_MAXTREEDEPTH-10 )
            {
               SCIP_CALL( SCIPnewProbingNode(scip) );

               SCIP_CALL( chgProbingBound(scip, vars[v], solval, SCIP_BRANCHDIR_FIXED, &probingsuccess) );

               /* skip propagation if the bound could not be changed, e.g., already tightened due to previous
                * domain propagation
                */
               if( probingsuccess )
               {
                  SCIP_CALL( SCIPpropagateProbing(scip, heurdata->maxproprounds, &cutoff, &ndomreds) );
               }

               if( cutoff )
               {
                  ndomreds = 0;
                  SCIP_CALL( SCIPbacktrackProbing(scip, SCIPgetProbingDepth(scip)-1) );
               }
               else
               {
                  assert(SCIPvarGetProbindex(vars[v]) >= 0);
                  tightened[SCIPvarGetProbindex(vars[v])] = TRUE;
                  ++nbndtightenings;
#ifdef SCIP_MORE_DEBUG
                  SCIPdebugMsg(scip, "> fix variable <%s> = [%g,%g] to %g (ndomreds=%lld)\n", SCIPvarGetName(vars[v]),
                        SCIPvarGetLbGlobal(vars[v]), SCIPvarGetUbGlobal(vars[v]), solval, ndomreds);
#endif
               }
            }
            else
               /* abort probing */
               abortearly = TRUE;
         }
         else
         {
            SCIP_Real offset;
            SCIP_Real newub = SCIPvarGetUbGlobal(vars[v]);
            SCIP_Real newlb = SCIPvarGetLbGlobal(vars[v]);

            /* both bound are finite */
            if( !SCIPisInfinity(scip, -newlb) && !SCIPisInfinity(scip, newub) )
               offset = REALABS(heurdata->boundwidening * (newub-newlb));
            else
            {
               /* if one bound is finite, widen bound w.r.t. solution value and finite bound */
               if( !SCIPisInfinity(scip, -newlb) )
                  offset = REALABS(heurdata->boundwidening * (solval-newlb));
               else
               {
                  assert(!SCIPisInfinity(scip, newub));
                  offset = REALABS(heurdata->boundwidening * (newub-solval));
               }
            }

            /* update bounds */
            newub = SCIPceil(scip, solval) + offset;
            newlb = SCIPfloor(scip, solval) - offset;

            /* try tightening of upper bound */
            if( SCIPisLT(scip, newub, SCIPvarGetUbLocal(vars[v])) )
            {
               /* open a new probing node */
               if( SCIPgetProbingDepth(scip) < SCIP_MAXTREEDEPTH-10 )
               {
                  SCIP_CALL( SCIPnewProbingNode(scip) );
                  SCIP_CALL( chgProbingBound(scip, vars[v], newub, SCIP_BRANCHDIR_DOWNWARDS, &probingsuccess) );

                  /* skip propagation if the bound could not be changed, e.g., already tightened due to previous
                   * domain propagation
                   */
                  if( probingsuccess )
                  {
                     SCIP_CALL( SCIPpropagateProbing(scip, heurdata->maxproprounds, &cutoff, &ndomreds) );
                  }

                  if( cutoff )
                  {
                     ndomreds = 0;

                     /* backtrack to last feasible probing node */
                     SCIP_CALL( SCIPbacktrackProbing(scip, SCIPgetProbingDepth(scip)-1) );

                     /* we can tighten the lower bound by newub */
                     SCIP_CALL( chgProbingBound(scip, vars[v], newub, SCIP_BRANCHDIR_UPWARDS, &probingsuccess) );

                     /* propagate the new bound */
                     SCIP_CALL( SCIPpropagateProbing(scip, heurdata->maxproprounds, &cutoff, &ndomreds) );

                     /* there is no feasible solution w.r.t. the current bounds */
                     if( cutoff )
                     {
                        SCIPdebugMsg(scip, "> subproblem is infeasible within the local bounds\n");
                        *success = FALSE;
                        return SCIP_OKAY;
                     }
#ifdef SCIP_MORE_DEBUG
                     SCIPdebugMsg(scip, "> tighten lower bound of variable <%s>: %g to %g\n",
                           SCIPvarGetName(vars[v]), SCIPvarGetLbGlobal(vars[v]), newub);
#endif
                  }
                  else
                  {
                     assert(SCIPvarGetProbindex(vars[v]) >= 0);
                     tightened[SCIPvarGetProbindex(vars[v])] = TRUE;
                     ++nbndtightenings;
#ifdef SCIP_MORE_DEBUG
                     SCIPdebugMsg(scip, "> tighten upper bound of variable <%s>: %g to %g (ndomreds=%lld)\n",
                           SCIPvarGetName(vars[v]), SCIPvarGetUbGlobal(vars[v]), newub, ndomreds);
#endif
                  }
               }
               else
                  /* abort probing */
                  abortearly = TRUE;
            }

            /* try tightening of lower bound */
            if( SCIPisGT(scip, newlb, SCIPvarGetLbLocal(vars[v])) )
            {
               /* open a new probing node */
               if( SCIPgetProbingDepth(scip) < SCIP_MAXTREEDEPTH-10 )
               {
                  SCIP_CALL( SCIPnewProbingNode(scip) );
                  SCIP_CALL( chgProbingBound(scip, vars[v], newlb, SCIP_BRANCHDIR_UPWARDS, &probingsuccess) );

                  /* skip propagation if the bound could not be changed, e.g., already tightened due to previous
                   * domain propagation
                   */
                  if( probingsuccess )
                  {
                     SCIP_CALL( SCIPpropagateProbing(scip, -1, &cutoff, &ndomreds) );
                  }

                  if( cutoff )
                  {
                     ndomreds = 0;

                     /* backtrack to last feasible probing node */
                     SCIP_CALL( SCIPbacktrackProbing(scip, SCIPgetProbingDepth(scip)-1) );

                     /* we can tighten the upper bound by newlb */
                     SCIP_CALL( chgProbingBound(scip, vars[v], newlb, SCIP_BRANCHDIR_DOWNWARDS, &probingsuccess) );

                     /* propagate the new bound */
                     SCIP_CALL( SCIPpropagateProbing(scip, heurdata->maxproprounds, &cutoff, &ndomreds) );

                     /* there is no feasible solution w.r.t. the current bounds */
                     if( cutoff )
                     {
                        SCIPdebugMsg(scip, "> subproblem is infeasible within the local bounds\n");
                        *success = FALSE;
                        return SCIP_OKAY;
                     }
#ifdef SCIP_MORE_DEBUG
                     SCIPdebugMsg(scip, "> tighten upper bound of variable <%s>: %g to %g\n",
                           SCIPvarGetName(vars[v]), SCIPvarGetUbGlobal(vars[v]), newlb);
#endif
                  }
                  else
                  {
                     assert(SCIPvarGetProbindex(vars[v]) >= 0);
                     tightened[SCIPvarGetProbindex(vars[v])] = TRUE;
                     ++nbndtightenings;
#ifdef SCIP_MORE_DEBUG
                     SCIPdebugMsg(scip, "> tighten lower bound of variable <%s>: %g to %g (ndomreds=%lld)\n",
                           SCIPvarGetName(vars[v]), SCIPvarGetLbGlobal(vars[v]), newlb, ndomreds);
#endif
                  }
               }
               else
                  /* abort probing */
                  abortearly = TRUE;
            }
         }
      }

      ndomredssum += ndomreds;
   }

   SCIPdebugMsg(scip, "> found %d bound tightenings and %lld induced domain reductions (abort=%u).\n", nbndtightenings,
         ndomredssum, abortearly);

   return SCIP_OKAY;
}

/** main procedure of the completesol heuristic, creates and solves a sub-SCIP */
static
SCIP_RETCODE applyCompletesol(
   SCIP*                 scip,               /**< original SCIP data structure */
   SCIP_HEUR*            heur,               /**< heuristic data structure */
   SCIP_HEURDATA*        heurdata,           /**< heuristic's private data structure */
   SCIP_RESULT*          result,             /**< result data structure */
   SCIP_Longint          nstallnodes,        /**< number of stalling nodes for the subproblem */
   SCIP_SOL*             partialsol          /**< partial solutions */
   )
{
   SCIP* subscip;
   SCIP_HASHMAP* varmapf;
   SCIP_VAR** vars;
   SCIP_VAR** subvars = NULL;
   SCIP_Bool* tightened;
   SCIP_EVENTHDLR* eventhdlr;
   int nvars;
   int i;

   SCIP_SOL** subsols;
   int nsubsols;

   SCIP_Bool valid;
   SCIP_Bool success;

   assert(scip != NULL);
   assert(heur != NULL);
   assert(heurdata != NULL);
   assert(result != NULL);
   assert(partialsol != NULL);

   *result = SCIP_DIDNOTRUN;

   SCIPdebugMsg(scip, "+---+ Start Completesol heuristic +---+\n");

   /* check whether there is enough time and memory left */
   SCIP_CALL( SCIPcheckCopyLimits(scip, &valid) );

   if( ! valid )
      return SCIP_OKAY;

   *result = SCIP_DIDNOTFIND;

   /* get variable data */
   vars = SCIPgetVars(scip);
   nvars = SCIPgetNVars(scip);

   /* get buffer memory and initialize it to FALSE */
   SCIP_CALL( SCIPallocClearBufferArray(scip, &tightened, nvars) );

   SCIP_CALL( SCIPstartProbing(scip) );

   SCIP_CALL( tightenVariables(scip, heurdata, vars, nvars, partialsol, tightened, &success) );

   if( !success )
      goto ENDPROBING;

   /* initialize the subproblem */
   SCIP_CALL( SCIPcreate(&subscip) );

   /* create the variable mapping hash map */
   SCIP_CALL( SCIPhashmapCreate(&varmapf, SCIPblkmem(subscip), nvars) );

   /* allocate memory to align the SCIP and the sub-SCIP variables */
   SCIP_CALL( SCIPallocBufferArray(scip, &subvars, nvars) );

   eventhdlr = NULL;
   valid = FALSE;

   /* copy complete SCIP instance */
   SCIP_CALL( SCIPcopyConsCompression(scip, subscip, varmapf, NULL, "completesol", NULL, NULL, 0, FALSE, FALSE, TRUE, &valid) );
   SCIPdebugMsg(scip, "Copying the SCIP instance returned with valid=%d.\n", valid);

   /* create event handler for LP events */
   SCIP_CALL( SCIPincludeEventhdlrBasic(subscip, &eventhdlr, EVENTHDLR_NAME, EVENTHDLR_DESC, eventExecCompletesol, NULL) );
   if( eventhdlr == NULL )
   {
      SCIPerrorMessage("event handler for " HEUR_NAME " heuristic not found.\n");
      return SCIP_PLUGINNOTFOUND;
   }

   /* map all variables */
   for( i = 0; i < nvars; i++ )
   {
     subvars[i] = (SCIP_VAR*) SCIPhashmapGetImage(varmapf, vars[i]);
     assert(subvars[i] != NULL);
   }

   /* free hash map */
   SCIPhashmapFree(&varmapf);

   /* create a new problem, which fixes variables with same value in bestsol and LP relaxation */
   SCIP_CALL( createSubproblem(scip, subscip, heurdata, subvars, partialsol, tightened, &success) );
   if( !success )
   {
      SCIPdebugMsg(scip, "Error while creating completesol subproblem w.r.t. partial solution <%p>.\n", (void*)partialsol);
      goto TERMINATE;
   }
   SCIPdebugMsg(scip, "Completesol subproblem: %d vars, %d cons\n", SCIPgetNVars(subscip), SCIPgetNConss(subscip));

   /* do not abort subproblem on CTRL-C */
   SCIP_CALL( SCIPsetBoolParam(subscip, "misc/catchctrlc", FALSE) );

#ifdef SCIP_DEBUG
   /* for debugging, enable full output */
   SCIP_CALL( SCIPsetIntParam(subscip, "display/verblevel", SCIP_VERBLEVEL_FULL) );
   SCIP_CALL( SCIPsetIntParam(subscip, "display/freq", -1) );
#else
   /* disable statistic timing inside sub SCIP and output to console */
   SCIP_CALL( SCIPsetIntParam(subscip, "display/verblevel", (int) SCIP_VERBLEVEL_NONE) );
   SCIP_CALL( SCIPsetBoolParam(subscip, "timing/statistictiming", FALSE) );
#endif

   /* set limits for the subproblem */
   SCIP_CALL( SCIPcopyLimits(scip, subscip) );
   heurdata->nodelimit = heurdata->maxnodes;
   SCIP_CALL( SCIPsetLongintParam(subscip, "limits/stallnodes", nstallnodes) );
   SCIP_CALL( SCIPsetLongintParam(subscip, "limits/nodes", heurdata->maxnodes) );
   SCIP_CALL( SCIPsetIntParam(subscip, "limits/bestsol", heurdata->bestsols) );

   /* limit the number of LP iterations */
   SCIP_CALL( SCIPsetLongintParam(subscip, "lp/iterlim", heurdata->maxlpiter) );
   SCIP_CALL( SCIPsetLongintParam(subscip, "lp/rootiterlim", heurdata->maxlpiter) );

   /* forbid recursive call of heuristics and separators solving sub-SCIPs */
   SCIP_CALL( SCIPsetSubscipsOff(subscip, TRUE) );

   /* disable cutting plane separation */
   SCIP_CALL( SCIPsetSeparating(subscip, SCIP_PARAMSETTING_OFF, TRUE) );

   /* disable expensive presolving */
   SCIP_CALL( SCIPsetPresolving(subscip, SCIP_PARAMSETTING_FAST, TRUE) );

   /* use best estimate node selection */
   if( SCIPfindNodesel(subscip, "estimate") != NULL && !SCIPisParamFixed(subscip, "nodeselection/estimate/stdpriority") )
   {
      SCIP_CALL( SCIPsetIntParam(subscip, "nodeselection/estimate/stdpriority", INT_MAX/4) );
   }

   /* use inference branching */
   if( SCIPfindBranchrule(subscip, "inference") != NULL && !SCIPisParamFixed(subscip, "branching/inference/priority") )
   {
      SCIP_CALL( SCIPsetIntParam(subscip, "branching/inference/priority", INT_MAX/4) );
   }

   /* disable conflict analysis */
   if( !SCIPisParamFixed(subscip, "conflict/enable") )
   {
      SCIP_CALL( SCIPsetBoolParam(subscip, "conflict/enable", FALSE) );
   }

   /* speed up sub-SCIP by not checking dual LP feasibility */
   SCIP_CALL( SCIPsetBoolParam(subscip, "lp/checkdualfeas", FALSE) );

   SCIP_CALL( SCIPtransformProb(subscip) );
   SCIP_CALL( SCIPcatchEvent(subscip, SCIP_EVENTTYPE_LPSOLVED, eventhdlr, (SCIP_EVENTDATA*) heurdata, NULL) );

   /* solve the subproblem */
   SCIPdebugMsg(scip, "solving subproblem: nstallnodes=%" SCIP_LONGINT_FORMAT ", maxnodes=%" SCIP_LONGINT_FORMAT "\n", nstallnodes, heurdata->maxnodes);

   /* errors in solving the subproblem should not kill the overall solving process;
    * hence, the return code is caught and a warning is printed, only in debug mode, SCIP will stop.
    */

   SCIP_CALL_ABORT( SCIPpresolve(subscip) );

<<<<<<< HEAD
   SCIPdebugMsg(scip, "presolved instance has bin=%d, int=%d, cont=%d variables\n",
         SCIPgetNBinVars(subscip), SCIPgetNIntVars(subscip), SCIPgetNContVars(subscip));

   /* check whether the presolved instance is small enough */
   if( heurdata->maxcontvars >= 0 && SCIPgetNContVars(subscip) > heurdata->maxcontvars )
   {
      SCIPdebugMsg(scip, "presolved instance has too many continuous variables (maxcontvars: %d)\n", heurdata->maxcontvars);
      goto TERMINATE;
   }
   SCIP_CALL_ABORT( SCIPsolve(subscip) );
=======
   if( SCIPgetStage(subscip) == SCIP_STAGE_PRESOLVED )
   {
      SCIPdebugMsg(scip, "presolved instance has bin=%d, int=%d, cont=%d variables\n",
            SCIPgetNBinVars(subscip), SCIPgetNIntVars(subscip), SCIPgetNContVars(subscip));

      /* check whether the presolved instance is small enough */
      if( heurdata->maxcontvars >= 0 && SCIPgetNContVars(subscip) > heurdata->maxcontvars )
      {
         SCIPdebugMsg(scip, "presolved instance has too many continuous variables (maxcontvars: %d)\n", heurdata->maxcontvars);
         goto TERMINATE;
      }

      /* set node limit of 1 if the presolved problem is an LP, otherwise we would start branching if an LP iteration
       * limit was set by the user.
       */
      if( !SCIPisNLPEnabled(subscip) && SCIPgetNContVars(subscip) == SCIPgetNVars(subscip) )
      {
         SCIP_CALL( SCIPsetLongintParam(subscip, "limits/nodes", 1LL) );
      }

      SCIP_CALL_ABORT( SCIPsolve(subscip) );
   }
>>>>>>> b61e68c1

   SCIP_CALL( SCIPdropEvent(subscip, SCIP_EVENTTYPE_LPSOLVED, eventhdlr, (SCIP_EVENTDATA*) heurdata, -1) );

   /* print solving statistics of subproblem if we are in SCIP's debug mode */
   SCIPdebug( SCIP_CALL( SCIPprintStatistics(subscip, NULL) ) );

   /* check, whether a solution was found;
    * due to numerics, it might happen that not all solutions are feasible -> try all solutions until one was accepted
    */
   nsubsols = SCIPgetNSols(subscip);
   subsols = SCIPgetSols(subscip);
   success = FALSE;
   for( i = 0; i < nsubsols && (!success || heurdata->addallsols); i++ )
   {
      SCIP_CALL( createNewSol(scip, subscip, subvars, heur, subsols[i], &success) );
      if( success )
         *result = SCIP_FOUNDSOL;
   }

   SCIPstatisticPrintf("%s statistic: fixed %6.3f integer variables, needed %6.1f seconds, %" SCIP_LONGINT_FORMAT " nodes, solution %10.4f found at node %" SCIP_LONGINT_FORMAT "\n",
      HEUR_NAME, 0.0, SCIPgetSolvingTime(subscip), SCIPgetNNodes(subscip), success ? SCIPgetPrimalbound(scip) : SCIPinfinity(scip),
      nsubsols > 0 ? SCIPsolGetNodenum(SCIPgetBestSol(subscip)) : -1 );

  TERMINATE:
   /* free subproblem */
   SCIPfreeBufferArray(scip, &subvars);
   SCIP_CALL( SCIPfree(&subscip) );

  ENDPROBING:
   SCIPfreeBufferArray(scip, &tightened);
   SCIP_CALL( SCIPendProbing(scip) );

   return SCIP_OKAY;
}


/*
 * Callback methods of primal heuristic
 */

/** copy method for primal heuristic plugins (called when SCIP copies plugins) */
static
SCIP_DECL_HEURCOPY(heurCopyCompletesol)
{  /*lint --e{715}*/
   assert(scip != NULL);
   assert(heur != NULL);
   assert(strcmp(SCIPheurGetName(heur), HEUR_NAME) == 0);

   /* call inclusion method of primal heuristic */
   SCIP_CALL( SCIPincludeHeurCompletesol(scip) );

   return SCIP_OKAY;
}

/** destructor of primal heuristic to free user data (called when SCIP is exiting) */
static
SCIP_DECL_HEURFREE(heurFreeCompletesol)
{  /*lint --e{715}*/
   SCIP_HEURDATA* heurdata;

   assert(heur != NULL);
   assert(scip != NULL);

   /* get heuristic data */
   heurdata = SCIPheurGetData(heur);
   assert(heurdata != NULL);

   /* free heuristic data */
   SCIPfreeBlockMemory(scip, &heurdata);
   SCIPheurSetData(heur, NULL);

   return SCIP_OKAY;
}

/** execution method of primal heuristic */
static
SCIP_DECL_HEUREXEC(heurExecCompletesol)
{/*lint --e{715}*/
   SCIP_HEURDATA* heurdata;
   SCIP_VAR** vars;
   SCIP_SOL** partialsols;
   SCIP_Longint nstallnodes;
   int npartialsols;
   int nunknown;
   int nfracints;
   int nvars;
   int s;
   int v;

   assert( heur != NULL );
   assert( scip != NULL );
   assert( result != NULL );

   *result = SCIP_DELAYED;

   /* do not call heuristic of node was already detected to be infeasible */
   if( nodeinfeasible )
      return SCIP_OKAY;

   /* get heuristic data */
   heurdata = SCIPheurGetData(heur);
   assert( heurdata != NULL );

   *result = SCIP_DIDNOTRUN;

   if( SCIPisStopped(scip) )
      return SCIP_OKAY;

   /* do not run after restart */
   if( SCIPgetNRuns(scip) > 1 )
      return SCIP_OKAY;

   /* check whether we want to run before presolving */
   if( heurtiming == SCIP_HEURTIMING_BEFOREPRESOL && !heurdata->beforepresol )
      return SCIP_OKAY;

   /* only run before root node */
   if( heurtiming == SCIP_HEURTIMING_BEFORENODE && SCIPgetCurrentNode(scip) != SCIPgetRootNode(scip) )
      return SCIP_OKAY;

   /* get variable data and return of no variables are left in the problem */
   vars = SCIPgetVars(scip);
   nvars = SCIPgetNVars(scip);

   if( nvars == 0 )
      return SCIP_OKAY;

   /* calculate the maximal number of branching nodes until heuristic is aborted */
   nstallnodes = (SCIP_Longint)(heurdata->nodesquot * SCIPgetNNodes(scip));

   /* reward Completesol if it succeeded often */
   nstallnodes = (SCIP_Longint)(nstallnodes * 3.0 * (SCIPheurGetNBestSolsFound(heur)+1.0)/(SCIPheurGetNCalls(heur) + 1.0));
   nstallnodes -= 100 * SCIPheurGetNCalls(heur);  /* count the setup costs for the sub-SCIP as 100 nodes */
   nstallnodes += heurdata->nodesofs;

   /* determine the node limit for the current process */
   nstallnodes = MIN(nstallnodes, heurdata->maxnodes);

   /* check whether we have enough nodes left to call subproblem solving */
   if( nstallnodes < heurdata->minnodes )
   {
      SCIPdebugMsg(scip, "skipping Complete: nstallnodes=%" SCIP_LONGINT_FORMAT ", minnodes=%" SCIP_LONGINT_FORMAT "\n",
         nstallnodes, heurdata->minnodes);
      return SCIP_OKAY;
   }

   /* check the number of variables with unknown value and continuous variables with fractional value */
   nfracints = 0;

   /* get all partial sols */
   npartialsols = SCIPgetNPartialSols(scip);
   partialsols = SCIPgetPartialSols(scip);

   /* loop over all partial solutions */
   for( s = 0; s < npartialsols; s++ )
   {
      SCIP_SOL* sol;
      SCIP_Real solval;
      SCIP_Real unknownrate;

      sol = partialsols[s];
      assert(sol != NULL);
      assert(SCIPsolIsPartial(sol));

      nunknown = 0;
      /* loop over all variables */
      for( v = 0; v < nvars; v++ )
      {
         assert(SCIPvarIsActive(vars[v]));

         /* skip continuous variables if they should ignored */
         if( !SCIPvarIsIntegral(vars[v]) && heurdata->ignorecont )
            continue;

         solval = SCIPgetSolVal(scip, sol, vars[v]);

         /* we only want to count variables that are unfixed after the presolving */
         if( solval == SCIP_UNKNOWN ) /*lint !e777*/
            ++nunknown;
         else if( SCIPvarIsIntegral(vars[v]) && !SCIPisIntegral(scip, solval) )
            ++nfracints;
      }

      if( heurdata->ignorecont )
         unknownrate = nunknown/((SCIP_Real)SCIPgetNBinVars(scip) + SCIPgetNIntVars(scip) + SCIPgetNImplVars(scip));
      else
         unknownrate = nunknown/((SCIP_Real)nvars);
      SCIPdebugMsg(scip, "%d (rate %.4f) unknown solution values\n", nunknown, unknownrate);

      /* run the heuristic, if not too many unknown variables exist */
      if( unknownrate > heurdata->maxunknownrate )
         continue;

      /* all variables have a finite/known solution value all integer variables have an integral solution value,
       * and there are no continuous variables
       * in the sub-SCIP, all variables would be fixed, so create a new solution without solving a sub-SCIP
       */
      if( nunknown == 0 && nfracints == 0 && SCIPgetNContVars(scip) == 0 && SCIPgetNImplVars(scip) == 0 )
      {
         SCIP_VAR** origvars;
         SCIP_SOL* newsol;
         SCIP_Bool stored;
         int norigvars;

         origvars = SCIPgetOrigVars(scip);
         norigvars = SCIPgetNOrigVars(scip);

         SCIP_CALL( SCIPcreateOrigSol(scip, &newsol, heur) );

         for( v = 0; v < norigvars; v++ )
         {
            solval = SCIPgetSolVal(scip, sol, origvars[v]);
            assert(solval != SCIP_UNKNOWN); /*lint !e777*/

            SCIP_CALL( SCIPsetSolVal(scip, newsol, origvars[v], solval) );
         }

         SCIP_CALL( SCIPtrySolFree(scip, &newsol, FALSE, FALSE, TRUE, TRUE, TRUE, &stored) );
         if( stored )
            *result = SCIP_FOUNDSOL;
      }
      else
      {
         /* run the heuristic */
         SCIP_CALL( applyCompletesol(scip, heur, heurdata, result, nstallnodes, sol) );
      }
   }

   return SCIP_OKAY;
}


/*
 * primal heuristic specific interface methods
 */

/** creates the completesol primal heuristic and includes it in SCIP */
SCIP_RETCODE SCIPincludeHeurCompletesol(
   SCIP*                 scip                /**< SCIP data structure */
   )
{
   SCIP_HEURDATA* heurdata;
   SCIP_HEUR* heur;

   /* create completesol primal heuristic data */
   SCIP_CALL( SCIPallocBlockMemory(scip, &heurdata) );
   assert(heurdata != NULL);

   /* include primal heuristic */
   SCIP_CALL( SCIPincludeHeurBasic(scip, &heur,
         HEUR_NAME, HEUR_DESC, HEUR_DISPCHAR, HEUR_PRIORITY, HEUR_FREQ, HEUR_FREQOFS,
         HEUR_MAXDEPTH, HEUR_TIMING, HEUR_USESSUBSCIP, heurExecCompletesol, heurdata) );

   assert(heur != NULL);

   /* set non fundamental callbacks via setter functions */
   SCIP_CALL( SCIPsetHeurCopy(scip, heur, heurCopyCompletesol) );
   SCIP_CALL( SCIPsetHeurFree(scip, heur, heurFreeCompletesol) );

   /* add completesol primal heuristic parameters */

   SCIP_CALL( SCIPaddLongintParam(scip, "heuristics/" HEUR_NAME "/maxnodes",
         "maximum number of nodes to regard in the subproblem",
         &heurdata->maxnodes, TRUE, DEFAULT_MAXNODES, 0LL, SCIP_LONGINT_MAX, NULL, NULL) );

   SCIP_CALL( SCIPaddLongintParam(scip, "heuristics/" HEUR_NAME "/minnodes",
         "minimum number of nodes required to start the subproblem",
         &heurdata->minnodes, TRUE, DEFAULT_MINNODES, 0LL, SCIP_LONGINT_MAX, NULL, NULL) );

   SCIP_CALL( SCIPaddRealParam(scip, "heuristics/" HEUR_NAME "/maxunknownrate",
         "maximal rate of unknown solution values",
         &heurdata->maxunknownrate, FALSE, DEFAULT_MAXUNKRATE, 0.0, 1.0, NULL, NULL) );

   SCIP_CALL( SCIPaddBoolParam(scip, "heuristics/" HEUR_NAME "/addallsols",
         "should all subproblem solutions be added to the original SCIP?",
         &heurdata->addallsols, TRUE, DEFAULT_ADDALLSOLS, NULL, NULL) );

   SCIP_CALL( SCIPaddLongintParam(scip, "heuristics/" HEUR_NAME "/nodesofs",
         "number of nodes added to the contingent of the total nodes",
         &heurdata->nodesofs, FALSE, DEFAULT_NODESOFS, 0LL, SCIP_LONGINT_MAX, NULL, NULL) );

   SCIP_CALL( SCIPaddRealParam(scip, "heuristics/" HEUR_NAME "/nodesquot",
         "contingent of sub problem nodes in relation to the number of nodes of the original problem",
         &heurdata->nodesquot, FALSE, DEFAULT_NODESQUOT, 0.0, 1.0, NULL, NULL) );

   SCIP_CALL( SCIPaddRealParam(scip, "heuristics/" HEUR_NAME "/lplimfac",
         "factor by which the limit on the number of LP depends on the node limit",
         &heurdata->lplimfac, TRUE, DEFAULT_LPLIMFAC, 1.0, SCIP_REAL_MAX, NULL, NULL) );

   SCIP_CALL( SCIPaddRealParam(scip, "heuristics/" HEUR_NAME "/objweight",
         "weight of the original objective function (1: only original objective)",
         &heurdata->objweight, TRUE, DEFAULT_OBJWEIGHT, DEFAULT_MINOBJWEIGHT, 1.0, NULL, NULL) );

   SCIP_CALL( SCIPaddRealParam(scip, "heuristics/" HEUR_NAME "/boundwidening",
         "bound widening factor applied to continuous variables (0: fix variables to given solution values, 1: relax to global bounds)",
         &heurdata->boundwidening, TRUE, DEFAULT_BOUNDWIDENING, 0.0, 1.0, NULL, NULL) );

   SCIP_CALL( SCIPaddRealParam(scip, "heuristics/" HEUR_NAME "/minimprove",
         "factor by which the incumbent should be improved at least",
         &heurdata->minimprove, TRUE, DEFAULT_MINIMPROVE, 0.0, 1.0, NULL, NULL) );

   SCIP_CALL( SCIPaddBoolParam(scip, "heuristics/" HEUR_NAME "/ignorecont",
         "should number of continuous variables be ignored?",
         &heurdata->ignorecont, FALSE, DEFAULT_IGNORECONT, NULL, NULL) );

   SCIP_CALL( SCIPaddIntParam(scip, "heuristics/" HEUR_NAME "/solutions",
         "heuristic stops, if the given number of improving solutions were found (-1: no limit)",
         &heurdata->bestsols, FALSE, DEFAULT_BESTSOLS, -1, INT_MAX, NULL, NULL) );

   SCIP_CALL( SCIPaddIntParam(scip, "heuristics/" HEUR_NAME "/maxproprounds",
         "maximal number of iterations in propagation (-1: no limit)",
         &heurdata->maxproprounds, FALSE, DEFAULT_MAXPROPROUNDS, -1, INT_MAX, NULL, NULL) );

   SCIP_CALL( SCIPaddBoolParam(scip, "heuristics/" HEUR_NAME "/beforepresol",
         "should the heuristic run before presolving?",
         &heurdata->beforepresol, FALSE, DEFAULT_BEFOREPRESOL, NULL, NULL) );

   SCIP_CALL( SCIPaddLongintParam(scip, "heuristics/" HEUR_NAME "/maxlpiter",
         "maximal number of LP iterations (-1: no limit)",
<<<<<<< HEAD
         &heurdata->maxlpiter, FALSE, DEFAULT_MAXLPITER, -1, INT_MAX, NULL, NULL) );
=======
         &heurdata->maxlpiter, FALSE, DEFAULT_MAXLPITER, -1LL, SCIP_LONGINT_MAX, NULL, NULL) );
>>>>>>> b61e68c1

   SCIP_CALL( SCIPaddIntParam(scip, "heuristics/" HEUR_NAME "/maxcontvars",
         "maximal number of continuous variables after presolving",
         &heurdata->maxcontvars, FALSE, DEFAULT_MAXCONTVARS, -1, INT_MAX, NULL, NULL) );


   return SCIP_OKAY;
}<|MERGE_RESOLUTION|>--- conflicted
+++ resolved
@@ -56,11 +56,7 @@
 #define DEFAULT_IGNORECONT  FALSE       /**< should solution values for continuous variables be ignored? */
 #define DEFAULT_BESTSOLS        5       /**< heuristic stops, if the given number of improving solutions were found (-1: no limit) */
 #define DEFAULT_MAXPROPROUNDS  10       /**< maximal number of iterations in propagation (-1: no limit) */
-<<<<<<< HEAD
-#define DEFAULT_MAXLPITER      -1       /**< maximal number of LP iterations (-1: no limit) */
-=======
 #define DEFAULT_MAXLPITER      -1LL     /**< maximal number of LP iterations (-1: no limit) */
->>>>>>> b61e68c1
 #define DEFAULT_MAXCONTVARS    -1       /**< maximal number of continuous variables after presolving (-1: no limit) */
 #define DEFAULT_BEFOREPRESOL  TRUE      /**< should the heuristic run before presolving? */
 
@@ -894,18 +890,6 @@
 
    SCIP_CALL_ABORT( SCIPpresolve(subscip) );
 
-<<<<<<< HEAD
-   SCIPdebugMsg(scip, "presolved instance has bin=%d, int=%d, cont=%d variables\n",
-         SCIPgetNBinVars(subscip), SCIPgetNIntVars(subscip), SCIPgetNContVars(subscip));
-
-   /* check whether the presolved instance is small enough */
-   if( heurdata->maxcontvars >= 0 && SCIPgetNContVars(subscip) > heurdata->maxcontvars )
-   {
-      SCIPdebugMsg(scip, "presolved instance has too many continuous variables (maxcontvars: %d)\n", heurdata->maxcontvars);
-      goto TERMINATE;
-   }
-   SCIP_CALL_ABORT( SCIPsolve(subscip) );
-=======
    if( SCIPgetStage(subscip) == SCIP_STAGE_PRESOLVED )
    {
       SCIPdebugMsg(scip, "presolved instance has bin=%d, int=%d, cont=%d variables\n",
@@ -928,7 +912,6 @@
 
       SCIP_CALL_ABORT( SCIPsolve(subscip) );
    }
->>>>>>> b61e68c1
 
    SCIP_CALL( SCIPdropEvent(subscip, SCIP_EVENTTYPE_LPSOLVED, eventhdlr, (SCIP_EVENTDATA*) heurdata, -1) );
 
@@ -1248,11 +1231,7 @@
 
    SCIP_CALL( SCIPaddLongintParam(scip, "heuristics/" HEUR_NAME "/maxlpiter",
          "maximal number of LP iterations (-1: no limit)",
-<<<<<<< HEAD
-         &heurdata->maxlpiter, FALSE, DEFAULT_MAXLPITER, -1, INT_MAX, NULL, NULL) );
-=======
          &heurdata->maxlpiter, FALSE, DEFAULT_MAXLPITER, -1LL, SCIP_LONGINT_MAX, NULL, NULL) );
->>>>>>> b61e68c1
 
    SCIP_CALL( SCIPaddIntParam(scip, "heuristics/" HEUR_NAME "/maxcontvars",
          "maximal number of continuous variables after presolving",
