--- conflicted
+++ resolved
@@ -376,15 +376,9 @@
       else
       {
          solval = SCIPgetSolVal(subscip, subsol, subvars[v]);
-<<<<<<< HEAD
-         assert(!SCIPisInfinity(subscip, solval) && !SCIPisInfinity(subscip, -solval));
-         assert(solval != SCIP_UNKNOWN); /*lint !e777*/
-      }
-=======
       }
       assert(!SCIPisInfinity(subscip, solval) && !SCIPisInfinity(subscip, -solval));
       assert(solval != SCIP_UNKNOWN); /*lint !e777*/
->>>>>>> 8f8d6b74
 
       SCIP_CALL( SCIPsetSolVal(scip, newsol, vars[v], solval) );
    }
