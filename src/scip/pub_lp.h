--- conflicted
+++ resolved
@@ -387,7 +387,7 @@
    );
 
 /** gets rank of row */
-extern
+EXTERN
 int SCIProwGetRank(
    SCIP_ROW*             row                 /**< LP row */
    );
@@ -458,18 +458,14 @@
    SCIP_ROW*             row                 /**< LP row */
    );
 
-<<<<<<< HEAD
 /** changes the rank of LP row */
-extern
+EXTERN
 void SCIProwChgRank(
    SCIP_ROW*             row,                /**< LP row */
    int                   rank                /**< new value for rank */
    );
 
-#else
-=======
 #ifdef NDEBUG
->>>>>>> bb4fcc22
 
 /* In optimized mode, the function calls are overwritten by defines to reduce the number of function calls and
  * speed up the algorithms.
