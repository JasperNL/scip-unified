/* * * * * * * * * * * * * * * * * * * * * * * * * * * * * * * * * * * * * * */
/*                                                                           */
/*                  This file is part of the program and library             */
/*         SCIP --- Solving Constraint Integer Programs                      */
/*                                                                           */
/*    Copyright (C) 2002-2019 Konrad-Zuse-Zentrum                            */
/*                            fuer Informationstechnik Berlin                */
/*                                                                           */
/*  SCIP is distributed under the terms of the ZIB Academic License.         */
/*                                                                           */
/*  You should have received a copy of the ZIB Academic License              */
/*  along with SCIP; see the file COPYING. If not visit scip.zib.de.         */
/*                                                                           */
/* * * * * * * * * * * * * * * * * * * * * * * * * * * * * * * * * * * * * * */

/**@file   pub_relax.h
 * @ingroup PUBLICCOREAPI
 * @brief  public methods for relaxation handlers
 * @author Tobias Achterberg
 */

/*---+----1----+----2----+----3----+----4----+----5----+----6----+----7----+----8----+----9----+----0----+----1----+----2*/

#ifndef __SCIP_PUB_RELAX_H__
#define __SCIP_PUB_RELAX_H__


#include "scip/def.h"
#include "scip/type_misc.h"
#include "scip/type_relax.h"

#ifdef __cplusplus
extern "C" {
#endif


/**@addtogroup PublicRelaxatorMethods
 *
 * @{
 */


/** compares two relaxation handlers w. r. to their priority */
SCIP_EXPORT
SCIP_DECL_SORTPTRCOMP(SCIPrelaxComp);

/** comparison method for sorting relaxators w.r.t. to their name */
SCIP_EXPORT
SCIP_DECL_SORTPTRCOMP(SCIPrelaxCompName);

/** gets user data of relaxation handler */
SCIP_EXPORT
SCIP_RELAXDATA* SCIPrelaxGetData(
   SCIP_RELAX*           relax               /**< relaxation handler */
   );

/** sets user data of relaxation handler; user has to free old data in advance! */
SCIP_EXPORT
void SCIPrelaxSetData(
   SCIP_RELAX*           relax,              /**< relaxation handler */
   SCIP_RELAXDATA*       relaxdata           /**< new relaxation handler user data */
   );

/** gets name of relaxation handler */
SCIP_EXPORT
const char* SCIPrelaxGetName(
   SCIP_RELAX*           relax               /**< relaxation handler */
   );

/** gets description of relaxation handler */
SCIP_EXPORT
const char* SCIPrelaxGetDesc(
   SCIP_RELAX*           relax               /**< relaxation handler */
   );

/** gets priority of relaxation handler */
SCIP_EXPORT
int SCIPrelaxGetPriority(
   SCIP_RELAX*           relax               /**< relaxation handler */
   );

/** gets frequency of relaxation handler */
SCIP_EXPORT
int SCIPrelaxGetFreq(
   SCIP_RELAX*           relax               /**< relaxation handler */
   );

/** gets time in seconds used in this relaxator for setting up for next stages */
SCIP_EXPORT
SCIP_Real SCIPrelaxGetSetupTime(
   SCIP_RELAX*           relax               /**< relaxator */
   );

/** gets time in seconds used in this relaxation handler */
SCIP_EXPORT
SCIP_Real SCIPrelaxGetTime(
   SCIP_RELAX*           relax               /**< relaxation handler */
   );

<<<<<<< HEAD
/** gets the total number of times the relaxation handler was called */
EXTERN
=======
/** gets the total number of times, the relaxation handler was called */
SCIP_EXPORT
>>>>>>> 127a678b
SCIP_Longint SCIPrelaxGetNCalls(
   SCIP_RELAX*           relax               /**< relaxation handler */
   );

/** gets the total number of times the relaxation handler cut off a node */
EXTERN
SCIP_Longint SCIPrelaxGetNCutoffs(
   SCIP_RELAX*           relax               /**< relaxation handler */
   );

/** gets the total number of times the relaxation handler improved a node's lower bound */
EXTERN
SCIP_Longint SCIPrelaxGetNImprovedLowerbound(
   SCIP_RELAX*           relax               /**< relaxation handler */
   );

/** gets the time in seconds spent for the execution of the relaxation handler when a node's lower bound could be improved (or a cutoff was found) */
EXTERN
SCIP_Real SCIPrelaxGetImprovedLowerboundTime(
   SCIP_RELAX*           relax               /**< relaxation handler */
   );

/** gets the total number of times the relaxation handler added constraints */
EXTERN
SCIP_Longint SCIPrelaxGetNAddedConss(
   SCIP_RELAX*           relax               /**< relaxation handler */
   );

/** gets the total number of times the relaxation handler reduced variable domains */
EXTERN
SCIP_Longint SCIPrelaxGetNReducedDomains(
   SCIP_RELAX*           relax               /**< relaxation handler */
   );

/** gets the total number of times the relaxation handler separated cutting planes */
EXTERN
SCIP_Longint SCIPrelaxGetNSeparatedCuts(
   SCIP_RELAX*           relax               /**< relaxation handler */
   );

/** is relaxation handler initialized? */
SCIP_EXPORT
SCIP_Bool SCIPrelaxIsInitialized(
   SCIP_RELAX*           relax               /**< relaxation handler */
   );

/** marks the current relaxation unsolved, s.t. the relaxation handler is called again in the next solving round */
SCIP_EXPORT
void SCIPrelaxMarkUnsolved(
   SCIP_RELAX*           relax               /**< relaxation handler */
   );

/* @} */

#ifdef __cplusplus
}
#endif

#endif<|MERGE_RESOLUTION|>--- conflicted
+++ resolved
@@ -97,13 +97,8 @@
    SCIP_RELAX*           relax               /**< relaxation handler */
    );
 
-<<<<<<< HEAD
 /** gets the total number of times the relaxation handler was called */
 EXTERN
-=======
-/** gets the total number of times, the relaxation handler was called */
-SCIP_EXPORT
->>>>>>> 127a678b
 SCIP_Longint SCIPrelaxGetNCalls(
    SCIP_RELAX*           relax               /**< relaxation handler */
    );
