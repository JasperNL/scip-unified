/* * * * * * * * * * * * * * * * * * * * * * * * * * * * * * * * * * * * * * */
/*                                                                           */
/*                  This file is part of the program and library             */
/*         SCIP --- Solving Constraint Integer Programs                      */
/*                                                                           */
/*    Copyright (C) 2002-2017 Konrad-Zuse-Zentrum                            */
/*                            fuer Informationstechnik Berlin                */
/*                                                                           */
/*  SCIP is distributed under the terms of the ZIB Academic License.         */
/*                                                                           */
/*  You should have received a copy of the ZIB Academic License              */
/*  along with SCIP; see the file COPYING. If not email to scip@zib.de.      */
/*                                                                           */
/* * * * * * * * * * * * * * * * * * * * * * * * * * * * * * * * * * * * * * */

/**@file   reader_sto.c
 * @brief  (extended) STO file reader
 * @author Thorsten Koch
 * @author Tobias Achterberg
 * @author Marc Pfetsch
 * @author Stefan Heinz
 * @author Stefan Vigerske
 * @author Michael Winkler
 *
 * This reader/writer handles STO files in extended STO format, as it
 * is used by CPLEX. In the extended format the limits on variable
 * name lengths and coefficients are considerably relaxed. The columns
 * in the format are then separated by whitespaces.
 *
 * @todo Check whether constructing the names for aggregated constraint yields name clashes (aggrXXX).
 */

/*---+----1----+----2----+----3----+----4----+----5----+----6----+----7----+----8----+----9----+----0----+----1----+----2*/
#define SCIP_DEBUG
#include <assert.h>
#include <string.h>
#include <ctype.h>

#include "scip/scipdefplugins.h"
#include "scip/reader_sto.h"
#include "scip/reader_tim.h"
#include "scip/pub_misc.h"
#include "scip/cons_linear.h"
#include "scip/cons_benders.h"
#include "scip/benders_default.h"

#define READER_NAME             "storeader"
#define READER_DESC             "file reader for MIQPs in IBM's Mathematical Programming System format"
#define READER_EXTENSION        "sto"

#define DEFAULT_LINEARIZE_ANDS         TRUE  /**< should possible \"and\" constraint be linearized when writing the sto file? */
#define DEFAULT_AGGRLINEARIZATION_ANDS TRUE  /**< should an aggregated linearization for and constraints be used? */

<<<<<<< HEAD
//#define DEFAULT_USEBENDERS            FALSE  /**< should Benders' decomposition be used for the stochastic program? */
#define DEFAULT_USEBENDERS             TRUE  /**< should Benders' decomposition be used for the stochastic program? */

=======
#define DEFAULT_USEBENDERS            FALSE  /**< should Benders' decomposition be used for the stochastic program? */
>>>>>>> deace9d5
/*
 * sto reader internal methods
 */

#define STO_MAX_LINELEN  1024
#define STO_MAX_NAMELEN   256
#define STO_MAX_VALUELEN   26
#define STO_MAX_FIELDLEN   20

#define STO_DEFAULT_ARRAYSIZE          100
#define STO_DEFAULT_ENTRIESSIZE         20
#define STO_DEFAULT_BLOCKARRAYSIZE       5
#define STO_DEFAULT_CHILDRENSIZE       5

#define PATCH_CHAR    '_'
#define BLANK         ' '

typedef struct StoScenario STOSCENARIO;

/** STO reading data */
struct SCIP_ReaderData
{
   SCIP_Bool             usebenders;
   STOSCENARIO*          scenariotree;       /**< the multi stage scenario tree */
};


struct StoScenario
{
   SCIP*                 scip;               /**< the SCIP instance for the scenario. Used for benders. */
   SCIP**                subproblems;        /**< the SCIP instances for the subproblems */
   STOSCENARIO*          parent;             /**< parent scenario. */
   STOSCENARIO**         children;           /**< children scenarios. */
   int                   nchildren;          /**< the number of children scenarios. */
   int                   childrensize;       /**< the size of the children array. */
   int                   nsubproblems;       /**< the number of subproblems */
   int                   stagenum;           /**< the number of the stage */
   int                   scenarionum;        /**< the scenario number of this stage */
   const char*           stagename;          /**< the stage name */
   const char*           name;               /**< the scenario name. */
   SCIP_Real             probability;        /**< the probability for this scenario. */
   /* the following describes the modifications to the constraint matrix and rhs for each scenario. */
   const char**          rownames;           /**< the names of the rows with a changed value. */
   const char**          colnames;           /**< the names of the columns with a changed value. */
   SCIP_Real*            values;             /**< the values for the given row/column pair. */
   int                   nentries;           /**< the number of row/column pairs */
   int                   entriessize;        /**< the size of the row/colum arrays */
};



/** enum containing all sto sections */
enum StoSection
{
   STO_STOCH,
   STO_SCENARIOS,
   STO_BLOCKS,
   STO_INDEP,
   STO_ENDATA
};
typedef enum StoSection STOSECTION;

/** sto input structure */
struct StoInput
{
   STOSECTION            section;
   SCIP_FILE*            fp;
   int                   lineno;
   SCIP_Bool             haserror;
   char                  buf[STO_MAX_LINELEN];
   const char*           f0;
   const char*           f1;
   const char*           f2;
   const char*           f3;
   const char*           f4;
   const char*           f5;
   char                  probname[STO_MAX_NAMELEN];
   char                  typename[STO_MAX_NAMELEN];
   SCIP_Bool             usebenders;
};
typedef struct StoInput STOINPUT;

/** creates a scenario structure */
static
SCIP_RETCODE createScenarioData(
   SCIP*                 scip,               /**< SCIP data structure */
   STOSCENARIO**         scenariodata        /**< the scenario to be created */
   )
{
   assert(scip != NULL);

   SCIPdebugMessage("Creating scenario data.\n");

   SCIP_CALL( SCIPallocBlockMemory(scip, scenariodata) );

   (*scenariodata)->scip = NULL;
   (*scenariodata)->subproblems = NULL;
   (*scenariodata)->parent = NULL;
   (*scenariodata)->nchildren = 0;
   (*scenariodata)->childrensize = STO_DEFAULT_CHILDRENSIZE;
   (*scenariodata)->nsubproblems = 0;
   (*scenariodata)->stagenum = -1;
   (*scenariodata)->scenarionum = -1;
   (*scenariodata)->stagename = NULL;
   (*scenariodata)->name = NULL;
   (*scenariodata)->probability = 1.0;
   (*scenariodata)->nentries = 0;
   (*scenariodata)->entriessize = STO_DEFAULT_ENTRIESSIZE;

   SCIP_CALL( SCIPallocBlockMemoryArray(scip, &(*scenariodata)->children, (*scenariodata)->childrensize) );
   SCIP_CALL( SCIPallocBlockMemoryArray(scip, &(*scenariodata)->rownames, (*scenariodata)->entriessize) );
   SCIP_CALL( SCIPallocBlockMemoryArray(scip, &(*scenariodata)->colnames, (*scenariodata)->entriessize) );
   SCIP_CALL( SCIPallocBlockMemoryArray(scip, &(*scenariodata)->values, (*scenariodata)->entriessize) );

   return SCIP_OKAY;
}

static
SCIP_RETCODE freeScenarioTree(
   SCIP*                 scip,               /**< the SCIP data structure */
   STOSCENARIO**         scenariotree        /**< the scenario tree */
   )
{
   int i;

   assert(scip != NULL);

   SCIPdebugMessage("Freeing scenario <%s> in stage <%s>\n", (*scenariotree)->name,
      (*scenariotree)->stagename);

   while( (*scenariotree)->nchildren > 0 )
   {
      SCIP_CALL( freeScenarioTree(scip, &(*scenariotree)->children[(*scenariotree)->nchildren - 1]) );
      (*scenariotree)->nchildren--;
   }

   for( i = (*scenariotree)->nentries - 1; i >= 0; i-- )
   {
      SCIPfreeBlockMemoryArray(scip, &(*scenariotree)->colnames[i], strlen((*scenariotree)->colnames[i]) + 1);
      SCIPfreeBlockMemoryArray(scip, &(*scenariotree)->rownames[i], strlen((*scenariotree)->rownames[i]) + 1);
   }

   SCIPfreeBlockMemoryArray(scip, &(*scenariotree)->values, (*scenariotree)->entriessize);
   SCIPfreeBlockMemoryArray(scip, &(*scenariotree)->colnames, (*scenariotree)->entriessize);
   SCIPfreeBlockMemoryArray(scip, &(*scenariotree)->rownames, (*scenariotree)->entriessize);
   SCIPfreeBlockMemoryArray(scip, &(*scenariotree)->children, (*scenariotree)->childrensize);

   SCIPfreeBlockMemoryArray(scip, &(*scenariotree)->name, strlen((*scenariotree)->name) + 1);
   SCIPfreeBlockMemoryArray(scip, &(*scenariotree)->stagename, strlen((*scenariotree)->stagename) + 1);

   for( i = (*scenariotree)->nsubproblems - 1; i >= 0; i-- )
      SCIPfree(&(*scenariotree)->subproblems[i]);

   if( (*scenariotree)->nsubproblems > 0 )
      SCIPfreeBlockMemoryArray(scip, &(*scenariotree)->subproblems, (*scenariotree)->nchildren);


   SCIPfreeBlockMemory(scip, scenariotree);

   return SCIP_OKAY;
}

<<<<<<< HEAD
/** sets the SCIP pointer to the scenario */
static
void setScenarioScip(
   STOSCENARIO*          scenario,           /**< the scenario */
   SCIP*                 scip                /**< the SCIP data structure */
   )
{
   assert(scenario != NULL);
   assert(scip != NULL);

   scenario->scip = scip;
}

/** returns the SCIP pointer to the scenario */
static
SCIP* getScenarioScip(
   STOSCENARIO*          scenario            /**< the scenario */
   )
{
   assert(scenario != NULL);

   return scenario->scip;
}

/** creates the subproblem array. This array will be the same size as the number of children */
static
SCIP_RETCODE createScenarioSubprobArray(
   SCIP*                 scip,               /**< the SCIP data structure */
   STOSCENARIO*          scenario            /**< the scenario */
   )
{
   assert(scip != NULL);
   assert(scenario != NULL);

   SCIP_CALL( SCIPallocBlockMemoryArray(scip, &scenario->subproblems, scenario->nchildren) );

   return SCIP_OKAY;
}

/** adds a scenario to the subproblem array */
static
void addScenarioSubproblem(
   STOSCENARIO*          scenario,           /**< the scenario */
   SCIP*                 subproblem          /**< the subproblems data structure */
   )
{
   assert(scenario != NULL);
   assert(subproblem != NULL);

   assert(scenario->nsubproblems + 1 <= scenario->nchildren);

   scenario->subproblems[scenario->nsubproblems] = subproblem;
   scenario->nsubproblems++;
}

/** returns the subproblem array for the scenario */
static
SCIP** getScenarioSubprobArray(
   STOSCENARIO*          scenario            /**< the scenario */
   )
{
   assert(scenario != NULL);

   return scenario->subproblems;
}

=======
>>>>>>> deace9d5
/** returns the number of children for a given scenario */
static
int getScenarioNChildren(
   STOSCENARIO*          scenario            /**< the scenario */
   )
{
   assert(scenario != NULL);

   return scenario->nchildren;
}

/** returns a given child for a given scenario */
static
STOSCENARIO* getScenarioChild(
   STOSCENARIO*          scenario,           /**< the scenario */
   int                   childnum            /**< the number of the desired child */
   )
{
   assert(scenario != NULL);
   assert(childnum >= 0 && childnum < scenario->nchildren);

   return scenario->children[childnum];
}

/** returns the parent of a scenario */
static
STOSCENARIO* getScenarioParent(
   STOSCENARIO*          scenario            /**< the scenario */
   )
{
   assert(scenario != NULL);

   return scenario->parent;
}

/** sets the stage name */
static
SCIP_RETCODE setScenarioStageName(
   SCIP*                 scip,               /**< the SCIP data structure */
   STOSCENARIO*          scenario,           /**< the scenario */
   const char*           stagename           /**< the stage name */
   )
{
   assert(scip != NULL);
   assert(scenario != NULL);

   SCIP_CALL( SCIPduplicateBlockMemoryArray(scip, &scenario->stagename, stagename, strlen(stagename) + 1) );

   return SCIP_OKAY;
}

/** returns the stage name */
static
const char* getScenarioStageName(
   SCIP*                 scip,               /**< the SCIP data structure */
   STOSCENARIO*          scenario            /**< the scenario */
   )
{
   assert(scip != NULL);
   assert(scenario != NULL);

   return scenario->stagename;
}

/** sets the stage num */
static
SCIP_RETCODE setScenarioStageNum(
   SCIP*                 scip,               /**< the SCIP data structure */
   STOSCENARIO*          scenario,           /**< the scenario */
   int                   stagenum            /**< the stage num */
   )
{
   assert(scip != NULL);
   assert(scenario != NULL);

   scenario->stagenum = stagenum;

   return SCIP_OKAY;
}

/** returns the stage num */
static
int getScenarioStageNum(
   SCIP*                 scip,               /**< the SCIP data structure */
   STOSCENARIO*          scenario            /**< the scenario */
   )
{
   assert(scip != NULL);
   assert(scenario != NULL);

   return scenario->stagenum;
}

/** sets the scenario name */
static
SCIP_RETCODE setScenarioName(
   SCIP*                 scip,               /**< the SCIP data structure */
   STOSCENARIO*          scenario,           /**< the scenario */
   const char*           name                /**< the scenario name */
   )
{
   assert(scip != NULL);
   assert(scenario != NULL);

   SCIP_CALL( SCIPduplicateBlockMemoryArray(scip, &scenario->name, name, strlen(name) + 1) );

   return SCIP_OKAY;
}

/** returns the scenario name */
static
const char* getScenarioName(
   STOSCENARIO*          scenario            /**< the scenario */
   )
{
   assert(scenario != NULL);

   return scenario->name;
}

/** sets the scenario num */
static
SCIP_RETCODE setScenarioNum(
   SCIP*                 scip,               /**< the SCIP data structure */
   STOSCENARIO*          scenario,           /**< the scenario */
   int                   scenarionum         /**< the scenario num */
   )
{
   assert(scip != NULL);
   assert(scenario != NULL);

   scenario->scenarionum = scenarionum;

   return SCIP_OKAY;
}

/** returns the scenario num */
static
int getScenarioNum(
   SCIP*                 scip,               /**< the SCIP data structure */
   STOSCENARIO*          scenario            /**< the scenario */
   )
{
   assert(scip != NULL);
   assert(scenario != NULL);

   return scenario->scenarionum;
}

/** sets the scenario probability */
static
SCIP_RETCODE setScenarioProbability(
   SCIP*                 scip,               /**< the SCIP data structure */
   STOSCENARIO*          scenario,           /**< the scenario */
   SCIP_Real             probability         /**< the scenario probability */
   )
{
   assert(scip != NULL);
   assert(scenario != NULL);

   scenario->probability = probability;

   return SCIP_OKAY;
}

/** returns the scenario probability */
static
SCIP_Real getScenarioProbability(
   SCIP*                 scip,               /**< the SCIP data structure */
   STOSCENARIO*          scenario            /**< the scenario */
   )
{
   assert(scip != NULL);
   assert(scenario != NULL);

   return scenario->probability;
}

/** add scenario entry */
static
SCIP_RETCODE addScenarioEntry(
   SCIP*                 scip,               /**< the SCIP data structure */
   STOSCENARIO*          scenario,           /**< the scenario */
   const char*           rowname,            /**< the row name for the entry */
   const char*           colname,            /**< the col name for the entry */
   SCIP_Real             value               /**< the value for the entry */
   )
{
   assert(scip != NULL);
   assert(scenario != NULL);

   if( scenario->nentries + 1 > scenario->entriessize )
   {
      int newsize;
      newsize = SCIPcalcMemGrowSize(scip, scenario->nentries + 1);
      SCIP_CALL( SCIPreallocBlockMemoryArray(scip, &scenario->rownames, scenario->entriessize, newsize) );
      SCIP_CALL( SCIPreallocBlockMemoryArray(scip, &scenario->colnames, scenario->entriessize, newsize) );
      SCIP_CALL( SCIPreallocBlockMemoryArray(scip, &scenario->values, scenario->entriessize, newsize) );
      scenario->entriessize = newsize;
   }

   SCIP_CALL( SCIPduplicateBlockMemoryArray(scip, &scenario->rownames[scenario->nentries], rowname, strlen(rowname) + 1) );
   SCIP_CALL( SCIPduplicateBlockMemoryArray(scip, &scenario->colnames[scenario->nentries], colname, strlen(colname) + 1) );

   scenario->values[scenario->nentries] = value;
   scenario->nentries++;

   return SCIP_OKAY;
}

/** returns the number of entries for a scenario */
static
int getScenarioNEntries(
   STOSCENARIO*          scenario            /**< the scenario */
   )
{
   assert(scenario != NULL);

   return scenario->nentries;
}

/** returns an entry row for a scenario */
static
const char* getScenarioEntryRow(
   STOSCENARIO*          scenario,           /**< the scenario */
   int                   entry               /**< the entry number */
   )
{
   assert(scenario != NULL);
   assert(entry >= 0 && entry < scenario->nentries);

   return scenario->rownames[entry];
}

/** returns an entry column for a scenario */
static
const char* getScenarioEntryCol(
   STOSCENARIO*          scenario,           /**< the scenario */
   int                   entry               /**< the entry number */
   )
{
   assert(scenario != NULL);
   assert(entry >= 0 && entry < scenario->nentries);

   return scenario->colnames[entry];
}

/** returns an entry value for a scenario */
static
SCIP_Real getScenarioEntryValue(
   STOSCENARIO*          scenario,           /**< the scenario */
   int                   entry               /**< the entry number */
   )
{
   assert(scenario != NULL);
   assert(entry >= 0 && entry < scenario->nentries);

   return scenario->values[entry];
}

/** copy scenario
    in the case of blocks, the scenarios must be combined */
static
SCIP_RETCODE copyScenario(
   SCIP*                 scip,               /**< the SCIP data structure */
   STOSCENARIO*          sourcescenario,     /**< the source scenario */
   STOSCENARIO**         targetscenario,     /**< the target scenario */
   SCIP_Bool             copyname            /**< should the name be copied? */
   )
{
   SCIP_Real probability;
   int i;

   assert(scip != NULL);
   assert(sourcescenario != NULL);
   assert(targetscenario != NULL);

   /* setting the stage name */
   if( copyname )
   {
      SCIP_CALL( setScenarioName(scip, (*targetscenario), sourcescenario->name) );
      SCIP_CALL( setScenarioStageName(scip, (*targetscenario), sourcescenario->stagename) );
      SCIP_CALL( setScenarioNum(scip, (*targetscenario), sourcescenario->scenarionum) );
      SCIP_CALL( setScenarioStageNum(scip, (*targetscenario), sourcescenario->stagenum) );
   }

   /* adding the entries from scenario 1 and 2 to the merged scenario */
   for( i = 0; i < sourcescenario->nentries; i++ )
      SCIP_CALL( addScenarioEntry(scip, (*targetscenario), sourcescenario->rownames[i], sourcescenario->colnames[i],
            sourcescenario->values[i]) );

   /* setting the scenario probability */
   probability = getScenarioProbability(scip, sourcescenario);
   SCIP_CALL( setScenarioProbability(scip, (*targetscenario), probability) );


   return SCIP_OKAY;
}

/** merge scenarios
    in the case of blocks, the scenarios must be combined */
static
SCIP_RETCODE mergeScenarios(
   SCIP*                 scip,               /**< the SCIP data structure */
   STOSCENARIO*          scenario1,          /**< the first scenario */
   STOSCENARIO**         mergedscenario      /**< the merged scenario */
   )
{
   SCIP_Real probability;
   int i;

   assert(scip != NULL);
   assert(scenario1 != NULL);
   assert(mergedscenario != NULL);

   /* adding the entries from scenario 1 and 2 to the merged scenario */
   for( i = 0; i < scenario1->nentries; i++ )
      SCIP_CALL( addScenarioEntry(scip, (*mergedscenario), scenario1->rownames[i], scenario1->colnames[i],
            scenario1->values[i]) );

   /* setting the scenario probability */
   probability = getScenarioProbability(scip, scenario1)*getScenarioProbability(scip, (*mergedscenario));
   SCIP_CALL( setScenarioProbability(scip, (*mergedscenario), probability) );


   return SCIP_OKAY;
}

/** adds a child to a given scenario */
static
SCIP_RETCODE scenarioAddChild(
   SCIP*                 scip,               /**< the SCIP data structure */
   STOSCENARIO**         parent,             /**< the parent scenario */
   STOSCENARIO*          child               /**< the child scenario */
   )
{
   STOSCENARIO* scenario;

   assert(parent != NULL);
   assert((*parent) != NULL);
   assert(child != NULL);

   if( (*parent)->nchildren + 1 > (*parent)->childrensize )
      SCIP_CALL( SCIPensureBlockMemoryArray(scip, &(*parent)->children, &(*parent)->childrensize,
            (*parent)->nchildren + 1) );

   SCIP_CALL( createScenarioData(scip, &scenario) );
   SCIP_CALL( copyScenario(scip, child, &scenario, TRUE) );
   scenario->parent = (*parent);

   (*parent)->children[(*parent)->nchildren] = scenario;
   (*parent)->nchildren++;

   return SCIP_OKAY;
}

/* recursively adds the scenarios to the reader data */
static
SCIP_RETCODE buildScenarioTree(
   SCIP*                 scip,               /**< the SCIP data structure */
   STOSCENARIO**         scenariotree,       /**< the scenario tree */
   STOSCENARIO***        scenarios,          /**< the array of scenarios */
   int*                  numscenarios,       /**< the number of scenarios per stage */
   int                   numstages,          /**< the number of stages */
   int                   stage               /**< the number of the stage. Also the depth of the tree */
   )
{
   int stageindex;
   int i;

   assert(scip != NULL);
   assert(scenariotree != NULL);
   assert(stage >= 0 && stage < numstages);

   /* finding the scenarios for this stage */
   for( i = 0; i < numstages; i++ )
   {
      if( strcmp(getScenarioStageName(scip, scenarios[i][0]), SCIPtimGetStageName(scip, stage + 1)) == 0 )
         break;
   }
   assert(i < numstages);

   stageindex = i;

   /* adds each scenario to the scenario tree */
   for( i = 0; i < numscenarios[stageindex]; i++ )
   {
      /* adding child to the scenario tree */
      SCIP_CALL( scenarioAddChild(scip, scenariotree, scenarios[stageindex][i]) );


      /* building the tree below the recently added child */
      if( stage < numstages - 1 )
      {
         STOSCENARIO* child = getScenarioChild((*scenariotree), getScenarioNChildren((*scenariotree)) - 1);
         SCIP_CALL( buildScenarioTree(scip, &child, scenarios, numscenarios, numstages, stage + 1) );
      }
   }

   return SCIP_OKAY;
}


/* adds the scenarios to the reader data */
static
SCIP_RETCODE addScenariosToReaderdata(
   SCIP*                 scip,               /**< the SCIP data structure */
   SCIP_READERDATA*      readerdata,         /**< the reader data */
   STOSCENARIO***        scenarios,          /**< the array of scenarios */
   int*                  numscenarios,       /**< the number of scenarios per stage */
   int                   numscenariostages   /**< the number of stages for which scenarios were collected */
   )
{
   int numstages;                  /* the number of stages */
   int i;

   assert(scip != NULL);
   assert(readerdata != NULL);
   assert(scenarios != NULL);

   numstages = SCIPtimGetNStages(scip);
   if( numstages != numscenariostages + 1 )
      assert(FALSE);

   SCIP_CALL( buildScenarioTree(scip, &readerdata->scenariotree, scenarios, numscenarios, numscenariostages, 0) );

   /* setting the number of scenarios per stage in the TIME reader data */
   for( i = 0; i < numscenariostages; i++ )
      SCIPtimSetStageNScenarios(scip, i + 1, numscenarios[i]);



   return SCIP_OKAY;
}


/** finds a scenario with a given name */
static
STOSCENARIO* findScenarioInTree(
   STOSCENARIO*          scenariotree,       /**< the scenario tree to search */
   const char*           scenname            /**< the name of the scenario to search */
   )
{
   STOSCENARIO* retscen;
   int i;

   if( strcmp(getScenarioName(scenariotree), scenname) == 0 )
      return scenariotree;
   else
   {
      retscen = NULL;
      for( i = 0; i < getScenarioNChildren(scenariotree); i++ )
      {
         retscen = findScenarioInTree(scenariotree->children[i], scenname);
         if( retscen != NULL )
            return retscen;
      }
   }

   return NULL;
}


/** inserts a scenario into the reader data scenario tree */
static
SCIP_RETCODE insertScenarioInReaderdata(
   SCIP*                 scip,               /**< the SCIP data structure */
   SCIP_READERDATA*      readerdata,         /**< the reader data */
   STOSCENARIO*          scenario,           /**< the scenario to insert in the scenario tree */
   char*                 parentname          /**< the parent scenario for the inserting scenario */
   )
{
   STOSCENARIO* parentscen;

   assert(scip != NULL);
   assert(readerdata != NULL);
   assert(scenario != NULL);

   /* searching for the parent scenario in the tree */
   parentscen = findScenarioInTree(readerdata->scenariotree, parentname);

   /* adding the scenario as a child of the parent scenario */
   SCIP_CALL( scenarioAddChild(scip, &parentscen, scenario) );

   return SCIP_OKAY;
}


/* builds the scenarios from the blocks for a given stage */
static
SCIP_RETCODE buildScenariosFromBlocks(
   SCIP*                 scip,               /**< the SCIP data structure */
   STOSCENARIO***        blocks,             /**< the block that form the scenarios */
   STOSCENARIO***        scenarios,          /**< the array to store the scenarios */
   STOSCENARIO***        blocksforscen,      /**< the blocks that will form the scenario */
   int*                  numblocksforscen,   /**< the number of blocks that form the scenario */
   int                   numblocks,          /**< the number of blocks */
   int*                  numblocksperblock,  /**< the number of blocks for a given block */
   int*                  numscenarios,       /**< the number of scenarios */
   int*                  scenariossize,      /**< the size of scenarios array */
   const char*           stage,              /**< the stage for this scenario */
   int                   stagenum,           /**< the number of the stage */
   int                   blocknum            /**< the block number */
   )
{
   SCIP_Bool processed;
   int i;
   int j;

   assert(scip != NULL);
   assert(blocks != NULL);
   assert(scenarios != NULL);
   assert(blocksforscen != NULL);

   for( i = blocknum + 1; i < numblocks; i++ )
   {
      /* it is only necessary to process the next block in the list the belongs to the given stage. */
      if( strcmp(getScenarioStageName(scip, blocks[i][0]), stage) == 0 )
         processed = TRUE;
      else
         continue;

      for( j = 0; j < numblocksperblock[i]; j++ )
      {
         /* adding the blocks that will build the scenario */
         (*blocksforscen)[(*numblocksforscen)] = blocks[i][j];
         (*numblocksforscen)++;
         SCIP_CALL( buildScenariosFromBlocks(scip, blocks, scenarios, blocksforscen, numblocksforscen, numblocks,
               numblocksperblock, numscenarios, scenariossize, stage, stagenum + 1, i)  );

         /* the last block needs to be removed so that a new block can be used in its place */
         (*numblocksforscen)--;
      }

      if( processed )
         break;
   }

   /* when all blocks have been inspected, then it is possible to build the scenario */
   if( i == numblocks )
   {
      char scenarioname[SCIP_MAXSTRLEN];

      /* ensuring the correct amount of memory is available */
      if( (*numscenarios) + 1 > (*scenariossize) )
      {
         int newsize;
         newsize = SCIPcalcMemGrowSize(scip, (*numscenarios) + 1);
         SCIP_CALL( SCIPreallocBlockMemoryArray(scip, scenarios, (*scenariossize), newsize) );
         (*scenariossize) = newsize;
      }

      SCIP_CALL( createScenarioData(scip, &(*scenarios)[(*numscenarios)]) );

      /* setting the scenario name */
      (void) SCIPsnprintf(scenarioname, SCIP_MAXSTRLEN, "Scenario_%s_%d", stage, (*numscenarios));
      SCIP_CALL( setScenarioName(scip, (*scenarios)[(*numscenarios)], scenarioname) );
      SCIP_CALL( setScenarioStageName(scip, (*scenarios)[(*numscenarios)], stage) );
      SCIP_CALL( setScenarioNum(scip, (*scenarios)[(*numscenarios)], (*numscenarios)) );
      SCIP_CALL( setScenarioStageNum(scip, (*scenarios)[(*numscenarios)], stagenum) );


      /* if there is only a single block for the scenario, then we simply copy the block.
       * Otherwise, the blocks are merged into a single scenario */
      if( (*numblocksforscen) == 1 )
         SCIP_CALL( copyScenario(scip, (*blocksforscen)[0], &(*scenarios)[(*numscenarios)], FALSE) );
      else
      {
         SCIP_CALL( copyScenario(scip, (*blocksforscen)[0], &(*scenarios)[(*numscenarios)], FALSE) );
         for( i = 1; i < (*numblocksforscen); i++ )
            SCIP_CALL( mergeScenarios(scip, (*blocksforscen)[i], &(*scenarios)[(*numscenarios)]) );
      }

      (*numscenarios)++;
   }



   return SCIP_OKAY;
}


/* creates the scenarios from the blocks */
static
SCIP_RETCODE createScenariosFromBlocks(
   SCIP*                 scip,               /**< the SCIP data structure */
   SCIP_READERDATA*      readerdata,         /**< the reader data */
   STOSCENARIO***        blocks,             /**< the block that form the scenarios */
   int                   numblocks,          /**< the number of blocks */
   int*                  numblocksperblock,  /**< the number of blocks for each block type */
   int                   numstages           /**< the number of stages */
   )
{
   STOSCENARIO*** scenarios;
   STOSCENARIO** blocksforscen;
   int* numscenarios;
   int* scenariossize;
   int numblocksforscen;
   int stagenum;
   char periods[SCIP_MAXSTRLEN];
   int i;
   int j;

   assert(scip != NULL);
   assert(blocks != NULL);

   /* allocting the memory for the scenarios array */
   SCIP_CALL( SCIPallocBlockMemoryArray(scip, &scenarios, numstages) );
   SCIP_CALL( SCIPallocBufferArray(scip, &numscenarios, numstages) );
   SCIP_CALL( SCIPallocBufferArray(scip, &scenariossize, numstages) );
   for( i = 0; i < numstages; i++ )
   {
      scenariossize[i] = STO_DEFAULT_BLOCKARRAYSIZE;
      numscenarios[i] = 0;
      SCIP_CALL( SCIPallocBlockMemoryArray(scip, &scenarios[i], scenariossize[i]) );
   }

   /* allocting the memory for the block for scenario array */
   SCIP_CALL( SCIPallocBufferArray(scip, &blocksforscen, numblocks) );

   (void) SCIPsnprintf(periods, SCIP_MAXSTRLEN, "");


   stagenum = 0;
   for( i = 0; i < numblocks; i++ )
   {
      numblocksforscen = 0;
      if( strstr(periods, getScenarioStageName(scip, blocks[i][0])) == NULL )
      {
         /* recording the stage name as processed */
         (void) SCIPsnprintf(periods, SCIP_MAXSTRLEN, "%s_%s", periods, getScenarioStageName(scip, blocks[i][0]));

         SCIP_CALL( buildScenariosFromBlocks(scip, blocks, &scenarios[stagenum], &blocksforscen, &numblocksforscen,
               numblocks, numblocksperblock, &numscenarios[stagenum], &scenariossize[stagenum],
               getScenarioStageName(scip, blocks[i][0]), stagenum, i - 1) );

         stagenum++;
      }
   }

   /* adding the scenarios to the reader data */
   SCIP_CALL( setScenarioNum(scip, readerdata->scenariotree, 0) );
   SCIP_CALL( setScenarioStageNum(scip, readerdata->scenariotree, 0) );
   SCIP_CALL( addScenariosToReaderdata(scip, readerdata, scenarios, numscenarios, numstages) );

   SCIPfreeBufferArray(scip, &blocksforscen);
   for( i = numstages - 1; i >= 0; i-- )
   {
      for( j = numscenarios[i] - 1; j >= 0; j-- )
         SCIP_CALL( freeScenarioTree(scip, &scenarios[i][j]) );
      SCIPfreeBlockMemoryArray(scip, &scenarios[i], scenariossize[i]);
   }
   SCIPfreeBufferArray(scip, &scenariossize);
   SCIPfreeBufferArray(scip, &numscenarios);
   SCIPfreeBlockMemoryArray(scip, &scenarios, numstages);

   return SCIP_OKAY;
}

/** creates the reader data */
static
SCIP_RETCODE createReaderdata(
   SCIP*                 scip,               /**< SCIP data structure */
   SCIP_READERDATA*      readerdata          /**< the reader data */
   )
{
   assert(scip != NULL);
   assert(readerdata != NULL);

   /* creating the initial scenario */
   SCIP_CALL( createScenarioData(scip, &readerdata->scenariotree) );

   /* setting the scenario name and stage name */
   SCIP_CALL( setScenarioName(scip, readerdata->scenariotree, "ROOT") );
   SCIP_CALL( setScenarioStageName(scip, readerdata->scenariotree, SCIPtimGetStageName(scip, 0)) );

   return SCIP_OKAY;
}

static
SCIP_RETCODE freeReaderdata(
   SCIP*                 scip,               /**< the SCIP data structure */
   SCIP_READERDATA*      readerdata          /**< the reader data */
   )
{
   assert(scip != NULL);
   assert(readerdata != NULL);

   /* freeing the scenario tree */
   if( readerdata->scenariotree != NULL )
      SCIP_CALL( freeScenarioTree(scip, &readerdata->scenariotree) );

   SCIPfreeBlockMemory(scip, &readerdata);

   return SCIP_OKAY;
}

/** creates the sto input structure */
static
SCIP_RETCODE stoinputCreate(
   SCIP*                 scip,               /**< SCIP data structure */
   STOINPUT**            stoi,               /**< sto input structure */
   SCIP_FILE*            fp                  /**< file object for the input file */
   )
{
   assert(stoi != NULL);
   assert(fp != NULL);

   SCIP_CALL( SCIPallocBlockMemory(scip, stoi) );

   (*stoi)->section     = STO_STOCH;
   (*stoi)->fp          = fp;
   (*stoi)->lineno      = 0;
   (*stoi)->haserror    = FALSE;
   (*stoi)->buf     [0] = '\0';
   (*stoi)->probname[0] = '\0';
   (*stoi)->typename[0] = '\0';
   (*stoi)->f0          = NULL;
   (*stoi)->f1          = NULL;
   (*stoi)->f2          = NULL;
   (*stoi)->f3          = NULL;
   (*stoi)->f4          = NULL;
   (*stoi)->f5          = NULL;

   //SCIP_CALL( SCIPgetBoolParam(scip, "reading/usebenders", &((*stoi)->usebenders)) );

   return SCIP_OKAY;
}

/** free the sto input structure */
static
void stoinputFree(
   SCIP*                 scip,               /**< SCIP data structure */
   STOINPUT**            stoi                /**< sto input structure */
   )
{
   SCIPfreeBlockMemory(scip, stoi);
}

/** returns the current section */
static
STOSECTION stoinputSection(
   const STOINPUT*       stoi                /**< sto input structure */
   )
{
   assert(stoi != NULL);

   return stoi->section;
}

/** return the current value of field 0 */
static
const char* stoinputField0(
   const STOINPUT*       stoi                /**< sto input structure */
   )
{
   assert(stoi != NULL);

   return stoi->f0;
}

/** return the current value of field 1 */
static
const char* stoinputField1(
   const STOINPUT*       stoi                /**< sto input structure */
   )
{
   assert(stoi != NULL);

   return stoi->f1;
}

/** return the current value of field 2 */
static
const char* stoinputField2(
   const STOINPUT*       stoi                /**< sto input structure */
   )
{
   assert(stoi != NULL);

   return stoi->f2;
}

/** return the current value of field 3 */
static
const char* stoinputField3(
   const STOINPUT*       stoi                /**< sto input structure */
   )
{
   assert(stoi != NULL);

   return stoi->f3;
}

/** return the current value of field 4 */
static
const char* stoinputField4(
   const STOINPUT*       stoi                /**< sto input structure */
   )
{
   assert(stoi != NULL);

   return stoi->f4;
}

/** returns if an error was detected */
static
SCIP_Bool stoinputHasError(
   const STOINPUT*       stoi                /**< sto input structure */
   )
{
   assert(stoi != NULL);

   return stoi->haserror;
}

/** set the section in the sto input structure to given section */
static
void stoinputSetSection(
   STOINPUT*             stoi,               /**< sto input structure */
   STOSECTION            section             /**< section that is set */
   )
{
   assert(stoi != NULL);

   stoi->section = section;
}

/** set the problem name in the sto input structure to given problem name */
static
void stoinputSetProbname(
   STOINPUT*             stoi,               /**< sto input structure */
   const char*           probname            /**< name of the problem to set */
   )
{
   assert(stoi     != NULL);
   assert(probname != NULL);
   assert(strlen(probname) < sizeof(stoi->probname));

   (void)SCIPmemccpy(stoi->probname, probname, '\0', STO_MAX_NAMELEN - 1);
}

/** set the type name in the sto input structure to given objective name */
static
void stoinputSetTypename(
   STOINPUT*             stoi,               /**< sto input structure */
   const char*           typename            /**< name of the scenario type */
   )
{
   assert(stoi != NULL);
   assert(typename != NULL);
   assert(strlen(typename) < sizeof(stoi->typename));

   (void)SCIPmemccpy(stoi->typename, typename, '\0', STO_MAX_NAMELEN - 1);
}

static
void stoinputSyntaxerror(
   STOINPUT*             stoi                /**< sto input structure */
   )
{
   assert(stoi != NULL);

   SCIPerrorMessage("Syntax error in line %d\n", stoi->lineno);
   stoi->section  = STO_ENDATA;
   stoi->haserror = TRUE;
}

/** fill the line from \p pos up to column 80 with blanks. */
static
void clearFrom(
   char*                 buf,                /**< buffer to clear */
   unsigned int          pos                 /**< position to start the clearing process */
   )
{
   unsigned int i;

   for(i = pos; i < 80; i++)
      buf[i] = BLANK;
   buf[80] = '\0';
}

/** read a sto format data line and parse the fields. */
static
SCIP_Bool stoinputReadLine(
   STOINPUT*             stoi                /**< sto input structure */
   )
{
   unsigned int len;
   unsigned int i;
   char* s;
   SCIP_Bool is_marker;
   SCIP_Bool is_empty;
   char* nexttok;

   do
   {
      stoi->f0 = stoi->f1 = stoi->f2 = stoi->f3 = stoi->f4 = stoi->f5 = 0;
      is_marker = FALSE;

      /* Read until we have not a comment line. */
      do
      {
         stoi->buf[STO_MAX_LINELEN-1] = '\0';
         if( NULL == SCIPfgets(stoi->buf, (int) sizeof(stoi->buf), stoi->fp) )
            return FALSE;
         stoi->lineno++;
      }
      while( *stoi->buf == '*' );

      /* Normalize line */
      len = (unsigned int) strlen(stoi->buf);

      for( i = 0; i < len; i++ )
         if( (stoi->buf[i] == '\t') || (stoi->buf[i] == '\n') || (stoi->buf[i] == '\r') )
            stoi->buf[i] = BLANK;

      if( len < 80 )
         clearFrom(stoi->buf, len);

      SCIPdebugMessage("line %d: <%s>\n", stoi->lineno, stoi->buf);

      assert(strlen(stoi->buf) >= 80);

      /* Look for new section */
      if( *stoi->buf != BLANK )
      {
         stoi->f0 = SCIPstrtok(&stoi->buf[0], " ", &nexttok);

         assert(stoi->f0 != 0);

         stoi->f1 = SCIPstrtok(NULL, " ", &nexttok);

         return TRUE;
      }

      s = &stoi->buf[1];

      /* At this point it is not clear if we have a indicator field.
       * If there is none (e.g. empty) f1 will be the first name field.
       * If there is one, f2 will be the first name field.
       *
       * Initially comment marks '$' are only allowed in the beginning
       * of the 2nd and 3rd name field. We test all fields but the first.
       * This makes no difference, since if the $ is at the start of a value
       * field, the line will be erroneous anyway.
       */
      do
      {
         if( NULL == (stoi->f1 = SCIPstrtok(s, " ", &nexttok)) )
            break;

         if( (NULL == (stoi->f2 = SCIPstrtok(NULL, " ", &nexttok))) || (*stoi->f2 == '$') )
         {
            stoi->f2 = 0;
            break;
         }

         if( (NULL == (stoi->f3 = SCIPstrtok(NULL, " ", &nexttok))) || (*stoi->f3 == '$') )
         {
            stoi->f3 = 0;
            break;
         }

         if( (NULL == (stoi->f4 = SCIPstrtok(NULL, " ", &nexttok))) || (*stoi->f4 == '$') )
         {
            stoi->f4 = 0;
            break;
         }

         if( (NULL == (stoi->f5 = SCIPstrtok(NULL, " ", &nexttok))) || (*stoi->f5 == '$') )
            stoi->f5 = 0;
      }
      while( FALSE );

      /* check for empty lines */
      is_empty = (stoi->f0 == NULL && stoi->f1 == NULL);
   }
   while( is_marker || is_empty );

   return TRUE;
}

/** Process NAME section. */
static
SCIP_RETCODE readStoch(
   SCIP*                 scip,               /**< SCIP data structure */
   STOINPUT*             stoi                /**< sto input structure */
   )
{
   assert(stoi != NULL);

   SCIPdebugMsg(scip, "read problem name\n");

   /* This has to be the Line with the NAME section. */
   if( !stoinputReadLine(stoi) || stoinputField0(stoi) == NULL || strcmp(stoinputField0(stoi), "STOCH") )
   {
      stoinputSyntaxerror(stoi);
      return SCIP_OKAY;
   }

   /* Sometimes the name is omitted. */
   stoinputSetProbname(stoi, (stoinputField1(stoi) == 0) ? "_STO_" : stoinputField1(stoi));

   /* This hat to be a new section */
   if( !stoinputReadLine(stoi) || (stoinputField0(stoi) == NULL) )
   {
      stoinputSyntaxerror(stoi);
      return SCIP_OKAY;
   }

   if( !strncmp(stoinputField0(stoi), "BLOCKS", 6) )
      stoinputSetSection(stoi, STO_BLOCKS);
   else if( !strncmp(stoinputField0(stoi), "SCENARIOS", 9) )
      stoinputSetSection(stoi, STO_SCENARIOS);
   else if( !strncmp(stoinputField0(stoi), "INDEP", 5) )
      stoinputSetSection(stoi, STO_INDEP);
   else
   {
      stoinputSyntaxerror(stoi);
      return SCIP_OKAY;
   }

   return SCIP_OKAY;
}

/** Process BLOCKS section. */
static
SCIP_RETCODE readBlocks(
   STOINPUT*             stoi,               /**< sto input structure */
   SCIP*                 scip,               /**< SCIP data structure */
   SCIP_READERDATA*      readerdata          /**< the reader data */
   )
{
   STOSCENARIO*** blocks;
   int numblocks;
   int* numblocksperblock;
   int blockssize;
   int* blocksperblocksize;
   char BL[] = "BL";
   int blocknum;
   int blockindex;
   int i;
   int j;
   char stagenames[SCIP_MAXSTRLEN];
   int numstages;

   SCIPdebugMsg(scip, "read Blocks\n");

   /* This has to be the Line with the name. */
   if( stoinputField1(stoi) == NULL )
   {
      stoinputSyntaxerror(stoi);
      return SCIP_OKAY;
   }

   stoinputSetTypename(stoi, stoinputField1(stoi));

   /* initialising the block data */
   numblocks = 0;
   blockssize = STO_DEFAULT_ARRAYSIZE;
   SCIP_CALL( SCIPallocBlockMemoryArray(scip, &blocks, STO_DEFAULT_ARRAYSIZE) );
   SCIP_CALL( SCIPallocBlockMemoryArray(scip, &numblocksperblock, STO_DEFAULT_ARRAYSIZE) );
   SCIP_CALL( SCIPallocBlockMemoryArray(scip, &blocksperblocksize, STO_DEFAULT_ARRAYSIZE) );

   blockindex = 0;
   blocknum = 0;

   /* initialising the stage names record */
   numstages = 0;
   (void) SCIPsnprintf(stagenames, SCIP_MAXSTRLEN, "");

   while( stoinputReadLine(stoi) )
   {
      if( stoinputField0(stoi) != NULL )
      {
         if( !strcmp(stoinputField0(stoi), "BLOCKS") )
            stoinputSetSection(stoi, STO_BLOCKS);
         else if( !strcmp(stoinputField0(stoi), "ENDATA") )
         {
            SCIP_CALL( createScenariosFromBlocks(scip, readerdata, blocks, numblocks, numblocksperblock, numstages) );
            stoinputSetSection(stoi, STO_ENDATA);
         }
         else
            stoinputSyntaxerror(stoi);

         goto TERMINATE;
      }

      if( strcmp(stoinputField1(stoi), BL) == 0 )
      {
         SCIP_Bool foundblock = FALSE;

         /* checking whether the stage has been added previously */
         if( strstr(stagenames, stoinputField3(stoi)) == NULL )
         {
            /* recording the stage name as processed */
            (void) SCIPsnprintf(stagenames, SCIP_MAXSTRLEN, "%s_%s", stagenames, stoinputField3(stoi));
            numstages++;
         }

         /* determining whether a block name has previously been added */
         for( i = 0; i < numblocks; i++ )
         {
            if( strcmp(getScenarioName(blocks[i][0]), stoinputField2(stoi)) == 0 )
            {
               foundblock = TRUE;
               break;
            }

         }
         blocknum = i;

         /* if the block is found, then the memory for the blocks array must be ensured */
         if( foundblock )
         {
            /* ensuring enough memory is available for the blocks */
            if( numblocksperblock[blocknum] + 1 > blocksperblocksize[blocknum] )
            {
               int newsize;
               newsize = SCIPcalcMemGrowSize(scip, numblocksperblock[blocknum] + 1);
               SCIP_CALL( SCIPreallocBlockMemoryArray(scip, &blocks[blocknum], blocksperblocksize[blocknum], newsize) );
               blocksperblocksize[blocknum] = newsize;
            }
         }
         else
         {
            /* ensuring enough memory is available for the blocks */
            if( numblocks + 1 > blockssize )
            {
               int newsize;
               newsize = SCIPcalcMemGrowSize(scip, numblocks + 1);
               SCIP_CALL( SCIPreallocBlockMemoryArray(scip, &blocks, blockssize, newsize) );
               SCIP_CALL( SCIPreallocBlockMemoryArray(scip, &numblocksperblock, blockssize, newsize) );
               SCIP_CALL( SCIPreallocBlockMemoryArray(scip, &blocksperblocksize, blockssize, newsize) );
               blockssize = newsize;
            }

            blocksperblocksize[blocknum] = STO_DEFAULT_BLOCKARRAYSIZE;
            numblocksperblock[blocknum] = 0;
            SCIP_CALL( SCIPallocBlockMemoryArray(scip, &blocks[blocknum], blocksperblocksize[blocknum]) );
         }

         blockindex = numblocksperblock[blocknum];

         /* creating the scenario data structure */
         SCIP_CALL( createScenarioData(scip, &blocks[blocknum][blockindex]) );

         SCIP_CALL( setScenarioName(scip, blocks[blocknum][blockindex], stoinputField2(stoi)) );
         SCIP_CALL( setScenarioStageName(scip, blocks[blocknum][blockindex], stoinputField3(stoi)) );
         SCIP_CALL( setScenarioProbability(scip, blocks[blocknum][blockindex], atof(stoinputField4(stoi))) );
         numblocksperblock[blocknum]++;

         if( !foundblock )
            numblocks++;
      }
      else
      {
         SCIP_CALL( addScenarioEntry(scip, blocks[blocknum][blockindex], stoinputField2(stoi), stoinputField1(stoi),
               atof(stoinputField3(stoi))) );
      }
   }
   stoinputSyntaxerror(stoi);

TERMINATE:

   /* releasing the scenario data */
   for( i = numblocks - 1; i >= 0; i-- )
   {
      for( j = numblocksperblock[i] - 1; j >= 0; j-- )
         SCIP_CALL( freeScenarioTree(scip, &blocks[i][j]) );
   }

   for( i = numblocks - 1; i >= 0; i-- )
      SCIPfreeBlockMemoryArray(scip, &blocks[i], blocksperblocksize[i]);
   SCIPfreeBlockMemoryArray(scip, &blocksperblocksize, blockssize);
   SCIPfreeBlockMemoryArray(scip, &numblocksperblock, blockssize);
   SCIPfreeBlockMemoryArray(scip, &blocks, blockssize);

   return SCIP_OKAY;
}


/** Process SCENARIOS section. */
static
SCIP_RETCODE readScenarios(
   STOINPUT*             stoi,               /**< sto input structure */
   SCIP*                 scip,               /**< SCIP data structure */
   SCIP_READERDATA*      readerdata          /**< the reader data */
   )
{
   STOSCENARIO* scenario;
   char SC[] = "SC";
   char wrongroot[] = "\'ROOT\'";
   char parentname[SCIP_MAXSTRLEN];
   char scennames[SCIP_MAXSTRLEN];
   char tmpname[SCIP_MAXSTRLEN];
   int numscenarios;
   SCIP_Bool addscenario;

   SCIPdebugMsg(scip, "read SCENARIOS\n");

   /* This has to be the Line with the name. */
   if( stoinputField1(stoi) == NULL )
   {
      stoinputSyntaxerror(stoi);
      return SCIP_OKAY;
   }

   stoinputSetTypename(stoi, stoinputField1(stoi));

   /* initialising the scen names record */
   numscenarios = 0;
   (void) SCIPsnprintf(scennames, SCIP_MAXSTRLEN, "ROOT");

   addscenario = FALSE;

   /* initialising the root scenario in the reader data */
   SCIP_CALL( setScenarioNum(scip, readerdata->scenariotree, 0) );
   SCIP_CALL( setScenarioStageNum(scip, readerdata->scenariotree, 0) );

   while( stoinputReadLine(stoi) )
   {
      if( stoinputField0(stoi) != NULL )
      {
         /* if a scenario has been created that needs to be added to the scenario tree */
         if( addscenario )
         {
            SCIP_CALL( insertScenarioInReaderdata(scip, readerdata, scenario, parentname) );

            /* freeing the scenario */
            SCIP_CALL( freeScenarioTree(scip, &scenario) );

            addscenario = FALSE;
         }

         if( !strcmp(stoinputField0(stoi), "SCENARIOS") )
            stoinputSetSection(stoi, STO_SCENARIOS);
         else if( !strcmp(stoinputField0(stoi), "ENDATA") )
            stoinputSetSection(stoi, STO_ENDATA);
         else
            stoinputSyntaxerror(stoi);

         goto TERMINATE;
      }

      if( strcmp(stoinputField1(stoi), SC) == 0 )
      {
         /* if a scenario has been created that needs to be added to the scenario tree */
         if( addscenario )
         {
            SCIP_CALL( insertScenarioInReaderdata(scip, readerdata, scenario, parentname) );

            /* freeing the scenario */
            SCIP_CALL( freeScenarioTree(scip, &scenario) );

            addscenario = FALSE;
         }

         if( strcmp(wrongroot, stoinputField3(stoi)) == 0 )
            (void) SCIPsnprintf(parentname, SCIP_MAXSTRLEN, "%s", "ROOT");
         else
            (void) SCIPsnprintf(parentname, SCIP_MAXSTRLEN, "%s", stoinputField3(stoi));

         /* checking whether the stage has been added previously */
         if( strstr(scennames, stoinputField2(stoi)) == NULL )
         {
            /* recording the stage name as processed */
            (void) SCIPsnprintf(tmpname, SCIP_MAXSTRLEN, "%s_%s", scennames, stoinputField2(stoi));
            (void) SCIPsnprintf(scennames, SCIP_MAXSTRLEN, "%s", tmpname);
         }

         /* checking whether the "common" scenario has been added yet */
         if( strstr(scennames, parentname) == NULL )
         {
            SCIPerrorMessage("Scenario <%s> needs to be read before scenario <%s>\n", parentname, stoinputField2(stoi));
            stoinputSyntaxerror(stoi);
            goto TERMINATE;
         }

         /* the "common" scenario has been added before, so a child can be added to the scenario tree */
         SCIP_CALL( createScenarioData(scip, &scenario) );

         SCIP_CALL( setScenarioName(scip, scenario, stoinputField2(stoi)) );
         SCIP_CALL( setScenarioStageName(scip, scenario, stoinputField5(stoi)) );
         SCIP_CALL( setScenarioNum(scip, scenario, numscenarios) );
         SCIP_CALL( setScenarioStageNum(scip, scenario, -1) );
         SCIP_CALL( setScenarioProbability(scip, scenario, atof(stoinputField4(stoi))) );

         numscenarios++;
         addscenario = TRUE;
      }
      else
      {
         SCIP_CALL( addScenarioEntry(scip, scenario, stoinputField2(stoi), stoinputField1(stoi),
               atof(stoinputField3(stoi))) );
      }
   }
   stoinputSyntaxerror(stoi);

TERMINATE:

   return SCIP_OKAY;
}


/** Process INDEP section. */
static
SCIP_RETCODE readIndep(
   STOINPUT*             stoi,               /**< sto input structure */
   SCIP*                 scip,               /**< SCIP data structure */
   SCIP_READERDATA*      readerdata          /**< the reader data */
   )
{
   STOSCENARIO*** blocks;
   int numblocks;
   int* numblocksperblock;
   int blockssize;
   int* blocksperblocksize;
   char BL[] = "BL";
   int blocknum;
   int blockindex;
   int i;
   int j;
   char stagenames[SCIP_MAXSTRLEN];
   int numstages;

   SCIPdebugMsg(scip, "read Blocks\n");

   /* This has to be the Line with the name. */
   if( stoinputField1(stoi) == NULL )
   {
      stoinputSyntaxerror(stoi);
      return SCIP_OKAY;
   }

   stoinputSetTypename(stoi, stoinputField1(stoi));

   /* initialising the block data */
   numblocks = 0;
   blockssize = STO_DEFAULT_ARRAYSIZE;
   SCIP_CALL( SCIPallocBlockMemoryArray(scip, &blocks, STO_DEFAULT_ARRAYSIZE) );
   SCIP_CALL( SCIPallocBlockMemoryArray(scip, &numblocksperblock, STO_DEFAULT_ARRAYSIZE) );
   SCIP_CALL( SCIPallocBlockMemoryArray(scip, &blocksperblocksize, STO_DEFAULT_ARRAYSIZE) );

   blockindex = 0;
   blocknum = 0;

   /* initialising the stage names record */
   numstages = 0;
   (void) SCIPsnprintf(stagenames, SCIP_MAXSTRLEN, "");

   while( stoinputReadLine(stoi) )
   {
      if( stoinputField0(stoi) != NULL )
      {
         if( !strcmp(stoinputField0(stoi), "INDEP") )
            stoinputSetSection(stoi, STO_BLOCKS);
         else if( !strcmp(stoinputField0(stoi), "ENDATA") )
         {
            SCIP_CALL( createScenariosFromBlocks(scip, readerdata, blocks, numblocks, numblocksperblock, numstages) );
            stoinputSetSection(stoi, STO_ENDATA);
         }
         else
            stoinputSyntaxerror(stoi);

         goto TERMINATE;
      }

      if( strcmp(stoinputField1(stoi), BL) == 0 )
      {
         SCIP_Bool foundblock = FALSE;

         /* checking whether the stage has been added previously */
         if( strstr(stagenames, stoinputField3(stoi)) == NULL )
         {
            /* recording the stage name as processed */
            (void) SCIPsnprintf(stagenames, SCIP_MAXSTRLEN, "%s_%s", stagenames, stoinputField3(stoi));
            numstages++;
         }

         /* determining whether a block name has previously been added */
         for( i = 0; i < numblocks; i++ )
         {
            if( strcmp(getScenarioName(blocks[i][0]), stoinputField2(stoi)) == 0 )
            {
               foundblock = TRUE;
               break;
            }

         }
         blocknum = i;

         /* if the block is found, then the memory for the blocks array must be ensured */
         if( foundblock )
         {
            /* ensuring enough memory is available for the blocks */
            if( numblocksperblock[blocknum] + 1 > blocksperblocksize[blocknum] )
            {
               int newsize;
               newsize = SCIPcalcMemGrowSize(scip, numblocksperblock[blocknum] + 1);
               SCIP_CALL( SCIPreallocBlockMemoryArray(scip, &blocks[blocknum], blocksperblocksize[blocknum], newsize) );
               blocksperblocksize[blocknum] = newsize;
            }
         }
         else
         {
            /* ensuring enough memory is available for the blocks */
            if( numblocks + 1 > blockssize )
            {
               int newsize;
               newsize = SCIPcalcMemGrowSize(scip, numblocks + 1);
               SCIP_CALL( SCIPreallocBlockMemoryArray(scip, &blocks, blockssize, newsize) );
               SCIP_CALL( SCIPreallocBlockMemoryArray(scip, &numblocksperblock, blockssize, newsize) );
               SCIP_CALL( SCIPreallocBlockMemoryArray(scip, &blocksperblocksize, blockssize, newsize) );
               blockssize = newsize;
            }

            blocksperblocksize[blocknum] = STO_DEFAULT_BLOCKARRAYSIZE;
            numblocksperblock[blocknum] = 0;
            SCIP_CALL( SCIPallocBlockMemoryArray(scip, &blocks[blocknum], blocksperblocksize[blocknum]) );
         }

         blockindex = numblocksperblock[blocknum];

         /* creating the scenario data structure */
         SCIP_CALL( createScenarioData(scip, &blocks[blocknum][blockindex]) );

         SCIP_CALL( setScenarioName(scip, blocks[blocknum][blockindex], stoinputField2(stoi)) );
         SCIP_CALL( setScenarioStageName(scip, blocks[blocknum][blockindex], stoinputField3(stoi)) );
         SCIP_CALL( setScenarioProbability(scip, blocks[blocknum][blockindex], atof(stoinputField4(stoi))) );
         numblocksperblock[blocknum]++;

         if( !foundblock )
            numblocks++;
      }
      else
      {
         SCIP_CALL( addScenarioEntry(scip, blocks[blocknum][blockindex], stoinputField2(stoi), stoinputField1(stoi),
               atof(stoinputField3(stoi))) );
      }
   }
   stoinputSyntaxerror(stoi);

TERMINATE:

   /* releasing the scenario data */
   for( i = numblocks - 1; i >= 0; i-- )
   {
      for( j = numblocksperblock[i] - 1; j >= 0; j-- )
         SCIP_CALL( freeScenarioTree(scip, &blocks[i][j]) );
   }

   for( i = numblocks - 1; i >= 0; i-- )
      SCIPfreeBlockMemoryArray(scip, &blocks[i], blocksperblocksize[i]);
   SCIPfreeBlockMemoryArray(scip, &blocksperblocksize, blockssize);
   SCIPfreeBlockMemoryArray(scip, &numblocksperblock, blockssize);
   SCIPfreeBlockMemoryArray(scip, &blocks, blockssize);

   return SCIP_OKAY;
}


/** add variables to the scenario  */
static
SCIP_RETCODE addScenarioVarsToProb(
   SCIP*                 scip,               /**< the SCIP data structure */
   STOSCENARIO*          scenario,           /**< the current scenario */
   SCIP_VAR**            vars,               /**< the variables of the core problem associated with this scenario */
   int                   nvars               /**< the number of variables for this scenario */
   )
{
   STOSCENARIO* checkscen;
   SCIP_Real probability;
   int i;
   char name[SCIP_MAXSTRLEN];

   assert(scip != NULL);
   assert(scenario != NULL);
   assert(vars != NULL);

   /* computing the probability for the scenario */
   checkscen = scenario;
   probability = 1;
   while( checkscen != NULL )
   {
      probability *= getScenarioProbability(scip, checkscen);
      checkscen = getScenarioParent(checkscen);
   }

   for( i = 0; i < nvars; i++ )
   {
      SCIP_VAR* var;
      SCIP_Real obj;

      if( SCIPvarIsDeleted(vars[i]) )
         continue;

      obj = SCIPvarGetObj(vars[i])*probability;

      /* creating a variable as a copy of the original variable. */
      (void) SCIPsnprintf(name, SCIP_MAXSTRLEN, "%s_%d_%d", SCIPvarGetName(vars[i]),
         getScenarioStageNum(scip, scenario), getScenarioNum(scip, scenario));
      SCIP_CALL( SCIPcreateVar(scip, &var, name, SCIPvarGetLbOriginal(vars[i]), SCIPvarGetUbOriginal(vars[i]),
            obj, SCIPvarGetType(vars[i]), SCIPvarIsInitial(vars[i]), SCIPvarIsRemovable(vars[i]), NULL, NULL, NULL,
            NULL, NULL) );

      SCIP_CALL( SCIPaddVar(scip, var) );
      SCIP_CALL( SCIPreleaseVar(scip, &var) );
   }

   return SCIP_OKAY;
}


/** finds the scenario variable to add to a constraint */
static
SCIP_RETCODE findScenarioVar(
   SCIP*                 scip,               /**< the SCIP data structure */
   STOSCENARIO*          scenario,           /**< the current scenario */
   SCIP_VAR*             consvar,            /**< the variable in the constraint that is being searched for */
   SCIP_VAR**            scenariovar         /**< pointer to return the variable to be added to the constraint */
   )
{
   STOSCENARIO* checkscen;
   char varname[SCIP_MAXSTRLEN];

   assert(scip != NULL);
   assert(scenario != NULL);
   assert(consvar != NULL);
   assert(scenariovar != NULL);

   (*scenariovar) = NULL;

   checkscen = scenario;

   /* NOTE: if the variable does not exist, then we need to search the preceding scenarios. In the case of
    * decomposition, then we only check the preceding scenario. As such, a check count is used to limit the number
    * of scenario checks. */
   while( (*scenariovar) == NULL )
   {
      assert(checkscen != NULL);
      if( getScenarioStageNum(scip, checkscen) == 0 )
         (void) SCIPsnprintf(varname, SCIP_MAXSTRLEN, "%s", SCIPvarGetName(consvar));
      else
         (void) SCIPsnprintf(varname, SCIP_MAXSTRLEN, "%s_%d_%d", SCIPvarGetName(consvar),
            getScenarioStageNum(scip, checkscen), getScenarioNum(scip, checkscen));

      (*scenariovar) = SCIPfindVar(scip, varname);

      checkscen = getScenarioParent(checkscen);
   }
   assert((*scenariovar) != NULL);

   return SCIP_OKAY;
}


/** create variable for the decomposed scenario */
static
SCIP_RETCODE getScenarioDecompVar(
   SCIP*                 scip,               /**< the SCIP data structure */
   STOSCENARIO*          scenario,           /**< the current scenario */
   SCIP_VAR*             consvar,            /**< the variable in the constraint that is being searched for */
   SCIP_VAR**            scenariovar,        /**< pointer to return the variable to be added to the constraint */
   SCIP_Bool*            varadded            /**< pointer to indicate whether a variable has been added */
   )
{
   STOSCENARIO* checkscen;
   SCIP_VAR* searchvar;
   int checkcount;
   char varname[SCIP_MAXSTRLEN];

   assert(scip != NULL);
   assert(scenario != NULL);
   assert(consvar != NULL);

   (*varadded) = FALSE;

   /* finding the scenario that the consvar belongs to */
   checkscen = scenario;
   searchvar = NULL;
   checkcount = 0;
   while( searchvar == NULL && checkcount < 2 )
   {
      assert(checkscen != NULL);
      if( getScenarioStageNum(scip, checkscen) == 0 )
         (void) SCIPsnprintf(varname, SCIP_MAXSTRLEN, "%s", SCIPvarGetName(consvar));
      else
         (void) SCIPsnprintf(varname, SCIP_MAXSTRLEN, "%s_%d_%d", SCIPvarGetName(consvar),
            getScenarioStageNum(scip, checkscen), getScenarioNum(scip, checkscen));

      searchvar = SCIPfindVar(getScenarioScip(checkscen), varname);

      checkscen = getScenarioParent(checkscen);
      checkcount++;
   }

   /* if the checkcount == 1, then the consvar belongs to the current scenario. Otherwise, the consvar belongs to a
    * scenario of a higher stage. In that case the variable must be created. */
   if( checkcount == 1 )
      (*scenariovar) = searchvar;
   else if( searchvar != NULL )
   {
      SCIP_VAR* var;
      /* creating a variable as a copy of the original variable. */
      SCIP_CALL( SCIPcreateVar(scip, &var, varname, SCIPvarGetLbOriginal(searchvar), SCIPvarGetUbOriginal(searchvar),
            0.0, SCIPvarGetType(searchvar), SCIPvarIsInitial(searchvar), SCIPvarIsRemovable(searchvar), NULL, NULL,
            NULL, NULL, NULL) );

      SCIP_CALL( SCIPaddVar(scip, var) );

      (*scenariovar) = var;
      (*varadded) = TRUE;
   }

   return SCIP_OKAY;
}


/** adds the constraint to the scenario problem */
static
SCIP_RETCODE addScenarioConsToProb(
   SCIP*                 scip,               /**< the SCIP data structure */
   STOSCENARIO*          scenario,           /**< the current scenario */
   SCIP_CONS**           conss,              /**< the constraints of the core problem associated with this scenario */
   int                   nconss,             /**< the number of constraints for this scenario */
   SCIP_Bool             decomp              /**< is the problem being decomposed */
   )
{
   int i;
   int j;
   char name[SCIP_MAXSTRLEN];
   SCIP_Bool varadded;

   assert(scip != NULL);
   assert(scenario != NULL);
   assert(conss != NULL);

   /* Add constraints */
   /* NOTE: It is assumed that the problems only have linear constraints */
   for( i = 0; i < nconss; i++ )
   {
      SCIP_CONS* cons;
      SCIP_VAR** consvars;
      SCIP_Real* consvals;
      int nconsvars;

      if( SCIPconsIsDeleted(conss[i]) )
         continue;

      /* creating a linear constraint as a copy of the original constraint. */
      (void) SCIPsnprintf(name, SCIP_MAXSTRLEN, "%s_%d_%d", SCIPconsGetName(conss[i]),
         getScenarioStageNum(scip, scenario), getScenarioNum(scip, scenario));
      SCIP_CALL( SCIPcreateConsLinear(scip, &cons, name, 0, NULL, NULL, SCIPgetLhsLinear(scip, conss[i]),
            SCIPgetRhsLinear(scip, conss[i]), SCIPconsIsInitial(conss[i]), SCIPconsIsSeparated(conss[i]),
            SCIPconsIsEnforced(conss[i]), SCIPconsIsChecked(conss[i]), SCIPconsIsMarkedPropagate(conss[i]),
            SCIPconsIsLocal(conss[i]), SCIPconsIsModifiable(conss[i]), SCIPconsIsDynamic(conss[i]),
            SCIPconsIsRemovable(conss[i]), SCIPconsIsStickingAtNode(conss[i])) );

      consvars = SCIPgetVarsLinear(scip, conss[i]);
      consvals = SCIPgetValsLinear(scip, conss[i]);
      nconsvars = SCIPgetNVarsLinear(scip, conss[i]);

      for( j = 0; j < nconsvars; j++ )
      {
         SCIP_VAR* scenariovar;

         varadded = FALSE;

         if( decomp )
            SCIP_CALL( getScenarioDecompVar(scip, scenario, consvars[j], &scenariovar, &varadded) );
         else
            SCIP_CALL( findScenarioVar(scip, scenario, consvars[j], &scenariovar) );

         if( scenariovar != NULL )
            SCIP_CALL( SCIPaddCoefLinear(scip, cons, scenariovar, consvals[j]) );

         if( varadded )
         SCIP_CALL( SCIPreleaseVar(scip, &scenariovar) );
      }

      SCIP_CALL( SCIPaddCons(scip, cons) );
      SCIP_CALL( SCIPreleaseCons(scip, &cons) );
   }

   return SCIP_OKAY;
}


static
SCIP_RETCODE addScenarioVarsAndConsToProb(
   SCIP*                 scip,               /**< the SCIP data structure of master problem */
   STOSCENARIO*          scenario,           /**< the current scenario */
   SCIP_Bool             decomp
   )
{
   SCIP* scenarioscip;
   SCIP_CONS** conss;
   SCIP_VAR** vars;
   int nconss;
   int nvars;
   int nentries;
   int stagenum;
   int i;
   char name[SCIP_MAXSTRLEN];

   assert(scip != NULL);
   assert(scenario != NULL);

   stagenum = SCIPtimFindStage(scip, getScenarioStageName(scip, scenario));
   assert(stagenum >= 0 && stagenum < SCIPtimGetNStages(scip));

   SCIPdebugMessage("Creating scenario at stage <%d>. Scenario: %d Stage: %d\n", stagenum, getScenarioNum(scip, scenario),
      getScenarioStageNum(scip, scenario));

   conss = SCIPtimGetStageConss(scip, stagenum);
   nconss = SCIPtimGetStageNConss(scip, stagenum);
   vars = SCIPtimGetStageVars(scip, stagenum);
   nvars = SCIPtimGetStageNVars(scip, stagenum);

   scenarioscip = scip;

   if( decomp )
   {
      SCIP_CALL( SCIPcreate(&scenarioscip) );

      (void) SCIPsnprintf(name, SCIP_MAXSTRLEN, "%s_%d_%d", SCIPgetProbName(scip),
         getScenarioStageNum(scip, scenario), getScenarioNum(scip, scenario));

      /* creating the problem */
      SCIP_CALL( SCIPcreateProbBasic(scenarioscip, name) );

      /* we explicitly enable the use of a debug solution for this main SCIP instance */
      SCIPenableDebugSol(scenarioscip);

      /* include default SCIP plugins */
      SCIP_CALL( SCIPincludeDefaultPlugins(scenarioscip) );

      SCIP_CALL( SCIPincludeConshdlrBenders(scenarioscip, FALSE) );
      SCIP_CALL( SCIPincludeBendersDefault(scenarioscip) );

      /* allocating memory for the subproblems */
      if( getScenarioNChildren(scenario) > 0 )
         SCIP_CALL( createScenarioSubprobArray(scenarioscip, scenario) );
   }

   /* adding the scenarioscip to the scenario */
   setScenarioScip(scenario, scenarioscip);

   /* adding the variables to the scenario */
   SCIP_CALL( addScenarioVarsToProb(scenarioscip, scenario, vars, nvars) );

   /* adding the constraints to the scenario */
   SCIP_CALL( addScenarioConsToProb(scenarioscip, scenario, conss, nconss, decomp) );


   /* add the variables and constraints of the child scenarios */
   for( i = 0; i < getScenarioNChildren(scenario); i++ )
   {
      /* the master SCIP is always passed to the recursive function. The scenario SCIP instances are generated in the
       * function call. */
      SCIP_CALL( addScenarioVarsAndConsToProb(scip, getScenarioChild(scenario, i), decomp) );
      if( decomp )
         addScenarioSubproblem(scenario, getScenarioScip(getScenarioChild(scenario, i)));
   }

   /* adding the Benders' decomposition */
   if( decomp && getScenarioNChildren(scenario) > 0 )
      SCIP_CALL( SCIPcreateBendersDefault(scenarioscip, getScenarioSubprobArray(scenario), getScenarioNChildren(scenario)) );

   /* change the constraints for the given scenario */
   nentries = getScenarioNEntries(scenario);
   for( i = 0; i < nentries; i++ )
   {
      SCIP_CONS* cons;
      SCIP_VAR* var;
      char RHS[] = "RHS";
      char MINI[] = "MINI";

      /* finding the constraint associated with the row */
      (void) SCIPsnprintf(name, SCIP_MAXSTRLEN, "%s_%d_%d", getScenarioEntryRow(scenario, i),
         getScenarioStageNum(scenarioscip, scenario), getScenarioNum(scenarioscip, scenario));
      cons = SCIPfindCons(scenarioscip, name);

      if( strcmp(getScenarioEntryCol(scenario, i), RHS) == 0 )
      {
         /* if the constraint is an equality constraint, then the LHS must also be changed */
         if( SCIPgetLhsLinear(scenarioscip, cons) == SCIPgetRhsLinear(scenarioscip, cons) )
         {
            SCIP_CALL( SCIPchgLhsLinear(scenarioscip, cons, getScenarioEntryValue(scenario, i)) );
            SCIP_CALL( SCIPchgRhsLinear(scenarioscip, cons, getScenarioEntryValue(scenario, i)) );
         }
         else if( SCIPisLT(scenarioscip, SCIPgetRhsLinear(scenarioscip, cons), SCIPinfinity(scenarioscip)) )
            SCIP_CALL( SCIPchgRhsLinear(scenarioscip, cons, getScenarioEntryValue(scenario, i)) );
         else if( SCIPisLT(scenarioscip, SCIPgetLhsLinear(scenarioscip, cons), SCIPinfinity(scenarioscip)) )
            SCIP_CALL( SCIPchgLhsLinear(scenarioscip, cons, getScenarioEntryValue(scenario, i)) );
      }
      else if( strstr(getScenarioEntryCol(scenario, i), MINI) == 0 )
      {
         /* finding the variable associated with the column */
         (void) SCIPsnprintf(name, SCIP_MAXSTRLEN, "%s_%d_%d", getScenarioEntryCol(scenario, i),
            getScenarioStageNum(scip, scenario), getScenarioNum(scip, scenario));
         var = SCIPfindVar(scip, name);

         /* changing the coefficient for the variable */
         SCIP_CALL( SCIPchgVarObj(scip, var, getScenarioEntryValue(scenario, i)) );
      }
      else
      {
         /* finding the variable associated with the column */
         (void) SCIPsnprintf(name, SCIP_MAXSTRLEN, "%s_%d_%d", getScenarioEntryCol(scenario, i),
            getScenarioStageNum(scenarioscip, scenario), getScenarioNum(scenarioscip, scenario));
         var = SCIPfindVar(scenarioscip, name);

         /* changing the coefficient for the variable */
         SCIP_CALL( SCIPchgCoefLinear(scenarioscip, cons, var, getScenarioEntryValue(scenario, i)) );
      }
   }


   return SCIP_OKAY;
}

/** removes the core variables and constriants for stage 2 and lower */
static
SCIP_RETCODE removeCoreVariablesAndConstraints(
   SCIP*                 scip                /**< the SCIP data structure */
   )
{
   SCIP_CONS** conss;
   SCIP_VAR** vars;
   int nconss;
   int nvars;
   int numstages;
   int i;
   int j;
   SCIP_Bool deleted;

   assert(scip != NULL);

   numstages = SCIPtimGetNStages(scip);

   /* looping through all stages to remove the variables and constraints. The first stage is not removed as these are
    * part of the complete problem */
   for( i = 1; i < numstages; i++ )
   {
      conss = SCIPtimGetStageConss(scip, i);
      vars = SCIPtimGetStageVars(scip, i);
      nconss = SCIPtimGetStageNConss(scip, i);
      nvars = SCIPtimGetStageNVars(scip, i);

      /* removing constriants */
      for( j = 0; j < nconss; j++ )
      {
         if( !SCIPconsIsDeleted(conss[j]) )
            SCIP_CALL( SCIPdelCons(scip, conss[j]) );
      }

      /* removing variables */
      for( j = 0; j < nvars; j++ )
      {
         if( !SCIPvarIsDeleted(vars[j]) )
         {
            SCIP_CALL( SCIPdelVar(scip, vars[j], &deleted) );
            assert(deleted);
         }
      }
   }

   return SCIP_OKAY;
}


/* build the stochastic program completely as a MIP, i.e. no decomposition */
static
SCIP_RETCODE buildFullProblem(
   SCIP*                 scip,               /**< the SCIP data structure */
   SCIP_READERDATA*      readerdata          /**< the reader data */
   )
{
   int i;

   assert(scip != NULL);
   assert(readerdata != NULL);


   /* adding all variables and constraints for stages below the first stage.
    * The first stage is covered by the original problem. */
   for( i = 0; i < getScenarioNChildren(readerdata->scenariotree); i++ )
      SCIP_CALL( addScenarioVarsAndConsToProb(scip, getScenarioChild(readerdata->scenariotree, i), FALSE) );

   /* removing the variable and constraints that were included as part of the core file */
   SCIP_CALL( removeCoreVariablesAndConstraints(scip) );



   return SCIP_OKAY;
}


/* build the stochastic program completely as a MIP, i.e. no decomposition */
static
SCIP_RETCODE buildDecompProblem(
   SCIP*                 scip,               /**< the SCIP data structure */
   SCIP_READERDATA*      readerdata          /**< the reader data */
   )
{
   int i;

   assert(scip != NULL);
   assert(readerdata != NULL);

   SCIP_CALL( createScenarioSubprobArray(scip, readerdata->scenariotree) );
   SCIP_CALL( SCIPincludeConshdlrBenders(scip, TRUE) );
   SCIP_CALL( SCIPincludeBendersDefault(scip) );

   setScenarioScip(readerdata->scenariotree, scip);

   /* adding all variables and constraints for stages below the first stage.
    * The first stage is covered by the original problem. */
   for( i = 0; i < getScenarioNChildren(readerdata->scenariotree); i++ )
   {
      SCIP_CALL( addScenarioVarsAndConsToProb(scip, getScenarioChild(readerdata->scenariotree, i), TRUE) );
      addScenarioSubproblem(readerdata->scenariotree, getScenarioScip(getScenarioChild(readerdata->scenariotree, i)));
   }

   /* creating the Benders' decomposition */
   SCIP_CALL( SCIPcreateBendersDefault(scip, getScenarioSubprobArray(readerdata->scenariotree),
         getScenarioNChildren(readerdata->scenariotree)) );

   /* removing the variable and constraints that were included as part of the core file */
   SCIP_CALL( removeCoreVariablesAndConstraints(scip) );


   return SCIP_OKAY;
}


/** Read LP in "STO File Format".
 *
 *  A specification of the STO format can be found at
 *
 *  http://plato.asu.edu/ftp/sto_format.txt,
 *  ftp://ftp.caam.rice.edu/pub/people/bixby/miplib/sto_format,
 *
 *  and in the
 *
 *  CPLEX Reference Manual
 *
 *  This routine should read all valid STO format files.
 *  What it will not do, is to find all cases where a file is ill formed.
 *  If this happens it may complain and read nothing or read "something".
 */
static
SCIP_RETCODE readSto(
   SCIP*                 scip,               /**< SCIP data structure */
   const char*           filename,           /**< name of the input file */
   SCIP_READERDATA*      readerdata          /**< the reader data */
   )
{
   SCIP_FILE* fp;
   STOINPUT* stoi;
   SCIP_RETCODE retcode;
   SCIP_Bool error = TRUE;

   assert(scip != NULL);
   assert(filename != NULL);

   fp = SCIPfopen(filename, "r");
   if( fp == NULL )
   {
      SCIPerrorMessage("cannot open file <%s> for reading\n", filename);
      SCIPprintSysError(filename);
      return SCIP_NOFILE;
   }

   SCIP_CALL( stoinputCreate(scip, &stoi, fp) );
   SCIP_CALL( createReaderdata(scip, readerdata) );

   SCIP_CALL_TERMINATE( retcode, readStoch(scip, stoi), TERMINATE );

   if( stoinputSection(stoi) == STO_BLOCKS )
   {
      SCIP_CALL_TERMINATE( retcode, readBlocks(stoi, scip, readerdata), TERMINATE );
   }
   if( stoinputSection(stoi) == STO_SCENARIOS )
   {
      SCIP_CALL_TERMINATE( retcode, readScenarios(stoi, scip, readerdata), TERMINATE );
   }
   //if( stoinputSection(stoi) == STO_INDEP )
   //{
      //SCIP_CALL_TERMINATE( retcode, readRhs(stoi, scip), TERMINATE );
   //}
   if( stoinputSection(stoi) != STO_ENDATA )
      stoinputSyntaxerror(stoi);

   SCIPfclose(fp);

   error = stoinputHasError(stoi);

   if( !error )
   {
      if( readerdata->usebenders )
         SCIP_CALL_TERMINATE( retcode, buildDecompProblem(scip, readerdata), TERMINATE );
      else
         SCIP_CALL_TERMINATE( retcode, buildFullProblem(scip, readerdata), TERMINATE );
   }

 /* cppcheck-suppress unusedLabel */
 TERMINATE:
   stoinputFree(scip, &stoi);

   if( error )
      return SCIP_READERROR;
   else
      return SCIP_OKAY;
}


/*
 * Callback methods of reader
 */

/** copy method for reader plugins (called when SCIP copies plugins) */
/**! [SnippetReaderCopySto] */
static
SCIP_DECL_READERCOPY(readerCopySto)
{  /*lint --e{715}*/
   assert(scip != NULL);
   assert(reader != NULL);
   assert(strcmp(SCIPreaderGetName(reader), READER_NAME) == 0);

   /* call inclusion method of reader */
   SCIP_CALL( SCIPincludeReaderSto(scip) );

   return SCIP_OKAY;
}
/**! [SnippetReaderCopySto] */

/** destructor of reader to free user data (called when SCIP is exiting) */
/**! [SnippetReaderFreeSto] */
static
SCIP_DECL_READERFREE(readerFreeSto)
{
   SCIP_READERDATA* readerdata;

   assert(strcmp(SCIPreaderGetName(reader), READER_NAME) == 0);
   readerdata = SCIPreaderGetData(reader);
   assert(readerdata != NULL);

   SCIP_CALL( freeReaderdata(scip, readerdata) );

   return SCIP_OKAY;
}
/**! [SnippetReaderFreeSto] */

/** problem reading method of reader */
static
SCIP_DECL_READERREAD(readerReadSto)
{  /*lint --e{715}*/

   SCIP_CALL( SCIPreadSto(scip, reader, filename, result) );

   return SCIP_OKAY;
}


/** problem writing method of reader */
//static
//SCIP_DECL_READERWRITE(readerWriteSto)
//{  /*lint --e{715}*/
   //assert(reader != NULL);
   //assert(strcmp(SCIPreaderGetName(reader), READER_NAME) == 0);

   //SCIP_CALL( SCIPwriteSto(scip, file, name, transformed, objsense, objscale, objoffset, vars,
         //nvars, nbinvars, nintvars, nimplvars, ncontvars, conss, nconss, result) );

   //return SCIP_OKAY;
//}


/*
 * sto file reader specific interface methods
 */

/** includes the sto file reader in SCIP */
SCIP_RETCODE SCIPincludeReaderSto(
   SCIP*                 scip                /**< SCIP data structure */
   )
{
   SCIP_READERDATA* readerdata;
   SCIP_READER* reader;

   /* create reader data */
   SCIP_CALL( SCIPallocBlockMemory(scip, &readerdata) );
   readerdata->usebenders = DEFAULT_USEBENDERS;
   readerdata->scenariotree = NULL;


   /* include reader */
   SCIP_CALL( SCIPincludeReaderBasic(scip, &reader, READER_NAME, READER_DESC, READER_EXTENSION, readerdata) );

   /* set non fundamental callbacks via setter functions */
   SCIP_CALL( SCIPsetReaderCopy(scip, reader, readerCopySto) );
   SCIP_CALL( SCIPsetReaderFree(scip, reader, readerFreeSto) );
   SCIP_CALL( SCIPsetReaderRead(scip, reader, readerReadSto) );
   //SCIP_CALL( SCIPsetReaderWrite(scip, reader, readerWriteSto) );

   return SCIP_OKAY;
}


/** reads problem from file */
SCIP_RETCODE SCIPreadSto(
   SCIP*                 scip,               /**< SCIP data structure */
   SCIP_READER*          reader,             /**< the file reader itself */
   const char*           filename,           /**< full path and name of file to read, or NULL if stdin should be used */
   SCIP_RESULT*          result              /**< pointer to store the result of the file reading call */
   )
{
   SCIP_READERDATA* readerdata;
   SCIP_RETCODE retcode;

   assert(reader != NULL);
   assert(strcmp(SCIPreaderGetName(reader), READER_NAME) == 0);
   assert(scip != NULL);
   assert(result != NULL);

   readerdata = SCIPreaderGetData(reader);

   retcode = readSto(scip, filename, readerdata);

   if( retcode == SCIP_PLUGINNOTFOUND )
      retcode = SCIP_READERROR;

   if( retcode == SCIP_NOFILE || retcode == SCIP_READERROR )
      return retcode;

   SCIP_CALL( retcode );

   *result = SCIP_SUCCESS;

   return SCIP_OKAY;
}<|MERGE_RESOLUTION|>--- conflicted
+++ resolved
@@ -51,13 +51,9 @@
 #define DEFAULT_LINEARIZE_ANDS         TRUE  /**< should possible \"and\" constraint be linearized when writing the sto file? */
 #define DEFAULT_AGGRLINEARIZATION_ANDS TRUE  /**< should an aggregated linearization for and constraints be used? */
 
-<<<<<<< HEAD
 //#define DEFAULT_USEBENDERS            FALSE  /**< should Benders' decomposition be used for the stochastic program? */
 #define DEFAULT_USEBENDERS             TRUE  /**< should Benders' decomposition be used for the stochastic program? */
 
-=======
-#define DEFAULT_USEBENDERS            FALSE  /**< should Benders' decomposition be used for the stochastic program? */
->>>>>>> deace9d5
 /*
  * sto reader internal methods
  */
@@ -220,31 +216,6 @@
    return SCIP_OKAY;
 }
 
-<<<<<<< HEAD
-/** sets the SCIP pointer to the scenario */
-static
-void setScenarioScip(
-   STOSCENARIO*          scenario,           /**< the scenario */
-   SCIP*                 scip                /**< the SCIP data structure */
-   )
-{
-   assert(scenario != NULL);
-   assert(scip != NULL);
-
-   scenario->scip = scip;
-}
-
-/** returns the SCIP pointer to the scenario */
-static
-SCIP* getScenarioScip(
-   STOSCENARIO*          scenario            /**< the scenario */
-   )
-{
-   assert(scenario != NULL);
-
-   return scenario->scip;
-}
-
 /** creates the subproblem array. This array will be the same size as the number of children */
 static
 SCIP_RETCODE createScenarioSubprobArray(
@@ -287,8 +258,6 @@
    return scenario->subproblems;
 }
 
-=======
->>>>>>> deace9d5
 /** returns the number of children for a given scenario */
 static
 int getScenarioNChildren(
@@ -1092,6 +1061,17 @@
    assert(stoi != NULL);
 
    return stoi->f4;
+}
+
+/** return the current value of field 5 */
+static
+const char* stoinputField5(
+   const STOINPUT*       stoi                /**< sto input structure */
+   )
+{
+   assert(stoi != NULL);
+
+   return stoi->f5;
 }
 
 /** returns if an error was detected */
