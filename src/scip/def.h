/* * * * * * * * * * * * * * * * * * * * * * * * * * * * * * * * * * * * * * */
/*                                                                           */
/*                  This file is part of the program and library             */
/*         SCIP --- Solving Constraint Integer Programs                      */
/*                                                                           */
/*  Copyright (c) 2002-2023 Zuse Institute Berlin (ZIB)                      */
/*                                                                           */
/*  Licensed under the Apache License, Version 2.0 (the "License");          */
/*  you may not use this file except in compliance with the License.         */
/*  You may obtain a copy of the License at                                  */
/*                                                                           */
/*      http://www.apache.org/licenses/LICENSE-2.0                           */
/*                                                                           */
/*  Unless required by applicable law or agreed to in writing, software      */
/*  distributed under the License is distributed on an "AS IS" BASIS,        */
/*  WITHOUT WARRANTIES OR CONDITIONS OF ANY KIND, either express or implied. */
/*  See the License for the specific language governing permissions and      */
/*  limitations under the License.                                           */
/*                                                                           */
/*  You should have received a copy of the Apache-2.0 license                */
/*  along with SCIP; see the file LICENSE. If not visit scipopt.org.         */
/*                                                                           */
/* * * * * * * * * * * * * * * * * * * * * * * * * * * * * * * * * * * * * * */

/**@file   def.h
 * @ingroup INTERNALAPI
 * @brief  common defines and data types used in all packages of SCIP
 * @author Tobias Achterberg
 */

/*---+----1----+----2----+----3----+----4----+----5----+----6----+----7----+----8----+----9----+----0----+----1----+----2*/

#ifndef __SCIP_DEF_H__
#define __SCIP_DEF_H__

#ifdef __cplusplus
#define __STDC_LIMIT_MACROS
#define __STDC_CONSTANT_MACROS
#endif

#include <stdio.h>
#include <stdint.h>
#include <math.h>
#include <limits.h>
#include <float.h>
#include <assert.h>

/*
 * include build configuration flags
 */
#include "scip/config.h"
#include "scip/scip_export.h"

/*
 * GNU COMPILER VERSION define
 */
#ifdef __GNUC__
#ifndef GCC_VERSION
#define GCC_VERSION (__GNUC__ * 100                     \
      + __GNUC_MINOR__ * 10                             \
      + __GNUC_PATCHLEVEL__)
#endif
#endif

/*
 * define whether compiler allows variadic macros
 * __STDC_VERSION__ only exists for C code
 * added the extra check using the GCC_VERSION to enable variadic macros also with C++ code with GCC atleast
 *
 */
#if defined(_MSC_VER) || ( __STDC_VERSION__ >= 199901L ) || ( GCC_VERSION >= 480 )
#define SCIP_HAVE_VARIADIC_MACROS 1
#endif

/** get the first parameter and all-but-the-first arguments from variadic arguments
 *
 * normally, SCIP_VARARGS_FIRST_ should be sufficient
 * the SCIP_VARARGS_FIRST_/SCIP_VARARGS_FIRST kludge is to work around a bug in MSVC (https://stackoverflow.com/questions/4750688/how-to-single-out-the-first-parameter-sent-to-a-macro-taking-only-a-variadic-par)
 */
#define SCIP_VARARGS_FIRST_(firstarg, ...) firstarg
#define SCIP_VARARGS_FIRST(args) SCIP_VARARGS_FIRST_ args

/** get all but the first parameter from variadic arguments */
#define SCIP_VARARGS_REST(firstarg, ...) __VA_ARGS__

/*
 * Boolean values
 */

#ifndef SCIP_Bool
#define SCIP_Bool unsigned int               /**< type used for Boolean values */
#ifndef TRUE
#define TRUE  1                              /**< Boolean value TRUE */
#define FALSE 0                              /**< Boolean value FALSE */
#endif
#endif

#ifndef SCIP_Shortbool
#define SCIP_Shortbool uint8_t               /**< type used for Boolean values with less space */
#endif

/*
 * Add some macros for differing functions on Windows
 */
#if defined(_WIN32) || defined(_WIN64)

#define strcasecmp _stricmp
#define strncasecmp _strnicmp
#define getcwd _getcwd
#endif

/*
 * Define the macro SCIP_EXPORT if it is not included from the generated header
 */
#ifndef SCIP_EXPORT
#if defined(_WIN32)
#define SCIP_EXPORT __declspec(dllexport)
#elif defined(__GNUC__) && __GNUC__ >= 4
#define SCIP_EXPORT __attribute__((__visibility__("default")))
#else
#define SCIP_EXPORT
#endif
#endif

/* define INLINE */
#ifndef INLINE
#if defined(_WIN32) || defined(__STDC__)
#define INLINE                 __inline
#else
#define INLINE                 inline
#endif
#endif



#include "scip/type_retcode.h"
#include "scip/type_message.h"
#include "scip/pub_message.h"

#ifdef __cplusplus
extern "C" {
#endif


<<<<<<< HEAD
#define SCIP_VERSION     (100*SCIP_VERSION_MAJOR + 10*SCIP_VERSION_MINOR + SCIP_VERSION_PATCH) /**< SCIP version number (multiplied by 100 to get integer number) */
#define SCIP_SUBVERSION  SCIP_VERSION_SUB  /**< SCIP sub version number */
#define SCIP_APIVERSION  SCIP_VERSION_API  /**< SCIP API version number */
#define SCIP_COPYRIGHT   "Copyright (C) 2002-2022 Konrad-Zuse-Zentrum fuer Informationstechnik Berlin (ZIB)"
=======
#define SCIP_VERSION                804 /**< SCIP version number (multiplied by 100 to get integer number) */
#define SCIP_SUBVERSION               0 /**< SCIP sub version number */
#define SCIP_APIVERSION             104 /**< SCIP API version number */
#define SCIP_COPYRIGHT   "Copyright (c) 2002-2023 Zuse Institute Berlin (ZIB)"
>>>>>>> 6729eba0


/*
 * CIP format variable characters
 */

#define SCIP_VARTYPE_BINARY_CHAR 'B'
#define SCIP_VARTYPE_INTEGER_CHAR 'I'
#define SCIP_VARTYPE_IMPLINT_CHAR 'M'
#define SCIP_VARTYPE_CONTINUOUS_CHAR 'C'

/*
 * Long Integer values
 */

#ifndef LLONG_MAX
#define LLONG_MAX        9223372036854775807LL
#define LLONG_MIN        (-LLONG_MAX - 1LL)
#endif

#define SCIP_Longint long long                         /**< type used for long integer values */
#define SCIP_LONGINT_MAX          LLONG_MAX
#define SCIP_LONGINT_MIN          LLONG_MIN
#ifndef SCIP_LONGINT_FORMAT
#if defined(_WIN32) || defined(_WIN64)
#define SCIP_LONGINT_FORMAT           "I64d"
#else
#define SCIP_LONGINT_FORMAT           "lld"
#endif
#endif

/*
 * Floating point values
 */

#define SCIP_Real double                               /**< type used for floating point values */
#define SCIP_REAL_MAX         (SCIP_Real)DBL_MAX
#define SCIP_REAL_MIN        -(SCIP_Real)DBL_MAX
#define SCIP_REAL_FORMAT               "lf"

#define SCIP_DEFAULT_INFINITY         1e+20  /**< default value considered to be infinity */
#define SCIP_DEFAULT_EPSILON          1e-09  /**< default upper bound for floating points to be considered zero */
#define SCIP_DEFAULT_SUMEPSILON       1e-06  /**< default upper bound for sums of floating points to be considered zero */
#define SCIP_DEFAULT_FEASTOL          1e-06  /**< default feasibility tolerance for constraints */
#define SCIP_DEFAULT_CHECKFEASTOLFAC    1.0  /**< default factor to change the feasibility tolerance when testing the best solution for feasibility (after solving process) */
#define SCIP_DEFAULT_LPFEASTOLFACTOR    1.0  /**< default factor w.r.t. primal feasibility tolerance that determines default (and maximal) primal feasibility tolerance of LP solver */
#define SCIP_DEFAULT_DUALFEASTOL      1e-07  /**< default feasibility tolerance for reduced costs */
#define SCIP_DEFAULT_BARRIERCONVTOL   1e-10  /**< default convergence tolerance used in barrier algorithm */
#define SCIP_DEFAULT_BOUNDSTREPS       0.05  /**< default minimal relative improve for strengthening bounds */
#define SCIP_DEFAULT_PSEUDOCOSTEPS    1e-01  /**< default minimal variable distance value to use for pseudo cost updates */
#define SCIP_DEFAULT_PSEUDOCOSTDELTA  1e-04  /**< default minimal objective distance value to use for pseudo cost updates */
#define SCIP_DEFAULT_RECOMPFAC        1e+07  /**< default minimal decrease factor that causes the recomputation of a value (e.g., pseudo objective) instead of an update */
#define SCIP_DEFAULT_HUGEVAL          1e+15  /**< values larger than this are considered huge and should be handled separately (e.g., in activity computation) */
#define SCIP_MAXEPSILON               1e-03  /**< maximum value for any numerical epsilon */
#define SCIP_MINEPSILON               1e-20  /**< minimum value for any numerical epsilon */
#define SCIP_INVALID          (double)1e+99  /**< floating point value is not valid */
#define SCIP_UNKNOWN          (double)1e+98  /**< floating point value is not known (in primal solution) */
#define SCIP_INTERVAL_INFINITY (double)1e+300 /**< infinity value for interval computations */

#define REALABS(x)        (fabs(x))
#define EPSEQ(x,y,eps)    (REALABS((x)-(y)) <= (eps))
#define EPSLT(x,y,eps)    ((x)-(y) < -(eps))
#define EPSLE(x,y,eps)    ((x)-(y) <= (eps))
#define EPSGT(x,y,eps)    ((x)-(y) > (eps))
#define EPSGE(x,y,eps)    ((x)-(y) >= -(eps))
#define EPSZ(x,eps)       (REALABS(x) <= (eps))
#define EPSP(x,eps)       ((x) > (eps))
#define EPSN(x,eps)       ((x) < -(eps))
#define EPSFLOOR(x,eps)   (floor((x)+(eps)))
#define EPSCEIL(x,eps)    (ceil((x)-(eps)))
#define EPSROUND(x,eps)   (ceil((x)-0.5+(eps)))
#define EPSFRAC(x,eps)    ((x)-EPSFLOOR(x,eps))
#define EPSISINT(x,eps)   (EPSFRAC(x,eps) <= (eps))


#ifndef SQR
#define SQR(x)        ((x)*(x))
#define SQRT(x)       (sqrt(x))
#endif

/* platform-dependent specification of the log1p, which is numerically more stable around x = 0.0 */
#ifndef LOG1P
#if defined(_WIN32) || defined(_WIN64)
#define LOG1P(x) (log(1.0+x))
#else
#define LOG1P(x) (log1p(x))
#endif
#endif

#ifndef LOG2
#if defined(_MSC_VER) && (_MSC_VER < 1800)
#define LOG2(x) (log(x) / log(2.0))
#else
#define LOG2(x) log2(x)
#endif
#endif

#ifndef ABS
#define ABS(x)        ((x) >= 0 ? (x) : -(x))
#endif

#ifndef MAX
#define MAX(x, y) ((x) >= (y) ? (x) : (y)) /**< returns maximum of x and y */
#endif

#ifndef MIN
#define MIN(x, y) ((x) <= (y) ? (x) : (y)) /**< returns minimum of x and y */
#endif

#ifndef MAX3
#define MAX3(x, y, z) ((x) >= (y) ? MAX(x, z) : MAX(y, z)) /**< returns maximum of x, y, and z */
#endif

#ifndef MIN3
#define MIN3(x, y, z) ((x) <= (y) ? MIN(x, z) : MIN(y, z)) /**< returns minimum of x, y, and z */
#endif

#ifndef COPYSIGN
#if defined(_MSC_VER) && (_MSC_VER < 1800)
#define COPYSIGN _copysign
#else
#define COPYSIGN copysign
#endif
#endif

/*
 * Pointers
 */

#ifndef NULL
#define NULL ((void*)0)                 /**< zero pointer */
#endif

#ifndef RESTRICT
#if defined(_MSC_VER)
#define RESTRICT __restrict
#else
#ifdef __cplusplus
#define RESTRICT __restrict__
#elif __STDC_VERSION__ >= 199901L
#define RESTRICT restrict
#else
#define RESTRICT
#endif
#endif
#endif

/*
 * Strings
 */

#define SCIP_MAXSTRLEN             1024 /**< maximum string length in SCIP */

/*
 * Memory settings
 */

/* we use SIZE_MAX / 2 to detect negative sizes which got a very large value when casting to size_t */
#define SCIP_MAXMEMSIZE              (SIZE_MAX/2) /**< maximum size of allocated memory (array) */

#define SCIP_HASHSIZE_PARAMS        2048 /**< size of hash table in parameter name tables */
#define SCIP_HASHSIZE_NAMES          500 /**< size of hash table in name tables */
#define SCIP_HASHSIZE_CUTPOOLS       500 /**< size of hash table in cut pools */
#define SCIP_HASHSIZE_CLIQUES        500 /**< size of hash table in clique tables */
#define SCIP_HASHSIZE_NAMES_SMALL    100 /**< size of hash table in name tables for small problems */
#define SCIP_HASHSIZE_CUTPOOLS_SMALL 100 /**< size of hash table in cut pools for small problems */
#define SCIP_HASHSIZE_CLIQUES_SMALL  100 /**< size of hash table in clique tables for small problems */
#define SCIP_HASHSIZE_VBC            500 /**< size of hash map for node -> nodenum mapping used for VBC output */

#define SCIP_DEFAULT_MEM_ARRAYGROWFAC   1.2 /**< memory growing factor for dynamically allocated arrays */
#define SCIP_DEFAULT_MEM_ARRAYGROWINIT    4 /**< initial size of dynamically allocated arrays */

#define SCIP_MEM_NOLIMIT (SCIP_Longint)(SCIP_LONGINT_MAX >> 20)/**< initial size of dynamically allocated arrays */

/*
 * Tree settings
 */

#define SCIP_MAXTREEDEPTH             65534  /**< maximal allowed depth of the branch-and-bound tree */

/*
 * Probing scoring settings
 */

#define SCIP_PROBINGSCORE_PENALTYRATIO    2  /**< ratio for penalizing too small fractionalities in diving heuristics.
                                              *   if the fractional part of a variable is smaller than a given threshold
                                              *   the corresponding score gets penalized. due to numerical troubles
                                              *   we will flip a coin whenever SCIPisEQ(scip, fractionality, threshold)
                                              *   evaluates to true. this parameter defines the chance that this results
                                              *   in penalizing the score, i.e., there is 1:2 chance for penalizing.
                                              */

/*
 * Global debugging settings
 */

/*#define DEBUG*/


/*
 * Defines for handling SCIP return codes
 */

/** this macro is used to stop SCIP in debug mode such that errors can be debugged;
 *
 *  @note In optimized mode this macro has no effect. That means, in case of an error it has to be ensured that code
 *        terminates with an error code or continues safely.
 */
#define SCIPABORT() assert(FALSE) /*lint --e{527} */

#define SCIP_CALL_ABORT_QUIET(x)  do { if( (x) != SCIP_OKAY ) SCIPABORT(); } while( FALSE )
#define SCIP_CALL_QUIET(x)        do { SCIP_RETCODE _restat_; if( (_restat_ = (x)) != SCIP_OKAY ) return _restat_; } while( FALSE )
#define SCIP_ALLOC_ABORT_QUIET(x) do { if( NULL == (x) ) SCIPABORT(); } while( FALSE )
#define SCIP_ALLOC_QUIET(x)       do { if( NULL == (x) ) return SCIP_NOMEMORY; } while( FALSE )

#define SCIP_CALL_ABORT(x) do                                                                                 \
                       {                                                                                      \
                          SCIP_RETCODE _restat_; /*lint -e{506,774}*/                                         \
                          if( (_restat_ = (x)) != SCIP_OKAY )                                                 \
                          {                                                                                   \
                             SCIPerrorMessage("Error <%d> in function call\n", _restat_);                     \
                             SCIPABORT();                                                                     \
                          }                                                                                   \
                       }                                                                                      \
                       while( FALSE )

#define SCIP_ALLOC_ABORT(x) do                                                                                \
                       {                                                                                      \
                          if( NULL == (x) )                                                                   \
                          {                                                                                   \
                             SCIPerrorMessage("No memory in function call\n");                                \
                             SCIPABORT();                                                                     \
                          }                                                                                   \
                       }                                                                                      \
                       while( FALSE )

#define SCIP_CALL(x)   do                                                                                     \
                       {                                                                                      \
                          SCIP_RETCODE _restat_; /*lint -e{506,774}*/                                         \
                          if( (_restat_ = (x)) != SCIP_OKAY )                                                 \
                          {                                                                                   \
                             SCIPerrorMessage("Error <%d> in function call\n", _restat_);                     \
                             return _restat_;                                                                 \
                           }                                                                                  \
                       }                                                                                      \
                       while( FALSE )

#define SCIP_ALLOC(x)  do                                                                                     \
                       {                                                                                      \
                          if( NULL == (x) )                                                                   \
                          {                                                                                   \
                             SCIPerrorMessage("No memory in function call\n");                                \
                             return SCIP_NOMEMORY;                                                            \
                          }                                                                                   \
                       }                                                                                      \
                       while( FALSE )

#define SCIP_CALL_TERMINATE(retcode, x, TERM)   do                                                            \
                       {                                                                                      \
                          if( ((retcode) = (x)) != SCIP_OKAY )                                                \
                          {                                                                                   \
                             SCIPerrorMessage("Error <%d> in function call\n", retcode);                      \
                             goto TERM;                                                                       \
                          }                                                                                   \
                       }                                                                                      \
                       while( FALSE )

#define SCIP_ALLOC_TERMINATE(retcode, x, TERM)   do                                                           \
                       {                                                                                      \
                          if( NULL == (x) )                                                                   \
                          {                                                                                   \
                             SCIPerrorMessage("No memory in function call\n");                                \
                             retcode = SCIP_NOMEMORY;                                                         \
                             goto TERM;                                                                       \
                          }                                                                                   \
                       }                                                                                      \
                       while( FALSE )

#define SCIP_CALL_FINALLY(x, y)   do                                                                                     \
                       {                                                                                      \
                          SCIP_RETCODE _restat_;                                                              \
                          if( (_restat_ = (x)) != SCIP_OKAY )                                                 \
                          {                                                                                   \
                             SCIPerrorMessage("Error <%d> in function call\n", _restat_);                     \
                             (y);                                                                             \
                             return _restat_;                                                                 \
                           }                                                                                  \
                       }                                                                                      \
                       while( FALSE )

#define SCIP_UNUSED(x) ((void) (x))

/*
 * Define to mark deprecated API functions
 */

#ifndef SCIP_DEPRECATED
#if defined(_MSC_VER)
#  define SCIP_DEPRECATED __declspec(deprecated)
#elif defined(__GNUC__)
#  define SCIP_DEPRECATED __attribute__ ((deprecated))
#else
#  define SCIP_DEPRECATED
#endif
#endif

#ifdef __cplusplus
}
#endif

#endif<|MERGE_RESOLUTION|>--- conflicted
+++ resolved
@@ -142,17 +142,10 @@
 #endif
 
 
-<<<<<<< HEAD
 #define SCIP_VERSION     (100*SCIP_VERSION_MAJOR + 10*SCIP_VERSION_MINOR + SCIP_VERSION_PATCH) /**< SCIP version number (multiplied by 100 to get integer number) */
 #define SCIP_SUBVERSION  SCIP_VERSION_SUB  /**< SCIP sub version number */
 #define SCIP_APIVERSION  SCIP_VERSION_API  /**< SCIP API version number */
-#define SCIP_COPYRIGHT   "Copyright (C) 2002-2022 Konrad-Zuse-Zentrum fuer Informationstechnik Berlin (ZIB)"
-=======
-#define SCIP_VERSION                804 /**< SCIP version number (multiplied by 100 to get integer number) */
-#define SCIP_SUBVERSION               0 /**< SCIP sub version number */
-#define SCIP_APIVERSION             104 /**< SCIP API version number */
 #define SCIP_COPYRIGHT   "Copyright (c) 2002-2023 Zuse Institute Berlin (ZIB)"
->>>>>>> 6729eba0
 
 
 /*
