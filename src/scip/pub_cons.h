/* * * * * * * * * * * * * * * * * * * * * * * * * * * * * * * * * * * * * * */
/*                                                                           */
/*                  This file is part of the program and library             */
/*         SCIP --- Solving Constraint Integer Programs                      */
/*                                                                           */
/*    Copyright (C) 2002-2012 Konrad-Zuse-Zentrum                            */
/*                            fuer Informationstechnik Berlin                */
/*                                                                           */
/*  SCIP is distributed under the terms of the ZIB Academic License.         */
/*                                                                           */
/*  You should have received a copy of the ZIB Academic License              */
/*  along with SCIP; see the file COPYING. If not email to scip@zib.de.      */
/*                                                                           */
/* * * * * * * * * * * * * * * * * * * * * * * * * * * * * * * * * * * * * * */

/**@file   pub_cons.h
 * @ingroup PUBLICMETHODS
 * @brief  public methods for managing constraints
 * @author Tobias Achterberg
 */

/*---+----1----+----2----+----3----+----4----+----5----+----6----+----7----+----8----+----9----+----0----+----1----+----2*/

#ifndef __SCIP_PUB_CONS_H__
#define __SCIP_PUB_CONS_H__


#include "scip/def.h"
#include "scip/type_misc.h"
#include "scip/type_cons.h"

#ifdef NDEBUG
#include "scip/struct_cons.h"
#endif

#ifdef __cplusplus
extern "C" {
#endif

/*
 * Constraint handler methods
 */

/** compares two constraint handlers w. r. to their separation priority */
extern
SCIP_DECL_SORTPTRCOMP(SCIPconshdlrCompSepa);

/** compares two constraint handlers w. r. to their enforcing priority */
extern
SCIP_DECL_SORTPTRCOMP(SCIPconshdlrCompEnfo);

/** compares two constraint handlers w. r. to their feasibility check priority */
extern
SCIP_DECL_SORTPTRCOMP(SCIPconshdlrCompCheck);

/** gets name of constraint handler */
extern
const char* SCIPconshdlrGetName(
   SCIP_CONSHDLR*        conshdlr            /**< constraint handler */
   );

/** gets description of constraint handler */
extern
const char* SCIPconshdlrGetDesc(
   SCIP_CONSHDLR*        conshdlr            /**< constraint handler */
   );

/** gets user data of constraint handler */
extern
SCIP_CONSHDLRDATA* SCIPconshdlrGetData(
   SCIP_CONSHDLR*        conshdlr            /**< constraint handler */
   );

/** sets user data of constraint handler; user has to free old data in advance! */
extern
void SCIPconshdlrSetData(
   SCIP_CONSHDLR*        conshdlr,           /**< constraint handler */
   SCIP_CONSHDLRDATA*    conshdlrdata        /**< new constraint handler user data */
   );

/** gets array with constraints of constraint handler; the first SCIPconshdlrGetNActiveConss() entries are the active
 *  constraints, the last SCIPconshdlrGetNConss() - SCIPconshdlrGetNActiveConss() constraints are deactivated
 *
 *  @note A constraint is active if it is global and was not removed or it was added locally (in that case the local
 *        flag is TRUE) and the current node belongs to the corresponding sub tree.
 */ 
extern
SCIP_CONS** SCIPconshdlrGetConss(
   SCIP_CONSHDLR*        conshdlr            /**< constraint handler */
   );

/** gets array with enforced constraints of constraint handler; this is local information */
extern
SCIP_CONS** SCIPconshdlrGetEnfoConss(
   SCIP_CONSHDLR*        conshdlr            /**< constraint handler */
   );

/** gets array with checked constraints of constraint handler; this is local information */
extern
SCIP_CONS** SCIPconshdlrGetCheckConss(
   SCIP_CONSHDLR*        conshdlr            /**< constraint handler */
   );

/** gets total number of existing transformed constraints of constraint handler */
extern
int SCIPconshdlrGetNConss(
   SCIP_CONSHDLR*        conshdlr            /**< constraint handler */
   );

/** gets number of enforced constraints of constraint handler; this is local information */
extern
int SCIPconshdlrGetNEnfoConss(
   SCIP_CONSHDLR*        conshdlr            /**< constraint handler */
   );

/** gets number of checked constraints of constraint handler; this is local information */
extern
int SCIPconshdlrGetNCheckConss(
   SCIP_CONSHDLR*        conshdlr            /**< constraint handler */
   );

/** gets number of active constraints of constraint handler
 *
 *  @note A constraint is active if it is global and was not removed or it was added locally (in that case the local
 *        flag is TRUE) and the current node belongs to the corresponding sub tree.
 */ 
extern
int SCIPconshdlrGetNActiveConss(
   SCIP_CONSHDLR*        conshdlr            /**< constraint handler */
   );

/** gets number of enabled constraints of constraint handler */
extern
int SCIPconshdlrGetNEnabledConss(
   SCIP_CONSHDLR*        conshdlr            /**< constraint handler */
   );

/** gets time in seconds used for setting up this constraint handler for new stages */
extern
SCIP_Real SCIPconshdlrGetSetupTime(
   SCIP_CONSHDLR*        conshdlr            /**< constraint handler */
   );

/** gets time in seconds used for presolving in this constraint handler */
extern
SCIP_Real SCIPconshdlrGetPresolTime(
   SCIP_CONSHDLR*        conshdlr            /**< constraint handler */
   );

/** gets time in seconds used for separation in this constraint handler */
extern
SCIP_Real SCIPconshdlrGetSepaTime(
   SCIP_CONSHDLR*        conshdlr            /**< constraint handler */
   );

/** gets time in seconds used for LP enforcement in this constraint handler */
extern
SCIP_Real SCIPconshdlrGetEnfoLPTime(
   SCIP_CONSHDLR*        conshdlr            /**< constraint handler */
   );

/** gets time in seconds used for pseudo enforcement in this constraint handler */
extern
SCIP_Real SCIPconshdlrGetEnfoPSTime(
   SCIP_CONSHDLR*        conshdlr            /**< constraint handler */
   );

/** gets time in seconds used for propagation in this constraint handler */
extern
SCIP_Real SCIPconshdlrGetPropTime(
   SCIP_CONSHDLR*        conshdlr            /**< constraint handler */
   );

/** gets time in seconds used for feasibility checking in this constraint handler */
extern
SCIP_Real SCIPconshdlrGetCheckTime(
   SCIP_CONSHDLR*        conshdlr            /**< constraint handler */
   );

/** gets time in seconds used for resolving propagation in this constraint handler */
extern
SCIP_Real SCIPconshdlrGetRespropTime(
   SCIP_CONSHDLR*        conshdlr            /**< constraint handler */
   );

/** gets number of calls to the constraint handler's separation method */
extern
SCIP_Longint SCIPconshdlrGetNSepaCalls(
   SCIP_CONSHDLR*        conshdlr            /**< constraint handler */
   );

/** gets number of calls to the constraint handler's LP enforcing method */
extern
SCIP_Longint SCIPconshdlrGetNEnfoLPCalls(
   SCIP_CONSHDLR*        conshdlr            /**< constraint handler */
   );

/** gets number of calls to the constraint handler's pseudo enforcing method */
extern
SCIP_Longint SCIPconshdlrGetNEnfoPSCalls(
   SCIP_CONSHDLR*        conshdlr            /**< constraint handler */
   );

/** gets number of calls to the constraint handler's propagation method */
extern
SCIP_Longint SCIPconshdlrGetNPropCalls(
   SCIP_CONSHDLR*        conshdlr            /**< constraint handler */
   );

/** gets number of calls to the constraint handler's checking method */
extern
SCIP_Longint SCIPconshdlrGetNCheckCalls(
   SCIP_CONSHDLR*        conshdlr            /**< constraint handler */
   );

/** gets number of calls to the constraint handler's resolve propagation method */
extern
SCIP_Longint SCIPconshdlrGetNRespropCalls(
   SCIP_CONSHDLR*        conshdlr            /**< constraint handler */
   );

/** gets total number of times, this constraint handler detected a cutoff */
extern
SCIP_Longint SCIPconshdlrGetNCutoffs(
   SCIP_CONSHDLR*        conshdlr            /**< constraint handler */
   );

/** gets total number of cuts found by this constraint handler */
extern
SCIP_Longint SCIPconshdlrGetNCutsFound(
   SCIP_CONSHDLR*        conshdlr            /**< constraint handler */
   );

/** gets total number of additional constraints added by this constraint handler */
extern
SCIP_Longint SCIPconshdlrGetNConssFound(
   SCIP_CONSHDLR*        conshdlr            /**< constraint handler */
   );

/** gets total number of domain reductions found by this constraint handler */
extern
SCIP_Longint SCIPconshdlrGetNDomredsFound(
   SCIP_CONSHDLR*        conshdlr            /**< constraint handler */
   );

/** gets number of children created by this constraint handler */
extern
SCIP_Longint SCIPconshdlrGetNChildren(
   SCIP_CONSHDLR*        conshdlr            /**< constraint handler */
   );

/** gets maximum number of active constraints of constraint handler existing at the same time */
extern
int SCIPconshdlrGetMaxNActiveConss(
   SCIP_CONSHDLR*        conshdlr            /**< constraint handler */
   );

/** gets initial number of active constraints of constraint handler */
extern
int SCIPconshdlrGetStartNActiveConss(
   SCIP_CONSHDLR*        conshdlr            /**< constraint handler */
   );

/** gets number of variables fixed in presolving method of constraint handler */
extern
int SCIPconshdlrGetNFixedVars(
   SCIP_CONSHDLR*        conshdlr            /**< constraint handler */
   );

/** gets number of variables aggregated in presolving method of constraint handler */
extern
int SCIPconshdlrGetNAggrVars(
   SCIP_CONSHDLR*        conshdlr            /**< constraint handler */
   );

/** gets number of variable types changed in presolving method of constraint handler */
extern
int SCIPconshdlrGetNChgVarTypes(
   SCIP_CONSHDLR*        conshdlr            /**< constraint handler */
   );

/** gets number of bounds changed in presolving method of constraint handler */
extern
int SCIPconshdlrGetNChgBds(
   SCIP_CONSHDLR*        conshdlr            /**< constraint handler */
   );

/** gets number of holes added to domains of variables in presolving method of constraint handler */
extern
int SCIPconshdlrGetNAddHoles(
   SCIP_CONSHDLR*        conshdlr            /**< constraint handler */
   );

/** gets number of constraints deleted in presolving method of constraint handler */
extern
int SCIPconshdlrGetNDelConss(
   SCIP_CONSHDLR*        conshdlr            /**< constraint handler */
   );

/** gets number of constraints added in presolving method of constraint handler */
extern
int SCIPconshdlrGetNAddConss(
   SCIP_CONSHDLR*        conshdlr            /**< constraint handler */
   );

/** gets number of constraints upgraded in presolving method of constraint handler */
extern
int SCIPconshdlrGetNUpgdConss(
   SCIP_CONSHDLR*        conshdlr            /**< constraint handler */
   );

/** gets number of coefficients changed in presolving method of constraint handler */
extern
int SCIPconshdlrGetNChgCoefs(
   SCIP_CONSHDLR*        conshdlr            /**< constraint handler */
   );

/** gets number of constraint sides changed in presolving method of constraint handler */
extern
int SCIPconshdlrGetNChgSides(
   SCIP_CONSHDLR*        conshdlr            /**< constraint handler */
   );

/** gets separation priority of constraint handler */
extern
int SCIPconshdlrGetSepaPriority(
   SCIP_CONSHDLR*        conshdlr            /**< constraint handler */
   );

/** gets enforcing priority of constraint handler */
extern
int SCIPconshdlrGetEnfoPriority(
   SCIP_CONSHDLR*        conshdlr            /**< constraint handler */
   );

/** gets checking priority of constraint handler */
extern
int SCIPconshdlrGetCheckPriority(
   SCIP_CONSHDLR*        conshdlr            /**< constraint handler */
   );

/** gets separation frequency of constraint handler */
extern
int SCIPconshdlrGetSepaFreq(
   SCIP_CONSHDLR*        conshdlr            /**< constraint handler */
   );

/** gets propagation frequency of constraint handler */
extern
int SCIPconshdlrGetPropFreq(
   SCIP_CONSHDLR*        conshdlr            /**< constraint handler */
   );

/** gets frequency of constraint handler for eager evaluations in separation, propagation and enforcement */
extern
int SCIPconshdlrGetEagerFreq(
   SCIP_CONSHDLR*        conshdlr            /**< constraint handler */
   );

/** needs constraint handler a constraint to be called? */
extern
SCIP_Bool SCIPconshdlrNeedsCons(
   SCIP_CONSHDLR*        conshdlr            /**< constraint handler */
   );

/** does the constraint handler perform presolving? */
extern
SCIP_Bool SCIPconshdlrDoesPresolve(
   SCIP_CONSHDLR*        conshdlr            /**< constraint handler */
   );

/** should separation method be delayed, if other separators found cuts? */
extern
SCIP_Bool SCIPconshdlrIsSeparationDelayed(
   SCIP_CONSHDLR*        conshdlr            /**< constraint handler */
   );

/** should propagation method be delayed, if other propagators found reductions? */
extern
SCIP_Bool SCIPconshdlrIsPropagationDelayed(
   SCIP_CONSHDLR*        conshdlr            /**< constraint handler */
   );

/** should presolving method be delayed, if other presolvers found reductions? */
extern
SCIP_Bool SCIPconshdlrIsPresolvingDelayed(
   SCIP_CONSHDLR*        conshdlr            /**< constraint handler */
   );

/** was LP separation method delayed at the last call? */
extern
SCIP_Bool SCIPconshdlrWasLPSeparationDelayed(
   SCIP_CONSHDLR*        conshdlr            /**< constraint handler */
   );

/** was primal solution separation method delayed at the last call? */
extern
SCIP_Bool SCIPconshdlrWasSolSeparationDelayed(
   SCIP_CONSHDLR*        conshdlr            /**< constraint handler */
   );

/** was propagation method delayed at the last call? */
extern
SCIP_Bool SCIPconshdlrWasPropagationDelayed(
   SCIP_CONSHDLR*        conshdlr            /**< constraint handler */
   );

/** was presolving method delayed at the last call? */
extern
SCIP_Bool SCIPconshdlrWasPresolvingDelayed(
   SCIP_CONSHDLR*        conshdlr            /**< constraint handler */
   );

/** is constraint handler initialized? */
extern
SCIP_Bool SCIPconshdlrIsInitialized(
   SCIP_CONSHDLR*        conshdlr            /**< constraint handler */
   );

<<<<<<< HEAD
/** force enforcement of constaint handler for LP and pseudo solution */
extern
void SCIPconshdlrForceEnforcement(
=======
/** does the constraint handler have a copy function? */
extern
SCIP_Bool SCIPconshdlrIsClonable(
   SCIP_CONSHDLR*        conshdlr            /**< constraint handler */
   );

/** returns the timing mask of the propagation method of the constraint handler */
extern
SCIP_PROPTIMING SCIPconshdlrGetPropTimingmask(
>>>>>>> caa99d18
   SCIP_CONSHDLR*        conshdlr            /**< constraint handler */
   );



/*
 * Constraint methods
 */

#ifndef NDEBUG

/* In debug mode, the following methods are implemented as function calls to ensure
 * type validity.
 */

/** returns the name of the constraint */
extern
const char* SCIPconsGetName(
   SCIP_CONS*            cons                /**< constraint */
   );

/** returns the position of constraint in the corresponding handler's conss array */
extern
int SCIPconsGetPos(
   SCIP_CONS*            cons                /**< constraint */
   );

/** returns the constraint handler of the constraint */
extern
SCIP_CONSHDLR* SCIPconsGetHdlr(
   SCIP_CONS*            cons                /**< constraint */
   );

/** returns the constraint data field of the constraint */
extern
SCIP_CONSDATA* SCIPconsGetData(
   SCIP_CONS*            cons                /**< constraint */
   );

/** gets number of times, the constraint is currently captured */
extern
int SCIPconsGetNUses(
   SCIP_CONS*            cons                /**< constraint */
   );

/** for an active constraint, returns the depth in the tree at which the constraint was activated */
extern
int SCIPconsGetActiveDepth(
   SCIP_CONS*            cons                /**< constraint */
   );

/** returns the depth in the tree at which the constraint is valid; returns INT_MAX, if the constraint is local
 *  and currently not active
 */
extern
int SCIPconsGetValidDepth(
   SCIP_CONS*            cons                /**< constraint */
   );

/** returns TRUE iff constraint is active in the current node */
extern
SCIP_Bool SCIPconsIsActive(
   SCIP_CONS*            cons                /**< constraint */
   );

/** returns TRUE iff constraint is enabled in the current node */
extern
SCIP_Bool SCIPconsIsEnabled(
   SCIP_CONS*            cons                /**< constraint */
   );

/** returns TRUE iff constraint's separation is enabled in the current node */
extern
SCIP_Bool SCIPconsIsSeparationEnabled(
   SCIP_CONS*            cons                /**< constraint */
   );

/** returns TRUE iff constraint's propagation is enabled in the current node */
extern
SCIP_Bool SCIPconsIsPropagationEnabled(
   SCIP_CONS*            cons                /**< constraint */
   );

/** returns TRUE iff constraint is deleted or marked to be deleted */
extern
SCIP_Bool SCIPconsIsDeleted(
   SCIP_CONS*            cons                /**< constraint */
   );

/** returns TRUE iff constraint is marked obsolete */
extern
SCIP_Bool SCIPconsIsObsolete(
   SCIP_CONS*            cons                /**< constraint */
   );

/** gets age of constraint */
extern
SCIP_Real SCIPconsGetAge(
   SCIP_CONS*            cons                /**< constraint */
   );

/** returns TRUE iff the LP relaxation of constraint should be in the initial LP */
extern
SCIP_Bool SCIPconsIsInitial(
   SCIP_CONS*            cons                /**< constraint */
   );

/** returns TRUE iff constraint should be separated during LP processing */
extern
SCIP_Bool SCIPconsIsSeparated(
   SCIP_CONS*            cons                /**< constraint */
   );

/** returns TRUE iff constraint should be enforced during node processing */
extern
SCIP_Bool SCIPconsIsEnforced(
   SCIP_CONS*            cons                /**< constraint */
   );

/** returns TRUE iff constraint should be checked for feasibility */
extern
SCIP_Bool SCIPconsIsChecked(
   SCIP_CONS*            cons                /**< constraint */
   );

/** returns TRUE iff constraint should be propagated during node processing */
extern
SCIP_Bool SCIPconsIsPropagated(
   SCIP_CONS*            cons                /**< constraint */
   );

/** returns TRUE iff constraint is globally valid */
extern
SCIP_Bool SCIPconsIsGlobal(
   SCIP_CONS*            cons                /**< constraint */
   );

/** returns TRUE iff constraint is only locally valid or not added to any (sub)problem */
extern
SCIP_Bool SCIPconsIsLocal(
   SCIP_CONS*            cons                /**< constraint */
   );

/** returns TRUE iff constraint is modifiable (subject to column generation) */
extern
SCIP_Bool SCIPconsIsModifiable(
   SCIP_CONS*            cons                /**< constraint */
   );

/** returns TRUE iff constraint is subject to aging */
extern
SCIP_Bool SCIPconsIsDynamic(
   SCIP_CONS*            cons                /**< constraint */
   );

/** returns TRUE iff constraint's relaxation should be removed from the LP due to aging or cleanup */
extern
SCIP_Bool SCIPconsIsRemovable(
   SCIP_CONS*            cons                /**< constraint */
   );

/** returns TRUE iff constraint's relaxation should be removed from the LP due to aging or cleanup */
extern
SCIP_Bool SCIPconsIsStickingAtNode(
   SCIP_CONS*            cons                /**< constraint */
   );

/** returns TRUE iff constraint belongs to the global problem */
extern
SCIP_Bool SCIPconsIsInProb(
   SCIP_CONS*            cons                /**< constraint */
   );

/** returns TRUE iff constraint is belonging to original space */
extern
SCIP_Bool SCIPconsIsOriginal(
   SCIP_CONS*            cons                /**< constraint */
   );

/** returns TRUE iff constraint is belonging to transformed space */
extern
SCIP_Bool SCIPconsIsTransformed(
   SCIP_CONS*            cons                /**< constraint */
   );

/** returns TRUE iff roundings for variables in constraint are locked */
extern
SCIP_Bool SCIPconsIsLockedPos(
   SCIP_CONS*            cons                /**< constraint */
   );

/** returns TRUE iff roundings for variables in constraint's negation are locked */
extern
SCIP_Bool SCIPconsIsLockedNeg(
   SCIP_CONS*            cons                /**< constraint */
   );

/** returns TRUE iff roundings for variables in constraint or in constraint's negation are locked */
extern
SCIP_Bool SCIPconsIsLocked(
   SCIP_CONS*            cons                /**< constraint */
   );

/** get number of times the roundings for variables in constraint are locked */
extern
int SCIPconsGetNLocksPos(
   SCIP_CONS*            cons                /**< constraint */
   );

/** get number of times the roundings for variables in constraint's negation are locked */
extern
int SCIPconsGetNLocksNeg(
   SCIP_CONS*            cons                /**< constraint */
   );

/** returns if the constraint was already added to a SCIP instance */
SCIP_Bool SCIPconsIsAdded(
   SCIP_CONS*            cons                /**< constraint */
   );

#else

/* In optimized mode, the methods are implemented as defines to reduce the number of function calls and
 * speed up the algorithms.
 */

#define SCIPconsGetName(cons)           (cons)->name
#define SCIPconsGetPos(cons)            (cons)->consspos
#define SCIPconsGetHdlr(cons)           (cons)->conshdlr
#define SCIPconsGetData(cons)           (cons)->consdata
#define SCIPconsGetNUses(cons)          (cons)->nuses
#define SCIPconsGetActiveDepth(cons)    (cons)->activedepth
#define SCIPconsGetValidDepth(cons)     (!(cons)->local ? 0     \
      : !SCIPconsIsActive(cons) ? INT_MAX                       \
      : (cons)->validdepth == -1 ? SCIPconsGetActiveDepth(cons) \
      : (cons)->validdepth)
#define SCIPconsIsActive(cons)          ((cons)->updateactivate || ((cons)->active && !(cons)->updatedeactivate))
#define SCIPconsIsEnabled(cons)         ((cons)->updateenable || ((cons)->enabled && !(cons)->updatedisable))
#define SCIPconsIsSeparationEnabled(cons)                               \
   (SCIPconsIsEnabled(cons) && ((cons)->updatesepaenable || ((cons)->sepaenabled && !(cons)->updatesepadisable)))
#define SCIPconsIsPropagationEnabled(cons)                              \
   (SCIPconsIsEnabled(cons) && ((cons)->updatepropenable || ((cons)->propenabled && !(cons)->updatepropdisable)))
#define SCIPconsIsDeleted(cons)         ((cons)->deleted)
#define SCIPconsIsObsolete(cons)        ((cons)->updateobsolete || (cons)->obsolete)
#define SCIPconsGetAge(cons)            (cons)->age
#define SCIPconsIsInitial(cons)         (cons)->initial
#define SCIPconsIsSeparated(cons)       (cons)->separate
#define SCIPconsIsEnforced(cons)        (cons)->enforce
#define SCIPconsIsChecked(cons)         (cons)->check
#define SCIPconsIsPropagated(cons)      (cons)->propagate
#define SCIPconsIsGlobal(cons)          !(cons)->local
#define SCIPconsIsLocal(cons)           (cons)->local
#define SCIPconsIsModifiable(cons)      (cons)->modifiable
#define SCIPconsIsDynamic(cons)         (cons)->dynamic
#define SCIPconsIsRemovable(cons)       (cons)->removable
#define SCIPconsIsStickingAtNode(cons)  (cons)->stickingatnode
#define SCIPconsIsInProb(cons)          ((cons)->addconssetchg == NULL && (cons)->addarraypos >= 0)
#define SCIPconsIsOriginal(cons)        (cons)->original
#define SCIPconsIsTransformed(cons)     !(cons)->original
#define SCIPconsIsLockedPos(cons)       ((cons)->nlockspos > 0)
#define SCIPconsIsLockedNeg(cons)       ((cons)->nlocksneg > 0)
#define SCIPconsIsLocked(cons)          ((cons)->nlockspos > 0 || (cons)->nlocksneg > 0)
#define SCIPconsGetNLocksPos(cons)      ((cons)->nlockspos)
#define SCIPconsGetNLocksNeg(cons)      ((cons)->nlocksneg)
#define SCIPconsIsAdded(cons)           ((cons)->addarraypos >= 0)

#endif

#ifdef __cplusplus
}
#endif

#endif<|MERGE_RESOLUTION|>--- conflicted
+++ resolved
@@ -417,21 +417,21 @@
    SCIP_CONSHDLR*        conshdlr            /**< constraint handler */
    );
 
-<<<<<<< HEAD
+/** does the constraint handler have a copy function? */
+extern
+SCIP_Bool SCIPconshdlrIsClonable(
+   SCIP_CONSHDLR*        conshdlr            /**< constraint handler */
+   );
+
+/** returns the timing mask of the propagation method of the constraint handler */
+extern
+SCIP_PROPTIMING SCIPconshdlrGetPropTimingmask(
+   SCIP_CONSHDLR*        conshdlr            /**< constraint handler */
+   );
+
 /** force enforcement of constaint handler for LP and pseudo solution */
 extern
 void SCIPconshdlrForceEnforcement(
-=======
-/** does the constraint handler have a copy function? */
-extern
-SCIP_Bool SCIPconshdlrIsClonable(
-   SCIP_CONSHDLR*        conshdlr            /**< constraint handler */
-   );
-
-/** returns the timing mask of the propagation method of the constraint handler */
-extern
-SCIP_PROPTIMING SCIPconshdlrGetPropTimingmask(
->>>>>>> caa99d18
    SCIP_CONSHDLR*        conshdlr            /**< constraint handler */
    );
 
