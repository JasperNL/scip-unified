/* * * * * * * * * * * * * * * * * * * * * * * * * * * * * * * * * * * * * * */
/*                                                                           */
/*                  This file is part of the program and library             */
/*         SCIP --- Solving Constraint Integer Programs                      */
/*                                                                           */
/*    Copyright (C) 2002-2019 Konrad-Zuse-Zentrum                            */
/*                            fuer Informationstechnik Berlin                */
/*                                                                           */
/*  SCIP is distributed under the terms of the ZIB Academic License.         */
/*                                                                           */
/*  You should have received a copy of the ZIB Academic License              */
/*  along with SCIP; see the file COPYING. If not visit scip.zib.de.         */
/*                                                                           */
/* * * * * * * * * * * * * * * * * * * * * * * * * * * * * * * * * * * * * * */

/**@file   benderscut_opt.c
 * @brief  Generates a standard Benders' decomposition optimality cut
 * @author Stephen J. Maher
 */

/*---+----1----+----2----+----3----+----4----+----5----+----6----+----7----+----8----+----9----+----0----+----1----+----2*/

#include "nlpi/exprinterpret.h"
#include "nlpi/pub_expr.h"
#include "scip/benderscut_opt.h"
#include "scip/cons_linear.h"
#include "scip/pub_benderscut.h"
#include "scip/pub_benders.h"
#include "scip/pub_lp.h"
#include "scip/pub_nlp.h"
#include "scip/pub_message.h"
#include "scip/pub_misc.h"
#include "scip/pub_misc_linear.h"
#include "scip/pub_var.h"
#include "scip/scip_benders.h"
#include "scip/scip_cons.h"
#include "scip/scip_cut.h"
#include "scip/scip_general.h"
#include "scip/scip_lp.h"
#include "scip/scip_mem.h"
#include "scip/scip_message.h"
#include "scip/scip_nlp.h"
#include "scip/scip_numerics.h"
#include "scip/scip_param.h"
#include "scip/scip_prob.h"
#include "scip/scip_probing.h"
#include "scip/scip_var.h"
#include <string.h>

#define BENDERSCUT_NAME             "optimality"
#define BENDERSCUT_DESC             "Standard Benders' decomposition optimality cut"
#define BENDERSCUT_PRIORITY      5000
#define BENDERSCUT_LPCUT            TRUE

#define SCIP_DEFAULT_ADDCUTS             FALSE  /** Should cuts be generated, instead of constraints */

/*
 * Data structures
 */

/** Benders' decomposition cuts data */
struct SCIP_BenderscutData
{
   SCIP_Bool             addcuts;            /**< should cuts be generated instead of constraints */
};


/*
 * Local methods
 */

/** in the case of numerical troubles, the LP is resolved with solution polishing activated */
static
SCIP_RETCODE polishSolution(
   SCIP*                 subproblem,         /**< the SCIP data structure */
   SCIP_Bool*            success             /**< TRUE is the resolving of the LP was successful */
   )
{
   int oldpolishing;
   SCIP_Bool lperror;
   SCIP_Bool cutoff;

   assert(subproblem != NULL);
   assert(SCIPinProbing(subproblem));

   (*success) = FALSE;

   /* setting the solution polishing parameter */
   SCIP_CALL( SCIPgetIntParam(subproblem, "lp/solutionpolishing", &oldpolishing) );
   SCIP_CALL( SCIPsetIntParam(subproblem, "lp/solutionpolishing", 2) );

   /* resolving the probing LP */
   SCIP_CALL( SCIPsolveProbingLP(subproblem, -1, &lperror, &cutoff) );

   if( SCIPgetLPSolstat(subproblem) == SCIP_LPSOLSTAT_OPTIMAL )
      (*success) = TRUE;

   /* resetting the solution polishing parameter */
   SCIP_CALL( SCIPsetIntParam(subproblem, "lp/solutionpolishing", oldpolishing) );

   return SCIP_OKAY;
}

/** adds a variable and value to the constraint/row arrays */
static
SCIP_RETCODE addVariableToArray(
   SCIP*                 masterprob,         /**< the SCIP instance of the master problem */
<<<<<<< HEAD
   SCIP_VAR**            vars,               /**< the variables in the generated cut with non-zero coefficient */
   SCIP_Real*            vals,               /**< the coefficients of the variables in the generated cut */
=======
   SCIP_VAR***           vars,               /**< pointer to the array of variables in the generated cut with non-zero coefficient */
   SCIP_Real**           vals,               /**< pointer to the array of coefficients of the variables in the generated cut */
>>>>>>> 17c62966
   SCIP_VAR*             addvar,             /**< the variable that will be added to the array */
   SCIP_Real             addval,             /**< the value that will be added to the array */
   int*                  nvars,              /**< the number of variables in the variable array */
   int*                  varssize            /**< the length of the variable size */
   )
{
   assert(masterprob != NULL);
   assert(vars != NULL);
<<<<<<< HEAD
   assert(vals != NULL);
=======
   assert(*vars != NULL);
   assert(vals != NULL);
   assert(*vals != NULL);
>>>>>>> 17c62966
   assert(addvar != NULL);
   assert(nvars != NULL);
   assert(varssize != NULL);

   if( *nvars >= *varssize )
   {
      *varssize = SCIPcalcMemGrowSize(masterprob, *varssize + 1);
<<<<<<< HEAD
      SCIP_CALL( SCIPreallocBufferArray(masterprob, &vars, *varssize) );
      SCIP_CALL( SCIPreallocBufferArray(masterprob, &vals, *varssize) );
   }
   assert(*nvars < *varssize);

   vars[*nvars] = addvar;
   vals[*nvars] = addval;
=======
      SCIP_CALL( SCIPreallocBufferArray(masterprob, vars, *varssize) );
      SCIP_CALL( SCIPreallocBufferArray(masterprob, vals, *varssize) );
   }
   assert(*nvars < *varssize);

   (*vars)[*nvars] = addvar;
   (*vals)[*nvars] = addval;
>>>>>>> 17c62966
   (*nvars)++;

   return SCIP_OKAY;
}

/** computes a standard Benders' optimality cut from the dual solutions of the LP */
static
SCIP_RETCODE computeStandardLPOptimalityCut(
   SCIP*                 masterprob,         /**< the SCIP instance of the master problem */
   SCIP*                 subproblem,         /**< the SCIP instance of the subproblem */
   SCIP_BENDERS*         benders,            /**< the benders' decomposition structure */
   SCIP_VAR***           vars,               /**< pointer to array of variables in the generated cut with non-zero coefficient */
   SCIP_Real**           vals,               /**< pointer to array of coefficients of the variables in the generated cut */
   SCIP_Real*            lhs,                /**< the left hand side of the cut */
   SCIP_Real*            rhs,                /**< the right hand side of the cut */
   int*                  nvars,              /**< the number of variables in the cut */
   int*                  varssize,           /**< the number of variables in the array */
   SCIP_Real*            checkobj,           /**< stores the objective function computed from the dual solution */
   SCIP_Bool*            success             /**< was the cut generation successful? */
   )
{
   SCIP_VAR** subvars;
   SCIP_VAR** fixedvars;
   int nsubvars;
   int nfixedvars;
   SCIP_Real dualsol;
   SCIP_Real addval;
   int nrows;
   int i;

   (*checkobj) = 0;

   assert(masterprob != NULL);
   assert(subproblem != NULL);
   assert(benders != NULL);
   assert(vars != NULL);
   assert(*vars != NULL);
   assert(vals != NULL);
   assert(*vals != NULL);

   (*success) = FALSE;

   /* looping over all LP rows and setting the coefficients of the cut */
   nrows = SCIPgetNLPRows(subproblem);
   for( i = 0; i < nrows; i++ )
   {
      SCIP_ROW* lprow;

      lprow = SCIPgetLPRows(subproblem)[i];
      assert(lprow != NULL);

      dualsol = SCIProwGetDualsol(lprow);
      assert( !SCIPisInfinity(subproblem, dualsol) && !SCIPisInfinity(subproblem, -dualsol) );

      if( SCIPisZero(subproblem, dualsol) )
         continue;

      if( dualsol > 0.0 )
         addval = dualsol*SCIProwGetLhs(lprow);
      else
         addval = dualsol*SCIProwGetRhs(lprow);

      (*lhs) += addval;

      /* if the bound becomes infinite, then the cut generation terminates. */
      if( SCIPisInfinity(masterprob, (*lhs)) || SCIPisInfinity(masterprob, -(*lhs))
         || SCIPisInfinity(masterprob, addval) || SCIPisInfinity(masterprob, -addval))
      {
         (*success) = FALSE;
         SCIPdebugMsg(masterprob, "Infinite bound when generating optimality cut. lhs = %g addval = %g.\n", (*lhs), addval);
         return SCIP_OKAY;
      }
   }

   nsubvars = SCIPgetNVars(subproblem);
   subvars = SCIPgetVars(subproblem);
   nfixedvars = SCIPgetNFixedVars(subproblem);
   fixedvars = SCIPgetFixedVars(subproblem);

   /* looping over all variables to update the coefficients in the computed cut. */
   for( i = 0; i < nsubvars + nfixedvars; i++ )
   {
      SCIP_VAR* var;
      SCIP_VAR* mastervar;
      SCIP_Real redcost;

      if( i < nsubvars )
         var = subvars[i];
      else
         var = fixedvars[i - nsubvars];

      /* retrieving the master problem variable for the given subproblem variable. */
      SCIP_CALL( SCIPgetBendersMasterVar(masterprob, benders, var, &mastervar) );

      redcost = SCIPgetVarRedcost(subproblem, var);

      (*checkobj) += SCIPvarGetUnchangedObj(var)*SCIPvarGetSol(var, TRUE);

      /* checking whether the subproblem variable has a corresponding master variable. */
      if( mastervar != NULL )
      {
         SCIP_Real coef;

         coef = -1.0*(SCIPvarGetObj(var) + redcost);

         if( !SCIPisZero(masterprob, coef) )
         {
            /* adding the variable to the storage */
            SCIP_CALL( addVariableToArray(masterprob, vars, vals, mastervar, coef, nvars, varssize) );
         }
      }
      else
      {
         if( !SCIPisZero(subproblem, redcost) )
         {
            addval = 0;

            if( SCIPisPositive(subproblem, redcost) )
               addval = redcost*SCIPvarGetLbLocal(var);
            else if( SCIPisNegative(subproblem, redcost) )
               addval = redcost*SCIPvarGetUbLocal(var);

            (*lhs) += addval;

            /* if the bound becomes infinite, then the cut generation terminates. */
            if( SCIPisInfinity(masterprob, (*lhs)) || SCIPisInfinity(masterprob, -(*lhs))
               || SCIPisInfinity(masterprob, addval) || SCIPisInfinity(masterprob, -addval))
            {
               (*success) = FALSE;
               SCIPdebugMsg(masterprob, "Infinite bound when generating optimality cut.\n");
               return SCIP_OKAY;
            }
         }
      }
   }

   assert(SCIPisInfinity(masterprob, (*rhs)));
   /* the rhs should be infinite. If it changes, then there is an error */
   if( !SCIPisInfinity(masterprob, (*rhs)) )
   {
      (*success) = FALSE;
      SCIPdebugMsg(masterprob, "RHS is not infinite. rhs = %g.\n", (*rhs));
      return SCIP_OKAY;
   }

   (*success) = TRUE;

   return SCIP_OKAY;
}

/** computes a standard Benders' optimality cut from the dual solutions of the NLP */
static
SCIP_RETCODE computeStandardNLPOptimalityCut(
   SCIP*                 masterprob,         /**< the SCIP instance of the master problem */
   SCIP*                 subproblem,         /**< the SCIP instance of the subproblem */
   SCIP_BENDERS*         benders,            /**< the benders' decomposition structure */
<<<<<<< HEAD
   SCIP_VAR**            vars,               /**< the variables in the generated cut with non-zero coefficient */
   SCIP_Real*            vals,               /**< the coefficients of the variables in the generated cut */
=======
   SCIP_VAR***           vars,               /**< pointer to array of variables in the generated cut with non-zero coefficient */
   SCIP_Real**           vals,               /**< pointer to array of coefficients of the variables in the generated cut */
>>>>>>> 17c62966
   SCIP_Real*            lhs,                /**< the left hand side of the cut */
   SCIP_Real*            rhs,                /**< the right hand side of the cut */
   int*                  nvars,              /**< the number of variables in the cut */
   int*                  varssize,           /**< the number of variables in the array */
   SCIP_Real*            checkobj,           /**< stores the objective function computed from the dual solution */
   SCIP_Bool*            success             /**< was the cut generation successful? */
   )
{
   SCIP_EXPRINT* exprinterpreter;
   SCIP_VAR** subvars;
   SCIP_VAR** fixedvars;
   int nsubvars;
   int nfixedvars;
   SCIP_Real dirderiv;
   SCIP_Real dualsol;
   int nrows;
   int i;

   (*checkobj) = 0;

   assert(masterprob != NULL);
   assert(subproblem != NULL);
   assert(benders != NULL);
   assert(SCIPisNLPConstructed(subproblem));
   assert(SCIPgetNLPSolstat(subproblem) <= SCIP_NLPSOLSTAT_LOCOPT);
   assert(SCIPhasNLPSolution(subproblem));

   (*success) = FALSE;

   nsubvars = SCIPgetNNLPVars(subproblem);
   subvars = SCIPgetNLPVars(subproblem);
   nfixedvars = SCIPgetNFixedVars(subproblem);
   fixedvars = SCIPgetFixedVars(subproblem);

   /* our optimality cut implementation assumes that SCIP did not modify the objective function and sense,
    * that is, that the objective function value of the NLP corresponds to the value of the auxiliary variable
    * if that wouldn't be the case, then the scaling and offset may have to be considered when adding the
    * auxiliary variable to the cut (cons/row)?
    */
   assert(SCIPgetTransObjoffset(subproblem) == 0.0);
   assert(SCIPgetTransObjscale(subproblem) == 1.0);
   assert(SCIPgetObjsense(subproblem) == SCIP_OBJSENSE_MINIMIZE);

   (*lhs) = SCIPgetNLPObjval(subproblem);
   assert(!SCIPisInfinity(subproblem, REALABS(*lhs)));

   (*rhs) = SCIPinfinity(masterprob);

   dirderiv = 0.0;

   SCIP_CALL( SCIPexprintCreate(SCIPblkmem(subproblem), &exprinterpreter) );

   /* looping over all NLP rows and setting the corresponding coefficients of the cut */
   nrows = SCIPgetNNLPNlRows(subproblem);
   for( i = 0; i < nrows; i++ )
   {
      SCIP_NLROW* nlrow;

      nlrow = SCIPgetNLPNlRows(subproblem)[i];
      assert(nlrow != NULL);

      dualsol = SCIPnlrowGetDualsol(nlrow);
      assert( !SCIPisInfinity(subproblem, dualsol) && !SCIPisInfinity(subproblem, -dualsol) );

      if( SCIPisZero(subproblem, dualsol) )
         continue;

      SCIP_CALL( SCIPaddNlRowGradientBenderscutOpt(masterprob, subproblem, benders, nlrow, exprinterpreter,
            -dualsol, &dirderiv, vars, vals, nvars, varssize) );
   }

   SCIP_CALL( SCIPexprintFree(&exprinterpreter) );

   /* looping over all variable bounds and updating the corresponding coefficients of the cut; compute checkobj */
   for( i = 0; i < nsubvars; i++ )
   {
      SCIP_VAR* var;
      SCIP_VAR* mastervar;
      SCIP_Real coef;

      var = subvars[i];

      (*checkobj) += SCIPvarGetUnchangedObj(var) * SCIPvarGetNLPSol(var);

      /* retrieving the master problem variable for the given subproblem variable. */
      SCIP_CALL( SCIPgetBendersMasterVar(masterprob, benders, var, &mastervar) );

      dualsol = SCIPgetNLPVarsUbDualsol(subproblem)[i] - SCIPgetNLPVarsLbDualsol(subproblem)[i];

      /* checking whether the subproblem variable has a corresponding master variable. */
      if( mastervar == NULL || dualsol == 0.0 )
         continue;

      coef = -dualsol;

      /* adding the variable to the storage */
      SCIP_CALL( addVariableToArray(masterprob, vars, vals, mastervar, coef, nvars, varssize) );

      dirderiv += coef * SCIPvarGetNLPSol(var);
   }

   for( i = 0; i < nfixedvars; i++ )
      *checkobj += SCIPvarGetUnchangedObj(fixedvars[i]) * SCIPvarGetNLPSol(fixedvars[i]);

   *lhs += dirderiv;

   /* if the side became infinite or dirderiv was infinite, then the cut generation terminates. */
   if( SCIPisInfinity(masterprob, *lhs) || SCIPisInfinity(masterprob, -*lhs)
      || SCIPisInfinity(masterprob, dirderiv) || SCIPisInfinity(masterprob, -dirderiv))
   {
      (*success) = FALSE;
      SCIPdebugMsg(masterprob, "Infinite bound when generating optimality cut. lhs = %g dirderiv = %g.\n", lhs, dirderiv);
      return SCIP_OKAY;
   }

   (*success) = TRUE;

   return SCIP_OKAY;
}


/** Adds the auxiliary variable to the generated cut. If this is the first optimality cut for the subproblem, then the
 *  auxiliary variable is first created and added to the master problem.
 */
static
SCIP_RETCODE addAuxiliaryVariableToCut(
   SCIP*                 masterprob,         /**< the SCIP instance of the master problem */
   SCIP_BENDERS*         benders,            /**< the benders' decomposition structure */
   SCIP_VAR**            vars,               /**< the variables in the generated cut with non-zero coefficient */
   SCIP_Real*            vals,               /**< the coefficients of the variables in the generated cut */
   int*                  nvars,              /**< the number of variables in the cut */
   int                   probnumber          /**< the number of the pricing problem */
   )
{
   SCIP_VAR* auxiliaryvar;

   assert(masterprob != NULL);
   assert(benders != NULL);
   assert(vars != NULL);
   assert(vals != NULL);

   auxiliaryvar = SCIPbendersGetAuxiliaryVar(benders, probnumber);

   vars[(*nvars)] = auxiliaryvar;
   vals[(*nvars)] = 1.0;
   (*nvars)++;

   return SCIP_OKAY;
}


/** generates and applies Benders' cuts */
static
SCIP_RETCODE generateAndApplyBendersCuts(
   SCIP*                 masterprob,         /**< the SCIP instance of the master problem */
   SCIP*                 subproblem,         /**< the SCIP instance of the pricing problem */
   SCIP_BENDERS*         benders,            /**< the benders' decomposition */
   SCIP_BENDERSCUT*      benderscut,         /**< the benders' decomposition cut method */
   SCIP_SOL*             sol,                /**< primal CIP solution */
   int                   probnumber,         /**< the number of the pricing problem */
   SCIP_BENDERSENFOTYPE  type,               /**< the enforcement type calling this function */
   SCIP_RESULT*          result              /**< the result from solving the subproblems */
   )
{
   SCIP_BENDERSCUTDATA* benderscutdata;
   SCIP_CONSHDLR* consbenders;
   SCIP_CONS* cons;
   SCIP_ROW* row;
   SCIP_VAR** vars;
   SCIP_Real* vals;
   SCIP_Real lhs;
   SCIP_Real rhs;
   int nvars;
   int varssize;
   int nmastervars;
   char cutname[SCIP_MAXSTRLEN];
   SCIP_Bool optimal;
   SCIP_Bool addcut;
   SCIP_Bool success;

   SCIP_Real checkobj;
   SCIP_Real verifyobj;

   assert(masterprob != NULL);
   assert(subproblem != NULL);
   assert(benders != NULL);
   assert(benderscut != NULL);
   assert(result != NULL);

   row = NULL;
   cons = NULL;

   /* retrieving the Benders' cut data */
   benderscutdata = SCIPbenderscutGetData(benderscut);

   /* if the cuts are generated prior to the solving stage, then rows can not be generated. So constraints must be
    * added to the master problem.
    */
   if( SCIPgetStage(masterprob) < SCIP_STAGE_INITSOLVE )
      addcut = FALSE;
   else
      addcut = benderscutdata->addcuts;

   /* retrieving the Benders' decomposition constraint handler */
   consbenders = SCIPfindConshdlr(masterprob, "benders");

   /* checking the optimality of the original problem with a comparison between the auxiliary variable and the
    * objective value of the subproblem */
   SCIP_CALL( SCIPcheckBendersSubproblemOptimality(masterprob, benders, sol, probnumber, &optimal) );

   if( optimal )
   {
      (*result) = SCIP_FEASIBLE;
      SCIPdebugMsg(masterprob, "No cut added for subproblem %d\n", probnumber);
      return SCIP_OKAY;
   }

   /* allocating memory for the variable and values arrays */
   nmastervars = SCIPgetNVars(masterprob) + SCIPgetNFixedVars(masterprob);
   SCIP_CALL( SCIPallocClearBufferArray(masterprob, &vars, nmastervars) );
   SCIP_CALL( SCIPallocClearBufferArray(masterprob, &vals, nmastervars) );
   lhs = 0.0;
   rhs = SCIPinfinity(masterprob);
   nvars = 0;
   varssize = nmastervars;

   /* setting the name of the generated cut */
   (void) SCIPsnprintf(cutname, SCIP_MAXSTRLEN, "optimalitycut_%d_%d", probnumber,
      SCIPbenderscutGetNFound(benderscut) );

   if( SCIPisNLPConstructed(subproblem) && SCIPgetNNlpis(subproblem) )
   {
      /* computing the coefficients of the optimality cut */
<<<<<<< HEAD
      SCIP_CALL( computeStandardNLPOptimalityCut(masterprob, subproblem, benders, vars, vals, &lhs, &rhs, &nvars,
=======
      SCIP_CALL( computeStandardNLPOptimalityCut(masterprob, subproblem, benders, &vars, &vals, &lhs, &rhs, &nvars,
>>>>>>> 17c62966
            &varssize, &checkobj, &success) );
   }
   else
   {
      /* computing the coefficients of the optimality cut */
<<<<<<< HEAD
      SCIP_CALL( computeStandardLPOptimalityCut(masterprob, subproblem, benders, vars, vals, &lhs, &rhs, &nvars,
=======
      SCIP_CALL( computeStandardLPOptimalityCut(masterprob, subproblem, benders, &vars, &vals, &lhs, &rhs, &nvars,
>>>>>>> 17c62966
            &varssize, &checkobj, &success) );
   }

   /* if success is FALSE, then there was an error in generating the optimality cut. No cut will be added to the master
    * problem. Otherwise, the constraint is added to the master problem.
    */
   if( !success )
   {
      (*result) = SCIP_DIDNOTFIND;
      SCIPdebugMsg(masterprob, "Error in generating Benders' optimality cut for problem %d.\n", probnumber);
   }
   else
   {
      /* creating an empty row or constraint for the Benders' cut */
      if( addcut )
      {
         SCIP_CALL( SCIPcreateEmptyRowConshdlr(masterprob, &row, consbenders, cutname, lhs, rhs, FALSE, FALSE, TRUE) );
         SCIP_CALL( SCIPaddVarsToRow(masterprob, row, nvars, vars, vals) );
      }
      else
      {
         SCIP_CALL( SCIPcreateConsBasicLinear(masterprob, &cons, cutname, nvars, vars, vals, lhs, rhs) );
         SCIP_CALL( SCIPsetConsDynamic(masterprob, cons, TRUE) );
         SCIP_CALL( SCIPsetConsRemovable(masterprob, cons, TRUE) );
      }

      /* computing the objective function from the cut activity to verify the accuracy of the constraint */
      verifyobj = 0.0;
      if( addcut )
      {
         verifyobj += SCIProwGetLhs(row) - SCIPgetRowSolActivity(masterprob, row, sol);
      }
      else
      {
         verifyobj += SCIPgetLhsLinear(masterprob, cons) - SCIPgetActivityLinear(masterprob, cons, sol);
      }

      /* it is possible that numerics will cause the generated cut to be invalid. This cut should not be added to the
       * master problem, since its addition could cut off feasible solutions. The success flag is set of false, indicating
       * that the Benders' cut could not find a valid cut.
       */
      if( !SCIPisFeasEQ(masterprob, checkobj, verifyobj) )
      {
         success = FALSE;
         SCIPdebugMsg(masterprob, "The objective function and cut activity are not equal (%g != %g).\n", checkobj,
            verifyobj);
#ifdef SCIP_DEBUG
         SCIPABORT();
#endif
      }

      if( success )
      {
         /* adding the auxiliary variable to the optimality cut */
         SCIP_CALL( addAuxiliaryVariableToCut(masterprob, benders, vars, vals, &nvars, probnumber) );

         /* adding the constraint to the master problem */
         if( addcut )
         {
            SCIP_Bool infeasible;

            /* adding the auxiliary variable coefficient to the row */
            SCIP_CALL( SCIPaddVarToRow(masterprob, row, vars[nvars - 1], vals[nvars - 1]) );

            if( type == SCIP_BENDERSENFOTYPE_LP || type == SCIP_BENDERSENFOTYPE_RELAX )
            {
               SCIP_CALL( SCIPaddRow(masterprob, row, FALSE, &infeasible) );
               assert(!infeasible);
            }
            else
            {
               assert(type == SCIP_BENDERSENFOTYPE_CHECK || type == SCIP_BENDERSENFOTYPE_PSEUDO);
               SCIP_CALL( SCIPaddPoolCut(masterprob, row) );
            }

            (*result) = SCIP_SEPARATED;
         }
         else
         {
            /* adding the auxiliary variable coefficient to the constraint */
            SCIP_CALL( SCIPaddCoefLinear(masterprob, cons, vars[nvars - 1], vals[nvars - 1]) );

            SCIP_CALL( SCIPaddCons(masterprob, cons) );

            SCIPdebugPrintCons(masterprob, cons, NULL);

            (*result) = SCIP_CONSADDED;
         }

         /* storing the data that is used to create the cut */
         SCIP_CALL( SCIPstoreBendersCut(masterprob, benders, vars, vals, lhs, rhs, nvars) );
      }

      /* releasing the row or constraint */
      if( addcut )
      {
         /* release the row */
         SCIP_CALL( SCIPreleaseRow(masterprob, &row) );
      }
      else
      {
         /* release the constraint */
         SCIP_CALL( SCIPreleaseCons(masterprob, &cons) );
      }
   }

   SCIPfreeBufferArray(masterprob, &vals);
   SCIPfreeBufferArray(masterprob, &vars);

   return SCIP_OKAY;
}

/*
 * Callback methods of Benders' decomposition cuts
 */

/** destructor of Benders' decomposition cuts to free user data (called when SCIP is exiting) */
static
SCIP_DECL_BENDERSCUTFREE(benderscutFreeOpt)
{  /*lint --e{715}*/
   SCIP_BENDERSCUTDATA* benderscutdata;

   assert( benderscut != NULL );
   assert( strcmp(SCIPbenderscutGetName(benderscut), BENDERSCUT_NAME) == 0 );

   /* free Benders' cut data */
   benderscutdata = SCIPbenderscutGetData(benderscut);
   assert( benderscutdata != NULL );

   SCIPfreeBlockMemory(scip, &benderscutdata);

   SCIPbenderscutSetData(benderscut, NULL);

   return SCIP_OKAY;
}


/** execution method of Benders' decomposition cuts */
static
SCIP_DECL_BENDERSCUTEXEC(benderscutExecOpt)
{  /*lint --e{715}*/
   SCIP* subproblem;
   SCIP_Bool nlprelaxation;

   assert(scip != NULL);
   assert(benders != NULL);
   assert(benderscut != NULL);
   assert(result != NULL);
   assert(probnumber >= 0 && probnumber < SCIPbendersGetNSubproblems(benders));

   subproblem = SCIPbendersSubproblem(benders, probnumber);

   /* setting a flag to indicate whether the NLP relaxation should be used to generate cuts */
   nlprelaxation = SCIPisNLPConstructed(subproblem) && SCIPgetNNlpis(subproblem);

   /* only generate optimality cuts if the subproblem LP or NLP is optimal,
    * since we use the dual solution of the LP/NLP to construct the optimality cut
    */
   if( SCIPgetStage(subproblem) == SCIP_STAGE_SOLVING &&
      ((!nlprelaxation && SCIPgetLPSolstat(subproblem) == SCIP_LPSOLSTAT_OPTIMAL) ||
       (nlprelaxation && SCIPgetNLPSolstat(subproblem) <= SCIP_NLPSOLSTAT_LOCOPT)) )
   {
      /* generating a cut for a given subproblem */
      SCIP_CALL( generateAndApplyBendersCuts(scip, subproblem, benders, benderscut,
            sol, probnumber, type, result) );

      /* if it was not possible to generate a cut, this could be due to numerical issues. So the solution to the LP is
       * resolved and the generation of the cut is reattempted. For NLPs, we do not have such a polishing yet.
       */
      if( (*result) == SCIP_DIDNOTFIND && !nlprelaxation )
      {
         SCIP_Bool success;

         SCIPdebugMsg(scip, "Numerical trouble generating optimality cut for subproblem %d. Attempting to "
            "polish the LP solution to find an alternative dual extreme point.\n", probnumber);

         SCIP_CALL( polishSolution(subproblem, &success) );

         /* only attempt to generate a cut if the solution polishing was successful */
         if( success )
         {
            SCIP_CALL( generateAndApplyBendersCuts(scip, subproblem, benders, benderscut,
                  sol, probnumber, type, result) );
         }
      }
   }

   return SCIP_OKAY;
}


/*
 * Benders' decomposition cuts specific interface methods
 */

/** creates the opt Benders' decomposition cuts and includes it in SCIP */
SCIP_RETCODE SCIPincludeBenderscutOpt(
   SCIP*                 scip,               /**< SCIP data structure */
   SCIP_BENDERS*         benders             /**< Benders' decomposition */
   )
{
   SCIP_BENDERSCUTDATA* benderscutdata;
   SCIP_BENDERSCUT* benderscut;
   char paramname[SCIP_MAXSTRLEN];

   assert(benders != NULL);

   /* create opt Benders' decomposition cuts data */
   SCIP_CALL( SCIPallocBlockMemory(scip, &benderscutdata) );

   benderscut = NULL;

   /* include Benders' decomposition cuts */
   SCIP_CALL( SCIPincludeBenderscutBasic(scip, benders, &benderscut, BENDERSCUT_NAME, BENDERSCUT_DESC,
         BENDERSCUT_PRIORITY, BENDERSCUT_LPCUT, benderscutExecOpt, benderscutdata) );

   assert(benderscut != NULL);

   /* setting the non fundamental callbacks via setter functions */
   SCIP_CALL( SCIPsetBenderscutFree(scip, benderscut, benderscutFreeOpt) );

   /* add opt Benders' decomposition cuts parameters */
   (void) SCIPsnprintf(paramname, SCIP_MAXSTRLEN, "benders/%s/benderscut/%s/addcuts",
      SCIPbendersGetName(benders), BENDERSCUT_NAME);
   SCIP_CALL( SCIPaddBoolParam(scip, paramname,
         "should cuts be generated and added to the cutpool instead of global constraints directly added to the problem.",
         &benderscutdata->addcuts, FALSE, SCIP_DEFAULT_ADDCUTS, NULL, NULL) );

   return SCIP_OKAY;
}

/** adds the gradient of a nonlinear row in the current NLP solution of a subproblem to a linear row or constraint in the master problem
 *
 * Only computes gradient w.r.t. master problem variables.
 * Computes also the directional derivative, that is, mult times gradient times solution.
 */
SCIP_RETCODE SCIPaddNlRowGradientBenderscutOpt(
   SCIP*                 masterprob,         /**< the SCIP instance of the master problem */
   SCIP*                 subproblem,         /**< the SCIP instance of the subproblem */
   SCIP_BENDERS*         benders,            /**< the benders' decomposition structure */
   SCIP_NLROW*           nlrow,              /**< nonlinear row */
   SCIP_EXPRINT*         exprint,            /**< expressions interpreter */
   SCIP_Real             mult,               /**< multiplier */
   SCIP_Real*            dirderiv,           /**< storage to add directional derivative */
<<<<<<< HEAD
   SCIP_VAR**            vars,               /**< the variables in the generated cut with non-zero coefficient */
   SCIP_Real*            vals,               /**< the coefficients of the variables in the generated cut */
=======
   SCIP_VAR***           vars,               /**< pointer to array of variables in the generated cut with non-zero coefficient */
   SCIP_Real**           vals,               /**< pointer to array of coefficients of the variables in the generated cut */
>>>>>>> 17c62966
   int*                  nvars,              /**< the number of variables in the cut */
   int*                  varssize            /**< the number of variables in the array */
   )
{
   SCIP_EXPRTREE* tree;
   SCIP_VAR* var;
   SCIP_VAR* mastervar;
   SCIP_Real coef;
   int i;

   assert(masterprob != NULL);
   assert(subproblem != NULL);
   assert(benders != NULL);
   assert(nlrow != NULL);
   assert(exprint != NULL);
   assert(mult != 0.0);
   assert(dirderiv != NULL);
<<<<<<< HEAD
=======
   assert(vars != NULL);
   assert(vals != NULL);
>>>>>>> 17c62966

   /* linear part */
   for( i = 0; i < SCIPnlrowGetNLinearVars(nlrow); i++ )
   {
      var = SCIPnlrowGetLinearVars(nlrow)[i];
      assert(var != NULL);

      /* retrieving the master problem variable for the given subproblem variable. */
      SCIP_CALL( SCIPgetBendersMasterVar(masterprob, benders, var, &mastervar) );
      if( mastervar == NULL )
         continue;

      coef = mult * SCIPnlrowGetLinearCoefs(nlrow)[i];

      /* adding the variable to the storage */
      SCIP_CALL( addVariableToArray(masterprob, vars, vals, mastervar, coef, nvars, varssize) );

      *dirderiv += coef * SCIPvarGetNLPSol(var);
   }

   /* quadratic part */
   for( i = 0; i < SCIPnlrowGetNQuadElems(nlrow); i++ )
   {
      SCIP_VAR* var1;
      SCIP_VAR* var2;
      SCIP_VAR* mastervar1;
      SCIP_VAR* mastervar2;
      SCIP_Real coef1;
      SCIP_Real coef2;

      assert(SCIPnlrowGetQuadElems(nlrow)[i].idx1 < SCIPnlrowGetNQuadVars(nlrow));
      assert(SCIPnlrowGetQuadElems(nlrow)[i].idx2 < SCIPnlrowGetNQuadVars(nlrow));

      var1  = SCIPnlrowGetQuadVars(nlrow)[SCIPnlrowGetQuadElems(nlrow)[i].idx1];
      var2  = SCIPnlrowGetQuadVars(nlrow)[SCIPnlrowGetQuadElems(nlrow)[i].idx2];

      /* retrieving the master problem variables for the given subproblem variables. */
      SCIP_CALL( SCIPgetBendersMasterVar(masterprob, benders, var1, &mastervar1) );
      SCIP_CALL( SCIPgetBendersMasterVar(masterprob, benders, var2, &mastervar2) );

      coef1 = mult * SCIPnlrowGetQuadElems(nlrow)[i].coef * SCIPvarGetNLPSol(var2);
      coef2 = mult * SCIPnlrowGetQuadElems(nlrow)[i].coef * SCIPvarGetNLPSol(var1);

      /* adding the variable to the storage */
      if( mastervar1 != NULL )
      {
         SCIP_CALL( addVariableToArray(masterprob, vars, vals, mastervar1, coef1, nvars, varssize) );
      }
      if( mastervar2 != NULL )
      {
         SCIP_CALL( addVariableToArray(masterprob, vars, vals, mastervar2, coef2, nvars, varssize) );
      }

      if( mastervar1 != NULL )
         *dirderiv += coef1 * SCIPvarGetNLPSol(var1);

      if( mastervar2 != NULL )
         *dirderiv += coef2 * SCIPvarGetNLPSol(var2);
   }

   /* tree part */
   tree = SCIPnlrowGetExprtree(nlrow);
   if( tree != NULL )
   {
      SCIP_Real* treegrad;
      SCIP_Real* x;
      SCIP_Real val;

      SCIP_CALL( SCIPallocBufferArray(subproblem, &x, SCIPexprtreeGetNVars(tree)) );
      SCIP_CALL( SCIPallocBufferArray(subproblem, &treegrad, SCIPexprtreeGetNVars(tree)) );

      /* compile expression tree, if not done before */
      if( SCIPexprtreeGetInterpreterData(tree) == NULL )
      {
         SCIP_CALL( SCIPexprintCompile(exprint, tree) );
      }

      /* sets the solution value */
      for( i = 0; i < SCIPexprtreeGetNVars(tree); ++i )
         x[i] = SCIPvarGetNLPSol(SCIPexprtreeGetVars(tree)[i]);

      SCIP_CALL( SCIPexprintGrad(exprint, tree, x, TRUE, &val, treegrad) );

      /* update corresponding gradient entry */
      for( i = 0; i < SCIPexprtreeGetNVars(tree); ++i )
      {
         var = SCIPexprtreeGetVars(tree)[i];
         assert(var != NULL);

         /* retrieving the master problem variable for the given subproblem variable. */
         SCIP_CALL( SCIPgetBendersMasterVar(masterprob, benders, var, &mastervar) );
         if( mastervar == NULL )
            continue;

         coef = mult * treegrad[i];

         /* adding the variable to the storage */
         SCIP_CALL( addVariableToArray(masterprob, vars, vals, mastervar, coef, nvars, varssize) );

         *dirderiv += coef * SCIPvarGetNLPSol(var);
      }

      SCIPfreeBufferArray(subproblem, &treegrad);
      SCIPfreeBufferArray(subproblem, &x);
   }

   return SCIP_OKAY;
}<|MERGE_RESOLUTION|>--- conflicted
+++ resolved
@@ -105,13 +105,8 @@
 static
 SCIP_RETCODE addVariableToArray(
    SCIP*                 masterprob,         /**< the SCIP instance of the master problem */
-<<<<<<< HEAD
-   SCIP_VAR**            vars,               /**< the variables in the generated cut with non-zero coefficient */
-   SCIP_Real*            vals,               /**< the coefficients of the variables in the generated cut */
-=======
    SCIP_VAR***           vars,               /**< pointer to the array of variables in the generated cut with non-zero coefficient */
    SCIP_Real**           vals,               /**< pointer to the array of coefficients of the variables in the generated cut */
->>>>>>> 17c62966
    SCIP_VAR*             addvar,             /**< the variable that will be added to the array */
    SCIP_Real             addval,             /**< the value that will be added to the array */
    int*                  nvars,              /**< the number of variables in the variable array */
@@ -120,13 +115,9 @@
 {
    assert(masterprob != NULL);
    assert(vars != NULL);
-<<<<<<< HEAD
-   assert(vals != NULL);
-=======
    assert(*vars != NULL);
    assert(vals != NULL);
    assert(*vals != NULL);
->>>>>>> 17c62966
    assert(addvar != NULL);
    assert(nvars != NULL);
    assert(varssize != NULL);
@@ -134,15 +125,6 @@
    if( *nvars >= *varssize )
    {
       *varssize = SCIPcalcMemGrowSize(masterprob, *varssize + 1);
-<<<<<<< HEAD
-      SCIP_CALL( SCIPreallocBufferArray(masterprob, &vars, *varssize) );
-      SCIP_CALL( SCIPreallocBufferArray(masterprob, &vals, *varssize) );
-   }
-   assert(*nvars < *varssize);
-
-   vars[*nvars] = addvar;
-   vals[*nvars] = addval;
-=======
       SCIP_CALL( SCIPreallocBufferArray(masterprob, vars, *varssize) );
       SCIP_CALL( SCIPreallocBufferArray(masterprob, vals, *varssize) );
    }
@@ -150,7 +132,6 @@
 
    (*vars)[*nvars] = addvar;
    (*vals)[*nvars] = addval;
->>>>>>> 17c62966
    (*nvars)++;
 
    return SCIP_OKAY;
@@ -307,13 +288,8 @@
    SCIP*                 masterprob,         /**< the SCIP instance of the master problem */
    SCIP*                 subproblem,         /**< the SCIP instance of the subproblem */
    SCIP_BENDERS*         benders,            /**< the benders' decomposition structure */
-<<<<<<< HEAD
-   SCIP_VAR**            vars,               /**< the variables in the generated cut with non-zero coefficient */
-   SCIP_Real*            vals,               /**< the coefficients of the variables in the generated cut */
-=======
    SCIP_VAR***           vars,               /**< pointer to array of variables in the generated cut with non-zero coefficient */
    SCIP_Real**           vals,               /**< pointer to array of coefficients of the variables in the generated cut */
->>>>>>> 17c62966
    SCIP_Real*            lhs,                /**< the left hand side of the cut */
    SCIP_Real*            rhs,                /**< the right hand side of the cut */
    int*                  nvars,              /**< the number of variables in the cut */
@@ -547,21 +523,13 @@
    if( SCIPisNLPConstructed(subproblem) && SCIPgetNNlpis(subproblem) )
    {
       /* computing the coefficients of the optimality cut */
-<<<<<<< HEAD
-      SCIP_CALL( computeStandardNLPOptimalityCut(masterprob, subproblem, benders, vars, vals, &lhs, &rhs, &nvars,
-=======
       SCIP_CALL( computeStandardNLPOptimalityCut(masterprob, subproblem, benders, &vars, &vals, &lhs, &rhs, &nvars,
->>>>>>> 17c62966
             &varssize, &checkobj, &success) );
    }
    else
    {
       /* computing the coefficients of the optimality cut */
-<<<<<<< HEAD
-      SCIP_CALL( computeStandardLPOptimalityCut(masterprob, subproblem, benders, vars, vals, &lhs, &rhs, &nvars,
-=======
       SCIP_CALL( computeStandardLPOptimalityCut(masterprob, subproblem, benders, &vars, &vals, &lhs, &rhs, &nvars,
->>>>>>> 17c62966
             &varssize, &checkobj, &success) );
    }
 
@@ -806,13 +774,8 @@
    SCIP_EXPRINT*         exprint,            /**< expressions interpreter */
    SCIP_Real             mult,               /**< multiplier */
    SCIP_Real*            dirderiv,           /**< storage to add directional derivative */
-<<<<<<< HEAD
-   SCIP_VAR**            vars,               /**< the variables in the generated cut with non-zero coefficient */
-   SCIP_Real*            vals,               /**< the coefficients of the variables in the generated cut */
-=======
    SCIP_VAR***           vars,               /**< pointer to array of variables in the generated cut with non-zero coefficient */
    SCIP_Real**           vals,               /**< pointer to array of coefficients of the variables in the generated cut */
->>>>>>> 17c62966
    int*                  nvars,              /**< the number of variables in the cut */
    int*                  varssize            /**< the number of variables in the array */
    )
@@ -830,11 +793,8 @@
    assert(exprint != NULL);
    assert(mult != 0.0);
    assert(dirderiv != NULL);
-<<<<<<< HEAD
-=======
    assert(vars != NULL);
    assert(vals != NULL);
->>>>>>> 17c62966
 
    /* linear part */
    for( i = 0; i < SCIPnlrowGetNLinearVars(nlrow); i++ )
