/* * * * * * * * * * * * * * * * * * * * * * * * * * * * * * * * * * * * * * */
/*                                                                           */
/*                  This file is part of the program and library             */
/*         SCIP --- Solving Constraint Integer Programs                      */
/*                                                                           */
/*    Copyright (C) 2002-2019 Konrad-Zuse-Zentrum                            */
/*                            fuer Informationstechnik Berlin                */
/*                                                                           */
/*  SCIP is distributed under the terms of the ZIB Academic License.         */
/*                                                                           */
/*  You should have received a copy of the ZIB Academic License              */
/*  along with SCIP; see the file COPYING. If not visit scip.zib.de.         */
/*                                                                           */
/* * * * * * * * * * * * * * * * * * * * * * * * * * * * * * * * * * * * * * */

/**@file   benderscut_opt.c
 * @ingroup OTHER_CFILES
 * @brief  Generates a standard Benders' decomposition optimality cut
 * @author Stephen J. Maher
 */

/*---+----1----+----2----+----3----+----4----+----5----+----6----+----7----+----8----+----9----+----0----+----1----+----2*/

#include "nlpi/exprinterpret.h"
#include "nlpi/pub_expr.h"
#include "scip/benderscut_opt.h"
#include "scip/cons_linear.h"
#include "scip/pub_benderscut.h"
#include "scip/pub_benders.h"
#include "scip/pub_lp.h"
#include "scip/pub_nlp.h"
#include "scip/pub_message.h"
#include "scip/pub_misc.h"
#include "scip/pub_misc_linear.h"
#include "scip/pub_var.h"
#include "scip/scip_benders.h"
#include "scip/scip_cons.h"
#include "scip/scip_cut.h"
#include "scip/scip_general.h"
#include "scip/scip_lp.h"
#include "scip/scip_mem.h"
#include "scip/scip_message.h"
#include "scip/scip_nlp.h"
#include "scip/scip_numerics.h"
#include "scip/scip_param.h"
#include "scip/scip_prob.h"
#include "scip/scip_probing.h"
#include "scip/scip_var.h"
#include <string.h>

#define BENDERSCUT_NAME             "optimality"
#define BENDERSCUT_DESC             "Standard Benders' decomposition optimality cut"
#define BENDERSCUT_PRIORITY      5000
#define BENDERSCUT_LPCUT            TRUE

#define SCIP_DEFAULT_ADDCUTS             FALSE  /** Should cuts be generated, instead of constraints */

/*
 * Data structures
 */

/** Benders' decomposition cuts data */
struct SCIP_BenderscutData
{
   SCIP_Bool             addcuts;            /**< should cuts be generated instead of constraints */
};


/*
 * Local methods
 */

/** in the case of numerical troubles, the LP is resolved with solution polishing activated */
static
SCIP_RETCODE polishSolution(
   SCIP*                 subproblem,         /**< the SCIP data structure */
   SCIP_Bool*            success             /**< TRUE is the resolving of the LP was successful */
   )
{
   int oldpolishing;
   SCIP_Bool lperror;
   SCIP_Bool cutoff;

   assert(subproblem != NULL);
   assert(SCIPinProbing(subproblem));

   (*success) = FALSE;

   /* setting the solution polishing parameter */
   SCIP_CALL( SCIPgetIntParam(subproblem, "lp/solutionpolishing", &oldpolishing) );
   SCIP_CALL( SCIPsetIntParam(subproblem, "lp/solutionpolishing", 2) );

   /* resolving the probing LP */
   SCIP_CALL( SCIPsolveProbingLP(subproblem, -1, &lperror, &cutoff) );

   if( SCIPgetLPSolstat(subproblem) == SCIP_LPSOLSTAT_OPTIMAL )
      (*success) = TRUE;

   /* resetting the solution polishing parameter */
   SCIP_CALL( SCIPsetIntParam(subproblem, "lp/solutionpolishing", oldpolishing) );

   return SCIP_OKAY;
}

/** adds a variable and value to the constraint/row arrays */
static
SCIP_RETCODE addVariableToArray(
   SCIP*                 masterprob,         /**< the SCIP instance of the master problem */
   SCIP_VAR***           vars,               /**< pointer to the array of variables in the generated cut with non-zero coefficient */
   SCIP_Real**           vals,               /**< pointer to the array of coefficients of the variables in the generated cut */
   SCIP_VAR*             addvar,             /**< the variable that will be added to the array */
   SCIP_Real             addval,             /**< the value that will be added to the array */
   int*                  nvars,              /**< the number of variables in the variable array */
   int*                  varssize            /**< the length of the variable size */
   )
{
   assert(masterprob != NULL);
   assert(vars != NULL);
   assert(*vars != NULL);
   assert(vals != NULL);
   assert(*vals != NULL);
   assert(addvar != NULL);
   assert(nvars != NULL);
   assert(varssize != NULL);

   if( *nvars >= *varssize )
   {
      *varssize = SCIPcalcMemGrowSize(masterprob, *varssize + 1);
      SCIP_CALL( SCIPreallocBufferArray(masterprob, vars, *varssize) );
      SCIP_CALL( SCIPreallocBufferArray(masterprob, vals, *varssize) );
   }
   assert(*nvars < *varssize);

   (*vars)[*nvars] = addvar;
   (*vals)[*nvars] = addval;
   (*nvars)++;

   return SCIP_OKAY;
}

/** computes a standard Benders' optimality cut from the dual solutions of the LP */
static
SCIP_RETCODE computeStandardLPOptimalityCut(
   SCIP*                 masterprob,         /**< the SCIP instance of the master problem */
   SCIP*                 subproblem,         /**< the SCIP instance of the subproblem */
   SCIP_BENDERS*         benders,            /**< the benders' decomposition structure */
   SCIP_VAR***           vars,               /**< pointer to array of variables in the generated cut with non-zero coefficient */
   SCIP_Real**           vals,               /**< pointer to array of coefficients of the variables in the generated cut */
   SCIP_Real*            lhs,                /**< the left hand side of the cut */
   SCIP_Real*            rhs,                /**< the right hand side of the cut */
   int*                  nvars,              /**< the number of variables in the cut */
   int*                  varssize,           /**< the number of variables in the array */
   SCIP_Real*            checkobj,           /**< stores the objective function computed from the dual solution */
   SCIP_Bool*            success             /**< was the cut generation successful? */
   )
{
   SCIP_VAR** subvars;
   SCIP_VAR** fixedvars;
   int nsubvars;
   int nfixedvars;
   SCIP_Real dualsol;
   SCIP_Real addval;
   int nrows;
   int i;

   (*checkobj) = 0;

   assert(masterprob != NULL);
   assert(subproblem != NULL);
   assert(benders != NULL);
   assert(vars != NULL);
   assert(*vars != NULL);
   assert(vals != NULL);
   assert(*vals != NULL);

   (*success) = FALSE;

   /* looping over all LP rows and setting the coefficients of the cut */
   nrows = SCIPgetNLPRows(subproblem);
   for( i = 0; i < nrows; i++ )
   {
      SCIP_ROW* lprow;

      lprow = SCIPgetLPRows(subproblem)[i];
      assert(lprow != NULL);

      dualsol = SCIProwGetDualsol(lprow);
      assert( !SCIPisInfinity(subproblem, dualsol) && !SCIPisInfinity(subproblem, -dualsol) );

      if( SCIPisZero(subproblem, dualsol) )
         continue;

      if( dualsol > 0.0 )
         addval = dualsol*SCIProwGetLhs(lprow);
      else
         addval = dualsol*SCIProwGetRhs(lprow);

      (*lhs) += addval;

      /* if the bound becomes infinite, then the cut generation terminates. */
      if( SCIPisInfinity(masterprob, (*lhs)) || SCIPisInfinity(masterprob, -(*lhs))
         || SCIPisInfinity(masterprob, addval) || SCIPisInfinity(masterprob, -addval))
      {
         (*success) = FALSE;
         SCIPdebugMsg(masterprob, "Infinite bound when generating optimality cut. lhs = %g addval = %g.\n", (*lhs), addval);
         return SCIP_OKAY;
      }
   }

   nsubvars = SCIPgetNVars(subproblem);
   subvars = SCIPgetVars(subproblem);
   nfixedvars = SCIPgetNFixedVars(subproblem);
   fixedvars = SCIPgetFixedVars(subproblem);

   /* looping over all variables to update the coefficients in the computed cut. */
   for( i = 0; i < nsubvars + nfixedvars; i++ )
   {
      SCIP_VAR* var;
      SCIP_VAR* mastervar;
      SCIP_Real redcost;

      if( i < nsubvars )
         var = subvars[i];
      else
         var = fixedvars[i - nsubvars];

      /* retrieving the master problem variable for the given subproblem variable. */
      SCIP_CALL( SCIPgetBendersMasterVar(masterprob, benders, var, &mastervar) );

      redcost = SCIPgetVarRedcost(subproblem, var);

      (*checkobj) += SCIPvarGetUnchangedObj(var)*SCIPvarGetSol(var, TRUE);

      /* checking whether the subproblem variable has a corresponding master variable. */
      if( mastervar != NULL )
      {
         SCIP_Real coef;

         coef = -1.0*(SCIPvarGetObj(var) + redcost);

         if( !SCIPisZero(masterprob, coef) )
         {
            /* adding the variable to the storage */
            SCIP_CALL( addVariableToArray(masterprob, vars, vals, mastervar, coef, nvars, varssize) );
         }
      }
      else
      {
         if( !SCIPisZero(subproblem, redcost) )
         {
            addval = 0;

            if( SCIPisPositive(subproblem, redcost) )
               addval = redcost*SCIPvarGetLbLocal(var);
            else if( SCIPisNegative(subproblem, redcost) )
               addval = redcost*SCIPvarGetUbLocal(var);

            (*lhs) += addval;

            /* if the bound becomes infinite, then the cut generation terminates. */
            if( SCIPisInfinity(masterprob, (*lhs)) || SCIPisInfinity(masterprob, -(*lhs))
               || SCIPisInfinity(masterprob, addval) || SCIPisInfinity(masterprob, -addval))
            {
               (*success) = FALSE;
               SCIPdebugMsg(masterprob, "Infinite bound when generating optimality cut.\n");
               return SCIP_OKAY;
            }
         }
      }
   }

   assert(SCIPisInfinity(masterprob, (*rhs)));
   /* the rhs should be infinite. If it changes, then there is an error */
   if( !SCIPisInfinity(masterprob, (*rhs)) )
   {
      (*success) = FALSE;
      SCIPdebugMsg(masterprob, "RHS is not infinite. rhs = %g.\n", (*rhs));
      return SCIP_OKAY;
   }

   (*success) = TRUE;

   return SCIP_OKAY;
}

/** computes a standard Benders' optimality cut from the dual solutions of the NLP */
static
SCIP_RETCODE computeStandardNLPOptimalityCut(
   SCIP*                 masterprob,         /**< the SCIP instance of the master problem */
   SCIP*                 subproblem,         /**< the SCIP instance of the subproblem */
   SCIP_BENDERS*         benders,            /**< the benders' decomposition structure */
   SCIP_VAR***           vars,               /**< pointer to array of variables in the generated cut with non-zero coefficient */
   SCIP_Real**           vals,               /**< pointer to array of coefficients of the variables in the generated cut */
   SCIP_Real*            lhs,                /**< the left hand side of the cut */
   SCIP_Real*            rhs,                /**< the right hand side of the cut */
   int*                  nvars,              /**< the number of variables in the cut */
   int*                  varssize,           /**< the number of variables in the array */
   SCIP_Real*            checkobj,           /**< stores the objective function computed from the dual solution */
   SCIP_Bool*            success             /**< was the cut generation successful? */
   )
{
   SCIP_EXPRINT* exprinterpreter;
   SCIP_VAR** subvars;
   SCIP_VAR** fixedvars;
   int nsubvars;
   int nfixedvars;
   SCIP_Real dirderiv;
   SCIP_Real dualsol;
   int nrows;
   int i;

   (*checkobj) = 0;

   assert(masterprob != NULL);
   assert(subproblem != NULL);
   assert(benders != NULL);
   assert(SCIPisNLPConstructed(subproblem));
   assert(SCIPgetNLPSolstat(subproblem) <= SCIP_NLPSOLSTAT_LOCOPT);
   assert(SCIPhasNLPSolution(subproblem));

   (*success) = FALSE;

   nsubvars = SCIPgetNNLPVars(subproblem);
   subvars = SCIPgetNLPVars(subproblem);
   nfixedvars = SCIPgetNFixedVars(subproblem);
   fixedvars = SCIPgetFixedVars(subproblem);

   /* our optimality cut implementation assumes that SCIP did not modify the objective function and sense,
    * that is, that the objective function value of the NLP corresponds to the value of the auxiliary variable
    * if that wouldn't be the case, then the scaling and offset may have to be considered when adding the
    * auxiliary variable to the cut (cons/row)?
    */
   assert(SCIPgetTransObjoffset(subproblem) == 0.0);
   assert(SCIPgetTransObjscale(subproblem) == 1.0);
   assert(SCIPgetObjsense(subproblem) == SCIP_OBJSENSE_MINIMIZE);

   (*lhs) = SCIPgetNLPObjval(subproblem);
   assert(!SCIPisInfinity(subproblem, REALABS(*lhs)));

   (*rhs) = SCIPinfinity(masterprob);

   dirderiv = 0.0;

   SCIP_CALL( SCIPexprintCreate(SCIPblkmem(subproblem), &exprinterpreter) );

   /* looping over all NLP rows and setting the corresponding coefficients of the cut */
   nrows = SCIPgetNNLPNlRows(subproblem);
   for( i = 0; i < nrows; i++ )
   {
      SCIP_NLROW* nlrow;

      nlrow = SCIPgetNLPNlRows(subproblem)[i];
      assert(nlrow != NULL);

      dualsol = SCIPnlrowGetDualsol(nlrow);
      assert( !SCIPisInfinity(subproblem, dualsol) && !SCIPisInfinity(subproblem, -dualsol) );

      if( SCIPisZero(subproblem, dualsol) )
         continue;

      SCIP_CALL( SCIPaddNlRowGradientBenderscutOpt(masterprob, subproblem, benders, nlrow, exprinterpreter,
            -dualsol, &dirderiv, vars, vals, nvars, varssize) );
   }

   SCIP_CALL( SCIPexprintFree(&exprinterpreter) );

   /* looping over all variable bounds and updating the corresponding coefficients of the cut; compute checkobj */
   for( i = 0; i < nsubvars; i++ )
   {
      SCIP_VAR* var;
      SCIP_VAR* mastervar;
      SCIP_Real coef;

      var = subvars[i];

      (*checkobj) += SCIPvarGetUnchangedObj(var) * SCIPvarGetNLPSol(var);

      /* retrieving the master problem variable for the given subproblem variable. */
      SCIP_CALL( SCIPgetBendersMasterVar(masterprob, benders, var, &mastervar) );

      dualsol = SCIPgetNLPVarsUbDualsol(subproblem)[i] - SCIPgetNLPVarsLbDualsol(subproblem)[i];

      /* checking whether the subproblem variable has a corresponding master variable. */
      if( mastervar == NULL || dualsol == 0.0 )
         continue;

      coef = -dualsol;

      /* adding the variable to the storage */
      SCIP_CALL( addVariableToArray(masterprob, vars, vals, mastervar, coef, nvars, varssize) );

      dirderiv += coef * SCIPvarGetNLPSol(var);
   }

   for( i = 0; i < nfixedvars; i++ )
      *checkobj += SCIPvarGetUnchangedObj(fixedvars[i]) * SCIPvarGetNLPSol(fixedvars[i]);

   *lhs += dirderiv;

   /* if the side became infinite or dirderiv was infinite, then the cut generation terminates. */
   if( SCIPisInfinity(masterprob, *lhs) || SCIPisInfinity(masterprob, -*lhs)
      || SCIPisInfinity(masterprob, dirderiv) || SCIPisInfinity(masterprob, -dirderiv))
   {
      (*success) = FALSE;
      SCIPdebugMsg(masterprob, "Infinite bound when generating optimality cut. lhs = %g dirderiv = %g.\n", lhs, dirderiv);
      return SCIP_OKAY;
   }

   (*success) = TRUE;

   return SCIP_OKAY;
}


/** Adds the auxiliary variable to the generated cut. If this is the first optimality cut for the subproblem, then the
 *  auxiliary variable is first created and added to the master problem.
 */
static
SCIP_RETCODE addAuxiliaryVariableToCut(
   SCIP*                 masterprob,         /**< the SCIP instance of the master problem */
   SCIP_BENDERS*         benders,            /**< the benders' decomposition structure */
   SCIP_VAR**            vars,               /**< the variables in the generated cut with non-zero coefficient */
   SCIP_Real*            vals,               /**< the coefficients of the variables in the generated cut */
   int*                  nvars,              /**< the number of variables in the cut */
   int                   probnumber          /**< the number of the pricing problem */
   )
{
   SCIP_VAR* auxiliaryvar;

   assert(masterprob != NULL);
   assert(benders != NULL);
   assert(vars != NULL);
   assert(vals != NULL);

   auxiliaryvar = SCIPbendersGetAuxiliaryVar(benders, probnumber);

   vars[(*nvars)] = auxiliaryvar;
   vals[(*nvars)] = 1.0;
   (*nvars)++;

   return SCIP_OKAY;
}


/** generates and applies Benders' cuts */
static
SCIP_RETCODE generateAndApplyBendersCuts(
   SCIP*                 masterprob,         /**< the SCIP instance of the master problem */
   SCIP*                 subproblem,         /**< the SCIP instance of the pricing problem */
   SCIP_BENDERS*         benders,            /**< the benders' decomposition */
   SCIP_BENDERSCUT*      benderscut,         /**< the benders' decomposition cut method */
   SCIP_SOL*             sol,                /**< primal CIP solution */
   int                   probnumber,         /**< the number of the pricing problem */
   SCIP_BENDERSENFOTYPE  type,               /**< the enforcement type calling this function */
   SCIP_RESULT*          result              /**< the result from solving the subproblems */
   )
{
   SCIP_BENDERSCUTDATA* benderscutdata;
   SCIP_CONSHDLR* consbenders;
   SCIP_CONS* cons;
   SCIP_ROW* row;
   SCIP_VAR** vars;
   SCIP_Real* vals;
   SCIP_Real lhs;
   SCIP_Real rhs;
   int nvars;
   int varssize;
   int nmastervars;
   char cutname[SCIP_MAXSTRLEN];
   SCIP_Bool optimal;
   SCIP_Bool addcut;
   SCIP_Bool success;

   SCIP_Real checkobj;
   SCIP_Real verifyobj;

   assert(masterprob != NULL);
   assert(subproblem != NULL);
   assert(benders != NULL);
   assert(benderscut != NULL);
   assert(result != NULL);

   row = NULL;
   cons = NULL;

   /* retrieving the Benders' cut data */
   benderscutdata = SCIPbenderscutGetData(benderscut);

   /* if the cuts are generated prior to the solving stage, then rows can not be generated. So constraints must be
    * added to the master problem.
    */
   if( SCIPgetStage(masterprob) < SCIP_STAGE_INITSOLVE )
      addcut = FALSE;
   else
      addcut = benderscutdata->addcuts;

   /* retrieving the Benders' decomposition constraint handler */
   consbenders = SCIPfindConshdlr(masterprob, "benders");

   /* checking the optimality of the original problem with a comparison between the auxiliary variable and the
    * objective value of the subproblem */
   SCIP_CALL( SCIPcheckBendersSubproblemOptimality(masterprob, benders, sol, probnumber, &optimal) );

   if( optimal )
   {
      (*result) = SCIP_FEASIBLE;
      SCIPdebugMsg(masterprob, "No cut added for subproblem %d\n", probnumber);
      return SCIP_OKAY;
   }

   /* allocating memory for the variable and values arrays */
   nmastervars = SCIPgetNVars(masterprob) + SCIPgetNFixedVars(masterprob);
   SCIP_CALL( SCIPallocClearBufferArray(masterprob, &vars, nmastervars) );
   SCIP_CALL( SCIPallocClearBufferArray(masterprob, &vals, nmastervars) );
   lhs = 0.0;
   rhs = SCIPinfinity(masterprob);
   nvars = 0;
   varssize = nmastervars;

   /* setting the name of the generated cut */
   (void) SCIPsnprintf(cutname, SCIP_MAXSTRLEN, "optimalitycut_%d_%d", probnumber,
      SCIPbenderscutGetNFound(benderscut) );

   if( SCIPisNLPConstructed(subproblem) && SCIPgetNNlpis(subproblem) )
   {
      /* computing the coefficients of the optimality cut */
      SCIP_CALL( computeStandardNLPOptimalityCut(masterprob, subproblem, benders, &vars, &vals, &lhs, &rhs, &nvars,
            &varssize, &checkobj, &success) );
   }
   else
   {
      /* computing the coefficients of the optimality cut */
      SCIP_CALL( computeStandardLPOptimalityCut(masterprob, subproblem, benders, &vars, &vals, &lhs, &rhs, &nvars,
            &varssize, &checkobj, &success) );
   }

   /* if success is FALSE, then there was an error in generating the optimality cut. No cut will be added to the master
    * problem. Otherwise, the constraint is added to the master problem.
    */
   if( !success )
   {
      (*result) = SCIP_DIDNOTFIND;
      SCIPdebugMsg(masterprob, "Error in generating Benders' optimality cut for problem %d.\n", probnumber);
   }
   else
   {
      /* creating an empty row or constraint for the Benders' cut */
      if( addcut )
      {
         SCIP_CALL( SCIPcreateEmptyRowConshdlr(masterprob, &row, consbenders, cutname, lhs, rhs, FALSE, FALSE, TRUE) );
         SCIP_CALL( SCIPaddVarsToRow(masterprob, row, nvars, vars, vals) );
      }
      else
      {
         SCIP_CALL( SCIPcreateConsBasicLinear(masterprob, &cons, cutname, nvars, vars, vals, lhs, rhs) );
         SCIP_CALL( SCIPsetConsDynamic(masterprob, cons, TRUE) );
         SCIP_CALL( SCIPsetConsRemovable(masterprob, cons, TRUE) );
      }

      /* computing the objective function from the cut activity to verify the accuracy of the constraint */
      verifyobj = 0.0;
      if( addcut )
      {
         verifyobj += SCIProwGetLhs(row) - SCIPgetRowSolActivity(masterprob, row, sol);
      }
      else
      {
         verifyobj += SCIPgetLhsLinear(masterprob, cons) - SCIPgetActivityLinear(masterprob, cons, sol);
      }

      /* it is possible that numerics will cause the generated cut to be invalid. This cut should not be added to the
       * master problem, since its addition could cut off feasible solutions. The success flag is set of false, indicating
       * that the Benders' cut could not find a valid cut.
       */
      if( !SCIPisFeasEQ(masterprob, checkobj, verifyobj) )
      {
         success = FALSE;
         SCIPdebugMsg(masterprob, "The objective function and cut activity are not equal (%g != %g).\n", checkobj,
            verifyobj);
#ifdef SCIP_DEBUG
         SCIPABORT();
#endif
      }

      if( success )
      {
         /* adding the auxiliary variable to the optimality cut */
         SCIP_CALL( addAuxiliaryVariableToCut(masterprob, benders, vars, vals, &nvars, probnumber) );

         /* adding the constraint to the master problem */
         if( addcut )
         {
            SCIP_Bool infeasible;

            /* adding the auxiliary variable coefficient to the row */
            SCIP_CALL( SCIPaddVarToRow(masterprob, row, vars[nvars - 1], vals[nvars - 1]) );

            if( type == SCIP_BENDERSENFOTYPE_LP || type == SCIP_BENDERSENFOTYPE_RELAX )
            {
               SCIP_CALL( SCIPaddRow(masterprob, row, FALSE, &infeasible) );
               assert(!infeasible);
            }
            else
            {
               assert(type == SCIP_BENDERSENFOTYPE_CHECK || type == SCIP_BENDERSENFOTYPE_PSEUDO);
               SCIP_CALL( SCIPaddPoolCut(masterprob, row) );
            }

            (*result) = SCIP_SEPARATED;
         }
         else
         {
            /* adding the auxiliary variable coefficient to the constraint */
            SCIP_CALL( SCIPaddCoefLinear(masterprob, cons, vars[nvars - 1], vals[nvars - 1]) );

            SCIP_CALL( SCIPaddCons(masterprob, cons) );

            SCIPdebugPrintCons(masterprob, cons, NULL);

            (*result) = SCIP_CONSADDED;
         }

         /* storing the data that is used to create the cut */
         SCIP_CALL( SCIPstoreBendersCut(masterprob, benders, vars, vals, lhs, rhs, nvars) );
      }

      /* releasing the row or constraint */
      if( addcut )
      {
         /* release the row */
         SCIP_CALL( SCIPreleaseRow(masterprob, &row) );
      }
      else
      {
         /* release the constraint */
         SCIP_CALL( SCIPreleaseCons(masterprob, &cons) );
      }
   }

   SCIPfreeBufferArray(masterprob, &vals);
   SCIPfreeBufferArray(masterprob, &vars);

   return SCIP_OKAY;
}

/*
 * Callback methods of Benders' decomposition cuts
 */

/** destructor of Benders' decomposition cuts to free user data (called when SCIP is exiting) */
static
SCIP_DECL_BENDERSCUTFREE(benderscutFreeOpt)
{  /*lint --e{715}*/
   SCIP_BENDERSCUTDATA* benderscutdata;

   assert( benderscut != NULL );
   assert( strcmp(SCIPbenderscutGetName(benderscut), BENDERSCUT_NAME) == 0 );

   /* free Benders' cut data */
   benderscutdata = SCIPbenderscutGetData(benderscut);
   assert( benderscutdata != NULL );

   SCIPfreeBlockMemory(scip, &benderscutdata);

   SCIPbenderscutSetData(benderscut, NULL);

   return SCIP_OKAY;
}


/** execution method of Benders' decomposition cuts */
static
SCIP_DECL_BENDERSCUTEXEC(benderscutExecOpt)
{  /*lint --e{715}*/
   SCIP* subproblem;
   SCIP_Bool nlprelaxation;

   assert(scip != NULL);
   assert(benders != NULL);
   assert(benderscut != NULL);
   assert(result != NULL);
   assert(probnumber >= 0 && probnumber < SCIPbendersGetNSubproblems(benders));

   subproblem = SCIPbendersSubproblem(benders, probnumber);

<<<<<<< HEAD
=======
   if( subproblem == NULL )
   {
      SCIPdebugMsg(scip, "The subproblem %d is set to NULL. The <%s> Benders' decomposition cut can not be executed.\n",
         probnumber, BENDERSCUT_NAME);

      (*result) = SCIP_DIDNOTRUN;
      return SCIP_OKAY;
   }

>>>>>>> 25bdf961
   /* setting a flag to indicate whether the NLP relaxation should be used to generate cuts */
   nlprelaxation = SCIPisNLPConstructed(subproblem) && SCIPgetNNlpis(subproblem);

   /* only generate optimality cuts if the subproblem LP or NLP is optimal,
    * since we use the dual solution of the LP/NLP to construct the optimality cut
    */
   if( SCIPgetStage(subproblem) == SCIP_STAGE_SOLVING &&
      ((!nlprelaxation && SCIPgetLPSolstat(subproblem) == SCIP_LPSOLSTAT_OPTIMAL) ||
       (nlprelaxation && SCIPgetNLPSolstat(subproblem) <= SCIP_NLPSOLSTAT_LOCOPT)) )
   {
      /* generating a cut for a given subproblem */
      SCIP_CALL( generateAndApplyBendersCuts(scip, subproblem, benders, benderscut,
            sol, probnumber, type, result) );

      /* if it was not possible to generate a cut, this could be due to numerical issues. So the solution to the LP is
       * resolved and the generation of the cut is reattempted. For NLPs, we do not have such a polishing yet.
       */
      if( (*result) == SCIP_DIDNOTFIND && !nlprelaxation )
      {
         SCIP_Bool success;

         SCIPdebugMsg(scip, "Numerical trouble generating optimality cut for subproblem %d. Attempting to "
            "polish the LP solution to find an alternative dual extreme point.\n", probnumber);

         SCIP_CALL( polishSolution(subproblem, &success) );

         /* only attempt to generate a cut if the solution polishing was successful */
         if( success )
         {
            SCIP_CALL( generateAndApplyBendersCuts(scip, subproblem, benders, benderscut,
                  sol, probnumber, type, result) );
         }
      }
   }

   return SCIP_OKAY;
}


/*
 * Benders' decomposition cuts specific interface methods
 */

/** creates the opt Benders' decomposition cuts and includes it in SCIP */
SCIP_RETCODE SCIPincludeBenderscutOpt(
   SCIP*                 scip,               /**< SCIP data structure */
   SCIP_BENDERS*         benders             /**< Benders' decomposition */
   )
{
   SCIP_BENDERSCUTDATA* benderscutdata;
   SCIP_BENDERSCUT* benderscut;
   char paramname[SCIP_MAXSTRLEN];

   assert(benders != NULL);

   /* create opt Benders' decomposition cuts data */
   SCIP_CALL( SCIPallocBlockMemory(scip, &benderscutdata) );

   benderscut = NULL;

   /* include Benders' decomposition cuts */
   SCIP_CALL( SCIPincludeBenderscutBasic(scip, benders, &benderscut, BENDERSCUT_NAME, BENDERSCUT_DESC,
         BENDERSCUT_PRIORITY, BENDERSCUT_LPCUT, benderscutExecOpt, benderscutdata) );

   assert(benderscut != NULL);

   /* setting the non fundamental callbacks via setter functions */
   SCIP_CALL( SCIPsetBenderscutFree(scip, benderscut, benderscutFreeOpt) );

   /* add opt Benders' decomposition cuts parameters */
   (void) SCIPsnprintf(paramname, SCIP_MAXSTRLEN, "benders/%s/benderscut/%s/addcuts",
      SCIPbendersGetName(benders), BENDERSCUT_NAME);
   SCIP_CALL( SCIPaddBoolParam(scip, paramname,
         "should cuts be generated and added to the cutpool instead of global constraints directly added to the problem.",
         &benderscutdata->addcuts, FALSE, SCIP_DEFAULT_ADDCUTS, NULL, NULL) );

   return SCIP_OKAY;
}

/** adds the gradient of a nonlinear row in the current NLP solution of a subproblem to a linear row or constraint in the master problem
 *
 * Only computes gradient w.r.t. master problem variables.
 * Computes also the directional derivative, that is, mult times gradient times solution.
 */
SCIP_RETCODE SCIPaddNlRowGradientBenderscutOpt(
   SCIP*                 masterprob,         /**< the SCIP instance of the master problem */
   SCIP*                 subproblem,         /**< the SCIP instance of the subproblem */
   SCIP_BENDERS*         benders,            /**< the benders' decomposition structure */
   SCIP_NLROW*           nlrow,              /**< nonlinear row */
   SCIP_EXPRINT*         exprint,            /**< expressions interpreter */
   SCIP_Real             mult,               /**< multiplier */
   SCIP_Real*            dirderiv,           /**< storage to add directional derivative */
   SCIP_VAR***           vars,               /**< pointer to array of variables in the generated cut with non-zero coefficient */
   SCIP_Real**           vals,               /**< pointer to array of coefficients of the variables in the generated cut */
   int*                  nvars,              /**< the number of variables in the cut */
   int*                  varssize            /**< the number of variables in the array */
   )
{
   SCIP_EXPRTREE* tree;
   SCIP_VAR* var;
   SCIP_VAR* mastervar;
   SCIP_Real coef;
   int i;

   assert(masterprob != NULL);
   assert(subproblem != NULL);
   assert(benders != NULL);
   assert(nlrow != NULL);
   assert(exprint != NULL);
   assert(mult != 0.0);
   assert(dirderiv != NULL);
   assert(vars != NULL);
   assert(vals != NULL);

   /* linear part */
   for( i = 0; i < SCIPnlrowGetNLinearVars(nlrow); i++ )
   {
      var = SCIPnlrowGetLinearVars(nlrow)[i];
      assert(var != NULL);

      /* retrieving the master problem variable for the given subproblem variable. */
      SCIP_CALL( SCIPgetBendersMasterVar(masterprob, benders, var, &mastervar) );
      if( mastervar == NULL )
         continue;

      coef = mult * SCIPnlrowGetLinearCoefs(nlrow)[i];

      /* adding the variable to the storage */
      SCIP_CALL( addVariableToArray(masterprob, vars, vals, mastervar, coef, nvars, varssize) );

      *dirderiv += coef * SCIPvarGetNLPSol(var);
   }

   /* quadratic part */
   for( i = 0; i < SCIPnlrowGetNQuadElems(nlrow); i++ )
   {
      SCIP_VAR* var1;
      SCIP_VAR* var2;
      SCIP_VAR* mastervar1;
      SCIP_VAR* mastervar2;
      SCIP_Real coef1;
      SCIP_Real coef2;

      assert(SCIPnlrowGetQuadElems(nlrow)[i].idx1 < SCIPnlrowGetNQuadVars(nlrow));
      assert(SCIPnlrowGetQuadElems(nlrow)[i].idx2 < SCIPnlrowGetNQuadVars(nlrow));

      var1  = SCIPnlrowGetQuadVars(nlrow)[SCIPnlrowGetQuadElems(nlrow)[i].idx1];
      var2  = SCIPnlrowGetQuadVars(nlrow)[SCIPnlrowGetQuadElems(nlrow)[i].idx2];

      /* retrieving the master problem variables for the given subproblem variables. */
      SCIP_CALL( SCIPgetBendersMasterVar(masterprob, benders, var1, &mastervar1) );
      SCIP_CALL( SCIPgetBendersMasterVar(masterprob, benders, var2, &mastervar2) );

      coef1 = mult * SCIPnlrowGetQuadElems(nlrow)[i].coef * SCIPvarGetNLPSol(var2);
      coef2 = mult * SCIPnlrowGetQuadElems(nlrow)[i].coef * SCIPvarGetNLPSol(var1);

      /* adding the variable to the storage */
      if( mastervar1 != NULL )
      {
         SCIP_CALL( addVariableToArray(masterprob, vars, vals, mastervar1, coef1, nvars, varssize) );
      }
      if( mastervar2 != NULL )
      {
         SCIP_CALL( addVariableToArray(masterprob, vars, vals, mastervar2, coef2, nvars, varssize) );
      }

      if( mastervar1 != NULL )
         *dirderiv += coef1 * SCIPvarGetNLPSol(var1);

      if( mastervar2 != NULL )
         *dirderiv += coef2 * SCIPvarGetNLPSol(var2);
   }

   /* tree part */
   tree = SCIPnlrowGetExprtree(nlrow);
   if( tree != NULL )
   {
      SCIP_Real* treegrad;
      SCIP_Real* x;
      SCIP_Real val;

      SCIP_CALL( SCIPallocBufferArray(subproblem, &x, SCIPexprtreeGetNVars(tree)) );
      SCIP_CALL( SCIPallocBufferArray(subproblem, &treegrad, SCIPexprtreeGetNVars(tree)) );

      /* compile expression tree, if not done before */
      if( SCIPexprtreeGetInterpreterData(tree) == NULL )
      {
         SCIP_CALL( SCIPexprintCompile(exprint, tree) );
      }

      /* sets the solution value */
      for( i = 0; i < SCIPexprtreeGetNVars(tree); ++i )
         x[i] = SCIPvarGetNLPSol(SCIPexprtreeGetVars(tree)[i]);

      SCIP_CALL( SCIPexprintGrad(exprint, tree, x, TRUE, &val, treegrad) );

      /* update corresponding gradient entry */
      for( i = 0; i < SCIPexprtreeGetNVars(tree); ++i )
      {
         var = SCIPexprtreeGetVars(tree)[i];
         assert(var != NULL);

         /* retrieving the master problem variable for the given subproblem variable. */
         SCIP_CALL( SCIPgetBendersMasterVar(masterprob, benders, var, &mastervar) );
         if( mastervar == NULL )
            continue;

         coef = mult * treegrad[i];

         /* adding the variable to the storage */
         SCIP_CALL( addVariableToArray(masterprob, vars, vals, mastervar, coef, nvars, varssize) );

         *dirderiv += coef * SCIPvarGetNLPSol(var);
      }

      SCIPfreeBufferArray(subproblem, &treegrad);
      SCIPfreeBufferArray(subproblem, &x);
   }

   return SCIP_OKAY;
}<|MERGE_RESOLUTION|>--- conflicted
+++ resolved
@@ -683,8 +683,6 @@
 
    subproblem = SCIPbendersSubproblem(benders, probnumber);
 
-<<<<<<< HEAD
-=======
    if( subproblem == NULL )
    {
       SCIPdebugMsg(scip, "The subproblem %d is set to NULL. The <%s> Benders' decomposition cut can not be executed.\n",
@@ -694,7 +692,6 @@
       return SCIP_OKAY;
    }
 
->>>>>>> 25bdf961
    /* setting a flag to indicate whether the NLP relaxation should be used to generate cuts */
    nlprelaxation = SCIPisNLPConstructed(subproblem) && SCIPgetNNlpis(subproblem);
 
