/* * * * * * * * * * * * * * * * * * * * * * * * * * * * * * * * * * * * * * */
/*                                                                           */
/*                  This file is part of the program and library             */
/*         SCIP --- Solving Constraint Integer Programs                      */
/*                                                                           */
/*    Copyright (C) 2002-2021 Konrad-Zuse-Zentrum                            */
/*                            fuer Informationstechnik Berlin                */
/*                                                                           */
/*  SCIP is distributed under the terms of the ZIB Academic License.         */
/*                                                                           */
/*  You should have received a copy of the ZIB Academic License              */
/*  along with SCIP; see the file COPYING. If not visit scipopt.org.         */
/*                                                                           */
/* * * * * * * * * * * * * * * * * * * * * * * * * * * * * * * * * * * * * * */

/**@file    nlpi_ipopt.cpp
 * @ingroup DEFPLUGINS_NLPI
 * @brief   Ipopt NLP interface
 * @author  Stefan Vigerske
 * @author  Benjamin Müller
 *
 * @todo if too few degrees of freedom, solve a slack-minimization problem instead?
 * @todo automatically switch to Hessian approximation if Hessian is dense or slow? (only do so if opttol/solvertol is large?)
 *
 * This file can only be compiled if Ipopt is available.
 * Otherwise, to resolve public functions, use nlpi_ipopt_dummy.c.
 * Since the dummy code is C instead of C++, it has been moved into a separate file.
 */

/*---+----1----+----2----+----3----+----4----+----5----+----6----+----7----+----8----+----9----+----0----+----1----+----2*/

#include "scip/nlpi_ipopt.h"

#include "scip/nlpioracle.h"
#include "scip/exprinterpret.h"
#include "scip/scip_nlpi.h"
#include "scip/scip_randnumgen.h"
#include "scip/scip_mem.h"
#include "scip/scip_message.h"
#include "scip/scip_general.h"
#include "scip/scip_numerics.h"
#include "scip/scip_param.h"
#include "scip/scip_solve.h"
#include "scip/scip_copy.h"
#include "scip/pub_misc.h"
#include "scip/pub_paramset.h"

#include <new>      /* for std::bad_alloc */
#include <sstream>
#include <cstring>

/* turn off some lint warnings for file */
/*lint --e{1540,750,3701}*/

#include "IpoptConfig.h"

#if defined(__GNUC__) && IPOPT_VERSION_MAJOR == 3 && IPOPT_VERSION_MINOR < 14
#pragma GCC diagnostic ignored "-Wshadow"
#endif
#include "IpIpoptApplication.hpp"
#include "IpIpoptCalculatedQuantities.hpp"
#include "IpSolveStatistics.hpp"
#include "IpJournalist.hpp"
#include "IpIpoptData.hpp"
#include "IpTNLPAdapter.hpp"
#include "IpOrigIpoptNLP.hpp"
#include "IpLapack.hpp"
#if defined(__GNUC__) && IPOPT_VERSION_MAJOR == 3 && IPOPT_VERSION_MINOR < 14
#pragma GCC diagnostic warning "-Wshadow"
#endif

#if IPOPT_VERSION_MAJOR < 3 || (IPOPT_VERSION_MAJOR == 3 && IPOPT_VERSION_MINOR < 12)
#error "The Ipopt interface requires at least 3.12.0"
#endif

/* MUMPS that can be used by Ipopt is not threadsafe
 * If we want SCIP to be threadsafe (SCIP_THREADSAFE), have std::mutex (C++11 or higher), and use Ipopt before 3.14,
 * then we protect the call to Ipopt by a mutex if MUMPS is used as linear solver.
 * Thus, we allow only one Ipopt run at a time.
 * Ipopt 3.14 has this build-in to its MUMPS interface, so we won't have to take care of this.
 */
#if defined(SCIP_THREADSAFE) && __cplusplus >= 201103L && IPOPT_VERSION_MAJOR == 3 && IPOPT_VERSION_MINOR < 14
#define PROTECT_SOLVE_BY_MUTEX
#include <mutex>
static std::mutex solve_mutex;  /*lint !e1756*/
#endif

using namespace Ipopt;

#define NLPI_NAME          "ipopt"           /**< short concise name of solver */
#define NLPI_DESC          "Ipopt interface" /**< description of solver */
#define NLPI_PRIORITY      1000              /**< priority */

#define MAXPERTURB         0.01              /**< maximal perturbation of bounds in starting point heuristic */
#define FEASTOLFACTOR      0.9               /**< factor for user-given feasibility tolerance to get feasibility tolerance that is actually passed to Ipopt */

#define DEFAULT_RANDSEED   71                /**< initial random seed */

// enable this to collect statistics on number of iterations and problem characteristics in csv-form in log
// note that this overwrites given iterlimit
// see https://git.zib.de/integer/scip/-/snippets/1213 for some script that evaluates the collected data
// #define COLLECT_SOLVESTATS

/* Convergence check (see ScipNLP::intermediate_callback)
 *
 * If the fastfail option is set to aggressive, then we stop Ipopt if the reduction in
 * primal infeasibility is not sufficient for a consecutive number of iterations.
 * With the parameters as given below, we require Ipopt to
 * - not increase the primal infeasibility after 5 iterations
 * - reduce the primal infeasibility by at least 50% within 10 iterations
 * - reduce the primal infeasibility by at least 90% within 30 iterations
 * The targets are updated once they are reached and the limit on allowed iterations to reach the new target is reset.
 *
 * In certain situations, it is allowed to exceed an iteration limit:
 * - If we are in the first 10 (convcheck_startiter) iterations.
 * - If we are within 10 (convcheck_startiter) iterations after the restoration phase ended.
 *   The reason for this is that during feasibility restoration phase Ipopt aims completely on
 *   reducing constraint violation, completely forgetting the objective function.
 *   When returning from feasibility restoration and considering the original objective again,
 *   it is unlikely that Ipopt will continue to decrease primal infeasibility, since it may now target on
 *   more on optimality again. Thus, we do not check convergence for a number of iterations.
 * - If the target on dual infeasibility reduction has been achieved, we are below twice the iteration limit, and
 *   we are not in restoration mode.
 *   The reason for this is that if Ipopt makes good progress towards optimality,
 *   we want to allow some more iterations where primal infeasibility is not reduced.
 *   However, in restoration mode, dual infeasibility does not correspond to the original problem and
 *   the complete aim is to restore primal infeasibility.
 */
static const int convcheck_nchecks                         = 3;                 /**< number of convergence checks */
static const int convcheck_startiter                       = 10;                /**< iteration where to start convergence checking */
static const int convcheck_maxiter[convcheck_nchecks]      = { 5,   15,  30 };  /**< maximal number of iterations to achieve each convergence check */
static const SCIP_Real convcheck_minred[convcheck_nchecks] = { 1.0, 0.5, 0.1 }; /**< minimal required infeasibility reduction in each convergence check */

/// integer parameters of Ipopt to make available via SCIP parameters
static const char* ipopt_int_params[] =
   { "print_level" };   // print_level must be first

/// string parameters of Ipopt to make available via SCIP parameters
static const char* ipopt_string_params[] =
   { "linear_solver",
     "hsllib",
     "pardisolib",
     "linear_system_scaling",
     "nlp_scaling_method",
     "mu_strategy",
     "hessian_approximation"
   };

class ScipNLP;

struct SCIP_NlpiData
{
public:
   char*                 optfile;            /**< Ipopt options file to read */
   int                   print_level;        /**< print_level set via nlpi/ipopt/print_level option */
   SCIP_Real             warm_start_push;    /**< value to use for Ipopt's warm_start_bound_push/frac options */

   /** constructor */
   explicit SCIP_NlpiData()
   : optfile(NULL), print_level(-1), warm_start_push(1e-9)
   { }
};

struct SCIP_NlpiProblem
{
public:
   SCIP_NLPIORACLE*            oracle;       /**< Oracle-helper to store and evaluate NLP */
   SCIP_RANDNUMGEN*            randnumgen;   /**< random number generator */

   SmartPtr<IpoptApplication>  ipopt;        /**< Ipopt application */
   SmartPtr<ScipNLP>           nlp;          /**< NLP in Ipopt form */

   bool                        firstrun;     /**< whether the next NLP solve will be the first one */
   bool                        samestructure;/**< whether the NLP solved next will still have the same (Ipopt-internal) structure (same number of variables, constraints, bounds, and nonzero pattern) */

   SCIP_NLPSOLSTAT             solstat;      /**< status of current solution (if any) */
   SCIP_NLPTERMSTAT            termstat;     /**< termination status of last solve (if any) */
   bool                        solprimalvalid;/**< whether primal solution values are available (solprimals has meaningful values) */
   bool                        solprimalgiven;/**< whether primal solution values were set by caller */
   bool                        soldualvalid; /**< whether dual solution values are available (soldual* have meaningful values) */
   bool                        soldualgiven; /**< whether dual solution values were set by caller */
   SCIP_Real*                  solprimals;   /**< primal solution values, if available */
   SCIP_Real*                  soldualcons;  /**< dual solution values of constraints, if available */
   SCIP_Real*                  soldualvarlb; /**< dual solution values of variable lower bounds, if available */
   SCIP_Real*                  soldualvarub; /**< dual solution values of variable upper bounds, if available */
   SCIP_Real                   solobjval;    /**< objective function value in solution from last run */
   SCIP_Real                   solconsviol;  /**< constraint violation of primal solution, if available */
   SCIP_Real                   solboundviol; /**< variable bound violation of primal solution, if available */
   int                         lastniter;    /**< number of iterations in last run */
   SCIP_Real                   lasttime;     /**< time spend in last run */

   /** constructor */
   SCIP_NlpiProblem()
      : oracle(NULL), randnumgen(NULL),
        firstrun(true), samestructure(true),
        solstat(SCIP_NLPSOLSTAT_UNKNOWN), termstat(SCIP_NLPTERMSTAT_OTHER),
        solprimalvalid(false), solprimalgiven(false), soldualvalid(false), soldualgiven(false),
        solprimals(NULL), soldualcons(NULL), soldualvarlb(NULL), soldualvarub(NULL),
        solobjval(SCIP_INVALID), solconsviol(SCIP_INVALID), solboundviol(SCIP_INVALID),
        lastniter(-1), lasttime(-1.0)
   { }
};

/** TNLP implementation for SCIPs NLP */
class ScipNLP : public TNLP
{
private:
   SCIP_NLPIPROBLEM*     nlpiproblem;        /**< NLPI problem data */
   SCIP*                 scip;               /**< SCIP data structure */
   SCIP_NLPPARAM         param;              /**< NLP solve parameters */

   SCIP_Real             conv_prtarget[convcheck_nchecks]; /**< target primal infeasibility for each convergence check */
   SCIP_Real             conv_dutarget[convcheck_nchecks]; /**< target dual infeasibility for each convergence check */
   int                   conv_iterlim[convcheck_nchecks];  /**< iteration number where target primal infeasibility should to be achieved */
   int                   conv_lastrestoiter;               /**< last iteration number in restoration mode, or -1 if none */

   unsigned int          current_x;          /**< unique number that identifies current iterate (x): incremented when Ipopt calls with new_x=true */
   unsigned int          last_f_eval_x;      /**< the number of the iterate for which the objective was last evaluated (eval_f) */
   unsigned int          last_g_eval_x;      /**< the number of the iterate for which the constraints were last evaluated (eval_g) */

public:
   bool                  approxhessian;      /**< do we tell Ipopt to approximate the hessian? (may also be false if user set to approx. hessian via option file) */

   // cppcheck-suppress uninitMemberVar
   /** constructor */
   ScipNLP(
      SCIP_NLPIPROBLEM*  nlpiproblem_ = NULL,/**< NLPI problem data */
      SCIP*              scip_ = NULL        /**< SCIP data structure */
      )
      : nlpiproblem(nlpiproblem_), scip(scip_),
        conv_lastrestoiter(-1),
        current_x(1), last_f_eval_x(0), last_g_eval_x(0),
        approxhessian(false)
   {
      assert(scip != NULL);
   }

   /** destructor */
   ~ScipNLP()
   { /*lint --e{1540}*/
   }

   /** initialize for new solve */
   void initializeSolve(
      SCIP_NLPIPROBLEM*    nlpiproblem_,     /**< NLPI problem */
      const SCIP_NLPPARAM& nlpparam          /**< NLP solve parameters */
      )
   {
      assert(nlpiproblem_ != NULL);
      nlpiproblem = nlpiproblem_;
      param = nlpparam;

      // since we are about to start a new solve, use this opportunity to reset the counts on x
      current_x = 1;
      last_f_eval_x = 0;
      last_g_eval_x = 0;
   }

   /** Method to return some info about the nlp */
   bool get_nlp_info(
      Index&             n,                  /**< place to store number of variables */ 
      Index&             m,                  /**< place to store number of constraints */ 
      Index&             nnz_jac_g,          /**< place to store number of nonzeros in jacobian */
      Index&             nnz_h_lag,          /**< place to store number of nonzeros in hessian */
      IndexStyleEnum&    index_style         /**< place to store used index style (0-based or 1-based) */
      );

   /** Method to return the bounds for my problem */
   bool get_bounds_info(
      Index              n,                  /**< number of variables */ 
      Number*            x_l,                /**< buffer to store lower bounds on variables */
      Number*            x_u,                /**< buffer to store upper bounds on variables */
      Index              m,                  /**< number of constraints */
      Number*            g_l,                /**< buffer to store lower bounds on constraints */
      Number*            g_u                 /**< buffer to store lower bounds on constraints */
      );

   /** Method to return the starting point for the algorithm */
   bool get_starting_point(
      Index              n,                  /**< number of variables */ 
      bool               init_x,             /**< whether initial values for primal values are requested */ 
      Number*            x,                  /**< buffer to store initial primal values */
      bool               init_z,             /**< whether initial values for dual values of variable bounds are requested */  
      Number*            z_L,                /**< buffer to store dual values for variable lower bounds */
      Number*            z_U,                /**< buffer to store dual values for variable upper bounds */
      Index              m,                  /**< number of constraints */
      bool               init_lambda,        /**< whether initial values for dual values of constraints are required */
      Number*            lambda              /**< buffer to store dual values of constraints */
      );

   /** Method to return the number of nonlinear variables. */
   Index get_number_of_nonlinear_variables();

   /** Method to return the indices of the nonlinear variables */
   bool get_list_of_nonlinear_variables(
      Index              num_nonlin_vars,    /**< number of nonlinear variables */
      Index*             pos_nonlin_vars     /**< array to fill with indices of nonlinear variables */
      );

   /** Method to return metadata about variables and constraints */
   bool get_var_con_metadata(
      Index              n,                  /**< number of variables */
      StringMetaDataMapType& var_string_md,  /**< variable meta data of string type */
      IntegerMetaDataMapType& var_integer_md,/**< variable meta data of integer type */
      NumericMetaDataMapType& var_numeric_md,/**< variable meta data of numeric type */
      Index              m,                  /**< number of constraints */
      StringMetaDataMapType& con_string_md,  /**< constraint meta data of string type */
      IntegerMetaDataMapType& con_integer_md,/**< constraint meta data of integer type */
      NumericMetaDataMapType& con_numeric_md /**< constraint meta data of numeric type */
      );

   /** Method to return the objective value */
   bool eval_f(
      Index              n,                  /**< number of variables */ 
      const Number*      x,                  /**< point to evaluate */ 
      bool               new_x,              /**< whether some function evaluation method has been called for this point before */
      Number&            obj_value           /**< place to store objective function value */
      );

   /** Method to return the gradient of the objective */
   bool eval_grad_f(
      Index              n,                  /**< number of variables */ 
      const Number*      x,                  /**< point to evaluate */ 
      bool               new_x,              /**< whether some function evaluation method has been called for this point before */
      Number*            grad_f              /**< buffer to store objective gradient */
      );

   /** Method to return the constraint residuals */
   bool eval_g(
      Index              n,                  /**< number of variables */ 
      const Number*      x,                  /**< point to evaluate */ 
      bool               new_x,              /**< whether some function evaluation method has been called for this point before */
      Index              m,                  /**< number of constraints */
      Number*            g                   /**< buffer to store constraint function values */
      );

   /** Method to return:
    *   1) The structure of the jacobian (if "values" is NULL)
    *   2) The values of the jacobian (if "values" is not NULL)
    */
   bool eval_jac_g(
      Index              n,                  /**< number of variables */ 
      const Number*      x,                  /**< point to evaluate */ 
      bool               new_x,              /**< whether some function evaluation method has been called for this point before */
      Index              m,                  /**< number of constraints */
      Index              nele_jac,           /**< number of nonzero entries in jacobian */ 
      Index*             iRow,               /**< buffer to store row indices of nonzero jacobian entries, or NULL if values 
                                              * are requested */
      Index*             jCol,               /**< buffer to store column indices of nonzero jacobian entries, or NULL if values
                                              * are requested */
      Number*            values              /**< buffer to store values of nonzero jacobian entries, or NULL if structure is
                                              * requested */
      );

   /** Method to return:
    *   1) The structure of the hessian of the lagrangian (if "values" is NULL)
    *   2) The values of the hessian of the lagrangian (if "values" is not NULL)
    */
   bool eval_h(
      Index              n,                  /**< number of variables */ 
      const Number*      x,                  /**< point to evaluate */ 
      bool               new_x,              /**< whether some function evaluation method has been called for this point before */
      Number             obj_factor,         /**< weight for objective function */ 
      Index              m,                  /**< number of constraints */
      const Number*      lambda,             /**< weights for constraint functions */ 
      bool               new_lambda,         /**< whether the hessian has been evaluated for these values of lambda before */
      Index              nele_hess,          /**< number of nonzero entries in hessian */
      Index*             iRow,               /**< buffer to store row indices of nonzero hessian entries, or NULL if values
                                              * are requested */
      Index*             jCol,               /**< buffer to store column indices of nonzero hessian entries, or NULL if values
                                              * are requested */
      Number*            values              /**< buffer to store values of nonzero hessian entries, or NULL if structure is requested */
      );

   /** Method called by the solver at each iteration.
    * 
    * Checks whether Ctrl-C was hit.
    */
   bool intermediate_callback(
      AlgorithmMode      mode,               /**< current mode of algorithm */
      Index              iter,               /**< current iteration number */
      Number             obj_value,          /**< current objective value */
      Number             inf_pr,             /**< current primal infeasibility */
      Number             inf_du,             /**< current dual infeasibility */
      Number             mu,                 /**< current barrier parameter */
      Number             d_norm,             /**< current gradient norm */
      Number             regularization_size,/**< current size of regularization */
      Number             alpha_du,           /**< current dual alpha */
      Number             alpha_pr,           /**< current primal alpha */
      Index              ls_trials,          /**< current number of linesearch trials */
      const IpoptData*   ip_data,            /**< pointer to Ipopt Data */
      IpoptCalculatedQuantities* ip_cq       /**< pointer to current calculated quantities */
      );

   /** This method is called when the algorithm is complete so the TNLP can store/write the solution. */
   void finalize_solution(
      SolverReturn       status,             /**< solve and solution status */ 
      Index              n,                  /**< number of variables */ 
      const Number*      x,                  /**< primal solution values */ 
      const Number*      z_L,                /**< dual values of variable lower bounds */
      const Number*      z_U,                /**< dual values of variable upper bounds */
      Index              m,                  /**< number of constraints */ 
      const Number*      g,                  /**< values of constraints */ 
      const Number*      lambda,             /**< dual values of constraints */ 
      Number             obj_value,          /**< objective function value */ 
      const IpoptData*   data,               /**< pointer to Ipopt Data */ 
      IpoptCalculatedQuantities* cq          /**< pointer to calculated quantities */
      );
};

/** A particular Ipopt::Journal implementation that uses the SCIP message routines for output. */
class ScipJournal : public Ipopt::Journal {
private:
   SCIP*                 scip;               /**< SCIP data structure */

public:
   ScipJournal(
      const char*          name,             /**< name of journal */
      Ipopt::EJournalLevel default_level,    /**< default verbosity level */
      SCIP*                scip_             /**< SCIP data structure */
      )
      : Ipopt::Journal(name, default_level),
        scip(scip_)
   { }

   ~ScipJournal() { }

protected:
   /*lint -e{715}*/
   void PrintImpl(
      Ipopt::EJournalCategory category,      /**< category of message */
      Ipopt::EJournalLevel    level,         /**< verbosity level of message */
      const char*             str            /**< message to print */
      )
   {  /*lint --e{715} */
      if( level == J_ERROR )
      {
         SCIPerrorMessage("%s", str);
      }
      else
      {
         SCIPinfoMessage(scip, NULL, "%s", str);
      }
   }

   /*lint -e{715}*/
   void PrintfImpl(
      Ipopt::EJournalCategory category,      /**< category of message */
      Ipopt::EJournalLevel    level,         /**< verbosity level of message */
      const char*             pformat,       /**< message printing format */
      va_list                 ap             /**< arguments of message */
      )
   {  /*lint --e{715} */
      if( level == J_ERROR )
      {
         SCIPmessagePrintErrorHeader(__FILE__, __LINE__);
         SCIPmessageVPrintError(pformat, ap);
      }
      else
      {
         SCIPmessageVPrintInfo(SCIPgetMessagehdlr(scip), pformat, ap);
      }
   }

   void FlushBufferImpl() { }
};

/** sets status codes to mark that last NLP solve is no longer valid (usually because the NLP changed) */
static
void invalidateSolved(
   SCIP_NLPIPROBLEM*     problem             /**< data structure of problem */
   )
{
   problem->solstat  = SCIP_NLPSOLSTAT_UNKNOWN;
   problem->termstat = SCIP_NLPTERMSTAT_OTHER;
   problem->solobjval = SCIP_INVALID;
   problem->solconsviol = SCIP_INVALID;
   problem->solboundviol = SCIP_INVALID;
   problem->lastniter = -1;
   problem->lasttime  = -1.0;
}

/** sets solution values to be invalid and calls invalidateSolved() */
static
void invalidateSolution(
   SCIP_NLPIPROBLEM*     problem             /**< data structure of problem */
   )
{
   assert(problem != NULL);

   problem->solprimalvalid = false;
   problem->solprimalgiven = false;
   problem->soldualvalid = false;
   problem->soldualgiven = false;

   invalidateSolved(problem);
}

/** makes sure a starting point (initial guess) is available */
static
SCIP_RETCODE ensureStartingPoint(
   SCIP*                 scip,               /**< SCIP data structure */
   SCIP_NLPIPROBLEM*     problem,            /**< data structure of problem */
   SCIP_Bool&            warmstart           /**< whether a warmstart has been requested */
   )
{
   SCIP_Real lb, ub;
   int n;

   assert(problem != NULL);

   // disable warmstart if no primal or dual solution values are available
   if( warmstart && (!problem->solprimalvalid || !problem->soldualvalid ))
   {
      SCIPdebugMsg(scip, "Disable warmstart as no primal or dual solution available.\n");
      warmstart = false;
   }

   // continue below with making up a random primal starting point if
   // the user did not set a starting point and warmstart is disabled (so the last solution shouldn't be used)
   // (if warmstart, then due to the checks above we must now have valid primal and dual solution values)
   if( problem->solprimalgiven || warmstart )
   {
      // so we must have a primal solution to start from
      // if warmstart, then we also need to have a dual solution to start from
      // if warmstart and primal solution is given by user, then also dual solution should have been given by user
      assert(problem->solprimalvalid);
      assert(problem->solprimals != NULL);
      assert(!warmstart || !problem->solprimalgiven || problem->soldualgiven);
      assert(!warmstart || problem->soldualcons != NULL);
      assert(!warmstart || problem->soldualvarlb != NULL);
      assert(!warmstart || problem->soldualvarub != NULL);
      SCIPdebugMsg(scip, "Starting solution for %sstart available from %s.\n",
         warmstart ? "warm" : "cold",
         problem->solprimalgiven ? "user" : "previous solve");
      return SCIP_OKAY;
   }

   SCIPdebugMsg(scip, "Starting solution for coldstart not available. Making up something by projecting 0 onto variable bounds and adding a random perturbation.\n");

   n = SCIPnlpiOracleGetNVars(problem->oracle);

   if( problem->randnumgen == NULL )
   {
      SCIP_CALL( SCIPcreateRandom(scip, &problem->randnumgen, DEFAULT_RANDSEED, TRUE) );
   }

   if( problem->solprimals == NULL )
   {
      SCIP_CALL( SCIPallocBlockMemoryArray(scip, &problem->solprimals, n) );
   }

   for( int i = 0; i < n; ++i )
   {
      lb = SCIPnlpiOracleGetVarLbs(problem->oracle)[i];
      ub = SCIPnlpiOracleGetVarUbs(problem->oracle)[i];
      if( lb > 0.0 )
         problem->solprimals[i] = SCIPrandomGetReal(problem->randnumgen, lb, lb + MAXPERTURB*MIN(1.0, ub-lb));
      else if( ub < 0.0 )
         problem->solprimals[i] = SCIPrandomGetReal(problem->randnumgen, ub - MAXPERTURB*MIN(1.0, ub-lb), ub);
      else
         problem->solprimals[i] = SCIPrandomGetReal(problem->randnumgen, MAX(lb, -MAXPERTURB*MIN(1.0, ub-lb)), MIN(ub, MAXPERTURB*MIN(1.0, ub-lb)));
   }
   problem->solprimalvalid = true;

   return SCIP_OKAY;
}

/// pass NLP solve parameters to Ipopt
static
SCIP_RETCODE handleNlpParam(
   SCIP*                 scip,               /**< SCIP data structure */
   SCIP_NLPIDATA*        nlpidata,           /**< NLPI data */
   SCIP_NLPIPROBLEM*     nlpiproblem,        /**< NLP */
   const SCIP_NLPPARAM   param               /**< solve parameters */
   )
{
   assert(scip != NULL);
   assert(nlpiproblem != NULL);

   if( nlpidata->print_level < 0 )  // if nlpi/ipopt/print_level param has not been set
   {
      switch( param.verblevel )
      {
         case 0:
            (void) nlpiproblem->ipopt->Options()->SetIntegerValue("print_level", J_ERROR);
            break;
         case 1:
            (void) nlpiproblem->ipopt->Options()->SetIntegerValue("print_level", J_SUMMARY);
            break;
         case 2:
            (void) nlpiproblem->ipopt->Options()->SetIntegerValue("print_level", J_ITERSUMMARY);
            break;
         case 3:
            (void) nlpiproblem->ipopt->Options()->SetIntegerValue("print_level", J_DETAILED);
            break;
         default:
            (void) nlpiproblem->ipopt->Options()->SetIntegerValue("print_level", MIN(J_ITERSUMMARY + (param.verblevel-1), J_ALL));
            break;
      }
   }

#ifdef SCIP_DISABLED_CODE
   if( param.iterlimit < 0 )
   {
      if( nlpidata->autoiterlim > 0 )
      {
         param.iterlimit = nlpidata->autoiterlim;
      }
      else
      {
         int nvars    = 0;  // number of variables, including slacks
         int nnlvars  = 0;  // number of nonlinear variables
         int nvarbnd  = 0;  // number of finite lower and upper bounds, including slacks
         int nlincons = 0;  // number of linear constraints
         int nnlcons  = 0;  // number of nonlinear constraints
         int jacnnz   = 0;  // number of nonzeros in Jacobian

         int n = SCIPnlpiOracleGetNVars(nlpiproblem->oracle);
         int m = SCIPnlpiOracleGetNConstraints(nlpiproblem->oracle);
         const SCIP_Real* lbs = SCIPnlpiOracleGetVarLbs(nlpiproblem->oracle);
         const SCIP_Real* ubs = SCIPnlpiOracleGetVarUbs(nlpiproblem->oracle);

         for( int i = 0; i < n; ++i )
         {
            // skip fixed vars
            if( SCIPisEQ(scip, lbs[i], ubs[i]) )
               continue;

            ++nvars;

            if( SCIPnlpiOracleIsVarNonlinear(scip, nlpiproblem->oracle, i) )
               ++nnlvars;

            // every variable lower bound contributes a ln(x-lb) term in the barrier problem
            if( !SCIPisInfinity(scip, -lbs[i]) )
               ++nvarbnd;

            // every variable upper bound contributes a ln(ub-x) term in the barrier problem
            if( !SCIPisInfinity(scip, ubs[i]) )
               ++nvarbnd;
         }

         for( int i = 0; i < m; ++i )
         {
            if( SCIPnlpiOracleIsConstraintNonlinear(nlpiproblem->oracle, i) )
               ++nnlcons;
            else
               ++nlincons;

            SCIP_Real lhs = SCIPnlpiOracleGetConstraintLhs(nlpiproblem->oracle, i);
            SCIP_Real rhs = SCIPnlpiOracleGetConstraintRhs(nlpiproblem->oracle, i);

            // every inequality contributes a slack variable
            if( !SCIPisEQ(scip, lhs, rhs) )
               ++nvars;

            // every constraint lhs contributes a ln(slack-lhs) term in the barrier problem
            if( !SCIPisInfinity(scip, -lhs) )
               ++nvarbnd;
            // every constraint rhs contributes a ln(rhs-slack) term in the barrier problem
            if( !SCIPisInfinity(scip, rhs) )
               ++nvarbnd;
         }

         const int* offset;
         SCIP_CALL( SCIPnlpiOracleGetJacobianSparsity(scip, nlpiproblem->oracle, &offset, NULL) );
         jacnnz = offset[m];

         /* fitting data from NLP runs gave the following coefficients (see also !2634):
          * intercept            +40.2756726751
          * jacnnz               -0.0021259769
          * jacnnz_sqrt          +2.0121042012
          * nlincons             -0.0374801925
          * nlincons_sqrt        +2.9562232443
          * nnlcons              -0.0133039200
          * nnlcons_sqrt         -0.0412118434
          * nnlvars              -0.0702890379
          * nnlvars_sqrt         +7.0920920430
          * nvarbnd              +0.0183592749
          * nvarbnd_sqrt         -4.7218258847
          * nvars                +0.0112944627
          * nvars_sqrt           -0.8365873360
          */
         param.iterlimit = SCIPfloor(scip, 40.2756726751
            -0.0021259769 * jacnnz   +2.0121042012 * sqrt(jacnnz)
            -0.0374801925 * nlincons +2.9562232443 * sqrt(nlincons)
            -0.0133039200 * nnlcons  -0.0412118434 * sqrt(nnlcons)
            -0.0702890379 * nnlvars  +7.0920920430 * sqrt(nnlvars)
            +0.0183592749 * nvarbnd  -4.7218258847 * sqrt(nvarbnd)
            +0.0112944627 * nvars    -0.8365873360 * sqrt(nvars));
         SCIPdebugMsg(scip, "Iteration limit guess: %d\n", param.iterlimit);
         /* but with all the negative coefficients, let's also ensure some minimal number of iterations */
         if( param.iterlimit < 50 )
            param.iterlimit = 50;
      }
      if( nlpidata->print_level >= J_SUMMARY || param.verblevel > 0 )
         SCIPinfoMessage(scip, NULL, "Chosen iteration limit to be %d\n", param.iterlimit);
   }
#endif
   (void) nlpiproblem->ipopt->Options()->SetIntegerValue("max_iter", param.iterlimit);

   (void) nlpiproblem->ipopt->Options()->SetNumericValue("constr_viol_tol", FEASTOLFACTOR * param.feastol);
   (void) nlpiproblem->ipopt->Options()->SetNumericValue("acceptable_constr_viol_tol", FEASTOLFACTOR * param.feastol);

   /* set optimality tolerance parameters in Ipopt
    *
    * Sets dual_inf_tol and compl_inf_tol to opttol and tol to solvertol.
    * We leave acceptable_dual_inf_tol and acceptable_compl_inf_tol untouched for now, which means that if Ipopt has convergence problems, then
    * it can stop with a solution that is still feasible, but essentially without a proof of local optimality.
    * Note, that in this case we report only feasibility and not optimality of the solution (see ScipNLP::finalize_solution).
    */
   (void) nlpiproblem->ipopt->Options()->SetNumericValue("dual_inf_tol", param.opttol);
   (void) nlpiproblem->ipopt->Options()->SetNumericValue("compl_inf_tol", param.opttol);
   if( param.solvertol > 0.0 )
      (void) nlpiproblem->ipopt->Options()->SetNumericValue("tol", param.solvertol);
   else
#if IPOPT_VERSION_MAJOR > 3 || IPOPT_VERSION_MINOR > 14 || (IPOPT_VERSION_MINOR == 14 && IPOPT_VERSION_RELEASE >= 2)
      (void) nlpiproblem->ipopt->Options()->UnsetValue("tol");
#else
      (void) nlpiproblem->ipopt->Options()->SetNumericValue("tol", 1e-8);  // 1e-8 is the default
#endif

   /* Ipopt doesn't like a setting of exactly 0 for the max_*_time, so increase as little as possible in that case */
#if IPOPT_VERSION_MAJOR > 3 || IPOPT_VERSION_MINOR >= 14
   (void) nlpiproblem->ipopt->Options()->SetNumericValue("max_wall_time", MAX(param.timelimit, DBL_MIN));
#else
   (void) nlpiproblem->ipopt->Options()->SetNumericValue("max_cpu_time", MAX(param.timelimit, DBL_MIN));
#endif

   // disable acceptable-point heuristic iff fastfail is completely off
   // by default (fastfail=conservative), it seems useful to have Ipopt stop when it obviously doesn't make progress (like one of the NLPs in the bendersqp ctest)
   if( param.fastfail == SCIP_NLPPARAM_FASTFAIL_OFF )
      (void) nlpiproblem->ipopt->Options()->SetIntegerValue("acceptable_iter", 0);
   else
#if IPOPT_VERSION_MAJOR > 3 || IPOPT_VERSION_MINOR > 14 || (IPOPT_VERSION_MINOR == 14 && IPOPT_VERSION_RELEASE >= 2)
      (void) nlpiproblem->ipopt->Options()->UnsetValue("acceptable_iter");
#else
      (void) nlpiproblem->ipopt->Options()->SetIntegerValue("acceptable_iter", 15);  // 15 is the default
#endif

   (void) nlpiproblem->ipopt->Options()->SetStringValue("expect_infeasible_problem", param.expectinfeas ? "yes" : "no");

   if( !nlpiproblem->ipopt->Options()->SetStringValue("warm_start_init_point", param.warmstart ? "yes" : "no") && !param.warmstart )
   {
      // if we cannot disable warmstarts in Ipopt, then we have a big problem
      SCIPerrorMessage("Failed to set Ipopt warm_start_init_point option to no.");
      return SCIP_ERROR;
   }

   return SCIP_OKAY;
}

<<<<<<< HEAD
#ifdef COLLECT_SOLVESTATS
/// writes out some solve status, number of iterations, time, and problem properties
static
void collectStatistic(
   SCIP*                     scip,
   ApplicationReturnStatus   status,
   SCIP_NLPIPROBLEM*         problem,
   SmartPtr<SolveStatistics> stats
   )
{
   int nvars    = 0;  // number of variables, including slacks
   int nslacks  = 0;  // number of slack variables
   int nnlvars  = 0;  // number of nonlinear variables
   int nvarlb   = 0;  // number of finite lower bounds, including slacks
   int nvarub   = 0;  // number of finite upper bounds, including slacks
   int nlincons = 0;  // number of linear constraints
   int nnlcons  = 0;  // number of nonlinear constraints
   int objnl    = 0;  // number of nonlinear objectives
   int jacnnz   = 0;  // number of nonzeros in Jacobian
   int hesnnz   = 0;  // number of nonzeros in Hessian of Lagrangian
   int linsys11nz = 0;  // number of nonzeros in linear system (11) solved by Ipopt
   int linsys13nz = 0;  // number of nonzeros in linear system (13) solved by Ipopt

   int n = SCIPnlpiOracleGetNVars(problem->oracle);
   int m = SCIPnlpiOracleGetNConstraints(problem->oracle);

   for( int i = 0; i < n; ++i )
   {
      SCIP_Real lb, ub;

      lb = SCIPnlpiOracleGetVarLbs(problem->oracle)[i];
      ub = SCIPnlpiOracleGetVarUbs(problem->oracle)[i];

      // skip fixed vars
      if( SCIPisEQ(scip, lb, ub) )
         continue;

      ++nvars;

      if( SCIPnlpiOracleIsVarNonlinear(scip, problem->oracle, i) )
         ++nnlvars;

      // every variable lower bound contributes a ln(x-lb) term in the barrier problem
      if( !SCIPisInfinity(scip, -lb) )
         ++nvarlb;

      // every variable upper bound contributes a ln(ub-x) term in the barrier problem
      if( !SCIPisInfinity(scip, ub) )
         ++nvarub;
   }

   for( int i = 0; i < m; ++i )
   {
      SCIP_Real lhs, rhs;

      if( SCIPnlpiOracleIsConstraintNonlinear(problem->oracle, i) )
         ++nnlcons;
      else
         ++nlincons;

      lhs = SCIPnlpiOracleGetConstraintLhs(problem->oracle, i);
      rhs = SCIPnlpiOracleGetConstraintRhs(problem->oracle, i);

      // every inequality contributes a slack variable
      if( !SCIPisEQ(scip, lhs, rhs) )
      {
         ++nvars;
         ++nslacks;
      }

      // every constraint lhs contributes a ln(slack-lhs) term in the barrier problem
      if( !SCIPisInfinity(scip, -lhs) )
         ++nvarlb;
      // every constraint rhs contributes a ln(rhs-slack) term in the barrier problem
      if( !SCIPisInfinity(scip, rhs) )
         ++nvarub;
   }

   objnl = SCIPnlpiOracleIsConstraintNonlinear(problem->oracle, -1);

   const int* offset;
   const int* col;
   SCIP_CALL_ABORT( SCIPnlpiOracleGetJacobianSparsity(scip, problem->oracle, &offset, NULL) );
   jacnnz = offset[m];

   SCIP_CALL_ABORT( SCIPnlpiOracleGetHessianLagSparsity(scip, problem->oracle, &offset, &col) );
   hesnnz = offset[n];

   // number of nonzeros of matrix in linear system of barrier problem ((11) in Ipopt paper):
   //     off-diagonal elements of Hessian of Lagrangian (W_k without diagonal)
   // +   number of variables (diagonal of W_k + Sigma_k)
   // + 2*(elements in Jacobian + number of slacks) (A_k)
   for( int i = 0; i < n; ++i )
      for( int j = offset[i]; j < offset[i+1]; ++j )
         if( col[j] != i )
            linsys11nz += 2;   // off-diagonal element of Lagrangian, once for each triangle of matrix
   linsys11nz += nvars;        // number of variables
   linsys11nz += 2 * (jacnnz + nslacks);   // because each slack var contributes one entry to the Jacobian

   // number of nonzeros of matrix in perturbed linear system of barrier problem ((13) in Ipopt paper):
   // linsys11nz + number of constraints
   linsys13nz = linsys11nz + m;

   SCIP_Real linsys11density = (SCIP_Real)linsys11nz / SQR((SCIP_Real)(nvars+m));
   SCIP_Real linsys13density = (SCIP_Real)linsys13nz / SQR((SCIP_Real)(nvars+m));

   bool expectinfeas;
   problem->ipopt->Options()->GetBoolValue("expect_infeasible_problem", expectinfeas, "");

   static bool firstwrite = true;
   if( firstwrite )
   {
      printf("IPOPTSTAT status,iter,time,nvars,nnlvars,nvarlb,nvarub,nlincons,nnlcons,objnl,jacnnz,hesnnz,linsys11nz,linsys13nz,linsys11density,linsys13density,expectinfeas\n");
      firstwrite = false;
   }

   printf("IPOPTSTAT %d,%d,%g,%d,%d,%d,%d,%d,%d,%d,%d,%d,%d,%d,%f,%f,%d\n",
      status, stats->IterationCount(), stats->TotalWallclockTime(),
      nvars, nnlvars, nvarlb, nvarub, nlincons, nnlcons, objnl, jacnnz, hesnnz, linsys11nz, linsys13nz, linsys11density, linsys13density, expectinfeas);
}
#endif

/** copy method of NLP interface (called when SCIP copies plugins)
 *
 *  input:
 *  - blkmem block memory of target SCIP
 *  - sourcenlpi the NLP interface to copy
 *  - targetnlpi buffer to store pointer to copy of NLP interface
 */
=======
/** copy method of NLP interface (called when SCIP copies plugins) */
>>>>>>> e2526d97
static
SCIP_DECL_NLPICOPY(nlpiCopyIpopt)
{
   SCIP_CALL( SCIPincludeNlpSolverIpopt(scip) );

   return SCIP_OKAY;
}

/** destructor of NLP interface to free nlpi data */
static
SCIP_DECL_NLPIFREE(nlpiFreeIpopt)
{
   assert(nlpidata != NULL);

   delete *nlpidata;
   *nlpidata = NULL;

   return SCIP_OKAY;
}

/** gets pointer for NLP solver to do dirty stuff */
static
SCIP_DECL_NLPIGETSOLVERPOINTER(nlpiGetSolverPointerIpopt)
{
   if( problem == NULL )
      return NULL;

   return (void*)GetRawPtr(problem->ipopt);
}

/** creates a problem instance */
static
SCIP_DECL_NLPICREATEPROBLEM(nlpiCreateProblemIpopt)
{
   SCIP_NLPIDATA* data;

   assert(nlpi    != NULL);
   assert(problem != NULL);

   data = SCIPnlpiGetData(nlpi);
   assert(data != NULL);

   SCIP_ALLOC( *problem = new SCIP_NLPIPROBLEM ); /*lint !e774*/

   SCIP_CALL( SCIPnlpiOracleCreate(scip, &(*problem)->oracle) );
   SCIP_CALL( SCIPnlpiOracleSetProblemName(scip, (*problem)->oracle, name) );

   try
   {
      /* initialize IPOPT without default journal */
      (*problem)->ipopt = new IpoptApplication(false);

      /* plugin our journal to get output through SCIP message handler */
      SmartPtr<Journal> jrnl = new ScipJournal("console", J_ITERSUMMARY, scip);
      jrnl->SetPrintLevel(J_DBG, J_NONE);
      if( !(*problem)->ipopt->Jnlst()->AddJournal(jrnl) )
      {
         SCIPerrorMessage("Failed to register ScipJournal for IPOPT output.");
      }

      /* initialize Ipopt/SCIP NLP interface */
      (*problem)->nlp = new ScipNLP(*problem, scip);
   }
   catch( const std::bad_alloc& )
   {
      SCIPerrorMessage("Not enough memory to initialize Ipopt.\n");
      return SCIP_NOMEMORY;
   }

   for( size_t i = 0; i < sizeof(ipopt_string_params) / sizeof(const char*); ++i )
   {
      SCIP_PARAM* param;
      char paramname[SCIP_MAXSTRLEN];
      char* paramval;

      strcpy(paramname, "nlpi/" NLPI_NAME "/");
      strcat(paramname, ipopt_string_params[i]);
      param = SCIPgetParam(scip, paramname);

      // skip parameters that we didn't add to SCIP because they didn't exist in this build of Ipopt
      if( param == NULL )
         continue;

      // if value wasn't left at the default, then pass to Ipopt and forbid overwriting
      paramval = SCIPparamGetString(param);
      assert(paramval != NULL);
      if( *paramval != '\0' )
         (void) (*problem)->ipopt->Options()->SetStringValue(ipopt_string_params[i], paramval, false);
   }

   for( size_t i = 0; i < sizeof(ipopt_int_params) / sizeof(const char*); ++i )
   {
      SCIP_PARAM* param;
      char paramname[SCIP_MAXSTRLEN];
      int paramval;

      strcpy(paramname, "nlpi/" NLPI_NAME "/");
      strcat(paramname, ipopt_int_params[i]);
      param = SCIPgetParam(scip, paramname);

      // skip parameters that we didn't add to SCIP because they didn't exist in this build of Ipopt
      if( param == NULL )
         continue;

      // if value wasn't left at the default, then pass to Ipopt and forbid overwriting
      paramval = SCIPparamGetInt(param);
      if( paramval != SCIPparamGetIntDefault(param) )
         (void) (*problem)->ipopt->Options()->SetIntegerValue(ipopt_int_params[i], paramval, false);
   }

#if IPOPT_VERSION_MAJOR == 3 && IPOPT_VERSION_MINOR < 14
   /* Turn off bound relaxation for older Ipopt, as solutions may be out of bounds by more than constr_viol_tol.
    * For Ipopt 3.14, bounds are relaxed by at most constr_viol_tol, so can leave bound_relax_factor at its default.
    */
   (void) (*problem)->ipopt->Options()->SetNumericValue("bound_relax_factor", 0.0);
#endif

   /* modify Ipopt's default settings to what we believe is appropriate */
   /* (*problem)->ipopt->Options()->SetStringValue("print_timing_statistics", "yes"); */
#ifdef SCIP_DEBUG
   (void) (*problem)->ipopt->Options()->SetStringValue("print_user_options", "yes");
#endif
   (void) (*problem)->ipopt->Options()->SetStringValue("sb", "yes");
   (void) (*problem)->ipopt->Options()->SetStringValueIfUnset("mu_strategy", "adaptive");
   (void) (*problem)->ipopt->Options()->SetIntegerValue("max_iter", INT_MAX);
   (void) (*problem)->ipopt->Options()->SetNumericValue("nlp_lower_bound_inf", -SCIPinfinity(scip), false);
   (void) (*problem)->ipopt->Options()->SetNumericValue("nlp_upper_bound_inf",  SCIPinfinity(scip), false);
   (void) (*problem)->ipopt->Options()->SetNumericValue("diverging_iterates_tol", SCIPinfinity(scip), false);

   /* when warmstarting, then reduce how much Ipopt modified the starting point */
   (void) (*problem)->ipopt->Options()->SetNumericValue("warm_start_bound_push", data->warm_start_push);
   (void) (*problem)->ipopt->Options()->SetNumericValue("warm_start_bound_frac", data->warm_start_push);
   (void) (*problem)->ipopt->Options()->SetNumericValue("warm_start_slack_bound_push", data->warm_start_push);
   (void) (*problem)->ipopt->Options()->SetNumericValue("warm_start_slack_bound_frac", data->warm_start_push);
   (void) (*problem)->ipopt->Options()->SetNumericValue("warm_start_mult_bound_push", data->warm_start_push);

   /* apply user's given options file */
   assert(data->optfile != NULL);
   if( (*problem)->ipopt->Initialize(data->optfile) != Solve_Succeeded )
   {
      SCIPerrorMessage("Error during initialization of Ipopt using optionfile \"%s\"\n", data->optfile);
      return SCIP_ERROR;
   }

   return SCIP_OKAY;
}

/** free a problem instance */
static
SCIP_DECL_NLPIFREEPROBLEM(nlpiFreeProblemIpopt)
{
   int n;
   int m;

   assert(nlpi     != NULL);
   assert(problem  != NULL);
   assert(*problem != NULL);
   assert((*problem)->oracle != NULL);

   n = SCIPnlpiOracleGetNVars((*problem)->oracle);
   m = SCIPnlpiOracleGetNConstraints((*problem)->oracle);

   SCIPfreeBlockMemoryArrayNull(scip, &(*problem)->solprimals, n);
   SCIPfreeBlockMemoryArrayNull(scip, &(*problem)->soldualcons, m);
   SCIPfreeBlockMemoryArrayNull(scip, &(*problem)->soldualvarlb, n);
   SCIPfreeBlockMemoryArrayNull(scip, &(*problem)->soldualvarub, n);

   SCIP_CALL( SCIPnlpiOracleFree(scip, &(*problem)->oracle) );

   if( (*problem)->randnumgen != NULL )
   {
      SCIPfreeRandom(scip, &(*problem)->randnumgen);
   }

   delete *problem;
   *problem = NULL;

   return SCIP_OKAY;
}

/** gets pointer to solver-internal problem instance to do dirty stuff */
static
SCIP_DECL_NLPIGETPROBLEMPOINTER(nlpiGetProblemPointerIpopt)
{
   assert(nlpi    != NULL);
   assert(problem != NULL);

   return GetRawPtr(problem->nlp);
}

/** add variables */
static
SCIP_DECL_NLPIADDVARS(nlpiAddVarsIpopt)
{
   int oldnvars;

   assert(nlpi != NULL);
   assert(problem != NULL);
   assert(problem->oracle != NULL);

   oldnvars = SCIPnlpiOracleGetNVars(problem->oracle);

   SCIPfreeBlockMemoryArrayNull(scip, &problem->solprimals, oldnvars);
   SCIPfreeBlockMemoryArrayNull(scip, &problem->soldualvarlb, oldnvars);
   SCIPfreeBlockMemoryArrayNull(scip, &problem->soldualvarub, oldnvars);
   invalidateSolution(problem);

   SCIP_CALL( SCIPnlpiOracleAddVars(scip, problem->oracle, nvars, lbs, ubs, varnames) );

   problem->samestructure = false;

   return SCIP_OKAY;
}

/** add constraints */
static
SCIP_DECL_NLPIADDCONSTRAINTS(nlpiAddConstraintsIpopt)
{
   int oldncons;

   assert(nlpi != NULL);
   assert(problem != NULL);
   assert(problem->oracle != NULL);

   oldncons = SCIPnlpiOracleGetNConstraints(problem->oracle);

   SCIPfreeBlockMemoryArrayNull(scip, &problem->soldualcons, oldncons);
   problem->soldualvalid = false;
   problem->soldualgiven = false;

   SCIP_CALL( SCIPnlpiOracleAddConstraints(scip, problem->oracle, nconss, lhss, rhss, nlininds, lininds, linvals, exprs, names) );

   problem->samestructure = false;

   return SCIP_OKAY;
}

/** sets or overwrites objective, a minimization problem is expected */
static
SCIP_DECL_NLPISETOBJECTIVE(nlpiSetObjectiveIpopt)
{
   assert(nlpi != NULL);
   assert(problem != NULL);
   assert(problem->oracle != NULL);

   /* We pass the objective gradient in dense form to Ipopt, so if the sparsity of that gradient changes, we do not change the structure of the problem inside Ipopt.
    * However, if the sparsity of the Hessian matrix of the objective changes, then the sparsity pattern of the Hessian of the Lagrangian may change.
    * Thus, set samestructure=false if the objective was and/or becomes nonlinear, but leave samestructure untouched if it was and stays linear.
    */
   if( expr != NULL || SCIPnlpiOracleIsConstraintNonlinear(problem->oracle, -1) )
      problem->samestructure = false;

   SCIP_CALL( SCIPnlpiOracleSetObjective(scip, problem->oracle, constant, nlins, lininds, linvals, expr) );

   /* keep solution as valid, but reset solve status and objective value */
   invalidateSolved(problem);

   return SCIP_OKAY;
}

/** change variable bounds */
static
SCIP_DECL_NLPICHGVARBOUNDS(nlpiChgVarBoundsIpopt)
{
   assert(nlpi != NULL);
   assert(problem != NULL);
   assert(problem->oracle != NULL);

   /* Check whether the structure of the Ipopt internal NLP changes, if problem->samestructure at the moment.
    * We need to check whether variables become fixed or unfixed and whether bounds are added or removed.
    *
    * Project primal solution onto new bounds if currently valid.
    */
   if( problem->samestructure || problem->solprimalvalid )
   {
      for( int i = 0; i < nvars; ++i )
      {
         SCIP_Real oldlb;
         SCIP_Real oldub;
         oldlb = SCIPnlpiOracleGetVarLbs(problem->oracle)[indices[i]];
         oldub = SCIPnlpiOracleGetVarUbs(problem->oracle)[indices[i]];

         if( (oldlb == oldub) != (lbs[i] == ubs[i]) )  /*lint !e777*/
            problem->samestructure = false;
         else if( SCIPisInfinity(scip, -oldlb) != SCIPisInfinity(scip, -lbs[i]) )
            problem->samestructure = false;
         else if( SCIPisInfinity(scip,  oldub) != SCIPisInfinity(scip,  ubs[i]) )
            problem->samestructure = false;

         if( problem->solprimalvalid )
         {
            assert(problem->solprimals != NULL);
            problem->solprimals[i] = MIN(MAX(problem->solprimals[indices[i]], lbs[i]), ubs[i]);
         }
      }
   }

   SCIP_CALL( SCIPnlpiOracleChgVarBounds(scip, problem->oracle, nvars, indices, lbs, ubs) );

   invalidateSolved(problem);

   return SCIP_OKAY;
}

/** change constraint bounds */
static
SCIP_DECL_NLPICHGCONSSIDES(nlpiChgConsSidesIpopt)
{
   assert(nlpi != NULL);
   assert(problem != NULL);
   assert(problem->oracle != NULL);

   /* Check whether the structure of the Ipopt internal NLP changes, if problem->samestructure at the moment.
    * We need to check whether constraints change from equality to inequality and whether sides are added or removed.
    */
   for( int i = 0; i < nconss && problem->samestructure; ++i )
   {
      SCIP_Real oldlhs;
      SCIP_Real oldrhs;
      oldlhs = SCIPnlpiOracleGetConstraintLhs(problem->oracle, indices[i]);
      oldrhs = SCIPnlpiOracleGetConstraintRhs(problem->oracle, indices[i]);

      if( (oldlhs == oldrhs) != (lhss[i] == rhss[i]) )  /*lint !e777*/
         problem->samestructure = false;
      else if( SCIPisInfinity(scip, -oldlhs) != SCIPisInfinity(scip, -lhss[i]) )
         problem->samestructure = false;
      else if( SCIPisInfinity(scip,  oldrhs) != SCIPisInfinity(scip,  rhss[i]) )
         problem->samestructure = false;
   }

   SCIP_CALL( SCIPnlpiOracleChgConsSides(scip, problem->oracle, nconss, indices, lhss, rhss) );

   invalidateSolved(problem);

   return SCIP_OKAY;
}

/** delete a set of variables */
static
SCIP_DECL_NLPIDELVARSET(nlpiDelVarSetIpopt)
{
   int nvars;

   assert(nlpi != NULL);
   assert(problem != NULL);
   assert(problem->oracle != NULL);
   assert(SCIPnlpiOracleGetNVars(problem->oracle) == dstatssize);

   SCIP_CALL( SCIPnlpiOracleDelVarSet(scip, problem->oracle, dstats) );

   nvars = SCIPnlpiOracleGetNVars(problem->oracle);

   if( problem->solprimalvalid || problem->soldualvalid )
   {
      // update existing solution, if valid
      assert(!problem->solprimalvalid || problem->solprimals != NULL);
      assert(!problem->soldualvalid || problem->soldualvarlb != NULL);
      assert(!problem->soldualvalid || problem->soldualvarub != NULL);

      int i;
      for( i = 0; i < dstatssize; ++i )
      {
         if( dstats[i] != -1 )
         {
            assert(dstats[i] >= 0);
            assert(dstats[i] < nvars);
            if( problem->solprimals != NULL )
               problem->solprimals[dstats[i]] = problem->solprimals[i];
            if( problem->soldualvarlb != NULL )
            {
               assert(problem->soldualvarub != NULL);
               problem->soldualvarlb[dstats[i]] = problem->soldualvarlb[i];
               problem->soldualvarub[dstats[i]] = problem->soldualvarub[i];
            }
         }
      }
   }

   /* resize solution point arrays */
   if( problem->solprimals != NULL )
   {
      SCIP_CALL( SCIPreallocBlockMemoryArray(scip, &problem->solprimals, dstatssize, nvars) );
   }
   if( problem->soldualvarlb != NULL )
   {
      SCIP_CALL( SCIPreallocBlockMemoryArray(scip, &problem->soldualvarlb, dstatssize, nvars) );
   }
   if( problem->soldualvarub != NULL )
   {
      SCIP_CALL( SCIPreallocBlockMemoryArray(scip, &problem->soldualvarub, dstatssize, nvars) );
   }

   problem->samestructure = false;

   invalidateSolved(problem);

   return SCIP_OKAY;
}

/** delete a set of constraints */
static
SCIP_DECL_NLPIDELCONSSET(nlpiDelConstraintSetIpopt)
{
   int ncons;

   assert(nlpi != NULL);
   assert(problem != NULL);
   assert(problem->oracle != NULL);
   assert(SCIPnlpiOracleGetNConstraints(problem->oracle) == dstatssize);

   SCIP_CALL( SCIPnlpiOracleDelConsSet(scip, problem->oracle, dstats) );

   ncons = SCIPnlpiOracleGetNConstraints(problem->oracle);

   if( problem->soldualvalid )
   {
      // update existing dual solution
      assert(problem->soldualcons != NULL);

      int i;
      for( i = 0; i < dstatssize; ++i )
      {
         if( dstats[i] != -1 )
         {
            assert(dstats[i] >= 0);
            assert(dstats[i] < ncons);
            problem->soldualcons[dstats[i]] = problem->soldualcons[i];
         }
      }
   }

   /* resize dual solution point array */
   if( problem->soldualcons != NULL )
   {
      SCIP_CALL( SCIPreallocBlockMemoryArray(scip, &problem->soldualcons, dstatssize, ncons) );
   }

   problem->samestructure = false;

   invalidateSolved(problem);

   return SCIP_OKAY;
}

/** change one linear coefficient in a constraint or objective */
static
SCIP_DECL_NLPICHGLINEARCOEFS(nlpiChgLinearCoefsIpopt)
{
   assert(nlpi != NULL);
   assert(problem != NULL);
   assert(problem->oracle != NULL);

   SCIP_CALL( SCIPnlpiOracleChgLinearCoefs(scip, problem->oracle, idx, nvals, varidxs, vals) );

   invalidateSolved(problem);

   return SCIP_OKAY;
}

/** replaces the expression tree of a constraint or objective */
static
SCIP_DECL_NLPICHGEXPR(nlpiChgExprIpopt)
{
   assert(nlpi != NULL);
   assert(problem != NULL);
   assert(problem->oracle != NULL);

   SCIP_CALL( SCIPnlpiOracleChgExpr(scip, problem->oracle, idxcons, expr) );

   problem->samestructure = false;  // nonzero patterns may have changed
   invalidateSolved(problem);

   return SCIP_OKAY;
}

/** change the constant offset in the objective */
static
SCIP_DECL_NLPICHGOBJCONSTANT(nlpiChgObjConstantIpopt)
{
   SCIP_Real oldconstant;

   assert(nlpi != NULL);
   assert(problem != NULL);
   assert(problem->oracle != NULL);

   oldconstant = SCIPnlpiOracleGetObjectiveConstant(problem->oracle);

   SCIP_CALL( SCIPnlpiOracleChgObjConstant(scip, problem->oracle, objconstant) );

   if( problem->solobjval != SCIP_INVALID )
      problem->solobjval += objconstant - oldconstant;

   return SCIP_OKAY;
}

/** sets initial guess for primal variables */
static
SCIP_DECL_NLPISETINITIALGUESS(nlpiSetInitialGuessIpopt)
{
   int nvars;

   assert(nlpi != NULL);
   assert(problem != NULL);
   assert(problem->oracle != NULL);

   nvars = SCIPnlpiOracleGetNVars(problem->oracle);

   if( primalvalues != NULL )
   {
      // copy primal solution
      SCIPdebugMsg(scip, "set initial guess primal values to user-given\n");
      if( problem->solprimals == NULL )
      {
         SCIP_CALL( SCIPallocBlockMemoryArray(scip, &problem->solprimals, nvars) );
      }
      BMScopyMemoryArray(problem->solprimals, primalvalues, nvars);
      problem->solprimalvalid = true;
      problem->solprimalgiven = true;
   }
   else
   {
      // invalid current primal solution (if any)
      if( problem->solprimalvalid )
      {
         SCIPdebugMsg(scip, "invalidate initial guess primal values on user-request\n");
      }
      problem->solprimalvalid = false;
      problem->solprimalgiven = false;
   }

   if( consdualvalues != NULL && varlbdualvalues != NULL && varubdualvalues != NULL )
   {
      // copy dual solution, if completely given
      SCIPdebugMsg(scip, "set initial guess dual values to user-given\n");
      int ncons = SCIPnlpiOracleGetNConstraints(problem->oracle);
      if( problem->soldualcons == NULL )
      {
         SCIP_CALL( SCIPallocBlockMemoryArray(scip, &problem->soldualcons, ncons) );
      }
      BMScopyMemoryArray(problem->soldualcons, consdualvalues, ncons);

      assert((problem->soldualvarlb == NULL) == (problem->soldualvarub == NULL));
      if( problem->soldualvarlb == NULL )
      {
         SCIP_CALL( SCIPallocBlockMemoryArray(scip, &problem->soldualvarlb, nvars) );
         SCIP_CALL( SCIPallocBlockMemoryArray(scip, &problem->soldualvarub, nvars) );
      }
      BMScopyMemoryArray(problem->soldualvarlb, varlbdualvalues, nvars);
      BMScopyMemoryArray(problem->soldualvarub, varubdualvalues, nvars);
      problem->soldualvalid = true;
      problem->soldualgiven = true;
   }
   else
   {
      // invalid current dual solution (if any)
      if( problem->soldualvalid )
      {
         SCIPdebugMsg(scip, "invalidate initial guess dual values\n");
      }
      problem->soldualvalid = false;
      problem->soldualgiven = false;
   }

   return SCIP_OKAY;
}

/** tries to solve NLP */
static
SCIP_DECL_NLPISOLVE(nlpiSolveIpopt)
{
   SCIP_NLPIDATA* nlpidata;
   ApplicationReturnStatus status;

   assert(nlpi != NULL);
   assert(problem != NULL);
   assert(problem->oracle != NULL);

   assert(IsValid(problem->ipopt));
   assert(IsValid(problem->nlp));

   nlpidata = SCIPnlpiGetData(nlpi);
   assert(nlpidata != NULL);

   // print parameters if either nlpi/ipopt/print_level has been set high enough or solve called with verblevel>0
   if( nlpidata->print_level >= J_SUMMARY || param.verblevel > 0 )
   {
      SCIPinfoMessage(scip, NULL, "Ipopt solve for problem %s at subSCIP depth %d", SCIPnlpiOracleGetProblemName(problem->oracle), SCIPgetSubscipDepth(scip));
      SCIPinfoMessage(scip, NULL, " with parameters " SCIP_NLPPARAM_PRINT(param));
   }

   SCIP_CALL( SCIPnlpiOracleResetEvalTime(scip, problem->oracle) );

   if( param.timelimit == 0.0 )
   {
      /* there is nothing we can do if we are not given any time */
      problem->lastniter = 0;
      problem->lasttime = 0.0;
      problem->termstat = SCIP_NLPTERMSTAT_TIMELIMIT;
      problem->solstat = SCIP_NLPSOLSTAT_UNKNOWN;

      return SCIP_OKAY;
   }

#ifdef COLLECT_SOLVESTATS
   // if collecting statistics on how many iterations one may need for a certain Ipopt problem,
   // do not use a tight iteration limit (but use some limit to get finished)
   param.iterlimit = 1000;
#endif

   // change status info to unsolved, just in case
   invalidateSolved(problem);

   // ensure a starting point is available
   // also disables param.warmstart if no warmstart available
   SCIP_CALL( ensureStartingPoint(scip, problem, param.warmstart) );

   // tell NLP that we are about to start a new solve
   problem->nlp->initializeSolve(problem, param);

   // set Ipopt parameters
   SCIP_CALL( handleNlpParam(scip, nlpidata, problem, param) );

   try
   {
#ifdef PROTECT_SOLVE_BY_MUTEX
      /* lock solve_mutex if Ipopt is going to use Mumps as linear solver
       * unlocking will happen in the destructor of guard, which is called when this block is left
       */
      std::unique_lock<std::mutex> guard(solve_mutex, std::defer_lock);  /*lint !e{728}*/
      std::string linsolver;
      (void) problem->ipopt->Options()->GetStringValue("linear_solver", linsolver, "");
      if( linsolver == "mumps" )
         guard.lock();
#endif

      if( problem->firstrun )
      {
         SCIP_EXPRINTCAPABILITY cap;

         cap = SCIPexprintGetCapability() & SCIPnlpiOracleGetEvalCapability(scip, problem->oracle);

         /* if the expression interpreter or some user expression do not support function values and gradients and Hessians,
          * change NLP parameters or give an error
          */
         if( (cap & (SCIP_EXPRINTCAPABILITY_FUNCVALUE | SCIP_EXPRINTCAPABILITY_GRADIENT | SCIP_EXPRINTCAPABILITY_HESSIAN)) != (SCIP_EXPRINTCAPABILITY_FUNCVALUE | SCIP_EXPRINTCAPABILITY_GRADIENT | SCIP_EXPRINTCAPABILITY_HESSIAN) )
         {
            if( !(SCIPexprintGetCapability() & SCIP_EXPRINTCAPABILITY_FUNCVALUE) ||
                !(SCIPexprintGetCapability() & SCIP_EXPRINTCAPABILITY_GRADIENT) )
            {
               SCIPerrorMessage("Do not have expression interpreter that can compute function values and gradients. Cannot solve NLP with Ipopt.\n");
               problem->solstat  = SCIP_NLPSOLSTAT_UNKNOWN;
               problem->termstat = SCIP_NLPTERMSTAT_OTHER;
               return SCIP_OKAY;
            }

            /* enable Hessian approximation if we are nonquadratic and the expression interpreter or user expression do not support Hessians */
            if( !(cap & SCIP_EXPRINTCAPABILITY_HESSIAN) )
            {
               (void) problem->ipopt->Options()->SetStringValueIfUnset("hessian_approximation", "limited-memory");
               problem->nlp->approxhessian = true;
            }
            else
               problem->nlp->approxhessian = false;
         }

#ifdef SCIP_DEBUG
         problem->ipopt->Options()->SetStringValue("derivative_test", problem->nlp->approxhessian ? "first-order" : "second-order");
#endif

         status = problem->ipopt->OptimizeTNLP(GetRawPtr(problem->nlp));
      }
      else
      {
         // TODO to be strict, we should check whether the eval capability has been changed and the Hessian approximation needs to be enabled (in which case we should call OptimizeTNLP instead)
         problem->ipopt->Options()->SetStringValue("warm_start_same_structure", problem->samestructure ? "yes" : "no");
         status = problem->ipopt->ReOptimizeTNLP(GetRawPtr(problem->nlp));
      }

      // catch the very bad status codes
      switch( status ) {
         // everything better than Not_Enough_Degrees_Of_Freedom is a non-serious error
         case Solve_Succeeded:
         case Solved_To_Acceptable_Level:
         case Infeasible_Problem_Detected:
         case Search_Direction_Becomes_Too_Small:
         case Diverging_Iterates:
         case User_Requested_Stop:
         case Feasible_Point_Found:
         case Maximum_Iterations_Exceeded:
         case Restoration_Failed:
         case Error_In_Step_Computation:
         case Maximum_CpuTime_Exceeded:
#if IPOPT_VERSION_MAJOR > 3 || IPOPT_VERSION_MINOR >= 14
         case Maximum_WallTime_Exceeded:   // new in Ipopt 3.14
            // if Ipopt >= 3.14, finalize_solution should always have been called if we get these status codes
            // this should have left us with some solution (unless we ran out of memory in finalize_solution)
            assert(problem->solprimalvalid || problem->termstat == SCIP_NLPTERMSTAT_OUTOFMEMORY);
            assert(problem->soldualvalid || problem->termstat == SCIP_NLPTERMSTAT_OUTOFMEMORY);
#endif
            problem->firstrun = false;
            problem->samestructure = true;
            break;

         case Not_Enough_Degrees_Of_Freedom:
            assert(problem->termstat == SCIP_NLPTERMSTAT_OTHER);
            assert(problem->solstat == SCIP_NLPSOLSTAT_UNKNOWN);
            SCIPdebugMsg(scip, "NLP has too few degrees of freedom.\n");
            break;

         case Invalid_Number_Detected:
            SCIPdebugMsg(scip, "Ipopt failed because of an invalid number in function or derivative value\n");
            problem->termstat = SCIP_NLPTERMSTAT_EVALERROR;
            /* Ipopt may or may not have called finalize solution
             * if it didn't, then we should still have SCIP_NLPSOLSTAT_UNKNOWN as set in the invalidateSolved() call above
             * if it did, then finalize_solution will have set SCIP_NLPSOLSTAT_UNKNOWN or SCIP_NLPSOLSTAT_FEASIBLE
             */
            assert(problem->solstat == SCIP_NLPSOLSTAT_UNKNOWN || problem->solstat == SCIP_NLPSOLSTAT_FEASIBLE);
            break;

         case Insufficient_Memory:
            assert(problem->termstat == SCIP_NLPTERMSTAT_OTHER);
            assert(problem->solstat == SCIP_NLPSOLSTAT_UNKNOWN);
            SCIPerrorMessage("Ipopt returned with status \"Insufficient Memory\"\n");
            return SCIP_NOMEMORY;

         // the really bad ones that indicate rather a programming error
         case Invalid_Problem_Definition:
         case Invalid_Option:
         case Unrecoverable_Exception:
         case NonIpopt_Exception_Thrown:
         case Internal_Error:
            assert(problem->termstat == SCIP_NLPTERMSTAT_OTHER);
            assert(problem->solstat == SCIP_NLPSOLSTAT_UNKNOWN);
            SCIPerrorMessage("Ipopt returned with application return status %d\n", status);
            return SCIP_ERROR;
      }

#if IPOPT_VERSION_MAJOR == 3 && IPOPT_VERSION_MINOR < 14
      SmartPtr<SolveStatistics> stats = problem->ipopt->Statistics();
      /* Ipopt does not provide access to the statistics if there was a serious error */
      if( IsValid(stats) )
      {
         problem->lastniter = stats->IterationCount();
         problem->lasttime  = stats->TotalWallclockTime();

#ifdef COLLECT_SOLVESTATS
         collectStatistic(scip, status, problem, stats);
#endif
      }
#else
      SmartPtr<IpoptData> ip_data = problem->ipopt->IpoptDataObject();
      /* I don't think that there is a situation where ip_data is NULL, but check here anyway */
      if( IsValid(ip_data) )
      {
         problem->lastniter = ip_data->iter_count();
         problem->lasttime =  ip_data->TimingStats().OverallAlgorithm().TotalWallclockTime();
      }
#endif
      else
      {
         problem->lastniter = 0;
         problem->lasttime  = 0.0;
      }
   }
   catch( IpoptException& except )
   {
      SCIPerrorMessage("Ipopt returned with exception: %s\n", except.Message().c_str());
      return SCIP_ERROR;
   }

   return SCIP_OKAY;
}

/** gives solution status */
static
SCIP_DECL_NLPIGETSOLSTAT(nlpiGetSolstatIpopt)
{
   assert(nlpi != NULL);
   assert(problem != NULL);

   return problem->solstat;
}

/** gives termination reason */
static
SCIP_DECL_NLPIGETTERMSTAT(nlpiGetTermstatIpopt)
{
   assert(nlpi != NULL);
   assert(problem != NULL);

   return problem->termstat;
}

/** gives primal and dual solution values */
static
SCIP_DECL_NLPIGETSOLUTION(nlpiGetSolutionIpopt)
{
   assert(nlpi != NULL);
   assert(problem != NULL);

   if( primalvalues != NULL )
      *primalvalues = problem->solprimals;

   if( consdualvalues != NULL )
      *consdualvalues = problem->soldualcons;

   if( varlbdualvalues != NULL )
      *varlbdualvalues = problem->soldualvarlb;

   if( varubdualvalues != NULL )
      *varubdualvalues = problem->soldualvarub;

   if( objval != NULL )
      *objval = problem->solobjval;

   return SCIP_OKAY;
}

/** gives solve statistics */
static
SCIP_DECL_NLPIGETSTATISTICS(nlpiGetStatisticsIpopt)
{
   assert(nlpi != NULL);
   assert(problem != NULL);
   assert(statistics != NULL);

   statistics->niterations = problem->lastniter;
   statistics->totaltime = problem->lasttime;
   statistics->evaltime = SCIPnlpiOracleGetEvalTime(scip, problem->oracle);
   statistics->consviol = problem->solconsviol;
   statistics->boundviol = problem->solboundviol;

   return SCIP_OKAY;
}

/** create solver interface for Ipopt solver and includes it into SCIP, if Ipopt is available */
SCIP_RETCODE SCIPincludeNlpSolverIpopt(
   SCIP*                 scip                /**< SCIP data structure */
   )
{
   SCIP_NLPIDATA* nlpidata;
   SCIP_Bool advanced = FALSE;

   assert(scip != NULL);

   SCIP_ALLOC( nlpidata = new SCIP_NLPIDATA() ); /*lint !e774*/

   SCIP_CALL( SCIPincludeNlpi(scip,
         NLPI_NAME, NLPI_DESC, NLPI_PRIORITY,
         nlpiCopyIpopt, nlpiFreeIpopt, nlpiGetSolverPointerIpopt,
         nlpiCreateProblemIpopt, nlpiFreeProblemIpopt, nlpiGetProblemPointerIpopt,
         nlpiAddVarsIpopt, nlpiAddConstraintsIpopt, nlpiSetObjectiveIpopt,
         nlpiChgVarBoundsIpopt, nlpiChgConsSidesIpopt, nlpiDelVarSetIpopt, nlpiDelConstraintSetIpopt,
         nlpiChgLinearCoefsIpopt, nlpiChgExprIpopt,
         nlpiChgObjConstantIpopt, nlpiSetInitialGuessIpopt, nlpiSolveIpopt, nlpiGetSolstatIpopt, nlpiGetTermstatIpopt,
         nlpiGetSolutionIpopt, nlpiGetStatisticsIpopt,
         nlpidata) );

   SCIP_CALL( SCIPincludeExternalCodeInformation(scip, SCIPgetSolverNameIpopt(), SCIPgetSolverDescIpopt()) );

   SCIP_CALL( SCIPaddStringParam(scip, "nlpi/" NLPI_NAME "/optfile", "name of Ipopt options file",
      &nlpidata->optfile, FALSE, "", NULL, NULL) );

   SCIP_CALL( SCIPaddRealParam(scip, "nlpi/" NLPI_NAME "/warm_start_push", "amount (relative and absolute) by which starting point is moved away from bounds in warmstarts",
      &nlpidata->warm_start_push, FALSE, 1e-9, 0.0, 1.0, NULL, NULL) );

   SmartPtr<RegisteredOptions> reg_options = new RegisteredOptions();
   IpoptApplication::RegisterAllIpoptOptions(reg_options);

   for( size_t i = 0; i < sizeof(ipopt_string_params) / sizeof(const char*); ++i )
   {
      SmartPtr<const RegisteredOption> option = reg_options->GetOption(ipopt_string_params[i]);

      // skip options not available with this build of Ipopt
      if( !IsValid(option) )
         continue;

      assert(option->Type() == OT_String);

      // prefix parameter name with nlpi/ipopt
      std::string paramname("nlpi/" NLPI_NAME "/");
      paramname += option->Name();

      // initialize description with short description from Ipopt
      std::stringstream descr;
      descr << option->ShortDescription();

      // add valid values to description, if there are more than one
      // the only case where there are less than 2 valid strings should be when anything is valid (in which case there is one valid string with value "*")
      std::vector<RegisteredOption::string_entry> validvals = option->GetValidStrings();
      if( validvals.size() > 1 )
      {
         descr << " Valid values if not empty:";
         for( std::vector<RegisteredOption::string_entry>::iterator val = validvals.begin(); val != validvals.end(); ++val )
            descr << ' ' << val->value_;
      }

#if IPOPT_VERSION_MAJOR > 3 || IPOPT_VERSION_MINOR >= 14
      // since Ipopt 3.14, Ipopt options have an advanced flag
      advanced = option->Advanced();
#endif

      // we use the empty string as default to recognize later whether the user set has set the option
      SCIP_CALL( SCIPaddStringParam(scip, paramname.c_str(), descr.str().c_str(), NULL, advanced, "", NULL, NULL) );
   }

   for( size_t i = 0; i < sizeof(ipopt_int_params) / sizeof(const char*); ++i )
   {
      assert(i > 0 || strcmp(ipopt_int_params[0], "print_level") == 0);  // we assume print_level at index 0

      SmartPtr<const RegisteredOption> option = reg_options->GetOption(ipopt_int_params[i]);

      // skip options not available with this build of Ipopt
      if( !IsValid(option) )
         continue;

      assert(option->Type() == OT_Integer);

      // prefix parameter name with nlpi/ipopt
      std::string paramname("nlpi/" NLPI_NAME "/");
      paramname += option->Name();

      int lower = option->LowerInteger();
      int upper = option->UpperInteger();

      // we use value lower-1 as signal that the option was not modified by the user
      // for that, we require a finite lower bound
      assert(lower > INT_MIN);

      // initialize description with short description from Ipopt
      std::stringstream descr;
      descr << option->ShortDescription();
      descr << ' ' << (lower-1) << " to use NLPI or Ipopt default.";

#if IPOPT_VERSION_MAJOR > 3 || IPOPT_VERSION_MINOR >= 14
      // since Ipopt 3.14, Ipopt options have an advanced flag
      advanced = option->Advanced();
#endif

      // we use the empty string as default to recognize later whether the user set has set the option
      SCIP_CALL( SCIPaddIntParam(scip, paramname.c_str(), descr.str().c_str(),
         i == 0 ? &nlpidata->print_level : NULL, advanced,
         lower-1, lower-1, upper, NULL, NULL) );
   }

   return SCIP_OKAY;
}  /*lint !e429 */

/** gets string that identifies Ipopt (version number) */
const char* SCIPgetSolverNameIpopt(void)
{
   return "Ipopt " IPOPT_VERSION;
}

/** gets string that describes Ipopt */
const char* SCIPgetSolverDescIpopt(void)
{
   return "Interior Point Optimizer developed by A. Waechter et.al. (github.com/coin-or/Ipopt)";
}

/** returns whether Ipopt is available, i.e., whether it has been linked in */
SCIP_Bool SCIPisIpoptAvailableIpopt(void)
{
   return TRUE;
}

/** gives a pointer to the NLPIORACLE object stored in Ipopt-NLPI's NLPI problem data structure */
void* SCIPgetNlpiOracleIpopt(
   SCIP_NLPIPROBLEM*     nlpiproblem         /**< NLP problem of Ipopt-NLPI */
   )
{
   assert(nlpiproblem != NULL);

   return nlpiproblem->oracle;
}

/** Method to return some info about the nlp */
bool ScipNLP::get_nlp_info(
   Index&             n,                  /**< place to store number of variables */ 
   Index&             m,                  /**< place to store number of constraints */ 
   Index&             nnz_jac_g,          /**< place to store number of nonzeros in jacobian */
   Index&             nnz_h_lag,          /**< place to store number of nonzeros in hessian */
   IndexStyleEnum&    index_style         /**< place to store used index style (0-based or 1-based) */
   )
{
   const int* offset;
   SCIP_RETCODE retcode;

   assert(nlpiproblem != NULL);
   assert(nlpiproblem->oracle != NULL);

   n = SCIPnlpiOracleGetNVars(nlpiproblem->oracle);
   m = SCIPnlpiOracleGetNConstraints(nlpiproblem->oracle);

   retcode = SCIPnlpiOracleGetJacobianSparsity(scip, nlpiproblem->oracle, &offset, NULL);
   if( retcode != SCIP_OKAY )
      return false;
   assert(offset != NULL);
   nnz_jac_g = offset[m];

   if( !approxhessian )
   {
      retcode = SCIPnlpiOracleGetHessianLagSparsity(scip, nlpiproblem->oracle, &offset, NULL);
      if( retcode != SCIP_OKAY )
         return false;
      assert(offset != NULL);
      nnz_h_lag = offset[n];
   }
   else
   {
      nnz_h_lag = 0;
   }

   index_style = TNLP::C_STYLE;

   return true;
}

/** Method to return the bounds for my problem */
bool ScipNLP::get_bounds_info(
   Index              n,                  /**< number of variables */ 
   Number*            x_l,                /**< buffer to store lower bounds on variables */
   Number*            x_u,                /**< buffer to store upper bounds on variables */
   Index              m,                  /**< number of constraints */
   Number*            g_l,                /**< buffer to store lower bounds on constraints */
   Number*            g_u                 /**< buffer to store lower bounds on constraints */
   )
{
   const int* varlincounts;
   const int* varnlcounts;

   assert(nlpiproblem != NULL);
   assert(nlpiproblem->oracle != NULL);

   assert(n == SCIPnlpiOracleGetNVars(nlpiproblem->oracle));
   assert(m == SCIPnlpiOracleGetNConstraints(nlpiproblem->oracle));

   assert(SCIPnlpiOracleGetVarLbs(nlpiproblem->oracle) != NULL || n == 0);
   assert(SCIPnlpiOracleGetVarUbs(nlpiproblem->oracle) != NULL || n == 0);

   BMScopyMemoryArray(x_l, SCIPnlpiOracleGetVarLbs(nlpiproblem->oracle), n);
   BMScopyMemoryArray(x_u, SCIPnlpiOracleGetVarUbs(nlpiproblem->oracle), n);
#ifndef NDEBUG
   for( int i = 0; i < n; ++i )
      assert(x_l[i] <= x_u[i]);
#endif

   SCIPnlpiOracleGetVarCounts(scip, nlpiproblem->oracle, &varlincounts, &varnlcounts);

   /* Ipopt performs better when unused variables do not appear, which we can achieve by fixing them,
    * since Ipopts TNLPAdapter will hide them from Ipopts NLP. In the dual solution, bound multipliers (z_L, z_U)
    * for these variables should have value 0.0 (they are set to -grad Lagrangian).
    */
   for( int i = 0; i < n; ++i )
   {
      if( varlincounts[i] == 0 && varnlcounts[i] == 0 )
      {
         SCIPdebugMsg(scip, "fix unused variable x%d [%g,%g] to 0.0 or bound\n", i, x_l[i], x_u[i]);
         assert(x_l[i] <= x_u[i]);
         x_l[i] = x_u[i] = MAX(MIN(x_u[i], 0.0), x_l[i]);
      }
   }

   for( int i = 0; i < m; ++i )
   {
      g_l[i] = SCIPnlpiOracleGetConstraintLhs(nlpiproblem->oracle, i);
      g_u[i] = SCIPnlpiOracleGetConstraintRhs(nlpiproblem->oracle, i);
      assert(g_l[i] <= g_u[i]);
   }

   return true;
}

/** Method to return the starting point for the algorithm */  /*lint -e{715}*/
bool ScipNLP::get_starting_point(
   Index              n,                  /**< number of variables */ 
   bool               init_x,             /**< whether initial values for primal values are requested */ 
   Number*            x,                  /**< buffer to store initial primal values */
   bool               init_z,             /**< whether initial values for dual values of variable bounds are requested */  
   Number*            z_L,                /**< buffer to store dual values for variable lower bounds */
   Number*            z_U,                /**< buffer to store dual values for variable upper bounds */
   Index              m,                  /**< number of constraints */
   bool               init_lambda,        /**< whether initial values for dual values of constraints are required */
   Number*            lambda              /**< buffer to store dual values of constraints */
   )
{  /*lint --e{715} */
   assert(nlpiproblem != NULL);
   assert(nlpiproblem->oracle != NULL);

   assert(n == SCIPnlpiOracleGetNVars(nlpiproblem->oracle));
   assert(m == SCIPnlpiOracleGetNConstraints(nlpiproblem->oracle));

   if( init_x )
   {
      assert(nlpiproblem->solprimalvalid);
      assert(nlpiproblem->solprimals != NULL);
      BMScopyMemoryArray(x, nlpiproblem->solprimals, n);
   }

   if( init_z )
   {
      assert(nlpiproblem->soldualvalid);
      assert(nlpiproblem->soldualvarlb != NULL);
      assert(nlpiproblem->soldualvarub != NULL);
      BMScopyMemoryArray(z_L, nlpiproblem->soldualvarlb, n);
      BMScopyMemoryArray(z_U, nlpiproblem->soldualvarub, n);
   }

   if( init_lambda )
   {
      assert(nlpiproblem->soldualvalid);
      assert(nlpiproblem->soldualcons != NULL);
      BMScopyMemoryArray(lambda, nlpiproblem->soldualcons, m);
   }

   return true;
}

/** Method to return the number of nonlinear variables. */
Index ScipNLP::get_number_of_nonlinear_variables()
{
   int count;
   int n;

   assert(nlpiproblem != NULL);
   assert(nlpiproblem->oracle != NULL);

   n = SCIPnlpiOracleGetNVars(nlpiproblem->oracle);

   count = 0;
   for( int i = 0; i < n; ++i )
      if( SCIPnlpiOracleIsVarNonlinear(scip, nlpiproblem->oracle, i) )
         ++count;

   return count;
}

/** Method to return the indices of the nonlinear variables */
bool ScipNLP::get_list_of_nonlinear_variables(
   Index              num_nonlin_vars,    /**< number of nonlinear variables */
   Index*             pos_nonlin_vars     /**< array to fill with indices of nonlinear variables */
   )
{
   int count;
   int n;

   assert(nlpiproblem != NULL);
   assert(nlpiproblem->oracle != NULL);

   n = SCIPnlpiOracleGetNVars(nlpiproblem->oracle);

   count = 0;
   for( int i = 0; i < n; ++i )
   {
      if( SCIPnlpiOracleIsVarNonlinear(scip, nlpiproblem->oracle, i) )
      {
         assert(count < num_nonlin_vars);
         pos_nonlin_vars[count++] = i;
      }
   }

   assert(count == num_nonlin_vars);

   return true;
}

/** Method to return metadata about variables and constraints */  /*lint -e{715}*/
bool ScipNLP::get_var_con_metadata(
   Index              n,                  /**< number of variables */
   StringMetaDataMapType& var_string_md,  /**< variable meta data of string type */
   IntegerMetaDataMapType& var_integer_md,/**< variable meta data of integer type */
   NumericMetaDataMapType& var_numeric_md,/**< variable meta data of numeric type */
   Index              m,                  /**< number of constraints */
   StringMetaDataMapType& con_string_md,  /**< constraint meta data of string type */
   IntegerMetaDataMapType& con_integer_md,/**< constraint meta data of integer type */
   NumericMetaDataMapType& con_numeric_md /**< constraint meta data of numeric type */
   )
{ /*lint --e{715}*/
   assert(nlpiproblem != NULL);
   assert(nlpiproblem->oracle != NULL);
   assert(n == SCIPnlpiOracleGetNVars(nlpiproblem->oracle));
   assert(m == SCIPnlpiOracleGetNConstraints(nlpiproblem->oracle));

   char** varnames = SCIPnlpiOracleGetVarNames(nlpiproblem->oracle);
   if( varnames != NULL )
   {
      std::vector<std::string>& varnamesvec(var_string_md["idx_names"]);
      varnamesvec.reserve((size_t)n);
      for( int i = 0; i < n; ++i )
      {
         if( varnames[i] != NULL )
         {
            varnamesvec.push_back(varnames[i]);  /*lint !e3701*/
         }
         else
         {
            char buffer[20];
            (void) sprintf(buffer, "nlpivar%8d", i);
            varnamesvec.push_back(buffer);
         }
      }
   }

   std::vector<std::string>& consnamesvec(con_string_md["idx_names"]);
   consnamesvec.reserve((size_t)m);
   for( int i = 0; i < m; ++i )
   {
      if( SCIPnlpiOracleGetConstraintName(nlpiproblem->oracle, i) != NULL )
      {
         consnamesvec.push_back(SCIPnlpiOracleGetConstraintName(nlpiproblem->oracle, i));
      }
      else
      {
         char buffer[20];
         (void) sprintf(buffer, "nlpicons%8d", i);
         consnamesvec.push_back(buffer);  /*lint !e3701*/
      }
   }

   return true;
}

/** Method to return the objective value */  /*lint -e{715}*/
bool ScipNLP::eval_f(
   Index              n,                  /**< number of variables */ 
   const Number*      x,                  /**< point to evaluate */ 
   bool               new_x,              /**< whether some function evaluation method has been called for this point before */
   Number&            obj_value           /**< place to store objective function value */
   )
{ /*lint --e{715}*/
   assert(nlpiproblem != NULL);
   assert(nlpiproblem->oracle != NULL);

   assert(n == SCIPnlpiOracleGetNVars(nlpiproblem->oracle));

   if( new_x )
      ++current_x;
   last_f_eval_x = current_x;

   return SCIPnlpiOracleEvalObjectiveValue(scip, nlpiproblem->oracle, x, &obj_value) == SCIP_OKAY;
}

/** Method to return the gradient of the objective */  /*lint -e{715}*/
bool ScipNLP::eval_grad_f(
   Index              n,                  /**< number of variables */ 
   const Number*      x,                  /**< point to evaluate */ 
   bool               new_x,              /**< whether some function evaluation method has been called for this point before */
   Number*            grad_f              /**< buffer to store objective gradient */
   )
{ /*lint --e{715}*/
   SCIP_Real dummy;

   assert(nlpiproblem != NULL);
   assert(nlpiproblem->oracle != NULL);

   assert(n == SCIPnlpiOracleGetNVars(nlpiproblem->oracle));

   if( new_x )
      ++current_x;
   else
   {
      // pass new_x = TRUE to objective gradient eval iff we have not evaluated the objective function at this point yet
      new_x = last_f_eval_x < current_x;
   }
   // if we evaluate the objective gradient with new_x = true, then this will also evaluate the objective function
   // (and if we do with new_x = false, then we already have last_f_eval_x == current_x anyway)
   last_f_eval_x = current_x;

   return SCIPnlpiOracleEvalObjectiveGradient(scip, nlpiproblem->oracle, x, new_x, &dummy, grad_f) == SCIP_OKAY;
}

/** Method to return the constraint residuals */  /*lint -e{715}*/
bool ScipNLP::eval_g(
   Index              n,                  /**< number of variables */ 
   const Number*      x,                  /**< point to evaluate */ 
   bool               new_x,              /**< whether some function evaluation method has been called for this point before */
   Index              m,                  /**< number of constraints */
   Number*            g                   /**< buffer to store constraint function values */
   )
{ /*lint --e{715}*/
   assert(nlpiproblem != NULL);
   assert(nlpiproblem->oracle != NULL);

   assert(n == SCIPnlpiOracleGetNVars(nlpiproblem->oracle));

   if( new_x )
      ++current_x;
   last_g_eval_x = current_x;

   return SCIPnlpiOracleEvalConstraintValues(scip, nlpiproblem->oracle, x, g) == SCIP_OKAY;
}

/** Method to return:
 *   1) The structure of the jacobian (if "values" is NULL)
 *   2) The values of the jacobian (if "values" is not NULL)
 */  /*lint -e{715}*/
bool ScipNLP::eval_jac_g(
   Index              n,                  /**< number of variables */ 
   const Number*      x,                  /**< point to evaluate */ 
   bool               new_x,              /**< whether some function evaluation method has been called for this point before */
   Index              m,                  /**< number of constraints */
   Index              nele_jac,           /**< number of nonzero entries in jacobian */ 
   Index*             iRow,               /**< buffer to store row indices of nonzero jacobian entries, or NULL if values are requested */
   Index*             jCol,               /**< buffer to store column indices of nonzero jacobian entries, or NULL if values are requested */                  
   Number*            values              /**< buffer to store values of nonzero jacobian entries, or NULL if structure is requested */
   )
{ /*lint --e{715}*/
   assert(nlpiproblem != NULL);
   assert(nlpiproblem->oracle != NULL);

   assert(n == SCIPnlpiOracleGetNVars(nlpiproblem->oracle));
   assert(m == SCIPnlpiOracleGetNConstraints(nlpiproblem->oracle));

   if( values == NULL )
   { /* Ipopt wants to know sparsity structure */
      const int* jacoffset;
      const int* jaccol;
      int j;
      int i;

      assert(iRow != NULL);
      assert(jCol != NULL);

      if( SCIPnlpiOracleGetJacobianSparsity(scip, nlpiproblem->oracle, &jacoffset, &jaccol) != SCIP_OKAY )
         return false;

      assert(jacoffset[0] == 0);
      assert(jacoffset[m] == nele_jac);
      j = jacoffset[0];
      for( i = 0; i < m; ++i )
         for( ; j < jacoffset[i+1]; ++j )
            iRow[j] = i;

      BMScopyMemoryArray(jCol, jaccol, nele_jac);
   }
   else
   {
      if( new_x )
         ++current_x;
      else
      {
         // pass new_x = TRUE to Jacobian eval iff we have not evaluated the constraint functions at this point yet
         new_x = last_g_eval_x < current_x;
      }
      // if we evaluate the Jacobian with new_x = true, then this will also evaluate the constraint functions
      // (and if we do with new_x = false, then we already have last_g_eval_x == current_x anyway)
      last_f_eval_x = current_x;

      if( SCIPnlpiOracleEvalJacobian(scip, nlpiproblem->oracle, x, new_x, NULL, values) != SCIP_OKAY )
         return false;
   }

   return true;
}

/** Method to return:
 *   1) The structure of the hessian of the lagrangian (if "values" is NULL)
 *   2) The values of the hessian of the lagrangian (if "values" is not NULL)
 */   /*lint -e{715}*/
bool ScipNLP::eval_h(
   Index              n,                  /**< number of variables */ 
   const Number*      x,                  /**< point to evaluate */ 
   bool               new_x,              /**< whether some function evaluation method has been called for this point before */
   Number             obj_factor,         /**< weight for objective function */ 
   Index              m,                  /**< number of constraints */
   const Number*      lambda,             /**< weights for constraint functions */ 
   bool               new_lambda,         /**< whether the hessian has been evaluated for these values of lambda before */
   Index              nele_hess,          /**< number of nonzero entries in hessian */
   Index*             iRow,               /**< buffer to store row indices of nonzero hessian entries, or NULL if values are requested */
   Index*             jCol,               /**< buffer to store column indices of nonzero hessian entries, or NULL if values are requested */                  
   Number*            values              /**< buffer to store values of nonzero hessian entries, or NULL if structure is requested */
   )
{  /*lint --e{715}*/
   assert(nlpiproblem != NULL);
   assert(nlpiproblem->oracle != NULL);

   assert(n == SCIPnlpiOracleGetNVars(nlpiproblem->oracle));
   assert(m == SCIPnlpiOracleGetNConstraints(nlpiproblem->oracle));

   if( values == NULL )
   { /* Ipopt wants to know sparsity structure */
      const int* heslagoffset;
      const int* heslagcol;
      int j;
      int i;

      assert(iRow != NULL);
      assert(jCol != NULL);

      if( SCIPnlpiOracleGetHessianLagSparsity(scip, nlpiproblem->oracle, &heslagoffset, &heslagcol) != SCIP_OKAY )
         return false;

      assert(heslagoffset[0] == 0);
      assert(heslagoffset[n] == nele_hess);
      j = heslagoffset[0];
      for( i = 0; i < n; ++i )
         for( ; j < heslagoffset[i+1]; ++j )
            iRow[j] = i;

      BMScopyMemoryArray(jCol, heslagcol, nele_hess);
   }
   else
   {
      bool new_x_obj = new_x;
      bool new_x_cons = new_x;
      if( new_x )
         ++current_x;
      else
      {
         // pass new_x_obj = TRUE iff we have not evaluated the objective function at this point yet
         // pass new_x_cons = TRUE iff we have not evaluated the constraint functions at this point yet
         new_x_obj = last_f_eval_x < current_x;
         new_x_cons = last_g_eval_x < current_x;
      }
      // evaluating Hessians with new_x will also evaluate the functions itself
      last_f_eval_x = current_x;
      last_g_eval_x = current_x;

      if( SCIPnlpiOracleEvalHessianLag(scip, nlpiproblem->oracle, x, new_x_obj, new_x_cons, obj_factor, lambda, values) != SCIP_OKAY )
         return false;
   }

   return true;
}

/** Method called by the solver at each iteration.
 * 
 * Checks whether SCIP solve is interrupted, objlimit is reached, or fastfail is triggered.
 * Sets solution and termination status accordingly.
 */   /*lint -e{715}*/
bool ScipNLP::intermediate_callback(
   AlgorithmMode      mode,               /**< current mode of algorithm */
   Index              iter,               /**< current iteration number */
   Number             obj_value,          /**< current objective value */
   Number             inf_pr,             /**< current primal infeasibility */
   Number             inf_du,             /**< current dual infeasibility */
   Number             mu,                 /**< current barrier parameter */
   Number             d_norm,             /**< current gradient norm */
   Number             regularization_size,/**< current size of regularization */
   Number             alpha_du,           /**< current dual alpha */
   Number             alpha_pr,           /**< current primal alpha */
   Index              ls_trials,          /**< current number of linesearch trials */
   const IpoptData*   ip_data,            /**< pointer to Ipopt Data */
   IpoptCalculatedQuantities* ip_cq       /**< pointer to current calculated quantities */
   )
{  /*lint --e{715}*/
   if( SCIPisSolveInterrupted(scip) )
   {
      nlpiproblem->solstat  = SCIP_NLPSOLSTAT_UNKNOWN;
      nlpiproblem->termstat = SCIP_NLPTERMSTAT_INTERRUPT;
      return false;
   }

   /* feasible point with objective value below lower objective limit -> stop */
   if( obj_value <= param.lobjlimit && inf_pr <= param.feastol )
   {
      nlpiproblem->solstat  = SCIP_NLPSOLSTAT_FEASIBLE;
      nlpiproblem->termstat = SCIP_NLPTERMSTAT_LOBJLIMIT;
      return false;
   }

   /* do convergence test if fastfail is enabled */
   if( param.fastfail >= SCIP_NLPPARAM_FASTFAIL_AGGRESSIVE )
   {
      int i;

      if( iter == 0 )
      {
         conv_lastrestoiter = -1;
      }
      else if( mode == RestorationPhaseMode )
      {
         conv_lastrestoiter = iter;
      }
      else if( conv_lastrestoiter == iter-1 )
      {
         /* just switched back from restoration mode, reset dual reduction targets */
         for( i = 0; i < convcheck_nchecks; ++i )
            conv_dutarget[i] = convcheck_minred[i] * inf_du;
      }

      if( iter == convcheck_startiter )
      {
         /* define initial targets and iteration limits */
         for( i = 0; i < convcheck_nchecks; ++i )
         {
            conv_prtarget[i] = convcheck_minred[i] * inf_pr;
            conv_dutarget[i] = convcheck_minred[i] * inf_du;
            conv_iterlim[i] = iter + convcheck_maxiter[i];
         }
      }
      else if( iter > convcheck_startiter )
      {
         /* check if we should stop */
         for( i = 0; i < convcheck_nchecks; ++i )
         {
            if( inf_pr <= conv_prtarget[i] )
            {
               /* sufficient reduction w.r.t. primal infeasibility target
                * reset target w.r.t. current infeasibilities
                */
               conv_prtarget[i] = convcheck_minred[i] * inf_pr;
               conv_dutarget[i] = convcheck_minred[i] * inf_du;
               conv_iterlim[i] = iter + convcheck_maxiter[i];
            }
            else if( iter >= conv_iterlim[i] )
            {
               /* we hit a limit, should we really stop? */
               SCIPdebugMsg(scip, "convcheck %d: inf_pr = %e > target %e; inf_du = %e target %e: ",
                  i, inf_pr, conv_prtarget[i], inf_du, conv_dutarget[i]);
               if( mode == RegularMode && iter <= conv_lastrestoiter + convcheck_startiter )
               {
                  /* if we returned from feasibility restoration recently, we allow some more iterations,
                   * because Ipopt may go for optimality for some iterations, at the costs of infeasibility
                   */
                  SCIPdebugPrintf("continue, because restoration phase only %d iters ago\n", iter - conv_lastrestoiter);
               }
               else if( mode == RegularMode && inf_du <= conv_dutarget[i] && iter < conv_iterlim[i] + convcheck_maxiter[i] )
               {
                  /* if dual reduction is sufficient, we allow for twice the number of iterations to reach primal infeas reduction */
                  SCIPdebugPrintf("continue, because dual infeas. red. sufficient and only %d iters above limit\n", iter - conv_iterlim[i]);
               }
               else
               {
                  SCIPdebugPrintf("abort solve\n");
                  if( inf_pr <= param.feastol )
                     nlpiproblem->solstat  = SCIP_NLPSOLSTAT_FEASIBLE;
                  else
                     nlpiproblem->solstat  = SCIP_NLPSOLSTAT_UNKNOWN;
                  nlpiproblem->termstat = SCIP_NLPTERMSTAT_OKAY;
                  return false;
               }
            }
         }
      }
   }

   return true;
}

/** This method is called when the algorithm is complete so the TNLP can store/write the solution. */  /*lint -e{715}*/
void ScipNLP::finalize_solution(
   SolverReturn       status,             /**< solve and solution status */ 
   Index              n,                  /**< number of variables */ 
   const Number*      x,                  /**< primal solution values */ 
   const Number*      z_L,                /**< dual values of variable lower bounds */
   const Number*      z_U,                /**< dual values of variable upper bounds */
   Index              m,                  /**< number of constraints */ 
   const Number*      g,                  /**< values of constraints */ 
   const Number*      lambda,             /**< dual values of constraints */ 
   Number             obj_value,          /**< objective function value */ 
   const IpoptData*   data,               /**< pointer to Ipopt Data */ 
   IpoptCalculatedQuantities* cq          /**< pointer to calculated quantities */
   )
{ /*lint --e{715}*/
   assert(nlpiproblem         != NULL);
   assert(nlpiproblem->oracle != NULL);

   assert(n == SCIPnlpiOracleGetNVars(nlpiproblem->oracle));
   assert(m == SCIPnlpiOracleGetNConstraints(nlpiproblem->oracle));

   bool check_feasibility = false; // whether we should check x for feasibility, if not NULL
   switch( status )
   {
   case SUCCESS:
      nlpiproblem->solstat  = SCIP_NLPSOLSTAT_LOCOPT;
      nlpiproblem->termstat = SCIP_NLPTERMSTAT_OKAY;
      assert(x != NULL);
      break;

   case STOP_AT_ACCEPTABLE_POINT:
      /* if stop at acceptable point, then dual infeasibility can be arbitrary large, so claim only feasibility */
   case FEASIBLE_POINT_FOUND:
      nlpiproblem->solstat  = SCIP_NLPSOLSTAT_FEASIBLE;
      nlpiproblem->termstat = SCIP_NLPTERMSTAT_OKAY;
      assert(x != NULL);
      break;

   case MAXITER_EXCEEDED:
      check_feasibility = true;
      nlpiproblem->solstat  = SCIP_NLPSOLSTAT_UNKNOWN;
      nlpiproblem->termstat = SCIP_NLPTERMSTAT_ITERLIMIT;
      break;

   case CPUTIME_EXCEEDED:
      check_feasibility = true;
      nlpiproblem->solstat  = SCIP_NLPSOLSTAT_UNKNOWN;
      nlpiproblem->termstat = SCIP_NLPTERMSTAT_TIMELIMIT;
      break;

   case STOP_AT_TINY_STEP:
   case RESTORATION_FAILURE:
   case ERROR_IN_STEP_COMPUTATION:
      check_feasibility = true;
      nlpiproblem->solstat  = SCIP_NLPSOLSTAT_UNKNOWN;
      nlpiproblem->termstat = SCIP_NLPTERMSTAT_NUMERICERROR;
      break;

   case LOCAL_INFEASIBILITY:
      nlpiproblem->solstat  = SCIP_NLPSOLSTAT_LOCINFEASIBLE;
      nlpiproblem->termstat = SCIP_NLPTERMSTAT_OKAY;
      break;

   case USER_REQUESTED_STOP:
      // status codes already set in intermediate_callback
      break;

   case DIVERGING_ITERATES:
      nlpiproblem->solstat  = SCIP_NLPSOLSTAT_UNBOUNDED;
      nlpiproblem->termstat = SCIP_NLPTERMSTAT_OKAY;
      break;

   // for the following status codes, if we get called here at all,
   // then Ipopt passes zeros for duals and activities!
   // (see https://github.com/coin-or/Ipopt/blob/stable/3.14/src/Interfaces/IpIpoptApplication.cpp#L885-L934)

   case INVALID_NUMBER_DETECTED:
      // we can get this, if functions can still be evaluated, but are not differentiable
      // (so Ipopt couldn't check local optimality)
      // so we enable the check below for whether the point is feasible
      check_feasibility = true;
      nlpiproblem->solstat  = SCIP_NLPSOLSTAT_UNKNOWN;
      nlpiproblem->termstat = SCIP_NLPTERMSTAT_EVALERROR;
      break;

   case TOO_FEW_DEGREES_OF_FREEDOM:
   case INTERNAL_ERROR:
   case INVALID_OPTION:
      nlpiproblem->solstat  = SCIP_NLPSOLSTAT_UNKNOWN;
      nlpiproblem->termstat = SCIP_NLPTERMSTAT_OTHER;
      break;

   case OUT_OF_MEMORY:
      nlpiproblem->solstat  = SCIP_NLPSOLSTAT_UNKNOWN;
      nlpiproblem->termstat = SCIP_NLPTERMSTAT_OUTOFMEMORY;
      break;

   default:
      SCIPerrorMessage("Ipopt returned with unknown solution status %d\n", status);
      nlpiproblem->solstat  = SCIP_NLPSOLSTAT_UNKNOWN;
      nlpiproblem->termstat = SCIP_NLPTERMSTAT_OTHER;
      break;
   }

   assert(x != NULL);
   assert(lambda != NULL);
   assert(z_L != NULL);
   assert(z_U != NULL);

   assert(nlpiproblem->solprimals != NULL);

   if( nlpiproblem->soldualcons == NULL )
   {
      (void) SCIPallocBlockMemoryArray(scip, &nlpiproblem->soldualcons, m);
   }
   if( nlpiproblem->soldualvarlb == NULL )
   {
      (void) SCIPallocBlockMemoryArray(scip, &nlpiproblem->soldualvarlb, n);
   }
   if( nlpiproblem->soldualvarub == NULL )
   {
      (void) SCIPallocBlockMemoryArray(scip, &nlpiproblem->soldualvarub, n);
   }
   if( nlpiproblem->soldualcons == NULL || nlpiproblem->soldualvarlb == NULL || nlpiproblem->soldualvarub == NULL )
   {
      nlpiproblem->solstat  = SCIP_NLPSOLSTAT_UNKNOWN;
      nlpiproblem->termstat = SCIP_NLPTERMSTAT_OUTOFMEMORY;
      return;
   }

   BMScopyMemoryArray(nlpiproblem->solprimals, x, n);
   BMScopyMemoryArray(nlpiproblem->soldualcons, lambda, m);
   BMScopyMemoryArray(nlpiproblem->soldualvarlb, z_L, n);
   BMScopyMemoryArray(nlpiproblem->soldualvarub, z_U, n);
   nlpiproblem->solobjval = obj_value;
   nlpiproblem->solprimalvalid = true;
   nlpiproblem->solprimalgiven = false;
   nlpiproblem->soldualvalid = true;
   nlpiproblem->soldualgiven = false;

   // get violations, there could be an evaluation error when doing so
#if IPOPT_VERSION_MAJOR == 3 && IPOPT_VERSION_MINOR < 14
   nlpiproblem->solboundviol = 0.0;  // old Ipopt does not calculate bound violations, but for what it's worth, we have set bound_relax_factor=0 then
   if( cq == NULL )
   {
      // with old Ipopt, finalize_solution may be called with cq == NULL if all variables are fixed; we just skip the rest then
      nlpiproblem->solconsviol = 0.0;
      return;
   }
#else
   assert(cq != NULL);
   nlpiproblem->solboundviol = cq->unscaled_curr_orig_bounds_violation(Ipopt::NORM_MAX);
#endif
   try
   {
      nlpiproblem->solconsviol = cq->unscaled_curr_nlp_constraint_violation(Ipopt::NORM_MAX);

      if( check_feasibility )
      {
         // we assume that check_feasibility has not been enabled if Ipopt claimed infeasibility, since we should not change solstatus to unknown then
         assert(nlpiproblem->solstat != SCIP_NLPSOLSTAT_LOCINFEASIBLE);
         if( MAX(nlpiproblem->solconsviol, nlpiproblem->solboundviol) <= param.feastol )
            nlpiproblem->solstat  = SCIP_NLPSOLSTAT_FEASIBLE;
         else
            nlpiproblem->solstat  = SCIP_NLPSOLSTAT_UNKNOWN;
      }
   }
   catch( const IpoptNLP::Eval_Error& exc )
   {
      SCIPdebugMsg(scip, "Eval error when checking constraint viol: %s\n", exc.Message().c_str());
      assert(status == INVALID_NUMBER_DETECTED);
      nlpiproblem->solstat  = SCIP_NLPSOLSTAT_UNKNOWN;
      nlpiproblem->solconsviol = SCIP_INVALID;
   }

   if( nlpiproblem->solstat == SCIP_NLPSOLSTAT_LOCINFEASIBLE )
   {
      assert(lambda != NULL);
      SCIP_Real tol;
      (void) nlpiproblem->ipopt->Options()->GetNumericValue("tol", tol, "");

      // Jakobs paper ZR_20-20 says we should have lambda*g(x) + mu*h(x) > 0
      //   if the NLP is min f(x) s.t. g(x) <= 0, h(x) = 0
      // we check this here and change solution status to unknown if the test fails
      bool infreasonable = true;
      SCIP_Real infproof = 0.0;
      for( int i = 0; i < m && infreasonable; ++i )
      {
         if( fabs(lambda[i]) < tol )
            continue;
         SCIP_Real side;
         if( lambda[i] < 0.0 )
         {
            // lhs <= g(x) should be active
            // in the NLP above, this should be lhs - g(x) <= 0 with negated dual
            // so this contributes -lambda*(lhs-g(x)) = lambda*(g(x)-side)
            side = SCIPnlpiOracleGetConstraintLhs(nlpiproblem->oracle, i);
            if( SCIPisInfinity(scip, -side) )
            {
               SCIPdebugMessage("inconsistent dual, lambda = %g, but lhs = %g\n", lambda[i], side);
               infreasonable = false;
            }
         }
         else
         {
            // g(x) <= rhs should be active
            // in the NLP above, this should be g(x) - rhs <= 0
            // so this contributes lambda*(g(x)-rhs)
            side = SCIPnlpiOracleGetConstraintRhs(nlpiproblem->oracle, i);
            if( SCIPisInfinity(scip, side) )
            {
               SCIPdebugMessage("inconsistent dual, lambda = %g, but rhs = %g\n", lambda[i], side);
               infreasonable = false;
            }
         }

         // g(x) <= 0
         infproof += lambda[i] * (g[i] - side);
         // SCIPdebugMessage("cons %d lambda %g, slack %g\n", i, lambda[i], g[i] - side);
      }
      if( infreasonable )
      {
         SCIPdebugMessage("infproof = %g should be positive to be valid\n", infproof);
         if( infproof <= 0.0 )
            infreasonable = false;
      }

      if( !infreasonable )
      {
         // change status to say we don't know
         nlpiproblem->solstat = SCIP_NLPSOLSTAT_UNKNOWN;
      }
   }
}

/** Calls Lapacks Dsyev routine to compute eigenvalues and eigenvectors of a dense matrix.
 *
 * It's here, because we use Ipopt's C interface to Lapack.
 */
SCIP_RETCODE SCIPcallLapackDsyevIpopt(
   SCIP_Bool             computeeigenvectors,/**< should also eigenvectors should be computed ? */
   int                   N,                  /**< dimension */
   SCIP_Real*            a,                  /**< matrix data on input (size N*N); eigenvectors on output if computeeigenvectors == TRUE */
   SCIP_Real*            w                   /**< buffer to store eigenvalues (size N) */
   )
{
   int info;

#if IPOPT_VERSION_MAJOR == 3 && IPOPT_VERSION_MINOR < 14
   IpLapackDsyev((bool)computeeigenvectors, N, a, N, w, info);
#else
   IpLapackSyev((bool)computeeigenvectors, N, a, N, w, info);
#endif

   if( info != 0 )
   {
      SCIPerrorMessage("There was an error when calling DSYEV. INFO = %d\n", info);
      return SCIP_ERROR;
   }

   return SCIP_OKAY;
}

/** solves a linear problem of the form Ax = b for a regular matrix 3*3 A */
static
SCIP_RETCODE solveLinearProb3(
   SCIP_Real*            A,                  /**< matrix data on input (size 3*3); filled column-wise */
   SCIP_Real*            b,                  /**< right hand side vector (size 3) */
   SCIP_Real*            x,                  /**< buffer to store solution (size 3) */
   SCIP_Bool*            success             /**< pointer to store if the solving routine was successful */
   )
{
   SCIP_Real Acopy[9];
   SCIP_Real bcopy[3];
   int pivotcopy[3];
   const int N = 3;
   int info;

   assert(A != NULL);
   assert(b != NULL);
   assert(x != NULL);
   assert(success != NULL);

   BMScopyMemoryArray(Acopy, A, N*N);
   BMScopyMemoryArray(bcopy, b, N);

   /* compute the LU factorization */
#if IPOPT_VERSION_MAJOR == 3 && IPOPT_VERSION_MINOR < 14
   IpLapackDgetrf(N, Acopy, pivotcopy, N, info);
#else
   IpLapackGetrf(N, Acopy, pivotcopy, N, info);
#endif

   if( info != 0 )
   {
      SCIPdebugMessage("There was an error when calling Dgetrf. INFO = %d\n", info);
      *success = FALSE;
   }
   else
   {
      *success = TRUE;

      /* solve linear problem */
#if IPOPT_VERSION_MAJOR == 3 && IPOPT_VERSION_MINOR < 14
      IpLapackDgetrs(N, 1, Acopy, N, pivotcopy, bcopy, N);
#else
      IpLapackGetrs(N, 1, Acopy, N, pivotcopy, bcopy, N);
#endif

      /* copy the solution */
      BMScopyMemoryArray(x, bcopy, N);
   }

   return SCIP_OKAY;
}

/** solves a linear problem of the form Ax = b for a regular matrix A
 *
 *  Calls Lapacks DGETRF routine to calculate a LU factorization and uses this factorization to solve
 *  the linear problem Ax = b.
 *
 * It's here, because we use Ipopt's C interface to Lapack.
 */
SCIP_RETCODE SCIPsolveLinearEquationsIpopt(
   int                   N,                  /**< dimension */
   SCIP_Real*            A,                  /**< matrix data on input (size N*N); filled column-wise */
   SCIP_Real*            b,                  /**< right hand side vector (size N) */
   SCIP_Real*            x,                  /**< buffer to store solution (size N) */
   SCIP_Bool*            success             /**< pointer to store if the solving routine was successful */
   )
{
   SCIP_Real* Acopy;
   SCIP_Real* bcopy;
   int* pivotcopy;
   int info;

   assert(N > 0);
   assert(A != NULL);
   assert(b != NULL);
   assert(x != NULL);
   assert(success != NULL);

   /* call solveLinearProb3() for performance reasons */
   if( N == 3 )
   {
      SCIP_CALL( solveLinearProb3(A, b, x, success) );
      return SCIP_OKAY;
   }

   Acopy = NULL;
   bcopy = NULL;
   pivotcopy = NULL;

   SCIP_ALLOC( BMSduplicateMemoryArray(&Acopy, A, N*N) );
   SCIP_ALLOC( BMSduplicateMemoryArray(&bcopy, b, N) );
   SCIP_ALLOC( BMSallocMemoryArray(&pivotcopy, N) );

   /* compute the LU factorization */
#if IPOPT_VERSION_MAJOR == 3 && IPOPT_VERSION_MINOR < 14
   IpLapackDgetrf(N, Acopy, pivotcopy, N, info);
#else
   IpLapackGetrf(N, Acopy, pivotcopy, N, info);
#endif

   if( info != 0 )
   {
      SCIPdebugMessage("There was an error when calling Dgetrf. INFO = %d\n", info);
      *success = FALSE;
   }
   else
   {
      *success = TRUE;

      /* solve linear problem */
#if IPOPT_VERSION_MAJOR == 3 && IPOPT_VERSION_MINOR < 14
      IpLapackDgetrs(N, 1, Acopy, N, pivotcopy, bcopy, N);
#else
      IpLapackGetrs(N, 1, Acopy, N, pivotcopy, bcopy, N);
#endif

      /* copy the solution */
      BMScopyMemoryArray(x, bcopy, N);
   }

   BMSfreeMemoryArray(&pivotcopy);
   BMSfreeMemoryArray(&bcopy);
   BMSfreeMemoryArray(&Acopy);

   return SCIP_OKAY;
}<|MERGE_RESOLUTION|>--- conflicted
+++ resolved
@@ -751,7 +751,6 @@
    return SCIP_OKAY;
 }
 
-<<<<<<< HEAD
 #ifdef COLLECT_SOLVESTATS
 /// writes out some solve status, number of iterations, time, and problem properties
 static
@@ -874,16 +873,7 @@
 }
 #endif
 
-/** copy method of NLP interface (called when SCIP copies plugins)
- *
- *  input:
- *  - blkmem block memory of target SCIP
- *  - sourcenlpi the NLP interface to copy
- *  - targetnlpi buffer to store pointer to copy of NLP interface
- */
-=======
 /** copy method of NLP interface (called when SCIP copies plugins) */
->>>>>>> e2526d97
 static
 SCIP_DECL_NLPICOPY(nlpiCopyIpopt)
 {
