--- conflicted
+++ resolved
@@ -69,24 +69,15 @@
    /* parameters for controlling the two-phase method for Benders' decomposition */
    int                   maxdepth;           /**< the maximum depth at which Benders' cuts are generated from the LP */
    int                   freq;               /**< the depth frequency of generating LP cuts after the max depth is reached */
-<<<<<<< HEAD
-   int                   stalllimit;         /**< the number of nodes processed without bound improvement before enforcing the LP relaxation */
-   int                   iterlimit;          /**< the iteration limit for the first phase of the two-phase method at a node lower than the root. */
-=======
->>>>>>> 64c8a5a4
    SCIP_Bool             active;             /**< is the constraint handler active? */
 
    /* variable used to control the behaviour of the two-phase method for Benders' decomposition */
    SCIP_Longint          ncallsnode;         /**< the number of calls at the current node */
    SCIP_NODE*            currnode;           /**< the current node */
    SCIP_Real             prevbound;          /**< the previous dual bound */
-<<<<<<< HEAD
-   int                   stallcount;         /**< the number of nodes processed since the last lower bound increase */
-=======
    int                   iterlimit;          /**< the iteration limit for the first phase of the two-phase method at a node lower than the root. */
    int                   stallcount;         /**< the number of nodes processed since the last lower bound increase */
    int                   stalllimit;         /**< the number of nodes processed without bound improvement before enforcing the LP relaxation */
->>>>>>> 64c8a5a4
 };
 
 
