--- conflicted
+++ resolved
@@ -81,7 +81,6 @@
    );
 
 
-<<<<<<< HEAD
 /**@defgroup ValueHistory Value based history
  *
  * Value based history methods
@@ -122,14 +121,6 @@
 
 /**@} */
 
-#ifndef NDEBUG
-
-/* In debug mode, the following methods are implemented as function calls to ensure
- * type validity.
- */
-
-=======
->>>>>>> bb4fcc22
 /** returns the opposite direction of the given branching direction */
 extern
 SCIP_BRANCHDIR SCIPbranchdirOpposite(
