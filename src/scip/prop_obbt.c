/* * * * * * * * * * * * * * * * * * * * * * * * * * * * * * * * * * * * * * */
/*                                                                           */
/*                  This file is part of the program and library             */
/*         SCIP --- Solving Constraint Integer Programs                      */
/*                                                                           */
/*    Copyright (C) 2002-2019 Konrad-Zuse-Zentrum                            */
/*                            fuer Informationstechnik Berlin                */
/*                                                                           */
/*  SCIP is distributed under the terms of the ZIB Academic License.         */
/*                                                                           */
/*  You should have received a copy of the ZIB Academic License              */
/*  along with SCIP; see the file COPYING. If not visit scip.zib.de.         */
/*                                                                           */
/* * * * * * * * * * * * * * * * * * * * * * * * * * * * * * * * * * * * * * */

/**@file    prop_obbt.c
 * @ingroup DEFPLUGINS_PROP
 * @brief   optimization-based bound tightening propagator
 * @author  Stefan Weltge
 * @author  Benjamin Mueller
 */

/**@todo if bound tightenings of other propagators are the reason for lpsolstat != SCIP_LPSOLSTAT_OPTIMAL, resolve LP */
/**@todo only run more than once in root node if primal bound improved or many cuts were added to the LP */
/**@todo filter bounds of a variable already if SCIPisLbBetter()/SCIPisUbBetter() would return FALSE */
/**@todo improve warmstarting of LP solving */
/**@todo include bound value (finite/infinite) into getScore() function */
/**@todo use unbounded ray in filtering */
/**@todo do we want to run if the LP is unbounded, maybe for infinite variable bounds? */
/**@todo add first filter round in direction of objective function */
/**@todo implement conflict resolving callback by calling public method of genvbounds propagator, since the reason are
 *       exactly the variable bounds with nonnegative reduced costs stored in the right-hand side of the generated
 *       generalized variable bound (however, this only makes sense if we run locally)
 */

/*---+----1----+----2----+----3----+----4----+----5----+----6----+----7----+----8----+----9----+----0----+----1----+----2*/

#include <assert.h>
#include <string.h>

#include "scip/cons_abspower.h"
#include "scip/cons_linear.h"
#include "scip/cons_bivariate.h"
#include "scip/cons_nonlinear.h"
#include "scip/cons_quadratic.h"
#include "scip/intervalarith.h"
#include "scip/prop_genvbounds.h"
#include "scip/prop_obbt.h"
#include "scip/pub_cons.h"
#include "scip/pub_lp.h"
#include "scip/pub_message.h"
#include "scip/pub_misc.h"
#include "scip/pub_misc_sort.h"
#include "scip/pub_nlp.h"
#include "scip/pub_prop.h"
#include "scip/pub_tree.h"
#include "scip/pub_var.h"
#include "scip/scip_cons.h"
#include "scip/scip_copy.h"
#include "scip/scip_cut.h"
#include "scip/scip_general.h"
#include "scip/scip_lp.h"
#include "scip/scip_mem.h"
#include "scip/scip_message.h"
#include "scip/scip_nlp.h"
#include "scip/scip_numerics.h"
#include "scip/scip_param.h"
#include "scip/scip_prob.h"
#include "scip/scip_probing.h"
#include "scip/scip_prop.h"
#include "scip/scip_randnumgen.h"
#include "scip/scip_solvingstats.h"
#include "scip/scip_tree.h"
#include "scip/scip_var.h"

#include "scip/cons_expr.h"
#include "scip/cons_expr_product.h"
#include "scip/cons_expr_nlhdlr_bilinear.h"

#define PROP_NAME                       "obbt"
#define PROP_DESC                       "optimization-based bound tightening propagator"
#define PROP_TIMING                     SCIP_PROPTIMING_AFTERLPLOOP
#define PROP_PRIORITY                -1000000      /**< propagator priority */
#define PROP_FREQ                           0      /**< propagator frequency */
#define PROP_DELAY                       TRUE      /**< should propagation method be delayed, if other propagators
                                                    *   found reductions? */

#define DEFAULT_CREATE_GENVBOUNDS        TRUE      /**< should obbt try to provide genvbounds if possible? */
#define DEFAULT_FILTERING_NORM           TRUE      /**< should coefficients in filtering be normalized w.r.t. the
                                                    *   domains sizes? */
#define DEFAULT_APPLY_FILTERROUNDS      FALSE      /**< try to filter bounds in so-called filter rounds by solving
                                                    *   auxiliary LPs? */
#define DEFAULT_APPLY_TRIVIALFITLERING   TRUE      /**< should obbt try to use the LP solution to filter some bounds? */
#define DEFAULT_GENVBDSDURINGFILTER      TRUE      /**< try to genrate genvbounds during trivial and aggressive filtering? */
#define DEFAULT_DUALFEASTOL              1e-9      /**< feasibility tolerance for reduced costs used in obbt; this value
                                                    *   is used if SCIP's dual feastol is greater */
#define DEFAULT_CONDITIONLIMIT           -1.0      /**< maximum condition limit used in LP solver (-1.0: no limit) */
#define DEFAULT_BOUNDSTREPS             0.001      /**< minimal relative improve for strengthening bounds */
#define DEFAULT_FILTERING_MIN               2      /**< minimal number of filtered bounds to apply another filter
                                                    *   round */
#define DEFAULT_ITLIMITFACTOR            10.0      /**< multiple of root node LP iterations used as total LP iteration
                                                    *   limit for obbt (<= 0: no limit ) */
#define DEFAULT_MINITLIMIT              5000L      /**< minimum LP iteration limit */
#define DEFAULT_ONLYNONCONVEXVARS       FALSE      /**< only apply obbt on non-convex variables */
#define DEFAULT_TIGHTINTBOUNDSPROBING    TRUE      /**< should bounds of integral variables be tightened during
                                                    *   the probing mode? */
#define DEFAULT_TIGHTCONTBOUNDSPROBING  FALSE      /**< should bounds of continuous variables be tightened during
                                                    *   the probing mode? */
#define DEFAULT_ORDERINGALGO                1      /**< which type of ordering algorithm should we use?
                                                    *   (0: no, 1: greedy, 2: greedy reverse) */
#define OBBT_SCOREBASE                      5      /**< base that is used to calculate a bounds score value */
#define GENVBOUND_PROP_NAME             "genvbounds"
#define INTERVALINFTY                   1E+43      /**< value for infinity in interval operations */

#define DEFAULT_SEPARATESOL             FALSE      /**< should the obbt LP solution be separated? note that that by
                                                    *   separating solution OBBT will apply all bound tightenings
                                                    *   immediatly */
#define DEFAULT_SEPAMINITER                 0      /**< minimum number of iteration spend to separate an obbt LP solution */
#define DEFAULT_SEPAMAXITER                10      /**< maximum number of iteration spend to separate an obbt LP solution */
#define DEFAULT_GENVBDSDURINGSEPA        TRUE      /**< try to create genvbounds during separation process? */
#define DEFAULT_PROPAGATEFREQ               0      /**< trigger a propagation round after that many bound tightenings
                                                    *   (0: no propagation) */
#define DEFAULT_CREATE_BILININEQS        TRUE      /**< solve auxiliary LPs in order to find valid inequalities for bilinear terms? */
#define DEFAULT_CREATE_LINCONS          FALSE      /**< create linear constraints from inequalities for bilinear terms? */
#define DEFAULT_ITLIMITFAC_BILININEQS     3.0      /**< multiple of OBBT LP limit used as total LP iteration limit for solving bilinear inequality LPs (< 0 for no limit) */
#define DEFAULT_MINNONCONVEXITY          1e-1      /**< minimum nonconvexity for choosing a bilinear term */
#define DEFAULT_RANDSEED                  149      /**< initial random seed */


/** translate from one value of infinity to another
 *
 *  if val is >= infty1, then give infty2, else give val
 */
#define infty2infty(infty1, infty2, val) ((val) >= (infty1) ? (infty2) : (val))

/*
 * Data structures
 */

/** bound data */
struct Bound
{
   SCIP_VAR*             var;                /**< variable */
   SCIP_Real             newval;             /**< stores a probably tighter value for this bound */
   SCIP_BOUNDTYPE        boundtype;          /**< type of bound */
   unsigned int          score;              /**< score value that is used to group bounds */
   unsigned int          filtered:1;         /**< thrown out during pre-filtering step */
   unsigned int          found:1;            /**< stores whether a probably tighter value for this bound was found */
   unsigned int          done:1;             /**< has this bound been processed already? */
   unsigned int          nonconvex:1;        /**< is this bound affecting a nonconvex term? */
   int                   index;              /**< unique index */
};
typedef struct Bound BOUND;

/* all possible corners of a rectangular domain */
enum Corner
{
   LEFTBOTTOM  = 1,
   RIGHTBOTTOM = 2,
   RIGHTTOP    = 4,
   LEFTTOP     = 8,
   FILTERED    = 15
};
typedef enum Corner CORNER;

/** bilinear bound data */
struct BilinBound
{
   SCIP_CONSEXPR_EXPR*   expr;               /**< product expression */
   int                   filtered;           /**< corners that could be thrown out during pre-filtering step */
   unsigned int          done:1;             /**< has this bilinear term been processed already? */
   SCIP_Real             score;              /**< score value that is used to group bilinear term bounds */
};
typedef struct BilinBound BILINBOUND;

/** propagator data */
struct SCIP_PropData
{
   BOUND**               bounds;             /**< array of interesting bounds */
   BILINBOUND**          bilinbounds;        /**< array of interesting bilinear bounds */
   SCIP_ROW*             cutoffrow;          /**< pointer to current objective cutoff row */
   SCIP_PROP*            genvboundprop;      /**< pointer to genvbound propagator */
   SCIP_RANDNUMGEN*      randnumgen;         /**< random number generator */
   SCIP_Longint          lastnode;           /**< number of last node where obbt was performed */
   SCIP_Longint          npropagatedomreds;  /**< number of domain reductions found during propagation */
   SCIP_Longint          nprobingiterations; /**< number of LP iterations during the probing mode */
   SCIP_Longint          nfilterlpiters;     /**< number of LP iterations spend for filtering */
   SCIP_Longint          minitlimit;         /**< minimum LP iteration limit */
   SCIP_Longint          itlimitbilin;       /**< total LP iterations limit for solving bilinear inequality LPs */
   SCIP_Longint          itusedbilin;        /**< total LP iterations used for solving bilinear inequality LPs */
   SCIP_Real             dualfeastol;        /**< feasibility tolerance for reduced costs used in obbt; this value is
                                              *   used if SCIP's dual feastol is greater */
   SCIP_Real             conditionlimit;     /**< maximum condition limit used in LP solver (-1.0: no limit) */
   SCIP_Real             boundstreps;        /**< minimal relative improve for strengthening bounds */
   SCIP_Real             itlimitfactor;      /**< LP iteration limit for obbt will be this factor times total LP
                                              *   iterations in root node */
   SCIP_Real             itlimitfactorbilin; /**< multiple of OBBT LP limit used as total LP iteration limit for solving bilinear inequality LPs (< 0 for no limit) */
   SCIP_Real             minnonconvexity;    /**< lower bound on minimum absolute value of nonconvex eigenvalues for a bilinear term */
   SCIP_Bool             applyfilterrounds;  /**< apply filter rounds? */
   SCIP_Bool             applytrivialfilter; /**< should obbt try to use the LP solution to filter some bounds? */
   SCIP_Bool             genvbdsduringfilter;/**< should we try to generate genvbounds during trivial and aggressive
                                              *   filtering? */
   SCIP_Bool             genvbdsduringsepa;  /**< try to create genvbounds during separation process? */
   SCIP_Bool             creategenvbounds;   /**< should obbt try to provide genvbounds if possible? */
   SCIP_Bool             normalize;          /**< should coefficients in filtering be normalized w.r.t. the domains
                                              *   sizes? */
   SCIP_Bool             onlynonconvexvars;  /**< only apply obbt on non-convex variables */
   SCIP_Bool             tightintboundsprobing; /**< should bounds of integral variables be tightened during
                                              *   the probing mode? */
   SCIP_Bool             tightcontboundsprobing;/**< should bounds of continuous variables be tightened during
                                              *   the probing mode? */
   SCIP_Bool             separatesol;        /**< should the obbt LP solution be separated? note that that by
                                              *   separating solution OBBT will apply all bound tightenings
                                              *   immediatly */
   SCIP_Bool             createbilinineqs;   /**< solve auxiliary LPs in order to find valid inequalities for bilinear terms? */
   SCIP_Bool             createlincons;      /**< create linear constraints from inequalities for bilinear terms? */
   int                   orderingalgo;       /**< which type of ordering algorithm should we use?
                                              *   (0: no, 1: greedy, 2: greedy reverse) */
   int                   nbounds;            /**< length of interesting bounds array */
   int                   nbilinbounds;       /**< length of interesting bilinear bounds array */
   int                   bilinboundssize;    /**< size of bilinear bounds array */
   int                   boundssize;         /**< size of bounds array */
   int                   nminfilter;         /**< minimal number of filtered bounds to apply another filter round */
   int                   nfiltered;          /**< number of filtered bounds by solving auxiliary variables */
   int                   ntrivialfiltered;   /**< number of filtered bounds because the LP value was equal to the bound */
   int                   nsolvedbounds;      /**< number of solved bounds during the loop in applyObbt() */
   int                   ngenvboundsprobing; /**< number of non-trivial genvbounds generated and added during obbt */
   int                   ngenvboundsaggrfil; /**< number of non-trivial genvbounds found during aggressive filtering */
   int                   ngenvboundstrivfil; /**< number of non-trivial genvbounds found during trivial filtering */
   int                   lastidx;            /**< index to store the last undone and unfiltered bound */
   int                   lastbilinidx;       /**< index to store the last undone and unfiltered bilinear bound */
   int                   sepaminiter;        /**< minimum number of iteration spend to separate an obbt LP solution */
   int                   sepamaxiter;        /**< maximum number of iteration spend to separate an obbt LP solution */
   int                   propagatefreq;      /**< trigger a propagation round after that many bound tightenings
                                              *   (0: no propagation) */
   int                   propagatecounter;   /**< number of bound tightenings since the last propagation round */
};


/*
 * Local methods
 */

/** solves the LP and handles errors */
static
SCIP_RETCODE solveLP(
   SCIP*                 scip,               /**< SCIP data structure */
   int                   itlimit,            /**< maximal number of LP iterations to perform, or -1 for no limit */
   SCIP_Bool*            error,              /**< pointer to store whether an unresolved LP error occurred */
   SCIP_Bool*            optimal             /**< was the LP solved to optimalilty? */
   )
{
   SCIP_LPSOLSTAT lpsolstat;
   SCIP_RETCODE retcode;

   assert(scip != NULL);
   assert(itlimit == -1 || itlimit >= 0);
   assert(error != NULL);
   assert(optimal != NULL);

   *optimal = FALSE;
   *error = FALSE;

   retcode = SCIPsolveProbingLP(scip, itlimit, error, NULL);

   lpsolstat = SCIPgetLPSolstat(scip);

   /* an error should not kill the overall solving process */
   if( retcode != SCIP_OKAY )
   {
      SCIPwarningMessage(scip, "   error while solving LP in obbt propagator; LP solve terminated with code <%d>\n", retcode);
      SCIPwarningMessage(scip, "   this does not affect the remaining solution procedure --> continue\n");

      *error = TRUE;

      return SCIP_OKAY;
   }

   if( lpsolstat == SCIP_LPSOLSTAT_OPTIMAL )
   {
      assert(!*error);
      *optimal = TRUE;
   }
#ifdef SCIP_DEBUG
   else
   {
      switch( lpsolstat )
      {
      case SCIP_LPSOLSTAT_ITERLIMIT:
         SCIPdebugMsg(scip, "   reached lp iteration limit\n");
         break;
      case SCIP_LPSOLSTAT_TIMELIMIT:
         SCIPdebugMsg(scip, "   reached time limit while solving lp\n");
         break;
      case SCIP_LPSOLSTAT_UNBOUNDEDRAY:
         SCIPdebugMsg(scip, "   lp was unbounded\n");
         break;
      case SCIP_LPSOLSTAT_NOTSOLVED:
         SCIPdebugMsg(scip, "   lp was not solved\n");
         break;
      case SCIP_LPSOLSTAT_ERROR:
         SCIPdebugMsg(scip, "   an error occured during solving lp\n");
         break;
      case SCIP_LPSOLSTAT_INFEASIBLE:
      case SCIP_LPSOLSTAT_OBJLIMIT:
      case SCIP_LPSOLSTAT_OPTIMAL: /* should not appear because it is handled earlier */
      default:
         SCIPdebugMsg(scip, "   received an unexpected solstat during solving lp: %d\n", lpsolstat);
      }
   }
#endif

   return SCIP_OKAY;
}

/** adds the objective cutoff to the LP; must be in probing mode */
static
SCIP_RETCODE addObjCutoff(
   SCIP*                 scip,               /**< SCIP data structure */
   SCIP_PROPDATA*        propdata            /**< data of the obbt propagator */
   )
{
   SCIP_ROW* row;
   SCIP_VAR** vars;
   char rowname[SCIP_MAXSTRLEN];

   int nvars;
   int i;

   assert(scip != NULL);
   assert(SCIPinProbing(scip));
   assert(propdata != NULL);
   assert(propdata->cutoffrow == NULL);

   if( SCIPisInfinity(scip, SCIPgetCutoffbound(scip)) )
   {
      SCIPdebugMsg(scip, "no objective cutoff since there is no cutoff bound\n");
      return SCIP_OKAY;
   }

   SCIPdebugMsg(scip, "create objective cutoff and add it to the LP\n");

   /* get variables data */
   SCIP_CALL( SCIPgetVarsData(scip, &vars, &nvars, NULL, NULL, NULL, NULL) );

   /* create objective cutoff row; set local flag to FALSE since primal cutoff is globally valid */
   (void) SCIPsnprintf(rowname, SCIP_MAXSTRLEN, "obbt_objcutoff");
   SCIP_CALL( SCIPcreateEmptyRowUnspec(scip, &row, rowname, -SCIPinfinity(scip), SCIPgetCutoffbound(scip), FALSE, FALSE, FALSE) );
   SCIP_CALL( SCIPcacheRowExtensions(scip, row) );

   for( i = 0; i < nvars; i++ )
   {
      SCIP_CALL( SCIPaddVarToRow(scip, row, vars[i], SCIPvarGetObj(vars[i])) );
   }
   SCIP_CALL( SCIPflushRowExtensions(scip, row) );

   /* add row to the LP */
   SCIP_CALL( SCIPaddRowProbing(scip, row) );

   propdata->cutoffrow = row;
   assert(SCIProwIsInLP(propdata->cutoffrow));

   return SCIP_OKAY;
}

/** determines, whether a variable is already locally fixed */
static
SCIP_Bool varIsFixedLocal(
   SCIP*                 scip,               /**< SCIP data structure */
   SCIP_VAR*             var                 /**< variable to check */
   )
{
   return SCIPisFeasEQ(scip, SCIPvarGetLbLocal(var), SCIPvarGetUbLocal(var));
}

/** sets objective to minimize or maximize a single variable */
static
SCIP_RETCODE setObjProbing(
   SCIP*                 scip,
   SCIP_PROPDATA*        propdata,
   BOUND*                bound,
   SCIP_Real             coef
   )
{
#ifdef SCIP_DEBUG
   SCIP_VAR** vars;
   int nvars;
   int counter;
   int i;
#endif

   assert( scip != NULL );
   assert( propdata != NULL );
   assert( bound != NULL );

   /* set the objective for bound->var */
   if( bound->boundtype == SCIP_BOUNDTYPE_LOWER )
   {
      SCIP_CALL( SCIPchgVarObjProbing(scip, bound->var, coef) );
   }
   else
   {
      SCIP_CALL( SCIPchgVarObjProbing(scip, bound->var, -coef) );
   }

#ifdef SCIP_DEBUG
   vars = SCIPgetVars(scip);
   nvars = SCIPgetNVars(scip);
   counter = 0;

   for( i = 0; i < nvars; ++i )
   {
      if( SCIPgetVarObjProbing(scip, vars[i]) != 0.0 )
         ++counter;
   }

   assert((counter == 0 && coef == 0.0) || (counter == 1 && coef != 0.0));
#endif

   return SCIP_OKAY;
}

/** determines whether variable should be included in the right-hand side of the generalized variable bound */
static
SCIP_Bool includeVarGenVBound(
   SCIP*                 scip,               /**< SCIP data structure */
   SCIP_VAR*             var                 /**< variable to check */
   )
{
   SCIP_Real redcost;

   assert(scip != NULL);
   assert(var != NULL);

   if( SCIPvarGetStatus(var) != SCIP_VARSTATUS_COLUMN )
      return FALSE;

   redcost = SCIPgetVarRedcost(scip, var);
   assert(redcost != SCIP_INVALID); /*lint !e777 */

   if( redcost == SCIP_INVALID ) /*lint !e777 */
      return FALSE;

   if( redcost < SCIPdualfeastol(scip) && redcost > -SCIPdualfeastol(scip) )
      return FALSE;

   return TRUE;
}

/** returns number of LP iterations left (-1: no limit ) */
static
int getIterationsLeft(
   SCIP*                 scip,               /**< SCIP data structure */
   SCIP_Longint          nolditerations,     /**< iterations count at the beginning of the corresponding function */
   SCIP_Longint          itlimit             /**< LP iteration limit (-1: no limit) */
   )
{
   SCIP_Longint itsleft;

   assert(scip != NULL);
   assert(nolditerations >= 0);
   assert(itlimit == -1 || itlimit >= 0);

   if( itlimit == -1 )
   {
      SCIPdebugMsg(scip, "iterations left: unlimited\n");
      return -1;
   }
   else
   {
      itsleft = itlimit - ( SCIPgetNLPIterations(scip) - nolditerations );
      itsleft = MAX(itsleft, 0);
      itsleft = MIN(itsleft, INT_MAX);

      SCIPdebugMsg(scip, "iterations left: %d\n", (int) itsleft);
      return (int) itsleft;
   }
}

/** returns the objective coefficient for a variable's bound that will be chosen during filtering */
static
SCIP_Real getFilterCoef(
   SCIP*                 scip,               /**< SCIP data structure */
   SCIP_PROPDATA*        propdata,           /**< data of the obbt propagator */
   SCIP_VAR*             var,                /**< variable */
   SCIP_BOUNDTYPE        boundtype           /**< boundtype to be filtered? */
   )
{
   SCIP_Real lb;
   SCIP_Real ub;

   assert(scip != NULL);
   assert(propdata != NULL);
   assert(var != NULL);

   lb = SCIPvarGetLbLocal(var);
   ub = SCIPvarGetUbLocal(var);

   /* this function should not be called for fixed variables */
   assert(!varIsFixedLocal(scip, var));

   /* infinite bounds will not be reached */
   if( boundtype == SCIP_BOUNDTYPE_LOWER && SCIPisInfinity(scip, -lb) )
      return 0.0;
   if( boundtype == SCIP_BOUNDTYPE_UPPER && SCIPisInfinity(scip, ub) )
      return 0.0;

   if( propdata->normalize )
   {
      /* if the length of the domain is too large then the coefficient should be set to +/- 1.0 */
      if( boundtype == SCIP_BOUNDTYPE_LOWER && SCIPisInfinity(scip, ub) )
         return 1.0;
      if( boundtype == SCIP_BOUNDTYPE_UPPER && SCIPisInfinity(scip, -lb) )
         return -1.0;

      /* otherwise the coefficient is +/- 1.0 / ( ub - lb ) */
      return boundtype == SCIP_BOUNDTYPE_LOWER ? 1.0 / (ub - lb) : -1.0 / (ub - lb);
   }
   else
   {
      return boundtype == SCIP_BOUNDTYPE_LOWER ? 1.0 : -1.0;
   }
}

/** creates a genvbound if the dual LP solution provides such information
 *
 *  Consider the problem
 *
 *     min { +/- x_i : obj * x <= z, lb <= Ax <= ub, l <= x <= u },
 *
 *  where z is the current cutoff bound. Let (mu, nu, gamma, alpha, beta) >= 0 be the optimal solution of the dual of
 *  problem (P), where the variables correspond to the primal inequalities in the following way:
 *
 *           Ax >=  lb    <->   mu
 *          -Ax >= -ub    <->   nu
 *     -obj * x >=  -z    <->   gamma
 *            x >=   l    <->   alpha
 *           -x >=  -u    <->   beta
 *
 *  Fixing these multipliers, by weak duality, we obtain the inequality
 *
 *     +/- x_i >= lb*mu - ub*nu - z*gamma + l*alpha - u*beta
 *
 *  that holds for all primal feasible points x with objective value at least z. Setting
 *
 *     c = lb*mu - ub*nu, redcost_k = alpha_k - beta_k
 *
 *  we obtain the inequality
 *
 *     +/- x_i >= sum ( redcost_k * x_k ) + (-gamma) * cutoff_bound + c,
 *
 *  that holds for all primal feasible points with objective value at least cutoff_bound. Therefore, the latter
 *  inequality can be added as a generalized variable bound.
 */
static
SCIP_RETCODE createGenVBound(
   SCIP*                 scip,               /**< SCIP data structure */
   SCIP_PROPDATA*        propdata,           /**< data of the obbt propagator */
   BOUND*                bound,              /**< bound of x_i */
   SCIP_Bool*            found               /**< pointer to store if we have found a non-trivial genvbound */
   )
{
   assert(scip != NULL);
   assert(bound != NULL);
   assert(propdata != NULL);
   assert(propdata->genvboundprop != NULL);
   assert(found != NULL);

   *found = FALSE;

   /* make sure we are in probing mode having an optimal LP solution */
   assert(SCIPinProbing(scip));

   assert(SCIPgetLPSolstat(scip) == SCIP_LPSOLSTAT_OPTIMAL);

   /* only genvbounds created in the root node are globally valid
    *
    * note: depth changes to one if we use the probing mode to solve the obbt LPs
    */
   assert(SCIPgetDepth(scip) == 0 || (SCIPinProbing(scip) && SCIPgetDepth(scip) == 1));

   SCIPdebugMsg(scip, "      try to create a genvbound for <%s>...\n", SCIPvarGetName(bound->var));

   /* a genvbound with a multiplier for x_i would not help us */
   if( SCIPisZero(scip, SCIPgetVarRedcost(scip, bound->var)) )
   {
      SCIP_VAR** vars;                          /* global variables array */
      SCIP_VAR** genvboundvars;                 /* genvbound variables array */

      SCIP_VAR* xi;                             /* variable x_i */

      SCIP_Real* genvboundcoefs;                /* genvbound coefficients array */

      SCIP_Real gamma_dual;                     /* dual multiplier of objective cutoff */

      int k;                                    /* variable for indexing global variables array */
      int ncoefs;                               /* number of nonzero coefficients in genvbound */
      int nvars;                                /* number of global variables */

      /* set x_i */
      xi = bound->var;

      /* get variable data */
      SCIP_CALL( SCIPgetVarsData(scip, &vars, &nvars, NULL, NULL, NULL, NULL) );

      /* count nonzero coefficients in genvbound */
      ncoefs = 0;
      for( k = 0; k < nvars; k++ )
      {
         if( includeVarGenVBound(scip, vars[k]) )
         {
            assert(vars[k] != xi);
            ncoefs++;
         }
      }

      /* get dual multiplier for the objective cutoff (set to zero if there is no) */
      if( propdata->cutoffrow == NULL )
      {
         gamma_dual = 0.0;
      }
      else
      {
         assert(!SCIPisInfinity(scip, SCIPgetCutoffbound(scip)));

         /* note that the objective cutoff is of the form
          *    -inf <= obj * x <= cutoff_bound
          * but we want the positive dual multiplier!
          */
         gamma_dual = -SCIProwGetDualsol(propdata->cutoffrow);
      }

      /* we need at least one nonzero coefficient or a nonzero dual multiplier for the objective cutoff */
      if( ncoefs > 0 || !SCIPisZero(scip, gamma_dual) )
      {
         SCIP_Bool addgenvbound;                /* if everything is fine with the redcosts and the bounds, add the genvbound */
         SCIP_Real c;                           /* helper variable to calculate constant term in genvbound */
         int idx;                               /* variable for indexing genvbound's coefficients array */

         /* add the bound if the bool is still TRUE after the loop */
         addgenvbound = TRUE;

         /* there should be no coefficient for x_i */
         assert(SCIPisZero(scip, SCIPgetVarRedcost(scip, xi)));

         /* allocate memory for storing the genvbounds right-hand side variables and coefficients */
         SCIP_CALL( SCIPallocBufferArray(scip, &(genvboundvars), ncoefs) );
         SCIP_CALL( SCIPallocBufferArray(scip, &(genvboundcoefs), ncoefs) );

         /* set c = lb*mu - ub*nu - z*gamma + l*alpha - u*beta */
         c = SCIPgetLPObjval(scip);

         /* subtract ( - z * gamma ) from c */
         c += SCIPgetCutoffbound(scip) * gamma_dual;

         /* subtract ( l*alpha - u*beta ) from c and set the coefficients of the variables */
         idx = 0;
         for( k = 0; k < nvars; k++ )
         {
            SCIP_VAR* xk;

            xk = vars[k];

            if( includeVarGenVBound(scip, xk) )
            {
               SCIP_Real redcost;

               redcost = SCIPgetVarRedcost(scip, xk);

               assert(redcost != SCIP_INVALID); /*lint !e777 */
               assert(xk != xi);

               /* in this case dont add a genvbound */
               if( ( (redcost > SCIPdualfeastol(scip))  && SCIPisInfinity(scip, -SCIPvarGetLbLocal(xk)) ) ||
                  ( (redcost < -SCIPdualfeastol(scip))  && SCIPisInfinity(scip, SCIPvarGetUbLocal(xk)) ) )
               {
                  addgenvbound = FALSE;
                  break;
               }

               /* store coefficients */
               assert(idx < ncoefs);
               genvboundvars[idx] = xk;
               genvboundcoefs[idx] = redcost;
               idx++;

               /* if redcost > 0, then redcost = alpha_k, otherwise redcost = - beta_k */
               assert(redcost <= 0 || !SCIPisInfinity(scip, -SCIPvarGetLbLocal(xk)));
               assert(redcost >= 0 || !SCIPisInfinity(scip, SCIPvarGetUbLocal(xk)));
               c -= redcost > 0 ? redcost * SCIPvarGetLbLocal(xk) : redcost * SCIPvarGetUbLocal(xk);
            }
         }

         assert(!addgenvbound || idx == ncoefs);

         /* add genvbound */
         if( addgenvbound && !SCIPisInfinity(scip, -c) )
         {
            SCIPdebugMsg(scip, "         adding genvbound\n");
            SCIP_CALL( SCIPgenVBoundAdd(scip, propdata->genvboundprop, genvboundvars, xi, genvboundcoefs, ncoefs,
                  !SCIPisPositive(scip, gamma_dual) ? 0.0 : -gamma_dual, c, bound->boundtype) );

            *found = TRUE;
         }

         /* free arrays */
         SCIPfreeBufferArray(scip, &genvboundcoefs);
         SCIPfreeBufferArray(scip, &genvboundvars);
      }
      else
      {
         SCIPdebugMsg(scip, "         trivial genvbound, skipping\n");
      }
   }
   else
   {
      SCIPdebugMsg(scip, "         found multiplier for <%s>: %g, skipping\n",
         SCIPvarGetName(bound->var), SCIPgetVarRedcost(scip, bound->var));
   }

   return SCIP_OKAY;
}

/** exchange a bound which has been processed and updates the last undone and unfiltered bound index
 *  NOTE: this method has to be called after filtering or processing a bound
 */
static
void exchangeBounds(
   SCIP_PROPDATA*        propdata,           /**< propagator data */
   int                   i                   /**< bound that was filtered or processed */
   )
{
   assert(i >= 0 && i < propdata->nbounds);
   assert(propdata->lastidx >= 0 && propdata->lastidx < propdata->nbounds);

   /* exchange the bounds */
   if( propdata->lastidx != i )
   {
      BOUND* tmp;

      tmp = propdata->bounds[i];
      propdata->bounds[i] = propdata->bounds[propdata->lastidx];
      propdata->bounds[propdata->lastidx] = tmp;
   }

   propdata->lastidx -= 1;
}

/** helper function to return a corner of the domain of two variables */
static
void getCorner(
   SCIP_VAR*             x,                  /**< first variable */
   SCIP_VAR*             y,                  /**< second variable */
   CORNER                corner,             /**< corner */
   SCIP_Real*            px,                 /**< buffer to store point for x */
   SCIP_Real*            py                  /**< buffer to store point for y */
   )
{
   assert(x != NULL);
   assert(y != NULL);
   assert(px != NULL);
   assert(py != NULL);

   switch( corner )
   {
      case LEFTBOTTOM:
         *px = SCIPvarGetLbGlobal(x);
         *py = SCIPvarGetLbGlobal(y);
         break;
      case RIGHTBOTTOM:
         *px = SCIPvarGetUbGlobal(x);
         *py = SCIPvarGetLbGlobal(y);
         break;
      case LEFTTOP:
         *px = SCIPvarGetLbGlobal(x);
         *py = SCIPvarGetUbGlobal(y);
         break;
      case RIGHTTOP:
         *px = SCIPvarGetUbGlobal(x);
         *py = SCIPvarGetUbGlobal(y);
         break;
      case FILTERED:
         SCIPABORT();
   }
}

/** helper function to return the two end points of a diagonal */
static
void getCorners(
   SCIP_VAR*             x,                  /**< first variable */
   SCIP_VAR*             y,                  /**< second variable */
   CORNER                corner,             /**< corner */
   SCIP_Real*            xs,                 /**< buffer to store start point for x */
   SCIP_Real*            ys,                 /**< buffer to store start point for y */
   SCIP_Real*            xt,                 /**< buffer to store end point for x */
   SCIP_Real*            yt                  /**< buffer to store end point for y */
   )
{
   assert(x != NULL);
   assert(y != NULL);
   assert(xs != NULL);
   assert(ys != NULL);
   assert(xt != NULL);
   assert(yt != NULL);

   /* get end point */
   getCorner(x,y, corner, xt, yt);

   /* get start point */
   switch( corner )
   {
      case LEFTBOTTOM:
         getCorner(x,y, RIGHTTOP, xs, ys);
         break;
      case RIGHTBOTTOM:
         getCorner(x,y, LEFTTOP, xs, ys);
         break;
      case LEFTTOP:
         getCorner(x,y, RIGHTBOTTOM, xs, ys);
         break;
      case RIGHTTOP:
         getCorner(x,y, LEFTBOTTOM, xs, ys);
         break;
      case FILTERED:
         SCIPABORT();
   }
}

/** returns the first variable of a bilinear bound */
static
SCIP_VAR* bilinboundGetX(
   BILINBOUND*           bilinbound         /**< bilinear bound */
   )
{
   assert(bilinbound->expr != NULL);
   assert(SCIPgetConsExprExprNChildren(bilinbound->expr) == 2);

   return SCIPgetConsExprExprAuxVar(SCIPgetConsExprExprChildren(bilinbound->expr)[0]);
}

/** returns the second variable of a bilinear bound */
static
SCIP_VAR* bilinboundGetY(
   BILINBOUND*           bilinbound         /**< bilinear bound */
   )
{
   assert(bilinbound->expr != NULL);
   assert(SCIPgetConsExprExprNChildren(bilinbound->expr) == 2);

   return SCIPgetConsExprExprAuxVar(SCIPgetConsExprExprChildren(bilinbound->expr)[1]);
}

/** returns the negative locks of the expression in a bilinear bound */
static
int bilinboundGetLocksNeg(
   BILINBOUND*           bilinbound         /**< bilinear bound */
   )
{
   assert(bilinbound->expr != NULL);

   return SCIPgetConsExprExprNLocksNeg(bilinbound->expr);
}

/** returns the positive locks of the expression in a bilinear bound */
static
int bilinboundGetLocksPos(
   BILINBOUND*           bilinbound         /**< bilinear bound */
   )
{
   assert(bilinbound->expr != NULL);

   return SCIPgetConsExprExprNLocksPos(bilinbound->expr);
}

/** computes the score of a bilinear term bound */
static
SCIP_Real bilinboundGetScore(
   SCIP*                 scip,              /**< SCIP data structure */
   SCIP_RANDNUMGEN*      randnumgen,        /**< random number generator */
   BILINBOUND*           bilinbound         /**< bilinear bound */
   )
{
   SCIP_VAR* x = bilinboundGetX(bilinbound);
   SCIP_VAR* y = bilinboundGetY(bilinbound);
   SCIP_Real lbx = SCIPvarGetLbLocal(x);
   SCIP_Real ubx = SCIPvarGetUbLocal(x);
   SCIP_Real lby = SCIPvarGetLbLocal(y);
   SCIP_Real uby = SCIPvarGetUbLocal(y);
   SCIP_Real score;

   assert(scip != NULL);
   assert(randnumgen != NULL);
   assert(bilinbound != NULL);

   /* consider how often a bilinear term is present in the problem */
   score = bilinboundGetLocksNeg(bilinbound) + bilinboundGetLocksPos(bilinbound);

   /* penalize small variable domains; TODO tune the factor in the logarithm, maybe add a parameter for it */
   if( ubx - lbx < 0.5 )
      score += log(2.0*(ubx-lbx) + SCIPepsilon(scip));
   if( uby - lby < 0.5 )
      score += log(2.0*(uby-lby) + SCIPepsilon(scip));

   /* consider interiority of variables in the LP solution */
   if( SCIPgetLPSolstat(scip) == SCIP_LPSOLSTAT_OPTIMAL )
   {
      SCIP_Real solx = SCIPvarGetLPSol(x);
      SCIP_Real soly = SCIPvarGetLPSol(y);
      SCIP_Real interiorityx = MIN(solx-lbx, ubx-solx) / MAX(ubx-lbx, SCIPepsilon(scip)); /*lint !e666*/
      SCIP_Real interiorityy = MIN(soly-lby, uby-soly) / MAX(uby-lby, SCIPepsilon(scip)); /*lint !e666*/

      score += interiorityx + interiorityy;
   }

   /* randomize score */
   score *= 1.0 + SCIPrandomGetReal(randnumgen, -SCIPepsilon(scip), SCIPepsilon(scip));

   return score;
}

/** trying to filter some bounds using the existing LP solution */
static
SCIP_RETCODE filterExistingLP(
   SCIP*                 scip,               /**< original SCIP data structure */
   SCIP_PROPDATA*        propdata,           /**< data of the obbt propagator */
   int*                  nfiltered,          /**< how many bounds were filtered this round? */
   BOUND*                currbound           /**< bound for which OBBT LP was solved (Note: might be NULL) */
   )
{
   int i;

   assert(scip != NULL);
   assert(propdata != NULL);
   assert(nfiltered != NULL);

   *nfiltered = 0;

   /* only apply filtering if an LP solution is at hand */
   if( SCIPgetLPSolstat(scip) != SCIP_LPSOLSTAT_OPTIMAL )
   {
      SCIPdebugMsg(scip, "can't filter using existing lp solution since it was not solved to optimality\n");
      return SCIP_OKAY;
   }

   /* check if a bound is tight */
   for( i = propdata->nbounds - 1; i >= 0; --i )
   {
      BOUND* bound;                          /* shortcut for current bound */

      SCIP_Real solval;                      /* the variables value in the current solution */
      SCIP_Real boundval;                    /* current local bound for the variable */

      bound = propdata->bounds[i];
      if( bound->filtered || bound->done )
         continue;

      boundval = bound->boundtype == SCIP_BOUNDTYPE_UPPER ?
         SCIPvarGetUbLocal(bound->var) : SCIPvarGetLbLocal(bound->var);
      solval = SCIPvarGetLPSol(bound->var);

      /* bound is tight; since this holds for all fixed variables, those are filtered here automatically; if the lp solution
       * is infinity, then also the bound is tight */
      if( (bound->boundtype == SCIP_BOUNDTYPE_UPPER &&
               (SCIPisInfinity(scip, solval) || SCIPisFeasGE(scip, solval, boundval)))
            || (bound->boundtype == SCIP_BOUNDTYPE_LOWER &&
               (SCIPisInfinity(scip, -solval) || SCIPisFeasLE(scip, solval, boundval))) )
      {
         SCIP_BASESTAT basestat;

         /* mark bound as filtered */
         bound->filtered = TRUE;
         SCIPdebugMsg(scip, "trivial filtered var: %s boundval=%e solval=%e\n", SCIPvarGetName(bound->var), boundval, solval);

         /* get the basis status of the variable */
         basestat = SCIPcolGetBasisStatus(SCIPvarGetCol(bound->var));

         /* solve corresponding OBBT LP and try to generate a nontrivial genvbound */
         if( propdata->genvbdsduringfilter && currbound != NULL && basestat == SCIP_BASESTAT_BASIC )
         {
#ifndef NDEBUG
            int j;
#endif
            SCIP_Bool optimal;
            SCIP_Bool error;

            /* set objective coefficient of the bound */
            SCIP_CALL( SCIPchgVarObjProbing(scip, currbound->var, 0.0) );
            SCIP_CALL( setObjProbing(scip, propdata, bound, 1.0) );

#ifndef NDEBUG
            for( j = 0; j < SCIPgetNVars(scip); ++j )
            {
               SCIP_VAR* var;

               var = SCIPgetVars(scip)[j];
               assert(var != NULL);
               assert(SCIPisZero(scip, SCIPgetVarObjProbing(scip, var)) || var == bound->var);
            }
#endif

            /* solve the OBBT LP */
            propdata->nprobingiterations -= SCIPgetNLPIterations(scip);
            SCIP_CALL( solveLP(scip, -1, &error, &optimal) );
            propdata->nprobingiterations += SCIPgetNLPIterations(scip);
            assert(propdata->nprobingiterations >= 0);

            /* try to generate a genvbound if we have solved the OBBT LP */
            if( optimal && propdata->genvboundprop != NULL
                  && (SCIPgetDepth(scip) == 0 || (SCIPinProbing(scip) && SCIPgetDepth(scip) == 1)) )
            {
               SCIP_Bool found;

               assert(!error);
               SCIP_CALL( createGenVBound(scip, propdata, bound, &found) );

               if( found )
               {
                  propdata->ngenvboundstrivfil += 1;
                  SCIPdebugMsg(scip, "found genvbound during trivial filtering\n");
               }
            }

            /* restore objective function */
            SCIP_CALL( setObjProbing(scip, propdata, bound, 0.0) );
            SCIP_CALL( setObjProbing(scip, propdata, currbound, 1.0) );
         }

         /* exchange bound i with propdata->bounds[propdata->lastidx] */
         if( propdata->lastidx >= 0 )
            exchangeBounds(propdata, i);

         /* increase number of filtered variables */
         (*nfiltered)++;
      }
   }

   /* try to filter bilinear bounds */
   for( i = propdata->lastbilinidx; i < propdata->nbilinbounds; ++i )
   {
      CORNER corners[4] = {LEFTTOP, LEFTBOTTOM, RIGHTTOP, RIGHTBOTTOM};
      BILINBOUND* bilinbound = propdata->bilinbounds[i];
      SCIP_Real solx;
      SCIP_Real soly;
      SCIPdebug(int oldfiltered;)
      int j;

      /* skip processed and filtered bounds */
      if( bilinbound->done || bilinbound->filtered == FILTERED ) /*lint !e641*/
         continue;

      SCIPdebug(oldfiltered = bilinbound->filtered;)
      solx = SCIPvarGetLPSol(bilinboundGetX(bilinbound));
      soly = SCIPvarGetLPSol(bilinboundGetY(bilinbound));

      /* check cases of unbounded solution values */
      if( SCIPisInfinity(scip, solx) )
         bilinbound->filtered = bilinbound->filtered | RIGHTTOP | RIGHTBOTTOM; /*lint !e641*/
      else if( SCIPisInfinity(scip, -solx) )
         bilinbound->filtered = bilinbound->filtered | LEFTTOP | LEFTBOTTOM; /*lint !e641*/

      if( SCIPisInfinity(scip, soly) )
         bilinbound->filtered = bilinbound->filtered | RIGHTTOP | LEFTTOP; /*lint !e641*/
      else if( SCIPisInfinity(scip, -soly) )
         bilinbound->filtered = bilinbound->filtered | RIGHTBOTTOM | LEFTBOTTOM; /*lint !e641*/

      /* check all corners */
      for( j = 0; j < 4; ++j )
      {
         SCIP_Real xt = SCIP_INVALID;
         SCIP_Real yt = SCIP_INVALID;

         getCorner(bilinboundGetX(bilinbound), bilinboundGetY(bilinbound), corners[j], &xt, &yt);

         if( (SCIPisInfinity(scip, REALABS(solx)) || SCIPisFeasEQ(scip, xt, solx))
            && (SCIPisInfinity(scip, REALABS(soly)) || SCIPisFeasEQ(scip, yt, soly)) )
            bilinbound->filtered = bilinbound->filtered | corners[j]; /*lint !e641*/
      }

#ifdef SCIP_DEBUG
      if( oldfiltered != bilinbound->filtered )
      {
         SCIP_VAR* x = bilinboundGetX(bilinbound);
         SCIP_VAR* y = bilinboundGetY(bilinbound);
         SCIPdebugMessage("filtered corners %d for (%s,%s) = (%g,%g) in [%g,%g]x[%g,%g]\n",
            bilinbound->filtered - oldfiltered, SCIPvarGetName(x), SCIPvarGetName(y), solx, soly,
            SCIPvarGetLbGlobal(x), SCIPvarGetUbGlobal(x), SCIPvarGetLbGlobal(y), SCIPvarGetUbGlobal(y));
      }
#endif
   }

   return SCIP_OKAY;
}

/** enforces one round of filtering */
static
SCIP_RETCODE filterRound(
   SCIP*                 scip,               /**< SCIP data structure */
   SCIP_PROPDATA*        propdata,           /**< data of the obbt propagator */
   int                   itlimit,            /**< LP iteration limit (-1: no limit) */
   int*                  nfiltered,          /**< how many bounds were filtered this round */
   SCIP_Real*            objcoefs,           /**< array to store the nontrivial objective coefficients */
   int*                  objcoefsinds,       /**< array to store bound indices for which their corresponding variables
                                               *  has a nontrivial objective coefficient */
   int                   nobjcoefs           /**< number of nontrivial objective coefficients */
   )
{
   SCIP_VAR** vars;                          /* array of the problems variables */
   SCIP_Bool error;
   SCIP_Bool optimal;

   int nvars;                                /* number of the problems variables */
   int i;

   assert(scip != NULL);
   assert(SCIPinProbing(scip));
   assert(propdata != NULL);
   assert(itlimit == -1 || itlimit >= 0);
   assert(nfiltered != NULL);
   assert(objcoefs != NULL);
   assert(objcoefsinds != NULL);
   assert(nobjcoefs >= 0);

   *nfiltered = 0;

   /* get variable data */
   SCIP_CALL( SCIPgetVarsData(scip, &vars, &nvars, NULL, NULL, NULL, NULL) );

   /* solve LP */
   propdata->nfilterlpiters -= (int) SCIPgetNLPIterations(scip);
   SCIP_CALL( solveLP(scip, itlimit, &error, &optimal) );
   propdata->nfilterlpiters += (int) SCIPgetNLPIterations(scip);
   assert(propdata->nfilterlpiters >= 0);

   if( !optimal )
   {
      SCIPdebugMsg(scip, "skipping filter round since the LP was not solved to optimality\n");
      return SCIP_OKAY;
   }

   assert(!error);

   /* check if a bound is tight */
   for( i = 0; i < propdata->nbounds; i++ )
   {
      BOUND* bound;                          /* shortcut for current bound */

      SCIP_Real solval;                      /* the variables value in the current solution */
      SCIP_Real boundval;                    /* current local bound for the variable */

      bound = propdata->bounds[i];

      /* if bound is filtered it was handled already before */
      if( bound->filtered )
         continue;

      boundval = bound->boundtype == SCIP_BOUNDTYPE_UPPER ?
         SCIPvarGetUbLocal(bound->var) : SCIPvarGetLbLocal(bound->var);
      solval = SCIPvarGetLPSol(bound->var);

      /* bound is tight */
      if( (bound->boundtype == SCIP_BOUNDTYPE_UPPER && SCIPisFeasGE(scip, solval, boundval))
         || (bound->boundtype == SCIP_BOUNDTYPE_LOWER && SCIPisFeasLE(scip, solval, boundval)) )
      {
         SCIP_Real objcoef;
         SCIP_BASESTAT basestat;

         /* mark bound as filtered */
         bound->filtered = TRUE;

         /* get the basis status of the variable */
         basestat = SCIPcolGetBasisStatus(SCIPvarGetCol(bound->var));

         /* increase number of filtered variables */
         (*nfiltered)++;

         /* solve corresponding OBBT LP and try to generate a nontrivial genvbound */
         if( propdata->genvbdsduringfilter && basestat == SCIP_BASESTAT_BASIC )
         {
            int j;

            /* set all objective coefficients to zero */
            for( j = 0; j < nobjcoefs; ++j )
            {
               BOUND* filterbound;

               filterbound = propdata->bounds[ objcoefsinds[j] ];
               assert(filterbound != NULL);

               SCIP_CALL( SCIPchgVarObjProbing(scip, filterbound->var, 0.0) );
            }

#ifndef NDEBUG
            for( j = 0; j < nvars; ++j )
               assert(SCIPisZero(scip, SCIPgetVarObjProbing(scip, vars[j])));
#endif

            /* set objective coefficient of the bound */
            SCIP_CALL( setObjProbing(scip, propdata, bound, 1.0) );

            /* solve the OBBT LP */
            propdata->nfilterlpiters -= (int) SCIPgetNLPIterations(scip);
            SCIP_CALL( solveLP(scip, -1, &error, &optimal) );
            propdata->nfilterlpiters += (int) SCIPgetNLPIterations(scip);
            assert(propdata->nfilterlpiters >= 0);

            /* try to generate a genvbound if we have solved the OBBT LP */
            if( optimal && propdata->genvboundprop != NULL
                  && (SCIPgetDepth(scip) == 0 || (SCIPinProbing(scip) && SCIPgetDepth(scip) == 1)) )
            {
               SCIP_Bool found;

               assert(!error);
               SCIP_CALL( createGenVBound(scip, propdata, bound, &found) );

               if( found )
               {
                  propdata->ngenvboundsaggrfil += 1;
                  SCIPdebugMsg(scip, "found genvbound during aggressive filtering\n");
               }

            }

            /* restore objective function */
            for( j = 0; j < nobjcoefs; ++j )
            {
               BOUND* filterbound;

               filterbound = propdata->bounds[ objcoefsinds[j] ];
               assert(filterbound != NULL);

               /* NOTE: only restore coefficients of nonfiltered bounds */
               if( !filterbound->filtered )
               {
                  assert(!SCIPisZero(scip, objcoefs[j]));
                  SCIP_CALL( SCIPchgVarObjProbing(scip, propdata->bounds[ objcoefsinds[j] ]->var, objcoefs[j]) );
               }
            }
         }

         /* get the corresponding variable's objective coefficient */
         objcoef = SCIPgetVarObjProbing(scip, bound->var);

         /* change objective coefficient if it was set up for this bound */
          if( (bound->boundtype == SCIP_BOUNDTYPE_UPPER && SCIPisNegative(scip, objcoef))
             || (bound->boundtype == SCIP_BOUNDTYPE_LOWER && SCIPisPositive(scip, objcoef)) )
          {
             SCIP_CALL( SCIPchgVarObjProbing(scip, bound->var, 0.0) );
          }
      }
   }

   return SCIP_OKAY;
}

/** filter some bounds that are not improvable by solving auxiliary LPs */
static
SCIP_RETCODE filterBounds(
   SCIP*                 scip,               /**< SCIP data structure */
   SCIP_PROPDATA*        propdata,           /**< data of the obbt propagator */
   SCIP_Longint          itlimit             /**< LP iteration limit (-1: no limit) */
   )
{
   SCIP_VAR** vars;
   SCIP_Longint nolditerations;
   SCIP_Real* objcoefs;               /* array to store the nontrivial objective coefficients */
   int* objcoefsinds;                 /* array to store bound indices for which the corresponding variable
                                       * has a nontrivial objective coefficient */
   int nobjcoefs;                     /* number of nontrivial objective coefficients */
   int nleftiterations;
   int i;
   int nfiltered;
   int ntotalfiltered;
   int nvars;

   assert(scip != NULL);
   assert(SCIPinProbing(scip));
   assert(propdata != NULL);
   assert(itlimit == -1 || itlimit >= 0);

   ntotalfiltered = 0;
   nolditerations = SCIPgetNLPIterations(scip);
   nleftiterations = getIterationsLeft(scip, nolditerations, itlimit);

   /* get variable data */
   SCIP_CALL( SCIPgetVarsData(scip, &vars, &nvars, NULL, NULL, NULL, NULL) );

   SCIPdebugMsg(scip, "start filter rounds\n");

   SCIP_CALL( SCIPallocBufferArray(scip, &objcoefs, propdata->nbounds) );
   SCIP_CALL( SCIPallocBufferArray(scip, &objcoefsinds, propdata->nbounds) );
   nobjcoefs = 0;

   /*
    * 1.) Try first to filter lower bounds of interesting variables, whose bounds are not already filtered
    */

   for( i = 0; i < nvars; i++ )
   {
      SCIP_CALL( SCIPchgVarObjProbing(scip, vars[i], 0.0) );
   }

   for( i = 0; i < propdata->nbounds; i++ )
   {
      if( propdata->bounds[i]->boundtype == SCIP_BOUNDTYPE_LOWER && !propdata->bounds[i]->filtered
            && !propdata->bounds[i]->done )
      {
         SCIP_Real objcoef;

         objcoef = getFilterCoef(scip, propdata, propdata->bounds[i]->var, SCIP_BOUNDTYPE_LOWER);

         if( !SCIPisZero(scip, objcoef) )
         {
            SCIP_CALL( SCIPchgVarObjProbing(scip, propdata->bounds[i]->var, objcoef) );

            /* store nontrivial objective coefficients */
            objcoefs[nobjcoefs] = objcoef;
            objcoefsinds[nobjcoefs] = i;
            ++nobjcoefs;
         }
      }
   }

   do
   {
      SCIPdebugMsg(scip, "doing a lower bounds round\n");
      SCIP_CALL( filterRound(scip, propdata, nleftiterations, &nfiltered, objcoefs, objcoefsinds, nobjcoefs) );
      ntotalfiltered += nfiltered;
      SCIPdebugMsg(scip, "filtered %d more bounds in lower bounds round\n", nfiltered);

      /* update iterations left */
      nleftiterations = getIterationsLeft(scip, nolditerations, itlimit);
   }
   while( nfiltered >= propdata->nminfilter && ( nleftiterations == -1 ||  nleftiterations > 0 ) );

   /*
    * 2.) Now try to filter the remaining upper bounds of interesting variables, whose bounds are not already filtered
    */

   /* set all objective coefficients to zero */
   for( i = 0; i < nobjcoefs; i++ )
   {
      BOUND* bound;

      assert(objcoefsinds[i] >= 0 && objcoefsinds[i] < propdata->nbounds);
      bound = propdata->bounds[ objcoefsinds[i] ];
      assert(bound != NULL);
      SCIP_CALL( SCIPchgVarObjProbing(scip, bound->var, 0.0) );
   }

   /* reset number of nontrivial objective coefficients */
   nobjcoefs = 0;

#ifndef NDEBUG
   for( i = 0; i < nvars; ++i )
      assert(SCIPisZero(scip, SCIPgetVarObjProbing(scip, vars[i])));
#endif

   for( i = 0; i < propdata->nbounds; i++ )
   {
      if( propdata->bounds[i]->boundtype == SCIP_BOUNDTYPE_UPPER && !propdata->bounds[i]->filtered )
      {
         SCIP_Real objcoef;

         objcoef = getFilterCoef(scip, propdata, propdata->bounds[i]->var, SCIP_BOUNDTYPE_UPPER);

         if( !SCIPisZero(scip, objcoef) )
         {
            SCIP_CALL( SCIPchgVarObjProbing(scip, propdata->bounds[i]->var, objcoef) );

            /* store nontrivial objective coefficients */
            objcoefs[nobjcoefs] = objcoef;
            objcoefsinds[nobjcoefs] = i;
            ++nobjcoefs;
         }
      }
   }

   do
   {
      SCIPdebugMsg(scip, "doing an upper bounds round\n");
      SCIP_CALL( filterRound(scip, propdata, nleftiterations, &nfiltered, objcoefs, objcoefsinds, nobjcoefs) );
      SCIPdebugMsg(scip, "filtered %d more bounds in upper bounds round\n", nfiltered);
      ntotalfiltered += nfiltered;
      /* update iterations left */
      nleftiterations = getIterationsLeft(scip, nolditerations, itlimit);
   }
   while( nfiltered >= propdata->nminfilter && ( nleftiterations == -1 ||  nleftiterations > 0 ) );

   SCIPdebugMsg(scip, "filtered %d this round\n", ntotalfiltered);
   propdata->nfiltered += ntotalfiltered;

   /* free array */
   SCIPfreeBufferArray(scip, &objcoefsinds);
   SCIPfreeBufferArray(scip, &objcoefs);

   return SCIP_OKAY;
}

/** applies possible bound changes that were found */
static
SCIP_RETCODE applyBoundChgs(
   SCIP*                 scip,               /**< SCIP data structure */
   SCIP_PROPDATA*        propdata,           /**< data of the obbt propagator */
   SCIP_RESULT*          result              /**< result pointer */
   )
{
#ifdef SCIP_DEBUG
   int ntightened;                           /* stores the number of successful bound changes */
#endif
   int i;

   assert(scip != NULL);
   assert(!SCIPinProbing(scip));
   assert(propdata != NULL);
   assert(result != NULL);
   assert(*result == SCIP_DIDNOTFIND);

   SCIPdebug( ntightened = 0 );

   for( i = 0; i < propdata->nbounds; i++ )
   {
      BOUND* bound;                          /* shortcut to the current bound */
      SCIP_Bool infeas;                      /* stores wether a tightening approach forced an infeasibilty */
      SCIP_Bool tightened;                   /* stores wether a tightening approach was successful */

      bound = propdata->bounds[i];

      if( bound->found )
      {
         SCIPdebug( double oldbound = (bound->boundtype == SCIP_BOUNDTYPE_LOWER)
            ? SCIPvarGetLbLocal(bound->var)
            : SCIPvarGetUbLocal(bound->var) );

         if( bound->boundtype == SCIP_BOUNDTYPE_LOWER )
         {
            SCIP_CALL( SCIPtightenVarLb(scip, bound->var, bound->newval, FALSE, &infeas, &tightened) );
         }
         else
         {
            SCIP_CALL( SCIPtightenVarUb(scip, bound->var, bound->newval, FALSE, &infeas, &tightened) );
         }

         /* handle information about the success */
         if( infeas )
         {
            *result = SCIP_CUTOFF;
            SCIPdebugMsg(scip, "cut off\n");
            break;
         }

         if( tightened )
         {
            SCIPdebug( SCIPdebugMsg(scip, "tightended: %s old: %e new: %e\n" , SCIPvarGetName(bound->var), oldbound,
                  bound->newval) );
            *result = SCIP_REDUCEDDOM;
            SCIPdebug( ntightened++ );
         }
      }
   }

   SCIPdebug( SCIPdebugMsg(scip, "tightened bounds: %d\n", ntightened) );

   return SCIP_OKAY;
}

/** tries to tighten a bound in probing mode  */
static
SCIP_RETCODE tightenBoundProbing(
   SCIP*                 scip,               /**< SCIP data structure */
   BOUND*                bound,              /**< bound that could be tightened */
   SCIP_Real             newval,             /**< new bound value */
   SCIP_Bool*            tightened           /**< was tightening successful? */
   )
{
   SCIP_Real lb;
   SCIP_Real ub;

   assert(scip != NULL);
   assert(SCIPinProbing(scip));
   assert(bound != NULL);
   assert(tightened != NULL);

   *tightened = FALSE;

   /* get old bounds */
   lb = SCIPvarGetLbLocal(bound->var);
   ub = SCIPvarGetUbLocal(bound->var);

   if( bound->boundtype == SCIP_BOUNDTYPE_LOWER )
   {
      /* round bounds new value if variable is integral */
      if( SCIPvarIsIntegral(bound->var) )
         newval = SCIPceil(scip, newval);

      /* ensure that we give consistent bounds to the LP solver */
      if( newval > ub )
         newval = ub;

      /* tighten if really better */
      if( SCIPisLbBetter(scip, newval, lb, ub) )
      {
         SCIP_CALL( SCIPchgVarLbProbing(scip, bound->var, newval) );
         *tightened = TRUE;
      }
   }
   else
   {
      /* round bounds new value if variable is integral */
      if( SCIPvarIsIntegral(bound->var) )
         newval = SCIPfloor(scip, newval);

      /* ensure that we give consistent bounds to the LP solver */
      if( newval < lb )
         newval = lb;

      /* tighten if really better */
      if( SCIPisUbBetter(scip, newval, lb, ub) )
      {
         SCIP_CALL( SCIPchgVarUbProbing(scip, bound->var, newval) );
         *tightened = TRUE;
      }
   }

   return SCIP_OKAY;
}

/** comparison method for two bounds w.r.t. their scores */
static
SCIP_DECL_SORTPTRCOMP(compBoundsScore)
{
   BOUND* bound1 = (BOUND*) elem1;
   BOUND* bound2 = (BOUND*) elem2;

   return bound1->score == bound2->score ? 0 : ( bound1->score > bound2->score ? 1 : -1 );
}

/** comparison method for two bilinear term bounds w.r.t. their scores */
static
SCIP_DECL_SORTPTRCOMP(compBilinboundsScore)
{
   BILINBOUND* bound1 = (BILINBOUND*) elem1;
   BILINBOUND* bound2 = (BILINBOUND*) elem2;

   return bound1->score == bound2->score ? 0 : ( bound1->score > bound2->score ? 1 : -1 ); /*lint !e777*/
}

/** comparison method for two bounds w.r.t. their boundtype */
static
SCIP_DECL_SORTPTRCOMP(compBoundsBoundtype)
{
   int diff;
   BOUND* bound1 = (BOUND*) elem1;
   BOUND* bound2 = (BOUND*) elem2;

   /* prioritize undone bounds */
   diff = (!bound1->done ? 1 : 0) - (!bound2->done ? 1 : 0);
   if( diff != 0 )
      return diff;

   /* prioritize unfiltered bounds */
   diff = (!bound1->filtered ? 1 : 0) - (!bound2->filtered ? 1 : 0);
   if( diff != 0 )
      return diff;

   diff = (bound1->boundtype == SCIP_BOUNDTYPE_LOWER ? 1 : 0) - (bound2->boundtype == SCIP_BOUNDTYPE_LOWER ? 1 : 0);

   if( diff == 0 )
      return (bound1->score == bound2->score) ? 0 : (bound1->score > bound2->score ? 1 : -1);
   else
      return diff;
}

/** sort the propdata->bounds array with their distance or their boundtype key */
static
SCIP_RETCODE sortBounds(
   SCIP*                 scip,               /**< SCIP data structure */
   SCIP_PROPDATA*        propdata            /**< propagator data */
   )
{
   assert(scip != NULL);
   assert(propdata != NULL);

   SCIPdebugMsg(scip, "sort bounds\n");
   SCIPsortDownPtr((void**) propdata->bounds, compBoundsBoundtype, propdata->nbounds);

   return SCIP_OKAY;
}

/** evaluates a bound for the current LP solution */
static
SCIP_Real evalBound(
   SCIP*                 scip,
   BOUND*                bound
   )
{
   assert(scip != NULL);
   assert(bound != NULL);

   if( bound->boundtype == SCIP_BOUNDTYPE_LOWER )
      return REALABS( SCIPvarGetLPSol(bound->var) - SCIPvarGetLbLocal(bound->var) );
   else
      return REALABS( SCIPvarGetUbLocal(bound->var) - SCIPvarGetLPSol(bound->var) );
}

/** returns the index of the next undone and unfiltered bound with the smallest distance */
static
int nextBound(
   SCIP*                 scip,               /**< SCIP data structure */
   SCIP_PROPDATA*        propdata,           /**< data of the obbt propagator */
   SCIP_Bool             convexphase         /**< consider only convex variables? */
   )
{
   SCIP_Real bestval;
   int bestidx;
   int k;

   assert(scip != NULL);
   assert(propdata != NULL);

   bestidx = -1;
   bestval = SCIPinfinity(scip);

   for( k = 0; k <= propdata->lastidx; ++k )
   {
      BOUND* tmpbound;
      tmpbound = propdata->bounds[k];

      assert(tmpbound != NULL);

      if( !tmpbound->filtered && !tmpbound->done && (tmpbound->nonconvex == !convexphase) )
      {
         SCIP_Real boundval;

         /* return the next bound which is not done or unfiltered yet */
         if( propdata->orderingalgo == 0 )
            return k;

         boundval = evalBound(scip, tmpbound);

         /* negate boundval if we use the reverse greedy algorithm */
         boundval = (propdata->orderingalgo == 2) ? -1.0 * boundval : boundval;

         if( bestidx == -1 || boundval < bestval )
         {
            bestidx = k;
            bestval = boundval;
         }
      }
   }

   return bestidx;
}

/** try to separate the solution of the last OBBT LP in order to learn better variable bounds; we apply additional
 *  separation rounds as long as the routine finds better bounds; because of dual degeneracy we apply a minimum number of
 *  separation rounds
 */
static
SCIP_RETCODE applySeparation(
   SCIP*                 scip,               /**< SCIP data structure */
   SCIP_PROPDATA*        propdata,           /**< data of the obbt propagator */
   BOUND*                currbound,          /**< current bound */
   SCIP_Longint*         nleftiterations,    /**< number of left iterations (-1 for no limit) */
   SCIP_Bool*            success             /**< pointer to store if we have found a better bound */
   )
{
   SCIP_Bool inroot;
   int i;

   assert(nleftiterations != NULL);
   assert(success != NULL);
   assert(SCIPinProbing(scip));

   *success = FALSE;

   /* check if we are originally in the root node */
   inroot = SCIPgetDepth(scip) == 1;

   for( i = 0; i <= propdata->sepamaxiter; ++i )
   {
      SCIP_Longint nlpiter;
      SCIP_Real oldval;
      SCIP_Bool cutoff;
      SCIP_Bool delayed;
      SCIP_Bool error;
      SCIP_Bool optimal;
      SCIP_Bool tightened;

      oldval = SCIPvarGetLPSol(currbound->var);

      /* find and store cuts to separate the current LP solution */
      SCIP_CALL( SCIPseparateSol(scip, NULL, inroot, TRUE, FALSE, &delayed, &cutoff) );
      SCIPdebugMsg(scip, "applySeparation() - ncuts = %d\n", SCIPgetNCuts(scip));

      /* leave if we did not found any cut */
      if( SCIPgetNCuts(scip) == 0 )
         break;

      /* apply cuts and resolve LP */
      SCIP_CALL( SCIPapplyCutsProbing(scip, &cutoff) );
      assert(SCIPgetNCuts(scip) == 0);
      SCIPdebug( nlpiter = SCIPgetNLPIterations(scip); )
      SCIP_CALL( solveLP(scip, (int) *nleftiterations, &error, &optimal) );
      SCIPdebug( nlpiter = SCIPgetNLPIterations(scip) - nlpiter; )
      SCIPdebugMsg(scip, "applySeparation() - optimal=%u error=%u lpiter=%" SCIP_LONGINT_FORMAT "\n", optimal, error, nlpiter);
      SCIPdebugMsg(scip, "oldval = %e newval = %e\n", oldval, SCIPvarGetLPSol(currbound->var));

      /* leave if we did not solve the LP to optimality or an error occured */
      if( error || !optimal )
         break;

      /* try to generate a genvbound */
      if( inroot && propdata->genvboundprop != NULL && propdata->genvbdsduringsepa )
      {
         SCIP_Bool found;
         SCIP_CALL( createGenVBound(scip, propdata, currbound, &found) );
         propdata->ngenvboundsprobing += found ? 1 : 0;
      }

      /* try to tight the variable bound */
      tightened = FALSE;
      if( !SCIPisEQ(scip, oldval, SCIPvarGetLPSol(currbound->var)) )
      {
         SCIP_CALL( tightenBoundProbing(scip, currbound, SCIPvarGetLPSol(currbound->var), &tightened) );
         SCIPdebugMsg(scip, "apply separation - tightened=%u oldval=%e newval=%e\n", tightened, oldval,
            SCIPvarGetLPSol(currbound->var));

         *success |= tightened;
      }

      /* leave the separation if we did not tighten the bound and proceed at least propdata->sepaminiter iterations */
      if( !tightened && i >= propdata->sepaminiter )
         break;
   }

   return SCIP_OKAY;
}

/** finds new variable bounds until no iterations left or all bounds have been checked */
static
SCIP_RETCODE findNewBounds(
   SCIP*                 scip,               /**< SCIP data structure */
   SCIP_PROPDATA*        propdata,           /**< data of the obbt propagator */
   SCIP_Longint*         nleftiterations,    /**< pointer to store the number of left iterations */
   SCIP_Bool             convexphase         /**< consider only convex variables? */
   )
{
   SCIP_Longint nolditerations;
   SCIP_Bool iterationsleft;
   BOUND* currbound;
   SCIP_Longint itlimit;
   int nextboundidx;

   assert(scip != NULL);
   assert(propdata != NULL);
   assert(nleftiterations != NULL);

   /* update the number of left iterations */
   nolditerations = SCIPgetNLPIterations(scip);
   itlimit = *nleftiterations;
   assert(*nleftiterations == getIterationsLeft(scip, nolditerations, itlimit));
   iterationsleft = (*nleftiterations == -1) || (*nleftiterations > 0);

   /* To improve the performance we sort the bound in such a way that the undone and
    * unfiltered bounds are at the end of propdata->bounds. We calculate and update
    * the position of the last unfiltered and undone bound in propdata->lastidx
    */
   if( !convexphase )
   {
      /* sort bounds */
      SCIP_CALL( sortBounds(scip, propdata) );

      /* if the first bound is filtered or done then there is no bound left */
      if( propdata->bounds[0]->done || propdata->bounds[0]->filtered )
      {
         SCIPdebugMsg(scip, "no unprocessed/unfiltered bound left\n");
         return SCIP_OKAY;
      }

      /* compute the last undone and unfiltered node */
      propdata->lastidx = 0;
      while( propdata->lastidx < propdata->nbounds - 1 && !propdata->bounds[propdata->lastidx]->done &&
            !propdata->bounds[propdata->lastidx]->filtered )
         ++propdata->lastidx;

      SCIPdebugMsg(scip, "lastidx = %d\n", propdata->lastidx);
   }

   /* find the first unprocessed bound */
   nextboundidx = nextBound(scip, propdata, convexphase);

   /* skip if there is no bound left */
   if( nextboundidx == -1 )
   {
      SCIPdebugMsg(scip, "no unprocessed/unfiltered bound left\n");
      return SCIP_OKAY;
   }

   currbound = propdata->bounds[nextboundidx];
   assert(!currbound->done && !currbound->filtered);

   /* main loop */
   while( iterationsleft &&  !SCIPisStopped(scip) )
   {
      SCIP_Bool optimal;
      SCIP_Bool error;
      int nfiltered;

      assert(currbound != NULL);
      assert(currbound->done == FALSE);
      assert(currbound->filtered == FALSE);

      /* do not visit currbound more than once */
      currbound->done = TRUE;
      exchangeBounds(propdata, nextboundidx);

      /* set objective for curr */
      SCIP_CALL( setObjProbing(scip, propdata, currbound, 1.0) );

      SCIPdebugMsg(scip, "before solving      Boundtype: %d , LB: %e , UB: %e\n",
         currbound->boundtype == SCIP_BOUNDTYPE_LOWER, SCIPvarGetLbLocal(currbound->var),
         SCIPvarGetUbLocal(currbound->var) );
      SCIPdebugMsg(scip, "before solving      var <%s>, LP value: %f\n",
         SCIPvarGetName(currbound->var), SCIPvarGetLPSol(currbound->var));

      SCIPdebugMsg(scip, "probing iterations before solve: %lld \n", SCIPgetNLPIterations(scip));

      propdata->nprobingiterations -= SCIPgetNLPIterations(scip);

      /* now solve the LP */
      SCIP_CALL( solveLP(scip, (int) *nleftiterations, &error, &optimal) );

      propdata->nprobingiterations += SCIPgetNLPIterations(scip);
      propdata->nsolvedbounds++;

      SCIPdebugMsg(scip, "probing iterations after solve: %lld \n", SCIPgetNLPIterations(scip));
      SCIPdebugMsg(scip, "OPT: %u ERROR: %u\n" , optimal, error);
      SCIPdebugMsg(scip, "after solving      Boundtype: %d , LB: %e , UB: %e\n",
         currbound->boundtype == SCIP_BOUNDTYPE_LOWER, SCIPvarGetLbLocal(currbound->var),
         SCIPvarGetUbLocal(currbound->var) );
      SCIPdebugMsg(scip, "after solving      var <%s>, LP value: %f\n",
         SCIPvarGetName(currbound->var), SCIPvarGetLPSol(currbound->var));

      /* update nleftiterations */
      *nleftiterations = getIterationsLeft(scip, nolditerations, itlimit);
      iterationsleft = (*nleftiterations == -1) || (*nleftiterations > 0);

      if( error )
      {
         SCIPdebugMsg(scip, "ERROR during LP solving\n");

         /* set the objective of currbound to zero to null the whole objective; otherwise the objective is wrong when
          * we call findNewBounds() for the convex phase
          */
         SCIP_CALL( SCIPchgVarObjProbing(scip, currbound->var, 0.0) );

         return SCIP_OKAY;
      }

      if( optimal )
      {
         SCIP_Bool success;

         currbound->newval = SCIPvarGetLPSol(currbound->var);
         currbound->found = TRUE;

         /* in root node we may want to create a genvbound (independent of tightening success) */
         if( (SCIPgetDepth(scip) == 0 || (SCIPinProbing(scip) && SCIPgetDepth(scip) == 1))
               && propdata->genvboundprop != NULL )
         {
            SCIP_Bool found;

            SCIP_CALL( createGenVBound(scip, propdata, currbound, &found) );

            if( found )
               propdata->ngenvboundsprobing += 1;
         }

         /* try to tighten bound in probing mode */
         success = FALSE;
         if( propdata->tightintboundsprobing && SCIPvarIsIntegral(currbound->var) )
         {
            SCIPdebugMsg(scip, "tightening bound %s = %e bounds: [%e, %e]\n", SCIPvarGetName(currbound->var),
                currbound->newval, SCIPvarGetLbLocal(currbound->var), SCIPvarGetUbLocal(currbound->var) );
            SCIP_CALL( tightenBoundProbing(scip, currbound, currbound->newval, &success) );
            SCIPdebugMsg(scip, "tightening bound %s\n", success ? "successful" : "not successful");
         }
         else if( propdata->tightcontboundsprobing && !SCIPvarIsIntegral(currbound->var) )
         {
            SCIPdebugMsg(scip, "tightening bound %s = %e bounds: [%e, %e]\n", SCIPvarGetName(currbound->var),
               currbound->newval, SCIPvarGetLbLocal(currbound->var), SCIPvarGetUbLocal(currbound->var) );
            SCIP_CALL( tightenBoundProbing(scip, currbound, currbound->newval, &success) );
            SCIPdebugMsg(scip, "tightening bound %s\n", success ? "successful" : "not successful");
         }

         /* separate current OBBT LP solution */
         if( iterationsleft && propdata->separatesol )
         {
            propdata->nprobingiterations -= SCIPgetNLPIterations(scip);
            SCIP_CALL( applySeparation(scip, propdata, currbound, nleftiterations, &success) );
            propdata->nprobingiterations += SCIPgetNLPIterations(scip);

            /* remember best solution value after solving additional separations LPs */
            if( success )
            {
#ifndef NDEBUG
               SCIP_Real newval = SCIPvarGetLPSol(currbound->var);

               /* round new bound if the variable is integral */
               if( SCIPvarIsIntegral(currbound->var) )
                  newval = currbound->boundtype == SCIP_BOUNDTYPE_LOWER ?
                     SCIPceil(scip, newval) : SCIPfloor(scip, newval);

               assert((currbound->boundtype == SCIP_BOUNDTYPE_LOWER &&
                     SCIPisGT(scip, newval, currbound->newval))
                  || (currbound->boundtype == SCIP_BOUNDTYPE_UPPER &&
                     SCIPisLT(scip, newval, currbound->newval)));
#endif

               currbound->newval = SCIPvarGetLPSol(currbound->var);
            }
         }

         /* filter bound candidates by using the current LP solution */
         if( propdata->applytrivialfilter )
         {
            SCIP_CALL( filterExistingLP(scip, propdata, &nfiltered, currbound) );
            SCIPdebugMsg(scip, "filtered %d bounds via inspecting present LP solution\n", nfiltered);
            propdata->ntrivialfiltered += nfiltered;
         }

         propdata->propagatecounter += success ? 1 : 0;

         /* propagate if we have found enough bound tightenings */
         if( propdata->propagatefreq != 0 && propdata->propagatecounter >= propdata->propagatefreq )
         {
            SCIP_Longint ndomredsfound;
            SCIP_Bool cutoff;

            SCIP_CALL( SCIPpropagateProbing(scip, 0, &cutoff, &ndomredsfound) );
            SCIPdebugMsg(scip, "propagation - cutoff %u  ndomreds %" SCIP_LONGINT_FORMAT "\n", cutoff, ndomredsfound);

            propdata->npropagatedomreds += ndomredsfound;
            propdata->propagatecounter = 0;
         }
      }

      /* set objective to zero */
      SCIP_CALL( setObjProbing(scip, propdata, currbound, 0.0) );

      /* find the first unprocessed bound */
      nextboundidx = nextBound(scip, propdata, convexphase);

      /* check if there is no unprocessed and unfiltered node left */
      if( nextboundidx == -1 )
      {
         SCIPdebugMsg(scip, "NO unvisited/unfiltered bound left!\n");
         break;
      }

      currbound = propdata->bounds[nextboundidx];
      assert(!currbound->done && !currbound->filtered);
   }

   if( iterationsleft )
   {
      SCIPdebugMsg(scip, "still iterations left: %" SCIP_LONGINT_FORMAT "\n", *nleftiterations);
   }
   else
   {
      SCIPdebugMsg(scip, "no iterations left\n");
   }

   return SCIP_OKAY;
}


/** main function of obbt */
static
SCIP_RETCODE applyObbt(
   SCIP*                 scip,               /**< SCIP data structure */
   SCIP_PROPDATA*        propdata,           /**< data of the obbt propagator */
   SCIP_Longint          itlimit,            /**< LP iteration limit (-1: no limit) */
   SCIP_RESULT*          result              /**< result pointer */
   )
{
   SCIP_VAR** vars;
   SCIP_Real* oldlbs;
   SCIP_Real* oldubs;
   SCIP_Longint lastnpropagatedomreds;
   SCIP_Longint nleftiterations;
   SCIP_Real oldconditionlimit;
   SCIP_Real oldboundstreps;
   SCIP_Real olddualfeastol;
   SCIP_Bool hasconditionlimit;
   SCIP_Bool continuenode;
   SCIP_Bool boundleft;
   int oldpolishing;
   int nfiltered;
   int nvars;
   int i;

   assert(scip != NULL);
   assert(propdata != NULL);
   assert(itlimit == -1 || itlimit >= 0);

   SCIPdebugMsg(scip, "apply obbt\n");

   oldlbs = NULL;
   oldubs = NULL;
   lastnpropagatedomreds = propdata->npropagatedomreds;
   nleftiterations = itlimit;
   continuenode = SCIPnodeGetNumber(SCIPgetCurrentNode(scip)) == propdata->lastnode;
   propdata->lastidx = -1;
   boundleft = FALSE;
   *result = SCIP_DIDNOTFIND;

   /* store old variable bounds if we use propagation during obbt */
   if( propdata->propagatefreq > 0 )
   {
      SCIP_CALL( SCIPallocBufferArray(scip, &oldlbs, propdata->nbounds) );
      SCIP_CALL( SCIPallocBufferArray(scip, &oldubs, propdata->nbounds) );
   }

   /* reset bound data structure flags; fixed variables are marked as filtered */
   for( i = 0; i < propdata->nbounds; i++ )
   {
      BOUND* bound = propdata->bounds[i];
      bound->found = FALSE;

      /* store old variable bounds */
      if( oldlbs != NULL && oldubs != NULL )
      {
         oldlbs[bound->index] = SCIPvarGetLbLocal(bound->var);
         oldubs[bound->index] = SCIPvarGetUbLocal(bound->var);
      }

      /* reset 'done' and 'filtered' flag in a new B&B node */
      if( !continuenode )
      {
         bound->done = FALSE;
         bound->filtered = FALSE;
      }

      /* mark fixed variables as filtered */
      bound->filtered |= varIsFixedLocal(scip, bound->var);

      /* check for an unprocessed bound */
      if( !bound->filtered && !bound->done )
         boundleft = TRUE;
   }

   /* no bound left to check */
   if( !boundleft )
      goto TERMINATE;

   /* filter variables via inspecting present LP solution */
   if( propdata->applytrivialfilter && !continuenode )
   {
      SCIP_CALL( filterExistingLP(scip, propdata, &nfiltered, NULL) );
      SCIPdebugMsg(scip, "filtered %d bounds via inspecting present LP solution\n", nfiltered);
      propdata->ntrivialfiltered += nfiltered;
   }

   /* store old dualfeasibletol */
   olddualfeastol = SCIPdualfeastol(scip);

   /* start probing */
   SCIP_CALL( SCIPstartProbing(scip) );
   SCIPdebugMsg(scip, "start probing\n");

   /* tighten dual feastol */
   if( propdata->dualfeastol < olddualfeastol )
   {
      SCIP_CALL( SCIPchgDualfeastol(scip, propdata->dualfeastol) );
   }

   /* tighten condition limit */
   hasconditionlimit = (SCIPgetRealParam(scip, "lp/conditionlimit", &oldconditionlimit) == SCIP_OKAY);
   if( !hasconditionlimit )
   {
      SCIPwarningMessage(scip, "obbt propagator could not set condition limit in LP solver - running without\n");
   }
   else if( propdata->conditionlimit > 0.0 && (oldconditionlimit < 0.0 || propdata->conditionlimit < oldconditionlimit) )
   {
      SCIP_CALL( SCIPsetRealParam(scip, "lp/conditionlimit", propdata->conditionlimit) );
   }

   /* tighten relative bound improvement limit */
   SCIP_CALL( SCIPgetRealParam(scip, "numerics/boundstreps", &oldboundstreps) );
   if( !SCIPisEQ(scip, oldboundstreps, propdata->boundstreps) )
   {
     SCIP_CALL( SCIPsetRealParam(scip, "numerics/boundstreps", propdata->boundstreps) );
   }

   /* add objective cutoff */
   SCIP_CALL( addObjCutoff(scip, propdata) );

   /* deactivate LP polishing */
   SCIP_CALL( SCIPgetIntParam(scip, "lp/solutionpolishing", &oldpolishing) );
   SCIP_CALL( SCIPsetIntParam(scip, "lp/solutionpolishing", 0) );

   /* apply filtering */
   if( propdata->applyfilterrounds )
   {
      SCIP_CALL( filterBounds(scip, propdata, nleftiterations) );
   }

   /* set objective coefficients to zero */
   vars = SCIPgetVars(scip);
   nvars = SCIPgetNVars(scip);
   for( i = 0; i < nvars; ++i )
   {
      /* note that it is not possible to change the objective of non-column variables during probing; we have to take
       * care of the objective contribution of loose variables in createGenVBound()
       */
      if( SCIPvarGetObj(vars[i]) != 0.0 && SCIPvarGetStatus(vars[i]) == SCIP_VARSTATUS_COLUMN )
      {
         SCIP_CALL( SCIPchgVarObjProbing(scip, vars[i], 0.0) );
      }
   }

   /* find new bounds for the variables */
   SCIP_CALL( findNewBounds(scip, propdata, &nleftiterations, FALSE) );

   if( nleftiterations > 0 || itlimit < 0 )
   {
      SCIP_CALL( findNewBounds(scip, propdata, &nleftiterations, TRUE) );
   }

   /* reset dual feastol and condition limit */
   SCIP_CALL( SCIPchgDualfeastol(scip, olddualfeastol) );
   if( hasconditionlimit )
   {
      SCIP_CALL( SCIPsetRealParam(scip, "lp/conditionlimit", oldconditionlimit) );
   }

   /* update bound->newval if we have learned additional bound tightenings during SCIPpropagateProbing() */
   if( oldlbs != NULL && oldubs != NULL && propdata->npropagatedomreds - lastnpropagatedomreds > 0 )
   {
      assert(propdata->propagatefreq > 0);
      for( i = 0; i < propdata->nbounds; ++i )
      {
         BOUND* bound = propdata->bounds[i];

         /* it might be the case that a bound found by the additional propagation is better than the bound found after solving an OBBT
          * LP
          */
         if( bound->found )
         {
            if( bound->boundtype == SCIP_BOUNDTYPE_LOWER )
               bound->newval = MAX(bound->newval, SCIPvarGetLbLocal(bound->var)); /*lint !e666*/
            else
               bound->newval = MIN(bound->newval, SCIPvarGetUbLocal(bound->var)); /*lint !e666*/
         }
         else
         {
            SCIP_Real oldlb;
            SCIP_Real oldub;

            oldlb = oldlbs[bound->index];
            oldub = oldubs[bound->index];

            if( bound->boundtype == SCIP_BOUNDTYPE_LOWER && SCIPisLbBetter(scip, SCIPvarGetLbLocal(bound->var), oldlb, oldub) )
            {
               SCIPdebugMsg(scip, "tighter lower bound due to propagation: %d - %e -> %e\n", i, oldlb, SCIPvarGetLbLocal(bound->var));
               bound->newval = SCIPvarGetLbLocal(bound->var);
               bound->found = TRUE;
            }

            if( bound->boundtype == SCIP_BOUNDTYPE_UPPER && SCIPisUbBetter(scip, SCIPvarGetUbLocal(bound->var), oldlb, oldub) )
            {
               SCIPdebugMsg(scip, "tighter upper bound due to propagation: %d - %e -> %e\n", i, oldub, SCIPvarGetUbLocal(bound->var));
               bound->newval = SCIPvarGetUbLocal(bound->var);
               bound->found = TRUE;
            }
         }
      }
   }

   /* reset relative bound improvement limit */
   SCIP_CALL( SCIPsetRealParam(scip, "numerics/boundstreps", oldboundstreps) );

   /* reset original LP polishing setting */
   SCIP_CALL( SCIPsetIntParam(scip, "lp/solutionpolishing", oldpolishing) );

   /* end probing */
   SCIP_CALL( SCIPendProbing(scip) );
   SCIPdebugMsg(scip, "end probing!\n");

   /* release cutoff row if there is one */
   if( propdata->cutoffrow != NULL )
   {
      assert(!SCIProwIsInLP(propdata->cutoffrow));
      SCIP_CALL( SCIPreleaseRow(scip, &(propdata->cutoffrow)) );
   }

   /* apply buffered bound changes */
   SCIP_CALL( applyBoundChgs(scip, propdata, result) );

TERMINATE:
   SCIPfreeBufferArrayNull(scip, &oldubs);
   SCIPfreeBufferArrayNull(scip, &oldlbs);

   return SCIP_OKAY;
}

/** computes a valid inequality from the current LP relaxation for a bilinear term xy only involving x and y; the
 *  inequality is found by optimizing along the line connecting the points (xs,ys) and (xt,yt) over the currently given
 *  linear relaxation of the problem; this optimization problem is an LP
 *
 *  max lambda
 *  s.t. Ax <= b
 *       (x,y) = (xs,ys) + lambda ((xt,yt) - (xs,ys))
 *       lambda in [0,1]
 *
 *  which is equivalent to
 *
 *  max x
 *  s.t. (1) Ax <= b
 *       (2) (x - xs) / (xt - xs) = (y - ys) / (yt - ys)
 *
 *  Let x* be the optimal primal and (mu,theta) be the optimal dual solution of this LP. The KKT conditions imply that
 *  the aggregation of the linear constraints mu*Ax <= mu*b can be written as
 *
 *  x * (1 - theta) / (xt - xs) + y * theta / (yt - ys) = mu * Ax <= mu * b
 *
 *  <=> alpha * x + beta * y <= mu * b = alpha * (x*) + beta * (y*)
 *
 *  which is a valid inequality in the (x,y)-space; in order to avoid numerical difficulties when (xs,ys) is too close
 *  to (xt,yt), we scale constraint (1) by max{1,|xt-xs|,|yt-ys|} beforehand
 */
static
SCIP_RETCODE solveBilinearLP(
   SCIP*                 scip,               /**< SCIP data structure */
   SCIP_VAR*             x,                  /**< first variable */
   SCIP_VAR*             y,                  /**< second variable */
   SCIP_Real             xs,                 /**< x-coordinate of the first point */
   SCIP_Real             ys,                 /**< y-coordinate of the first point */
   SCIP_Real             xt,                 /**< x-coordinate of the second point */
   SCIP_Real             yt,                 /**< y-coordinate of the second point */
   SCIP_Real*            xcoef,              /**< pointer to store the coefficient of x */
   SCIP_Real*            ycoef,              /**< pointer to store the coefficient of y */
   SCIP_Real*            constant,           /**< pointer to store the constant */
   SCIP_Longint          iterlim,            /**< iteration limit (-1: for no limit) */
   int*                  nnonzduals          /**< buffer to store the number of non-zero dual multipliers except for
                                                  the auxiliary row (NULL if not needed) */
   )
{
   SCIP_ROW* row;
   SCIP_Real signx;
   SCIP_Real scale;
   SCIP_Real side;
   SCIP_Bool lperror;

   assert(xcoef != NULL);
   assert(ycoef != NULL);
   assert(constant != NULL);
   assert(SCIPinProbing(scip));

   *xcoef = SCIP_INVALID;
   *ycoef = SCIP_INVALID;
   *constant= SCIP_INVALID;
   if( nnonzduals != NULL )
      *nnonzduals = 0;

   SCIPdebugMsg(scip, "   solve bilinear LP for (%s,%s) from (%g,%g) to (%g,%g)\n", SCIPvarGetName(x), SCIPvarGetName(y), xs,
      ys, xt, yt);

   /* skip computations if (xs,ys) and (xt,yt) are too close to each other or contain too large values */
   if( SCIPisFeasEQ(scip, xs, xt) || SCIPisFeasEQ(scip, ys, yt)
      || SCIPisHugeValue(scip, REALABS(xs)) || SCIPisHugeValue(scip, REALABS(xt))
      || SCIPisHugeValue(scip, REALABS(ys)) || SCIPisHugeValue(scip, REALABS(yt)) )
   {
      SCIPdebugMsg(scip, "   -> skip: bounds are too close/large\n");
      return SCIP_OKAY;
   }

   /* compute scaler for the additional linear constraint */
   scale = MIN(MAX3(1.0, REALABS(xt-xs), REALABS(yt-ys)), 100.0); /*lint !e666*/

   /* set objective function */
   signx = (xs > xt) ? 1.0 : -1.0;
   SCIP_CALL( SCIPchgVarObjProbing(scip, x, signx) );

   /* create new probing node to remove the added LP row afterwards */
   SCIP_CALL( SCIPnewProbingNode(scip) );

   /* create row */
   side = scale * (xs/(xt-xs) - ys/(yt-ys));
   SCIP_CALL( SCIPcreateEmptyRowUnspec(scip, &row, "bilinrow", side, side, FALSE, FALSE, TRUE) );
   SCIP_CALL( SCIPaddVarToRow(scip, row, x, scale/(xt-xs)) );
   SCIP_CALL( SCIPaddVarToRow(scip, row, y, -scale/(yt-ys)) );
   SCIP_CALL( SCIPaddRowProbing(scip, row) );

   /* solve probing LP */
#ifdef NDEBUG
   {
      SCIP_RETCODE retstat;
      retstat = SCIPsolveProbingLP(scip, iterlim, &lperror, NULL);
      if( retstat != SCIP_OKAY )
      {
         SCIPwarningMessage(scip, "Error while solving LP in quadratic constraint handler; LP solve terminated with" \
            "code <%d>\n", retstat);
      }
   }
#else
   SCIP_CALL( SCIPsolveProbingLP(scip, (int)iterlim, &lperror, NULL) ); /*lint !e712*/
#endif

   SCIPdebugMsg(scip, "   solved probing LP -> lperror=%u lpstat=%d\n", lperror, SCIPgetLPSolstat(scip));

   /* collect dual and primal solution entries */
   if( !lperror  && SCIPgetLPSolstat(scip) == SCIP_LPSOLSTAT_OPTIMAL )
   {
      SCIP_Real xval = SCIPvarGetLPSol(x);
      SCIP_Real yval = SCIPvarGetLPSol(y);
      SCIP_Real mu = -SCIProwGetDualsol(row);

      SCIPdebugMsg(scip, "   primal=(%g,%g) dual=%g\n", xval, yval, mu);

      /* xcoef x + ycoef y <= constant */
      *xcoef  = -signx - (mu * scale) / (xt - xs);
      *ycoef = (mu * scale) / (yt - ys);
      *constant = (*xcoef) * xval + (*ycoef) * yval;

      /* xcoef x <= -ycoef y + constant */
      *ycoef = -(*ycoef);

      /* inequality is only useful when both coefficients are different from zero; normalize inequality if possible */
      if( !SCIPisFeasZero(scip, *xcoef) && !SCIPisFeasZero(scip, *ycoef) )
      {
         SCIP_Real val = REALABS(*xcoef);
         int r;

         *xcoef /= val;
         *ycoef /= val;
         *constant /= val;

         if( SCIPisZero(scip, *constant) )
            *constant = 0.0;

         if( nnonzduals != NULL )
         {
            /* count the number of non-zero dual multipliers except for the added row */
            for( r = 0; r < SCIPgetNLPRows(scip); ++r )
            {
               if( SCIPgetLPRows(scip)[r] != row && !SCIPisFeasZero(scip, SCIProwGetDualsol(SCIPgetLPRows(scip)[r])) )
                  ++(*nnonzduals);
            }
         }
      }
      else
      {
         *xcoef = SCIP_INVALID;
         *ycoef = SCIP_INVALID;
         *constant = SCIP_INVALID;
      }
   }

   /* release row and backtrack probing node */
   SCIP_CALL( SCIPreleaseRow(scip, &row) );
   SCIP_CALL( SCIPbacktrackProbing(scip, 0) );

   /* reset objective function */
   SCIP_CALL( SCIPchgVarObjProbing(scip, x, 0.0) );

   return SCIP_OKAY;
}

/* applies obbt for finding valid inequalities for bilinear terms; function works as follows:
 *
 *  1. start probing mode
 *  2. add objective cutoff (if possible)
 *  3. set objective function to zero
 *  4. set feasibility, optimality, and relative bound improvement tolerances of SCIP
 *  5. main loop
 *  6. restore old tolerances
 *
 */
static
SCIP_RETCODE applyObbtBilinear(
   SCIP*                 scip,               /**< SCIP data structure */
   SCIP_PROPDATA*        propdata,           /**< data of the obbt propagator */
   SCIP_Longint          itlimit,            /**< LP iteration limit (-1: no limit) */
   SCIP_RESULT*          result              /**< result pointer */
   )
{
   SCIP_VAR** vars;
   SCIP_Real oldfeastol;
   SCIP_Bool lperror;
   SCIP_Longint nolditerations;
   SCIP_Longint nleftiterations;
   SCIP_CONSHDLR* exprconshdlr;
   SCIP_CONSEXPR_NLHDLR* bilinearnlhdlr;
   int nvars;
   int i;

   assert(scip != NULL);
   assert(propdata != NULL);
   assert(itlimit == -1 || itlimit >= 0);
   assert(result != NULL);

   if( propdata->nbilinbounds <= 0 || SCIPgetDepth(scip) != 0 || propdata->lastbilinidx >= propdata->nbilinbounds )
      return SCIP_OKAY;

   SCIPdebugMsg(scip, "call applyObbtBilinear starting from %d\n", propdata->lastbilinidx);

   /* find nonlinear handler for bilinear terms */
   exprconshdlr = SCIPfindConshdlr(scip, "expr");
   bilinearnlhdlr = exprconshdlr != NULL ? SCIPfindConsExprNlhdlr(exprconshdlr, "bilinear") : NULL;

   /* no nonlinear handler available -> skip */
   if( bilinearnlhdlr == NULL )
      return SCIP_OKAY;

   vars = SCIPgetVars(scip);
   nvars = SCIPgetNVars(scip);

   nolditerations = SCIPgetNLPIterations(scip);
   nleftiterations = getIterationsLeft(scip, nolditerations, itlimit);
   SCIPdebugMsg(scip, "iteration limit: %lld\n", nleftiterations);

   /* 1. start probing */
   SCIP_CALL( SCIPstartProbing(scip) );

   /* 2. add objective cutoff */
   SCIP_CALL( addObjCutoff(scip, propdata) );

   /* 3. set objective function to zero */
   for( i = 0; i < nvars; ++i )
   {
      SCIP_CALL( SCIPchgVarObjProbing(scip, vars[i], 0.0) );
   }

   /* 4. tighten LP feasibility tolerance to be at most feastol/10.0 */
   oldfeastol = SCIPchgRelaxfeastol(scip, SCIPfeastol(scip) / 10.0);

   /* we need to solve the probing LP before creating new probing nodes in solveBilinearLP() */
   SCIP_CALL( SCIPsolveProbingLP(scip, (int)nleftiterations, &lperror, NULL) );

   if( lperror )
      goto TERMINATE;

   /* 5. main loop */
   for( i = propdata->lastbilinidx; i < propdata->nbilinbounds
      && (nleftiterations > 0 || nleftiterations == -1)
      && (propdata->itlimitbilin < 0 || propdata->itlimitbilin > propdata->itusedbilin )
      && !SCIPisStopped(scip); ++i )
   {
      CORNER corners[4] = {LEFTBOTTOM, LEFTTOP, RIGHTTOP, RIGHTBOTTOM};
      BILINBOUND* bilinbound;
      int k;

      bilinbound = propdata->bilinbounds[i];
      assert(bilinbound != NULL);

      SCIPdebugMsg(scip, "process %d: %s %s done=%u filtered=%d nunderest=%d noverest=%d\n", i,
         SCIPvarGetName(bilinboundGetX(bilinbound)), SCIPvarGetName(bilinboundGetY(bilinbound)), bilinbound->done,
         bilinbound->filtered, bilinboundGetLocksNeg(bilinbound), bilinboundGetLocksPos(bilinbound));

      /* we already solved LPs for this bilinear term */
      if( bilinbound->done || bilinbound->filtered == (int)FILTERED )
         continue;

      /* iterate through all corners
       *
       * 0: (xs,ys)=(ubx,lby) (xt,yt)=(lbx,uby) -> underestimate
       * 1: (xs,ys)=(ubx,uby) (xt,yt)=(lbx,lby) -> overestimate
       * 2: (xs,ys)=(lbx,uby) (xt,yt)=(ubx,lby) -> underestimate
       * 3: (xs,ys)=(lbx,lby) (xt,yt)=(ubx,uby) -> overestimate
       */
      for( k = 0; k < 4; ++k )
      {
         CORNER corner = corners[k];
         SCIP_VAR* x = bilinboundGetX(bilinbound);
         SCIP_VAR* y = bilinboundGetY(bilinbound);
         SCIP_Real xcoef;
         SCIP_Real ycoef;
         SCIP_Real constant;
         SCIP_Real xs = SCIP_INVALID;
         SCIP_Real ys = SCIP_INVALID;
         SCIP_Real xt = SCIP_INVALID;
         SCIP_Real yt = SCIP_INVALID;
         int nnonzduals = 0;

         /* skip corners that lead to an under- or overestimate that is not needed */
         if( ((corner == LEFTTOP || corner == RIGHTBOTTOM) && bilinboundGetLocksPos(bilinbound) == 0)
            || ((corner == LEFTBOTTOM || corner == RIGHTTOP) && bilinboundGetLocksNeg(bilinbound) == 0) )
            continue;

         /* check whether corner has been filtered already */
         if( (bilinbound->filtered & corner) != 0 ) /*lint !e641*/
            continue;

         /* get corners (xs,ys) and (xt,yt) */
         getCorners(x, y, corner, &xs, &ys, &xt, &yt);

         /* skip target corner points with too large values */
         if( SCIPisHugeValue(scip, REALABS(xt)) || SCIPisHugeValue(scip, REALABS(yt)) )
            continue;

         /* compute inequality */
         propdata->itusedbilin -= SCIPgetNLPIterations(scip);
         SCIP_CALL( solveBilinearLP(scip, x, y, xs, ys, xt, yt, &xcoef, &ycoef, &constant, -1L,
            propdata->createlincons ? &nnonzduals : NULL) ); /*lint !e826*/
         propdata->itusedbilin += SCIPgetNLPIterations(scip);

         /* update number of LP iterations */
         nleftiterations = getIterationsLeft(scip, nolditerations, itlimit);
         SCIPdebugMsg(scip, "LP iterations left: %lld\n", nleftiterations);

         /* add inequality to quadratic constraint handler if it separates (xt,yt) */
         if( !SCIPisHugeValue(scip, xcoef)  && !SCIPisFeasZero(scip, xcoef)
            && REALABS(ycoef) < 1e+3 && REALABS(ycoef) > 1e-3 /* TODO add a parameter for this */
            && SCIPisFeasGT(scip, (xcoef*xt - ycoef*yt - constant) / SQRT(SQR(xcoef) + SQR(ycoef) + SQR(constant)), 1e-2) )
         {
            SCIP_Bool success;

            /* add inequality to the associated product expression */
            SCIP_CALL( SCIPaddConsExprNlhdlrBilinearIneq(scip, bilinearnlhdlr, bilinbound->expr, xcoef, ycoef,
               constant, &success) );

            /* check whether the inequality has been accepted */
            if( success )
            {
               *result = SCIP_REDUCEDDOM;
               SCIPdebugMsg(scip, "   found %g x <= %g y + %g with violation %g\n", xcoef, ycoef, constant,
                  (xcoef*xt - ycoef*yt - constant) / SQRT(SQR(xcoef) + SQR(ycoef) + SQR(constant)));

               /* create a linear constraint that is only used for propagation */
               if( propdata->createlincons && nnonzduals > 1 )
               {
                  SCIP_CONS* cons;
                  char name[SCIP_MAXSTRLEN];
                  SCIP_VAR* linvars[2] = {x, y};
                  SCIP_Real linvals[2] = {xcoef, -ycoef};
                  SCIP_Real rhs = constant;

                  (void) SCIPsnprintf(name, SCIP_MAXSTRLEN, "bilincons_%s_%s", SCIPvarGetName(x), SCIPvarGetName(y));
                  SCIP_CALL( SCIPcreateConsLinear(scip, &cons, name, 2, linvars, linvals, -SCIPinfinity(scip), rhs,
                     FALSE, FALSE, FALSE, FALSE, TRUE, FALSE, TRUE, FALSE, TRUE, FALSE) );

                  SCIP_CALL( SCIPaddCons(scip, cons) );
                  SCIP_CALL( SCIPreleaseCons(scip, &cons) );
               }
            }
         }
      }

      /* mark the bound as processed */
      bilinbound->done = TRUE;
   }

   /* remember last unprocessed bilinear term */
   propdata->lastbilinidx = i;

  TERMINATE:
   /* end probing */
   SCIP_CALL( SCIPendProbing(scip) );

   /* release cutoff row if there is one */
   if( propdata->cutoffrow != NULL )
   {
      assert(!SCIProwIsInLP(propdata->cutoffrow));
      SCIP_CALL( SCIPreleaseRow(scip, &(propdata->cutoffrow)) );
   }

   /* 6. restore old tolerance */
   (void) SCIPchgRelaxfeastol(scip, oldfeastol);

   return SCIP_OKAY;
}

/** computes the score of a bound */
static
unsigned int getScore(
   SCIP*                 scip,               /**< SCIP data structure */
   BOUND*                bound,              /**< pointer of bound */
   int                   nlcount,            /**< number of nonlinear constraints containing the bounds variable */
   int                   maxnlcount          /**< maximal number of nonlinear constraints a variable appears in */
   )
{
   unsigned int score;                       /* score to be computed */

   assert(scip != NULL);
   assert(bound != NULL);
   assert(nlcount >= 0);
   assert(maxnlcount >= nlcount);

   /* score = ( nlcount * ( BASE - 1 ) / maxnlcount ) * BASE^2 + vartype * BASE + boundtype */
   score = (unsigned int) ( nlcount > 0 ? (OBBT_SCOREBASE * nlcount * ( OBBT_SCOREBASE - 1 )) / maxnlcount : 0 );
   switch( SCIPvarGetType(bound->var) )
   {
   case SCIP_VARTYPE_INTEGER:
      score += 1;
      break;
   case SCIP_VARTYPE_IMPLINT:
      score += 2;
      break;
   case SCIP_VARTYPE_CONTINUOUS:
      score += 3;
      break;
   case SCIP_VARTYPE_BINARY:
      score += 4;
      break;
   default:
      break;
   }

   score *= OBBT_SCOREBASE;
   if( bound->boundtype == SCIP_BOUNDTYPE_UPPER )
      score += 1;

   return score;
}

/** count the variables which appear in non-convex term of nlrow  */
static
SCIP_RETCODE countNLRowVarsNonConvexity(
   SCIP*                 scip,               /**< SCIP data structure */
   int*                  nlcounts,           /**< store the number each variable appears in a
                                              *   non-convex term */
   SCIP_NLROW*           nlrow               /**< nonlinear row */
   )
{
   int t;
   int nexprtreevars;
   SCIP_VAR** exprtreevars;
   SCIP_EXPRTREE* exprtree;

   assert(scip != NULL);
   assert(nlcounts != NULL);
   assert(nlrow != NULL);

   /* go through all quadratic terms */
   for( t = SCIPnlrowGetNQuadElems(nlrow) - 1; t >= 0; --t )
   {
      SCIP_QUADELEM* quadelem;
      SCIP_VAR* bilinvar1;
      SCIP_VAR* bilinvar2;

      /* get quadratic term */
      quadelem = &SCIPnlrowGetQuadElems(nlrow)[t];

      /* get involved variables */
      bilinvar1 = SCIPnlrowGetQuadVars(nlrow)[quadelem->idx1];
      bilinvar2 = SCIPnlrowGetQuadVars(nlrow)[quadelem->idx2];

      assert(bilinvar1 != NULL);
      assert(bilinvar2 != NULL);

      /* we have a non-convex square term */
      if( bilinvar1 == bilinvar2 && !(quadelem->coef >= 0 ? SCIPisInfinity(scip, -SCIPnlrowGetLhs(nlrow)) : SCIPisInfinity(scip, SCIPnlrowGetRhs(nlrow))) )
      {
         ++nlcounts[SCIPvarGetProbindex(bilinvar1)];
         ++nlcounts[SCIPvarGetProbindex(bilinvar2)];
      }

      /* bilinear terms are in general non-convex */
      if( bilinvar1 != bilinvar2 )
      {
         ++nlcounts[SCIPvarGetProbindex(bilinvar1)];
         ++nlcounts[SCIPvarGetProbindex(bilinvar2)];
      }
   }

   exprtree = SCIPnlrowGetExprtree(nlrow);
   if( exprtree != NULL )
   {
      nexprtreevars = SCIPexprtreeGetNVars(exprtree);
      exprtreevars = SCIPexprtreeGetVars(exprtree);

      /* assume that the expression tree represents a non-convex constraint */
      for( t = 0; t < nexprtreevars; ++t)
      {
         SCIP_VAR* var;
         var = exprtreevars[t];
         assert(var != NULL);

         ++nlcounts[SCIPvarGetProbindex(var)];
      }
   }

   return SCIP_OKAY;
}

/** count how often each variable appears in a non-convex term */
static
SCIP_RETCODE getNLPVarsNonConvexity(
   SCIP*                 scip,               /**< SCIP data structure */
   int*                  nlcounts            /**< store the number each variable appears in a
                                              *   non-convex term */
   )
{
   SCIP_CONSHDLR* conshdlr;
   SCIP_CONS** conss;
   int nvars;
   int nconss;
   int i;

   assert(scip != NULL);
   assert(nlcounts != NULL);

   nvars = SCIPgetNVars(scip);
   BMSclearMemoryArray(nlcounts, nvars);

   /* quadratic constraint handler */
   conshdlr = SCIPfindConshdlr(scip, "quadratic");
   if( conshdlr != NULL )
   {
      nconss = SCIPconshdlrGetNActiveConss(conshdlr);
      conss = SCIPconshdlrGetConss(conshdlr);

      SCIPdebugMsg(scip, "nconss(quadratic) = %d\n", nconss);

      for( i = 0; i < nconss; ++i )
      {
         SCIP_Bool isnonconvex;

         isnonconvex = (!SCIPisConvexQuadratic(scip, conss[i]) && !SCIPisInfinity(scip, SCIPgetRhsQuadratic(scip, conss[i])))
            || (!SCIPisConcaveQuadratic(scip, conss[i]) && !SCIPisInfinity(scip, -SCIPgetLhsQuadratic(scip, conss[i])));

         /* only check the nlrow if the constraint is not convex */
         if( isnonconvex )
         {
            SCIP_NLROW* nlrow;
            SCIP_CALL( SCIPgetNlRowQuadratic(scip, conss[i], &nlrow) );
            assert(nlrow != NULL);

            SCIP_CALL( countNLRowVarsNonConvexity(scip, nlcounts, nlrow) );
         }
      }
   }

   /* nonlinear constraint handler */
   conshdlr = SCIPfindConshdlr(scip, "nonlinear");
   if( conshdlr != NULL )
   {
      nconss = SCIPconshdlrGetNActiveConss(conshdlr);
      conss = SCIPconshdlrGetConss(conshdlr);

      SCIPdebugMsg(scip, "nconss(nonlinear) = %d\n", nconss);

      for( i = 0; i < nconss; ++i )
      {
         SCIP_EXPRCURV curvature;
         SCIP_Bool isnonconvex;

         SCIP_CALL( SCIPgetCurvatureNonlinear(scip, conss[i], TRUE, &curvature) );

         isnonconvex = (curvature != SCIP_EXPRCURV_CONVEX && !SCIPisInfinity(scip, SCIPgetRhsNonlinear(scip, conss[i])))
            || (curvature != SCIP_EXPRCURV_CONCAVE && !SCIPisInfinity(scip, -SCIPgetLhsNonlinear(scip, conss[i])));

         /* only check the nlrow if the constraint is not convex */
         if( isnonconvex )
         {
            SCIP_NLROW* nlrow;
            SCIP_CALL( SCIPgetNlRowNonlinear(scip, conss[i], &nlrow) );
            assert(nlrow != NULL);

            SCIP_CALL( countNLRowVarsNonConvexity(scip, nlcounts, nlrow) );
         }
      }
   }

   /* bivariate constraint handler */
   conshdlr = SCIPfindConshdlr(scip, "bivariate");
   if( conshdlr != NULL )
   {
      nconss = SCIPconshdlrGetNActiveConss(conshdlr);
      conss = SCIPconshdlrGetConss(conshdlr);

      SCIPdebugMsg(scip, "nconss(bivariate) = %d\n", nconss);

      for( i = 0; i < nconss; ++i )
      {
         SCIP_EXPRCURV curvature;
         SCIP_INTERVAL* varbounds;
         SCIP_EXPRTREE* exprtree;
         int j;

         exprtree = SCIPgetExprtreeBivariate(scip, conss[i]);
         if( exprtree != NULL )
         {
            SCIP_Bool isnonconvex;

            SCIP_CALL( SCIPallocBufferArray(scip, &varbounds, SCIPexprtreeGetNVars(exprtree)) );
            for( j = 0; j < SCIPexprtreeGetNVars(exprtree); ++j )
            {
               SCIP_VAR* var;
               var = SCIPexprtreeGetVars(exprtree)[j];

               SCIPintervalSetBounds(&varbounds[j],
                  -infty2infty(SCIPinfinity(scip), INTERVALINFTY, -MIN(SCIPvarGetLbGlobal(var), SCIPvarGetUbGlobal(var))),    /*lint !e666*/
                  +infty2infty(SCIPinfinity(scip), INTERVALINFTY,  MAX(SCIPvarGetLbGlobal(var), SCIPvarGetUbGlobal(var))) );  /*lint !e666*/
            }

            SCIP_CALL( SCIPexprtreeCheckCurvature(exprtree, SCIPinfinity(scip), varbounds, &curvature, NULL) );

            isnonconvex = (curvature != SCIP_EXPRCURV_CONVEX && !SCIPisInfinity(scip, SCIPgetRhsBivariate(scip, conss[i])))
               || (curvature != SCIP_EXPRCURV_CONCAVE && !SCIPisInfinity(scip, -SCIPgetLhsBivariate(scip, conss[i])));

            /* increase counter for all variables in the expression tree if the constraint is non-convex */
            if( isnonconvex )
            {
               for( j = 0; j < SCIPexprtreeGetNVars(exprtree); ++j )
               {
                  SCIP_VAR* var;
                  var = SCIPexprtreeGetVars(exprtree)[j];

                  ++nlcounts[SCIPvarGetProbindex(var)];
               }
            }
            SCIPfreeBufferArray(scip, &varbounds);
         }
      }
   }

   /* abspower constraint handler */
   conshdlr = SCIPfindConshdlr(scip, "abspower");
   if( conshdlr != NULL )
   {
      nconss = SCIPconshdlrGetNActiveConss(conshdlr);
      conss = SCIPconshdlrGetConss(conshdlr);

      SCIPdebugMsg(scip, "nconss(abspower) = %d\n", nconss);

      for( i = 0; i < nconss; ++i )
      {
         /* constraint is non-convex in general */
         SCIP_NLROW* nlrow;
         SCIP_CALL( SCIPgetNlRowAbspower(scip, conss[i], &nlrow) );
         assert(nlrow != NULL);

         SCIP_CALL( countNLRowVarsNonConvexity(scip, nlcounts, nlrow) );
      }
   }

   return SCIP_OKAY;
}


/** determines whether a variable is interesting */
static
SCIP_Bool varIsInteresting(
   SCIP*                 scip,               /**< SCIP data structure */
   SCIP_VAR*             var,                /**< variable to check */
   int                   nlcount             /**< number of nonlinear constraints containing the variable
                                               *  or number of non-convex terms containing the variable
                                               * (depends on propdata->onlynonconvexvars)  */
   )
{
   assert(SCIPgetDepth(scip) == 0);

   return !SCIPvarIsBinary(var) && SCIPvarGetStatus(var) == SCIP_VARSTATUS_COLUMN && nlcount > 0
      && !varIsFixedLocal(scip, var);
}

/** initializes interesting bounds */
static
SCIP_RETCODE initBounds(
   SCIP*                 scip,               /**< SCIP data structure */
   SCIP_PROPDATA*        propdata            /**< data of the obbt propagator */
   )
{
   SCIP_CONSHDLR* exprconshdlr;
   SCIP_VAR** vars;                          /* array of the problems variables */
   int* nlcount;                             /* array that stores in how many nonlinearities each variable appears */
   int* nccount;                             /* array that stores in how many nonconvexities each variable appears */

   int bdidx;                                /* bound index inside propdata->bounds */
   int maxnlcount;                           /* maximal number of nonlinear constraints a variable appears in */
   int nvars;                                /* number of the problems variables */
   int i;

   assert(scip != NULL);
   assert(propdata != NULL);
   assert(SCIPisNLPConstructed(scip));

   SCIPdebugMsg(scip, "initialize bounds\n");

   /* get variable data */
   SCIP_CALL( SCIPgetVarsData(scip, &vars, &nvars, NULL, NULL, NULL, NULL) );

   /* count nonlinearities */
   assert(SCIPgetNNLPVars(scip) == nvars);

   SCIP_CALL( SCIPallocBufferArray(scip, &nlcount, nvars) );
   SCIP_CALL( SCIPallocBufferArray(scip, &nccount, nvars) );

   SCIP_CALL( SCIPgetNLPVarsNonlinearity(scip, nlcount) );
   SCIP_CALL( getNLPVarsNonConvexity(scip, nccount) );

   maxnlcount = 0;
   for( i = 0; i < nvars; i++ )
   {
      if( maxnlcount < nlcount[i] )
         maxnlcount = nlcount[i];
   }

   /* allocate interesting bounds array */
   propdata->boundssize = 2 * nvars;
   SCIP_CALL( SCIPallocBlockMemoryArray(scip, &(propdata->bounds), 2 * nvars) );

   /* get all interesting variables and their bounds */
   bdidx = 0;
   for( i = 0; i < nvars; i++ )
   {
      if( varIsInteresting(scip, vars[i], (propdata->onlynonconvexvars ? nccount[i] : nlcount[i])) )
      {
         BOUND** bdaddress;

         /* create lower bound */
         bdaddress = &(propdata->bounds[bdidx]);
         SCIP_CALL( SCIPallocBlockMemory(scip, bdaddress) );
         propdata->bounds[bdidx]->boundtype = SCIP_BOUNDTYPE_LOWER;
         propdata->bounds[bdidx]->var = vars[i];
         propdata->bounds[bdidx]->found = FALSE;
         propdata->bounds[bdidx]->filtered = FALSE;
         propdata->bounds[bdidx]->newval = 0.0;
         propdata->bounds[bdidx]->score = getScore(scip, propdata->bounds[bdidx], nlcount[i], maxnlcount);
         propdata->bounds[bdidx]->done = FALSE;
         propdata->bounds[bdidx]->nonconvex = (nccount[i] > 0);
         propdata->bounds[bdidx]->index = bdidx;
         bdidx++;

         /* create upper bound */
         bdaddress = &(propdata->bounds[bdidx]);
         SCIP_CALL( SCIPallocBlockMemory(scip, bdaddress) );
         propdata->bounds[bdidx]->boundtype = SCIP_BOUNDTYPE_UPPER;
         propdata->bounds[bdidx]->var = vars[i];
         propdata->bounds[bdidx]->found = FALSE;
         propdata->bounds[bdidx]->filtered = FALSE;
         propdata->bounds[bdidx]->newval = 0.0;
         propdata->bounds[bdidx]->score = getScore(scip, propdata->bounds[bdidx], nlcount[i], maxnlcount);
         propdata->bounds[bdidx]->done = FALSE;
         propdata->bounds[bdidx]->nonconvex = (nccount[i] > 0);
         propdata->bounds[bdidx]->index = bdidx;
         bdidx++;
      }
   }

   /* set number of interesting bounds */
   propdata->nbounds = bdidx;

   exprconshdlr = SCIPfindConshdlr(scip, "expr");

   /* get all product expressions from expression constraint handler */
   if( propdata->nbounds > 0 && exprconshdlr != NULL && propdata->createbilinineqs )
   {
      SCIP_CONSEXPR_NLHDLR* bilinnlhdlr;
      SCIP_CONSEXPR_EXPR** exprs;
      int nexprs;

      /* find nonlinear handler for bilinear terms */
      bilinnlhdlr = SCIPfindConsExprNlhdlr(exprconshdlr, "bilinear");
      assert(bilinnlhdlr != NULL);

      /* collect all bilinear product in all expression constraints */
      exprs = SCIPgetConsExprNlhdlrBilinearExprs(bilinnlhdlr);
      nexprs = SCIPgetConsExprNlhdlrBilinearNExprs(bilinnlhdlr);

      if( nexprs > 0 )
      {
         SCIP_CALL( SCIPallocBlockMemoryArray(scip, &propdata->bilinbounds, nexprs) );
         propdata->bilinboundssize = nexprs;
         propdata->nbilinbounds = 0;

         /* store candidates as bilinear bounds */
         for( i = 0; i < nexprs; ++i )
         {
            BILINBOUND* bilinbound;
            SCIP_VAR* x;
            SCIP_VAR* y;

            assert(exprs[i] != NULL);
            assert(SCIPgetConsExprExprNChildren(exprs[i]) == 2);

            x = SCIPgetConsExprExprAuxVar(SCIPgetConsExprExprChildren(exprs[i])[0]);
            y = SCIPgetConsExprExprAuxVar(SCIPgetConsExprExprChildren(exprs[i])[1]);
            assert(x != NULL);
            assert(y != NULL);
            assert(x != y);

            /* skip almost fixed variables */
            if( !varIsInteresting(scip, x, 1) || !varIsInteresting(scip, y, 1) )
               continue;

            /* create bilinear bound */
            SCIP_CALL( SCIPallocBlockMemory(scip, &propdata->bilinbounds[propdata->nbilinbounds]) ); /*lint !e866*/
            bilinbound = propdata->bilinbounds[propdata->nbilinbounds];
            BMSclearMemory(bilinbound);

            /* store and capture expression */
            bilinbound->expr = exprs[i];
            SCIPcaptureConsExprExpr(bilinbound->expr);

            /* compute a descent score */
            bilinbound->score = bilinboundGetScore(scip, propdata->randnumgen, bilinbound);

            /* increase the number of bilinear bounds */
            ++(propdata->nbilinbounds);

            SCIPdebugMsg(scip, "added bilinear bound for %s %s\n", SCIPvarGetName(x), SCIPvarGetName(y));
         }
      }

      /* sort bounds according to decreasing score */
      if( propdata->nbilinbounds > 1 )
      {
         SCIPsortDownPtr((void**) propdata->bilinbounds, compBilinboundsScore, propdata->nbilinbounds);
      }
   }

   /* free memory for buffering nonlinearities */
   assert(nlcount != NULL);
   assert(nccount != NULL);
   SCIPfreeBufferArray(scip, &nccount);
   SCIPfreeBufferArray(scip, &nlcount);

   /*  propdata->bounds array if empty */
   if( propdata->nbounds <= 0 )
   {
      assert(propdata->nbounds == 0);
      assert(propdata->boundssize >= 0 );
      SCIPfreeBlockMemoryArray(scip, &(propdata->bounds), propdata->boundssize);
   }

   SCIPdebugMsg(scip, "problem has %d/%d interesting bounds\n", propdata->nbounds, 2 * nvars);

   if( propdata->nbounds > 0 )
   {
      /* sort bounds according to decreasing score; although this initial order will be overruled by the distance
       * criterion later, gives a more well-defined starting situation for OBBT and might help to reduce solver
       * variability
       */
      SCIPsortDownPtr((void**) propdata->bounds, compBoundsScore, propdata->nbounds);
   }

   return SCIP_OKAY;
}

/*
 * Callback methods of propagator
 */

/** copy method for propagator plugins (called when SCIP copies plugins)
 *
 *  @note The UG framework assumes that all default plug-ins of SCIP implement a copy callback. We check
 *  SCIPgetSubscipDepth() in PROPEXEC to prevent the propagator to run in a sub-SCIP.
 */
static
SCIP_DECL_PROPCOPY(propCopyObbt)
{  /*lint --e{715}*/
   assert(scip != NULL);
   assert(prop != NULL);
   assert(strcmp(SCIPpropGetName(prop), PROP_NAME) == 0);

   /* call inclusion method of constraint handler */
   SCIP_CALL( SCIPincludePropObbt(scip) );

   return SCIP_OKAY;
}

/** solving process initialization method of propagator (called when branch and bound process is about to begin) */
static
SCIP_DECL_PROPINITSOL(propInitsolObbt)
{  /*lint --e{715}*/
   SCIP_PROPDATA* propdata;

   assert(scip != NULL);
   assert(prop != NULL);
   assert(strcmp(SCIPpropGetName(prop), PROP_NAME) == 0);

   /* get propagator data */
   propdata = SCIPpropGetData(prop);
   assert(propdata != NULL);

   propdata->bounds = NULL;
   propdata->nbounds = -1;
   propdata->boundssize = 0;
   propdata->cutoffrow = NULL;
   propdata->lastnode = -1;

   /* if genvbounds propagator is not available, we cannot create genvbounds */
   propdata->genvboundprop = propdata->creategenvbounds ? SCIPfindProp(scip, GENVBOUND_PROP_NAME) : NULL;

   SCIPdebugMsg(scip, "creating genvbounds: %s\n", propdata->genvboundprop != NULL ? "true" : "false");

   /* create random number generator */
   SCIP_CALL( SCIPcreateRandom(scip, &propdata->randnumgen, DEFAULT_RANDSEED, TRUE) );

   return SCIP_OKAY;
}

/** execution method of propagator */
static
SCIP_DECL_PROPEXEC(propExecObbt)
{  /*lint --e{715}*/
   SCIP_PROPDATA* propdata;
   SCIP_Longint itlimit;

   assert(scip != NULL);
   assert(prop != NULL);
   assert(strcmp(SCIPpropGetName(prop), PROP_NAME) == 0);

   *result = SCIP_DIDNOTRUN;

   /* do not run in: presolving, repropagation, probing mode, if no objective propagation is allowed  */
   if( SCIPgetStage(scip) != SCIP_STAGE_SOLVING || SCIPinRepropagation(scip) || SCIPinProbing(scip) || !SCIPallowWeakDualReds(scip) )
      return SCIP_OKAY;

   /* do not run propagator in a sub-SCIP */
   if( SCIPgetSubscipDepth(scip) > 0 )
      return SCIP_OKAY;

   /* only run for nonlinear problems, i.e., if NLP is constructed */
   if( !SCIPisNLPConstructed(scip) )
   {
      SCIPdebugMsg(scip, "NLP not constructed, skipping obbt\n");
      return SCIP_OKAY;
   }

   /* only run if LP all columns are in the LP, i.e., the LP is a relaxation; e.g., do not run if pricers are active
    * since pricing is not performed in probing mode
    */
   if( !SCIPallColsInLP(scip) )
   {
      SCIPdebugMsg(scip, "not all columns in LP, skipping obbt\n");
      return SCIP_OKAY;
   }

<<<<<<< HEAD
=======
   if( !SCIPallowWeakDualReds(scip) )
      return SCIP_OKAY;

>>>>>>> 25bdf961
   /* get propagator data */
   propdata = SCIPpropGetData(prop);
   assert(propdata != NULL);

   /* ensure that bounds are initialized */
   if( propdata->nbounds == -1 )
   {
      /* bounds must be initialized at root node */
      if( SCIPgetDepth(scip) == 0 )
      {
         SCIP_CALL( initBounds(scip, propdata) );
      }
      else
      {
         assert(!SCIPinProbing(scip));
         return SCIP_OKAY;
      }
   }
   assert(propdata->nbounds >= 0);

   /* do not run if there are no interesting bounds */
   /**@todo disable */
   if( propdata->nbounds <= 0 )
   {
      SCIPdebugMsg(scip, "there are no interesting bounds\n");
      return SCIP_OKAY;
   }

   /* only run once in a node != root */
   if( SCIPgetDepth(scip) > 0 && SCIPnodeGetNumber(SCIPgetCurrentNode(scip)) == propdata->lastnode )
   {
      return SCIP_OKAY;
   }

   SCIPdebugMsg(scip, "applying obbt for problem <%s> at depth %d\n", SCIPgetProbName(scip), SCIPgetDepth(scip));

   /* without an optimal LP solution we don't want to run; this may be because propagators with higher priority have
    * already found reductions or numerical troubles occured during LP solving
    */
   if( SCIPgetLPSolstat(scip) != SCIP_LPSOLSTAT_OPTIMAL && SCIPgetLPSolstat(scip) != SCIP_LPSOLSTAT_UNBOUNDEDRAY )
   {
      SCIPdebugMsg(scip, "aborting since no optimal LP solution is at hand\n");
      return SCIP_OKAY;
   }

   /* compute iteration limit */
   if( propdata->itlimitfactor > 0.0 )
      itlimit = (SCIP_Longint) MAX(propdata->itlimitfactor * SCIPgetNRootLPIterations(scip),
         propdata->minitlimit); /*lint !e666*/
   else
      itlimit = -1;

   /* apply obbt */
   SCIP_CALL( applyObbt(scip, propdata, itlimit, result) );
   assert(*result != SCIP_DIDNOTRUN);

   /* compute globally inequalities for bilinear terms */
   if( propdata->createbilinineqs )
   {
      /* set LP iteration limit */
      if( propdata->itlimitbilin == 0L )
      {
         /* no iteration limit if itlimit < 0 or itlimitfactorbilin < 0 */
         propdata->itlimitbilin = (itlimit < 0 || propdata->itlimitfactorbilin < 0)
            ? -1L : (SCIP_Longint)(itlimit * propdata->itlimitfactorbilin);
      }

      SCIP_CALL( applyObbtBilinear(scip, propdata, itlimit, result) );
   }

   /* set current node as last node */
   propdata->lastnode = SCIPnodeGetNumber(SCIPgetCurrentNode(scip));

   return SCIP_OKAY;
}

/** propagation conflict resolving method of propagator */
static
SCIP_DECL_PROPRESPROP(propRespropObbt)
{  /*lint --e{715}*/
   *result = SCIP_DIDNOTFIND;

   return SCIP_OKAY;
}

/** solving process deinitialization method of propagator (called before branch and bound process data is freed) */
static
SCIP_DECL_PROPEXITSOL(propExitsolObbt)
{  /*lint --e{715}*/
   SCIP_PROPDATA* propdata;
   int i;

   assert(scip != NULL);
   assert(prop != NULL);
   assert(strcmp(SCIPpropGetName(prop), PROP_NAME) == 0);

   /* get propagator data */
   propdata = SCIPpropGetData(prop);
   assert(propdata != NULL);

   /* free random number generator */
   SCIPfreeRandom(scip, &propdata->randnumgen);
   propdata->randnumgen = NULL;

   /* note that because we reset filtered flags to false at each call to obbt, the same bound may be filtered multiple
    * times
    */
   SCIPstatisticMessage("DIVE-LP: %" SCIP_LONGINT_FORMAT "  NFILTERED: %d NTRIVIALFILTERED: %d NSOLVED: %d "
      "FILTER-LP: %" SCIP_LONGINT_FORMAT " NGENVB(dive): %d NGENVB(aggr.): %d NGENVB(triv.) %d\n",
      propdata->nprobingiterations, propdata->nfiltered, propdata->ntrivialfiltered, propdata->nsolvedbounds,
      propdata->nfilterlpiters, propdata->ngenvboundsprobing, propdata->ngenvboundsaggrfil, propdata->ngenvboundstrivfil);

   /* free bilinear bounds */
   if( propdata->bilinboundssize > 0 )
   {
      for( i = propdata->nbilinbounds - 1; i >= 0; --i )
      {
         assert(propdata->bilinbounds[i] != NULL);
         assert(propdata->bilinbounds[i]->expr != NULL);

         /* release expression */
         SCIP_CALL( SCIPreleaseConsExprExpr(scip, &propdata->bilinbounds[i]->expr) );

         SCIPfreeBlockMemory(scip, &propdata->bilinbounds[i]); /*lint !e866*/
      }
      SCIPfreeBlockMemoryArray(scip, &propdata->bilinbounds, propdata->bilinboundssize);
      propdata->bilinboundssize = 0;
      propdata->nbilinbounds = 0;
   }

   /* free memory allocated for the bounds */
   if( propdata->nbounds > 0 )
   {
      /* free bounds */
      for( i = propdata->nbounds - 1; i >= 0; i-- )
      {
         SCIPfreeBlockMemory(scip, &(propdata->bounds[i])); /*lint !e866*/
      }
      SCIPfreeBlockMemoryArray(scip, &(propdata->bounds), propdata->boundssize);
   }

   propdata->nbounds = -1;
   propdata->itlimitbilin = 0;
   propdata->itusedbilin = 0;

   return SCIP_OKAY;
}

/** destructor of propagator to free user data (called when SCIP is exiting) */
static
SCIP_DECL_PROPFREE(propFreeObbt)
{  /*lint --e{715}*/
   SCIP_PROPDATA* propdata;

   assert(strcmp(SCIPpropGetName(prop), PROP_NAME) == 0);

   /* free propagator data */
   propdata = SCIPpropGetData(prop);
   assert(propdata != NULL);

   SCIPfreeBlockMemory(scip, &propdata);

   SCIPpropSetData(prop, NULL);

   return SCIP_OKAY;
}

/*
 * propagator specific interface methods
 */

/** creates the obbt propagator and includes it in SCIP */
SCIP_RETCODE SCIPincludePropObbt(
   SCIP*                 scip                /**< SCIP data structure */
   )
{
   SCIP_PROPDATA* propdata;
   SCIP_PROP* prop;

   /* create obbt propagator data */
   SCIP_CALL( SCIPallocBlockMemory(scip, &propdata) );
   BMSclearMemory(propdata);

   /* initialize statistic variables */
   propdata->nprobingiterations = 0;
   propdata->nfiltered = 0;
   propdata->ntrivialfiltered = 0;
   propdata->nsolvedbounds = 0;
   propdata->ngenvboundsprobing = 0;
   propdata->ngenvboundsaggrfil = 0;
   propdata->ngenvboundstrivfil = 0;
   propdata->nfilterlpiters = 0;
   propdata->lastidx = -1;
   propdata->propagatecounter = 0;
   propdata->npropagatedomreds = 0;

   /* include propagator */
   SCIP_CALL( SCIPincludePropBasic(scip, &prop, PROP_NAME, PROP_DESC, PROP_PRIORITY, PROP_FREQ, PROP_DELAY, PROP_TIMING,
         propExecObbt, propdata) );

   SCIP_CALL( SCIPsetPropCopy(scip, prop, propCopyObbt) );
   SCIP_CALL( SCIPsetPropFree(scip, prop, propFreeObbt) );
   SCIP_CALL( SCIPsetPropExitsol(scip, prop, propExitsolObbt) );
   SCIP_CALL( SCIPsetPropInitsol(scip, prop, propInitsolObbt) );
   SCIP_CALL( SCIPsetPropResprop(scip, prop, propRespropObbt) );

   SCIP_CALL( SCIPaddBoolParam(scip, "propagating/" PROP_NAME "/creategenvbounds",
         "should obbt try to provide genvbounds if possible?",
         &propdata->creategenvbounds, TRUE, DEFAULT_CREATE_GENVBOUNDS, NULL, NULL) );

   SCIP_CALL( SCIPaddBoolParam(scip, "propagating/" PROP_NAME "/normalize",
         "should coefficients in filtering be normalized w.r.t. the domains sizes?",
         &propdata->normalize, TRUE, DEFAULT_FILTERING_NORM, NULL, NULL) );

   SCIP_CALL( SCIPaddBoolParam(scip, "propagating/" PROP_NAME "/applyfilterrounds",
         "try to filter bounds in so-called filter rounds by solving auxiliary LPs?",
         &propdata->applyfilterrounds, TRUE, DEFAULT_APPLY_FILTERROUNDS, NULL, NULL) );

   SCIP_CALL( SCIPaddBoolParam(scip, "propagating/" PROP_NAME "/applytrivialfilter",
         "try to filter bounds with the LP solution after each solve?",
         &propdata->applytrivialfilter, TRUE, DEFAULT_APPLY_TRIVIALFITLERING, NULL, NULL) );

   SCIP_CALL( SCIPaddBoolParam(scip, "propagating/" PROP_NAME "/genvbdsduringfilter",
         "should we try to generate genvbounds during trivial and aggressive filtering?",
         &propdata->genvbdsduringfilter, TRUE, DEFAULT_GENVBDSDURINGFILTER, NULL, NULL) );

  SCIP_CALL( SCIPaddBoolParam(scip, "propagating/" PROP_NAME "/genvbdsduringsepa",
         "try to create genvbounds during separation process?",
         &propdata->genvbdsduringsepa, TRUE, DEFAULT_GENVBDSDURINGSEPA, NULL, NULL) );

   SCIP_CALL( SCIPaddIntParam(scip, "propagating/" PROP_NAME "/minfilter",
         "minimal number of filtered bounds to apply another filter round",
         &propdata->nminfilter, TRUE, DEFAULT_FILTERING_MIN, 1, INT_MAX, NULL, NULL) );

   SCIP_CALL( SCIPaddRealParam(scip, "propagating/" PROP_NAME "/itlimitfactor",
         "multiple of root node LP iterations used as total LP iteration limit for obbt (<= 0: no limit )",
         &propdata->itlimitfactor, FALSE, DEFAULT_ITLIMITFACTOR, SCIP_REAL_MIN, SCIP_REAL_MAX, NULL, NULL) );

   SCIP_CALL( SCIPaddRealParam(scip, "propagating/" PROP_NAME "/itlimitfactorbilin",
         "multiple of OBBT LP limit used as total LP iteration limit for solving bilinear inequality LPs (< 0 for no limit)",
         &propdata->itlimitfactorbilin, FALSE, DEFAULT_ITLIMITFAC_BILININEQS, SCIP_REAL_MIN, SCIP_REAL_MAX, NULL, NULL) );

   SCIP_CALL( SCIPaddRealParam(scip, "propagating/" PROP_NAME "/minnonconvexity",
         "minimum absolute value of nonconvex eigenvalues for a bilinear term",
         &propdata->minnonconvexity, FALSE, DEFAULT_MINNONCONVEXITY, 0.0, SCIP_REAL_MAX, NULL, NULL) );

   SCIP_CALL( SCIPaddLongintParam(scip, "propagating/" PROP_NAME "/minitlimit",
         "minimum LP iteration limit",
         &propdata->minitlimit, FALSE, DEFAULT_MINITLIMIT, 0L, SCIP_LONGINT_MAX, NULL, NULL) );

   SCIP_CALL( SCIPaddRealParam(scip, "propagating/" PROP_NAME "/dualfeastol",
         "feasibility tolerance for reduced costs used in obbt; this value is used if SCIP's dual feastol is greater",
         &propdata->dualfeastol, FALSE, DEFAULT_DUALFEASTOL, 0.0, SCIP_REAL_MAX, NULL, NULL) );

   SCIP_CALL( SCIPaddRealParam(scip, "propagating/" PROP_NAME "/conditionlimit",
         "maximum condition limit used in LP solver (-1.0: no limit)",
         &propdata->conditionlimit, FALSE, DEFAULT_CONDITIONLIMIT, -1.0, SCIP_REAL_MAX, NULL, NULL) );

   SCIP_CALL( SCIPaddRealParam(scip, "propagating/" PROP_NAME "/boundstreps",
         "minimal relative improve for strengthening bounds",
         &propdata->boundstreps, FALSE, DEFAULT_BOUNDSTREPS, 0.0, 1.0, NULL, NULL) );

  SCIP_CALL( SCIPaddBoolParam(scip, "propagating/" PROP_NAME "/onlynonconvexvars",
         "only apply obbt on non-convex variables",
         &propdata->onlynonconvexvars, TRUE, DEFAULT_ONLYNONCONVEXVARS, NULL, NULL) );

  SCIP_CALL( SCIPaddBoolParam(scip, "propagating/" PROP_NAME "/tightintboundsprobing",
         "should integral bounds be tightened during the probing mode?",
         &propdata->tightintboundsprobing, TRUE, DEFAULT_TIGHTINTBOUNDSPROBING, NULL, NULL) );

  SCIP_CALL( SCIPaddBoolParam(scip, "propagating/" PROP_NAME "/tightcontboundsprobing",
         "should continuous bounds be tightened during the probing mode?",
         &propdata->tightcontboundsprobing, TRUE, DEFAULT_TIGHTCONTBOUNDSPROBING, NULL, NULL) );

  SCIP_CALL( SCIPaddBoolParam(scip, "propagating/" PROP_NAME "/createbilinineqs",
         "solve auxiliary LPs in order to find valid inequalities for bilinear terms?",
         &propdata->createbilinineqs, TRUE, DEFAULT_CREATE_BILININEQS, NULL, NULL) );

  SCIP_CALL( SCIPaddBoolParam(scip, "propagating/" PROP_NAME "/createlincons",
         "create linear constraints from inequalities for bilinear terms?",
         &propdata->createlincons, TRUE, DEFAULT_CREATE_LINCONS, NULL, NULL) );

  SCIP_CALL( SCIPaddIntParam(scip, "propagating/" PROP_NAME "/orderingalgo",
        "select the type of ordering algorithm which should be used (0: no special ordering, 1: greedy, 2: greedy reverse)",
        &propdata->orderingalgo, TRUE, DEFAULT_ORDERINGALGO, 0, 2, NULL, NULL) );

  SCIP_CALL( SCIPaddBoolParam(scip, "propagating/" PROP_NAME "/separatesol",
         "should the obbt LP solution be separated?",
         &propdata->separatesol, TRUE, DEFAULT_SEPARATESOL, NULL, NULL) );

  SCIP_CALL( SCIPaddIntParam(scip, "propagating/" PROP_NAME "/sepaminiter",
        "minimum number of iteration spend to separate an obbt LP solution",
        &propdata->sepaminiter, TRUE, DEFAULT_SEPAMINITER, 0, INT_MAX, NULL, NULL) );

  SCIP_CALL( SCIPaddIntParam(scip, "propagating/" PROP_NAME "/sepamaxiter",
        "maximum number of iteration spend to separate an obbt LP solution",
        &propdata->sepamaxiter, TRUE, DEFAULT_SEPAMAXITER, 0, INT_MAX, NULL, NULL) );

  SCIP_CALL( SCIPaddIntParam(scip, "propagating/" PROP_NAME "/propagatefreq",
        "trigger a propagation round after that many bound tightenings (0: no propagation)",
        &propdata->propagatefreq, TRUE, DEFAULT_PROPAGATEFREQ, 0, INT_MAX, NULL, NULL) );

   return SCIP_OKAY;
}<|MERGE_RESOLUTION|>--- conflicted
+++ resolved
@@ -3131,12 +3131,6 @@
       return SCIP_OKAY;
    }
 
-<<<<<<< HEAD
-=======
-   if( !SCIPallowWeakDualReds(scip) )
-      return SCIP_OKAY;
-
->>>>>>> 25bdf961
    /* get propagator data */
    propdata = SCIPpropGetData(prop);
    assert(propdata != NULL);
