--- conflicted
+++ resolved
@@ -1074,16 +1074,12 @@
    return SCIP_PLUGINNOTFOUND;
 }
 
-<<<<<<< HEAD
-/** get row of inverse basis matrix B^-1 */
-=======
 /** get dense row of inverse basis matrix B^-1
  *
  *  @note The LP interface defines slack variables to have coefficient +1. This means that if, internally, the LP solver
  *        uses a -1 coefficient, then rows associated with slacks variables whose coefficient is -1, should be negated;
  *        see also the explanation in lpi.h.
  */
->>>>>>> 82ecab6b
 SCIP_RETCODE SCIPlpiGetBInvRow(
    SCIP_LPI*             lpi,                /**< LP interface structure */
    int                   r,                  /**< row number */
@@ -1097,16 +1093,12 @@
    return SCIP_PLUGINNOTFOUND;
 }
 
-<<<<<<< HEAD
-/** get column of inverse basis matrix B^-1 */
-=======
 /** get dense column of inverse basis matrix B^-1
  *
  *  @note The LP interface defines slack variables to have coefficient +1. This means that if, internally, the LP solver
  *        uses a -1 coefficient, then rows associated with slacks variables whose coefficient is -1, should be negated;
  *        see also the explanation in lpi.h.
  */
->>>>>>> 82ecab6b
 SCIP_RETCODE SCIPlpiGetBInvCol(
    SCIP_LPI*             lpi,                /**< LP interface structure */
    int                   c,                  /**< column number of B^-1; this is NOT the number of the column in the LP;
@@ -1124,16 +1116,12 @@
    return SCIP_PLUGINNOTFOUND;
 }
 
-<<<<<<< HEAD
-/** get row of inverse basis matrix times constraint matrix B^-1 * A */
-=======
 /** get dense row of inverse basis matrix times constraint matrix B^-1 * A
  *
  *  @note The LP interface defines slack variables to have coefficient +1. This means that if, internally, the LP solver
  *        uses a -1 coefficient, then rows associated with slacks variables whose coefficient is -1, should be negated;
  *        see also the explanation in lpi.h.
  */
->>>>>>> 82ecab6b
 SCIP_RETCODE SCIPlpiGetBInvARow(
    SCIP_LPI*             lpi,                /**< LP interface structure */
    int                   r,                  /**< row number */
@@ -1148,16 +1136,12 @@
    return SCIP_PLUGINNOTFOUND;
 }
 
-<<<<<<< HEAD
-/** get column of inverse basis matrix times constraint matrix B^-1 * A */
-=======
 /** get dense column of inverse basis matrix times constraint matrix B^-1 * A
  *
  *  @note The LP interface defines slack variables to have coefficient +1. This means that if, internally, the LP solver
  *        uses a -1 coefficient, then rows associated with slacks variables whose coefficient is -1, should be negated;
  *        see also the explanation in lpi.h.
  */
->>>>>>> 82ecab6b
 SCIP_RETCODE SCIPlpiGetBInvACol(
    SCIP_LPI*             lpi,                /**< LP interface structure */
    int                   c,                  /**< column number */
