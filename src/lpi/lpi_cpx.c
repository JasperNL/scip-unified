--- conflicted
+++ resolved
@@ -4266,11 +4266,7 @@
       setIntParam(lpi, CPX_PARAM_THREADS, ival);
       break;
    case SCIP_LPPAR_RANDOMSEED:
-<<<<<<< HEAD
-      setIntParam(lpi, CPX_PARAM_RANDOMSEED, ival);
-=======
       setIntParam(lpi, CPX_PARAM_RANDOMSEED, ival % CPX_INT_MAX);
->>>>>>> f3b761f8
       break;
    default:
       return SCIP_PARAMETERUNKNOWN;
