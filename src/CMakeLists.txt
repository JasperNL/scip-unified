include_directories(${CMAKE_CURRENT_SOURCE_DIR})

#
# interface function for setting common library properties
#
function(setLibProperties targetname outputname)
    set_target_properties(${targetname} PROPERTIES
        OUTPUT_NAME ${outputname}
        MACOSX_RPATH "${CMAKE_INSTALL_PREFIX}/lib")
endfunction(setLibProperties)

set(CMAKE_C_STANDARD 99)
set(CMAKE_C_STANDARD_REQUIRED on)

#configure the scipbuildflags.c source file for the build tree
configure_file(${PROJECT_SOURCE_DIR}/src/scipbuildflags.c.in
  "${CMAKE_BINARY_DIR}/scipbuildflag.c" @ONLY)

set(scipsources
    ${CMAKE_BINARY_DIR}/scipbuildflag.c
    blockmemshell/memory.c
    scip/message.c
    scip/bitencode.c
    scip/bandit.c
    scip/bandit_epsgreedy.c
    scip/bandit_exp3.c
    scip/bandit_ucb.c
    scip/branch_allfullstrong.c
    scip/branch_cloud.c
    scip/branch_distribution.c
    scip/branch_fullstrong.c
    scip/branch_inference.c
    scip/branch_leastinf.c
    scip/branch_lookahead.c
    scip/branch_mostinf.c
    scip/branch_multaggr.c
    scip/branch_nodereopt.c
    scip/branch_pscost.c
    scip/branch_random.c
    scip/branch_relpscost.c
    scip/branch_vanillafullstrong.c
    scip/cons_abspower.c
    scip/compr_largestrepr.c
    scip/compr_weakcompr.c
    scip/concsolver_scip.c
    scip/cons_and.c
    scip/cons_bivariate.c
    scip/cons_benders.c
    scip/cons_benderslp.c
    scip/cons_bounddisjunction.c
    scip/cons_cardinality.c
    scip/cons_components.c
    scip/cons_conjunction.c
    scip/cons_countsols.c
    scip/cons_cumulative.c
    scip/cons_disjunction.c
    scip/cons_expr.c
    scip/cons_expr_abs.c
    scip/cons_expr_cos.c
    scip/cons_expr_entropy.c
    scip/cons_expr_exp.c
    scip/cons_expr_iterator.c
    scip/cons_expr_log.c
    scip/cons_expr_pow.c
    scip/cons_expr_product.c
    scip/cons_expr_sin.c
    scip/cons_expr_sum.c
    scip/cons_expr_value.c
    scip/cons_expr_var.c
    scip/cons_expr_nlhdlr_bilinear.c
    scip/cons_expr_nlhdlr_convex.c
    scip/cons_expr_nlhdlr_default.c
    scip/cons_expr_nlhdlr_perspective.c
    scip/cons_expr_nlhdlr_quadratic.c
<<<<<<< HEAD
    scip/cons_expr_nlhdlr_soc.c
=======
    scip/cons_expr_nlhdlr_quotient.c
>>>>>>> 5c2731c4
    scip/cons_indicator.c
    scip/cons_integral.c
    scip/cons_knapsack.c
    scip/cons_linear.c
    scip/cons_linking.c
    scip/cons_logicor.c
    scip/cons_nonlinear.c
    scip/cons_or.c
    scip/cons_orbisack.c
    scip/cons_orbitope.c
    scip/cons_pseudoboolean.c
    scip/cons_quadratic.c
    scip/cons_setppc.c
    scip/cons_soc.c
    scip/cons_sos1.c
    scip/cons_sos2.c
    scip/cons_superindicator.c
    scip/cons_symresack.c
    scip/cons_varbound.c
    scip/cons_xor.c
    scip/dcmp.c
    scip/dialog_default.c
    scip/event_globalbnd.c
    scip/event_estim.c
    scip/event_softtimelimit.c
    scip/event_solvingphase.c
    scip/disp_default.c
    scip/heur_actconsdiving.c
    scip/heur_adaptivediving.c
    scip/heur_bound.c
    scip/heur_clique.c
    scip/heur_coefdiving.c
    scip/heur_completesol.c
    scip/heur_conflictdiving.c
    scip/heur_crossover.c
    scip/heur_dins.c
    scip/heur_distributiondiving.c
    scip/heur_dualval.c
    scip/heur_farkasdiving.c
    scip/heur_feaspump.c
    scip/heur_fixandinfer.c
    scip/heur_fracdiving.c
    scip/heur_gins.c
    scip/heur_guideddiving.c
    scip/heur_indicator.c
    scip/heur_intdiving.c
    scip/heur_intshifting.c
    scip/heur_linesearchdiving.c
    scip/heur_localbranching.c
    scip/heur_lpface.c
    scip/heur_locks.c
    scip/heur_alns.c
    scip/heur_mutation.c
    scip/heur_multistart.c
    scip/heur_mpec.c
    scip/heur_nlpdiving.c
    scip/heur_objpscostdiving.c
    scip/heur_octane.c
    scip/heur_ofins.c
    scip/heur_oneopt.c
    scip/heur_padm.c
    scip/heur_proximity.c
    scip/heur_pscostdiving.c
    scip/heur_reoptsols.c
    scip/heur_repair.c
    scip/heur_randrounding.c
    scip/heur_rens.c
    scip/heur_rins.c
    scip/heur_rootsoldiving.c
    scip/heur_rounding.c
    scip/heur_shiftandpropagate.c
    scip/heur_shifting.c
    scip/heur_simplerounding.c
    scip/heur_subnlp.c
    scip/heur_sync.c
    scip/heur_trivial.c
    scip/heur_trivialnegation.c
    scip/heur_trustregion.c
    scip/heur_trysol.c
    scip/heur_twoopt.c
    scip/heur_undercover.c
    scip/heur_vbounds.c
    scip/heur_veclendiving.c
    scip/heur_zeroobj.c
    scip/heur_zirounding.c
    scip/message_default.c
    scip/nodesel_bfs.c
    scip/nodesel_breadthfirst.c
    scip/nodesel_dfs.c
    scip/nodesel_estimate.c
    scip/nodesel_hybridestim.c
    scip/nodesel_restartdfs.c
    scip/nodesel_uct.c
    scip/presol_milp.cpp
    scip/presol_boundshift.c
    scip/presol_convertinttobin.c
    scip/presol_domcol.c
    scip/presol_dualagg.c
    scip/presol_dualcomp.c
    scip/presol_dualinfer.c
    scip/presol_gateextraction.c
    scip/presol_implics.c
    scip/presol_inttobinary.c
    scip/presol_qpkktref.c
    scip/presol_redvub.c
    scip/presol_sparsify.c
    scip/presol_dualsparsify.c
    scip/presol_stuffing.c
    scip/presol_trivial.c
    scip/presol_tworowbnd.c
    scip/prop_dualfix.c
    scip/prop_genvbounds.c
    scip/prop_nlobbt.c
    scip/prop_obbt.c
    scip/prop_probing.c
    scip/prop_pseudoobj.c
    scip/prop_redcost.c
    scip/prop_rootredcost.c
    scip/prop_symmetry.c
    scip/prop_vbounds.c
    scip/prop_symmetry.c
    scip/prop_sync.c
    scip/reader_bnd.c
    scip/reader_ccg.c
    scip/reader_cip.c
    scip/reader_cnf.c
    scip/reader_cor.c
    scip/reader_dec.c
    scip/reader_diff.c
    scip/reader_fix.c
    scip/reader_fzn.c
    scip/reader_gms.c
    scip/reader_lp.c
    scip/reader_mps.c
    scip/reader_mst.c
    scip/reader_opb.c
    scip/reader_osil.c
    scip/reader_pip.c
    scip/reader_pbm.c
    scip/reader_ppm.c
    scip/reader_rlp.c
    scip/reader_sol.c
    scip/reader_sto.c
    scip/reader_smps.c
    scip/reader_tim.c
    scip/reader_wbo.c
    scip/reader_zpl.c
    scip/sepa_cgmip.c
    scip/sepa_clique.c
    scip/sepa_closecuts.c
    scip/sepa_aggregation.c
    scip/sepa_convexproj.c
    scip/sepa_disjunctive.c
    scip/sepa_eccuts.c
    scip/sepa_gauge.c
    scip/sepa_gomory.c
    scip/sepa_impliedbounds.c
    scip/sepa_intobj.c
    scip/sepa_mcf.c
    scip/sepa_minor.c
    scip/sepa_oddcycle.c
    scip/sepa_rapidlearning.c
    scip/sepa_rlt.c
    scip/sepa_strongcg.c
    scip/sepa_zerohalf.c
    scip/treemodel.c
    scip/benders_default.c
    scip/benderscut_feas.c
    scip/benderscut_feasalt.c
    scip/benderscut_int.c
    scip/benderscut_nogood.c
    scip/benderscut_opt.c
    scip/table_default.c
    scip/benders.c
    scip/benderscut.c
    scip/bendersdefcuts.c
    scip/boundstore.c
    scip/branch.c
    scip/clock.c
    scip/concsolver.c
    scip/concurrent.c
    scip/conflict.c
    scip/conflictstore.c
    scip/cons.c
    scip/cutpool.c
    scip/cuts.c
    scip/debug.c
    scip/dialog.c
    scip/disp.c
    scip/event.c
    scip/fileio.c
    scip/heur.c
    scip/heuristics.c
    scip/compr.c
    scip/history.c
    scip/implics.c
    scip/interrupt.c
    scip/intervalarith.c
    scip/lp.c
    scip/matrix.c
    scip/mem.c
    scip/misc.c
    scip/misc_linear.c
    scip/misc_nonlinear.c
    scip/nlp.c
    scip/nodesel.c
    scip/paramset.c
    scip/presol.c
    scip/presolve.c
    scip/pricestore.c
    scip/pricer.c
    scip/primal.c
    scip/prob.c
    scip/prop.c
    scip/reader.c
    scip/relax.c
    scip/reopt.c
    scip/retcode.c
    scip/scip_bandit.c
    scip/scip_benders.c
    scip/scip_branch.c
    scip/scip_compr.c
    scip/scip_concurrent.c
    scip/scip_conflict.c
    scip/scip_cons.c
    scip/scip_copy.c
    scip/scip_cut.c
    scip/scip_datastructures.c
    scip/scip_debug.c
    scip/scip_dcmp.c
    scip/scip_dialog.c
    scip/scip_disp.c
    scip/scip_event.c
    scip/scip_expr.c
    scip/scip_general.c
    scip/scip_heur.c
    scip/scip_lp.c
    scip/scip_mem.c
    scip/scip_message.c
    scip/scip_nlp.c
    scip/scip_nodesel.c
    scip/scip_nonlinear.c
    scip/scip_numerics.c
    scip/scip_param.c
    scip/scip_presol.c
    scip/scip_pricer.c
    scip/scip_prob.c
    scip/scip_probing.c
    scip/scip_prop.c
    scip/scip_randnumgen.c
    scip/scip_reader.c
    scip/scip_relax.c
    scip/scip_reopt.c
    scip/scip_sepa.c
    scip/scip_sol.c
    scip/scip_solve.c
    scip/scip_solvingstats.c
    scip/scip_table.c
    scip/scip_timing.c
    scip/scip_tree.c
    scip/scip_validation.c
    scip/scip_var.c
    scip/scipdefplugins.c
    scip/scipcoreplugins.c
    scip/scipgithash.c
    scip/scipshell.c
    scip/sepa.c
    scip/sepastore.c
    scip/set.c
    scip/sol.c
    scip/solve.c
    scip/stat.c
    scip/symmetry.c
    scip/syncstore.c
    scip/table.c
    scip/tree.c
    scip/var.c
    scip/visual.c
    scip/rbtree.c
    tclique/tclique_branch.c
    tclique/tclique_coloring.c
    tclique/tclique_graph.c
    dijkstra/dijkstra.c
    xml/xmlparse.c
)

set(objscipsources
    objscip/objbenders.cpp
    objscip/objbenderscut.cpp
    objscip/objbranchrule.cpp
    objscip/objconshdlr.cpp
    objscip/objdialog.cpp
    objscip/objdisp.cpp
    objscip/objeventhdlr.cpp
    objscip/objheur.cpp
    objscip/objmessagehdlr.cpp
    objscip/objnodesel.cpp
    objscip/objpresol.cpp
    objscip/objpricer.cpp
    objscip/objprobdata.cpp
    objscip/objprop.cpp
    objscip/objreader.cpp
    objscip/objrelax.cpp
    objscip/objsepa.cpp
    objscip/objtable.cpp
    objscip/objvardata.cpp
)

set(nlpisources
    nlpi/nlpi.c
    nlpi/nlpi_all.c
    nlpi/nlpioracle.c
    nlpi/expr.c
    nlpi/intervalarithext.cpp
    ${nlpi}
    ${exprinterpret}
)

set(lpisources
   ${lpi}
   )

set(symsources
   ${sym}
   )

set(blockmemshellheader
    blockmemshell/memory.h
)

set(lpiheaders
    lpi/lpi.h
    lpi/type_lpi.h
)

set(dijkstraheaders
    dijkstra/dijkstra.h
)

set(nlpiheaders
    nlpi/exprinterpret.h
    nlpi/intervalarithext.h
    nlpi/nlpi_all.h
    nlpi/nlpi.h
    nlpi/nlpi_filtersqp.h
    nlpi/nlpi_ipopt.h
    nlpi/nlpi_worhp.h
    nlpi/nlpioracle.h
    nlpi/pub_expr.h
    nlpi/struct_expr.h
    nlpi/struct_nlpi.h
    nlpi/type_expr.h
    nlpi/type_exprinterpret.h
    nlpi/type_nlpi.h
)

set(objscipheaders
    objscip/objbenders.h
    objscip/objbenderscut.h
    objscip/objbranchrule.h
    objscip/objcloneable.h
    objscip/objconshdlr.h
    objscip/objdialog.h
    objscip/objdisp.h
    objscip/objeventhdlr.h
    objscip/objheur.h
    objscip/objmessagehdlr.h
    objscip/objnodesel.h
    objscip/objpresol.h
    objscip/objpricer.h
    objscip/objprobcloneable.h
    objscip/objprobdata.h
    objscip/objprop.h
    objscip/objreader.h
    objscip/objrelax.h
    objscip/objscipdefplugins.h
    objscip/objscip.h
    objscip/objsepa.h
    objscip/objtable.h
    objscip/objvardata.h
    objscip/type_objcloneable.h
    objscip/type_objprobcloneable.h
)

set(scipheaders
    scip/bandit.h
    scip/bandit_epsgreedy.h
    scip/bandit_exp3.h
    scip/bandit_ucb.h
    scip/benders.h
    scip/benders_default.h
    scip/benderscut.h
    scip/benderscut_feas.h
    scip/benderscut_feasalt.h
    scip/benderscut_int.h
    scip/benderscut_nogood.h
    scip/benderscut_opt.h
    scip/bendersdefcuts.h
    scip/bitencode.h
    scip/boundstore.h
    scip/branch_allfullstrong.h
    scip/branch_cloud.h
    scip/branch_distribution.h
    scip/branch_fullstrong.h
    scip/branch.h
    scip/branch_inference.h
    scip/branch_leastinf.h
    scip/branch_lookahead.h
    scip/branch_mostinf.h
    scip/branch_multaggr.h
    scip/branch_nodereopt.h
    scip/branch_pscost.h
    scip/branch_random.h
    scip/branch_relpscost.h
    scip/branch_vanillafullstrong.h
    scip/clock.h
    scip/compr.h
    scip/compr_largestrepr.h
    scip/compr_weakcompr.h
    scip/concsolver.h
    scip/concsolver_scip.h
    scip/concurrent.h
    scip/conflict.h
    scip/conflictstore.h
    scip/cons_abspower.h
    scip/cons_and.h
    scip/cons_benders.h
    scip/cons_benderslp.h
    scip/cons_bivariate.h
    scip/cons_bounddisjunction.h
    scip/cons_cardinality.h
    scip/cons_components.h
    scip/cons_conjunction.h
    scip/cons_countsols.h
    scip/cons_cumulative.h
    scip/cons_disjunction.h
    scip/cons_expr.h
    scip/cons_expr_abs.h
    scip/cons_expr_cos.h
    scip/cons_expr_exp.h
    scip/cons_expr_log.h
    scip/cons_expr_pow.h
    scip/cons_expr_product.h
    scip/cons_expr_sin.h
    scip/cons_expr_sum.h
    scip/cons_expr_value.h
    scip/cons_expr_var.h
    scip/cons_expr_nlhdlr_bilinear.h
    scip/cons_expr_nlhdlr_convex.h
    scip/cons_expr_nlhdlr_default.h
    scip/cons_expr_nlhdlr_quadratic.h
    scip/cons_expr_nlhdlr_quotient.h
    scip/cons.h
    scip/cons_indicator.h
    scip/cons_integral.h
    scip/cons_knapsack.h
    scip/cons_linear.h
    scip/cons_linking.h
    scip/cons_logicor.h
    scip/cons_nonlinear.h
    scip/cons_orbisack.h
    scip/cons_orbitope.h
    scip/cons_or.h
    scip/cons_pseudoboolean.h
    scip/cons_quadratic.h
    scip/cons_setppc.h
    scip/cons_soc.h
    scip/cons_sos1.h
    scip/cons_sos2.h
    scip/cons_superindicator.h
    scip/cons_symresack.h
    scip/cons_varbound.h
    scip/cons_xor.h
    scip/cutpool.h
    scip/cuts.h
    scip/dbldblarith.h
    scip/debug.h
    scip/dcmp.h
    scip/def.h
    scip/dialog_default.h
    scip/dialog.h
    scip/disp_default.h
    scip/disp.h
    scip/event_globalbnd.h
    scip/event.h
    scip/event_estim.h
    scip/event_softtimelimit.h
    scip/event_solvingphase.h
    scip/heur_actconsdiving.h
    scip/heur_adaptivediving.h
    scip/heur_bound.h
    scip/heur_clique.h
    scip/heur_coefdiving.h
    scip/heur_completesol.h
    scip/heur_conflictdiving.h
    scip/heur_crossover.h
    scip/heur_dins.h
    scip/heur_distributiondiving.h
    scip/heur_dualval.h
    scip/heur_farkasdiving.h
    scip/heur_feaspump.h
    scip/heur_fixandinfer.h
    scip/heur_fracdiving.h
    scip/heur_gins.h
    scip/heur_guideddiving.h
    scip/heur.h
    scip/heur_indicator.h
    scip/heur_intdiving.h
    scip/heur_intshifting.h
    scip/heuristics.h
    scip/heur_linesearchdiving.h
    scip/heur_localbranching.h
    scip/heur_locks.h
    scip/heur_alns.h
    scip/heur_lpface.h
    scip/heur_multistart.h
    scip/heur_mutation.h
    scip/heur_mpec.h
    scip/heur_nlpdiving.h
    scip/heur_objpscostdiving.h
    scip/heur_octane.h
    scip/heur_ofins.h
    scip/heur_oneopt.h
    scip/heur_padm.h
    scip/heur_proximity.h
    scip/heur_pscostdiving.h
    scip/heur_randrounding.h
    scip/heur_rens.h
    scip/heur_reoptsols.h
    scip/heur_repair.h
    scip/heur_rins.h
    scip/heur_rootsoldiving.h
    scip/heur_rounding.h
    scip/heur_shiftandpropagate.h
    scip/heur_shifting.h
    scip/heur_simplerounding.h
    scip/heur_subnlp.h
    scip/heur_sync.h
    scip/heur_trivial.h
    scip/heur_trivialnegation.h
    scip/heur_trustregion.h
    scip/heur_trysol.h
    scip/heur_twoopt.h
    scip/heur_undercover.h
    scip/heur_vbounds.h
    scip/heur_veclendiving.h
    scip/heur_zeroobj.h
    scip/heur_zirounding.h
    scip/history.h
    scip/implics.h
    scip/interrupt.h
    scip/intervalarith.h
    scip/lp.h
    scip/mem.h
    scip/message_default.h
    scip/message.h
    scip/misc.h
    scip/nlp.h
    scip/nodesel_bfs.h
    scip/nodesel_breadthfirst.h
    scip/nodesel_dfs.h
    scip/nodesel_estimate.h
    scip/nodesel.h
    scip/nodesel_hybridestim.h
    scip/nodesel_restartdfs.h
    scip/nodesel_uct.h
    scip/paramset.h
    scip/presol_boundshift.h
    scip/presol_milp.h
    scip/presol_convertinttobin.h
    scip/presol_domcol.h
    scip/presol_dualagg.h
    scip/presol_dualcomp.h
    scip/presol_dualinfer.h
    scip/presol_gateextraction.h
    scip/presol.h
    scip/presol_implics.h
    scip/presol_inttobinary.h
    scip/presol_qpkktref.h
    scip/presol_redvub.h
    scip/presol_sparsify.h
    scip/presol_dualsparsify.h
    scip/presol_stuffing.h
    scip/presol_trivial.h
    scip/presol_tworowbnd.h
    scip/presolve.h
    scip/pricer.h
    scip/pricestore.h
    scip/primal.h
    scip/prob.h
    scip/prop_dualfix.h
    scip/prop_genvbounds.h
    scip/prop.h
    scip/prop_nlobbt.h
    scip/prop_obbt.h
    scip/prop_probing.h
    scip/prop_pseudoobj.h
    scip/prop_redcost.h
    scip/prop_rootredcost.h
    scip/prop_symmetry.h
    scip/prop_sync.h
    scip/prop_vbounds.h
    scip/pub_branch.h
    scip/pub_bandit.h
    scip/pub_bandit_epsgreedy.h
    scip/pub_bandit_exp3.h
    scip/pub_bandit_ucb.h
    scip/pub_benders.h
    scip/pub_benderscut.h
    scip/pub_compr.h
    scip/pub_conflict.h
    scip/pub_cons.h
    scip/pub_cutpool.h
    scip/pub_dcmp.h
    scip/pub_dialog.h
    scip/pub_disp.h
    scip/pub_event.h
    scip/pub_fileio.h
    scip/pub_heur.h
    scip/pub_history.h
    scip/pub_implics.h
    scip/pub_lp.h
    scip/pub_matrix.h
    scip/pub_message.h
    scip/pub_misc.h
    scip/pub_misc_linear.h
    scip/pub_misc_nonlinear.h
    scip/pub_misc_select.h
    scip/pub_misc_sort.h
    scip/pub_nlp.h
    scip/pub_nodesel.h
    scip/pub_paramset.h
    scip/pub_presol.h
    scip/pub_pricer.h
    scip/pub_prop.h
    scip/pub_reader.h
    scip/pub_relax.h
    scip/pub_reopt.h
    scip/pub_sepa.h
    scip/pub_sol.h
    scip/pub_table.h
    scip/pub_tree.h
    scip/pub_var.h
    scip/rbtree.h
    scip/reader_bnd.h
    scip/reader_ccg.h
    scip/reader_cip.h
    scip/reader_cnf.h
    scip/reader_cor.h
    scip/reader_dec.h
    scip/reader_diff.h
    scip/reader_fix.h
    scip/reader_fzn.h
    scip/reader_gms.h
    scip/reader.h
    scip/reader_lp.h
    scip/reader_mps.h
    scip/reader_mst.h
    scip/reader_opb.h
    scip/reader_osil.h
    scip/reader_pbm.h
    scip/reader_pip.h
    scip/reader_ppm.h
    scip/reader_rlp.h
    scip/reader_sol.h
    scip/reader_smps.h
    scip/reader_sto.h
    scip/reader_tim.h
    scip/reader_wbo.h
    scip/reader_zpl.h
    scip/relax.h
    scip/reopt.h
    scip/retcode.h
    scip/scipbuildflags.h
    scip/scipcoreplugins.h
    scip/scipdefplugins.h
    scip/scipgithash.h
    scip/scip.h
    scip/scip_bandit.h
    scip/scip_benders.h
    scip/scip_branch.h
    scip/scip_compr.h
    scip/scip_concurrent.h
    scip/scip_conflict.h
    scip/scip_cons.h
    scip/scip_copy.h
    scip/scip_cut.h
    scip/scip_datastructures.h
    scip/scip_debug.h
    scip/scip_dcmp.h
    scip/scip_dialog.h
    scip/scip_disp.h
    scip/scip_event.h
    scip/scip_expr.h
    scip/scip_general.h
    scip/scip_heur.h
    scip/scip_lp.h
    scip/scip_mem.h
    scip/scip_message.h
    scip/scip_nlp.h
    scip/scip_nodesel.h
    scip/scip_nonlinear.h
    scip/scip_numerics.h
    scip/scip_param.h
    scip/scip_presol.h
    scip/scip_pricer.h
    scip/scip_prob.h
    scip/scip_probing.h
    scip/scip_prop.h
    scip/scip_randnumgen.h
    scip/scip_reader.h
    scip/scip_relax.h
    scip/scip_reopt.h
    scip/scip_sepa.h
    scip/scip_sol.h
    scip/scip_solve.h
    scip/scip_solvingstats.h
    scip/scip_table.h
    scip/scip_timing.h
    scip/scip_tree.h
    scip/scip_validation.h
    scip/scip_var.h
    scip/scipshell.h
    scip/sepa_cgmip.h
    scip/sepa_clique.h
    scip/sepa_closecuts.h
    scip/sepa_aggregation.h
    scip/sepa_convexproj.h
    scip/sepa_disjunctive.h
    scip/sepa_eccuts.h
    scip/sepa_gauge.h
    scip/sepa_gomory.h
    scip/sepa.h
    scip/sepa_impliedbounds.h
    scip/sepa_intobj.h
    scip/sepa_mcf.h
    scip/sepa_minor.h
    scip/sepa_oddcycle.h
    scip/sepa_rapidlearning.h
    scip/sepa_rlt.h
    scip/sepastore.h
    scip/sepa_strongcg.h
    scip/sepa_zerohalf.h
    scip/set.h
    scip/sol.h
    scip/solve.h
    scip/stat.h
    scip/struct_bandit.h
    scip/struct_benders.h
    scip/struct_benderscut.h
    scip/struct_branch.h
    scip/struct_clock.h
    scip/struct_compr.h
    scip/struct_concsolver.h
    scip/struct_concurrent.h
    scip/struct_conflict.h
    scip/struct_conflictstore.h
    scip/struct_cons.h
    scip/struct_cutpool.h
    scip/struct_cuts.h
    scip/struct_dcmp.h
    scip/struct_dialog.h
    scip/struct_disp.h
    scip/struct_event.h
    scip/struct_heur.h
    scip/struct_history.h
    scip/struct_implics.h
    scip/struct_lp.h
    scip/struct_matrix.h
    scip/struct_mem.h
    scip/struct_message.h
    scip/struct_misc.h
    scip/struct_nlp.h
    scip/struct_nodesel.h
    scip/struct_paramset.h
    scip/struct_presol.h
    scip/struct_pricer.h
    scip/struct_pricestore.h
    scip/struct_primal.h
    scip/struct_prob.h
    scip/struct_prop.h
    scip/struct_reader.h
    scip/struct_relax.h
    scip/struct_reopt.h
    scip/struct_scip.h
    scip/struct_sepa.h
    scip/struct_sepastore.h
    scip/struct_set.h
    scip/struct_sol.h
    scip/struct_stat.h
    scip/struct_syncstore.h
    scip/struct_table.h
    scip/struct_tree.h
    scip/struct_var.h
    scip/struct_visual.h
    scip/symmetry.h
    scip/syncstore.h
    scip/table_default.h
    scip/table.h
    scip/tree.h
    scip/treemodel.h
    scip/type_bandit.h
    scip/type_benders.h
    scip/type_benderscut.h
    scip/type_branch.h
    scip/type_clock.h
    scip/type_compr.h
    scip/type_concsolver.h
    scip/type_concurrent.h
    scip/type_conflict.h
    scip/type_conflictstore.h
    scip/type_cons.h
    scip/type_cons_expr.h
    scip/type_cutpool.h
    scip/type_cuts.h
    scip/type_dcmp.h
    scip/type_dialog.h
    scip/type_disp.h
    scip/type_event.h
    scip/type_heur.h
    scip/type_history.h
    scip/type_implics.h
    scip/type_interrupt.h
    scip/type_lp.h
    scip/type_matrix.h
    scip/type_mem.h
    scip/type_message.h
    scip/type_misc.h
    scip/type_nlp.h
    scip/type_nodesel.h
    scip/type_paramset.h
    scip/type_presol.h
    scip/type_pricer.h
    scip/type_pricestore.h
    scip/type_primal.h
    scip/type_prob.h
    scip/type_prop.h
    scip/type_reader.h
    scip/type_relax.h
    scip/type_reopt.h
    scip/type_result.h
    scip/type_retcode.h
    scip/type_scip.h
    scip/type_sepa.h
    scip/type_sepastore.h
    scip/type_set.h
    scip/type_sol.h
    scip/type_stat.h
    scip/type_syncstore.h
    scip/type_table.h
    scip/type_timing.h
    scip/type_tree.h
    scip/type_var.h
    scip/type_visual.h
    scip/var.h
    scip/visual.h
)

set(symheaders
  symmetry/compute_symmetry.h
  symmetry/type_symmetry.h
)

set(tcliqueheaders
    tclique/tclique_coloring.h
    tclique/tclique_def.h
    tclique/tclique.h
)

set(tinycthreadheader
    tinycthread/tinycthread.h
   )

set(tpiheaders
    tpi/def_openmp.h
    tpi/tpi.h
    tpi/tpi_none.h
    tpi/tpi_openmp.h
    tpi/tpi_tnycthrd.h
    tpi/type_tpi.h
    tpi/type_tpi_none.h
    tpi/type_tpi_openmp.h
    tpi/type_tpi_tnycthrd.h
)

set(xmlheaders
    xml/xmldef.h
    xml/xml.h
)

# all source files should be compiled with a c++ compiler
if(CXXONLY)
    set_source_files_properties(main.c ${scipsources} ${objscipsources} ${nlpisources} ${lpisources} ${tpisources} ${symsources} PROPERTIES LANGUAGE CXX)

    # for the clang compiler this suppresses the warnings about treating 'c' input as 'c++' when CXXONLY is enabled
    if(CMAKE_CXX_COMPILER_ID MATCHES "Clang")
       add_compile_options(-x c++)
    endif()
endif()

add_library(libobjscip EXCLUDE_FROM_ALL ${objscipsources})
setLibProperties(libobjscip "objscip")

add_library(libnlpi EXCLUDE_FROM_ALL
    ${nlpisources}
    blockmemshell/memory.c
    scip/misc.c
    scip/intervalarith.c
    scip/interrupt.c
    scip/message.c)
setLibProperties(libnlpi "nlpi")


add_library(liblpi EXCLUDE_FROM_ALL
    ${lpisources}
    scip/bitencode.c
    blockmemshell/memory.c
    scip/message.c)
setLibProperties(liblpi "lpi")

add_library(libscip ${scipsources} ${objscipsources} ${nlpisources} ${lpisources} ${tpisources} ${symsources})
if(MSVC)
   # msvc otherwise is not smart enough and tries to link the scip.exe binary as a library
   setLibProperties(libscip "libscip")
else()
   setLibProperties(libscip "scip")
endif()

target_link_libraries(libscip PRIVATE
    ${ZLIB_LIBRARIES}
    ${Readline_LIBRARY}
    ${GMP_LIBRARIES}
    ${THREAD_LIBRARIES}
    ${NLPI_LIBRARIES}
    ${SYM_LIBRARIES}
    ${PAPILO_IMPORTED_TARGETS})

if(SHARED)
    set(SOPLEX_NEEDED 0)
    set(ZIMPL_NEEDED 0)
    target_link_libraries(libscip PRIVATE ${ZIMPL_PIC_LIBRARIES} ${LPS_PIC_LIBRARIES} ${SYM_PIC_LIBRARIES})
    add_executable(scip main.c ${scipsources} ${objscipsources} ${nlpisources} ${lpisources} ${tpisources} ${symsources})
else()
    set(SOPLEX_NEEDED ${SOPLEX_FOUND})
    set(ZIMPL_NEEDED ${ZIMPL_FOUND})
    target_link_libraries(libscip PRIVATE ${ZIMPL_LIBRARIES} ${LPS_LIBRARIES} ${SYM_LIBRARIES})
    add_executable(scip main.c)
    target_link_libraries(scip libscip)
endif()

include(GenerateExportHeader)
generate_export_header(libscip BASE_NAME scip EXPORT_FILE_NAME ${CMAKE_BINARY_DIR}/scip/scip_export.h)
target_compile_definitions(scip PRIVATE SCIP_STATIC_DEFINE)

if(CMAKE_BUILD_TYPE EQUAL "Debug")
    find_package(Sanitizers)
    add_sanitizers(scip)
endif()

target_link_libraries(scip ${ZLIB_LIBRARIES} ${Readline_LIBRARY} ${GMP_LIBRARIES}
   ${ZIMPL_LIBRARIES} ${LPS_LIBRARIES} ${SYM_LIBRARIES} ${THREAD_LIBRARIES} ${NLPI_LIBRARIES} ${PAPILO_IMPORTED_TARGETS})

add_dependencies(libscip scip_update_githash)
add_dependencies(scip scip_update_githash)

set_target_properties(libscip PROPERTIES
    VERSION ${SCIP_VERSION_MAJOR}.${SCIP_VERSION_MINOR}.${SCIP_VERSION_PATCH}.${SCIP_VERSION_SUB}
    SOVERSION ${SCIP_VERSION_MAJOR}.${SCIP_VERSION_MINOR}
    INSTALL_RPATH_USE_LINK_PATH TRUE)

# set the install rpath to the installed destination
set_target_properties(scip PROPERTIES
    INSTALL_RPATH "${CMAKE_INSTALL_PREFIX}/lib"
    INSTALL_RPATH_USE_LINK_PATH TRUE)

# install the header files of scip
install(FILES ${lpiheaders} DESTINATION include/lpi)
install(FILES ${dijkstraheaders} DESTINATION include/dijkstra)
install(FILES ${nlpiheaders} DESTINATION include/nlpi)
install(FILES ${objscipheaders} DESTINATION include/objscip)
install(FILES ${scipheaders} ${CMAKE_BINARY_DIR}/scip/config.h ${CMAKE_BINARY_DIR}/scip/scip_export.h DESTINATION include/scip)
install(FILES ${tcliqueheaders} DESTINATION include/tclique)
install(FILES ${tinycthreadheader} DESTINATION include/tinycthread)
install(FILES ${tpiheaders} DESTINATION include/tpi)
install(FILES ${xmlheaders} DESTINATION include/xml)
install(FILES ${symheaders} DESTINATION include/symmetry)
install(FILES ${blockmemshellheader} DESTINATION include/blockmemshell)

# install the binary and the library to appropriate lcoations and add them to an export group
install(TARGETS scip libscip EXPORT scip-targets
        LIBRARY DESTINATION lib
        ARCHIVE DESTINATION lib
        RUNTIME DESTINATION bin
        INCLUDES DESTINATION include)

# Add all targets to the build-tree export set
export(TARGETS scip libscip
  FILE "${CMAKE_BINARY_DIR}/scip-targets.cmake")

#make soplex and zimpl dir absolute for the config file
if(SOPLEX_NEEDED)
    get_filename_component(CONF_SOPLEX_DIR ${SOPLEX_DIR} REALPATH BASE_DIR ${CMAKE_SOURCE_DIR})
endif()

if(ZIMPL_NEEDED)
    get_filename_component(CONF_ZIMPL_DIR ${ZIMPL_DIR} REALPATH BASE_DIR ${CMAKE_SOURCE_DIR})
endif()

#configure the config file for the build tree
set(CONF_INCLUDE_DIRS "${PROJECT_SOURCE_DIR}/src" "${CMAKE_BINARY_DIR}")
configure_file(${PROJECT_SOURCE_DIR}/scip-config.cmake.in
  "${CMAKE_BINARY_DIR}/scip-config.cmake" @ONLY)

include(CMakePackageConfigHelpers)
write_basic_package_version_file(
${CMAKE_BINARY_DIR}/scip-config-version.cmake
    VERSION ${SCIP_VERSION_MAJOR}.${SCIP_VERSION_MINOR}.${SCIP_VERSION_PATCH}
    COMPATIBILITY SameMajorVersion
    )

#configure the config file for the install
set(CONF_INCLUDE_DIRS "\${CMAKE_CURRENT_LIST_DIR}/../../../include")
if(SOPLEX_NEEDED)
    set(CONF_SOPLEX_DIR "\${CMAKE_CURRENT_LIST_DIR}/../soplex")
endif()
if(ZIMPL_NEEDED)
    set(CONF_ZIMPL_DIR "\${CMAKE_CURRENT_LIST_DIR}/../zimpl")
endif()
configure_file(${PROJECT_SOURCE_DIR}/scip-config.cmake.in
  "${PROJECT_BINARY_DIR}${CMAKE_FILES_DIRECTORY}/scip-config.cmake" @ONLY)

# install the targets of the scip export group and the config file so that other projects
# can link easily against scip
install(EXPORT scip-targets DESTINATION lib/cmake/scip)
install(FILES "${PROJECT_BINARY_DIR}${CMAKE_FILES_DIRECTORY}/scip-config.cmake"
              ${CMAKE_BINARY_DIR}/scip-config-version.cmake
        DESTINATION lib/cmake/scip)<|MERGE_RESOLUTION|>--- conflicted
+++ resolved
@@ -72,11 +72,8 @@
     scip/cons_expr_nlhdlr_default.c
     scip/cons_expr_nlhdlr_perspective.c
     scip/cons_expr_nlhdlr_quadratic.c
-<<<<<<< HEAD
+    scip/cons_expr_nlhdlr_quotient.c
     scip/cons_expr_nlhdlr_soc.c
-=======
-    scip/cons_expr_nlhdlr_quotient.c
->>>>>>> 5c2731c4
     scip/cons_indicator.c
     scip/cons_integral.c
     scip/cons_knapsack.c
