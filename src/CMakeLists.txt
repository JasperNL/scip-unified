--- conflicted
+++ resolved
@@ -229,6 +229,7 @@
     scip/tree.c
     scip/var.c
     scip/visual.c
+    scip/rbtree.c
     tclique/tclique_branch.c
     tclique/tclique_coloring.c
     tclique/tclique_graph.c
@@ -260,26 +261,13 @@
     nlpi/nlpioracle.c
     nlpi/expr.c
     nlpi/intervalarithext.cpp
-<<<<<<< HEAD
-    blockmemshell/memory.c
-    scip/rbtree.c
-    scip/misc.c
-    scip/intervalarith.c
-    scip/interrupt.c
-    scip/message.c
-=======
->>>>>>> fa58a1c6
     ${nlpi}
     ${exprinterpret}
 )
 
-<<<<<<< HEAD
-set(lpisources ${lpi} scip/bitencode.c blockmemshell/memory.c scip/rbtree.c scip/message.c)
-=======
 set(lpisources
    ${lpi}
-)
->>>>>>> fa58a1c6
+   )
 
 set(blockmemshellheader
     blockmemshell/memory.h
@@ -713,19 +701,10 @@
 
 add_library(scip OBJECT ${scipsources})
 add_dependencies(scip update_githash update_buildflags)
-<<<<<<< HEAD
-add_library(objscip STATIC ${objscipsources})
-add_library(nlpi STATIC ${nlpisources})
-add_library(lpi STATIC ${lpisources})
-add_library(tpi STATIC ${tpisources})
-target_link_libraries(lpi ${GMP_LIBRARIES} ${LPS_LIBRARIES})
-target_link_libraries(nlpi ${NLPI_LIBRARIES})
-=======
 add_library(objscip OBJECT ${objscipsources})
 add_library(nlpi OBJECT ${nlpisources})
 add_library(lpi OBJECT ${lpisources})
 add_library(tpi OBJECT ${tpisources})
->>>>>>> fa58a1c6
 
 if(SHARED)
     #in the shared case the scipopt needs to compile the sources relocatable again
