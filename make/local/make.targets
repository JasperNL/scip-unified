--- conflicted
+++ resolved
@@ -67,12 +67,8 @@
 		$(BINID) $(OUTPUTDIR) $(TIME) $(NODES) $(MEM) \
 		$(THREADS) $(FEASTOL) $(LPS) $(DISPFREQ) $(CONTINUE) \
 		$(QUEUETYPE) $(QUEUE) $(PPN) $(CLIENTTMPDIR) \
-<<<<<<< HEAD
-		$(NOWAITCLUSTER) $(EXCLUSIVE) $(PERMUTE) $(SEEDS) $(GLBSEEDSHIFT) $(DEBUGTOOL) $(REOPT) \
+		$(NOWAITCLUSTER) $(EXCLUSIVE) $(PERMUTE) $(SEEDS) $(GLBSEEDSHIFT) $(STARTPERM) $(DEBUGTOOL) $(REOPT) \
 		$(OPTCOMMAND) $(SETCUTOFF) $(VISUALIZE) $(CLUSTERNODES) $(SLURMACCOUNT);
-=======
-		$(NOWAITCLUSTER) $(EXCLUSIVE) $(PERMUTE) $(SEEDS) $(GLBSEEDSHIFT) $(STARTPERM) $(DEBUGTOOL) $(REOPT) $(OPTCOMMAND) $(SETCUTOFF) $(VISUALIZE) $(CLUSTERNODES) $(SLURMACCOUNT);
->>>>>>> a2fbe0c3
 
 .PHONY: testclusterfscip
 testclusterfscip: check/check_cluster_fscip.sh check/configuration_cluster.sh check/configuration_set.sh check/configuration_logfiles.sh check/evalcheck_cluster.sh check/check.awk
@@ -81,13 +77,8 @@
 		$(notdir $(FSCIP)) $(OUTPUTDIR) $(TIME) $(NODES) $(MEM) \
 		$(THREADS) $(FEASTOL) $(LPS) $(DISPFREQ) $(CONTINUE) \
 		$(QUEUETYPE) $(QUEUE) $(PPN) $(CLIENTTMPDIR) \
-<<<<<<< HEAD
-		$(NOWAITCLUSTER) $(EXCLUSIVE) $(PERMUTE) $(SEEDS) $(GLBSEEDSHIFT) \
+		$(NOWAITCLUSTER) $(EXCLUSIVE) $(PERMUTE) $(SEEDS) $(GLBSEEDSHIFT) $(STARTPERM) \
 		$(DEBUGTOOL) $(REOPT) $(OPTCOMMAND) $(SETCUTOFF) $(VISUALIZE) $(CLUSTERNODES) $(SLURMACCOUNT);
-=======
-		$(NOWAITCLUSTER) $(EXCLUSIVE) $(PERMUTE) $(SEEDS) $(GLBSEEDSHIFT) $(STARTPERM) \
-		$(DEBUGTOOL) $(REOPT) $(OPTCOMMAND) $(SETCUTOFF) $(VISUALIZE);
->>>>>>> a2fbe0c3
 
 .PHONY: testclustercpx
 testclustercpx:
